use super::ValidatorSchedule;
use crate::types::{
    ApplyChunkBlockContext, ApplyChunkResult, ApplyChunkShardContext, ApplyResultForResharding,
    PreparedTransactions, RuntimeAdapter, RuntimeStorageConfig,
};
use crate::BlockHeader;
use borsh::{BorshDeserialize, BorshSerialize};
use near_chain_configs::{ProtocolConfig, DEFAULT_GC_NUM_EPOCHS_TO_KEEP};
use near_chain_primitives::Error;
use near_crypto::{KeyType, PublicKey, SecretKey, Signature};
use near_epoch_manager::types::BlockHeaderInfo;
use near_epoch_manager::{EpochManagerAdapter, RngSeed};
use near_primitives::account::{AccessKey, Account};
use near_primitives::block_header::{Approval, ApprovalInner};
<<<<<<< HEAD
use near_primitives::challenge::PartialState;
use near_primitives::chunk_validation::ChunkEndorsement;
=======
use near_primitives::chunk_validation::{ChunkEndorsement, ChunkValidators};
>>>>>>> 790d6636
use near_primitives::epoch_manager::block_info::BlockInfo;
use near_primitives::epoch_manager::epoch_info::EpochInfo;
use near_primitives::epoch_manager::EpochConfig;
use near_primitives::epoch_manager::ShardConfig;
use near_primitives::epoch_manager::ValidatorSelectionConfig;
use near_primitives::errors::{EpochError, InvalidTxError};
use near_primitives::hash::{hash, CryptoHash};
use near_primitives::receipt::{ActionReceipt, Receipt, ReceiptEnum};
use near_primitives::shard_layout::{self, ShardLayout, ShardUId};
use near_primitives::sharding::{ChunkHash, ShardChunkHeader};
use near_primitives::state_part::PartId;
use near_primitives::transaction::{
    Action, ExecutionMetadata, ExecutionOutcome, ExecutionOutcomeWithId, ExecutionStatus,
    SignedTransaction, TransferAction,
};
use near_primitives::types::validator_stake::ValidatorStake;
use near_primitives::types::{
    AccountId, ApprovalStake, Balance, BlockHeight, EpochHeight, EpochId, Gas, Nonce, NumShards,
    ShardId, StateChangesForResharding, StateRoot, StateRootNode, ValidatorInfoIdentifier,
};
use near_primitives::version::{ProtocolVersion, PROTOCOL_VERSION};
use near_primitives::views::{
    AccessKeyInfoView, AccessKeyList, CallResult, ContractCodeView, EpochValidatorInfo,
    QueryRequest, QueryResponse, QueryResponseKind, ViewStateResult,
};
use near_store::test_utils::TestTriesBuilder;
use near_store::{
    set_genesis_hash, set_genesis_state_roots, DBCol, ShardTries, StorageError, Store, StoreUpdate,
    Trie, TrieChanges, WrappedTrieChanges,
};
use num_rational::Ratio;
use std::cmp::Ordering;
use std::collections::{BTreeMap, HashMap, HashSet};
use std::sync::{Arc, RwLock};
use std::time::Duration;

/// Simple key value runtime for tests.
///
/// !!!!!!!!!!!!!!!!!!!!!!!!!!!!!!!!!!!!!!!!!!!!!!!!!!!!!!!!!!!!!!!!!!!!!!!!!!!!
/// WARNING: If you choose to use KeyValueRuntime for your tests, BE PREPARED TO
/// HAVE A BAD TIME. Use it only if you understand it to its entirety. It has
/// implicit behavior, very specific partially implemented logic, and is generally
/// incorrect. USE NightshadeRuntime WHENEVER POSSIBLE. YOU HAVE BEEN WARNED.
/// !!!!!!!!!!!!!!!!!!!!!!!!!!!!!!!!!!!!!!!!!!!!!!!!!!!!!!!!!!!!!!!!!!!!!!!!!!!!
///
/// Major differences with production `NightshadeRuntime`:
///   * Uses in-memory storage
///   * Doesn't have WASM runtime, so can only process simple transfer
///     transaction
///   * Uses hard-coded validator schedule instead of using `EpochManager` and
///     staking to assign block and chunk producers.
pub struct KeyValueRuntime {
    store: Store,
    tries: ShardTries,
    num_shards: NumShards,
    epoch_length: u64,
    no_gc: bool,

    // A mapping state_root => {account id => amounts}, for transactions and receipts
    state: RwLock<HashMap<StateRoot, KVState>>,
    state_size: RwLock<HashMap<StateRoot, u64>>,
    headers_cache: RwLock<HashMap<CryptoHash, BlockHeader>>,
}

/// DEPRECATED. DO NOT USE for new tests. Use the real EpochManager, familiarize
/// yourself with how block producers, chunk producers, epoch transitions, etc.
/// work, and write your test to be compatible with what's in production.
/// MockEpochManager is simpler, but it deviates considerably from the production
/// validator selection and epoch management behavior.
pub struct MockEpochManager {
    store: Store,
    num_shards: NumShards,
    epoch_length: u64,
    /// A pre determined list of validator sets. We rotate validator set in this list.
    /// Epoch i uses validators from `validators_by_valset[i % validators_by_valset.len()]`.
    validators_by_valset: Vec<EpochValidatorSet>,
    /// Maps from account id to validator stake for all validators, both block producers and
    /// chunk producers
    validators: HashMap<AccountId, ValidatorStake>,

    headers_cache: RwLock<HashMap<CryptoHash, BlockHeader>>,
    hash_to_epoch: RwLock<HashMap<CryptoHash, EpochId>>,
    hash_to_next_epoch_approvals_req: RwLock<HashMap<CryptoHash, bool>>,
    hash_to_next_epoch: RwLock<HashMap<CryptoHash, EpochId>>,
    /// Maps EpochId to index of `validators_by_valset` to determine validators for an epoch
    hash_to_valset: RwLock<HashMap<EpochId, u64>>,
    epoch_start: RwLock<HashMap<CryptoHash, u64>>,
}

/// Stores the validator information in an epoch.
/// Block producers are specified by `block_producers`
/// Chunk producers have two types, validators who are also block producers and chunk only producers.
/// Block producers are assigned to shards via `validator_groups`.
/// Each shard will have `block_producers.len() / validator_groups` of validators who are also block
/// producers
struct EpochValidatorSet {
    block_producers: Vec<ValidatorStake>,
    /// index of this list is shard_id
    chunk_producers: Vec<Vec<ValidatorStake>>,
}

#[derive(BorshSerialize, BorshDeserialize, Hash, PartialEq, Eq, Ord, PartialOrd, Clone, Debug)]
struct AccountNonce(AccountId, Nonce);

#[derive(BorshSerialize, BorshDeserialize, Clone, Debug)]
struct KVState {
    amounts: HashMap<AccountId, u128>,
    receipt_nonces: HashSet<CryptoHash>,
    tx_nonces: HashSet<AccountNonce>,
}

impl MockEpochManager {
    pub fn new(store: Store, epoch_length: u64) -> Arc<Self> {
        let vs =
            ValidatorSchedule::new().block_producers_per_epoch(vec![vec!["test".parse().unwrap()]]);
        Self::new_with_validators(store, vs, epoch_length)
    }

    pub fn new_with_validators(
        store: Store,
        vs: ValidatorSchedule,
        epoch_length: u64,
    ) -> Arc<Self> {
        let map_with_default_hash1 = HashMap::from([(CryptoHash::default(), EpochId::default())]);
        let map_with_default_hash2 = HashMap::from([(CryptoHash::default(), 0)]);
        let map_with_default_hash3 = HashMap::from([(EpochId::default(), 0)]);

        let mut validators = HashMap::new();
        let mut validators_by_valset: Vec<EpochValidatorSet> = vs
            .block_producers
            .iter()
            .map(|account_ids| {
                let block_producers: Vec<ValidatorStake> = account_ids
                    .iter()
                    .map(|account_id| {
                        let stake = ValidatorStake::new(
                            account_id.clone(),
                            SecretKey::from_seed(KeyType::ED25519, account_id.as_ref())
                                .public_key(),
                            1_000_000,
                        );
                        validators.insert(account_id.clone(), stake.clone());
                        stake
                    })
                    .collect();

                let validators_per_shard = block_producers.len() as ShardId / vs.validator_groups;
                let coef = block_producers.len() as ShardId / vs.num_shards;

                let chunk_producers: Vec<Vec<ValidatorStake>> = (0..vs.num_shards)
                    .map(|shard_id| {
                        let offset = (shard_id * coef / validators_per_shard * validators_per_shard)
                            as usize;
                        block_producers[offset..offset + validators_per_shard as usize].to_vec()
                    })
                    .collect();

                EpochValidatorSet { block_producers, chunk_producers }
            })
            .collect();

        if !vs.chunk_only_producers.is_empty() {
            assert_eq!(validators_by_valset.len(), vs.chunk_only_producers.len());
            for (epoch_idx, epoch_cops) in vs.chunk_only_producers.into_iter().enumerate() {
                assert_eq!(epoch_cops.len() as u64, vs.num_shards);
                for (shard_idx, shard_cops) in epoch_cops.into_iter().enumerate() {
                    for account_id in shard_cops {
                        let stake = ValidatorStake::new(
                            account_id.clone(),
                            SecretKey::from_seed(KeyType::ED25519, account_id.as_ref())
                                .public_key(),
                            1_000_000,
                        );
                        let prev = validators.insert(account_id, stake.clone());
                        assert!(prev.is_none(), "chunk only produced is also a block producer");
                        validators_by_valset[epoch_idx].chunk_producers[shard_idx].push(stake)
                    }
                }
            }
        }

        Arc::new(MockEpochManager {
            store,
            num_shards: vs.num_shards,
            epoch_length,
            validators,
            validators_by_valset,
            headers_cache: RwLock::new(HashMap::new()),
            hash_to_epoch: RwLock::new(HashMap::new()),
            hash_to_next_epoch_approvals_req: RwLock::new(HashMap::new()),
            hash_to_next_epoch: RwLock::new(map_with_default_hash1),
            hash_to_valset: RwLock::new(map_with_default_hash3),
            epoch_start: RwLock::new(map_with_default_hash2),
        })
    }

    /// Get epoch and index of validator set by the hash of previous block.
    /// Note that it also fills in-memory chain info and there is some
    /// assumption that it is called for all previous blocks.
    /// TODO (#8269): should we call it recursively for previous blocks if info is not found?
    fn get_epoch_and_valset(
        &self,
        prev_hash: CryptoHash,
    ) -> Result<(EpochId, usize, EpochId), EpochError> {
        if prev_hash == CryptoHash::default() {
            return Ok((EpochId(prev_hash), 0, EpochId(prev_hash)));
        }
        let prev_block_header = self
            .get_block_header(&prev_hash)?
            .ok_or_else(|| EpochError::MissingBlock(prev_hash))?;

        let mut hash_to_epoch = self.hash_to_epoch.write().unwrap();
        let mut hash_to_next_epoch_approvals_req =
            self.hash_to_next_epoch_approvals_req.write().unwrap();
        let mut hash_to_next_epoch = self.hash_to_next_epoch.write().unwrap();
        let mut hash_to_valset = self.hash_to_valset.write().unwrap();
        let mut epoch_start_map = self.epoch_start.write().unwrap();

        let prev_prev_hash = *prev_block_header.prev_hash();
        let prev_epoch = hash_to_epoch.get(&prev_prev_hash);
        let prev_next_epoch = hash_to_next_epoch.get(&prev_prev_hash).unwrap();
        let prev_valset = match prev_epoch {
            Some(prev_epoch) => Some(*hash_to_valset.get(prev_epoch).unwrap()),
            None => None,
        };

        let prev_epoch_start = *epoch_start_map.get(&prev_prev_hash).unwrap();

        let last_final_height = if prev_block_header.last_final_block() == &CryptoHash::default() {
            0
        } else {
            self.get_block_header(prev_block_header.last_final_block()).unwrap().unwrap().height()
        };

        let increment_epoch = prev_prev_hash == CryptoHash::default() // genesis is in its own epoch
            || last_final_height + 3 >= prev_epoch_start + self.epoch_length;

        let needs_next_epoch_approvals = !increment_epoch
            && last_final_height + 3 < prev_epoch_start + self.epoch_length
            && prev_block_header.height() + 3 >= prev_epoch_start + self.epoch_length;

        let (epoch, next_epoch, valset, epoch_start) = if increment_epoch {
            let new_valset = match prev_valset {
                None => 0,
                Some(prev_valset) => prev_valset + 1,
            };
            (
                prev_next_epoch.clone(),
                EpochId(prev_hash),
                new_valset,
                prev_block_header.height() + 1,
            )
        } else {
            (
                prev_epoch.unwrap().clone(),
                prev_next_epoch.clone(),
                prev_valset.unwrap(),
                prev_epoch_start,
            )
        };

        hash_to_next_epoch.insert(prev_hash, next_epoch.clone());
        hash_to_epoch.insert(prev_hash, epoch.clone());
        hash_to_next_epoch_approvals_req.insert(prev_hash, needs_next_epoch_approvals);
        hash_to_valset.insert(epoch.clone(), valset);
        hash_to_valset.insert(next_epoch.clone(), valset + 1);
        epoch_start_map.insert(prev_hash, epoch_start);

        Ok((epoch, valset as usize % self.validators_by_valset.len(), next_epoch))
    }

    fn get_block_producers(&self, valset: usize) -> &[ValidatorStake] {
        &self.validators_by_valset[valset].block_producers
    }

    fn get_chunk_producers(&self, valset: usize, shard_id: ShardId) -> Vec<ValidatorStake> {
        self.validators_by_valset[valset].chunk_producers[shard_id as usize].clone()
    }

    fn get_valset_for_epoch(&self, epoch_id: &EpochId) -> Result<usize, EpochError> {
        // conveniently here if the prev_hash is passed mistakenly instead of the epoch_hash,
        // the `unwrap` will trigger
        Ok(*self
            .hash_to_valset
            .read()
            .unwrap()
            .get(epoch_id)
            .ok_or_else(|| EpochError::EpochOutOfBounds(epoch_id.clone()))? as usize
            % self.validators_by_valset.len())
    }

    fn get_block_header(&self, hash: &CryptoHash) -> Result<Option<BlockHeader>, EpochError> {
        let mut headers_cache = self.headers_cache.write().unwrap();
        if headers_cache.get(hash).is_some() {
            return Ok(Some(headers_cache.get(hash).unwrap().clone()));
        }
        if let Some(result) = self.store.get_ser(DBCol::BlockHeader, hash.as_ref())? {
            headers_cache.insert(*hash, result);
            return Ok(Some(headers_cache.get(hash).unwrap().clone()));
        }
        Ok(None)
    }
}

impl KeyValueRuntime {
    pub fn new(store: Store, epoch_manager: &MockEpochManager) -> Arc<Self> {
        Self::new_with_no_gc(store, epoch_manager, false)
    }
    pub fn new_with_no_gc(
        store: Store,
        epoch_manager: &MockEpochManager,
        no_gc: bool,
    ) -> Arc<Self> {
        let num_shards = epoch_manager.shard_ids(&EpochId::default()).unwrap().len() as NumShards;
        let epoch_length =
            epoch_manager.get_epoch_config(&EpochId::default()).unwrap().epoch_length;
        let tries = TestTriesBuilder::new()
            .with_store(store.clone())
            .with_shard_layout(0, num_shards)
            .build();
        let mut initial_amounts = HashMap::new();
        for (i, validator_stake) in epoch_manager
            .validators_by_valset
            .iter()
            .flat_map(|set| set.block_producers.iter())
            .enumerate()
        {
            initial_amounts.insert(validator_stake.account_id().clone(), (1000 + 100 * i) as u128);
        }

        let kv_state = KVState {
            amounts: initial_amounts,
            receipt_nonces: HashSet::default(),
            tx_nonces: HashSet::default(),
        };
        let data = borsh::to_vec(&kv_state).unwrap();
        let data_len = data.len() as u64;
        // StateRoot is actually faked here.
        // We cannot do any reasonable validations of it in test_utils.
        let state = HashMap::from([(Trie::EMPTY_ROOT, kv_state)]);
        let state_size = HashMap::from([(Trie::EMPTY_ROOT, data_len)]);

        let mut store_update = store.store_update();
        let genesis_roots: Vec<CryptoHash> = (0..num_shards).map(|_| Trie::EMPTY_ROOT).collect();
        set_genesis_state_roots(&mut store_update, &genesis_roots);
        set_genesis_hash(&mut store_update, &CryptoHash::default());
        store_update.commit().expect("Store failed on genesis intialization");

        Arc::new(KeyValueRuntime {
            store,
            tries,
            no_gc,
            num_shards,
            epoch_length,
            headers_cache: RwLock::new(HashMap::new()),
            state: RwLock::new(state),
            state_size: RwLock::new(state_size),
        })
    }

    fn get_block_header(&self, hash: &CryptoHash) -> Result<Option<BlockHeader>, EpochError> {
        let mut headers_cache = self.headers_cache.write().unwrap();
        if headers_cache.get(hash).is_some() {
            return Ok(Some(headers_cache.get(hash).unwrap().clone()));
        }
        if let Some(result) = self.store.get_ser(DBCol::BlockHeader, hash.as_ref())? {
            headers_cache.insert(*hash, result);
            return Ok(Some(headers_cache.get(hash).unwrap().clone()));
        }
        Ok(None)
    }
}

pub fn account_id_to_shard_id(account_id: &AccountId, num_shards: NumShards) -> ShardId {
    let shard_layout = ShardLayout::v0(num_shards, 0);
    shard_layout::account_id_to_shard_id(account_id, &shard_layout)
}

#[derive(BorshSerialize, BorshDeserialize)]
struct ReceiptNonce {
    from: AccountId,
    to: AccountId,
    amount: Balance,
    nonce: Nonce,
}

fn create_receipt_nonce(
    from: AccountId,
    to: AccountId,
    amount: Balance,
    nonce: Nonce,
) -> CryptoHash {
    CryptoHash::hash_borsh(ReceiptNonce { from, to, amount, nonce })
}

impl EpochManagerAdapter for MockEpochManager {
    fn epoch_exists(&self, epoch_id: &EpochId) -> bool {
        self.hash_to_valset.write().unwrap().contains_key(epoch_id)
    }

    fn shard_ids(&self, _epoch_id: &EpochId) -> Result<Vec<ShardId>, EpochError> {
        Ok((0..self.num_shards).collect())
    }

    fn num_total_parts(&self) -> usize {
        12 + (self.num_shards as usize + 1) % 50
    }

    fn num_data_parts(&self) -> usize {
        // Same as in Nightshade Runtime
        let total_parts = self.num_total_parts();
        if total_parts <= 3 {
            1
        } else {
            (total_parts - 1) / 3
        }
    }

    fn get_part_owner(&self, epoch_id: &EpochId, part_id: u64) -> Result<AccountId, EpochError> {
        let validators =
            &self.get_epoch_block_producers_ordered(epoch_id, &CryptoHash::default())?;
        // if we don't use data_parts and total_parts as part of the formula here, the part owner
        //     would not depend on height, and tests wouldn't catch passing wrong height here
        let idx = part_id as usize + self.num_data_parts() + self.num_total_parts();
        Ok(validators[idx as usize % validators.len()].0.account_id().clone())
    }

    fn account_id_to_shard_id(
        &self,
        account_id: &AccountId,
        _epoch_id: &EpochId,
    ) -> Result<ShardId, EpochError> {
        Ok(account_id_to_shard_id(account_id, self.num_shards))
    }

    fn shard_id_to_uid(
        &self,
        shard_id: ShardId,
        _epoch_id: &EpochId,
    ) -> Result<ShardUId, EpochError> {
        Ok(ShardUId { version: 0, shard_id: shard_id as u32 })
    }

    fn get_block_info(&self, _hash: &CryptoHash) -> Result<Arc<BlockInfo>, EpochError> {
        Ok(Default::default())
    }

    fn get_epoch_config(&self, _epoch_id: &EpochId) -> Result<EpochConfig, EpochError> {
        Ok(EpochConfig {
            epoch_length: self.epoch_length,
            num_block_producer_seats: 2,
            num_block_producer_seats_per_shard: vec![1, 1],
            avg_hidden_validator_seats_per_shard: vec![1, 1],
            block_producer_kickout_threshold: 0,
            chunk_producer_kickout_threshold: 0,
            validator_max_kickout_stake_perc: 0,
            online_min_threshold: Ratio::new(1i32, 4i32),
            online_max_threshold: Ratio::new(3i32, 4i32),
            fishermen_threshold: 1,
            minimum_stake_divisor: 1,
            protocol_upgrade_stake_threshold: Ratio::new(3i32, 4i32),
            shard_layout: ShardLayout::v1_test(),
            validator_selection_config: ValidatorSelectionConfig::default(),
        })
    }

    /// Return the epoch info containing the mocked data.
    /// Epoch id is unused.
    /// Available mocked data:
    /// - validators
    /// - block producers
    /// - chunk producers
    /// All the other fields have a hardcoded value or left empty.
    fn get_epoch_info(&self, _epoch_id: &EpochId) -> Result<Arc<EpochInfo>, EpochError> {
        let validators = self.validators.iter().map(|(_, stake)| stake.clone()).collect();
        let mut validator_to_index = HashMap::new();
        for (i, (account_id, _)) in self.validators.iter().enumerate() {
            validator_to_index.insert(account_id.clone(), i as u64);
        }
        let bp_settlement = self.validators_by_valset[0]
            .block_producers
            .iter()
            .map(|stake| *validator_to_index.get(stake.account_id()).unwrap())
            .collect();
        let cp_settlement = self.validators_by_valset[0]
            .chunk_producers
            .iter()
            .map(|vec| {
                vec.iter()
                    .map(|stake| *validator_to_index.get(stake.account_id()).unwrap())
                    .collect()
            })
            .collect();
        Ok(Arc::new(EpochInfo::new(
            10,
            validators,
            validator_to_index,
            bp_settlement,
            cp_settlement,
            vec![],
            vec![],
            HashMap::new(),
            BTreeMap::new(),
            HashMap::new(),
            HashMap::new(),
            1,
            1,
            1,
            RngSeed::default(),
            Default::default(),
        )))
    }

    fn get_shard_layout(&self, _epoch_id: &EpochId) -> Result<ShardLayout, EpochError> {
        Ok(ShardLayout::v0(self.num_shards, 0))
    }

    fn get_shard_config(&self, _epoch_id: &EpochId) -> Result<ShardConfig, EpochError> {
        panic!("get_shard_config not implemented for KeyValueRuntime");
    }

    fn is_next_block_epoch_start(&self, parent_hash: &CryptoHash) -> Result<bool, EpochError> {
        if parent_hash == &CryptoHash::default() {
            return Ok(true);
        }
        let prev_block_header = self
            .get_block_header(parent_hash)?
            .ok_or_else(|| EpochError::MissingBlock(*parent_hash))?;
        let prev_prev_hash = *prev_block_header.prev_hash();
        Ok(self.get_epoch_and_valset(*parent_hash)?.0
            != self.get_epoch_and_valset(prev_prev_hash)?.0)
    }

    fn is_last_block_in_finished_epoch(&self, hash: &CryptoHash) -> Result<bool, EpochError> {
        self.is_next_block_epoch_start(hash)
    }

    fn get_epoch_id_from_prev_block(
        &self,
        parent_hash: &CryptoHash,
    ) -> Result<EpochId, EpochError> {
        Ok(self.get_epoch_and_valset(*parent_hash)?.0)
    }

    fn get_epoch_height_from_prev_block(
        &self,
        _prev_block_hash: &CryptoHash,
    ) -> Result<EpochHeight, EpochError> {
        Ok(0)
    }

    fn get_next_epoch_id(&self, block_hash: &CryptoHash) -> Result<EpochId, EpochError> {
        let (_, _, next_epoch_id) = self.get_epoch_and_valset(*block_hash)?;
        Ok(next_epoch_id)
    }

    fn get_next_epoch_id_from_prev_block(
        &self,
        parent_hash: &CryptoHash,
    ) -> Result<EpochId, EpochError> {
        Ok(self.get_epoch_and_valset(*parent_hash)?.2)
    }

    fn get_prev_shard_ids(
        &self,
        _prev_hash: &CryptoHash,
        shard_ids: Vec<ShardId>,
    ) -> Result<Vec<ShardId>, Error> {
        Ok(shard_ids)
    }

    fn get_shard_layout_from_prev_block(
        &self,
        _parent_hash: &CryptoHash,
    ) -> Result<ShardLayout, EpochError> {
        Ok(ShardLayout::v0(self.num_shards, 0))
    }

    fn get_epoch_id(&self, block_hash: &CryptoHash) -> Result<EpochId, EpochError> {
        let (epoch_id, _, _) = self.get_epoch_and_valset(*block_hash)?;
        Ok(epoch_id)
    }

    fn compare_epoch_id(
        &self,
        epoch_id: &EpochId,
        other_epoch_id: &EpochId,
    ) -> Result<Ordering, EpochError> {
        if epoch_id.0 == other_epoch_id.0 {
            return Ok(Ordering::Equal);
        }
        match (self.get_valset_for_epoch(epoch_id), self.get_valset_for_epoch(other_epoch_id)) {
            (Ok(index1), Ok(index2)) => Ok(index1.cmp(&index2)),
            _ => Err(EpochError::EpochOutOfBounds(epoch_id.clone())),
        }
    }

    fn get_epoch_start_height(&self, block_hash: &CryptoHash) -> Result<BlockHeight, EpochError> {
        let epoch_id = self.get_epoch_id(block_hash)?;
        match self.get_block_header(&epoch_id.0)? {
            Some(block_header) => Ok(block_header.height()),
            None => Ok(0),
        }
    }

    fn get_prev_epoch_id_from_prev_block(
        &self,
        prev_block_hash: &CryptoHash,
    ) -> Result<EpochId, EpochError> {
        let mut candidate_hash = *prev_block_hash;
        loop {
            let header = self
                .get_block_header(&candidate_hash)?
                .ok_or_else(|| EpochError::MissingBlock(candidate_hash))?;
            candidate_hash = *header.prev_hash();
            if self.is_next_block_epoch_start(&candidate_hash)? {
                break Ok(self.get_epoch_and_valset(candidate_hash)?.0);
            }
        }
    }

    fn get_estimated_protocol_upgrade_block_height(
        &self,
        _block_hash: CryptoHash,
    ) -> Result<Option<BlockHeight>, EpochError> {
        Ok(None)
    }

    fn get_epoch_block_producers_ordered(
        &self,
        epoch_id: &EpochId,
        _last_known_block_hash: &CryptoHash,
    ) -> Result<Vec<(ValidatorStake, bool)>, EpochError> {
        let validators = self.get_block_producers(self.get_valset_for_epoch(epoch_id)?);
        Ok(validators.iter().map(|x| (x.clone(), false)).collect())
    }

    fn get_epoch_block_approvers_ordered(
        &self,
        parent_hash: &CryptoHash,
    ) -> Result<Vec<(ApprovalStake, bool)>, EpochError> {
        let (_cur_epoch, cur_valset, next_epoch) = self.get_epoch_and_valset(*parent_hash)?;
        let mut validators = self
            .get_block_producers(cur_valset)
            .iter()
            .map(|x| x.get_approval_stake(false))
            .collect::<Vec<_>>();
        if *self.hash_to_next_epoch_approvals_req.write().unwrap().get(parent_hash).unwrap() {
            let validators_copy = validators.clone();
            validators.extend(
                self.get_block_producers(self.get_valset_for_epoch(&next_epoch)?)
                    .iter()
                    .filter(|x| {
                        !validators_copy.iter().any(|entry| &entry.account_id == x.account_id())
                    })
                    .map(|x| x.get_approval_stake(true)),
            );
        }
        let validators = validators.into_iter().map(|stake| (stake, false)).collect::<Vec<_>>();
        Ok(validators)
    }

    fn get_epoch_chunk_producers(
        &self,
        _epoch_id: &EpochId,
    ) -> Result<Vec<ValidatorStake>, EpochError> {
        tracing::warn!("not implemented, returning a dummy value");
        Ok(vec![])
    }

    fn get_block_producer(
        &self,
        epoch_id: &EpochId,
        height: BlockHeight,
    ) -> Result<AccountId, EpochError> {
        let validators = self.get_block_producers(self.get_valset_for_epoch(epoch_id)?);
        Ok(validators[(height as usize) % validators.len()].account_id().clone())
    }

    fn get_chunk_producer(
        &self,
        epoch_id: &EpochId,
        height: BlockHeight,
        shard_id: ShardId,
    ) -> Result<AccountId, EpochError> {
        let valset = self.get_valset_for_epoch(epoch_id)?;
        let chunk_producers = self.get_chunk_producers(valset, shard_id);
        let index = (shard_id + height + 1) as usize % chunk_producers.len();
        Ok(chunk_producers[index].account_id().clone())
    }

    fn get_chunk_validators(
        &self,
        _epoch_id: &EpochId,
        _shard_id: ShardId,
        _height: BlockHeight,
    ) -> Result<Arc<ChunkValidators>, EpochError> {
        Ok(Arc::new(HashMap::new()))
    }

    fn get_validator_by_account_id(
        &self,
        epoch_id: &EpochId,
        _last_known_block_hash: &CryptoHash,
        account_id: &AccountId,
    ) -> Result<(ValidatorStake, bool), EpochError> {
        let validators = &self.validators_by_valset[self.get_valset_for_epoch(epoch_id)?];
        for validator_stake in validators.block_producers.iter() {
            if validator_stake.account_id() == account_id {
                return Ok((validator_stake.clone(), false));
            }
        }
        for validator_stake in validators.chunk_producers.iter().flatten() {
            if validator_stake.account_id() == account_id {
                return Ok((validator_stake.clone(), false));
            }
        }
        Err(EpochError::NotAValidator(account_id.clone(), epoch_id.clone()))
    }

    fn get_fisherman_by_account_id(
        &self,
        epoch_id: &EpochId,
        _last_known_block_hash: &CryptoHash,
        account_id: &AccountId,
    ) -> Result<(ValidatorStake, bool), EpochError> {
        Err(EpochError::NotAValidator(account_id.clone(), epoch_id.clone()))
    }

    fn get_validator_info(
        &self,
        _epoch_id: ValidatorInfoIdentifier,
    ) -> Result<EpochValidatorInfo, EpochError> {
        Ok(EpochValidatorInfo {
            current_validators: vec![],
            next_validators: vec![],
            current_fishermen: vec![],
            next_fishermen: vec![],
            current_proposals: vec![],
            prev_epoch_kickout: vec![],
            epoch_start_height: 0,
            epoch_height: 1,
        })
    }

    fn add_validator_proposals(
        &self,
        _block_header_info: BlockHeaderInfo,
    ) -> Result<StoreUpdate, EpochError> {
        Ok(self.store.store_update())
    }

    fn get_epoch_minted_amount(&self, _epoch_id: &EpochId) -> Result<Balance, EpochError> {
        Ok(0)
    }

    fn get_epoch_protocol_version(
        &self,
        _epoch_id: &EpochId,
    ) -> Result<ProtocolVersion, EpochError> {
        Ok(PROTOCOL_VERSION)
    }

    fn get_epoch_sync_data(
        &self,
        _prev_epoch_last_block_hash: &CryptoHash,
        _epoch_id: &EpochId,
        _next_epoch_id: &EpochId,
    ) -> Result<
        (
            Arc<BlockInfo>,
            Arc<BlockInfo>,
            Arc<BlockInfo>,
            Arc<EpochInfo>,
            Arc<EpochInfo>,
            Arc<EpochInfo>,
        ),
        EpochError,
    > {
        Ok(Default::default())
    }

    fn epoch_sync_init_epoch_manager(
        &self,
        _prev_epoch_first_block_info: BlockInfo,
        _prev_epoch_last_block_info: BlockInfo,
        _prev_epoch_prev_last_block_info: BlockInfo,
        _prev_epoch_id: &EpochId,
        _prev_epoch_info: EpochInfo,
        _epoch_id: &EpochId,
        _epoch_info: EpochInfo,
        _next_epoch_id: &EpochId,
        _next_epoch_info: EpochInfo,
    ) -> Result<(), EpochError> {
        Ok(())
    }

    fn verify_block_vrf(
        &self,
        _epoch_id: &EpochId,
        _block_height: BlockHeight,
        _prev_random_value: &CryptoHash,
        _vrf_value: &near_crypto::vrf::Value,
        _vrf_proof: &near_crypto::vrf::Proof,
    ) -> Result<(), Error> {
        Ok(())
    }

    fn verify_validator_signature(
        &self,
        _epoch_id: &EpochId,
        _last_known_block_hash: &CryptoHash,
        _account_id: &AccountId,
        _data: &[u8],
        _signature: &Signature,
    ) -> Result<bool, Error> {
        Ok(true)
    }

    fn verify_validator_or_fisherman_signature(
        &self,
        _epoch_id: &EpochId,
        _last_known_block_hash: &CryptoHash,
        _account_id: &AccountId,
        _data: &[u8],
        _signature: &Signature,
    ) -> Result<bool, Error> {
        Ok(true)
    }

    fn verify_header_signature(&self, header: &BlockHeader) -> Result<bool, Error> {
        let validator = self.get_block_producer(&header.epoch_id(), header.height())?;
        let validator_stake = &self.validators[&validator];
        Ok(header.verify_block_producer(validator_stake.public_key()))
    }

    fn verify_chunk_signature_with_header_parts(
        &self,
        _chunk_hash: &ChunkHash,
        _signature: &Signature,
        _epoch_id: &EpochId,
        _last_kown_hash: &CryptoHash,
        _height_created: BlockHeight,
        _shard_id: ShardId,
    ) -> Result<bool, Error> {
        Ok(true)
    }

    fn verify_approval(
        &self,
        _prev_block_hash: &CryptoHash,
        _prev_block_height: BlockHeight,
        _block_height: BlockHeight,
        _approvals: &[Option<Box<Signature>>],
    ) -> Result<bool, Error> {
        Ok(true)
    }

    fn verify_approvals_and_threshold_orphan(
        &self,
        epoch_id: &EpochId,
        can_approved_block_be_produced: &dyn Fn(
            &[Option<Box<Signature>>],
            &[(Balance, Balance, bool)],
        ) -> bool,
        prev_block_hash: &CryptoHash,
        prev_block_height: BlockHeight,
        block_height: BlockHeight,
        approvals: &[Option<Box<Signature>>],
    ) -> Result<(), Error> {
        let validators = self.get_block_producers(self.get_valset_for_epoch(epoch_id)?);
        let message_to_sign = Approval::get_data_for_sig(
            &if prev_block_height + 1 == block_height {
                ApprovalInner::Endorsement(*prev_block_hash)
            } else {
                ApprovalInner::Skip(prev_block_height)
            },
            block_height,
        );

        for (validator, may_be_signature) in validators.iter().zip(approvals.iter()) {
            if let Some(signature) = may_be_signature {
                if !signature.verify(message_to_sign.as_ref(), validator.public_key()) {
                    return Err(Error::InvalidApprovals);
                }
            }
        }
        let stakes = validators.iter().map(|stake| (stake.stake(), 0, false)).collect::<Vec<_>>();
        if !can_approved_block_be_produced(approvals, &stakes) {
            Err(Error::NotEnoughApprovals)
        } else {
            Ok(())
        }
    }

    fn verify_chunk_endorsement(
        &self,
        _chunk_header: &ShardChunkHeader,
        _endorsement: &ChunkEndorsement,
    ) -> Result<bool, Error> {
        Ok(true)
    }

    fn cares_about_shard_from_prev_block(
        &self,
        parent_hash: &CryptoHash,
        account_id: &AccountId,
        shard_id: ShardId,
    ) -> Result<bool, EpochError> {
        // This `unwrap` here tests that in all code paths we check that the epoch exists before
        //    we check if we care about a shard. Please do not remove the unwrap, fix the logic of
        //    the calling function.
        let epoch_valset = self.get_epoch_and_valset(*parent_hash).unwrap();
        let chunk_producers = self.get_chunk_producers(epoch_valset.1, shard_id);
        for validator in chunk_producers {
            if validator.account_id() == account_id {
                return Ok(true);
            }
        }
        Ok(false)
    }

    fn cares_about_shard_next_epoch_from_prev_block(
        &self,
        parent_hash: &CryptoHash,
        account_id: &AccountId,
        shard_id: ShardId,
    ) -> Result<bool, EpochError> {
        // This `unwrap` here tests that in all code paths we check that the epoch exists before
        //    we check if we care about a shard. Please do not remove the unwrap, fix the logic of
        //    the calling function.
        let epoch_valset = self.get_epoch_and_valset(*parent_hash).unwrap();
        let chunk_producers = self
            .get_chunk_producers((epoch_valset.1 + 1) % self.validators_by_valset.len(), shard_id);
        for validator in chunk_producers {
            if validator.account_id() == account_id {
                return Ok(true);
            }
        }
        Ok(false)
    }

    fn will_shard_layout_change(&self, parent_hash: &CryptoHash) -> Result<bool, EpochError> {
        // Copied from EpochManager (KeyValueRuntime is deprecated anyway).
        let epoch_id = self.get_epoch_id_from_prev_block(parent_hash)?;
        let next_epoch_id = self.get_next_epoch_id_from_prev_block(parent_hash)?;
        let shard_layout = self.get_shard_layout(&epoch_id)?;
        let next_shard_layout = self.get_shard_layout(&next_epoch_id)?;
        Ok(shard_layout != next_shard_layout)
    }

    #[cfg(feature = "new_epoch_sync")]
    fn get_all_epoch_hashes(
        &self,
        _last_block_info: &BlockInfo,
        _hash_to_prev_hash: Option<&HashMap<CryptoHash, CryptoHash>>,
    ) -> Result<Vec<CryptoHash>, EpochError> {
        Ok(vec![])
    }

    #[cfg(feature = "new_epoch_sync")]
    fn force_update_aggregator(&self, _epoch_id: &EpochId, _hash: &CryptoHash) {}
}

impl RuntimeAdapter for KeyValueRuntime {
    fn store(&self) -> &Store {
        &self.store
    }

    fn get_tries(&self) -> ShardTries {
        self.tries.clone()
    }

    fn get_trie_for_shard(
        &self,
        shard_id: ShardId,
        _block_hash: &CryptoHash,
        state_root: StateRoot,
        _use_flat_storage: bool,
    ) -> Result<Trie, Error> {
        Ok(self
            .tries
            .get_trie_for_shard(ShardUId { version: 0, shard_id: shard_id as u32 }, state_root))
    }

    fn get_flat_storage_manager(&self) -> near_store::flat::FlatStorageManager {
        self.tries.get_flat_storage_manager()
    }

    fn get_view_trie_for_shard(
        &self,
        shard_id: ShardId,
        _block_hash: &CryptoHash,
        state_root: StateRoot,
    ) -> Result<Trie, Error> {
        Ok(self.tries.get_view_trie_for_shard(
            ShardUId { version: 0, shard_id: shard_id as u32 },
            state_root,
        ))
    }

    fn validate_tx(
        &self,
        _gas_price: Balance,
        _state_update: Option<StateRoot>,
        _transaction: &SignedTransaction,
        _verify_signature: bool,
        _epoch_id: &EpochId,
        _current_protocol_version: ProtocolVersion,
    ) -> Result<Option<InvalidTxError>, Error> {
        Ok(None)
    }

    fn prepare_transactions(
        &self,
        _gas_price: Balance,
        _gas_limit: Gas,
        _epoch_id: &EpochId,
        _shard_id: ShardId,
        _storage_config: RuntimeStorageConfig,
        _next_block_height: BlockHeight,
        transactions: &mut dyn Iterator<Item = SignedTransaction>,
        _chain_validate: &mut dyn FnMut(&SignedTransaction) -> bool,
        _current_protocol_version: ProtocolVersion,
        _time_limit: Option<Duration>,
<<<<<<< HEAD
    ) -> Result<(Vec<SignedTransaction>, Option<PartialState>), Error> {
        Ok((transactions.collect(), None))
=======
    ) -> Result<PreparedTransactions, Error> {
        let mut res = vec![];
        while let Some(iter) = transactions.next() {
            res.push(iter.next().unwrap());
        }
        Ok(PreparedTransactions { transactions: res, limited_by: None })
>>>>>>> 790d6636
    }

    fn apply_chunk(
        &self,
        storage_config: RuntimeStorageConfig,
        chunk: ApplyChunkShardContext,
        block: ApplyChunkBlockContext,
        receipts: &[Receipt],
        transactions: &[SignedTransaction],
    ) -> Result<ApplyChunkResult, Error> {
        assert!(!storage_config.record_storage);
        let mut tx_results = vec![];
        let shard_id = chunk.shard_id;

        let mut state =
            self.state.read().unwrap().get(&storage_config.state_root).cloned().unwrap();

        let mut balance_transfers = vec![];

        for receipt in receipts.iter() {
            if let ReceiptEnum::Action(action) = &receipt.receipt {
                assert_eq!(account_id_to_shard_id(&receipt.receiver_id, self.num_shards), shard_id);
                if !state.receipt_nonces.contains(&receipt.receipt_id) {
                    state.receipt_nonces.insert(receipt.receipt_id);
                    if let Action::Transfer(TransferAction { deposit }) = action.actions[0] {
                        balance_transfers.push((
                            receipt.get_hash(),
                            receipt.predecessor_id.clone(),
                            receipt.receiver_id.clone(),
                            deposit,
                            0,
                        ));
                    }
                } else {
                    panic!("receipts should never be applied twice");
                }
            } else {
                unreachable!();
            }
        }

        for transaction in transactions {
            assert_eq!(
                account_id_to_shard_id(&transaction.transaction.signer_id, self.num_shards),
                shard_id
            );
            if transaction.transaction.actions.is_empty() {
                continue;
            }
            if let Action::Transfer(TransferAction { deposit }) = transaction.transaction.actions[0]
            {
                if !state.tx_nonces.contains(&AccountNonce(
                    transaction.transaction.receiver_id.clone(),
                    transaction.transaction.nonce,
                )) {
                    state.tx_nonces.insert(AccountNonce(
                        transaction.transaction.receiver_id.clone(),
                        transaction.transaction.nonce,
                    ));
                    balance_transfers.push((
                        transaction.get_hash(),
                        transaction.transaction.signer_id.clone(),
                        transaction.transaction.receiver_id.clone(),
                        deposit,
                        transaction.transaction.nonce,
                    ));
                } else {
                    balance_transfers.push((
                        transaction.get_hash(),
                        transaction.transaction.signer_id.clone(),
                        transaction.transaction.receiver_id.clone(),
                        0,
                        transaction.transaction.nonce,
                    ));
                }
            } else {
                unreachable!();
            }
        }

        let mut outgoing_receipts = vec![];

        for (hash, from, to, amount, nonce) in balance_transfers {
            let mut good_to_go = false;

            if account_id_to_shard_id(&from, self.num_shards) != shard_id {
                // This is a receipt, was already debited
                good_to_go = true;
            } else if let Some(balance) = state.amounts.get(&from) {
                if *balance >= amount {
                    let new_balance = balance - amount;
                    state.amounts.insert(from.clone(), new_balance);
                    good_to_go = true;
                }
            }

            if good_to_go {
                let new_receipt_hashes = if account_id_to_shard_id(&to, self.num_shards) == shard_id
                {
                    state.amounts.insert(to.clone(), state.amounts.get(&to).unwrap_or(&0) + amount);
                    vec![]
                } else {
                    assert_ne!(nonce, 0);
                    let receipt = Receipt {
                        predecessor_id: from.clone(),
                        receiver_id: to.clone(),
                        receipt_id: create_receipt_nonce(from.clone(), to.clone(), amount, nonce),
                        receipt: ReceiptEnum::Action(ActionReceipt {
                            signer_id: from.clone(),
                            signer_public_key: PublicKey::empty(KeyType::ED25519),
                            gas_price: block.gas_price,
                            output_data_receivers: vec![],
                            input_data_ids: vec![],
                            actions: vec![Action::Transfer(TransferAction { deposit: amount })],
                        }),
                    };
                    let receipt_hash = receipt.get_hash();
                    outgoing_receipts.push(receipt);
                    vec![receipt_hash]
                };

                tx_results.push(ExecutionOutcomeWithId {
                    id: hash,
                    outcome: ExecutionOutcome {
                        status: ExecutionStatus::SuccessValue(vec![]),
                        logs: vec![],
                        receipt_ids: new_receipt_hashes,
                        gas_burnt: 0,
                        compute_usage: Some(0),
                        tokens_burnt: 0,
                        executor_id: to.clone(),
                        metadata: ExecutionMetadata::V1,
                    },
                });
            }
        }

        let data = borsh::to_vec(&state)?;
        let state_size = data.len() as u64;
        let state_root = hash(&data);
        self.state.write().unwrap().insert(state_root, state);
        self.state_size.write().unwrap().insert(state_root, state_size);

        Ok(ApplyChunkResult {
            trie_changes: WrappedTrieChanges::new(
                self.get_tries(),
                ShardUId { version: 0, shard_id: shard_id as u32 },
                TrieChanges::empty(state_root),
                Default::default(),
                block.block_hash,
                block.height,
            ),
            new_root: state_root,
            outcomes: tx_results,
            outgoing_receipts,
            validator_proposals: vec![],
            total_gas_burnt: 0,
            total_balance_burnt: 0,
            proof: None,
            processed_delayed_receipts: vec![],
            applied_receipts_hash: hash(&borsh::to_vec(receipts).unwrap()),
        })
    }

    fn query(
        &self,
        _shard_id: ShardUId,
        state_root: &StateRoot,
        block_height: BlockHeight,
        _block_timestamp: u64,
        _prev_block_hash: &CryptoHash,
        block_hash: &CryptoHash,
        _epoch_id: &EpochId,
        request: &QueryRequest,
    ) -> Result<QueryResponse, near_chain_primitives::error::QueryError> {
        match request {
            QueryRequest::ViewAccount { account_id, .. } => Ok(QueryResponse {
                kind: QueryResponseKind::ViewAccount(
                    Account::new(
                        self.state.read().unwrap().get(state_root).map_or_else(
                            || 0,
                            |state| *state.amounts.get(account_id).unwrap_or(&0),
                        ),
                        0,
                        CryptoHash::default(),
                        0,
                    )
                    .into(),
                ),
                block_height,
                block_hash: *block_hash,
            }),
            QueryRequest::ViewCode { .. } => Ok(QueryResponse {
                kind: QueryResponseKind::ViewCode(ContractCodeView {
                    code: vec![],
                    hash: CryptoHash::default(),
                }),
                block_height,
                block_hash: *block_hash,
            }),
            QueryRequest::ViewAccessKeyList { .. } => Ok(QueryResponse {
                kind: QueryResponseKind::AccessKeyList(AccessKeyList {
                    keys: vec![AccessKeyInfoView {
                        public_key: PublicKey::empty(KeyType::ED25519),
                        access_key: AccessKey::full_access().into(),
                    }],
                }),
                block_height,
                block_hash: *block_hash,
            }),
            QueryRequest::ViewAccessKey { .. } => Ok(QueryResponse {
                kind: QueryResponseKind::AccessKey(AccessKey::full_access().into()),
                block_height,
                block_hash: *block_hash,
            }),
            QueryRequest::ViewState { .. } => Ok(QueryResponse {
                kind: QueryResponseKind::ViewState(ViewStateResult {
                    values: Default::default(),
                    proof: vec![],
                }),
                block_height,
                block_hash: *block_hash,
            }),
            QueryRequest::CallFunction { .. } => Ok(QueryResponse {
                kind: QueryResponseKind::CallResult(CallResult {
                    result: Default::default(),
                    logs: Default::default(),
                }),
                block_height,
                block_hash: *block_hash,
            }),
        }
    }

    fn obtain_state_part(
        &self,
        _shard_id: ShardId,
        _block_hash: &CryptoHash,
        state_root: &StateRoot,
        part_id: PartId,
    ) -> Result<Vec<u8>, Error> {
        if part_id.idx != 0 {
            return Ok(vec![]);
        }
        let state = self.state.read().unwrap().get(state_root).unwrap().clone();
        let data = borsh::to_vec(&state).expect("should never fall");
        Ok(data)
    }

    fn validate_state_part(&self, _state_root: &StateRoot, _part_id: PartId, _data: &[u8]) -> bool {
        // We do not care about deeper validation in test_utils
        true
    }

    fn apply_state_part(
        &self,
        _shard_id: ShardId,
        state_root: &StateRoot,
        part_id: PartId,
        data: &[u8],
        _epoch_id: &EpochId,
    ) -> Result<(), Error> {
        if part_id.idx != 0 {
            return Ok(());
        }
        let state = KVState::try_from_slice(data).unwrap();
        self.state.write().unwrap().insert(*state_root, state.clone());
        let data = borsh::to_vec(&state)?;
        let state_size = data.len() as u64;
        self.state_size.write().unwrap().insert(*state_root, state_size);
        Ok(())
    }

    fn get_state_root_node(
        &self,
        _shard_id: ShardId,
        _block_hash: &CryptoHash,
        state_root: &StateRoot,
    ) -> Result<StateRootNode, Error> {
        let data = borsh::to_vec(&self.state.read().unwrap().get(state_root).unwrap().clone())
            .expect("should never fall")
            .into();
        let memory_usage = *self.state_size.read().unwrap().get(state_root).unwrap();
        Ok(StateRootNode { data, memory_usage })
    }

    fn validate_state_root_node(
        &self,
        _state_root_node: &StateRootNode,
        _state_root: &StateRoot,
    ) -> bool {
        // We do not care about deeper validation in test_utils
        true
    }

    fn get_gc_stop_height(&self, block_hash: &CryptoHash) -> BlockHeight {
        if !self.no_gc {
            // This code is 'incorrect' - as production one is always setting the GC to the
            // first block of the epoch.
            // Unfortunately many tests are depending on this and not setting epochs when
            // they produce blocks.
            let block_height = self
                .get_block_header(block_hash)
                .unwrap_or_default()
                .map(|h| h.height())
                .unwrap_or_default();
            block_height.saturating_sub(DEFAULT_GC_NUM_EPOCHS_TO_KEEP * self.epoch_length)
        /*  // TODO: use this version of the code instead - after we fix the block creation
            // issue in multiple tests.
        // We have to return the first block of the epoch T-DEFAULT_GC_NUM_EPOCHS_TO_KEEP.
        let mut current_header = self.get_block_header(block_hash).unwrap().unwrap();
        for _ in 0..DEFAULT_GC_NUM_EPOCHS_TO_KEEP {
            let last_block_of_prev_epoch = current_header.next_epoch_id();
            current_header =
                self.get_block_header(&last_block_of_prev_epoch.0).unwrap().unwrap();
        }
        loop {
            if current_header.next_epoch_id().0 == *current_header.prev_hash() {
                break;
            }
            current_header =
                self.get_block_header(current_header.prev_hash()).unwrap().unwrap();
        }
        current_header.height()*/
        } else {
            0
        }
    }

    fn get_protocol_config(&self, _epoch_id: &EpochId) -> Result<ProtocolConfig, Error> {
        unreachable!("get_protocol_config should not be called in KeyValueRuntime");
    }

    fn will_shard_layout_change_next_epoch(
        &self,
        _parent_hash: &CryptoHash,
    ) -> Result<bool, Error> {
        Ok(false)
    }

    fn apply_update_to_children_states(
        &self,
        _block_hash: &CryptoHash,
        _block_height: BlockHeight,
        _state_roots: HashMap<ShardUId, StateRoot>,
        _next_shard_layout: &ShardLayout,
        _state_changes: StateChangesForResharding,
    ) -> Result<Vec<ApplyResultForResharding>, Error> {
        Ok(vec![])
    }

    fn load_mem_tries_on_startup(&self, _shard_uids: &[ShardUId]) -> Result<(), StorageError> {
        Ok(())
    }
}<|MERGE_RESOLUTION|>--- conflicted
+++ resolved
@@ -12,12 +12,7 @@
 use near_epoch_manager::{EpochManagerAdapter, RngSeed};
 use near_primitives::account::{AccessKey, Account};
 use near_primitives::block_header::{Approval, ApprovalInner};
-<<<<<<< HEAD
-use near_primitives::challenge::PartialState;
-use near_primitives::chunk_validation::ChunkEndorsement;
-=======
 use near_primitives::chunk_validation::{ChunkEndorsement, ChunkValidators};
->>>>>>> 790d6636
 use near_primitives::epoch_manager::block_info::BlockInfo;
 use near_primitives::epoch_manager::epoch_info::EpochInfo;
 use near_primitives::epoch_manager::EpochConfig;
@@ -1043,17 +1038,8 @@
         _chain_validate: &mut dyn FnMut(&SignedTransaction) -> bool,
         _current_protocol_version: ProtocolVersion,
         _time_limit: Option<Duration>,
-<<<<<<< HEAD
-    ) -> Result<(Vec<SignedTransaction>, Option<PartialState>), Error> {
-        Ok((transactions.collect(), None))
-=======
     ) -> Result<PreparedTransactions, Error> {
-        let mut res = vec![];
-        while let Some(iter) = transactions.next() {
-            res.push(iter.next().unwrap());
-        }
-        Ok(PreparedTransactions { transactions: res, limited_by: None })
->>>>>>> 790d6636
+        Ok(PreparedTransactions { transactions: transactions.collect(), limited_by: None, storage_proof: None })
     }
 
     fn apply_chunk(
