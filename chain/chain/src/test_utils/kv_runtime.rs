--- conflicted
+++ resolved
@@ -1344,13 +1344,10 @@
             processed_yield_timeouts: vec![],
             applied_receipts_hash: hash(&borsh::to_vec(receipts).unwrap()),
             congestion_info: Self::get_congestion_info(PROTOCOL_VERSION),
-<<<<<<< HEAD
+            // Since all actions are transfer actions, there is no contracts accessed.
+            contract_accesses: vec![],
             bandwidth_requests: BandwidthRequests::default_for_protocol_version(PROTOCOL_VERSION),
             bandwidth_scheduler_state_hash: CryptoHash::default(),
-=======
-            // Since all actions are transfer actions, there is no contracts accessed.
-            contract_accesses: vec![],
->>>>>>> cc3a3cec
         })
     }
 
