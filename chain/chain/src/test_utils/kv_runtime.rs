use super::ValidatorSchedule;
use crate::types::{
    ApplyChunkBlockContext, ApplyChunkResult, ApplyChunkShardContext,
    PrepareTransactionsBlockContext, PrepareTransactionsChunkContext, PreparedTransactions,
    RuntimeAdapter, RuntimeStorageConfig,
};
use crate::BlockHeader;
use borsh::{BorshDeserialize, BorshSerialize};
use itertools::Itertools;
use near_async::time::Duration;
use near_chain_configs::{ProtocolConfig, DEFAULT_GC_NUM_EPOCHS_TO_KEEP};
use near_chain_primitives::Error;
use near_crypto::{KeyType, PublicKey, SecretKey, Signature};
use near_epoch_manager::{EpochManagerAdapter, RngSeed, ShardUIdAndIndex};
use near_parameters::RuntimeConfig;
use near_pool::types::TransactionGroupIterator;
use near_primitives::account::{AccessKey, Account};
use near_primitives::apply::ApplyChunkReason;
use near_primitives::bandwidth_scheduler::BandwidthRequests;
use near_primitives::block::Tip;
use near_primitives::congestion_info::{CongestionInfo, ExtendedCongestionInfo};
use near_primitives::epoch_block_info::BlockInfo;
use near_primitives::epoch_info::EpochInfo;
use near_primitives::epoch_manager::EpochConfig;
use near_primitives::epoch_manager::ShardConfig;
use near_primitives::epoch_manager::ValidatorSelectionConfig;
use near_primitives::errors::{EpochError, InvalidTxError};
use near_primitives::hash::{hash, CryptoHash};
use near_primitives::receipt::{ActionReceipt, Receipt, ReceiptEnum, ReceiptV0};
use near_primitives::shard_layout::{ShardLayout, ShardUId};
use near_primitives::state_part::PartId;
use near_primitives::stateless_validation::chunk_endorsement::ChunkEndorsement;
use near_primitives::stateless_validation::contract_distribution::{
    ChunkContractAccesses, ContractCodeRequest,
};
use near_primitives::stateless_validation::validator_assignment::ChunkValidatorAssignments;
use near_primitives::stateless_validation::ChunkProductionKey;
use near_primitives::transaction::{
    Action, ExecutionMetadata, ExecutionOutcome, ExecutionOutcomeWithId, ExecutionStatus,
    SignedTransaction, TransferAction,
};
use near_primitives::types::validator_stake::ValidatorStake;
use near_primitives::types::{
    AccountId, ApprovalStake, Balance, BlockHeight, EpochHeight, EpochId, Nonce, NumShards,
    ShardId, ShardIndex, StateRoot, StateRootNode, ValidatorInfoIdentifier,
};
use near_primitives::version::{ProtocolFeature, ProtocolVersion, PROTOCOL_VERSION};
use near_primitives::views::{
    AccessKeyInfoView, AccessKeyList, CallResult, ContractCodeView, EpochValidatorInfo,
    QueryRequest, QueryResponse, QueryResponseKind, ViewStateResult,
};
use near_store::test_utils::TestTriesBuilder;
use near_store::{
    set_genesis_hash, set_genesis_state_roots, DBCol, ShardTries, Store, StoreUpdate, Trie,
    TrieChanges, WrappedTrieChanges,
};
use near_vm_runner::{ContractCode, ContractRuntimeCache, NoContractRuntimeCache};
use num_rational::Ratio;
use std::cmp::Ordering;
use std::collections::{BTreeMap, HashMap, HashSet};
use std::sync::{Arc, RwLock};

/// Simple key value runtime for tests.
///
/// !!!!!!!!!!!!!!!!!!!!!!!!!!!!!!!!!!!!!!!!!!!!!!!!!!!!!!!!!!!!!!!!!!!!!!!!!!!!
/// WARNING: If you choose to use KeyValueRuntime for your tests, BE PREPARED TO
/// HAVE A BAD TIME. Use it only if you understand it to its entirety. It has
/// implicit behavior, very specific partially implemented logic, and is generally
/// incorrect. USE NightshadeRuntime WHENEVER POSSIBLE. YOU HAVE BEEN WARNED.
/// !!!!!!!!!!!!!!!!!!!!!!!!!!!!!!!!!!!!!!!!!!!!!!!!!!!!!!!!!!!!!!!!!!!!!!!!!!!!
///
/// Major differences with production `NightshadeRuntime`:
///   * Uses in-memory storage
///   * Doesn't have WASM runtime, so can only process simple transfer
///     transaction
///   * Uses hard-coded validator schedule instead of using `EpochManager` and
///     staking to assign block and chunk producers.
pub struct KeyValueRuntime {
    store: Store,
    tries: ShardTries,
    num_shards: NumShards,
    epoch_length: u64,
    no_gc: bool,

    // A mapping state_root => {account id => amounts}, for transactions and receipts
    state: RwLock<HashMap<StateRoot, KVState>>,
    state_size: RwLock<HashMap<StateRoot, u64>>,
    headers_cache: RwLock<HashMap<CryptoHash, BlockHeader>>,
    contract_cache: NoContractRuntimeCache,
}

/// DEPRECATED. DO NOT USE for new tests. Use the real EpochManager, familiarize
/// yourself with how block producers, chunk producers, epoch transitions, etc.
/// work, and write your test to be compatible with what's in production.
/// MockEpochManager is simpler, but it deviates considerably from the production
/// validator selection and epoch management behavior.
pub struct MockEpochManager {
    store: Store,
    num_shards: NumShards,
    epoch_length: u64,
    /// A pre determined list of validator sets. We rotate validator set in this list.
    /// Epoch i uses validators from `validators_by_valset[i % validators_by_valset.len()]`.
    validators_by_valset: Vec<EpochValidatorSet>,
    /// Maps from account id to validator stake for all validators, both block producers and
    /// chunk producers
    validators: HashMap<AccountId, ValidatorStake>,

    headers_cache: RwLock<HashMap<CryptoHash, BlockHeader>>,
    hash_to_epoch: RwLock<HashMap<CryptoHash, EpochId>>,
    hash_to_next_epoch_approvals_req: RwLock<HashMap<CryptoHash, bool>>,
    hash_to_next_epoch: RwLock<HashMap<CryptoHash, EpochId>>,
    /// Maps EpochId to index of `validators_by_valset` to determine validators for an epoch
    hash_to_valset: RwLock<HashMap<EpochId, u64>>,
    epoch_start: RwLock<HashMap<CryptoHash, u64>>,
}

/// Stores the validator information in an epoch.
/// Block producers are specified by `block_producers`
/// Chunk producers have two types, validators who are also block producers and chunk only producers.
/// Block producers are assigned to shards via `validator_groups`.
/// Each shard will have `block_producers.len() / validator_groups` of validators who are also block
/// producers
struct EpochValidatorSet {
    block_producers: Vec<ValidatorStake>,
    /// index of this list is shard_id
    chunk_producers: Vec<Vec<ValidatorStake>>,
}

#[derive(BorshSerialize, BorshDeserialize, Hash, PartialEq, Eq, Ord, PartialOrd, Clone, Debug)]
struct AccountNonce(AccountId, Nonce);

#[derive(BorshSerialize, BorshDeserialize, Clone, Debug)]
struct KVState {
    amounts: HashMap<AccountId, u128>,
    receipt_nonces: HashSet<CryptoHash>,
    tx_nonces: HashSet<AccountNonce>,
}

impl MockEpochManager {
    pub fn new(store: Store, epoch_length: u64) -> Arc<Self> {
        let vs =
            ValidatorSchedule::new().block_producers_per_epoch(vec![vec!["test".parse().unwrap()]]);
        Self::new_with_validators(store, vs, epoch_length)
    }

    pub fn new_with_validators(
        store: Store,
        vs: ValidatorSchedule,
        epoch_length: u64,
    ) -> Arc<Self> {
        let map_with_default_hash1 = HashMap::from([(CryptoHash::default(), EpochId::default())]);
        let map_with_default_hash2 = HashMap::from([(CryptoHash::default(), 0)]);
        let map_with_default_hash3 = HashMap::from([(EpochId::default(), 0)]);

        let mut validators = HashMap::new();
        let mut validators_by_valset: Vec<EpochValidatorSet> = vs
            .block_producers
            .iter()
            .map(|account_ids| {
                let block_producers: Vec<ValidatorStake> = account_ids
                    .iter()
                    .map(|account_id| {
                        let stake = ValidatorStake::new(
                            account_id.clone(),
                            SecretKey::from_seed(KeyType::ED25519, account_id.as_ref())
                                .public_key(),
                            1_000_000,
                        );
                        validators.insert(account_id.clone(), stake.clone());
                        stake
                    })
                    .collect();

                let validators_per_shard = block_producers.len() / vs.validator_groups as usize;
                let coef = block_producers.len() / vs.num_shards as usize;

                let chunk_producers: Vec<Vec<ValidatorStake>> = (0..vs.num_shards)
                    .map(|shard_index| {
                        let shard_index = shard_index as usize;
                        let offset =
                            shard_index * coef / validators_per_shard * validators_per_shard;
                        block_producers[offset..offset + validators_per_shard].to_vec()
                    })
                    .collect();

                EpochValidatorSet { block_producers, chunk_producers }
            })
            .collect();

        if !vs.chunk_only_producers.is_empty() {
            assert_eq!(validators_by_valset.len(), vs.chunk_only_producers.len());
            for (epoch_idx, epoch_cops) in vs.chunk_only_producers.into_iter().enumerate() {
                assert_eq!(epoch_cops.len() as u64, vs.num_shards);
                for (shard_idx, shard_cops) in epoch_cops.into_iter().enumerate() {
                    for account_id in shard_cops {
                        let stake = ValidatorStake::new(
                            account_id.clone(),
                            SecretKey::from_seed(KeyType::ED25519, account_id.as_ref())
                                .public_key(),
                            1_000_000,
                        );
                        let prev = validators.insert(account_id, stake.clone());
                        assert!(prev.is_none(), "chunk only produced is also a block producer");
                        validators_by_valset[epoch_idx].chunk_producers[shard_idx].push(stake)
                    }
                }
            }
        }

        Arc::new(MockEpochManager {
            store,
            num_shards: vs.num_shards,
            epoch_length,
            validators,
            validators_by_valset,
            headers_cache: RwLock::new(HashMap::new()),
            hash_to_epoch: RwLock::new(HashMap::new()),
            hash_to_next_epoch_approvals_req: RwLock::new(HashMap::new()),
            hash_to_next_epoch: RwLock::new(map_with_default_hash1),
            hash_to_valset: RwLock::new(map_with_default_hash3),
            epoch_start: RwLock::new(map_with_default_hash2),
        })
    }

    /// Get epoch and index of validator set by the hash of previous block.
    /// Note that it also fills in-memory chain info and there is some
    /// assumption that it is called for all previous blocks.
    /// TODO (#8269): should we call it recursively for previous blocks if info is not found?
    fn get_epoch_and_valset(
        &self,
        prev_hash: CryptoHash,
    ) -> Result<(EpochId, usize, EpochId), EpochError> {
        if prev_hash == CryptoHash::default() {
            return Ok((EpochId(prev_hash), 0, EpochId(prev_hash)));
        }
        let prev_block_header =
            self.get_block_header(&prev_hash)?.ok_or(EpochError::MissingBlock(prev_hash))?;

        let mut hash_to_epoch = self.hash_to_epoch.write().unwrap();
        let mut hash_to_next_epoch_approvals_req =
            self.hash_to_next_epoch_approvals_req.write().unwrap();
        let mut hash_to_next_epoch = self.hash_to_next_epoch.write().unwrap();
        let mut hash_to_valset = self.hash_to_valset.write().unwrap();
        let mut epoch_start_map = self.epoch_start.write().unwrap();

        let prev_prev_hash = *prev_block_header.prev_hash();
        let prev_epoch = hash_to_epoch.get(&prev_prev_hash);
        let prev_next_epoch = hash_to_next_epoch.get(&prev_prev_hash).unwrap();
        let prev_valset = match prev_epoch {
            Some(prev_epoch) => Some(*hash_to_valset.get(prev_epoch).unwrap()),
            None => None,
        };

        let prev_epoch_start = *epoch_start_map.get(&prev_prev_hash).unwrap();

        let last_final_height = if prev_block_header.last_final_block() == &CryptoHash::default() {
            0
        } else {
            self.get_block_header(prev_block_header.last_final_block()).unwrap().unwrap().height()
        };

        let increment_epoch = prev_prev_hash == CryptoHash::default() // genesis is in its own epoch
            || last_final_height + 3 >= prev_epoch_start + self.epoch_length;

        let needs_next_epoch_approvals = !increment_epoch
            && last_final_height + 3 < prev_epoch_start + self.epoch_length
            && prev_block_header.height() + 3 >= prev_epoch_start + self.epoch_length;

        let (epoch, next_epoch, valset, epoch_start) = if increment_epoch {
            let new_valset = match prev_valset {
                None => 0,
                Some(prev_valset) => prev_valset + 1,
            };
            (*prev_next_epoch, EpochId(prev_hash), new_valset, prev_block_header.height() + 1)
        } else {
            (*prev_epoch.unwrap(), *prev_next_epoch, prev_valset.unwrap(), prev_epoch_start)
        };

        hash_to_next_epoch.insert(prev_hash, next_epoch);
        hash_to_epoch.insert(prev_hash, epoch);
        hash_to_next_epoch_approvals_req.insert(prev_hash, needs_next_epoch_approvals);
        hash_to_valset.insert(epoch, valset);
        hash_to_valset.insert(next_epoch, valset + 1);
        epoch_start_map.insert(prev_hash, epoch_start);

        Ok((epoch, valset as usize % self.validators_by_valset.len(), next_epoch))
    }

    fn get_block_producers(&self, valset: usize) -> &[ValidatorStake] {
        &self.validators_by_valset[valset].block_producers
    }

    fn get_chunk_producers(&self, valset: usize, shard_index: ShardIndex) -> Vec<ValidatorStake> {
        self.validators_by_valset[valset].chunk_producers[shard_index].clone()
    }

    fn get_valset_for_epoch(&self, epoch_id: &EpochId) -> Result<usize, EpochError> {
        // conveniently here if the prev_hash is passed mistakenly instead of the epoch_hash,
        // the `unwrap` will trigger
        Ok(*self
            .hash_to_valset
            .read()
            .unwrap()
            .get(epoch_id)
            .ok_or(EpochError::EpochOutOfBounds(*epoch_id))? as usize
            % self.validators_by_valset.len())
    }

    fn get_block_header(&self, hash: &CryptoHash) -> Result<Option<BlockHeader>, EpochError> {
        let mut headers_cache = self.headers_cache.write().unwrap();
        if headers_cache.get(hash).is_some() {
            return Ok(Some(headers_cache.get(hash).unwrap().clone()));
        }
        if let Some(result) = self.store.get_ser(DBCol::BlockHeader, hash.as_ref())? {
            headers_cache.insert(*hash, result);
            return Ok(Some(headers_cache.get(hash).unwrap().clone()));
        }
        Ok(None)
    }
}

impl KeyValueRuntime {
    pub fn new(store: Store, epoch_manager: &MockEpochManager) -> Arc<Self> {
        Self::new_with_no_gc(store, epoch_manager, false)
    }
    pub fn new_with_no_gc(
        store: Store,
        epoch_manager: &MockEpochManager,
        no_gc: bool,
    ) -> Arc<Self> {
        let epoch_id = EpochId::default();
        let shard_layout = epoch_manager.get_shard_layout(&epoch_id).unwrap();
        let epoch_length = epoch_manager.get_epoch_config(&epoch_id).unwrap().epoch_length;
        let tries = TestTriesBuilder::new()
            .with_store(store.clone())
            .with_shard_layout(shard_layout.clone())
            .build();
        let mut initial_amounts = HashMap::new();
        for (i, validator_stake) in epoch_manager
            .validators_by_valset
            .iter()
            .flat_map(|set| set.block_producers.iter())
            .enumerate()
        {
            initial_amounts.insert(validator_stake.account_id().clone(), (1000 + 100 * i) as u128);
        }

        let kv_state = KVState {
            amounts: initial_amounts,
            receipt_nonces: HashSet::default(),
            tx_nonces: HashSet::default(),
        };
        let data = borsh::to_vec(&kv_state).unwrap();
        let data_len = data.len() as u64;
        // StateRoot is actually faked here.
        // We cannot do any reasonable validations of it in test_utils.
        let state = HashMap::from([(Trie::EMPTY_ROOT, kv_state)]);
        let state_size = HashMap::from([(Trie::EMPTY_ROOT, data_len)]);

        let mut store_update = store.store_update();
        let genesis_roots: Vec<CryptoHash> =
            shard_layout.shard_ids().map(|_| Trie::EMPTY_ROOT).collect();
        set_genesis_state_roots(&mut store_update, &genesis_roots);
        set_genesis_hash(&mut store_update, &CryptoHash::default());
        store_update.commit().expect("Store failed on genesis intialization");

        Arc::new(KeyValueRuntime {
            store,
            tries,
            no_gc,
            num_shards: shard_layout.num_shards(),
            epoch_length,
            headers_cache: RwLock::new(HashMap::new()),
            state: RwLock::new(state),
            state_size: RwLock::new(state_size),
            contract_cache: NoContractRuntimeCache,
        })
    }

    fn get_block_header(&self, hash: &CryptoHash) -> Result<Option<BlockHeader>, EpochError> {
        let mut headers_cache = self.headers_cache.write().unwrap();
        if headers_cache.get(hash).is_some() {
            return Ok(Some(headers_cache.get(hash).unwrap().clone()));
        }
        if let Some(result) = self.store.get_ser(DBCol::BlockHeader, hash.as_ref())? {
            headers_cache.insert(*hash, result);
            return Ok(Some(headers_cache.get(hash).unwrap().clone()));
        }
        Ok(None)
    }

    fn get_congestion_info(protocol_version: ProtocolVersion) -> Option<CongestionInfo> {
        if ProtocolFeature::CongestionControl.enabled(protocol_version) {
            // TODO(congestion_control) - properly initialize
            Some(CongestionInfo::default())
        } else {
            None
        }
    }
}

pub fn account_id_to_shard_id(account_id: &AccountId, num_shards: NumShards) -> ShardId {
    #[allow(deprecated)]
    let shard_layout = ShardLayout::v0(num_shards, 0);
    shard_layout.account_id_to_shard_id(account_id)
}

#[derive(BorshSerialize, BorshDeserialize)]
struct ReceiptNonce {
    from: AccountId,
    to: AccountId,
    amount: Balance,
    nonce: Nonce,
}

fn create_receipt_nonce(
    from: AccountId,
    to: AccountId,
    amount: Balance,
    nonce: Nonce,
) -> CryptoHash {
    CryptoHash::hash_borsh(ReceiptNonce { from, to, amount, nonce })
}

impl EpochManagerAdapter for MockEpochManager {
    fn epoch_exists(&self, epoch_id: &EpochId) -> bool {
        self.hash_to_valset.write().unwrap().contains_key(epoch_id)
    }

    fn shard_ids(&self, epoch_id: &EpochId) -> Result<Vec<ShardId>, EpochError> {
        Ok(self.get_shard_layout(epoch_id)?.shard_ids().collect())
    }

    fn num_total_parts(&self) -> usize {
        12 + (self.num_shards as usize + 1) % 50
    }

    fn num_data_parts(&self) -> usize {
        // Same as in Nightshade Runtime
        let total_parts = self.num_total_parts();
        if total_parts <= 3 {
            1
        } else {
            (total_parts - 1) / 3
        }
    }

    fn get_part_owner(&self, epoch_id: &EpochId, part_id: u64) -> Result<AccountId, EpochError> {
        let validators =
            &self.get_epoch_block_producers_ordered(epoch_id, &CryptoHash::default())?;
        // if we don't use data_parts and total_parts as part of the formula here, the part owner
        //     would not depend on height, and tests wouldn't catch passing wrong height here
        let idx = part_id as usize + self.num_data_parts() + self.num_total_parts();
        Ok(validators[idx as usize % validators.len()].0.account_id().clone())
    }

    fn account_id_to_shard_id(
        &self,
        account_id: &AccountId,
        _epoch_id: &EpochId,
    ) -> Result<ShardId, EpochError> {
        Ok(account_id_to_shard_id(account_id, self.num_shards))
    }

    fn account_id_to_shard_info(
        &self,
        account_id: &AccountId,
        epoch_id: &EpochId,
    ) -> Result<ShardUIdAndIndex, EpochError> {
        let shard_layout = self.get_shard_layout(epoch_id)?;
        let shard_id = account_id_to_shard_id(account_id, self.num_shards);
        let shard_uid = ShardUId::from_shard_id_and_layout(shard_id, &shard_layout);
        let shard_index = shard_layout.get_shard_index(shard_id)?;
        Ok(ShardUIdAndIndex { shard_uid, shard_index })
    }

    fn shard_id_to_uid(
        &self,
        shard_id: ShardId,
        _epoch_id: &EpochId,
    ) -> Result<ShardUId, EpochError> {
        Ok(ShardUId::new(0, shard_id))
    }

    fn shard_id_to_index(
        &self,
        shard_id: ShardId,
        epoch_id: &EpochId,
    ) -> Result<ShardIndex, EpochError> {
        let shard_layout = self.get_shard_layout(epoch_id)?;
        Ok(shard_layout.get_shard_index(shard_id)?)
    }

    fn get_block_info(&self, _hash: &CryptoHash) -> Result<Arc<BlockInfo>, EpochError> {
        Ok(Default::default())
    }

    fn get_epoch_config(&self, epoch_id: &EpochId) -> Result<EpochConfig, EpochError> {
        Ok(EpochConfig {
            epoch_length: self.epoch_length,
            num_block_producer_seats: 2,
            num_block_producer_seats_per_shard: vec![1, 1],
            avg_hidden_validator_seats_per_shard: vec![1, 1],
            block_producer_kickout_threshold: 0,
            chunk_producer_kickout_threshold: 0,
            chunk_validator_only_kickout_threshold: 0,
            target_validator_mandates_per_shard: 1,
            validator_max_kickout_stake_perc: 0,
            online_min_threshold: Ratio::new(1i32, 4i32),
            online_max_threshold: Ratio::new(3i32, 4i32),
            fishermen_threshold: 1,
            minimum_stake_divisor: 1,
            protocol_upgrade_stake_threshold: Ratio::new(3i32, 4i32),
            shard_layout: self.get_shard_layout(epoch_id).unwrap(),
            validator_selection_config: ValidatorSelectionConfig::default(),
        })
    }

    /// Return the epoch info containing the mocked data.
    /// Epoch id is unused.
    /// Available mocked data:
    /// - validators
    /// - block producers
    /// - chunk producers
    /// All the other fields have a hardcoded value or left empty.
    fn get_epoch_info(&self, _epoch_id: &EpochId) -> Result<Arc<EpochInfo>, EpochError> {
        let validators = self.validators.iter().map(|(_, stake)| stake.clone()).collect();
        let mut validator_to_index = HashMap::new();
        for (i, (account_id, _)) in self.validators.iter().enumerate() {
            validator_to_index.insert(account_id.clone(), i as u64);
        }
        let bp_settlement = self.validators_by_valset[0]
            .block_producers
            .iter()
            .map(|stake| *validator_to_index.get(stake.account_id()).unwrap())
            .collect();
        let cp_settlement = self.validators_by_valset[0]
            .chunk_producers
            .iter()
            .map(|vec| {
                vec.iter()
                    .map(|stake| *validator_to_index.get(stake.account_id()).unwrap())
                    .collect()
            })
            .collect();
        Ok(Arc::new(EpochInfo::new(
            10,
            validators,
            validator_to_index,
            bp_settlement,
            cp_settlement,
            BTreeMap::new(),
            HashMap::new(),
            HashMap::new(),
            1,
            1,
            PROTOCOL_VERSION,
            RngSeed::default(),
            Default::default(),
        )))
    }

    fn get_shard_layout(&self, _epoch_id: &EpochId) -> Result<ShardLayout, EpochError> {
        #[allow(deprecated)]
        Ok(ShardLayout::v0(self.num_shards, 0))
    }

    fn get_shard_layout_from_protocol_version(
        &self,
        _protocol_version: ProtocolVersion,
    ) -> ShardLayout {
        self.get_shard_layout(&EpochId::default()).unwrap()
    }

    fn get_shard_config(&self, _epoch_id: &EpochId) -> Result<ShardConfig, EpochError> {
        panic!("get_shard_config not implemented for KeyValueRuntime");
    }

    fn is_next_block_epoch_start(&self, parent_hash: &CryptoHash) -> Result<bool, EpochError> {
        if parent_hash == &CryptoHash::default() {
            return Ok(true);
        }
        let prev_block_header =
            self.get_block_header(parent_hash)?.ok_or(EpochError::MissingBlock(*parent_hash))?;
        let prev_prev_hash = *prev_block_header.prev_hash();
        Ok(self.get_epoch_and_valset(*parent_hash)?.0
            != self.get_epoch_and_valset(prev_prev_hash)?.0)
    }

    fn is_last_block_in_finished_epoch(&self, hash: &CryptoHash) -> Result<bool, EpochError> {
        self.is_next_block_epoch_start(hash)
    }

    fn get_epoch_id_from_prev_block(
        &self,
        parent_hash: &CryptoHash,
    ) -> Result<EpochId, EpochError> {
        Ok(self.get_epoch_and_valset(*parent_hash)?.0)
    }

    fn get_epoch_height_from_prev_block(
        &self,
        _prev_block_hash: &CryptoHash,
    ) -> Result<EpochHeight, EpochError> {
        Ok(0)
    }

    fn get_next_epoch_id(&self, block_hash: &CryptoHash) -> Result<EpochId, EpochError> {
        let (_, _, next_epoch_id) = self.get_epoch_and_valset(*block_hash)?;
        Ok(next_epoch_id)
    }

    fn get_next_epoch_id_from_prev_block(
        &self,
        parent_hash: &CryptoHash,
    ) -> Result<EpochId, EpochError> {
        Ok(self.get_epoch_and_valset(*parent_hash)?.2)
    }

    fn get_prev_shard_ids(
        &self,
        prev_hash: &CryptoHash,
        shard_ids: Vec<ShardId>,
    ) -> Result<Vec<(ShardId, ShardIndex)>, Error> {
        let mut prev_shard_ids = vec![];
        let shard_layout = self.get_shard_layout_from_prev_block(prev_hash)?;
        for shard_id in shard_ids {
            // This is not correct if there was a resharding event in between
            // the previous and current block.
            let prev_shard_id = shard_id;
            let prev_shard_index = shard_layout.get_shard_index(prev_shard_id)?;
            prev_shard_ids.push((prev_shard_id, prev_shard_index));
        }

        Ok(prev_shard_ids)
    }

    fn get_prev_shard_id(
        &self,
        prev_hash: &CryptoHash,
        shard_id: ShardId,
    ) -> Result<(ShardId, ShardIndex), Error> {
        let shard_layout = self.get_shard_layout_from_prev_block(prev_hash)?;
        // This is not correct if there was a resharding event in between
        // the previous and current block.
        let prev_shard_id = shard_id;
        let prev_shard_index = shard_layout.get_shard_index(prev_shard_id)?;
        Ok((prev_shard_id, prev_shard_index))
    }

    fn get_shard_layout_from_prev_block(
        &self,
        _parent_hash: &CryptoHash,
    ) -> Result<ShardLayout, EpochError> {
        #[allow(deprecated)]
        Ok(ShardLayout::v0(self.num_shards, 0))
    }

    fn get_epoch_id(&self, block_hash: &CryptoHash) -> Result<EpochId, EpochError> {
        let (epoch_id, _, _) = self.get_epoch_and_valset(*block_hash)?;
        Ok(epoch_id)
    }

    fn compare_epoch_id(
        &self,
        epoch_id: &EpochId,
        other_epoch_id: &EpochId,
    ) -> Result<Ordering, EpochError> {
        if epoch_id.0 == other_epoch_id.0 {
            return Ok(Ordering::Equal);
        }
        match (self.get_valset_for_epoch(epoch_id), self.get_valset_for_epoch(other_epoch_id)) {
            (Ok(index1), Ok(index2)) => Ok(index1.cmp(&index2)),
            _ => Err(EpochError::EpochOutOfBounds(*epoch_id)),
        }
    }

    fn get_epoch_start_height(&self, block_hash: &CryptoHash) -> Result<BlockHeight, EpochError> {
        let epoch_id = self.get_epoch_id(block_hash)?;
        match self.get_block_header(&epoch_id.0)? {
            Some(block_header) => Ok(block_header.height()),
            None => Ok(0),
        }
    }

    fn get_prev_epoch_id_from_prev_block(
        &self,
        prev_block_hash: &CryptoHash,
    ) -> Result<EpochId, EpochError> {
        let mut candidate_hash = *prev_block_hash;
        loop {
            let header = self
                .get_block_header(&candidate_hash)?
                .ok_or(EpochError::MissingBlock(candidate_hash))?;
            candidate_hash = *header.prev_hash();
            if self.is_next_block_epoch_start(&candidate_hash)? {
                break Ok(self.get_epoch_and_valset(candidate_hash)?.0);
            }
        }
    }

    fn get_estimated_protocol_upgrade_block_height(
        &self,
        _block_hash: CryptoHash,
    ) -> Result<Option<BlockHeight>, EpochError> {
        Ok(None)
    }

    fn get_epoch_block_producers_ordered(
        &self,
        epoch_id: &EpochId,
        _last_known_block_hash: &CryptoHash,
    ) -> Result<Vec<(ValidatorStake, bool)>, EpochError> {
        let validators = self.get_block_producers(self.get_valset_for_epoch(epoch_id)?);
        Ok(validators.iter().map(|x| (x.clone(), false)).collect())
    }

    fn get_epoch_block_approvers_ordered(
        &self,
        parent_hash: &CryptoHash,
    ) -> Result<Vec<(ApprovalStake, bool)>, EpochError> {
        let (_cur_epoch, cur_valset, next_epoch) = self.get_epoch_and_valset(*parent_hash)?;
        let mut validators = self
            .get_block_producers(cur_valset)
            .iter()
            .map(|x| x.get_approval_stake(false))
            .collect::<Vec<_>>();
        if *self.hash_to_next_epoch_approvals_req.write().unwrap().get(parent_hash).unwrap() {
            let validators_copy = validators.clone();
            validators.extend(
                self.get_block_producers(self.get_valset_for_epoch(&next_epoch)?)
                    .iter()
                    .filter(|x| {
                        !validators_copy.iter().any(|entry| &entry.account_id == x.account_id())
                    })
                    .map(|x| x.get_approval_stake(true)),
            );
        }
        let validators = validators.into_iter().map(|stake| (stake, false)).collect::<Vec<_>>();
        Ok(validators)
    }

    fn get_epoch_chunk_producers(
        &self,
        _epoch_id: &EpochId,
    ) -> Result<Vec<ValidatorStake>, EpochError> {
        tracing::warn!("not implemented, returning a dummy value");
        Ok(vec![])
    }

    fn get_epoch_chunk_producers_for_shard(
        &self,
        epoch_id: &EpochId,
        shard_id: ShardId,
    ) -> Result<Vec<AccountId>, EpochError> {
        let valset = self.get_valset_for_epoch(epoch_id)?;
        let shard_layout = self.get_shard_layout(epoch_id)?;
        let shard_index = shard_layout.get_shard_index(shard_id)?;
        let chunk_producers = self.get_chunk_producers(valset, shard_index);
        Ok(chunk_producers.into_iter().map(|vs| vs.take_account_id()).collect())
    }

    /// We need to override the default implementation to make
    /// `Chain::should_produce_state_witness_for_this_or_next_epoch` work
    /// since `get_epoch_chunk_producers` returns empty Vec which results
    /// in state transition data not being saved on disk.
    fn is_chunk_producer_for_epoch(
        &self,
        _epoch_id: &EpochId,
        _account_id: &AccountId,
    ) -> Result<bool, EpochError> {
        Ok(true)
    }

    fn get_block_producer(
        &self,
        epoch_id: &EpochId,
        height: BlockHeight,
    ) -> Result<AccountId, EpochError> {
        self.get_block_producer_info(epoch_id, height).map(|validator| validator.take_account_id())
    }

    fn get_block_producer_info(
        &self,
        epoch_id: &EpochId,
        height: BlockHeight,
    ) -> Result<ValidatorStake, EpochError> {
        let validators = self.get_block_producers(self.get_valset_for_epoch(epoch_id)?);
        Ok(validators[(height as usize) % validators.len()].clone())
    }

    fn get_chunk_producer_info(
        &self,
        key: &ChunkProductionKey,
    ) -> Result<ValidatorStake, EpochError> {
        let valset = self.get_valset_for_epoch(&key.epoch_id)?;
        let shard_layout = self.get_shard_layout(&key.epoch_id)?;
        let shard_index = shard_layout.get_shard_index(key.shard_id)?;
        let chunk_producers = self.get_chunk_producers(valset, shard_index);
        let index = (shard_index + key.height_created as usize + 1) % chunk_producers.len();
        Ok(chunk_producers[index].clone())
    }

    fn get_chunk_validator_assignments(
        &self,
        epoch_id: &EpochId,
        _shard_id: ShardId,
        _height: BlockHeight,
    ) -> Result<Arc<ChunkValidatorAssignments>, EpochError> {
        let chunk_validators = self
            .get_block_producers(self.get_valset_for_epoch(epoch_id)?)
            .into_iter()
            .cloned()
            .map(|validator| validator.account_and_stake())
            .collect();
        Ok(Arc::new(ChunkValidatorAssignments::new(chunk_validators)))
    }

    fn get_validator_by_account_id(
        &self,
        epoch_id: &EpochId,
        _last_known_block_hash: &CryptoHash,
        account_id: &AccountId,
    ) -> Result<(ValidatorStake, bool), EpochError> {
        let validators = &self.validators_by_valset[self.get_valset_for_epoch(epoch_id)?];
        for validator_stake in validators.block_producers.iter() {
            if validator_stake.account_id() == account_id {
                return Ok((validator_stake.clone(), false));
            }
        }
        for validator_stake in validators.chunk_producers.iter().flatten() {
            if validator_stake.account_id() == account_id {
                return Ok((validator_stake.clone(), false));
            }
        }
        Err(EpochError::NotAValidator(account_id.clone(), *epoch_id))
    }

    fn get_fisherman_by_account_id(
        &self,
        epoch_id: &EpochId,
        _last_known_block_hash: &CryptoHash,
        account_id: &AccountId,
    ) -> Result<(ValidatorStake, bool), EpochError> {
        Err(EpochError::NotAValidator(account_id.clone(), *epoch_id))
    }

    fn get_validator_info(
        &self,
        _epoch_id: ValidatorInfoIdentifier,
    ) -> Result<EpochValidatorInfo, EpochError> {
        Ok(EpochValidatorInfo {
            current_validators: vec![],
            next_validators: vec![],
            current_fishermen: vec![],
            next_fishermen: vec![],
            current_proposals: vec![],
            prev_epoch_kickout: vec![],
            epoch_start_height: 0,
            epoch_height: 1,
        })
    }

    fn add_validator_proposals(
        &self,
        _block_info: BlockInfo,
        _random_value: CryptoHash,
    ) -> Result<StoreUpdate, EpochError> {
        Ok(self.store.store_update())
    }

    fn get_epoch_protocol_version(
        &self,
        _epoch_id: &EpochId,
    ) -> Result<ProtocolVersion, EpochError> {
        Ok(PROTOCOL_VERSION)
    }

    fn init_after_epoch_sync(
        &self,
        _store_update: &mut StoreUpdate,
        _prev_epoch_first_block_info: BlockInfo,
        _prev_epoch_last_block_info: BlockInfo,
        _prev_epoch_prev_last_block_info: BlockInfo,
        _prev_epoch_id: &EpochId,
        _prev_epoch_info: EpochInfo,
        _epoch_id: &EpochId,
        _epoch_info: EpochInfo,
        _next_epoch_id: &EpochId,
        _next_epoch_info: EpochInfo,
    ) -> Result<(), EpochError> {
        Ok(())
    }

<<<<<<< HEAD
=======
    fn should_validate_signatures(&self) -> bool {
        false
    }

>>>>>>> fd24348c
    fn verify_validator_signature(
        &self,
        _epoch_id: &EpochId,
        _last_known_block_hash: &CryptoHash,
        _account_id: &AccountId,
        _data: &[u8],
        _signature: &Signature,
    ) -> Result<bool, Error> {
        Ok(true)
    }

    fn verify_validator_or_fisherman_signature(
        &self,
        _epoch_id: &EpochId,
        _last_known_block_hash: &CryptoHash,
        _account_id: &AccountId,
        _data: &[u8],
        _signature: &Signature,
    ) -> Result<bool, Error> {
        Ok(true)
    }

<<<<<<< HEAD
=======
    fn verify_header_signature(&self, header: &BlockHeader) -> Result<bool, Error> {
        let validator = self.get_block_producer(&header.epoch_id(), header.height())?;
        let validator_stake = &self.validators[&validator];
        Ok(header.verify_block_producer(validator_stake.public_key()))
    }

>>>>>>> fd24348c
    fn verify_chunk_endorsement_signature(
        &self,
        _endorsement: &ChunkEndorsement,
    ) -> Result<bool, Error> {
        Ok(true)
    }

    fn verify_witness_contract_accesses_signature(
        &self,
        _accesses: &ChunkContractAccesses,
    ) -> Result<bool, Error> {
        Ok(true)
    }

    fn verify_witness_contract_code_request_signature(
        &self,
        _request: &ContractCodeRequest,
    ) -> Result<bool, Error> {
        Ok(true)
    }

    fn cares_about_shard_in_epoch(
        &self,
        epoch_id: &EpochId,
        account_id: &AccountId,
        shard_id: ShardId,
    ) -> Result<bool, EpochError> {
        // This `unwrap` here tests that in all code paths we check that the epoch exists before
        //    we check if we care about a shard. Please do not remove the unwrap, fix the logic of
        //    the calling function.
        let epoch_valset = self.get_valset_for_epoch(epoch_id).unwrap();
        let shard_layout = self.get_shard_layout(epoch_id)?;
        let shard_index = shard_layout.get_shard_index(shard_id)?;
        let chunk_producers = self.get_chunk_producers(epoch_valset, shard_index);
        for validator in chunk_producers {
            if validator.account_id() == account_id {
                return Ok(true);
            }
        }
        Ok(false)
    }

    fn cares_about_shard_from_prev_block(
        &self,
        parent_hash: &CryptoHash,
        account_id: &AccountId,
        shard_id: ShardId,
    ) -> Result<bool, EpochError> {
        // This `unwrap` here tests that in all code paths we check that the epoch exists before
        //    we check if we care about a shard. Please do not remove the unwrap, fix the logic of
        //    the calling function.
        let epoch_valset = self.get_epoch_and_valset(*parent_hash).unwrap();
        let shard_layout = self.get_shard_layout_from_prev_block(parent_hash)?;
        let shard_index = shard_layout.get_shard_index(shard_id)?;
        let chunk_producers = self.get_chunk_producers(epoch_valset.1, shard_index);
        for validator in chunk_producers {
            if validator.account_id() == account_id {
                return Ok(true);
            }
        }
        Ok(false)
    }

    fn cares_about_shard_next_epoch_from_prev_block(
        &self,
        parent_hash: &CryptoHash,
        account_id: &AccountId,
        shard_id: ShardId,
    ) -> Result<bool, EpochError> {
        // This `unwrap` here tests that in all code paths we check that the epoch exists before
        //    we check if we care about a shard. Please do not remove the unwrap, fix the logic of
        //    the calling function.
        let epoch_valset = self.get_epoch_and_valset(*parent_hash).unwrap();
        let shard_layout = self.get_shard_layout_from_prev_block(parent_hash)?;
        let shard_index = shard_layout.get_shard_index(shard_id)?;
        let chunk_producers = self.get_chunk_producers(
            (epoch_valset.1 + 1) % self.validators_by_valset.len(),
            shard_index,
        );
        for validator in chunk_producers {
            if validator.account_id() == account_id {
                return Ok(true);
            }
        }
        Ok(false)
    }

    fn will_shard_layout_change(&self, parent_hash: &CryptoHash) -> Result<bool, EpochError> {
        // Copied from EpochManager (KeyValueRuntime is deprecated anyway).
        let epoch_id = self.get_epoch_id_from_prev_block(parent_hash)?;
        let next_epoch_id = self.get_next_epoch_id_from_prev_block(parent_hash)?;
        let shard_layout = self.get_shard_layout(&epoch_id)?;
        let next_shard_layout = self.get_shard_layout(&next_epoch_id)?;
        Ok(shard_layout != next_shard_layout)
    }

    fn possible_epochs_of_height_around_tip(
        &self,
        _tip: &Tip,
        _height: BlockHeight,
    ) -> Result<Vec<EpochId>, EpochError> {
        // Just collect all known epochs because `MockEpochManager` is used for
        // tests which lifetime is short.
        let epochs = self.hash_to_epoch.read().unwrap();
        let next_epochs = self.hash_to_next_epoch.read().unwrap();
        let all_epochs = epochs
            .keys()
            .chain(next_epochs.keys())
            .cloned()
            .map(|c| EpochId(c))
            .collect::<HashSet<_>>();
        let vec = all_epochs.into_iter().collect_vec();
        Ok(vec)
    }

    fn get_epoch_all_validators(
        &self,
        _epoch_id: &EpochId,
    ) -> Result<Vec<ValidatorStake>, EpochError> {
        Ok(self.validators.iter().map(|(_, v)| v.clone()).collect())
    }
}

impl RuntimeAdapter for KeyValueRuntime {
    fn store(&self) -> &Store {
        &self.store
    }

    fn get_tries(&self) -> ShardTries {
        self.tries.clone()
    }

    fn get_trie_for_shard(
        &self,
        shard_id: ShardId,
        _block_hash: &CryptoHash,
        state_root: StateRoot,
        _use_flat_storage: bool,
    ) -> Result<Trie, Error> {
        Ok(self.tries.get_trie_for_shard(ShardUId::new(0, shard_id), state_root))
    }

    fn get_flat_storage_manager(&self) -> near_store::flat::FlatStorageManager {
        self.tries.get_flat_storage_manager()
    }

    fn get_view_trie_for_shard(
        &self,
        shard_id: ShardId,
        _block_hash: &CryptoHash,
        state_root: StateRoot,
    ) -> Result<Trie, Error> {
        Ok(self.tries.get_view_trie_for_shard(ShardUId::new(0, shard_id), state_root))
    }

    fn validate_tx(
        &self,
        _gas_price: Balance,
        _state_update: Option<StateRoot>,
        _transaction: &SignedTransaction,
        _verify_signature: bool,
        _epoch_id: &EpochId,
        _current_protocol_version: ProtocolVersion,
        _receiver_congestion_info: Option<ExtendedCongestionInfo>,
    ) -> Result<Option<InvalidTxError>, Error> {
        Ok(None)
    }

    fn prepare_transactions(
        &self,
        _storage: RuntimeStorageConfig,
        _chunk: PrepareTransactionsChunkContext,
        _prev_block: PrepareTransactionsBlockContext,
        transaction_groups: &mut dyn TransactionGroupIterator,
        _chain_validate: &mut dyn FnMut(&SignedTransaction) -> bool,
        _time_limit: Option<Duration>,
    ) -> Result<PreparedTransactions, Error> {
        let mut res = vec![];
        while let Some(iter) = transaction_groups.next() {
            res.push(iter.next().unwrap());
        }
        let storage_proof = Some(Default::default());
        Ok(PreparedTransactions { transactions: res, limited_by: None, storage_proof })
    }

    fn apply_chunk(
        &self,
        storage_config: RuntimeStorageConfig,
        _apply_reason: ApplyChunkReason,
        chunk: ApplyChunkShardContext,
        block: ApplyChunkBlockContext,
        receipts: &[Receipt],
        transactions: &[SignedTransaction],
    ) -> Result<ApplyChunkResult, Error> {
        let mut tx_results = vec![];
        let shard_id = chunk.shard_id;

        let mut state =
            self.state.read().unwrap().get(&storage_config.state_root).cloned().unwrap();

        let mut balance_transfers = vec![];

        for receipt in receipts.iter() {
            if let ReceiptEnum::Action(action) | ReceiptEnum::PromiseYield(action) =
                receipt.receipt()
            {
                assert_eq!(
                    account_id_to_shard_id(receipt.receiver_id(), self.num_shards),
                    shard_id
                );
                if !state.receipt_nonces.contains(receipt.receipt_id()) {
                    state.receipt_nonces.insert(*receipt.receipt_id());
                    if let Action::Transfer(TransferAction { deposit }) = action.actions[0] {
                        balance_transfers.push((
                            receipt.get_hash(),
                            receipt.predecessor_id().clone(),
                            receipt.receiver_id().clone(),
                            deposit,
                            0,
                        ));
                    }
                } else {
                    panic!("receipts should never be applied twice");
                }
            } else {
                unreachable!("only action receipts can be applied");
            }
        }

        for transaction in transactions {
            assert_eq!(
                account_id_to_shard_id(transaction.transaction.signer_id(), self.num_shards),
                shard_id
            );
            if transaction.transaction.actions().is_empty() {
                continue;
            }
            if let Action::Transfer(TransferAction { deposit }) =
                transaction.transaction.actions()[0]
            {
                if !state.tx_nonces.contains(&AccountNonce(
                    transaction.transaction.receiver_id().clone(),
                    transaction.transaction.nonce(),
                )) {
                    state.tx_nonces.insert(AccountNonce(
                        transaction.transaction.receiver_id().clone(),
                        transaction.transaction.nonce(),
                    ));
                    balance_transfers.push((
                        transaction.get_hash(),
                        transaction.transaction.signer_id().clone(),
                        transaction.transaction.receiver_id().clone(),
                        deposit,
                        transaction.transaction.nonce(),
                    ));
                } else {
                    balance_transfers.push((
                        transaction.get_hash(),
                        transaction.transaction.signer_id().clone(),
                        transaction.transaction.receiver_id().clone(),
                        0,
                        transaction.transaction.nonce(),
                    ));
                }
            } else {
                unreachable!();
            }
        }

        let mut outgoing_receipts = vec![];

        for (hash, from, to, amount, nonce) in balance_transfers {
            let mut good_to_go = false;

            if account_id_to_shard_id(&from, self.num_shards) != shard_id {
                // This is a receipt, was already debited
                good_to_go = true;
            } else if let Some(balance) = state.amounts.get(&from) {
                if *balance >= amount {
                    let new_balance = balance - amount;
                    state.amounts.insert(from.clone(), new_balance);
                    good_to_go = true;
                }
            }

            if good_to_go {
                let new_receipt_hashes = if account_id_to_shard_id(&to, self.num_shards) == shard_id
                {
                    state.amounts.insert(to.clone(), state.amounts.get(&to).unwrap_or(&0) + amount);
                    vec![]
                } else {
                    assert_ne!(nonce, 0);
                    let receipt = Receipt::V0(ReceiptV0 {
                        predecessor_id: from.clone(),
                        receiver_id: to.clone(),
                        receipt_id: create_receipt_nonce(from.clone(), to.clone(), amount, nonce),
                        receipt: ReceiptEnum::Action(ActionReceipt {
                            signer_id: from.clone(),
                            signer_public_key: PublicKey::empty(KeyType::ED25519),
                            gas_price: block.gas_price,
                            output_data_receivers: vec![],
                            input_data_ids: vec![],
                            actions: vec![Action::Transfer(TransferAction { deposit: amount })],
                        }),
                    });
                    let receipt_hash = receipt.get_hash();
                    outgoing_receipts.push(receipt);
                    vec![receipt_hash]
                };

                tx_results.push(ExecutionOutcomeWithId {
                    id: hash,
                    outcome: ExecutionOutcome {
                        status: ExecutionStatus::SuccessValue(vec![]),
                        logs: vec![],
                        receipt_ids: new_receipt_hashes,
                        gas_burnt: 0,
                        compute_usage: Some(0),
                        tokens_burnt: 0,
                        executor_id: to.clone(),
                        metadata: ExecutionMetadata::V1,
                    },
                });
            }
        }

        let data = borsh::to_vec(&state)?;
        let state_size = data.len() as u64;
        let state_root = hash(&data);
        self.state.write().unwrap().insert(state_root, state);
        self.state_size.write().unwrap().insert(state_root, state_size);
        let storage_proof = Some(Default::default());
        Ok(ApplyChunkResult {
            trie_changes: WrappedTrieChanges::new(
                self.get_tries(),
                ShardUId::new(0, shard_id),
                TrieChanges::empty(state_root),
                Default::default(),
                block.block_hash,
                block.height,
            ),
            new_root: state_root,
            outcomes: tx_results,
            outgoing_receipts,
            validator_proposals: vec![],
            total_gas_burnt: 0,
            total_balance_burnt: 0,
            proof: storage_proof,
            processed_delayed_receipts: vec![],
            processed_yield_timeouts: vec![],
            applied_receipts_hash: hash(&borsh::to_vec(receipts).unwrap()),
            congestion_info: Self::get_congestion_info(PROTOCOL_VERSION),
            bandwidth_requests: BandwidthRequests::default_for_protocol_version(PROTOCOL_VERSION),
            bandwidth_scheduler_state_hash: CryptoHash::default(),
            contract_updates: Default::default(),
        })
    }

    fn query(
        &self,
        _shard_id: ShardUId,
        state_root: &StateRoot,
        block_height: BlockHeight,
        _block_timestamp: u64,
        _prev_block_hash: &CryptoHash,
        block_hash: &CryptoHash,
        _epoch_id: &EpochId,
        request: &QueryRequest,
    ) -> Result<QueryResponse, near_chain_primitives::error::QueryError> {
        match request {
            QueryRequest::ViewAccount { account_id, .. } => Ok(QueryResponse {
                kind: QueryResponseKind::ViewAccount(
                    Account::new(
                        self.state.read().unwrap().get(state_root).map_or_else(
                            || 0,
                            |state| *state.amounts.get(account_id).unwrap_or(&0),
                        ),
                        0,
                        0,
                        CryptoHash::default(),
                        0,
                        PROTOCOL_VERSION,
                    )
                    .into(),
                ),
                block_height,
                block_hash: *block_hash,
            }),
            QueryRequest::ViewCode { .. } => Ok(QueryResponse {
                kind: QueryResponseKind::ViewCode(ContractCodeView {
                    code: vec![],
                    hash: CryptoHash::default(),
                }),
                block_height,
                block_hash: *block_hash,
            }),
            QueryRequest::ViewAccessKeyList { .. } => Ok(QueryResponse {
                kind: QueryResponseKind::AccessKeyList(AccessKeyList {
                    keys: vec![AccessKeyInfoView {
                        public_key: PublicKey::empty(KeyType::ED25519),
                        access_key: AccessKey::full_access().into(),
                    }],
                }),
                block_height,
                block_hash: *block_hash,
            }),
            QueryRequest::ViewAccessKey { .. } => Ok(QueryResponse {
                kind: QueryResponseKind::AccessKey(AccessKey::full_access().into()),
                block_height,
                block_hash: *block_hash,
            }),
            QueryRequest::ViewState { .. } => Ok(QueryResponse {
                kind: QueryResponseKind::ViewState(ViewStateResult {
                    values: Default::default(),
                    proof: vec![],
                }),
                block_height,
                block_hash: *block_hash,
            }),
            QueryRequest::CallFunction { .. } => Ok(QueryResponse {
                kind: QueryResponseKind::CallResult(CallResult {
                    result: Default::default(),
                    logs: Default::default(),
                }),
                block_height,
                block_hash: *block_hash,
            }),
        }
    }

    fn obtain_state_part(
        &self,
        _shard_id: ShardId,
        _block_hash: &CryptoHash,
        state_root: &StateRoot,
        part_id: PartId,
    ) -> Result<Vec<u8>, Error> {
        if part_id.idx != 0 {
            return Ok(vec![]);
        }
        let state = self.state.read().unwrap().get(state_root).unwrap().clone();
        let data = borsh::to_vec(&state).expect("should never fall");
        Ok(data)
    }

    fn validate_state_part(&self, _state_root: &StateRoot, _part_id: PartId, _data: &[u8]) -> bool {
        // We do not care about deeper validation in test_utils
        true
    }

    fn apply_state_part(
        &self,
        _shard_id: ShardId,
        state_root: &StateRoot,
        part_id: PartId,
        data: &[u8],
        _epoch_id: &EpochId,
    ) -> Result<(), Error> {
        if part_id.idx != 0 {
            return Ok(());
        }
        let state = KVState::try_from_slice(data).unwrap();
        self.state.write().unwrap().insert(*state_root, state.clone());
        let data = borsh::to_vec(&state)?;
        let state_size = data.len() as u64;
        self.state_size.write().unwrap().insert(*state_root, state_size);
        Ok(())
    }

    fn get_state_root_node(
        &self,
        _shard_id: ShardId,
        _block_hash: &CryptoHash,
        state_root: &StateRoot,
    ) -> Result<StateRootNode, Error> {
        let data = borsh::to_vec(&self.state.read().unwrap().get(state_root).unwrap().clone())
            .expect("should never fall")
            .into();
        let memory_usage = *self.state_size.read().unwrap().get(state_root).unwrap();
        Ok(StateRootNode { data, memory_usage })
    }

    fn validate_state_root_node(
        &self,
        _state_root_node: &StateRootNode,
        _state_root: &StateRoot,
    ) -> bool {
        // We do not care about deeper validation in test_utils
        true
    }

    fn get_gc_stop_height(&self, block_hash: &CryptoHash) -> BlockHeight {
        if !self.no_gc {
            // This code is 'incorrect' - as production one is always setting the GC to the
            // first block of the epoch.
            // Unfortunately many tests are depending on this and not setting epochs when
            // they produce blocks.
            let block_height = self
                .get_block_header(block_hash)
                .unwrap_or_default()
                .map(|h| h.height())
                .unwrap_or_default();
            block_height.saturating_sub(DEFAULT_GC_NUM_EPOCHS_TO_KEEP * self.epoch_length)
        /*  // TODO: use this version of the code instead - after we fix the block creation
            // issue in multiple tests.
        // We have to return the first block of the epoch T-DEFAULT_GC_NUM_EPOCHS_TO_KEEP.
        let mut current_header = self.get_block_header(block_hash).unwrap().unwrap();
        for _ in 0..DEFAULT_GC_NUM_EPOCHS_TO_KEEP {
            let last_block_of_prev_epoch = current_header.next_epoch_id();
            current_header =
                self.get_block_header(&last_block_of_prev_epoch.0).unwrap().unwrap();
        }
        loop {
            if current_header.next_epoch_id().0 == *current_header.prev_hash() {
                break;
            }
            current_header =
                self.get_block_header(current_header.prev_hash()).unwrap().unwrap();
        }
        current_header.height()*/
        } else {
            0
        }
    }

    fn get_protocol_config(&self, _epoch_id: &EpochId) -> Result<ProtocolConfig, Error> {
        Err(Error::Other("get_protocol_config should not be used in KeyValueRuntime".into()))
    }

    fn get_runtime_config(
        &self,
        _protocol_version: ProtocolVersion,
    ) -> Result<RuntimeConfig, Error> {
        Ok(RuntimeConfig::test())
    }

    fn will_shard_layout_change_next_epoch(
        &self,
        _parent_hash: &CryptoHash,
    ) -> Result<bool, Error> {
        Ok(false)
    }

    fn compiled_contract_cache(&self) -> &dyn ContractRuntimeCache {
        &self.contract_cache
    }

    fn precompile_contracts(
        &self,
        _epoch_id: &EpochId,
        _contract_codes: Vec<ContractCode>,
    ) -> Result<(), Error> {
        // Note that KeyValueRuntime does not use compiled contract cache, so this is no-op.
        Ok(())
    }
}<|MERGE_RESOLUTION|>--- conflicted
+++ resolved
@@ -892,13 +892,10 @@
         Ok(())
     }
 
-<<<<<<< HEAD
-=======
     fn should_validate_signatures(&self) -> bool {
         false
     }
 
->>>>>>> fd24348c
     fn verify_validator_signature(
         &self,
         _epoch_id: &EpochId,
@@ -921,15 +918,6 @@
         Ok(true)
     }
 
-<<<<<<< HEAD
-=======
-    fn verify_header_signature(&self, header: &BlockHeader) -> Result<bool, Error> {
-        let validator = self.get_block_producer(&header.epoch_id(), header.height())?;
-        let validator_stake = &self.validators[&validator];
-        Ok(header.verify_block_producer(validator_stake.public_key()))
-    }
-
->>>>>>> fd24348c
     fn verify_chunk_endorsement_signature(
         &self,
         _endorsement: &ChunkEndorsement,
