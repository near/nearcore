--- conflicted
+++ resolved
@@ -1381,15 +1381,10 @@
             processed_yield_timeouts: vec![],
             applied_receipts_hash: hash(&borsh::to_vec(receipts).unwrap()),
             congestion_info: Self::get_congestion_info(PROTOCOL_VERSION),
-            // Since all actions are transfer actions, there is no contracts accessed.
-<<<<<<< HEAD
-            contract_accesses: vec![],
             bandwidth_requests: BandwidthRequests::default_for_protocol_version(PROTOCOL_VERSION),
             bandwidth_scheduler_state_hash: CryptoHash::default(),
-=======
             contract_accesses: Default::default(),
             contract_deploys: Default::default(),
->>>>>>> e0f4592b
         })
     }
 
