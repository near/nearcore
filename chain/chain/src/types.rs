--- conflicted
+++ resolved
@@ -493,12 +493,9 @@
     use near_primitives::block::genesis_chunks;
 
     use super::*;
-<<<<<<< HEAD
+    use crate::Chain;
     use near_primitives::merkle::verify_path;
     use near_primitives::transaction::{ExecutionOutcome, ExecutionStatus};
-=======
-    use crate::Chain;
->>>>>>> a50cbc21
 
     #[test]
     fn test_block_produce() {
