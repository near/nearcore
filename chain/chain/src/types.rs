--- conflicted
+++ resolved
@@ -24,7 +24,6 @@
 use near_primitives::errors::InvalidTxError;
 use near_primitives::hash::CryptoHash;
 use near_primitives::merkle::{MerklePath, merklize};
-use near_primitives::optimistic_block::OptimisticBlockKeySource;
 use near_primitives::receipt::{PromiseYieldTimeout, Receipt};
 use near_primitives::sandbox::state_patch::SandboxStatePatch;
 use near_primitives::shard_layout::ShardLayout;
@@ -300,56 +299,6 @@
     }
 }
 
-<<<<<<< HEAD
-#[derive(Clone, Debug)]
-pub enum BlockType {
-    Normal,
-    Optimistic,
-}
-
-#[derive(Clone)]
-pub struct ApplyChunkBlockContext {
-    pub block_type: BlockType,
-    pub height: BlockHeight,
-    pub prev_block_hash: CryptoHash,
-    pub block_timestamp: u64,
-    pub gas_price: Balance,
-    pub random_seed: CryptoHash,
-    pub congestion_info: BlockCongestionInfo,
-    pub bandwidth_requests: BlockBandwidthRequests,
-}
-
-impl ApplyChunkBlockContext {
-    pub fn from_header(
-        header: &BlockHeader,
-        gas_price: Balance,
-        congestion_info: BlockCongestionInfo,
-        bandwidth_requests: BlockBandwidthRequests,
-    ) -> Self {
-        Self {
-            block_type: BlockType::Normal,
-            height: header.height(),
-            prev_block_hash: *header.prev_hash(),
-            block_timestamp: header.raw_timestamp(),
-            gas_price,
-            random_seed: *header.random_value(),
-            congestion_info,
-            bandwidth_requests,
-        }
-    }
-
-    pub fn to_key_source(&self) -> OptimisticBlockKeySource {
-        OptimisticBlockKeySource {
-            height: self.height,
-            prev_block_hash: self.prev_block_hash,
-            block_timestamp: self.block_timestamp,
-            random_seed: self.random_seed,
-        }
-    }
-}
-
-=======
->>>>>>> 2bd6b2fc
 pub struct ApplyChunkShardContext<'a> {
     pub shard_id: ShardId,
     pub last_validator_proposals: ValidatorStakeIter<'a>,
