use near_chain_primitives::Error;
use near_crypto::Signature;
use near_epoch_manager::EpochManagerAdapter;
use near_primitives::{
    block::BlockHeader,
    epoch_block_info::BlockInfo,
<<<<<<< HEAD
    errors::EpochError,
=======
    hash::CryptoHash,
>>>>>>> ee92b780
    sharding::{ChunkHash, ShardChunkHeader},
    stateless_validation::ChunkProductionKey,
    types::validator_stake::ValidatorStake,
};
use std::sync::Arc;

pub fn verify_block_vrf(
    validator: ValidatorStake,
    prev_random_value: &CryptoHash,
    vrf_value: &near_crypto::vrf::Value,
    vrf_proof: &near_crypto::vrf::Proof,
) -> Result<(), Error> {
    let public_key =
        near_crypto::key_conversion::convert_public_key(validator.public_key().unwrap_as_ed25519())
            .unwrap();

    if !public_key.is_vrf_valid(&prev_random_value.as_ref(), vrf_value, vrf_proof) {
        return Err(Error::InvalidRandomnessBeaconOutput);
    }
    Ok(())
}

/// Verify chunk header signature.
/// return false if the header signature does not match the key for the assigned chunk producer
/// for this chunk, or if the chunk producer has been slashed
/// return `EpochError::NotAValidator` if cannot find chunk producer info for this chunk
pub fn verify_chunk_header_signature(
    chunk_hash: &ChunkHash,
    signature: &Signature,
    chunk_producer: ValidatorStake,
    block_info: Arc<BlockInfo>,
) -> Result<bool, Error> {
    if block_info.slashed().contains_key(chunk_producer.account_id()) {
        return Ok(false);
    }
    Ok(signature.verify(chunk_hash.as_ref(), chunk_producer.public_key()))
}

pub fn verify_chunk_header_signature_with_epoch_manager(
    epoch_manager: &dyn EpochManagerAdapter,
    chunk_header: &ShardChunkHeader,
    parent_hash: &CryptoHash,
) -> Result<bool, Error> {
    let epoch_id = epoch_manager.get_epoch_id_from_prev_block(parent_hash)?;
    let key = ChunkProductionKey {
        epoch_id,
        height_created: chunk_header.height_created(),
        shard_id: chunk_header.shard_id(),
    };
    let chunk_producer = epoch_manager.get_chunk_producer_info(&key)?;
    let block_info = epoch_manager.get_block_info(&parent_hash)?;
    verify_chunk_header_signature(
        &chunk_header.chunk_hash(),
        chunk_header.signature(),
        chunk_producer,
        block_info,
    )
}

/// This function requires that the previous block of `header` has been processed.
/// If not, it returns EpochError::MissingBlock.
fn verify_header_signature_with_epoch_manager(
    epoch_manager: &dyn EpochManagerAdapter,
    header: &BlockHeader,
) -> Result<bool, Error> {
    let block_producer =
        epoch_manager.get_block_producer_info(header.epoch_id(), header.height())?;
    match epoch_manager.get_block_info(header.prev_hash()) {
        Ok(block_info) => Ok(verify_header_signature(header, block_producer, block_info)),
        Err(_) => return Err(EpochError::MissingBlock(*header.prev_hash()).into()),
    }
}

fn verify_header_signature(
    header: &BlockHeader,
    block_producer: ValidatorStake,
    block_info: Arc<BlockInfo>,
) -> bool {
    if block_info.slashed().contains_key(block_producer.account_id()) {
        return false;
    }
    header.signature().verify(header.hash().as_ref(), block_producer.public_key())
}<|MERGE_RESOLUTION|>--- conflicted
+++ resolved
@@ -4,11 +4,8 @@
 use near_primitives::{
     block::BlockHeader,
     epoch_block_info::BlockInfo,
-<<<<<<< HEAD
     errors::EpochError,
-=======
     hash::CryptoHash,
->>>>>>> ee92b780
     sharding::{ChunkHash, ShardChunkHeader},
     stateless_validation::ChunkProductionKey,
     types::validator_stake::ValidatorStake,
