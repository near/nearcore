--- conflicted
+++ resolved
@@ -166,17 +166,10 @@
         .observe(encoded_size as f64);
     CHUNK_STATE_WITNESS_MAIN_STATE_TRANSITION_SIZE
         .with_label_values(&[shard_id.as_str()])
-<<<<<<< HEAD
-        .observe(borsh::to_vec(&witness.main_state_transition())?.len() as f64);
+        .observe(borsh::object_length(&witness.main_state_transition())? as f64);
     CHUNK_STATE_WITNESS_SOURCE_RECEIPT_PROOFS_SIZE
         .with_label_values(&[&shard_id.as_str()])
-        .observe(borsh::to_vec(&witness.source_receipt_proofs())?.len() as f64);
-=======
-        .observe(borsh::object_length(&witness.main_state_transition)? as f64);
-    CHUNK_STATE_WITNESS_SOURCE_RECEIPT_PROOFS_SIZE
-        .with_label_values(&[&shard_id.as_str()])
-        .observe(borsh::object_length(&witness.source_receipt_proofs)? as f64);
->>>>>>> d3593499
+        .observe(borsh::object_length(&witness.source_receipt_proofs())? as f64);
     Ok(())
 }
 
