--- conflicted
+++ resolved
@@ -68,13 +68,10 @@
         prev_block: &Block,
         prev_chunk_header: &ShardChunkHeader,
         chunk: &ShardChunk,
-<<<<<<< HEAD
         apply_witness_sent: bool,
-=======
         get_shard_result: impl Fn(&CryptoHash, ShardId) -> Option<ShardUpdateResult>,
         get_chunk_extra: impl Fn(&CryptoHash, ShardId) -> Option<ChunkExtra>,
         get_incoming_receipts: impl Fn(&CryptoHash, ShardId) -> Option<Arc<Vec<ReceiptProof>>>,
->>>>>>> 3d757198
     ) -> Result<CreateWitnessResult, Error> {
         let chunk_header = chunk.cloned_header();
         let witness_type =
@@ -93,24 +90,15 @@
         .entered();
 
         let epoch_id =
-<<<<<<< HEAD
             epoch_manager.get_epoch_id_from_prev_block(chunk_header.prev_block_hash())?;
         let prev_chunk = self.get_chunk(&prev_chunk_header.chunk_hash())?;
         println!("PREV CHUNK: {}", prev_chunk.height_created());
-=======
-            epoch_manager.get_epoch_id_from_prev_block(chunk_header.prev_block_hash()).unwrap();
-        let prev_chunk = self.get_chunk(&prev_chunk_header.chunk_hash()).unwrap();
->>>>>>> 3d757198
         let StateTransitionData {
             main_transition,
             main_transition_shard_id,
             implicit_transitions,
             applied_receipts_hash,
             contract_updates,
-<<<<<<< HEAD
-        } = self.collect_state_transition_data(epoch_manager, &chunk_header, prev_chunk_header)?;
-        println!("COLLECTED STATE TRANSITION DATA");
-=======
         } = self.collect_state_transition_data(
             epoch_manager,
             &chunk_header,
@@ -119,8 +107,7 @@
             get_shard_result,
             get_chunk_extra,
         )?;
-
->>>>>>> 3d757198
+        println!("COLLECTED STATE TRANSITION DATA");
         let source_receipt_proofs = self.collect_source_receipt_proofs(
             epoch_manager,
             prev_block,
