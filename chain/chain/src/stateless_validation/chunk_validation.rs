--- conflicted
+++ resolved
@@ -93,11 +93,7 @@
     runtime_adapter: &dyn RuntimeAdapter,
     chunk_header: &ShardChunkHeader,
     storage_config: RuntimeStorageConfig,
-<<<<<<< HEAD
-    validated_txs: &[ValidatedTransaction],
-=======
-    signed_txs: impl IntoIterator<Item = SignedTransaction>,
->>>>>>> be4cd5ed
+    validated_txs: impl IntoIterator<Item = ValidatedTransaction>,
     last_chunk_transactions: &[SignedTransaction],
 ) -> Result<PreparedTransactions, Error> {
     let parent_block = chain.chain_store().get_block(chunk_header.prev_block_hash())?;
@@ -110,11 +106,7 @@
             last_chunk_transactions_size,
         },
         (&parent_block).into(),
-<<<<<<< HEAD
         &mut TransactionGroupIteratorWrapper::new(validated_txs),
-=======
-        &mut TransactionGroupIteratorWrapper::new(signed_txs),
->>>>>>> be4cd5ed
         &mut chain.transaction_validity_check(parent_block.header().clone()),
         None,
     )
@@ -421,7 +413,7 @@
                 };
                 let config = runtime_adapter.get_runtime_config(protocol_version);
                 let validated_txs =
-                    ValidatedTransaction::new_list(&config, new_transactions.into_iter().cloned())
+                    ValidatedTransaction::new_list(&config, state_witness.new_transactions.clone())
                         .map_err(|(err, signed_tx)| {
                             Error::InvalidChunkStateWitness(format!(
                                 "Validating signed tx ({:?}) failed with {:?}",
@@ -433,11 +425,7 @@
                     runtime_adapter,
                     &state_witness.chunk_header,
                     transactions_validation_storage_config,
-<<<<<<< HEAD
-                    &validated_txs,
-=======
-                    state_witness.new_transactions.clone(),
->>>>>>> be4cd5ed
+                    validated_txs,
                     &state_witness.transactions,
                 ) {
                     Ok(result) => {
