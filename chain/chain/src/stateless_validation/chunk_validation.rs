--- conflicted
+++ resolved
@@ -21,12 +21,8 @@
 use near_epoch_manager::EpochManagerAdapter;
 use near_epoch_manager::shard_assignment::shard_id_to_uid;
 use near_primitives::apply::ApplyChunkReason;
-<<<<<<< HEAD
 use near_primitives::block::{ApplyChunkBlockContext, Block, BlockHeader};
-=======
-use near_primitives::block::{Block, BlockHeader};
 use near_primitives::gas::Gas;
->>>>>>> ed3c4c9f
 use near_primitives::hash::{CryptoHash, hash};
 use near_primitives::merkle::merklize;
 use near_primitives::optimistic_block::CachedShardUpdateKey;
@@ -59,22 +55,17 @@
 
 #[allow(clippy::large_enum_variant)]
 pub enum MainTransition {
-<<<<<<< HEAD
-    Genesis { chunk_extra: ChunkExtra, prev_hash: CryptoHash, shard_id: ShardId },
-    NewChunk { new_chunk_data: NewChunkData, prev_hash: CryptoHash },
-=======
     Genesis {
         chunk_extra: ChunkExtra,
-        block_hash: CryptoHash,
+        prev_hash: CryptoHash,
         shard_id: ShardId,
     },
     NewChunk {
         new_chunk_data: NewChunkData,
-        block_hash: CryptoHash,
+        prev_hash: CryptoHash,
         // ShardId from the new chunk.
         shard_id: ShardId,
     },
->>>>>>> ed3c4c9f
 }
 
 impl MainTransition {
@@ -120,9 +111,6 @@
 /// The number of state witness validation results to cache per shard.
 /// This number needs to be small because result contains outgoing receipts, which can be large.
 const NUM_WITNESS_RESULT_CACHE_ENTRIES: usize = 20;
-
-/// The number of pending Validate witnesses to cache per shard.
-const NUM_PENDING_VALIDATE_WITNESS_CACHE_ENTRIES: usize = 20;
 
 /// Parameters of implicit state transition, which is not resulted by
 /// application of new chunk.
@@ -440,20 +428,11 @@
         let chunk_header = last_chunk_block_chunks.get(last_chunk_shard_index).unwrap();
         MainTransition::NewChunk {
             new_chunk_data: NewChunkData {
-<<<<<<< HEAD
-                chunk_header: last_chunk_block
-                    .chunks()
-                    .get(last_chunk_shard_index)
-                    .unwrap()
-                    .clone(),
-                transactions: signed_valid_period_transactions,
-=======
                 gas_limit: chunk_header.gas_limit(),
                 prev_state_root: chunk_header.prev_state_root(),
                 prev_validator_proposals: chunk_header.prev_validator_proposals().collect(),
                 chunk_hash: Some(chunk_header.chunk_hash().clone()),
-                transactions,
->>>>>>> ed3c4c9f
+                transactions: signed_valid_period_transactions,
                 receipts: receipts_to_apply,
                 block: Chain::get_apply_chunk_block_context(last_chunk_block, &header, true)?,
                 storage_context: StorageContext {
@@ -462,23 +441,22 @@
                     }),
                     state_patch: Default::default(),
                 },
+                chunk: None,
             },
-<<<<<<< HEAD
             prev_hash: *last_chunk_block.header().prev_hash(),
-=======
             shard_id: chunk_header.shard_id(),
-            block_hash: *last_chunk_block.hash(),
->>>>>>> ed3c4c9f
         }
     };
 
     let cached_shard_update_key = match &main_transition_params {
         MainTransition::Genesis { .. } => CachedShardUpdateKey::new(CryptoHash::default()),
-        MainTransition::NewChunk { new_chunk_data, .. } => Chain::get_cached_shard_update_key(
-            &new_chunk_data.block,
-            last_chunk_block.chunks().iter_raw(),
-            new_chunk_data.chunk_header.shard_id(),
-        )?,
+        MainTransition::NewChunk { new_chunk_data, shard_id, .. } => {
+            Chain::get_cached_shard_update_key(
+                &new_chunk_data.block,
+                last_chunk_block.chunks().iter_raw(),
+                *shard_id,
+            )?
+        }
     };
 
     Ok(PreValidationOutput {
@@ -615,17 +593,11 @@
     runtime_adapter: &dyn RuntimeAdapter,
     main_state_transition_cache: &MainStateTransitionCache,
     rs: Arc<ReedSolomon>,
-<<<<<<< HEAD
-) -> Result<ChunkExecutionResult, Error> {
+) -> Result<(), Error> {
     let WitnessProductionKey {
         chunk: ChunkProductionKey { shard_id: witness_chunk_shard_id, epoch_id, height_created },
         witness_type,
     } = state_witness.production_key();
-=======
-) -> Result<(), Error> {
-    let ChunkProductionKey { shard_id: witness_chunk_shard_id, epoch_id, height_created } =
-        state_witness.chunk_production_key();
->>>>>>> ed3c4c9f
     let _timer = crate::stateless_validation::metrics::CHUNK_STATE_WITNESS_VALIDATION_TIME
         .with_label_values(&[&witness_chunk_shard_id.to_string(), witness_type.as_str()])
         .start_timer();
@@ -652,7 +624,6 @@
     let epoch_id = epoch_manager.get_epoch_id_from_prev_block(&prev_hash)?;
     let shard_id = pre_validation_output.main_transition_params.shard_id();
     let shard_uid = shard_id_to_uid(epoch_manager, shard_id, &epoch_id)?;
-<<<<<<< HEAD
     // Get or create the OnceLock cell for this key, then initialize (or wait) on it.
     let (mut chunk_extra, mut outgoing_receipts) = match pre_validation_output
         .main_transition_params
@@ -720,20 +691,7 @@
                 // if is_optimistic {
                 //     std::thread::sleep(std::time::Duration::from_millis(5));
                 // }
-                let chunk_header = new_chunk_data.chunk_header.clone();
-=======
-    let cache_result = {
-        let mut shard_cache = main_state_transition_cache.lock();
-        shard_cache
-            .get_mut(&witness_chunk_shard_uid)
-            .and_then(|cache| cache.get(&block_hash).cloned())
-    };
-    let (mut chunk_extra, mut outgoing_receipts) =
-        match (pre_validation_output.main_transition_params, cache_result) {
-            (MainTransition::Genesis { chunk_extra, .. }, _) => (chunk_extra, vec![]),
-            (MainTransition::NewChunk { new_chunk_data, .. }, None) => {
                 let chunk_gas_limit = new_chunk_data.gas_limit;
->>>>>>> ed3c4c9f
                 let NewChunkResult { apply_result: mut main_apply_result, .. } = apply_new_chunk(
                     ApplyChunkReason::ValidateChunkStateWitness,
                     &span,
@@ -742,8 +700,7 @@
                     runtime_adapter,
                 )?;
                 let outgoing_receipts = std::mem::take(&mut main_apply_result.outgoing_receipts);
-<<<<<<< HEAD
-                let chunk_extra = apply_result_to_chunk_extra(main_apply_result, &chunk_header);
+                let chunk_extra = apply_result_to_chunk_extra(main_apply_result, chunk_gas_limit);
                 if witness_type != WitnessType::Optimistic {
                     println!(
                         "HAD TO APPLY NEW CHUNK PESSIMISTICALLY {} {} {:?} {:?} {:?}",
@@ -766,11 +723,6 @@
                     height_created, shard_id, prev_hash, key, waited
                 );
                 tracing::debug!(target: "chunk_validation", "Waited on OnceLock");
-=======
-                let chunk_extra = apply_result_to_chunk_extra(main_apply_result, chunk_gas_limit);
-
-                (chunk_extra, outgoing_receipts)
->>>>>>> ed3c4c9f
             }
             let res = match init_result {
                 Ok(val) => val,
@@ -812,10 +764,7 @@
     // No explicit save needed; OnceLock cell was inserted before initialization.
     if witness_type == WitnessType::Optimistic {
         // we're not using it anyway
-        return Ok(ChunkExecutionResult {
-            chunk_extra,
-            outgoing_receipts_root: CryptoHash::default(),
-        });
+        return Ok(());
     }
 
     if pre_validation_output.implicit_transition_params.len()
@@ -905,68 +854,36 @@
             )));
         }
     }
-<<<<<<< HEAD
-    let outgoing_receipts_root = if !cfg!(feature = "protocol_feature_spice") {
-        let protocol_version = epoch_manager.get_epoch_protocol_version(&epoch_id)?;
-
-        // Compute receipts root + header validation in parallel with encoded-merkle-root check.
-        let (res_receipts_root, res_encoded_merkle_check) = rayon::join(
-            || -> Result<CryptoHash, Error> {
-                let (outgoing_receipts_root, _) = merklize(&outgoing_receipts_hashes);
-                if witness_type != WitnessType::Optimistic {
-                    validate_chunk_with_chunk_extra_and_receipts_root(
-                        &chunk_extra,
-                        &state_witness.chunk_header(),
-                        &outgoing_receipts_root,
-                    )?;
-                }
-                Ok(outgoing_receipts_root)
-            },
-            || {
-                if witness_type != WitnessType::Optimistic
-                    && ProtocolFeature::ChunkPartChecks.enabled(protocol_version)
-                {
-                    let new_transactions = &state_witness.new_transactions().expect(
-                        "should only be called with the `ValidateChunkStateWitness` available",
-                    );
-                    let (tx_root, _) = merklize(new_transactions);
-                    if tx_root != *state_witness.chunk_header().tx_root() {
-                        return Err(Error::InvalidTxRoot);
-                    }
-                    validate_chunk_with_encoded_merkle_root(
-                        &state_witness.chunk_header(),
-                        &outgoing_receipts,
-                        new_transactions,
-                        rs.as_ref(),
-                        shard_id,
-                    )
-                } else {
-                    Ok(())
-=======
     let protocol_version = epoch_manager.get_epoch_protocol_version(&epoch_id)?;
 
     // Compute receipts root + header validation in parallel with encoded-merkle-root check.
     let (res_receipts_root, res_encoded_merkle_check) = rayon::join(
         || -> Result<CryptoHash, Error> {
             let (outgoing_receipts_root, _) = merklize(&outgoing_receipts_hashes);
-            validate_chunk_with_chunk_extra_and_receipts_root(
-                &chunk_extra,
-                &state_witness.chunk_header(),
-                &outgoing_receipts_root,
-            )?;
+            if witness_type != WitnessType::Optimistic {
+                validate_chunk_with_chunk_extra_and_receipts_root(
+                    &chunk_extra,
+                    &state_witness.chunk_header(),
+                    &outgoing_receipts_root,
+                )?;
+            }
             Ok(outgoing_receipts_root)
         },
         || {
-            if ProtocolFeature::ChunkPartChecks.enabled(protocol_version) {
-                let (tx_root, _) = merklize(&state_witness.new_transactions());
+            if witness_type != WitnessType::Optimistic
+                && ProtocolFeature::ChunkPartChecks.enabled(protocol_version)
+            {
+                let new_transactions = &state_witness
+                    .new_transactions()
+                    .expect("should only be called with the `ValidateChunkStateWitness` available");
+                let (tx_root, _) = merklize(new_transactions);
                 if tx_root != *state_witness.chunk_header().tx_root() {
                     return Err(Error::InvalidTxRoot);
->>>>>>> ed3c4c9f
                 }
                 validate_chunk_with_encoded_merkle_root(
                     &state_witness.chunk_header(),
                     &outgoing_receipts,
-                    state_witness.new_transactions(),
+                    new_transactions,
                     rs.as_ref(),
                     shard_id,
                 )
@@ -975,6 +892,7 @@
             }
         },
     );
+
     res_receipts_root?;
     res_encoded_merkle_check?;
 
