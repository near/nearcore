--- conflicted
+++ resolved
@@ -665,16 +665,11 @@
                     retain_mode,
                 )?;
 
-<<<<<<< HEAD
-                let trie_changes =
-                    parent_trie.retain_split_shard(&boundary_account, retain_mode)?;
-=======
-                let new_root = parent_trie.retain_split_shard(
+                let trie_changes = parent_trie.retain_split_shard(
                     &boundary_account,
                     retain_mode,
                     AccessOptions::DEFAULT,
                 )?;
->>>>>>> cd2916a7
 
                 (child_shard_uid, trie_changes.new_root, child_congestion_info)
             }
