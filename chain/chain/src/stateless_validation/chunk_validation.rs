use crate::chain::{
    NewChunkData, NewChunkResult, OldChunkData, OldChunkResult, ShardContext, StorageContext,
    apply_new_chunk, apply_old_chunk,
};
use crate::rayon_spawner::RayonAsyncComputationSpawner;
use crate::resharding::event_type::ReshardingEventType;
use crate::resharding::manager::ReshardingManager;
use crate::sharding::{get_receipts_shuffle_salt, shuffle_receipt_proofs};
use crate::stateless_validation::processing_tracker::ProcessingDoneTracker;
use crate::store::filter_incoming_receipts_for_shard;
use crate::store::latest_witnesses::save_invalid_chunk_state_witness;
use crate::types::{ApplyChunkBlockContext, ApplyChunkResult, RuntimeAdapter, StorageDataSource};
use crate::validate::validate_chunk_with_chunk_extra_and_receipts_root;
use crate::{Chain, ChainStore, ChainStoreAccess};
use itertools::Itertools;
use lru::LruCache;
use near_async::futures::AsyncComputationSpawnerExt;
use near_chain_primitives::Error;
use near_epoch_manager::EpochManagerAdapter;
use near_epoch_manager::shard_assignment::shard_id_to_uid;
use near_primitives::apply::ApplyChunkReason;
use near_primitives::block::{Block, BlockHeader};
use near_primitives::hash::{CryptoHash, hash};
use near_primitives::merkle::merklize;
use near_primitives::receipt::Receipt;
use near_primitives::shard_layout::{ShardLayout, ShardUId};
use near_primitives::sharding::{ChunkHash, ReceiptProof, ShardChunkHeader};
use near_primitives::stateless_validation::ChunkProductionKey;
use near_primitives::stateless_validation::state_witness::{
    ChunkStateWitness, ChunkStateWitnessV1, EncodedChunkStateWitness,
};
use near_primitives::types::chunk_extra::ChunkExtra;
use near_primitives::types::{AccountId, ChunkExecutionResult, ShardId, ShardIndex};
use near_primitives::utils::compression::CompressedData;
use near_primitives::version::ProtocolFeature;
use near_store::flat::BlockInfo;
use near_store::trie::ops::resharding::RetainMode;
use near_store::{PartialStorage, Store, Trie};
use node_runtime::SignedValidPeriodTransactions;
use parking_lot::Mutex;
use std::collections::HashMap;
use std::num::NonZeroUsize;
use std::sync::Arc;
use std::time::Instant;

#[allow(clippy::large_enum_variant)]
pub enum MainTransition {
    Genesis { chunk_extra: ChunkExtra, block_hash: CryptoHash, shard_id: ShardId },
    NewChunk { new_chunk_data: NewChunkData, block_hash: CryptoHash },
}

impl MainTransition {
    pub fn block_hash(&self) -> CryptoHash {
        match self {
            Self::Genesis { block_hash, .. } => *block_hash,
            Self::NewChunk { block_hash, .. } => *block_hash,
        }
    }

    pub fn shard_id(&self) -> ShardId {
        match self {
            Self::Genesis { shard_id, .. } => *shard_id,
            // It is ok to use the shard id from the header because it is a new
            // chunk. An old chunk may have the shard id from the parent shard.
            Self::NewChunk { new_chunk_data, .. } => new_chunk_data.chunk_header.shard_id(),
        }
    }
}

pub struct PreValidationOutput {
    pub main_transition_params: MainTransition,
    pub implicit_transition_params: Vec<ImplicitTransitionParams>,
}

#[derive(Clone)]
pub struct ChunkStateWitnessValidationResult {
    pub chunk_extra: ChunkExtra,
    pub outgoing_receipts: Vec<Receipt>,
}

// TODO: key should be a pair (chunk_shard_uid, witness_shard_uid) for shard merging
pub type MainStateTransitionCache =
    Arc<Mutex<HashMap<ShardUId, LruCache<CryptoHash, ChunkStateWitnessValidationResult>>>>;

/// The number of state witness validation results to cache per shard.
/// This number needs to be small because result contains outgoing receipts, which can be large.
const NUM_WITNESS_RESULT_CACHE_ENTRIES: usize = 20;

/// Parameters of implicit state transition, which is not resulted by
/// application of new chunk.
pub enum ImplicitTransitionParams {
    /// Transition resulted from application of an old chunk. Defined by block
    /// of that chunk and its shard.
    ApplyOldChunk(ApplyChunkBlockContext, ShardUId),
    /// Transition resulted from resharding. Defined by boundary account, mode
    /// saying which of child shards to retain, and parent shard uid.
    Resharding(AccountId, RetainMode, ShardUId),
}

struct StateWitnessBlockRange {
    /// Transition parameters **after** the last chunk, corresponding to all
    /// state transitions from the last new chunk (exclusive) to the parent
    /// block (inclusive).
    implicit_transition_params: Vec<ImplicitTransitionParams>,
    /// Blocks from the last last new chunk (exclusive) to the last new chunk
    /// (inclusive). Note they are in **reverse** order, from the newest to the
    /// oldest. They are needed to validate the chunk's source receipt proofs.
    blocks_after_last_last_chunk: Vec<Arc<Block>>,
    /// Shard layout for the last chunk before the chunk being validated.
    last_chunk_shard_layout: ShardLayout,
    /// Shard id of the last chunk before the chunk being validated.
    last_chunk_shard_id: ShardId,
}

/// Checks if a block has a new chunk with `shard_index`.
fn block_has_new_chunk(block: &Block, shard_index: ShardIndex) -> Result<bool, Error> {
    let chunks = block.chunks();
    let chunk = chunks.get(shard_index).ok_or_else(|| {
        Error::InvalidChunkStateWitness(format!(
            "Shard {} does not exist in block {}",
            shard_index,
            block.hash()
        ))
    })?;

    Ok(chunk.is_new_chunk(block.header().height()))
}

/// Gets ranges of blocks that are needed to validate a chunk state witness.
/// Iterates backwards through the chain, from the chunk being validated to
/// the second last chunk, if it exists.
fn get_state_witness_block_range(
    store: &ChainStore,
    epoch_manager: &dyn EpochManagerAdapter,
    state_witness: &ChunkStateWitness,
) -> Result<StateWitnessBlockRange, Error> {
    let mut implicit_transition_params = Vec::new();
    let mut blocks_after_last_last_chunk = Vec::new();

    /// Position in the chain while traversing the blocks backwards.
    struct TraversalPosition {
        /// Shard ID of chunk, needed to validate state transitions, in the
        /// currently observed block.
        shard_id: ShardId,
        /// Previous block.
        prev_block: Arc<Block>,
        /// Number of new chunks seen during traversal.
        num_new_chunks_seen: u32,
        /// Current candidate shard layout of last chunk before the chunk being
        /// validated.
        last_chunk_shard_layout: ShardLayout,
        /// Current candidate shard id of last chunk before the chunk being
        /// validated.
        last_chunk_shard_id: ShardId,
    }

    let initial_prev_hash = *state_witness.chunk_header().prev_block_hash();
    let initial_prev_block = store.get_block(&initial_prev_hash)?;
    let initial_shard_layout =
        epoch_manager.get_shard_layout_from_prev_block(&initial_prev_hash)?;
    let initial_shard_id = state_witness.chunk_header().shard_id();
    // Check that shard id is present in current epoch.
    // TODO: consider more proper way to validate this.
    let _ = initial_shard_layout.get_shard_index(initial_shard_id)?;

    let mut position = TraversalPosition {
        shard_id: initial_shard_id,
        prev_block: initial_prev_block,
        num_new_chunks_seen: 0,
        last_chunk_shard_layout: initial_shard_layout,
        last_chunk_shard_id: initial_shard_id,
    };

    loop {
        let prev_hash = position.prev_block.hash();
        let prev_prev_hash = position.prev_block.header().prev_hash();
        let epoch_id = epoch_manager.get_epoch_id_from_prev_block(prev_hash)?;
        let shard_uid = shard_id_to_uid(epoch_manager, position.shard_id, &epoch_id)?;

        if let Some(transition) = get_resharding_transition(
            epoch_manager,
            position.prev_block.header(),
            shard_uid,
            position.num_new_chunks_seen,
        )? {
            implicit_transition_params.push(transition);
        }
        let (prev_shard_layout, prev_shard_id, prev_shard_index) =
            epoch_manager.get_prev_shard_id_from_prev_hash(prev_hash, position.shard_id)?;

        let new_chunk_seen = block_has_new_chunk(&position.prev_block, prev_shard_index)?;
        let new_chunks_seen_update =
            position.num_new_chunks_seen + if new_chunk_seen { 1 } else { 0 };

        match new_chunks_seen_update {
            // If we have seen 0 chunks, the block contributes to implicit
            // state transition.
            0 => {
                let header = store.get_block_header(&prev_prev_hash)?;
                let block_context =
                    Chain::get_apply_chunk_block_context(&position.prev_block, &header, false)?;
                implicit_transition_params
                    .push(ImplicitTransitionParams::ApplyOldChunk(block_context, shard_uid));
            }
            // If we have seen 1 chunk, the block contributes to source receipt
            // proofs.
            1 => blocks_after_last_last_chunk.push(position.prev_block.clone()),
            // If we have seen the 2nd chunk, we are done.
            2 => break,
            _ => unreachable!("chunks_seen should never exceed 2"),
        }

        if position.prev_block.header().is_genesis() {
            break;
        }

        let prev_prev_block = store.get_block(&prev_prev_hash)?;
        // If we have not seen chunks, switch to previous shard id, but
        // once we just saw the first chunk, start keeping its shard id.
        let (last_chunk_shard_layout, last_chunk_shard_id) = if position.num_new_chunks_seen == 0 {
            (prev_shard_layout, prev_shard_id)
        } else {
            (position.last_chunk_shard_layout, position.last_chunk_shard_id)
        };
        position = TraversalPosition {
            shard_id: prev_shard_id,
            prev_block: prev_prev_block,
            num_new_chunks_seen: new_chunks_seen_update,
            last_chunk_shard_layout,
            last_chunk_shard_id,
        };
    }

    implicit_transition_params.reverse();
    Ok(StateWitnessBlockRange {
        implicit_transition_params,
        blocks_after_last_last_chunk,
        last_chunk_shard_layout: position.last_chunk_shard_layout,
        last_chunk_shard_id: position.last_chunk_shard_id,
    })
}

/// Checks if chunk validation requires a transition to new shard layout in the
/// block with `prev_hash`, with a split resulting in the `shard_uid`, and if
/// so, returns the corresponding resharding transition parameters.
fn get_resharding_transition(
    epoch_manager: &dyn EpochManagerAdapter,
    prev_header: &BlockHeader,
    shard_uid: ShardUId,
    num_new_chunks_seen: u32,
) -> Result<Option<ImplicitTransitionParams>, Error> {
    // If we have already seen a new chunk, we don't need to validate
    // resharding transition.
    if num_new_chunks_seen > 0 {
        return Ok(None);
    }

    let shard_layout = epoch_manager.get_shard_layout_from_prev_block(prev_header.hash())?;
    let prev_epoch_id = epoch_manager.get_prev_epoch_id_from_prev_block(prev_header.hash())?;
    let prev_shard_layout = epoch_manager.get_shard_layout(&prev_epoch_id)?;
    let block_has_new_shard_layout = epoch_manager.is_next_block_epoch_start(prev_header.hash())?
        && shard_layout != prev_shard_layout;

    if !block_has_new_shard_layout {
        return Ok(None);
    }

    let block_info = BlockInfo {
        hash: *prev_header.hash(),
        height: prev_header.height(),
        prev_hash: *prev_header.prev_hash(),
    };
    let params = match ReshardingEventType::from_shard_layout(&shard_layout, block_info)? {
        Some(ReshardingEventType::SplitShard(params)) => params,
        None => return Ok(None),
    };

    if params.left_child_shard == shard_uid {
        Ok(Some(ImplicitTransitionParams::Resharding(
            params.boundary_account,
            RetainMode::Left,
            shard_uid,
        )))
    } else if params.right_child_shard == shard_uid {
        Ok(Some(ImplicitTransitionParams::Resharding(
            params.boundary_account,
            RetainMode::Right,
            shard_uid,
        )))
    } else {
        Ok(None)
    }
}

/// Pre-validates the chunk's receipts and transactions against the chain.
/// We do this before handing off the computationally intensive part to a
/// validation thread.
pub fn pre_validate_chunk_state_witness(
    state_witness: &ChunkStateWitness,
    store: &ChainStore,
    genesis: Arc<Block>,
    epoch_manager: &dyn EpochManagerAdapter,
) -> Result<PreValidationOutput, Error> {
    // Ensure that the chunk header version is supported in this protocol version
    let ChunkProductionKey { epoch_id, .. } = state_witness.chunk_production_key();
    let protocol_version = epoch_manager.get_epoch_info(&epoch_id)?.protocol_version();
    state_witness.chunk_header().validate_version(protocol_version)?;

    // First, go back through the blockchain history to locate the last new chunk
    // and last last new chunk for the shard.
    let StateWitnessBlockRange {
        implicit_transition_params,
        blocks_after_last_last_chunk,
        last_chunk_shard_layout,
        last_chunk_shard_id,
    } = get_state_witness_block_range(store, epoch_manager, state_witness)?;
    let last_chunk_shard_index = last_chunk_shard_layout.get_shard_index(last_chunk_shard_id)?;

    let receipts_to_apply = validate_source_receipt_proofs(
        epoch_manager,
        &state_witness.source_receipt_proofs(),
        &blocks_after_last_last_chunk,
        last_chunk_shard_layout,
        last_chunk_shard_id,
    )?;
    let applied_receipts_hash = hash(&borsh::to_vec(receipts_to_apply.as_slice()).unwrap());
    if &applied_receipts_hash != state_witness.applied_receipts_hash() {
        return Err(Error::InvalidChunkStateWitness(format!(
            "Receipts hash {:?} does not match expected receipts hash {:?}",
            applied_receipts_hash,
            state_witness.applied_receipts_hash()
        )));
    }
    let (tx_root_from_state_witness, _) = merklize(&state_witness.transactions());
    let last_chunk_block = blocks_after_last_last_chunk.first().ok_or_else(|| {
        Error::Other("blocks_after_last_last_chunk is empty, this should be impossible!".into())
    })?;
    let last_chunk_block_chunks = last_chunk_block.chunks();
    let last_new_chunk_tx_root =
        last_chunk_block_chunks.get(last_chunk_shard_index).unwrap().tx_root();
    if last_new_chunk_tx_root != &tx_root_from_state_witness {
        return Err(Error::InvalidChunkStateWitness(format!(
            "Transaction root {:?} does not match expected transaction root {:?}",
            tx_root_from_state_witness, last_new_chunk_tx_root
        )));
    }

    let transaction_validity_check_results = {
        if last_chunk_block.header().is_genesis() {
            vec![true; state_witness.transactions().len()]
        } else {
            let prev_block_header =
                store.get_block_header(last_chunk_block.header().prev_hash())?;
            state_witness
                .transactions()
                .iter()
                .map(|t| {
                    store
                        .check_transaction_validity_period(
                            &prev_block_header,
                            t.transaction.block_hash(),
                        )
                        .is_ok()
                })
                .collect_vec()
        }
    };

    let main_transition_params = if last_chunk_block.header().is_genesis() {
        let epoch_id = last_chunk_block.header().epoch_id();
        let shard_layout = epoch_manager.get_shard_layout(&epoch_id)?;
<<<<<<< HEAD
        let congestion_info = last_chunk_block
            .block_congestion_info()
            .get(&last_chunk_shard_id)
            .map(|info| info.congestion_info);
        let chunk_extra = Chain::genesis_chunk_extra(
            genesis,
            store,
            &shard_layout,
            last_chunk_shard_id,
            congestion_info,
        )?;
=======
        let chunk_extra = chain.genesis_chunk_extra(&shard_layout, last_chunk_shard_id)?;
>>>>>>> 95d7b2ed
        MainTransition::Genesis {
            chunk_extra,
            block_hash: *last_chunk_block.hash(),
            shard_id: last_chunk_shard_id,
        }
    } else {
        let transactions = SignedValidPeriodTransactions::new(
            state_witness.transactions().clone(),
            transaction_validity_check_results,
        );
        let header = store.get_block_header(last_chunk_block.header().prev_hash())?;
        MainTransition::NewChunk {
            new_chunk_data: NewChunkData {
                chunk_header: last_chunk_block
                    .chunks()
                    .get(last_chunk_shard_index)
                    .unwrap()
                    .clone(),
                transactions,
                receipts: receipts_to_apply,
                block: Chain::get_apply_chunk_block_context(last_chunk_block, &header, true)?,
                storage_context: StorageContext {
                    storage_data_source: StorageDataSource::Recorded(PartialStorage {
                        nodes: state_witness.main_state_transition().base_state.clone(),
                    }),
                    state_patch: Default::default(),
                },
            },
            block_hash: *last_chunk_block.hash(),
        }
    };

    Ok(PreValidationOutput { main_transition_params, implicit_transition_params })
}

/// Validate that receipt proofs contain the receipts that should be applied during the
/// transition proven by ChunkStateWitness. The receipts are extracted from the proofs
/// and arranged in the order in which they should be applied during the transition.
fn validate_source_receipt_proofs(
    epoch_manager: &dyn EpochManagerAdapter,
    source_receipt_proofs: &HashMap<ChunkHash, ReceiptProof>,
    receipt_source_blocks: &[Arc<Block>],
    target_shard_layout: ShardLayout,
    target_chunk_shard_id: ShardId,
) -> Result<Vec<Receipt>, Error> {
    if receipt_source_blocks.iter().any(|block| block.header().is_genesis()) {
        if receipt_source_blocks.len() != 1 {
            return Err(Error::Other(
                "Invalid chain state: receipt_source_blocks should not have any blocks alongside genesis".to_owned()
            ));
        }
        if !source_receipt_proofs.is_empty() {
            return Err(Error::InvalidChunkStateWitness(format!(
                "genesis source_receipt_proofs should be empty, actual len is {}",
                source_receipt_proofs.len()
            )));
        }
        return Ok(vec![]);
    }

    let mut receipts_to_apply = Vec::new();
    let mut expected_proofs_len = 0;
    let mut current_target_shard_id = target_chunk_shard_id;

    // Iterate over blocks between last_chunk_block (inclusive) and last_last_chunk_block (exclusive),
    // from the newest blocks to the oldest.
    for block in receipt_source_blocks {
        // Collect all receipts coming from this block.
        let mut block_receipt_proofs = Vec::new();

        for chunk in block.chunks().iter_new() {
            // Collect receipts coming from this chunk and validate that they are correct.
            let Some(receipt_proof) = source_receipt_proofs.get(&chunk.chunk_hash()) else {
                return Err(Error::InvalidChunkStateWitness(format!(
                    "Missing source receipt proof for chunk {:?}",
                    chunk.chunk_hash()
                )));
            };

            validate_receipt_proof(
                receipt_proof,
                chunk,
                current_target_shard_id,
                *chunk.prev_outgoing_receipts_root(),
            )?;

            expected_proofs_len += 1;
            block_receipt_proofs.push(receipt_proof.clone());
        }

        block_receipt_proofs = filter_incoming_receipts_for_shard(
            &target_shard_layout,
            target_chunk_shard_id,
            Arc::new(block_receipt_proofs),
        )?;

        // Arrange the receipts in the order in which they should be applied.
        let receipts_shuffle_salt = get_receipts_shuffle_salt(epoch_manager, block)?;
        shuffle_receipt_proofs(&mut block_receipt_proofs, receipts_shuffle_salt);
        for proof in block_receipt_proofs {
            receipts_to_apply.extend(proof.0.iter().cloned());
        }

        current_target_shard_id = epoch_manager
            .get_prev_shard_id_from_prev_hash(block.header().prev_hash(), current_target_shard_id)?
            .1;
    }

    // Check that there are no extraneous proofs in source_receipt_proofs.
    if source_receipt_proofs.len() != expected_proofs_len {
        return Err(Error::InvalidChunkStateWitness(format!(
            "source_receipt_proofs contains too many proofs. Expected {} proofs, found {}",
            expected_proofs_len,
            source_receipt_proofs.len()
        )));
    }
    Ok(receipts_to_apply)
}

pub fn validate_receipt_proof(
    receipt_proof: &ReceiptProof,
    from_chunk: &ShardChunkHeader,
    target_chunk_shard_id: ShardId,
    outgoing_receipts_root: CryptoHash,
) -> Result<(), Error> {
    // Validate that from_shard_id is correct. The receipts must match the outgoing receipt root
    // for this shard, so it's impossible to fake it.
    if receipt_proof.1.from_shard_id != from_chunk.shard_id() {
        return Err(Error::InvalidChunkStateWitness(format!(
            "Receipt proof for chunk {:?} is from shard {}, expected shard {}",
            from_chunk.chunk_hash(),
            receipt_proof.1.from_shard_id,
            from_chunk.shard_id(),
        )));
    }
    // Validate that to_shard_id is correct. to_shard_id is also encoded in the merkle tree,
    // so it's impossible to fake it.
    if receipt_proof.1.to_shard_id != target_chunk_shard_id {
        return Err(Error::InvalidChunkStateWitness(format!(
            "Receipt proof for chunk {:?} is for shard {}, expected shard {}",
            from_chunk.chunk_hash(),
            receipt_proof.1.to_shard_id,
            target_chunk_shard_id
        )));
    }
    // Verify that (receipts, to_shard_id) belongs to the merkle tree of outgoing receipts.
    if !receipt_proof.verify_against_receipt_root(outgoing_receipts_root) {
        return Err(Error::InvalidChunkStateWitness(format!(
            "Receipt proof for chunk {:?} has invalid merkle path, doesn't match outgoing receipts root",
            from_chunk.chunk_hash()
        )));
    }
    Ok(())
}

pub fn validate_chunk_state_witness_impl(
    state_witness: ChunkStateWitness,
    pre_validation_output: PreValidationOutput,
    epoch_manager: &dyn EpochManagerAdapter,
    runtime_adapter: &dyn RuntimeAdapter,
    main_state_transition_cache: &MainStateTransitionCache,
) -> Result<ChunkExecutionResult, Error> {
    let ChunkProductionKey { shard_id: witness_chunk_shard_id, epoch_id, height_created } =
        state_witness.chunk_production_key();
    let _timer = crate::stateless_validation::metrics::CHUNK_STATE_WITNESS_VALIDATION_TIME
        .with_label_values(&[&witness_chunk_shard_id.to_string()])
        .start_timer();
    let span = tracing::debug_span!(
        target: "client",
        "validate_chunk_state_witness",
        height = height_created,
        shard_id = %witness_chunk_shard_id,
        tag_block_production = true,
        tag_witness_distribution = true,
    )
    .entered();
    let witness_shard_layout = epoch_manager.get_shard_layout(&epoch_id)?;
    let witness_chunk_shard_uid =
        shard_id_to_uid(epoch_manager, witness_chunk_shard_id, &epoch_id)?;
    let block_hash = pre_validation_output.main_transition_params.block_hash();
    let epoch_id = epoch_manager.get_epoch_id(&block_hash)?;
    let shard_id = pre_validation_output.main_transition_params.shard_id();
    let shard_uid = shard_id_to_uid(epoch_manager, shard_id, &epoch_id)?;
    let cache_result = {
        let mut shard_cache = main_state_transition_cache.lock();
        shard_cache
            .get_mut(&witness_chunk_shard_uid)
            .and_then(|cache| cache.get(&block_hash).cloned())
    };
    let (mut chunk_extra, mut outgoing_receipts) =
        match (pre_validation_output.main_transition_params, cache_result) {
            (MainTransition::Genesis { chunk_extra, .. }, _) => (chunk_extra, vec![]),
            (MainTransition::NewChunk { new_chunk_data, .. }, None) => {
                let chunk_header = new_chunk_data.chunk_header.clone();
                let NewChunkResult { apply_result: mut main_apply_result, .. } = apply_new_chunk(
                    ApplyChunkReason::ValidateChunkStateWitness,
                    &span,
                    new_chunk_data,
                    ShardContext { shard_uid, should_apply_chunk: true },
                    runtime_adapter,
                )?;
                let outgoing_receipts = std::mem::take(&mut main_apply_result.outgoing_receipts);
                let chunk_extra = apply_result_to_chunk_extra(main_apply_result, &chunk_header);

                (chunk_extra, outgoing_receipts)
            }
            (_, Some(result)) => (result.chunk_extra, result.outgoing_receipts),
        };
    if chunk_extra.state_root() != &state_witness.main_state_transition().post_state_root {
        // This is an early check, it's not for correctness, only for better
        // error reporting in case of an invalid state witness due to a bug.
        // Only the final state root check against the chunk header is required.
        return Err(Error::InvalidChunkStateWitness(format!(
            "Post state root {:?} for main transition does not match expected post state root {:?}",
            chunk_extra.state_root(),
            state_witness.main_state_transition().post_state_root,
        )));
    }

    // Compute receipt hashes here to avoid copying receipts
    let outgoing_receipts_hashes = {
        let chunk_epoch_id = epoch_manager.get_epoch_id(&block_hash)?;
        let chunk_shard_layout = epoch_manager.get_shard_layout(&chunk_epoch_id)?;
        if chunk_shard_layout != witness_shard_layout {
            ChainStore::reassign_outgoing_receipts_for_resharding(
                &mut outgoing_receipts,
                &witness_shard_layout,
                witness_chunk_shard_id,
                shard_id,
            )?;
        }
        Chain::build_receipts_hashes(&outgoing_receipts, &witness_shard_layout)?
    };
    // Save main state transition result to cache.
    {
        let mut shard_cache = main_state_transition_cache.lock();
        let cache = shard_cache.entry(witness_chunk_shard_uid).or_insert_with(|| {
            LruCache::new(NonZeroUsize::new(NUM_WITNESS_RESULT_CACHE_ENTRIES).unwrap())
        });
        cache.put(
            block_hash,
            ChunkStateWitnessValidationResult {
                chunk_extra: chunk_extra.clone(),
                outgoing_receipts,
            },
        );
    }

    if pre_validation_output.implicit_transition_params.len()
        != state_witness.implicit_transitions().len()
    {
        return Err(Error::InvalidChunkStateWitness(format!(
            "Implicit transitions count mismatch. Expected {}, found {}",
            pre_validation_output.implicit_transition_params.len(),
            state_witness.implicit_transitions().len(),
        )));
    }

    for (implicit_transition_params, transition) in pre_validation_output
        .implicit_transition_params
        .into_iter()
        .zip(state_witness.implicit_transitions().into_iter())
    {
        let (shard_uid, new_state_root, new_congestion_info) = match implicit_transition_params {
            ImplicitTransitionParams::ApplyOldChunk(block, shard_uid) => {
                let shard_context = ShardContext { shard_uid, should_apply_chunk: false };
                let old_chunk_data = OldChunkData {
                    prev_chunk_extra: chunk_extra.clone(),
                    block,
                    storage_context: StorageContext {
                        storage_data_source: StorageDataSource::Recorded(PartialStorage {
                            nodes: transition.base_state.clone(),
                        }),
                        state_patch: Default::default(),
                    },
                };
                let OldChunkResult { apply_result, .. } = apply_old_chunk(
                    ApplyChunkReason::ValidateChunkStateWitness,
                    &span,
                    old_chunk_data,
                    shard_context,
                    runtime_adapter,
                )?;
                let congestion_info = chunk_extra.congestion_info();
                (shard_uid, apply_result.new_root, congestion_info)
            }
            ImplicitTransitionParams::Resharding(
                boundary_account,
                retain_mode,
                child_shard_uid,
            ) => {
                let old_root = *chunk_extra.state_root();
                let partial_storage = PartialStorage { nodes: transition.base_state.clone() };
                let parent_trie = Trie::from_recorded_storage(partial_storage, old_root, true);

                // Update the congestion info based on the parent shard. It's
                // important to do this step before the `retain_split_shard`
                // because only the parent trie has the needed information.
                let epoch_id = epoch_manager.get_epoch_id(&block_hash)?;
                let parent_shard_layout = epoch_manager.get_shard_layout(&epoch_id)?;
                let parent_congestion_info = chunk_extra.congestion_info();

                let child_epoch_id = epoch_manager.get_next_epoch_id(&block_hash)?;
                let child_shard_layout = epoch_manager.get_shard_layout(&child_epoch_id)?;
                let child_congestion_info = ReshardingManager::get_child_congestion_info(
                    &parent_trie,
                    &parent_shard_layout,
                    parent_congestion_info,
                    &child_shard_layout,
                    &child_shard_uid,
                    retain_mode,
                )?;

                let trie_changes =
                    parent_trie.retain_split_shard(&boundary_account, retain_mode)?;

                (child_shard_uid, trie_changes.new_root, child_congestion_info)
            }
        };

        *chunk_extra.state_root_mut() = new_state_root;
        *chunk_extra.congestion_info_mut() = new_congestion_info;
        if chunk_extra.state_root() != &transition.post_state_root {
            // This is an early check, it's not for correctness, only for better
            // error reporting in case of an invalid state witness due to a bug.
            // Only the final state root check against the chunk header is required.
            return Err(Error::InvalidChunkStateWitness(format!(
                "Post state root {:?} for implicit transition at block {:?} to shard {:?}, does not match expected state root {:?}",
                chunk_extra.state_root(),
                transition.block_hash,
                shard_uid,
                transition.post_state_root
            )));
        }
    }
    let (outgoing_receipts_root, _) = merklize(&outgoing_receipts_hashes);

    if !cfg!(feature = "protocol_feature_spice") {
        // Finally, verify that the newly proposed chunk matches everything we have computed.
        validate_chunk_with_chunk_extra_and_receipts_root(
            &chunk_extra,
            &state_witness.chunk_header(),
            &outgoing_receipts_root,
        )?;
    }

    Ok(ChunkExecutionResult { chunk_extra, outgoing_receipts_root })
}

pub fn validate_chunk_state_witness(
    state_witness: ChunkStateWitness,
    pre_validation_output: PreValidationOutput,
    epoch_manager: &dyn EpochManagerAdapter,
    runtime_adapter: &dyn RuntimeAdapter,
    main_state_transition_cache: &MainStateTransitionCache,
    store: Store,
    save_witness_if_invalid: bool,
) -> Result<ChunkExecutionResult, Error> {
    // Avoid cloning the witness if possible
    if !save_witness_if_invalid {
        return validate_chunk_state_witness_impl(
            state_witness,
            pre_validation_output,
            epoch_manager,
            runtime_adapter,
            main_state_transition_cache,
        );
    }

    let result = validate_chunk_state_witness_impl(
        state_witness.clone(),
        pre_validation_output,
        epoch_manager,
        runtime_adapter,
        main_state_transition_cache,
    );
    if result.is_err() {
        if let Err(storage_err) = save_invalid_chunk_state_witness(store, &state_witness) {
            tracing::error!(
                target: "stateless_validation",
                ?storage_err,
                "Failed to store invalid state witness"
            );
        }
    }
    result
}

pub fn apply_result_to_chunk_extra(
    apply_result: ApplyChunkResult,
    chunk: &ShardChunkHeader,
) -> ChunkExtra {
    let (outcome_root, _) = ApplyChunkResult::compute_outcomes_proof(&apply_result.outcomes);
    ChunkExtra::new(
        &apply_result.new_root,
        outcome_root,
        apply_result.validator_proposals,
        apply_result.total_gas_burnt,
        chunk.gas_limit(),
        apply_result.total_balance_burnt,
        apply_result.congestion_info,
        apply_result.bandwidth_requests,
    )
}

impl Chain {
    pub fn shadow_validate_state_witness(
        &self,
        witness: ChunkStateWitness,
        epoch_manager: &dyn EpochManagerAdapter,
        processing_done_tracker: Option<ProcessingDoneTracker>,
    ) -> Result<(), Error> {
        let shard_id = witness.chunk_header().shard_id();
        let height_created = witness.chunk_header().height_created();
        let chunk_hash = witness.chunk_header().chunk_hash().clone();
        let parent_span = tracing::debug_span!(
            target: "chain", "shadow_validate", %shard_id, height_created);
        let (encoded_witness, raw_witness_size) = {
            let shard_id_label = shard_id.to_string();
            let encode_timer =
                crate::stateless_validation::metrics::CHUNK_STATE_WITNESS_ENCODE_TIME
                    .with_label_values(&[shard_id_label.as_str()])
                    .start_timer();
            let (encoded_witness, raw_witness_size) = EncodedChunkStateWitness::encode(&witness)?;
            encode_timer.observe_duration();
            crate::stateless_validation::metrics::record_witness_size_metrics(
                raw_witness_size,
                encoded_witness.size_bytes(),
                &witness,
            );
            let decode_timer =
                crate::stateless_validation::metrics::CHUNK_STATE_WITNESS_DECODE_TIME
                    .with_label_values(&[shard_id_label.as_str()])
                    .start_timer();

            let protocol_version = self
                .epoch_manager
                .get_epoch_protocol_version(&witness.chunk_production_key().epoch_id)?;
            if ProtocolFeature::VersionedStateWitness.enabled(protocol_version) {
                let _witness: ChunkStateWitness = encoded_witness.decode()?.0;
            } else {
                let _witness: ChunkStateWitnessV1 = encoded_witness.decode()?.0;
            };
            decode_timer.observe_duration();
            (encoded_witness, raw_witness_size)
        };
        let pre_validation_start = Instant::now();
        let pre_validation_result = pre_validate_chunk_state_witness(
            &witness,
            self.chain_store(),
            self.genesis_block(),
            epoch_manager,
        )?;
        tracing::debug!(
            parent: &parent_span,
            %shard_id,
            ?chunk_hash,
            witness_size = encoded_witness.size_bytes(),
            raw_witness_size,
            pre_validation_elapsed = ?pre_validation_start.elapsed(),
            "completed shadow chunk pre-validation"
        );
        let epoch_manager = self.epoch_manager.clone();
        let runtime_adapter = self.runtime_adapter.clone();
        let store = self.chain_store.store();
        Arc::new(RayonAsyncComputationSpawner).spawn("shadow_validate", move || {
            // processing_done_tracker must survive until the processing is finished.
            let _processing_done_tracker_capture: Option<ProcessingDoneTracker> =
                processing_done_tracker;

            let validation_start = Instant::now();

            match validate_chunk_state_witness(
                witness,
                pre_validation_result,
                epoch_manager.as_ref(),
                runtime_adapter.as_ref(),
                &MainStateTransitionCache::default(),
                store,
                false,
            ) {
                Ok(_) => {
                    tracing::debug!(
                        parent: &parent_span,
                        %shard_id,
                        ?chunk_hash,
                        validation_elapsed = ?validation_start.elapsed(),
                        "completed shadow chunk validation"
                    );
                }
                Err(err) => {
                    crate::stateless_validation::metrics::CHUNK_WITNESS_VALIDATION_FAILED_TOTAL
                        .with_label_values(&[&shard_id.to_string(), err.prometheus_label_value()])
                        .inc();
                    tracing::error!(
                        parent: &parent_span,
                        ?err,
                        %shard_id,
                        ?chunk_hash,
                        "shadow chunk validation failed"
                    );
                }
            }
        });
        Ok(())
    }
}<|MERGE_RESOLUTION|>--- conflicted
+++ resolved
@@ -369,21 +369,8 @@
     let main_transition_params = if last_chunk_block.header().is_genesis() {
         let epoch_id = last_chunk_block.header().epoch_id();
         let shard_layout = epoch_manager.get_shard_layout(&epoch_id)?;
-<<<<<<< HEAD
-        let congestion_info = last_chunk_block
-            .block_congestion_info()
-            .get(&last_chunk_shard_id)
-            .map(|info| info.congestion_info);
-        let chunk_extra = Chain::genesis_chunk_extra(
-            genesis,
-            store,
-            &shard_layout,
-            last_chunk_shard_id,
-            congestion_info,
-        )?;
-=======
-        let chunk_extra = chain.genesis_chunk_extra(&shard_layout, last_chunk_shard_id)?;
->>>>>>> 95d7b2ed
+        let chunk_extra =
+            Chain::genesis_chunk_extra(genesis, store, &shard_layout, last_chunk_shard_id)?;
         MainTransition::Genesis {
             chunk_extra,
             block_hash: *last_chunk_block.hash(),
