use crate::chain::{
    NewChunkData, NewChunkResult, OldChunkData, OldChunkResult, ShardContext, StorageContext,
    apply_new_chunk, apply_old_chunk,
};
use crate::rayon_spawner::RayonAsyncComputationSpawner;
use crate::resharding::event_type::ReshardingEventType;
use crate::resharding::manager::ReshardingManager;
use crate::sharding::{get_receipts_shuffle_salt, shuffle_receipt_proofs};
use crate::stateless_validation::processing_tracker::ProcessingDoneTracker;
use crate::store::filter_incoming_receipts_for_shard;
use crate::store::latest_witnesses::save_invalid_chunk_state_witness;
use crate::types::{ApplyChunkResult, RuntimeAdapter, StorageDataSource};
use crate::validate::{
    validate_chunk_with_chunk_extra_and_receipts_root, validate_chunk_with_encoded_merkle_root,
};
use crate::{Chain, ChainStore, ChainStoreAccess};
use itertools::Itertools;
use lru::LruCache;
use near_async::futures::AsyncComputationSpawnerExt;
use near_chain_primitives::Error;
use near_epoch_manager::EpochManagerAdapter;
use near_epoch_manager::shard_assignment::shard_id_to_uid;
use near_primitives::apply::ApplyChunkReason;
use near_primitives::block::{ApplyChunkBlockContext, Block, BlockHeader};
use near_primitives::gas::Gas;
use near_primitives::hash::{CryptoHash, hash};
use near_primitives::merkle::merklize;
use near_primitives::optimistic_block::CachedShardUpdateKey;
use near_primitives::receipt::Receipt;
use near_primitives::shard_layout::{ShardLayout, ShardUId};
use near_primitives::sharding::{ChunkHash, ReceiptProof, ShardChunkHeader};
use near_primitives::state::PartialState;
use near_primitives::stateless_validation::state_witness::{
    ChunkStateWitness, EncodedChunkStateWitness,
};
use near_primitives::stateless_validation::{
    ChunkProductionKey, WitnessProductionKey, WitnessType,
};
use near_primitives::types::chunk_extra::ChunkExtra;
use near_primitives::types::{AccountId, ShardId, ShardIndex};
use near_primitives::utils::compression::CompressedData;
use near_primitives::version::ProtocolFeature;
use near_store::flat::BlockInfo;
use near_store::trie::ops::resharding::RetainMode;
use near_store::{PartialStorage, Store, Trie};
use node_runtime::SignedValidPeriodTransactions;
use parking_lot::Mutex;
use reed_solomon_erasure::galois_8::ReedSolomon;
use std::cell::Cell;
use std::collections::HashMap;
use std::num::NonZeroUsize;
use std::sync::Arc;
use std::sync::OnceLock;
use std::time::Instant;

#[allow(clippy::large_enum_variant)]
pub enum MainTransition {
    Genesis {
        chunk_extra: ChunkExtra,
        prev_hash: CryptoHash,
        shard_id: ShardId,
    },
    NewChunk {
        new_chunk_data: NewChunkData,
        prev_hash: CryptoHash,
        // ShardId from the new chunk.
        shard_id: ShardId,
    },
}

impl MainTransition {
    pub fn prev_hash(&self) -> CryptoHash {
        match self {
            Self::Genesis { prev_hash, .. } => *prev_hash,
            Self::NewChunk { prev_hash, .. } => *prev_hash,
        }
    }

    pub fn shard_id(&self) -> ShardId {
        match self {
            Self::Genesis { shard_id, .. } => *shard_id,
            Self::NewChunk { shard_id, .. } => *shard_id,
        }
    }
}

pub struct PreValidationOutput {
    pub main_transition_params: MainTransition,
    pub implicit_transition_params: Vec<ImplicitTransitionParams>,
    pub cached_shard_update_key: CachedShardUpdateKey,
}

#[derive(Clone)]
pub struct ChunkStateWitnessValidationResult {
    pub chunk_extra: ChunkExtra,
    pub outgoing_receipts: Vec<Receipt>,
}

// TODO: key should be a pair (chunk_shard_uid, witness_shard_uid) for shard merging
// pub type MainStateTransitionCache =
// Arc<Mutex<HashMap<ShardUId, LruCache<CryptoHash, ChunkStateWitnessValidationResult>>>>;
type CachedOnceCell = Arc<OnceLock<Result<ChunkStateWitnessValidationResult, Error>>>;
pub type MainStateTransitionCache =
    Arc<Mutex<HashMap<ShardUId, LruCache<CachedShardUpdateKey, CachedOnceCell>>>>;

/// Cache for storing pending Validate witnesses that arrived before their Apply witness
/// Shared among chunk validation actors
pub type PendingValidateWitnessCache =
    Arc<Mutex<HashMap<ShardUId, LruCache<WitnessProductionKey, ChunkStateWitness>>>>;

/// The number of state witness validation results to cache per shard.
/// This number needs to be small because result contains outgoing receipts, which can be large.
const NUM_WITNESS_RESULT_CACHE_ENTRIES: usize = 20;

/// Parameters of implicit state transition, which is not resulted by
/// application of new chunk.
pub enum ImplicitTransitionParams {
    /// Transition resulted from application of an old chunk. Defined by block
    /// of that chunk and its shard.
    ApplyOldChunk(ApplyChunkBlockContext, ShardUId),
    /// Transition resulted from resharding. Defined by boundary account, mode
    /// saying which of child shards to retain, and parent shard uid.
    Resharding(AccountId, RetainMode, ShardUId),
}

struct StateWitnessBlockRange {
    /// Transition parameters **after** the last chunk, corresponding to all
    /// state transitions from the last new chunk (exclusive) to the parent
    /// block (inclusive).
    implicit_transition_params: Vec<ImplicitTransitionParams>,
    /// Blocks from the last last new chunk (exclusive) to the last new chunk
    /// (inclusive). Note they are in **reverse** order, from the newest to the
    /// oldest. They are needed to validate the chunk's source receipt proofs.
    blocks_after_last_last_chunk: Vec<Arc<Block>>,
    /// Shard layout for the last chunk before the chunk being validated.
    last_chunk_shard_layout: ShardLayout,
    /// Shard id of the last chunk before the chunk being validated.
    last_chunk_shard_id: ShardId,
}

/// Checks if a block has a new chunk with `shard_index`.
fn block_has_new_chunk(block: &Block, shard_index: ShardIndex) -> Result<bool, Error> {
    let chunks = block.chunks();
    let chunk = chunks.get(shard_index).ok_or_else(|| {
        Error::InvalidChunkStateWitness(format!(
            "Shard {} does not exist in block {}",
            shard_index,
            block.hash()
        ))
    })?;

    Ok(chunk.is_new_chunk(block.header().height()))
}

/// Gets ranges of blocks that are needed to validate a chunk state witness.
/// Iterates backwards through the chain, from the chunk being validated to
/// the second last chunk, if it exists.
fn get_state_witness_block_range(
    store: &ChainStore,
    epoch_manager: &dyn EpochManagerAdapter,
    state_witness: &ChunkStateWitness,
) -> Result<StateWitnessBlockRange, Error> {
    let mut implicit_transition_params = Vec::new();
    let mut blocks_after_last_last_chunk = Vec::new();

    /// Position in the chain while traversing the blocks backwards.
    struct TraversalPosition {
        /// Shard ID of chunk, needed to validate state transitions, in the
        /// currently observed block.
        shard_id: ShardId,
        /// Previous block.
        prev_block: Arc<Block>,
        /// Number of new chunks seen during traversal.
        num_new_chunks_seen: u32,
        /// Current candidate shard layout of last chunk before the chunk being
        /// validated.
        last_chunk_shard_layout: ShardLayout,
        /// Current candidate shard id of last chunk before the chunk being
        /// validated.
        last_chunk_shard_id: ShardId,
    }

    let initial_prev_hash = *state_witness.chunk_header().prev_block_hash();
    let initial_prev_block = store.get_block(&initial_prev_hash)?;
    let initial_shard_layout =
        epoch_manager.get_shard_layout_from_prev_block(&initial_prev_hash)?;
    let initial_shard_id = state_witness.chunk_header().shard_id();
    // Check that shard id is present in current epoch.
    // TODO: consider more proper way to validate this.
    let _ = initial_shard_layout.get_shard_index(initial_shard_id)?;

    let mut position = TraversalPosition {
        shard_id: initial_shard_id,
        prev_block: initial_prev_block,
        num_new_chunks_seen: 0,
        last_chunk_shard_layout: initial_shard_layout,
        last_chunk_shard_id: initial_shard_id,
    };

    loop {
        let prev_hash = position.prev_block.hash();
        let prev_prev_hash = position.prev_block.header().prev_hash();
        let epoch_id = epoch_manager.get_epoch_id_from_prev_block(prev_hash)?;
        let shard_uid = shard_id_to_uid(epoch_manager, position.shard_id, &epoch_id)?;

        if let Some(transition) = get_resharding_transition(
            epoch_manager,
            position.prev_block.header(),
            shard_uid,
            position.num_new_chunks_seen,
        )? {
            implicit_transition_params.push(transition);
        }
        let (prev_shard_layout, prev_shard_id, prev_shard_index) =
            epoch_manager.get_prev_shard_id_from_prev_hash(prev_hash, position.shard_id)?;

        let new_chunk_seen = block_has_new_chunk(&position.prev_block, prev_shard_index)?;
        let new_chunks_seen_update =
            position.num_new_chunks_seen + if new_chunk_seen { 1 } else { 0 };

        match new_chunks_seen_update {
            // If we have seen 0 chunks, the block contributes to implicit
            // state transition.
            0 => {
                let header = store.get_block_header(&prev_prev_hash)?;
                let block_context =
                    Chain::get_apply_chunk_block_context(&position.prev_block, &header, false)?;
                implicit_transition_params
                    .push(ImplicitTransitionParams::ApplyOldChunk(block_context, shard_uid));
            }
            // If we have seen 1 chunk, the block contributes to source receipt
            // proofs.
            1 => blocks_after_last_last_chunk.push(position.prev_block.clone()),
            // If we have seen the 2nd chunk, we are done.
            2 => break,
            _ => unreachable!("chunks_seen should never exceed 2"),
        }

        if position.prev_block.header().is_genesis() {
            break;
        }

        let prev_prev_block = store.get_block(&prev_prev_hash)?;
        // If we have not seen chunks, switch to previous shard id, but
        // once we just saw the first chunk, start keeping its shard id.
        let (last_chunk_shard_layout, last_chunk_shard_id) = if position.num_new_chunks_seen == 0 {
            (prev_shard_layout, prev_shard_id)
        } else {
            (position.last_chunk_shard_layout, position.last_chunk_shard_id)
        };
        position = TraversalPosition {
            shard_id: prev_shard_id,
            prev_block: prev_prev_block,
            num_new_chunks_seen: new_chunks_seen_update,
            last_chunk_shard_layout,
            last_chunk_shard_id,
        };
    }

    implicit_transition_params.reverse();
    Ok(StateWitnessBlockRange {
        implicit_transition_params,
        blocks_after_last_last_chunk,
        last_chunk_shard_layout: position.last_chunk_shard_layout,
        last_chunk_shard_id: position.last_chunk_shard_id,
    })
}

/// Checks if chunk validation requires a transition to new shard layout in the
/// block with `prev_hash`, with a split resulting in the `shard_uid`, and if
/// so, returns the corresponding resharding transition parameters.
fn get_resharding_transition(
    epoch_manager: &dyn EpochManagerAdapter,
    prev_header: &BlockHeader,
    shard_uid: ShardUId,
    num_new_chunks_seen: u32,
) -> Result<Option<ImplicitTransitionParams>, Error> {
    // If we have already seen a new chunk, we don't need to validate
    // resharding transition.
    if num_new_chunks_seen > 0 {
        return Ok(None);
    }

    let shard_layout = epoch_manager.get_shard_layout_from_prev_block(prev_header.hash())?;
    let prev_epoch_id = epoch_manager.get_prev_epoch_id_from_prev_block(prev_header.hash())?;
    let prev_shard_layout = epoch_manager.get_shard_layout(&prev_epoch_id)?;
    let block_has_new_shard_layout = epoch_manager.is_next_block_epoch_start(prev_header.hash())?
        && shard_layout != prev_shard_layout;

    if !block_has_new_shard_layout {
        return Ok(None);
    }

    let block_info = BlockInfo {
        hash: *prev_header.hash(),
        height: prev_header.height(),
        prev_hash: *prev_header.prev_hash(),
    };
    let params = match ReshardingEventType::from_shard_layout(&shard_layout, block_info)? {
        Some(ReshardingEventType::SplitShard(params)) => params,
        None => return Ok(None),
    };

    if params.left_child_shard == shard_uid {
        Ok(Some(ImplicitTransitionParams::Resharding(
            params.boundary_account,
            RetainMode::Left,
            shard_uid,
        )))
    } else if params.right_child_shard == shard_uid {
        Ok(Some(ImplicitTransitionParams::Resharding(
            params.boundary_account,
            RetainMode::Right,
            shard_uid,
        )))
    } else {
        Ok(None)
    }
}

/// Pre-validates the chunk's receipts and transactions against the chain.
/// We do this before handing off the computationally intensive part to a
/// validation thread.
pub fn pre_validate_chunk_state_witness(
    state_witness: &ChunkStateWitness,
    store: &ChainStore,
    genesis: Arc<Block>,
    epoch_manager: &dyn EpochManagerAdapter,
) -> Result<PreValidationOutput, Error> {
    let WitnessProductionKey { chunk: ChunkProductionKey { epoch_id, .. }, witness_type } =
        state_witness.production_key();
    if witness_type == WitnessType::Optimistic {
        panic!("Attempted to pre-validate optimistic chunk state witness");
    }

    // Ensure that the chunk header version is supported in this protocol version
    let protocol_version = epoch_manager.get_epoch_info(&epoch_id)?.protocol_version();
    state_witness.chunk_header().validate_version(protocol_version)?;

    // First, go back through the blockchain history to locate the last new chunk
    // and last last new chunk for the shard.
    let StateWitnessBlockRange {
        implicit_transition_params,
        blocks_after_last_last_chunk,
        last_chunk_shard_layout,
        last_chunk_shard_id,
    } = get_state_witness_block_range(store, epoch_manager, state_witness)?;
    let last_chunk_shard_index = last_chunk_shard_layout.get_shard_index(last_chunk_shard_id)?;

    let receipts_to_apply = validate_source_receipt_proofs(
        epoch_manager,
        &state_witness.source_receipt_proofs(),
        &blocks_after_last_last_chunk,
        last_chunk_shard_layout,
        last_chunk_shard_id,
    )?;
    let applied_receipts_hash = hash(&borsh::to_vec(receipts_to_apply.as_slice()).unwrap());
    if &applied_receipts_hash != state_witness.applied_receipts_hash() {
        return Err(Error::InvalidChunkStateWitness(format!(
            "Receipts hash {:?} does not match expected receipts hash {:?}",
            applied_receipts_hash,
            state_witness.applied_receipts_hash()
        )));
    }

    let last_chunk_block = blocks_after_last_last_chunk.first().ok_or_else(|| {
        Error::Other("blocks_after_last_last_chunk is empty, this should be impossible!".into())
    })?;

    let (base_state, signed_valid_period_transactions) = if witness_type != WitnessType::Validate {
        let (tx_root_from_state_witness, _) = merklize(&state_witness.transactions());
        let last_chunk_block_chunks = last_chunk_block.chunks();
        let last_new_chunk_tx_root =
            last_chunk_block_chunks.get(last_chunk_shard_index).unwrap().tx_root();
        if last_new_chunk_tx_root != &tx_root_from_state_witness {
            return Err(Error::InvalidChunkStateWitness(format!(
                "Transaction root {:?} does not match expected transaction root {:?}",
                tx_root_from_state_witness, last_new_chunk_tx_root
            )));
        }

        let transaction_validity_check_results = {
            if last_chunk_block.header().is_genesis() {
                vec![true; state_witness.transactions().len()]
            } else {
                let prev_block_header =
                    store.get_block_header(last_chunk_block.header().prev_hash())?;
                state_witness
                    .transactions()
                    .iter()
                    .map(|t| {
                        store
                            .check_transaction_validity_period(
                                &prev_block_header,
                                t.transaction.block_hash(),
                            )
                            .is_ok()
                    })
                    .collect_vec()
            }
        };

        (
            state_witness.main_state_transition().base_state.clone(),
            SignedValidPeriodTransactions::new(
                state_witness.transactions().clone(),
                transaction_validity_check_results,
            ),
        )
    } else {
        (PartialState::default(), SignedValidPeriodTransactions::empty())
    };

    let main_transition_params = if last_chunk_block.header().is_genesis() {
        let epoch_id = last_chunk_block.header().epoch_id();
        let shard_layout = epoch_manager.get_shard_layout(&epoch_id)?;
        let chunk_extra =
            Chain::genesis_chunk_extra(genesis, store, &shard_layout, last_chunk_shard_id)?;
        MainTransition::Genesis {
            chunk_extra,
            prev_hash: *last_chunk_block.header().prev_hash(),
            shard_id: last_chunk_shard_id,
        }
    } else {
        let header = store.get_block_header(last_chunk_block.header().prev_hash())?;

        let last_chunk_block_chunks = last_chunk_block.chunks();
        let chunk_header = last_chunk_block_chunks.get(last_chunk_shard_index).unwrap();
        MainTransition::NewChunk {
            new_chunk_data: NewChunkData {
                gas_limit: chunk_header.gas_limit(),
                prev_state_root: chunk_header.prev_state_root(),
                prev_validator_proposals: chunk_header.prev_validator_proposals().collect(),
                chunk_hash: Some(chunk_header.chunk_hash().clone()),
                transactions: signed_valid_period_transactions,
                receipts: receipts_to_apply,
                block: Chain::get_apply_chunk_block_context(last_chunk_block, &header, true)?,
                storage_context: StorageContext {
                    storage_data_source: StorageDataSource::Recorded(PartialStorage {
                        nodes: base_state,
                    }),
                    state_patch: Default::default(),
                },
                chunk: None,
            },
            prev_hash: *last_chunk_block.header().prev_hash(),
            shard_id: chunk_header.shard_id(),
        }
    };

    let cached_shard_update_key = match &main_transition_params {
        MainTransition::Genesis { .. } => CachedShardUpdateKey::new(CryptoHash::default()),
        MainTransition::NewChunk { new_chunk_data, shard_id, .. } => {
            Chain::get_cached_shard_update_key(
                &new_chunk_data.block,
                last_chunk_block.chunks().iter_raw(),
                *shard_id,
            )?
        }
    };

    Ok(PreValidationOutput {
        main_transition_params,
        implicit_transition_params,
        cached_shard_update_key,
    })
}

/// Validate that receipt proofs contain the receipts that should be applied during the
/// transition proven by ChunkStateWitness. The receipts are extracted from the proofs
/// and arranged in the order in which they should be applied during the transition.
fn validate_source_receipt_proofs(
    epoch_manager: &dyn EpochManagerAdapter,
    source_receipt_proofs: &HashMap<ChunkHash, ReceiptProof>,
    receipt_source_blocks: &[Arc<Block>],
    target_shard_layout: ShardLayout,
    target_chunk_shard_id: ShardId,
) -> Result<Vec<Receipt>, Error> {
    if receipt_source_blocks.iter().any(|block| block.header().is_genesis()) {
        if receipt_source_blocks.len() != 1 {
            return Err(Error::Other(
                "Invalid chain state: receipt_source_blocks should not have any blocks alongside genesis".to_owned()
            ));
        }
        if !source_receipt_proofs.is_empty() {
            return Err(Error::InvalidChunkStateWitness(format!(
                "genesis source_receipt_proofs should be empty, actual len is {}",
                source_receipt_proofs.len()
            )));
        }
        return Ok(vec![]);
    }

    let mut receipts_to_apply = Vec::new();
    let mut expected_proofs_len = 0;
    let mut current_target_shard_id = target_chunk_shard_id;

    // Iterate over blocks between last_chunk_block (inclusive) and last_last_chunk_block (exclusive),
    // from the newest blocks to the oldest.
    for block in receipt_source_blocks {
        // Collect all receipts coming from this block.
        let mut block_receipt_proofs = Vec::new();

        for chunk in block.chunks().iter_new() {
            // Collect receipts coming from this chunk and validate that they are correct.
            let Some(receipt_proof) = source_receipt_proofs.get(&chunk.chunk_hash()) else {
                return Err(Error::InvalidChunkStateWitness(format!(
                    "Missing source receipt proof for chunk {:?}",
                    chunk.chunk_hash()
                )));
            };

            validate_receipt_proof(
                receipt_proof,
                chunk,
                current_target_shard_id,
                *chunk.prev_outgoing_receipts_root(),
            )?;

            expected_proofs_len += 1;
            block_receipt_proofs.push(receipt_proof.clone());
        }

        block_receipt_proofs = filter_incoming_receipts_for_shard(
            &target_shard_layout,
            target_chunk_shard_id,
            Arc::new(block_receipt_proofs),
        )?;

        // Arrange the receipts in the order in which they should be applied.
        shuffle_receipt_proofs(&mut block_receipt_proofs, get_receipts_shuffle_salt(block));
        for proof in block_receipt_proofs {
            receipts_to_apply.extend(proof.0.iter().cloned());
        }

        current_target_shard_id = epoch_manager
            .get_prev_shard_id_from_prev_hash(block.header().prev_hash(), current_target_shard_id)?
            .1;
    }

    // Check that there are no extraneous proofs in source_receipt_proofs.
    if source_receipt_proofs.len() != expected_proofs_len {
        return Err(Error::InvalidChunkStateWitness(format!(
            "source_receipt_proofs contains too many proofs. Expected {} proofs, found {}",
            expected_proofs_len,
            source_receipt_proofs.len()
        )));
    }
    Ok(receipts_to_apply)
}

pub fn validate_receipt_proof(
    receipt_proof: &ReceiptProof,
    from_chunk: &ShardChunkHeader,
    target_chunk_shard_id: ShardId,
    outgoing_receipts_root: CryptoHash,
) -> Result<(), Error> {
    // Validate that from_shard_id is correct. The receipts must match the outgoing receipt root
    // for this shard, so it's impossible to fake it.
    if receipt_proof.1.from_shard_id != from_chunk.shard_id() {
        return Err(Error::InvalidChunkStateWitness(format!(
            "Receipt proof for chunk {:?} is from shard {}, expected shard {}",
            from_chunk.chunk_hash(),
            receipt_proof.1.from_shard_id,
            from_chunk.shard_id(),
        )));
    }
    // Validate that to_shard_id is correct. to_shard_id is also encoded in the merkle tree,
    // so it's impossible to fake it.
    if receipt_proof.1.to_shard_id != target_chunk_shard_id {
        return Err(Error::InvalidChunkStateWitness(format!(
            "Receipt proof for chunk {:?} is for shard {}, expected shard {}",
            from_chunk.chunk_hash(),
            receipt_proof.1.to_shard_id,
            target_chunk_shard_id
        )));
    }
    // Verify that (receipts, to_shard_id) belongs to the merkle tree of outgoing receipts.
    if !receipt_proof.verify_against_receipt_root(outgoing_receipts_root) {
        return Err(Error::InvalidChunkStateWitness(format!(
            "Receipt proof for chunk {:?} has invalid merkle path, doesn't match outgoing receipts root",
            from_chunk.chunk_hash()
        )));
    }
    Ok(())
}

pub fn validate_chunk_state_witness_impl(
    state_witness: ChunkStateWitness,
    pre_validation_output: PreValidationOutput,
    epoch_manager: &dyn EpochManagerAdapter,
    runtime_adapter: &dyn RuntimeAdapter,
    main_state_transition_cache: &MainStateTransitionCache,
    rs: Arc<ReedSolomon>,
) -> Result<(), Error> {
    let WitnessProductionKey {
        chunk: ChunkProductionKey { shard_id: witness_chunk_shard_id, epoch_id, height_created },
        witness_type,
    } = state_witness.production_key();
    let _timer = crate::stateless_validation::metrics::CHUNK_STATE_WITNESS_VALIDATION_TIME
        .with_label_values(&[&witness_chunk_shard_id.to_string(), witness_type.as_str()])
        .start_timer();
    let key = pre_validation_output.cached_shard_update_key;
    let span = tracing::debug_span!(
        target: "client",
        "validate_chunk_state_witness",
        key = ?key,
        height = height_created,
        shard_id = %witness_chunk_shard_id,
        witness_type = %witness_type,
        tag_block_production = true,
        tag_witness_distribution = true,
    )
    .entered();
    let witness_shard_layout = epoch_manager.get_shard_layout(&epoch_id)?;
    let witness_chunk_shard_uid =
        shard_id_to_uid(epoch_manager, witness_chunk_shard_id, &epoch_id)?;
    let prev_hash = pre_validation_output.main_transition_params.prev_hash();
    // println!(
    //     "VALIDATING CHUNK STATE WITNESS: {:?} {:?} {:?}",
    //     is_optimistic, prev_hash, witness_chunk_shard_id
    // );
    let epoch_id = epoch_manager.get_epoch_id_from_prev_block(&prev_hash)?;
    let shard_id = pre_validation_output.main_transition_params.shard_id();
    let shard_uid = shard_id_to_uid(epoch_manager, shard_id, &epoch_id)?;
    // Get or create the OnceLock cell for this key, then initialize (or wait) on it.
    let (mut chunk_extra, mut outgoing_receipts) = match pre_validation_output
        .main_transition_params
    {
        MainTransition::Genesis { chunk_extra, .. } => (chunk_extra, vec![]),
        MainTransition::NewChunk { new_chunk_data, .. } => {
            let cell_arc = {
                let mut shard_cache = main_state_transition_cache.lock();
                let cache = shard_cache.entry(witness_chunk_shard_uid).or_insert_with(|| {
                    tracing::debug!(target: "chunk_validation", "Creating cache for shard {:?}", witness_chunk_shard_uid);
                    LruCache::new(NonZeroUsize::new(NUM_WITNESS_RESULT_CACHE_ENTRIES).unwrap())
                });
                if let Some(existing) = cache.get(&key) {
                    tracing::debug!(target: "chunk_validation", "Cache hit: ptr={:p}", Arc::as_ptr(existing));
                    existing.clone()
                } else {
                    let cell = Arc::new(OnceLock::new());
                    tracing::debug!(target: "chunk_validation", "Creating cell: ptr={:p}", Arc::as_ptr(&cell));
                    cache.put(key, cell.clone());
                    cell
                }
            };

            // Initialize or wait for the result
            let already_initialized = cell_arc.get().is_some();

            let start_wait = Instant::now();
            let we_initialized = Cell::new(false);
            tracing::debug!(target: "chunk_validation", "Using cell: ptr={:p}, already_initialized={}", Arc::as_ptr(&cell_arc), already_initialized);

            // Handle the case where Validate witness arrives before Optimistic witness
            if !already_initialized && witness_type == WitnessType::Validate {
                println!(
                    "VALIDATE WITNESS ARRIVED BEFORE APPLY WITNESS - WAITING {} {:?} {:?} {:?}",
                    height_created, shard_id, prev_hash, key
                );
                // Poll every 10ms for up to 1 second to see if Optimistic witness arrives
                let poll_start = std::time::Instant::now();
                let poll_timeout = std::time::Duration::from_secs(1);
                let poll_interval = std::time::Duration::from_millis(10);

                loop {
                    if cell_arc.get().is_some() {
                        println!(
                            "VALIDATE WITNESS - Optimistic witness arrived during wait after {:?}",
                            poll_start.elapsed()
                        );
                        break;
                    }

                    if poll_start.elapsed() >= poll_timeout {
                        return Err(Error::Other(
                            "Validate witness arrived before Optimistic witness - no storage proof available after 1s timeout"
                                .to_string(),
                        ));
                    }

                    std::thread::sleep(poll_interval);
                }
            }

            let init_result = cell_arc.get_or_init(|| {
                tracing::debug!(target: "chunk_validation", "Initializing cell: ptr={:p}", Arc::as_ptr(&cell_arc));
                we_initialized.set(true);
                // if is_optimistic {
                //     std::thread::sleep(std::time::Duration::from_millis(5));
                // }
                let chunk_gas_limit = new_chunk_data.gas_limit;
                let NewChunkResult { apply_result: mut main_apply_result, .. } = apply_new_chunk(
                    ApplyChunkReason::ValidateChunkStateWitness,
                    &span,
                    new_chunk_data,
                    ShardContext { shard_uid, should_apply_chunk: true },
                    runtime_adapter,
                    None,
                )?;
                let outgoing_receipts = std::mem::take(&mut main_apply_result.outgoing_receipts);
                let chunk_extra = apply_result_to_chunk_extra(main_apply_result, chunk_gas_limit);
                if witness_type != WitnessType::Optimistic {
                    println!(
                        "HAD TO APPLY NEW CHUNK PESSIMISTICALLY {} {} {:?} {:?} {:?}",
                        witness_type, height_created, shard_id, prev_hash, key
                    );
                }
                tracing::debug!(target: "chunk_validation", "Initialized cell");
                Ok(ChunkStateWitnessValidationResult { chunk_extra, outgoing_receipts })
            });
            let waited = start_wait.elapsed();
            if witness_type != WitnessType::Optimistic
                && !we_initialized.get()
                && !already_initialized
            {
                crate::stateless_validation::metrics::CHUNK_STATE_WITNESS_WAIT_TIME
                    .with_label_values(&[&witness_chunk_shard_id.to_string()])
                    .observe(waited.as_secs_f64());
                println!(
                    "PESSIMISTIC WAITED on OnceLock {} {:?} {:?} {:?}, waited {:?}",
                    height_created, shard_id, prev_hash, key, waited
                );
                tracing::debug!(target: "chunk_validation", "Waited on OnceLock");
            }
            let res = match init_result {
                Ok(val) => val,
                Err(err) => return Err(Error::Other(err.to_string())),
            };
            tracing::debug!(target: "chunk_validation", "Got result");
            (res.chunk_extra.clone(), res.outgoing_receipts.clone())
        }
    };

    println!("WITNESS TYPE: {:?}", witness_type);
    if witness_type != WitnessType::Validate
        && chunk_extra.state_root() != &state_witness.main_state_transition().post_state_root
    {
        // This is an early check, it's not for correctness, only for better
        // error reporting in case of an invalid state witness due to a bug.
        // Only the final state root check against the chunk header is required.
        return Err(Error::InvalidChunkStateWitness(format!(
            "Post state root {:?} for main transition does not match expected post state root {:?}",
            chunk_extra.state_root(),
            state_witness.main_state_transition().post_state_root,
        )));
    }

    // Compute receipt hashes here to avoid copying receipts
    let outgoing_receipts_hashes = {
        let chunk_epoch_id = epoch_manager.get_epoch_id_from_prev_block(&prev_hash)?;
        let chunk_shard_layout = epoch_manager.get_shard_layout(&chunk_epoch_id)?;
        if chunk_shard_layout != witness_shard_layout {
            ChainStore::reassign_outgoing_receipts_for_resharding(
                &mut outgoing_receipts,
                &witness_shard_layout,
                witness_chunk_shard_id,
                shard_id,
            )?;
        }
        Chain::build_receipts_hashes(&outgoing_receipts, &witness_shard_layout)?
    };
    // No explicit save needed; OnceLock cell was inserted before initialization.
    if witness_type == WitnessType::Optimistic {
        // we're not using it anyway
        return Ok(());
    }

    if pre_validation_output.implicit_transition_params.len()
        != state_witness.implicit_transitions().len()
    {
        return Err(Error::InvalidChunkStateWitness(format!(
            "Implicit transitions count mismatch. Expected {}, found {}",
            pre_validation_output.implicit_transition_params.len(),
            state_witness.implicit_transitions().len(),
        )));
    }

    for (implicit_transition_params, transition) in pre_validation_output
        .implicit_transition_params
        .into_iter()
        .zip(state_witness.implicit_transitions().into_iter())
    {
        let (shard_uid, new_state_root, new_congestion_info) = match implicit_transition_params {
            ImplicitTransitionParams::ApplyOldChunk(block, shard_uid) => {
                let shard_context = ShardContext { shard_uid, should_apply_chunk: false };
                let old_chunk_data = OldChunkData {
                    prev_chunk_extra: chunk_extra.clone(),
                    block,
                    storage_context: StorageContext {
                        storage_data_source: StorageDataSource::Recorded(PartialStorage {
                            nodes: transition.base_state.clone(),
                        }),
                        state_patch: Default::default(),
                    },
                };
                let OldChunkResult { apply_result, .. } = apply_old_chunk(
                    ApplyChunkReason::ValidateChunkStateWitness,
                    &span,
                    old_chunk_data,
                    shard_context,
                    runtime_adapter,
                )?;
                let congestion_info = chunk_extra.congestion_info();
                (shard_uid, apply_result.new_root, congestion_info)
            }
            ImplicitTransitionParams::Resharding(
                boundary_account,
                retain_mode,
                child_shard_uid,
            ) => {
                let old_root = *chunk_extra.state_root();
                let partial_storage = PartialStorage { nodes: transition.base_state.clone() };
                let parent_trie = Trie::from_recorded_storage(partial_storage, old_root, true);

                // Update the congestion info based on the parent shard. It's
                // important to do this step before the `retain_split_shard`
                // because only the parent trie has the needed information.
                let epoch_id = epoch_manager.get_epoch_id_from_prev_block(&prev_hash)?;
                let parent_shard_layout = epoch_manager.get_shard_layout(&epoch_id)?;
                let parent_congestion_info = chunk_extra.congestion_info();

                let child_epoch_id = epoch_manager.get_next_epoch_id_from_prev_block(&prev_hash)?;
                let child_shard_layout = epoch_manager.get_shard_layout(&child_epoch_id)?;
                let child_congestion_info = ReshardingManager::get_child_congestion_info(
                    &parent_trie,
                    &parent_shard_layout,
                    parent_congestion_info,
                    &child_shard_layout,
                    &child_shard_uid,
                    retain_mode,
                )?;

                let trie_changes =
                    parent_trie.retain_split_shard(&boundary_account, retain_mode)?;

                (child_shard_uid, trie_changes.new_root, child_congestion_info)
            }
        };

        *chunk_extra.state_root_mut() = new_state_root;
        *chunk_extra.congestion_info_mut() = new_congestion_info;
        if chunk_extra.state_root() != &transition.post_state_root {
            // This is an early check, it's not for correctness, only for better
            // error reporting in case of an invalid state witness due to a bug.
            // Only the final state root check against the chunk header is required.
            return Err(Error::InvalidChunkStateWitness(format!(
                "Post state root {:?} for implicit transition at block {:?} to shard {:?}, does not match expected state root {:?}",
                chunk_extra.state_root(),
                transition.block_hash,
                shard_uid,
                transition.post_state_root
            )));
        }
    }
    let protocol_version = epoch_manager.get_epoch_protocol_version(&epoch_id)?;

    // Compute receipts root + header validation in parallel with encoded-merkle-root check.
    let (res_receipts_root, res_encoded_merkle_check) = rayon::join(
        || -> Result<CryptoHash, Error> {
            let (outgoing_receipts_root, _) = merklize(&outgoing_receipts_hashes);
            if witness_type != WitnessType::Optimistic {
                validate_chunk_with_chunk_extra_and_receipts_root(
                    &chunk_extra,
                    &state_witness.chunk_header(),
                    &outgoing_receipts_root,
                )?;
            }
            Ok(outgoing_receipts_root)
        },
        || {
            if witness_type != WitnessType::Optimistic
                && ProtocolFeature::ChunkPartChecks.enabled(protocol_version)
            {
                let new_transactions = &state_witness
                    .new_transactions()
                    .expect("should only be called with the `ValidateChunkStateWitness` available");
                let (tx_root, _) = merklize(new_transactions);
                if tx_root != *state_witness.chunk_header().tx_root() {
                    return Err(Error::InvalidTxRoot);
                }
                validate_chunk_with_encoded_merkle_root(
                    &state_witness.chunk_header(),
                    &outgoing_receipts,
                    new_transactions,
                    rs.as_ref(),
                    shard_id,
                )
            } else {
                Ok(())
            }
        },
    );

    res_receipts_root?;
    res_encoded_merkle_check?;

    Ok(())
}

pub fn validate_chunk_state_witness(
    state_witness: ChunkStateWitness,
    pre_validation_output: PreValidationOutput,
    epoch_manager: &dyn EpochManagerAdapter,
    runtime_adapter: &dyn RuntimeAdapter,
    main_state_transition_cache: &MainStateTransitionCache,
    store: Store,
    save_witness_if_invalid: bool,
    rs: Arc<ReedSolomon>,
) -> Result<(), Error> {
    // Avoid cloning the witness if possible
    if !save_witness_if_invalid {
        return validate_chunk_state_witness_impl(
            state_witness,
            pre_validation_output,
            epoch_manager,
            runtime_adapter,
            main_state_transition_cache,
            rs,
        );
    }

    let result = validate_chunk_state_witness_impl(
        state_witness.clone(),
        pre_validation_output,
        epoch_manager,
        runtime_adapter,
        main_state_transition_cache,
        rs,
    );
    if result.is_err() {
        if let Err(storage_err) = save_invalid_chunk_state_witness(store, &state_witness) {
            tracing::error!(
                target: "stateless_validation",
                ?storage_err,
                "Failed to store invalid state witness"
            );
        }
    }
    result
}

pub fn apply_result_to_chunk_extra(
    apply_result: ApplyChunkResult,
    chunk_gas_limit: Gas,
) -> ChunkExtra {
    let (outcome_root, _) = ApplyChunkResult::compute_outcomes_proof(&apply_result.outcomes);
    ChunkExtra::new(
        &apply_result.new_root,
        outcome_root,
        apply_result.validator_proposals,
        apply_result.total_gas_burnt,
        chunk_gas_limit,
        apply_result.total_balance_burnt,
        apply_result.congestion_info,
        apply_result.bandwidth_requests,
    )
}

impl Chain {
    pub fn shadow_validate_state_witness(
        &self,
        witness: ChunkStateWitness,
        epoch_manager: &dyn EpochManagerAdapter,
        processing_done_tracker: Option<ProcessingDoneTracker>,
        rs: Arc<ReedSolomon>,
    ) -> Result<(), Error> {
        let shard_id = witness.chunk_header().shard_id();
        let height_created = witness.chunk_header().height_created();
        let chunk_hash = witness.chunk_header().chunk_hash().clone();
        let parent_span = tracing::debug_span!(
            target: "chain", "shadow_validate", %shard_id, height_created);
        let (encoded_witness, raw_witness_size) = {
            let shard_id_label = shard_id.to_string();
            let encode_timer =
                crate::stateless_validation::metrics::CHUNK_STATE_WITNESS_ENCODE_TIME
                    .with_label_values(&[shard_id_label.as_str()])
                    .start_timer();
            let (encoded_witness, raw_witness_size) = EncodedChunkStateWitness::encode(&witness)?;
            encode_timer.observe_duration();
            crate::stateless_validation::metrics::record_witness_size_metrics(
                raw_witness_size,
                encoded_witness.size_bytes(),
                &witness,
            );
            let decode_timer =
                crate::stateless_validation::metrics::CHUNK_STATE_WITNESS_DECODE_TIME
                    .with_label_values(&[shard_id_label.as_str()])
                    .start_timer();

<<<<<<< HEAD
            let protocol_version = self
                .epoch_manager
                .get_epoch_protocol_version(&witness.production_key().chunk.epoch_id)?;
            if ProtocolFeature::VersionedStateWitness.enabled(protocol_version) {
                let _witness: ChunkStateWitness = encoded_witness.decode()?.0;
            } else {
                let _witness: ChunkStateWitnessV1 = encoded_witness.decode()?.0;
            };
=======
            let _witness: ChunkStateWitness = encoded_witness.decode()?.0;
>>>>>>> 8420ab5b
            decode_timer.observe_duration();
            (encoded_witness, raw_witness_size)
        };
        let pre_validation_start = Instant::now();
        let pre_validation_result = pre_validate_chunk_state_witness(
            &witness,
            self.chain_store(),
            self.genesis_block(),
            epoch_manager,
        )?;
        tracing::debug!(
            parent: &parent_span,
            %shard_id,
            ?chunk_hash,
            witness_size = encoded_witness.size_bytes(),
            raw_witness_size,
            pre_validation_elapsed = ?pre_validation_start.elapsed(),
            "completed shadow chunk pre-validation"
        );
        let epoch_manager = self.epoch_manager.clone();
        let runtime_adapter = self.runtime_adapter.clone();
        let store = self.chain_store.store();
        Arc::new(RayonAsyncComputationSpawner).spawn("shadow_validate", move || {
            // processing_done_tracker must survive until the processing is finished.
            let _processing_done_tracker_capture: Option<ProcessingDoneTracker> =
                processing_done_tracker;

            let validation_start = Instant::now();

            match validate_chunk_state_witness(
                witness,
                pre_validation_result,
                epoch_manager.as_ref(),
                runtime_adapter.as_ref(),
                &MainStateTransitionCache::default(),
                store,
                false,
                rs,
            ) {
                Ok(_) => {
                    tracing::debug!(
                        parent: &parent_span,
                        %shard_id,
                        ?chunk_hash,
                        validation_elapsed = ?validation_start.elapsed(),
                        "completed shadow chunk validation"
                    );
                }
                Err(err) => {
                    crate::stateless_validation::metrics::CHUNK_WITNESS_VALIDATION_FAILED_TOTAL
                        .with_label_values(&[&shard_id.to_string(), err.prometheus_label_value()])
                        .inc();
                    tracing::error!(
                        parent: &parent_span,
                        ?err,
                        %shard_id,
                        ?chunk_hash,
                        "shadow chunk validation failed"
                    );
                }
            }
        });
        Ok(())
    }
}<|MERGE_RESOLUTION|>--- conflicted
+++ resolved
@@ -452,7 +452,7 @@
         MainTransition::Genesis { .. } => CachedShardUpdateKey::new(CryptoHash::default()),
         MainTransition::NewChunk { new_chunk_data, shard_id, .. } => {
             Chain::get_cached_shard_update_key(
-                &new_chunk_data.block,
+                &new_chunk_data.block.to_key_source(),
                 last_chunk_block.chunks().iter_raw(),
                 *shard_id,
             )?
@@ -989,18 +989,7 @@
                     .with_label_values(&[shard_id_label.as_str()])
                     .start_timer();
 
-<<<<<<< HEAD
-            let protocol_version = self
-                .epoch_manager
-                .get_epoch_protocol_version(&witness.production_key().chunk.epoch_id)?;
-            if ProtocolFeature::VersionedStateWitness.enabled(protocol_version) {
-                let _witness: ChunkStateWitness = encoded_witness.decode()?.0;
-            } else {
-                let _witness: ChunkStateWitnessV1 = encoded_witness.decode()?.0;
-            };
-=======
             let _witness: ChunkStateWitness = encoded_witness.decode()?.0;
->>>>>>> 8420ab5b
             decode_timer.observe_duration();
             (encoded_witness, raw_witness_size)
         };
