use crate::chain::{
    NewChunkData, NewChunkResult, OldChunkData, OldChunkResult, ShardContext, StorageContext,
    apply_new_chunk, apply_old_chunk,
};
use crate::rayon_spawner::RayonAsyncComputationSpawner;
use crate::resharding::event_type::ReshardingEventType;
use crate::resharding::manager::ReshardingManager;
use crate::sharding::{get_receipts_shuffle_salt, shuffle_receipt_proofs};
use crate::stateless_validation::processing_tracker::ProcessingDoneTracker;
use crate::store::filter_incoming_receipts_for_shard;
use crate::store::latest_witnesses::save_invalid_chunk_state_witness;
use crate::types::{ApplyChunkBlockContext, ApplyChunkResult, RuntimeAdapter, StorageDataSource};
use crate::validate::{
    validate_chunk_with_chunk_extra_and_receipts_root, validate_chunk_with_encoded_merkle_root,
};
use crate::{Chain, ChainStore, ChainStoreAccess};
use itertools::Itertools;
use lru::LruCache;
use near_async::futures::AsyncComputationSpawnerExt;
use near_chain_primitives::Error;
use near_epoch_manager::EpochManagerAdapter;
use near_epoch_manager::shard_assignment::shard_id_to_uid;
use near_primitives::apply::ApplyChunkReason;
use near_primitives::block::{Block, BlockHeader};
use near_primitives::hash::{CryptoHash, hash};
use near_primitives::merkle::merklize;
use near_primitives::receipt::Receipt;
use near_primitives::shard_layout::{ShardLayout, ShardUId};
use near_primitives::sharding::{ChunkHash, ReceiptProof, ShardChunkHeader};
use near_primitives::stateless_validation::ChunkProductionKey;
use near_primitives::stateless_validation::state_witness::{
    ChunkStateWitness, ChunkStateWitnessV1, EncodedChunkStateWitness,
};
use near_primitives::types::chunk_extra::ChunkExtra;
use near_primitives::types::{AccountId, ChunkExecutionResult, ShardId, ShardIndex};
use near_primitives::utils::compression::CompressedData;
use near_primitives::version::ProtocolFeature;
use near_store::flat::BlockInfo;
use near_store::trie::ops::resharding::RetainMode;
use near_store::{PartialStorage, Store, Trie};
use node_runtime::SignedValidPeriodTransactions;
use parking_lot::Mutex;
use reed_solomon_erasure::galois_8::ReedSolomon;
use std::collections::HashMap;
use std::num::NonZeroUsize;
use std::sync::Arc;
use std::time::Instant;

#[allow(clippy::large_enum_variant)]
pub enum MainTransition {
    Genesis { chunk_extra: ChunkExtra, block_hash: CryptoHash, shard_id: ShardId },
    NewChunk { new_chunk_data: NewChunkData, block_hash: CryptoHash },
}

impl MainTransition {
    pub fn block_hash(&self) -> CryptoHash {
        match self {
            Self::Genesis { block_hash, .. } => *block_hash,
            Self::NewChunk { block_hash, .. } => *block_hash,
        }
    }

    pub fn shard_id(&self) -> ShardId {
        match self {
            Self::Genesis { shard_id, .. } => *shard_id,
            // It is ok to use the shard id from the header because it is a new
            // chunk. An old chunk may have the shard id from the parent shard.
            Self::NewChunk { new_chunk_data, .. } => new_chunk_data.chunk_header.shard_id(),
        }
    }
}

pub struct PreValidationOutput {
    pub main_transition_params: MainTransition,
    pub implicit_transition_params: Vec<ImplicitTransitionParams>,
}

#[derive(Clone)]
pub struct ChunkStateWitnessValidationResult {
    pub chunk_extra: ChunkExtra,
    pub outgoing_receipts: Vec<Receipt>,
}

// TODO: key should be a pair (chunk_shard_uid, witness_shard_uid) for shard merging
pub type MainStateTransitionCache =
    Arc<Mutex<HashMap<ShardUId, LruCache<CryptoHash, ChunkStateWitnessValidationResult>>>>;

/// The number of state witness validation results to cache per shard.
/// This number needs to be small because result contains outgoing receipts, which can be large.
const NUM_WITNESS_RESULT_CACHE_ENTRIES: usize = 20;

/// Parameters of implicit state transition, which is not resulted by
/// application of new chunk.
pub enum ImplicitTransitionParams {
    /// Transition resulted from application of an old chunk. Defined by block
    /// of that chunk and its shard.
    ApplyOldChunk(ApplyChunkBlockContext, ShardUId),
    /// Transition resulted from resharding. Defined by boundary account, mode
    /// saying which of child shards to retain, and parent shard uid.
    Resharding(AccountId, RetainMode, ShardUId),
}

struct StateWitnessBlockRange {
    /// Transition parameters **after** the last chunk, corresponding to all
    /// state transitions from the last new chunk (exclusive) to the parent
    /// block (inclusive).
    implicit_transition_params: Vec<ImplicitTransitionParams>,
    /// Blocks from the last last new chunk (exclusive) to the last new chunk
    /// (inclusive). Note they are in **reverse** order, from the newest to the
    /// oldest. They are needed to validate the chunk's source receipt proofs.
    blocks_after_last_last_chunk: Vec<Arc<Block>>,
    /// Shard layout for the last chunk before the chunk being validated.
    last_chunk_shard_layout: ShardLayout,
    /// Shard id of the last chunk before the chunk being validated.
    last_chunk_shard_id: ShardId,
}

/// Checks if a block has a new chunk with `shard_index`.
fn block_has_new_chunk(block: &Block, shard_index: ShardIndex) -> Result<bool, Error> {
    let chunks = block.chunks();
    let chunk = chunks.get(shard_index).ok_or_else(|| {
        Error::InvalidChunkStateWitness(format!(
            "Shard {} does not exist in block {}",
            shard_index,
            block.hash()
        ))
    })?;

    Ok(chunk.is_new_chunk(block.header().height()))
}

/// Gets ranges of blocks that are needed to validate a chunk state witness.
/// Iterates backwards through the chain, from the chunk being validated to
/// the second last chunk, if it exists.
fn get_state_witness_block_range(
    store: &ChainStore,
    epoch_manager: &dyn EpochManagerAdapter,
    state_witness: &ChunkStateWitness,
) -> Result<StateWitnessBlockRange, Error> {
    let mut implicit_transition_params = Vec::new();
    let mut blocks_after_last_last_chunk = Vec::new();

    /// Position in the chain while traversing the blocks backwards.
    struct TraversalPosition {
        /// Shard ID of chunk, needed to validate state transitions, in the
        /// currently observed block.
        shard_id: ShardId,
        /// Previous block.
        prev_block: Arc<Block>,
        /// Number of new chunks seen during traversal.
        num_new_chunks_seen: u32,
        /// Current candidate shard layout of last chunk before the chunk being
        /// validated.
        last_chunk_shard_layout: ShardLayout,
        /// Current candidate shard id of last chunk before the chunk being
        /// validated.
        last_chunk_shard_id: ShardId,
    }

    let initial_prev_hash = *state_witness.chunk_header().prev_block_hash();
    let initial_prev_block = store.get_block(&initial_prev_hash)?;
    let initial_shard_layout =
        epoch_manager.get_shard_layout_from_prev_block(&initial_prev_hash)?;
    let initial_shard_id = state_witness.chunk_header().shard_id();
    // Check that shard id is present in current epoch.
    // TODO: consider more proper way to validate this.
    let _ = initial_shard_layout.get_shard_index(initial_shard_id)?;

    let mut position = TraversalPosition {
        shard_id: initial_shard_id,
        prev_block: initial_prev_block,
        num_new_chunks_seen: 0,
        last_chunk_shard_layout: initial_shard_layout,
        last_chunk_shard_id: initial_shard_id,
    };

    loop {
        let prev_hash = position.prev_block.hash();
        let prev_prev_hash = position.prev_block.header().prev_hash();
        let epoch_id = epoch_manager.get_epoch_id_from_prev_block(prev_hash)?;
        let shard_uid = shard_id_to_uid(epoch_manager, position.shard_id, &epoch_id)?;

        if let Some(transition) = get_resharding_transition(
            epoch_manager,
            position.prev_block.header(),
            shard_uid,
            position.num_new_chunks_seen,
        )? {
            implicit_transition_params.push(transition);
        }
        let (prev_shard_layout, prev_shard_id, prev_shard_index) =
            epoch_manager.get_prev_shard_id_from_prev_hash(prev_hash, position.shard_id)?;

        let new_chunk_seen = block_has_new_chunk(&position.prev_block, prev_shard_index)?;
        let new_chunks_seen_update =
            position.num_new_chunks_seen + if new_chunk_seen { 1 } else { 0 };

        match new_chunks_seen_update {
            // If we have seen 0 chunks, the block contributes to implicit
            // state transition.
            0 => {
                let header = store.get_block_header(&prev_prev_hash)?;
                let block_context =
                    Chain::get_apply_chunk_block_context(&position.prev_block, &header, false)?;
                implicit_transition_params
                    .push(ImplicitTransitionParams::ApplyOldChunk(block_context, shard_uid));
            }
            // If we have seen 1 chunk, the block contributes to source receipt
            // proofs.
            1 => blocks_after_last_last_chunk.push(position.prev_block.clone()),
            // If we have seen the 2nd chunk, we are done.
            2 => break,
            _ => unreachable!("chunks_seen should never exceed 2"),
        }

        if position.prev_block.header().is_genesis() {
            break;
        }

        let prev_prev_block = store.get_block(&prev_prev_hash)?;
        // If we have not seen chunks, switch to previous shard id, but
        // once we just saw the first chunk, start keeping its shard id.
        let (last_chunk_shard_layout, last_chunk_shard_id) = if position.num_new_chunks_seen == 0 {
            (prev_shard_layout, prev_shard_id)
        } else {
            (position.last_chunk_shard_layout, position.last_chunk_shard_id)
        };
        position = TraversalPosition {
            shard_id: prev_shard_id,
            prev_block: prev_prev_block,
            num_new_chunks_seen: new_chunks_seen_update,
            last_chunk_shard_layout,
            last_chunk_shard_id,
        };
    }

    implicit_transition_params.reverse();
    Ok(StateWitnessBlockRange {
        implicit_transition_params,
        blocks_after_last_last_chunk,
        last_chunk_shard_layout: position.last_chunk_shard_layout,
        last_chunk_shard_id: position.last_chunk_shard_id,
    })
}

/// Checks if chunk validation requires a transition to new shard layout in the
/// block with `prev_hash`, with a split resulting in the `shard_uid`, and if
/// so, returns the corresponding resharding transition parameters.
fn get_resharding_transition(
    epoch_manager: &dyn EpochManagerAdapter,
    prev_header: &BlockHeader,
    shard_uid: ShardUId,
    num_new_chunks_seen: u32,
) -> Result<Option<ImplicitTransitionParams>, Error> {
    // If we have already seen a new chunk, we don't need to validate
    // resharding transition.
    if num_new_chunks_seen > 0 {
        return Ok(None);
    }

    let shard_layout = epoch_manager.get_shard_layout_from_prev_block(prev_header.hash())?;
    let prev_epoch_id = epoch_manager.get_prev_epoch_id_from_prev_block(prev_header.hash())?;
    let prev_shard_layout = epoch_manager.get_shard_layout(&prev_epoch_id)?;
    let block_has_new_shard_layout = epoch_manager.is_next_block_epoch_start(prev_header.hash())?
        && shard_layout != prev_shard_layout;

    if !block_has_new_shard_layout {
        return Ok(None);
    }

    let block_info = BlockInfo {
        hash: *prev_header.hash(),
        height: prev_header.height(),
        prev_hash: *prev_header.prev_hash(),
    };
    let params = match ReshardingEventType::from_shard_layout(&shard_layout, block_info)? {
        Some(ReshardingEventType::SplitShard(params)) => params,
        None => return Ok(None),
    };

    if params.left_child_shard == shard_uid {
        Ok(Some(ImplicitTransitionParams::Resharding(
            params.boundary_account,
            RetainMode::Left,
            shard_uid,
        )))
    } else if params.right_child_shard == shard_uid {
        Ok(Some(ImplicitTransitionParams::Resharding(
            params.boundary_account,
            RetainMode::Right,
            shard_uid,
        )))
    } else {
        Ok(None)
    }
}

/// Pre-validates the chunk's receipts and transactions against the chain.
/// We do this before handing off the computationally intensive part to a
/// validation thread.
pub fn pre_validate_chunk_state_witness(
    state_witness: &ChunkStateWitness,
    store: &ChainStore,
    genesis: Arc<Block>,
    epoch_manager: &dyn EpochManagerAdapter,
) -> Result<PreValidationOutput, Error> {
    // Ensure that the chunk header version is supported in this protocol version
    let ChunkProductionKey { epoch_id, .. } = state_witness.chunk_production_key();
    let protocol_version = epoch_manager.get_epoch_info(&epoch_id)?.protocol_version();
    state_witness.chunk_header().validate_version(protocol_version)?;

    // First, go back through the blockchain history to locate the last new chunk
    // and last last new chunk for the shard.
    let StateWitnessBlockRange {
        implicit_transition_params,
        blocks_after_last_last_chunk,
        last_chunk_shard_layout,
        last_chunk_shard_id,
    } = get_state_witness_block_range(store, epoch_manager, state_witness)?;
    let last_chunk_shard_index = last_chunk_shard_layout.get_shard_index(last_chunk_shard_id)?;

    let receipts_to_apply = validate_source_receipt_proofs(
        epoch_manager,
        &state_witness.source_receipt_proofs(),
        &blocks_after_last_last_chunk,
        last_chunk_shard_layout,
        last_chunk_shard_id,
    )?;
    let applied_receipts_hash = hash(&borsh::to_vec(receipts_to_apply.as_slice()).unwrap());
    if &applied_receipts_hash != state_witness.applied_receipts_hash() {
        return Err(Error::InvalidChunkStateWitness(format!(
            "Receipts hash {:?} does not match expected receipts hash {:?}",
            applied_receipts_hash,
            state_witness.applied_receipts_hash()
        )));
    }
    let (tx_root_from_state_witness, _) = merklize(&state_witness.transactions());
    let last_chunk_block = blocks_after_last_last_chunk.first().ok_or_else(|| {
        Error::Other("blocks_after_last_last_chunk is empty, this should be impossible!".into())
    })?;
    let last_chunk_block_chunks = last_chunk_block.chunks();
    let last_new_chunk_tx_root =
        last_chunk_block_chunks.get(last_chunk_shard_index).unwrap().tx_root();
    if last_new_chunk_tx_root != &tx_root_from_state_witness {
        return Err(Error::InvalidChunkStateWitness(format!(
            "Transaction root {:?} does not match expected transaction root {:?}",
            tx_root_from_state_witness, last_new_chunk_tx_root
        )));
    }

    let transaction_validity_check_results = {
        if last_chunk_block.header().is_genesis() {
            vec![true; state_witness.transactions().len()]
        } else {
            let prev_block_header =
                store.get_block_header(last_chunk_block.header().prev_hash())?;
            state_witness
                .transactions()
                .iter()
                .map(|t| {
                    store
                        .check_transaction_validity_period(
                            &prev_block_header,
                            t.transaction.block_hash(),
                        )
                        .is_ok()
                })
                .collect_vec()
        }
    };

    let main_transition_params = if last_chunk_block.header().is_genesis() {
        let epoch_id = last_chunk_block.header().epoch_id();
        let shard_layout = epoch_manager.get_shard_layout(&epoch_id)?;
        let chunk_extra =
            Chain::genesis_chunk_extra(genesis, store, &shard_layout, last_chunk_shard_id)?;
        MainTransition::Genesis {
            chunk_extra,
            block_hash: *last_chunk_block.hash(),
            shard_id: last_chunk_shard_id,
        }
    } else {
        let transactions = SignedValidPeriodTransactions::new(
            state_witness.transactions().clone(),
            transaction_validity_check_results,
        );
        let header = store.get_block_header(last_chunk_block.header().prev_hash())?;
        MainTransition::NewChunk {
            new_chunk_data: NewChunkData {
                chunk_header: last_chunk_block
                    .chunks()
                    .get(last_chunk_shard_index)
                    .unwrap()
                    .clone(),
                transactions,
                receipts: receipts_to_apply,
                block: Chain::get_apply_chunk_block_context(last_chunk_block, &header, true)?,
                storage_context: StorageContext {
                    storage_data_source: StorageDataSource::Recorded(PartialStorage {
                        nodes: state_witness.main_state_transition().base_state.clone(),
                    }),
                    state_patch: Default::default(),
                },
            },
            block_hash: *last_chunk_block.hash(),
        }
    };

    Ok(PreValidationOutput { main_transition_params, implicit_transition_params })
}

/// Validate that receipt proofs contain the receipts that should be applied during the
/// transition proven by ChunkStateWitness. The receipts are extracted from the proofs
/// and arranged in the order in which they should be applied during the transition.
fn validate_source_receipt_proofs(
    epoch_manager: &dyn EpochManagerAdapter,
    source_receipt_proofs: &HashMap<ChunkHash, ReceiptProof>,
    receipt_source_blocks: &[Arc<Block>],
    target_shard_layout: ShardLayout,
    target_chunk_shard_id: ShardId,
) -> Result<Vec<Receipt>, Error> {
    if receipt_source_blocks.iter().any(|block| block.header().is_genesis()) {
        if receipt_source_blocks.len() != 1 {
            return Err(Error::Other(
                "Invalid chain state: receipt_source_blocks should not have any blocks alongside genesis".to_owned()
            ));
        }
        if !source_receipt_proofs.is_empty() {
            return Err(Error::InvalidChunkStateWitness(format!(
                "genesis source_receipt_proofs should be empty, actual len is {}",
                source_receipt_proofs.len()
            )));
        }
        return Ok(vec![]);
    }

    let mut receipts_to_apply = Vec::new();
    let mut expected_proofs_len = 0;
    let mut current_target_shard_id = target_chunk_shard_id;

    // Iterate over blocks between last_chunk_block (inclusive) and last_last_chunk_block (exclusive),
    // from the newest blocks to the oldest.
    for block in receipt_source_blocks {
        // Collect all receipts coming from this block.
        let mut block_receipt_proofs = Vec::new();

        for chunk in block.chunks().iter_new() {
            // Collect receipts coming from this chunk and validate that they are correct.
            let Some(receipt_proof) = source_receipt_proofs.get(&chunk.chunk_hash()) else {
                return Err(Error::InvalidChunkStateWitness(format!(
                    "Missing source receipt proof for chunk {:?}",
                    chunk.chunk_hash()
                )));
            };

            validate_receipt_proof(
                receipt_proof,
                chunk,
                current_target_shard_id,
                *chunk.prev_outgoing_receipts_root(),
            )?;

            expected_proofs_len += 1;
            block_receipt_proofs.push(receipt_proof.clone());
        }

        block_receipt_proofs = filter_incoming_receipts_for_shard(
            &target_shard_layout,
            target_chunk_shard_id,
            Arc::new(block_receipt_proofs),
        )?;

        // Arrange the receipts in the order in which they should be applied.
        let receipts_shuffle_salt = get_receipts_shuffle_salt(epoch_manager, block)?;
        shuffle_receipt_proofs(&mut block_receipt_proofs, receipts_shuffle_salt);
        for proof in block_receipt_proofs {
            receipts_to_apply.extend(proof.0.iter().cloned());
        }

        current_target_shard_id = epoch_manager
            .get_prev_shard_id_from_prev_hash(block.header().prev_hash(), current_target_shard_id)?
            .1;
    }

    // Check that there are no extraneous proofs in source_receipt_proofs.
    if source_receipt_proofs.len() != expected_proofs_len {
        return Err(Error::InvalidChunkStateWitness(format!(
            "source_receipt_proofs contains too many proofs. Expected {} proofs, found {}",
            expected_proofs_len,
            source_receipt_proofs.len()
        )));
    }
    Ok(receipts_to_apply)
}

pub fn validate_receipt_proof(
    receipt_proof: &ReceiptProof,
    from_chunk: &ShardChunkHeader,
    target_chunk_shard_id: ShardId,
    outgoing_receipts_root: CryptoHash,
) -> Result<(), Error> {
    // Validate that from_shard_id is correct. The receipts must match the outgoing receipt root
    // for this shard, so it's impossible to fake it.
    if receipt_proof.1.from_shard_id != from_chunk.shard_id() {
        return Err(Error::InvalidChunkStateWitness(format!(
            "Receipt proof for chunk {:?} is from shard {}, expected shard {}",
            from_chunk.chunk_hash(),
            receipt_proof.1.from_shard_id,
            from_chunk.shard_id(),
        )));
    }
    // Validate that to_shard_id is correct. to_shard_id is also encoded in the merkle tree,
    // so it's impossible to fake it.
    if receipt_proof.1.to_shard_id != target_chunk_shard_id {
        return Err(Error::InvalidChunkStateWitness(format!(
            "Receipt proof for chunk {:?} is for shard {}, expected shard {}",
            from_chunk.chunk_hash(),
            receipt_proof.1.to_shard_id,
            target_chunk_shard_id
        )));
    }
    // Verify that (receipts, to_shard_id) belongs to the merkle tree of outgoing receipts.
    if !receipt_proof.verify_against_receipt_root(outgoing_receipts_root) {
        return Err(Error::InvalidChunkStateWitness(format!(
            "Receipt proof for chunk {:?} has invalid merkle path, doesn't match outgoing receipts root",
            from_chunk.chunk_hash()
        )));
    }
    Ok(())
}

pub fn validate_chunk_state_witness_impl(
    state_witness: ChunkStateWitness,
    pre_validation_output: PreValidationOutput,
    epoch_manager: &dyn EpochManagerAdapter,
    runtime_adapter: &dyn RuntimeAdapter,
    main_state_transition_cache: &MainStateTransitionCache,
    rs: Arc<ReedSolomon>,
) -> Result<ChunkExecutionResult, Error> {
    let ChunkProductionKey { shard_id: witness_chunk_shard_id, epoch_id, height_created } =
        state_witness.chunk_production_key();
    let _timer = crate::stateless_validation::metrics::CHUNK_STATE_WITNESS_VALIDATION_TIME
        .with_label_values(&[&witness_chunk_shard_id.to_string()])
        .start_timer();
    let span = tracing::debug_span!(
        target: "client",
        "validate_chunk_state_witness",
        height = height_created,
        shard_id = %witness_chunk_shard_id,
        tag_block_production = true,
        tag_witness_distribution = true,
    )
    .entered();
    let witness_shard_layout = epoch_manager.get_shard_layout(&epoch_id)?;
    let witness_chunk_shard_uid =
        shard_id_to_uid(epoch_manager, witness_chunk_shard_id, &epoch_id)?;
    let block_hash = pre_validation_output.main_transition_params.block_hash();
    let epoch_id = epoch_manager.get_epoch_id(&block_hash)?;
    let shard_id = pre_validation_output.main_transition_params.shard_id();
    let shard_uid = shard_id_to_uid(epoch_manager, shard_id, &epoch_id)?;
    let cache_result = {
        let mut shard_cache = main_state_transition_cache.lock();
        shard_cache
            .get_mut(&witness_chunk_shard_uid)
            .and_then(|cache| cache.get(&block_hash).cloned())
    };
    let (mut chunk_extra, mut outgoing_receipts) =
        match (pre_validation_output.main_transition_params, cache_result) {
            (MainTransition::Genesis { chunk_extra, .. }, _) => (chunk_extra, vec![]),
            (MainTransition::NewChunk { new_chunk_data, .. }, None) => {
                let chunk_header = new_chunk_data.chunk_header.clone();
                let NewChunkResult { apply_result: mut main_apply_result, .. } = apply_new_chunk(
                    ApplyChunkReason::ValidateChunkStateWitness,
                    &span,
                    new_chunk_data,
                    ShardContext { shard_uid, should_apply_chunk: true },
                    runtime_adapter,
                )?;
                let outgoing_receipts = std::mem::take(&mut main_apply_result.outgoing_receipts);
                let chunk_extra = apply_result_to_chunk_extra(main_apply_result, &chunk_header);

                (chunk_extra, outgoing_receipts)
            }
            (_, Some(result)) => (result.chunk_extra, result.outgoing_receipts),
        };
    if chunk_extra.state_root() != &state_witness.main_state_transition().post_state_root {
        // This is an early check, it's not for correctness, only for better
        // error reporting in case of an invalid state witness due to a bug.
        // Only the final state root check against the chunk header is required.
        return Err(Error::InvalidChunkStateWitness(format!(
            "Post state root {:?} for main transition does not match expected post state root {:?}",
            chunk_extra.state_root(),
            state_witness.main_state_transition().post_state_root,
        )));
    }

    // Compute receipt hashes here to avoid copying receipts
    let outgoing_receipts_hashes = {
        let chunk_epoch_id = epoch_manager.get_epoch_id(&block_hash)?;
        let chunk_shard_layout = epoch_manager.get_shard_layout(&chunk_epoch_id)?;
        if chunk_shard_layout != witness_shard_layout {
            ChainStore::reassign_outgoing_receipts_for_resharding(
                &mut outgoing_receipts,
                &witness_shard_layout,
                witness_chunk_shard_id,
                shard_id,
            )?;
        }
        Chain::build_receipts_hashes(&outgoing_receipts, &witness_shard_layout)?
    };
    // Save main state transition result to cache.
    {
        let mut shard_cache = main_state_transition_cache.lock();
        let cache = shard_cache.entry(witness_chunk_shard_uid).or_insert_with(|| {
            LruCache::new(NonZeroUsize::new(NUM_WITNESS_RESULT_CACHE_ENTRIES).unwrap())
        });
        cache.put(
            block_hash,
            ChunkStateWitnessValidationResult {
                chunk_extra: chunk_extra.clone(),
                outgoing_receipts: outgoing_receipts.clone(),
            },
        );
    }

    if pre_validation_output.implicit_transition_params.len()
        != state_witness.implicit_transitions().len()
    {
        return Err(Error::InvalidChunkStateWitness(format!(
            "Implicit transitions count mismatch. Expected {}, found {}",
            pre_validation_output.implicit_transition_params.len(),
            state_witness.implicit_transitions().len(),
        )));
    }

    for (implicit_transition_params, transition) in pre_validation_output
        .implicit_transition_params
        .into_iter()
        .zip(state_witness.implicit_transitions().into_iter())
    {
        let (shard_uid, new_state_root, new_congestion_info) = match implicit_transition_params {
            ImplicitTransitionParams::ApplyOldChunk(block, shard_uid) => {
                let shard_context = ShardContext { shard_uid, should_apply_chunk: false };
                let old_chunk_data = OldChunkData {
                    prev_chunk_extra: chunk_extra.clone(),
                    block,
                    storage_context: StorageContext {
                        storage_data_source: StorageDataSource::Recorded(PartialStorage {
                            nodes: transition.base_state.clone(),
                        }),
                        state_patch: Default::default(),
                    },
                };
                let OldChunkResult { apply_result, .. } = apply_old_chunk(
                    ApplyChunkReason::ValidateChunkStateWitness,
                    &span,
                    old_chunk_data,
                    shard_context,
                    runtime_adapter,
                )?;
                let congestion_info = chunk_extra.congestion_info();
                (shard_uid, apply_result.new_root, congestion_info)
            }
            ImplicitTransitionParams::Resharding(
                boundary_account,
                retain_mode,
                child_shard_uid,
            ) => {
                let old_root = *chunk_extra.state_root();
                let partial_storage = PartialStorage { nodes: transition.base_state.clone() };
                let parent_trie = Trie::from_recorded_storage(partial_storage, old_root, true);

                // Update the congestion info based on the parent shard. It's
                // important to do this step before the `retain_split_shard`
                // because only the parent trie has the needed information.
                let epoch_id = epoch_manager.get_epoch_id(&block_hash)?;
                let parent_shard_layout = epoch_manager.get_shard_layout(&epoch_id)?;
                let parent_congestion_info = chunk_extra.congestion_info();

                let child_epoch_id = epoch_manager.get_next_epoch_id(&block_hash)?;
                let child_shard_layout = epoch_manager.get_shard_layout(&child_epoch_id)?;
                let child_congestion_info = ReshardingManager::get_child_congestion_info(
                    &parent_trie,
                    &parent_shard_layout,
                    parent_congestion_info,
                    &child_shard_layout,
                    &child_shard_uid,
                    retain_mode,
                )?;

                let trie_changes =
                    parent_trie.retain_split_shard(&boundary_account, retain_mode)?;

                (child_shard_uid, trie_changes.new_root, child_congestion_info)
            }
        };

        *chunk_extra.state_root_mut() = new_state_root;
        *chunk_extra.congestion_info_mut() = new_congestion_info;
        if chunk_extra.state_root() != &transition.post_state_root {
            // This is an early check, it's not for correctness, only for better
            // error reporting in case of an invalid state witness due to a bug.
            // Only the final state root check against the chunk header is required.
            return Err(Error::InvalidChunkStateWitness(format!(
                "Post state root {:?} for implicit transition at block {:?} to shard {:?}, does not match expected state root {:?}",
                chunk_extra.state_root(),
                transition.block_hash,
                shard_uid,
                transition.post_state_root
            )));
        }
    }
    let outgoing_receipts_root = if !cfg!(feature = "protocol_feature_spice") {
        let protocol_version = epoch_manager.get_epoch_protocol_version(&epoch_id)?;
<<<<<<< HEAD

        // Compute receipts root + header validation in parallel with encoded-merkle-root check.
        let (res_receipts_root, res_encoded_merkle_check) = rayon::join(
            || -> Result<CryptoHash, Error> {
                let (outgoing_receipts_root, _) = merklize(&outgoing_receipts_hashes);
                validate_chunk_with_chunk_extra_and_receipts_root(
                    &chunk_extra,
                    &state_witness.chunk_header(),
                    &outgoing_receipts_root,
                )?;
                Ok(outgoing_receipts_root)
            },
            || {
                if ProtocolFeature::ChunkPartChecks.enabled(protocol_version) {
                    let (tx_root, _) = merklize(&state_witness.new_transactions());
                    if tx_root != *state_witness.chunk_header().tx_root() {
                        return Err(Error::InvalidTxRoot);
                    }
                    validate_chunk_with_encoded_merkle_root(
                        &state_witness.chunk_header(),
                        outgoing_receipts,
                        state_witness.new_transactions().clone(),
                        rs.as_ref(),
                        shard_id,
                    )
                } else {
                    Ok(())
                }
            },
        );
        let outgoing_receipts_root = res_receipts_root?;
        res_encoded_merkle_check?;
        outgoing_receipts_root
    } else {
        let (root, _) = merklize(&outgoing_receipts_hashes);
        root
    };
=======
        if ProtocolFeature::ChunkPartChecks.enabled(protocol_version) {
            let (tx_root, _) = merklize(&state_witness.new_transactions());
            if tx_root != *state_witness.chunk_header().tx_root() {
                return Err(Error::InvalidTxRoot);
            }
            validate_chunk_with_encoded_merkle_root(
                &state_witness.chunk_header(),
                &outgoing_receipts,
                state_witness.new_transactions(),
                rs.as_ref(),
                shard_id,
            )?;
        }
    }
>>>>>>> 911cdda7

    Ok(ChunkExecutionResult { chunk_extra, outgoing_receipts_root })
}

pub fn validate_chunk_state_witness(
    state_witness: ChunkStateWitness,
    pre_validation_output: PreValidationOutput,
    epoch_manager: &dyn EpochManagerAdapter,
    runtime_adapter: &dyn RuntimeAdapter,
    main_state_transition_cache: &MainStateTransitionCache,
    store: Store,
    save_witness_if_invalid: bool,
    rs: Arc<ReedSolomon>,
) -> Result<ChunkExecutionResult, Error> {
    // Avoid cloning the witness if possible
    if !save_witness_if_invalid {
        return validate_chunk_state_witness_impl(
            state_witness,
            pre_validation_output,
            epoch_manager,
            runtime_adapter,
            main_state_transition_cache,
            rs,
        );
    }

    let result = validate_chunk_state_witness_impl(
        state_witness.clone(),
        pre_validation_output,
        epoch_manager,
        runtime_adapter,
        main_state_transition_cache,
        rs,
    );
    if result.is_err() {
        if let Err(storage_err) = save_invalid_chunk_state_witness(store, &state_witness) {
            tracing::error!(
                target: "stateless_validation",
                ?storage_err,
                "Failed to store invalid state witness"
            );
        }
    }
    result
}

pub fn apply_result_to_chunk_extra(
    apply_result: ApplyChunkResult,
    chunk: &ShardChunkHeader,
) -> ChunkExtra {
    let (outcome_root, _) = ApplyChunkResult::compute_outcomes_proof(&apply_result.outcomes);
    ChunkExtra::new(
        &apply_result.new_root,
        outcome_root,
        apply_result.validator_proposals,
        apply_result.total_gas_burnt,
        chunk.gas_limit(),
        apply_result.total_balance_burnt,
        apply_result.congestion_info,
        apply_result.bandwidth_requests,
    )
}

impl Chain {
    pub fn shadow_validate_state_witness(
        &self,
        witness: ChunkStateWitness,
        epoch_manager: &dyn EpochManagerAdapter,
        processing_done_tracker: Option<ProcessingDoneTracker>,
        rs: Arc<ReedSolomon>,
    ) -> Result<(), Error> {
        let shard_id = witness.chunk_header().shard_id();
        let height_created = witness.chunk_header().height_created();
        let chunk_hash = witness.chunk_header().chunk_hash().clone();
        let parent_span = tracing::debug_span!(
            target: "chain", "shadow_validate", %shard_id, height_created);
        let (encoded_witness, raw_witness_size) = {
            let shard_id_label = shard_id.to_string();
            let encode_timer =
                crate::stateless_validation::metrics::CHUNK_STATE_WITNESS_ENCODE_TIME
                    .with_label_values(&[shard_id_label.as_str()])
                    .start_timer();
            let (encoded_witness, raw_witness_size) = EncodedChunkStateWitness::encode(&witness)?;
            encode_timer.observe_duration();
            crate::stateless_validation::metrics::record_witness_size_metrics(
                raw_witness_size,
                encoded_witness.size_bytes(),
                &witness,
            );
            let decode_timer =
                crate::stateless_validation::metrics::CHUNK_STATE_WITNESS_DECODE_TIME
                    .with_label_values(&[shard_id_label.as_str()])
                    .start_timer();

            let protocol_version = self
                .epoch_manager
                .get_epoch_protocol_version(&witness.chunk_production_key().epoch_id)?;
            if ProtocolFeature::VersionedStateWitness.enabled(protocol_version) {
                let _witness: ChunkStateWitness = encoded_witness.decode()?.0;
            } else {
                let _witness: ChunkStateWitnessV1 = encoded_witness.decode()?.0;
            };
            decode_timer.observe_duration();
            (encoded_witness, raw_witness_size)
        };
        let pre_validation_start = Instant::now();
        let pre_validation_result = pre_validate_chunk_state_witness(
            &witness,
            self.chain_store(),
            self.genesis_block(),
            epoch_manager,
        )?;
        tracing::debug!(
            parent: &parent_span,
            %shard_id,
            ?chunk_hash,
            witness_size = encoded_witness.size_bytes(),
            raw_witness_size,
            pre_validation_elapsed = ?pre_validation_start.elapsed(),
            "completed shadow chunk pre-validation"
        );
        let epoch_manager = self.epoch_manager.clone();
        let runtime_adapter = self.runtime_adapter.clone();
        let store = self.chain_store.store();
        Arc::new(RayonAsyncComputationSpawner).spawn("shadow_validate", move || {
            // processing_done_tracker must survive until the processing is finished.
            let _processing_done_tracker_capture: Option<ProcessingDoneTracker> =
                processing_done_tracker;

            let validation_start = Instant::now();

            match validate_chunk_state_witness(
                witness,
                pre_validation_result,
                epoch_manager.as_ref(),
                runtime_adapter.as_ref(),
                &MainStateTransitionCache::default(),
                store,
                false,
                rs,
            ) {
                Ok(_) => {
                    tracing::debug!(
                        parent: &parent_span,
                        %shard_id,
                        ?chunk_hash,
                        validation_elapsed = ?validation_start.elapsed(),
                        "completed shadow chunk validation"
                    );
                }
                Err(err) => {
                    crate::stateless_validation::metrics::CHUNK_WITNESS_VALIDATION_FAILED_TOTAL
                        .with_label_values(&[&shard_id.to_string(), err.prometheus_label_value()])
                        .inc();
                    tracing::error!(
                        parent: &parent_span,
                        ?err,
                        %shard_id,
                        ?chunk_hash,
                        "shadow chunk validation failed"
                    );
                }
            }
        });
        Ok(())
    }
}<|MERGE_RESOLUTION|>--- conflicted
+++ resolved
@@ -712,7 +712,6 @@
     }
     let outgoing_receipts_root = if !cfg!(feature = "protocol_feature_spice") {
         let protocol_version = epoch_manager.get_epoch_protocol_version(&epoch_id)?;
-<<<<<<< HEAD
 
         // Compute receipts root + header validation in parallel with encoded-merkle-root check.
         let (res_receipts_root, res_encoded_merkle_check) = rayon::join(
@@ -733,8 +732,8 @@
                     }
                     validate_chunk_with_encoded_merkle_root(
                         &state_witness.chunk_header(),
-                        outgoing_receipts,
-                        state_witness.new_transactions().clone(),
+                        &outgoing_receipts,
+                        state_witness.new_transactions(),
                         rs.as_ref(),
                         shard_id,
                     )
@@ -750,22 +749,6 @@
         let (root, _) = merklize(&outgoing_receipts_hashes);
         root
     };
-=======
-        if ProtocolFeature::ChunkPartChecks.enabled(protocol_version) {
-            let (tx_root, _) = merklize(&state_witness.new_transactions());
-            if tx_root != *state_witness.chunk_header().tx_root() {
-                return Err(Error::InvalidTxRoot);
-            }
-            validate_chunk_with_encoded_merkle_root(
-                &state_witness.chunk_header(),
-                &outgoing_receipts,
-                state_witness.new_transactions(),
-                rs.as_ref(),
-                shard_id,
-            )?;
-        }
-    }
->>>>>>> 911cdda7
 
     Ok(ChunkExecutionResult { chunk_extra, outgoing_receipts_root })
 }
