use std::cmp::min;

use std::collections::HashMap;

use near_chain_primitives::error::Error;
use near_primitives::block::Block;
use near_primitives::hash::CryptoHash;
use near_primitives::types::{BlockHeight, ShardId};
use near_primitives::utils::{get_block_shard_id, get_block_shard_id_rev};
use near_store::db::STATE_TRANSITION_START_HEIGHTS;
use near_store::{DBCol, StorageError};

use crate::{Chain, ChainStore, ChainStoreAccess};

/// Represents max not-yet-GCed height for each shard
type StateTransitionStartHeights = HashMap<ShardId, BlockHeight>;

impl Chain {
    pub(crate) fn garbage_collect_state_transition_data(&self, block: &Block) -> Result<(), Error> {
        let chain_store = self.chain_store();
        let final_block_hash = *block.header().last_final_block();
        if final_block_hash == CryptoHash::default() {
            return Ok(());
        }
        let final_block = chain_store.get_block(&final_block_hash)?;
        let final_block_chunk_created_heights = final_block
            .chunks()
            .iter()
            .map(|chunk| (chunk.shard_id(), chunk.height_created()))
            .collect::<Vec<_>>();
        clear_before_last_final_block(chain_store, &final_block_chunk_created_heights)?;
        Ok(())
    }
}

/// Removes StateTransitionData entries from the db based on last final block state.
/// It is safe to delete all StateTransitionData before the last final block
/// for the shards with present chunks in that block. We use chunk's height created
/// here in order to not prematurely remove state transitions for shards with
/// missing chunks in the final block.
/// TODO(resharding): this doesn't work after shard layout change
fn clear_before_last_final_block(
    chain_store: &ChainStore,
    last_final_block_chunk_created_heights: &[(ShardId, BlockHeight)],
) -> Result<(), Error> {
    let mut start_heights = if let Some(start_heights) =
        chain_store
            .store()
            .get_ser::<StateTransitionStartHeights>(DBCol::Misc, STATE_TRANSITION_START_HEIGHTS)?
    {
        start_heights
    } else {
        compute_start_heights(chain_store)?
    };
    tracing::debug!(
        target: "state_transition_data",
        ?last_final_block_chunk_created_heights,
        ?start_heights,
        "garbage collecting state transition data"
    );
    let mut store_update = chain_store.store().store_update();
    for &(shard_id, last_final_block_height) in last_final_block_chunk_created_heights.iter() {
        let start_height = *start_heights.get(&shard_id).unwrap_or(&last_final_block_height);
        let mut potentially_deleted_count = 0;
        for height in start_height..last_final_block_height {
            for block_hash in chain_store.get_all_block_hashes_by_height(height)?.values().flatten()
            {
                store_update
                    .delete(DBCol::StateTransitionData, &get_block_shard_id(block_hash, shard_id));
                potentially_deleted_count += 1;
            }
        }
        tracing::debug!(
            target: "state_transition_data",
            ?shard_id,
            start_height,
            potentially_deleted_count,
            "garbage collected state transition data for shard"
        );
        start_heights.insert(shard_id, last_final_block_height);
    }
    store_update.set_ser(DBCol::Misc, STATE_TRANSITION_START_HEIGHTS, &start_heights)?;
    store_update.commit()?;

    Ok(())
}

/// Calculates min height across all existing StateTransitionData entries for each shard
fn compute_start_heights(chain_store: &ChainStore) -> Result<StateTransitionStartHeights, Error> {
    let mut start_heights = HashMap::new();
    for res in chain_store.store().iter(DBCol::StateTransitionData) {
        let (block_hash, shard_id) = get_block_shard_id_rev(&res?.0).map_err(|err| {
            Error::StorageError(StorageError::StorageInconsistentState(format!(
                "Invalid StateTransitionData key: {err:?}"
            )))
        })?;
        let block_height = chain_store.get_block_height(&block_hash)?;
        start_heights
            .entry(shard_id)
            .and_modify(|height| *height = min(block_height, *height))
            .or_insert(block_height);
    }
    tracing::debug!(
        target: "state_transition_data",
        ?start_heights,
        "computed state transition data start heights"
    );
    Ok(start_heights)
}

#[cfg(test)]
mod tests {
    use std::collections::{HashMap, HashSet};
    use std::sync::Arc;

    use near_primitives::block_header::{BlockHeader, BlockHeaderInnerLite, BlockHeaderV4};
    use near_primitives::hash::{hash, CryptoHash};
    use near_primitives::stateless_validation::stored_chunk_state_transition_data::{
        StoredChunkStateTransitionData, StoredChunkStateTransitionDataV1,
    };
    use near_primitives::types::{new_shard_id_tmp, BlockHeight, EpochId, ShardId};
    use near_primitives::utils::{get_block_shard_id, get_block_shard_id_rev, index_to_bytes};
    use near_store::db::STATE_TRANSITION_START_HEIGHTS;
    use near_store::test_utils::create_test_store;
    use near_store::{DBCol, Store};

    use super::{clear_before_last_final_block, StateTransitionStartHeights};
    use crate::ChainStore;

    #[test]
    fn initial_state_transition_data_gc() {
        let shard_id = new_shard_id_tmp(0);
        let block_at_1 = hash(&[1]);
        let block_at_2 = hash(&[2]);
        let block_at_3 = hash(&[3]);
        let final_height = 2;
        let store = create_test_store();
        for (hash, height) in [(block_at_1, 1), (block_at_2, 2), (block_at_3, 3)] {
            save_state_transition_data(&store, hash, height, shard_id);
        }
        clear_before_last_final_block(&create_chain_store(&store), &[(shard_id, final_height)])
            .unwrap();
        check_start_heights(&store, vec![(shard_id, final_height)]);
        check_existing_state_transition_data(
            &store,
            vec![(block_at_2, shard_id), (block_at_3, shard_id)],
        );
    }
    #[test]
    fn multiple_state_transition_data_gc() {
        let shard_id = new_shard_id_tmp(0);
        let store = create_test_store();
        let chain_store = create_chain_store(&store);
        save_state_transition_data(&store, hash(&[1]), 1, shard_id);
        save_state_transition_data(&store, hash(&[2]), 2, shard_id);
        clear_before_last_final_block(&chain_store, &[(shard_id, 2)]).unwrap();
        let block_at_3 = hash(&[3]);
        let final_height = 3;
        save_state_transition_data(&store, block_at_3, final_height, shard_id);
        clear_before_last_final_block(&chain_store, &[(shard_id, 3)]).unwrap();
        check_start_heights(&store, vec![(shard_id, final_height)]);
        check_existing_state_transition_data(&store, vec![(block_at_3, shard_id)]);
    }

    #[track_caller]
    fn check_start_heights(store: &Store, expected: Vec<(ShardId, BlockHeight)>) {
        let start_heights = store
            .get_ser::<StateTransitionStartHeights>(DBCol::Misc, STATE_TRANSITION_START_HEIGHTS)
            .unwrap()
            .unwrap();
        assert_eq!(start_heights, expected.into_iter().collect::<HashMap<_, _>>());
    }

    #[track_caller]
    fn check_existing_state_transition_data(store: &Store, expected: Vec<(CryptoHash, ShardId)>) {
        let mut remaining = expected.into_iter().collect::<HashSet<_>>();
        for entry in store.iter(DBCol::StateTransitionData) {
            let key = get_block_shard_id_rev(&entry.unwrap().0).unwrap();
            assert!(remaining.remove(&key), "unexpected StateTransitionData entry at {key:?}");
        }
        assert!(remaining.is_empty(), "missing StateTransitionData entries: {remaining:?}");
    }

    fn create_chain_store(store: &Store) -> ChainStore {
        ChainStore::new(store.clone(), 0, true)
    }

    fn save_state_transition_data(
        store: &Store,
        block_hash: CryptoHash,
        block_height: BlockHeight,
        shard_id: ShardId,
    ) {
        let epoch_id = EpochId::default();
        let blocks_per_height_key = index_to_bytes(block_height);
        let mut blocks_per_height: HashMap<EpochId, HashSet<CryptoHash>> = store
            .get_ser(DBCol::BlockPerHeight, blocks_per_height_key.as_ref())
            .unwrap()
            .unwrap_or_else(|| HashMap::default());
        blocks_per_height.entry(epoch_id).or_default().insert(block_hash);

        let mut store_update = store.store_update();
        store_update
            .set_ser(
                DBCol::StateTransitionData,
                &get_block_shard_id(&block_hash, shard_id),
                &StoredChunkStateTransitionData::V1(StoredChunkStateTransitionDataV1 {
                    base_state: Default::default(),
                    receipts_hash: Default::default(),
                    // TODO(#11099): Revisit this.
<<<<<<< HEAD
                    #[cfg(feature = "contract_distribution")]
                    contract_accesses: vec![],
                    // TODO(#11099): Revisit this.
                    #[cfg(feature = "contract_distribution")]
                    contract_deploys: vec![],
                },
=======
                    contract_accesses: vec![],
                }),
>>>>>>> be520233
            )
            .unwrap();
        store_update
            .insert_ser(
                DBCol::BlockHeader,
                block_hash.as_bytes().as_ref(),
                &create_block_header(block_hash, block_height),
            )
            .unwrap();
        store_update
            .set_ser(DBCol::BlockPerHeight, blocks_per_height_key.as_ref(), &blocks_per_height)
            .unwrap();

        store_update.commit().unwrap();
    }

    // TODO(pugachag): currently there is no easy way to create BlockHeader
    // instance while only specifying a subset of fields. We need to create an
    // util for that, similar to TestBlockBuilder
    fn create_block_header(hash: CryptoHash, height: BlockHeight) -> BlockHeader {
        BlockHeader::BlockHeaderV4(Arc::new(BlockHeaderV4 {
            inner_lite: BlockHeaderInnerLite { height, ..BlockHeaderInnerLite::default() },
            hash,
            ..BlockHeaderV4::default()
        }))
    }
}<|MERGE_RESOLUTION|>--- conflicted
+++ resolved
@@ -208,17 +208,10 @@
                     base_state: Default::default(),
                     receipts_hash: Default::default(),
                     // TODO(#11099): Revisit this.
-<<<<<<< HEAD
-                    #[cfg(feature = "contract_distribution")]
                     contract_accesses: vec![],
                     // TODO(#11099): Revisit this.
-                    #[cfg(feature = "contract_distribution")]
                     contract_deploys: vec![],
                 },
-=======
-                    contract_accesses: vec![],
-                }),
->>>>>>> be520233
             )
             .unwrap();
         store_update
