mod challenges;
mod simple_chain;

use crate::types::Tip;
use crate::{Block, Chain, Error, Provenance};
use near_primitives::account::id::AccountId;
use near_primitives::utils::MaybeValidated;

impl Chain {
    /// A wrapper function around process_block that doesn't trigger all the callbacks
    /// Only used in tests
    pub(crate) fn process_block_test(
        &mut self,
        me: &Option<AccountId>,
        block: Block,
    ) -> Result<Option<Tip>, Error> {
<<<<<<< HEAD
        self.process_block(me, block, Provenance::PRODUCED, |_| {}, |_| {}, |_| {}, |_| {})
=======
        self.process_block(
            me,
            MaybeValidated::from(block),
            Provenance::PRODUCED,
            |_| {},
            |_| {},
            |_| {},
        )
>>>>>>> 7212cdea
    }
}<|MERGE_RESOLUTION|>--- conflicted
+++ resolved
@@ -14,9 +14,6 @@
         me: &Option<AccountId>,
         block: Block,
     ) -> Result<Option<Tip>, Error> {
-<<<<<<< HEAD
-        self.process_block(me, block, Provenance::PRODUCED, |_| {}, |_| {}, |_| {}, |_| {})
-=======
         self.process_block(
             me,
             MaybeValidated::from(block),
@@ -24,7 +21,7 @@
             |_| {},
             |_| {},
             |_| {},
+            |_| {},
         )
->>>>>>> 7212cdea
     }
 }