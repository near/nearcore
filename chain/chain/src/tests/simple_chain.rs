--- conflicted
+++ resolved
@@ -82,11 +82,7 @@
 
     let hash = chain.head().unwrap().last_block_hash;
     if cfg!(feature = "nightly") {
-<<<<<<< HEAD
-        insta::assert_display_snapshot!(hash, @"4tEtbSAU6GgB4wdDfgdzhPm3H7fd5cyWtzFFiYo7kopi");
-=======
-        insta::assert_display_snapshot!(hash, @"NuKEKpsFRb3ZwTe9TtEuQcK1qkPKRBvkv8cNd9GrzN2");
->>>>>>> 70592b86
+        insta::assert_display_snapshot!(hash, @"HkPEDHWJHuW8Yzw9FonrJarVAHi51mQt7A4DQUtBagko");
     } else {
         insta::assert_display_snapshot!(hash, @"HbQVGVZ3WGxsNqeM3GfSwDoxwYZ2RBP1SinAze9SYR3C");
     }
