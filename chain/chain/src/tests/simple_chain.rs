use crate::near_chain_primitives::error::BlockKnownError;
use crate::test_utils::{setup, wait_for_all_blocks_in_processing};
use crate::{Block, BlockProcessingArtifact, ChainStoreAccess, Error};
use assert_matches::assert_matches;
use near_async::time::{Clock, Duration, FakeClock, Utc};
use near_o11y::testonly::init_test_logger;
#[cfg(feature = "test_features")]
use near_primitives::optimistic_block::OptimisticBlock;
use near_primitives::{
    block::MaybeNew, hash::CryptoHash, sharding::ShardChunkHeader, test_utils::TestBlockBuilder,
    version::PROTOCOL_VERSION,
};
use num_rational::Ratio;
use std::sync::Arc;

#[test]
fn build_chain() {
    init_test_logger();
    let clock = FakeClock::new(Utc::from_unix_timestamp(1601510400).unwrap()); // 2020-10-01 00:00:00
    clock.advance(Duration::milliseconds(3444));
    let (mut chain, _, _, signer) = setup(clock.clock());
    assert_eq!(chain.head().unwrap().height, 0);

    // The hashes here will have to be modified after changes to the protocol.
    // In particular if you update protocol version or add new protocol
    // features.  If this assert is failing without you adding any new or
    // stabilizing any existing protocol features, this indicates bug in your
    // code which unexpectedly changes the protocol.
    //
    // To update the hashes you can use cargo-insta.  Note that you'll need to
    // run the test twice: once with default features and once with
    // 'nightly' feature enabled:
    //
    //     cargo install cargo-insta
    //     cargo insta test --accept -p near-chain                    -- tests::simple_chain::build_chain
    //     cargo insta test --accept -p near-chain --features nightly -- tests::simple_chain::build_chain
    let hash = chain.head().unwrap().last_block_hash;
    if cfg!(feature = "nightly") {
        // cspell:disable-next-line
        insta::assert_snapshot!(hash, @"24ZC3eGVvtFdTEok4wPGBzx3x61tWqQpves7nFvow2zf");
    } else {
        // cspell:disable-next-line
        insta::assert_snapshot!(hash, @"t1RB3jTh9mMtkQ1YFWxGMYefGcppSLYcJjvH7BXoSTz");
    }

    for i in 1..5 {
        clock.advance(Duration::milliseconds(1));
        let prev_hash = *chain.head_header().unwrap().hash();
        let prev = chain.get_block(&prev_hash).unwrap();
        let block = TestBlockBuilder::new(clock.clock(), &prev, signer.clone()).build();
        chain.process_block_test(block).unwrap();
        assert_eq!(chain.head().unwrap().height, i as u64);
    }

    assert_eq!(chain.head().unwrap().height, 4);

    let hash = chain.head().unwrap().last_block_hash;
    if cfg!(feature = "nightly") {
        // cspell:disable-next-line
        insta::assert_snapshot!(hash, @"9enFQNcVUW65x3oW2iVdYSBxK9qFNETAixEQZLzXWeaQ");
    } else {
        // cspell:disable-next-line
        insta::assert_snapshot!(hash, @"2HKQZ9swQZnWwv23TF6uYBfQ9up7faG3zvDDvjgvSgkf");
    }
}

#[test]
fn build_chain_with_orphans() {
    init_test_logger();
    let clock = Clock::real();
    let (mut chain, _, _, signer) = setup(clock.clone());
    let mut blocks = vec![chain.get_block(&chain.genesis().hash().clone()).unwrap()];
    for i in 1..4 {
        let block = TestBlockBuilder::new(clock.clone(), &blocks[i - 1], signer.clone()).build();
        blocks.push(block);
    }
    let last_block = &blocks[blocks.len() - 1];
    let block = Arc::new(Block::produce(
        PROTOCOL_VERSION,
        last_block.header(),
        10,
        last_block.header().block_ordinal() + 1,
        last_block.chunks().iter_deprecated().cloned().collect(),
        vec![vec![]; last_block.chunks().len()],
        *last_block.header().epoch_id(),
        *last_block.header().next_epoch_id(),
        None,
        vec![],
        Ratio::from_integer(0),
        0,
        100,
        Some(0),
        &*signer,
        *last_block.header().next_bp_hash(),
        CryptoHash::default(),
        clock,
        None,
        None,
<<<<<<< HEAD
    );
    assert_matches!(chain.process_block_test(block).unwrap_err(), Error::Orphan);
    assert_matches!(chain.process_block_test(blocks.pop().unwrap()).unwrap_err(), Error::Orphan);
    assert_matches!(chain.process_block_test(blocks.pop().unwrap()).unwrap_err(), Error::Orphan);
    chain.process_block_test(blocks.pop().unwrap()).unwrap();
=======
    ));
    assert_matches!(chain.process_block_test(&None, block).unwrap_err(), Error::Orphan);
    assert_matches!(
        chain.process_block_test(&None, blocks.pop().unwrap()).unwrap_err(),
        Error::Orphan
    );
    assert_matches!(
        chain.process_block_test(&None, blocks.pop().unwrap()).unwrap_err(),
        Error::Orphan
    );
    chain.process_block_test(&None, blocks.pop().unwrap()).unwrap();
>>>>>>> 9a11e2aa
    while wait_for_all_blocks_in_processing(&mut chain) {
        chain.postprocess_ready_blocks(&mut BlockProcessingArtifact::default(), None);
    }
    assert_eq!(chain.head().unwrap().height, 10);
    assert_matches!(
        chain.process_block_test(blocks.pop().unwrap(),).unwrap_err(),
        Error::BlockKnown(BlockKnownError::KnownInStore)
    );
}

/// Checks that chain successfully processes blocks with skipped blocks and forks, but doesn't process block behind
/// final head.
#[test]
fn build_chain_with_skips_and_forks() {
    init_test_logger();
    let (mut chain, _, _, signer) = setup(Clock::real());
    let genesis = chain.get_block(&chain.genesis().hash().clone()).unwrap();
    let b1 = TestBlockBuilder::new(Clock::real(), &genesis, signer.clone()).build();
    let b2 = TestBlockBuilder::new(Clock::real(), &genesis, signer.clone()).height(2).build();
    let b3 = TestBlockBuilder::new(Clock::real(), &b1, signer.clone()).height(3).build();
    let b4 = TestBlockBuilder::new(Clock::real(), &b2, signer.clone()).height(4).build();
    let b5 = TestBlockBuilder::new(Clock::real(), &b4, signer.clone()).build();
    let b6 = TestBlockBuilder::new(Clock::real(), &b5, signer.clone()).build();
    assert!(chain.process_block_test(b1).is_ok());
    assert!(chain.process_block_test(b2).is_ok());
    assert!(chain.process_block_test(b3.clone()).is_ok());
    assert!(chain.process_block_test(b4).is_ok());
    assert!(chain.process_block_test(b5).is_ok());
    assert!(chain.process_block_test(b6).is_ok());
    assert!(chain.get_block_header_by_height(1).is_err());
    assert_eq!(chain.get_block_header_by_height(5).unwrap().height(), 5);
    assert_eq!(chain.get_block_header_by_height(6).unwrap().height(), 6);

    let c4 = TestBlockBuilder::new(Clock::real(), &b3, signer).height(4).build();
    assert_eq!(chain.final_head().unwrap().height, 4);
    assert_matches!(chain.process_block_test(c4), Err(Error::CannotBeFinalized));
}

/// Verifies that getting block by its height are updated correctly when blocks from different forks are
/// processed, especially when certain heights are skipped.
/// Chain looks as follows (variable name + height):
///
/// 0 -> b1 (c1) -> b2
///        |  \      \
///        |   \      -> d3 -------> d5 -> d6
///        |    \
///        |     ------> c3 -> c4
///        |
///        ------------------------------------> e7
///
/// Note that only block b1 is finalized, so all blocks here can be processed. But getting block by height should
/// return only blocks from the canonical chain.
#[test]
fn blocks_at_height() {
    init_test_logger();
    let (mut chain, _, _, signer) = setup(Clock::real());
    let genesis = chain.get_block_by_height(0).unwrap();
    let b_1 = TestBlockBuilder::new(Clock::real(), &genesis, signer.clone()).height(1).build();

    let b_2 = TestBlockBuilder::new(Clock::real(), &b_1, signer.clone()).height(2).build();

    let c_1 = TestBlockBuilder::new(Clock::real(), &genesis, signer.clone()).height(1).build();
    let c_3 = TestBlockBuilder::new(Clock::real(), &c_1, signer.clone()).height(3).build();
    let c_4 = TestBlockBuilder::new(Clock::real(), &c_3, signer.clone()).height(4).build();

    let d_3 = TestBlockBuilder::new(Clock::real(), &b_2, signer.clone()).height(3).build();

    let d_5 = TestBlockBuilder::new(Clock::real(), &d_3, signer.clone()).height(5).build();
    let d_6 = TestBlockBuilder::new(Clock::real(), &d_5, signer.clone()).height(6).build();

    let e_7 = TestBlockBuilder::new(Clock::real(), &b_1, signer).height(7).build();

    let b_1_hash = *b_1.hash();
    let b_2_hash = *b_2.hash();

    let c_1_hash = *c_1.hash();
    let c_3_hash = *c_3.hash();
    let c_4_hash = *c_4.hash();

    let d_3_hash = *d_3.hash();
    let d_5_hash = *d_5.hash();
    let d_6_hash = *d_6.hash();

    let e_7_hash = *e_7.hash();

    assert_ne!(c_3_hash, d_3_hash);

    chain.process_block_test(b_1).unwrap();
    chain.process_block_test(b_2).unwrap();
    assert_eq!(chain.header_head().unwrap().height, 2);

    assert_eq!(chain.get_block_header_by_height(1).unwrap().hash(), &b_1_hash);
    assert_eq!(chain.get_block_header_by_height(2).unwrap().hash(), &b_2_hash);

    chain.process_block_test(c_1).unwrap();
    chain.process_block_test(c_3).unwrap();
    chain.process_block_test(c_4).unwrap();
    assert_eq!(chain.header_head().unwrap().height, 4);

    assert_eq!(chain.get_block_header_by_height(1).unwrap().hash(), &c_1_hash);
    assert!(chain.get_block_header_by_height(2).is_err());
    assert_eq!(chain.get_block_header_by_height(3).unwrap().hash(), &c_3_hash);
    assert_eq!(chain.get_block_header_by_height(4).unwrap().hash(), &c_4_hash);

    chain.process_block_test(d_3).unwrap();
    chain.process_block_test(d_5).unwrap();
    chain.process_block_test(d_6).unwrap();
    assert_eq!(chain.header_head().unwrap().height, 6);

    assert_eq!(chain.get_block_header_by_height(1).unwrap().hash(), &b_1_hash);
    assert_eq!(chain.get_block_header_by_height(2).unwrap().hash(), &b_2_hash);
    assert_eq!(chain.get_block_header_by_height(3).unwrap().hash(), &d_3_hash);
    assert!(chain.get_block_header_by_height(4).is_err());
    assert_eq!(chain.get_block_header_by_height(5).unwrap().hash(), &d_5_hash);
    assert_eq!(chain.get_block_header_by_height(6).unwrap().hash(), &d_6_hash);

    chain.process_block_test(e_7).unwrap();

    assert_eq!(chain.get_block_header_by_height(1).unwrap().hash(), &b_1_hash);
    for h in 2..=5 {
        assert!(chain.get_block_header_by_height(h).is_err());
    }
    assert_eq!(chain.get_block_header_by_height(7).unwrap().hash(), &e_7_hash);
}

#[test]
fn next_blocks() {
    init_test_logger();
    let (mut chain, _, _, signer) = setup(Clock::real());
    let genesis = chain.get_block(&chain.genesis().hash().clone()).unwrap();
    let b1 = TestBlockBuilder::new(Clock::real(), &genesis, signer.clone()).build();
    let b2 = TestBlockBuilder::new(Clock::real(), &b1, signer.clone()).height(2).build();
    let b3 = TestBlockBuilder::new(Clock::real(), &b1, signer.clone()).height(3).build();
    let b4 = TestBlockBuilder::new(Clock::real(), &b3, signer).height(4).build();
    let b1_hash = *b1.hash();
    let b2_hash = *b2.hash();
    let b3_hash = *b3.hash();
    let b4_hash = *b4.hash();
    assert!(chain.process_block_test(b1).is_ok());
    assert!(chain.process_block_test(b2).is_ok());
    assert_eq!(chain.mut_chain_store().get_next_block_hash(&b1_hash).unwrap(), b2_hash);
    assert!(chain.process_block_test(b3).is_ok());
    assert!(chain.process_block_test(b4).is_ok());
    assert_eq!(chain.mut_chain_store().get_next_block_hash(&b1_hash).unwrap(), b3_hash);
    assert_eq!(chain.mut_chain_store().get_next_block_hash(&b3_hash).unwrap(), b4_hash);
}

#[test]
fn block_chunk_headers_iter() {
    init_test_logger();
    let (chain, _, _, signer) = setup(Clock::real());
    let genesis = chain.get_block(&chain.genesis().hash().clone()).unwrap();
    let mut block = TestBlockBuilder::new(Clock::real(), &genesis, signer).build();
    let header = block.chunks().get(0).unwrap().clone();
    let mut fake_headers = vec![header; 16];

    // Make half of the headers have the same height as the block to appear as `New`
    for i in 0..fake_headers.len() / 2 {
        let fake_header = &mut fake_headers[i];
        *fake_header.height_included_mut() = block.header().height();
    }
    Arc::make_mut(&mut block).set_chunks(fake_headers);

    let chunks = block.chunks();

    let new_headers: Vec<&ShardChunkHeader> = chunks
        .iter()
        .filter_map(|chunk| match chunk {
            MaybeNew::New(chunk) => Some(chunk),
            _ => None,
        })
        .collect();

    let old_headers: Vec<&ShardChunkHeader> = chunks
        .iter()
        .filter_map(|chunk| match chunk {
            MaybeNew::Old(chunk) => Some(chunk),
            _ => None,
        })
        .collect();

    let raw_headers = chunks.iter_raw();

    assert_eq!(old_headers.len(), 8);
    assert_eq!(new_headers.len(), 8);
    assert_eq!(raw_headers.count(), old_headers.len() + new_headers.len());
}

/// Check that if block is processed while optimistic block is in processing,
/// it is marked as pending and can be processed later.
#[cfg(feature = "test_features")]
#[test]
fn test_pending_block() {
    init_test_logger();
    let clock = Clock::real();
    let (mut chain, _, _, signer) = setup(clock.clone());
    let genesis = chain.get_block(&chain.genesis().hash().clone()).unwrap();

    // Create block 1
    let block1 = TestBlockBuilder::new(clock.clone(), &genesis, signer.clone()).build();
    chain.process_block_test(block1.clone()).unwrap();

    // Create block 2 (but don't process it yet)
    let block2 = TestBlockBuilder::new(clock, &block1, signer.clone()).build();

    // Create optimistic block at height 2 based on block 1
    let optimistic_block = OptimisticBlock::adv_produce(
        &block1.header(),
        2,
        &*signer,
        block2.header().raw_timestamp(),
        None,
        near_primitives::optimistic_block::OptimisticBlockAdvType::Normal,
    );
    chain
        .process_optimistic_block(
            optimistic_block,
            block2.chunks().iter_raw().cloned().collect(),
            None,
        )
        .unwrap();

    let result = chain.start_process_block_async(
        block2.clone().into(),
        crate::Provenance::PRODUCED,
        &mut BlockProcessingArtifact::default(),
        None,
    );
    let Err(err) = &result else {
        panic!("Block processing should not succeed");
    };

    // Block must be rejected due to optimistic block in processing
    assert_matches!(err, Error::BlockPendingOptimisticExecution);

    // Verify the block is in the pending pool
    assert!(chain.blocks_pending_execution.contains_key(&block2.header().height()));

    // Process optimistic block
    let mut block_processing_artifact = BlockProcessingArtifact::default();
    while wait_for_all_blocks_in_processing(&mut chain) {
        chain.postprocess_ready_blocks(&mut block_processing_artifact, None);
    }

    // Verify the block is no longer in the pending pool
    assert!(!chain.blocks_pending_execution.contains_key(&block2.header().height()));

    // Wait for the pending block to be processed
    while wait_for_all_blocks_in_processing(&mut chain) {
        chain.postprocess_ready_blocks(&mut block_processing_artifact, None);
    }

    // Verify the block is now in the chain
    assert_eq!(chain.head().unwrap().height, 2);
}

/// Check chain behaviour on processing blocks on same height:
/// * If we receive the same block twice and it matches the optimistic block,
/// it should be marked as pending both times, in order not to trigger chunk
/// execution excessive in the regular flow.
/// * If we receive the a different block with the same height, it is a
/// malicious behaviour. We must process all these blocks anyway, because we
/// don't know which one gets finalized. To simplify optimistic logic, we
/// skip pending pool and process block right away.
#[cfg(feature = "test_features")]
#[test]
fn test_pending_block_same_height() {
    use near_crypto::{KeyType, Signature};

    init_test_logger();
    let clock = Clock::real();
    let (mut chain, _, _, signer) = setup(clock.clone());
    let genesis = chain.get_block(&chain.genesis().hash().clone()).unwrap();

    // Create block 1
    let block1 = TestBlockBuilder::new(clock.clone(), &genesis, signer.clone()).build();
    chain.process_block_test(block1.clone()).unwrap();

    // Create block 2 and its copy
    let block2 = TestBlockBuilder::new(clock, &block1, signer.clone()).build();
    let block2a = block2.clone();

    // Create copy of block 2 with different hash.
    // The content still matches the optimistic execution, but the hash is
    // different.
    // Approvals can be set arbitrarily because we process blocks in
    // Provenance::PRODUCED mode.
    let mut block2b = block2.clone();
    let some_signature = Signature::from_parts(KeyType::ED25519, &[1; 64]).unwrap();
    Arc::make_mut(&mut block2b).mut_header().set_approvals(vec![Some(Box::new(some_signature))]);
    Arc::make_mut(&mut block2b).mut_header().resign(&*signer);
    assert!(block2a.hash() != block2b.hash());

    // Create an optimistic block at height 2
    let optimistic_block = OptimisticBlock::adv_produce(
        &block1.header(),
        2,
        &*signer,
        block2.header().raw_timestamp(),
        None,
        near_primitives::optimistic_block::OptimisticBlockAdvType::Normal,
    );

    // Process the optimistic block
    let chunk_headers = block2.chunks().iter_raw().cloned().collect();
    chain.process_optimistic_block(optimistic_block, chunk_headers, None).unwrap();

    // Check that processing the first copy is failed due to optimistic block
    // in processing.
    let result_a = chain.start_process_block_async(
        block2.into(),
        crate::Provenance::PRODUCED,
        &mut BlockProcessingArtifact::default(),
        None,
    );
    let Err(err) = &result_a else {
        panic!("Block processing should not succeed");
    };
    assert_matches!(err, Error::BlockPendingOptimisticExecution);

    // Check that the copy is also marked as pending.
    let result_b = chain.process_block_test(block2a);
    assert_matches!(result_b, Err(Error::BlockPendingOptimisticExecution));

    // Check that the copy with different hash is processed.
    let result_b = chain.process_block_test(block2b);
    assert_matches!(result_b, Ok(_));
    assert_eq!(chain.head().unwrap().height, 2);
}<|MERGE_RESOLUTION|>--- conflicted
+++ resolved
@@ -96,25 +96,11 @@
         clock,
         None,
         None,
-<<<<<<< HEAD
-    );
+    ));
     assert_matches!(chain.process_block_test(block).unwrap_err(), Error::Orphan);
     assert_matches!(chain.process_block_test(blocks.pop().unwrap()).unwrap_err(), Error::Orphan);
     assert_matches!(chain.process_block_test(blocks.pop().unwrap()).unwrap_err(), Error::Orphan);
     chain.process_block_test(blocks.pop().unwrap()).unwrap();
-=======
-    ));
-    assert_matches!(chain.process_block_test(&None, block).unwrap_err(), Error::Orphan);
-    assert_matches!(
-        chain.process_block_test(&None, blocks.pop().unwrap()).unwrap_err(),
-        Error::Orphan
-    );
-    assert_matches!(
-        chain.process_block_test(&None, blocks.pop().unwrap()).unwrap_err(),
-        Error::Orphan
-    );
-    chain.process_block_test(&None, blocks.pop().unwrap()).unwrap();
->>>>>>> 9a11e2aa
     while wait_for_all_blocks_in_processing(&mut chain) {
         chain.postprocess_ready_blocks(&mut BlockProcessingArtifact::default(), None);
     }
