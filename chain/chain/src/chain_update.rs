--- conflicted
+++ resolved
@@ -783,17 +783,7 @@
                 gas_price,
                 challenges_result: block_header.challenges_result().clone(),
                 random_seed: *block_header.random_value(),
-<<<<<<< HEAD
                 congestion_info: prev_block.shards_congestion_info(),
-=======
-                // TODO(congestion_control) The congestion info should be
-                // obtained from the previous block. However the previous block
-                // may not be available during state sync. This needs fixing!
-                // congestion_info: prev_block.shards_congestion_info(),
-                congestion_info: CongestionInfo::temp_test_shards_congestion_info(
-                    &self.epoch_manager.shard_ids(block_header.epoch_id())?,
-                ),
->>>>>>> f31e309a
             },
             &receipts,
             chunk.transactions(),
@@ -896,17 +886,7 @@
             ApplyChunkBlockContext::from_header(
                 &block_header,
                 prev_block_header.next_gas_price(),
-<<<<<<< HEAD
                 prev_block.shards_congestion_info(),
-=======
-                // TODO(congestion_control) The congestion info should be
-                // obtained from the previous block. However the previous block
-                // may not be available during state sync. This needs fixing!
-                // congestion_info: prev_block.shards_congestion_info(),
-                CongestionInfo::temp_test_shards_congestion_info(
-                    &self.epoch_manager.shard_ids(block_header.epoch_id())?,
-                ),
->>>>>>> f31e309a
             ),
             &[],
             &[],
