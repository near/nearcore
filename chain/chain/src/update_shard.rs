--- conflicted
+++ resolved
@@ -10,13 +10,9 @@
 use near_primitives::receipt::Receipt;
 use near_primitives::sandbox::state_patch::SandboxStatePatch;
 use near_primitives::shard_layout::ShardUId;
-<<<<<<< HEAD
+use near_primitives::sharding::ChunkHash;
 use near_primitives::sharding::ShardChunkHeader;
 use near_primitives::transaction::SignedTransaction;
-use near_primitives::types::Gas;
-=======
-use near_primitives::sharding::ChunkHash;
->>>>>>> ed3c4c9f
 use near_primitives::types::chunk_extra::ChunkExtra;
 use near_primitives::types::validator_stake::{ValidatorStake, ValidatorStakeIter};
 use near_primitives::types::{Gas, StateRoot};
@@ -24,7 +20,7 @@
 
 /// Result of updating a shard for some block when it has a new chunk for this
 /// shard.
-#[derive(Debug)]
+#[derive(Debug, Clone)]
 pub struct NewChunkResult {
     pub shard_uid: ShardUId,
     pub gas_limit: Gas,
@@ -53,7 +49,7 @@
 /// validator.
 #[derive(Debug, Clone)]
 pub struct NewChunkContext {
-    pub chunk_header: ShardChunkHeader,
+    pub chunk_header: Option<ShardChunkHeader>,
     pub transactions: Vec<SignedTransaction>,
     pub receipts: Vec<Receipt>,
     pub block: ApplyChunkBlockContext,
@@ -71,6 +67,8 @@
     pub receipts: Vec<Receipt>,
     pub block: ApplyChunkBlockContext,
     pub storage_context: StorageContext,
+    /// temporary for passing chunk to optimistic witness
+    pub chunk: Option<ShardChunkHeader>,
 }
 
 pub struct OldChunkData {
@@ -150,6 +148,7 @@
         block,
         receipts,
         storage_context,
+        chunk,
     } = data;
     let shard_id = shard_context.shard_uid.shard_id();
     let _span = tracing::debug_span!(
@@ -191,7 +190,7 @@
             shard_uid: shard_context.shard_uid,
             apply_result,
             context: NewChunkContext {
-                chunk_header,
+                chunk_header: chunk,
                 transactions: transactions.transactions,
                 receipts,
                 block,
