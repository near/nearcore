use crate::crypto_hash_timer::CryptoHashTimer;
use crate::types::{
    ApplyChunkResult, ApplyChunkShardContext, RuntimeAdapter, RuntimeStorageConfig,
    StorageDataSource,
};
use near_async::time::Clock;
use near_chain_primitives::Error;
use near_primitives::apply::ApplyChunkReason;
use near_primitives::block::ApplyChunkBlockContext;
use near_primitives::receipt::Receipt;
use near_primitives::sandbox::state_patch::SandboxStatePatch;
use near_primitives::shard_layout::ShardUId;
use near_primitives::sharding::ChunkHash;
use near_primitives::sharding::ShardChunkHeader;
use near_primitives::transaction::SignedTransaction;
use near_primitives::types::chunk_extra::ChunkExtra;
use near_primitives::types::validator_stake::{ValidatorStake, ValidatorStakeIter};
use near_primitives::types::{Gas, StateRoot};
use node_runtime::{PostStateReadyCallback, SignedValidPeriodTransactions};

/// Result of updating a shard for some block when it has a new chunk for this
/// shard.
#[derive(Debug, Clone)]
pub struct NewChunkResult {
    pub shard_uid: ShardUId,
    pub gas_limit: Gas,
    pub apply_result: ApplyChunkResult,
    pub context: NewChunkContext,
}

/// Result of updating a shard for some block when it doesn't have a new chunk
/// for this shard, so previous chunk header is copied.
#[derive(Debug, Clone)]
pub struct OldChunkResult {
    pub shard_uid: ShardUId,
    /// Note that despite the naming, no transactions are applied in this case.
    /// TODO(logunov): exclude receipts/txs context from all related types.
    pub apply_result: ApplyChunkResult,
}

/// Result for a shard update for a single block.
#[derive(Debug, Clone)]
pub enum ShardUpdateResult {
    NewChunk(NewChunkResult),
    OldChunk(OldChunkResult),
}

<<<<<<< HEAD
/// Subset of the `NewChunkData` required to reproduce the chunk application context on another
/// validator.
#[derive(Debug, Clone)]
pub struct NewChunkContext {
    pub chunk_header: Option<ShardChunkHeader>,
    pub transactions: Vec<SignedTransaction>,
    pub receipts: Vec<Receipt>,
    pub block: ApplyChunkBlockContext,
    // pub storage_context: StorageContext,
=======
impl ShardUpdateResult {
    pub fn apply_result(&self) -> &ApplyChunkResult {
        match self {
            ShardUpdateResult::NewChunk(new) => &new.apply_result,
            ShardUpdateResult::OldChunk(old) => &old.apply_result,
        }
    }
>>>>>>> 3d757198
}

pub struct NewChunkData {
    pub gas_limit: Gas,
    pub prev_state_root: StateRoot,
    pub prev_validator_proposals: Vec<ValidatorStake>,
    /// chunk_hash is used only for debugging and may be none when running with spice which treats
    /// missing chunks as empty chunks.
    pub chunk_hash: Option<ChunkHash>,
    pub transactions: SignedValidPeriodTransactions,
    pub receipts: Vec<Receipt>,
    pub block: ApplyChunkBlockContext,
    pub storage_context: StorageContext,
    /// temporary for passing chunk to optimistic witness
    pub chunk: Option<ShardChunkHeader>,
}

pub struct OldChunkData {
    pub prev_chunk_extra: ChunkExtra,
    pub block: ApplyChunkBlockContext,
    pub storage_context: StorageContext,
}

/// Reason to update a shard when new block appears on chain.
#[allow(clippy::large_enum_variant)]
pub enum ShardUpdateReason {
    /// Block has a new chunk for the shard.
    /// Contains chunk itself and all new incoming receipts to the shard.
    NewChunk(NewChunkData),
    /// Block doesn't have a new chunk for the shard.
    /// Instead, previous chunk header is copied.
    /// Contains result of shard update for previous block.
    OldChunk(OldChunkData),
}

/// Information about shard to update.
#[derive(Debug, Clone)]
pub struct ShardContext {
    pub shard_uid: ShardUId,
    /// Whether transactions should be applied.
    pub should_apply_chunk: bool,
}

/// Information about storage used for applying txs and receipts.
pub struct StorageContext {
    /// Data source used for processing shard update.
    pub storage_data_source: StorageDataSource,
    pub state_patch: SandboxStatePatch,
}

/// Processes shard update with given block and shard.
/// Doesn't modify chain, only produces result to be applied later.
pub fn process_shard_update(
    parent_span: &tracing::Span,
    runtime: &dyn RuntimeAdapter,
    shard_update_reason: ShardUpdateReason,
    shard_context: ShardContext,
    on_post_state_ready: Option<PostStateReadyCallback>,
) -> Result<ShardUpdateResult, Error> {
    Ok(match shard_update_reason {
        ShardUpdateReason::NewChunk(data) => ShardUpdateResult::NewChunk(apply_new_chunk(
            ApplyChunkReason::UpdateTrackedShard,
            parent_span,
            data,
            shard_context,
            runtime,
            on_post_state_ready,
        )?),
        ShardUpdateReason::OldChunk(data) => ShardUpdateResult::OldChunk(apply_old_chunk(
            ApplyChunkReason::UpdateTrackedShard,
            parent_span,
            data,
            shard_context,
            runtime,
        )?),
    })
}

/// Applies new chunk, which includes applying transactions from chunk and
/// receipts filtered from outgoing receipts from previous chunks.
pub fn apply_new_chunk(
    apply_reason: ApplyChunkReason,
    parent_span: &tracing::Span,
    data: NewChunkData,
    shard_context: ShardContext,
    runtime: &dyn RuntimeAdapter,
    on_post_state_ready: Option<PostStateReadyCallback>,
) -> Result<NewChunkResult, Error> {
    let NewChunkData {
        gas_limit,
        prev_state_root,
        prev_validator_proposals,
        chunk_hash,
        transactions,
        block,
        receipts,
        storage_context,
        chunk,
    } = data;
    let shard_id = shard_context.shard_uid.shard_id();
    let _span = tracing::debug_span!(
        target: "chain",
        parent: parent_span,
        "apply_new_chunk",
        height = block.height,
        %shard_id,
        ?chunk_hash,
        block_type = ?block.block_type,
        ?apply_reason,
        transactions_num = transactions.len(),
        incoming_receipts_num = receipts.len(),
        tag_block_production = true)
    .entered();

    let _timer = chunk_hash.map(|chunk_hash| CryptoHashTimer::new(Clock::real(), chunk_hash.0));
    let storage_config = RuntimeStorageConfig {
        state_root: prev_state_root,
        use_flat_storage: true,
        source: storage_context.storage_data_source,
        state_patch: storage_context.state_patch,
    };
    match runtime.apply_chunk(
        storage_config,
        apply_reason,
        ApplyChunkShardContext {
            shard_id,
            last_validator_proposals: ValidatorStakeIter::new(&prev_validator_proposals),
            gas_limit,
            is_new_chunk: true,
            on_post_state_ready,
        },
        block.clone(),
        &receipts,
        transactions.clone(),
    ) {
        Ok(apply_result) => Ok(NewChunkResult {
            gas_limit,
            shard_uid: shard_context.shard_uid,
            apply_result,
            context: NewChunkContext {
                chunk_header: chunk,
                transactions: transactions.transactions,
                receipts,
                block,
            },
        }),
        Err(err) => Err(err),
    }
}

/// Applies shard update corresponding to missing chunk.
/// (logunov) From what I know, the state update may include only validator
/// accounts update on epoch start.
pub fn apply_old_chunk(
    apply_reason: ApplyChunkReason,
    parent_span: &tracing::Span,
    data: OldChunkData,
    shard_context: ShardContext,
    runtime: &dyn RuntimeAdapter,
) -> Result<OldChunkResult, Error> {
    let OldChunkData { prev_chunk_extra, block, storage_context } = data;
    let shard_id = shard_context.shard_uid.shard_id();
    let _span = tracing::debug_span!(
        target: "chain",
        parent: parent_span,
        "apply_old_chunk",
        height = block.height,
        %shard_id,
        block_type = ?block.block_type,
        ?apply_reason,
        tag_block_production = true)
    .entered();

    let storage_config = RuntimeStorageConfig {
        state_root: *prev_chunk_extra.state_root(),
        use_flat_storage: true,
        source: storage_context.storage_data_source,
        state_patch: storage_context.state_patch,
    };
    match runtime.apply_chunk(
        storage_config,
        apply_reason,
        ApplyChunkShardContext {
            shard_id,
            last_validator_proposals: prev_chunk_extra.validator_proposals(),
            gas_limit: prev_chunk_extra.gas_limit(),
            is_new_chunk: false,
            on_post_state_ready: None,
        },
        block,
        &[],
        SignedValidPeriodTransactions::empty(),
    ) {
        Ok(apply_result) => Ok(OldChunkResult { shard_uid: shard_context.shard_uid, apply_result }),
        Err(err) => Err(err),
    }
}<|MERGE_RESOLUTION|>--- conflicted
+++ resolved
@@ -45,17 +45,6 @@
     OldChunk(OldChunkResult),
 }
 
-<<<<<<< HEAD
-/// Subset of the `NewChunkData` required to reproduce the chunk application context on another
-/// validator.
-#[derive(Debug, Clone)]
-pub struct NewChunkContext {
-    pub chunk_header: Option<ShardChunkHeader>,
-    pub transactions: Vec<SignedTransaction>,
-    pub receipts: Vec<Receipt>,
-    pub block: ApplyChunkBlockContext,
-    // pub storage_context: StorageContext,
-=======
 impl ShardUpdateResult {
     pub fn apply_result(&self) -> &ApplyChunkResult {
         match self {
@@ -63,7 +52,17 @@
             ShardUpdateResult::OldChunk(old) => &old.apply_result,
         }
     }
->>>>>>> 3d757198
+}
+
+/// Subset of the `NewChunkData` required to reproduce the chunk application context on another
+/// validator.
+#[derive(Debug, Clone)]
+pub struct NewChunkContext {
+    pub chunk_header: Option<ShardChunkHeader>,
+    pub transactions: Vec<SignedTransaction>,
+    pub receipts: Vec<Receipt>,
+    pub block: ApplyChunkBlockContext,
+    // pub storage_context: StorageContext,
 }
 
 pub struct NewChunkData {
