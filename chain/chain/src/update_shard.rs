use crate::crypto_hash_timer::CryptoHashTimer;
use crate::types::{
    ApplySplitStateResult, ApplySplitStateResultOrStateChanges, ApplyTransactionResult,
<<<<<<< HEAD
    RuntimeAdapter, RuntimeStorageConfig, StorageDataSource,
=======
    ApplyTransactionsBlockContext, ApplyTransactionsChunkContext, RuntimeAdapter,
    RuntimeStorageConfig,
>>>>>>> fe26cd58
};
use near_chain_primitives::Error;
use near_epoch_manager::EpochManagerAdapter;
use near_primitives::hash::CryptoHash;
use near_primitives::receipt::Receipt;
use near_primitives::sandbox::state_patch::SandboxStatePatch;
use near_primitives::shard_layout::ShardUId;
use near_primitives::sharding::ShardChunk;
use near_primitives::types::chunk_extra::ChunkExtra;
use near_primitives::types::{BlockHeight, Gas, StateChangesForSplitStates, StateRoot};
use std::collections::HashMap;

<<<<<<< HEAD
/// Information about block for which shard is updated.
/// Use cases include:
/// - queries to epoch manager
/// - allowing contracts to get current chain data
#[derive(Clone, Debug)]
pub struct BlockContext {
    pub block_hash: CryptoHash,
    pub prev_block_hash: CryptoHash,
    pub challenges_result: ChallengesResult,
    pub block_timestamp: u64,
    pub gas_price: Balance,
    pub height: BlockHeight,
    pub random_seed: CryptoHash,
    pub is_first_block_with_chunk_of_version: bool,
}

=======
>>>>>>> fe26cd58
/// Result of updating a shard for some block when it has a new chunk for this
/// shard.
#[derive(Debug)]
pub struct NewChunkResult {
    pub(crate) shard_uid: ShardUId,
    pub(crate) gas_limit: Gas,
    pub(crate) apply_result: ApplyTransactionResult,
    pub(crate) apply_split_result_or_state_changes: Option<ApplySplitStateResultOrStateChanges>,
}

/// Result of updating a shard for some block when it doesn't have a new chunk
/// for this shard, so previous chunk header is copied.
#[derive(Debug)]
pub struct OldChunkResult {
    pub(crate) shard_uid: ShardUId,
    /// Note that despite the naming, no transactions are applied in this case.
    /// TODO(logunov): exclude receipts/txs context from all related types.
    pub(crate) apply_result: ApplyTransactionResult,
    pub(crate) apply_split_result_or_state_changes: Option<ApplySplitStateResultOrStateChanges>,
}

/// Result of updating a shard for some block when we apply only split state
/// changes due to resharding.
#[derive(Debug)]
pub struct StateSplitResult {
    // parent shard of the split states
    pub(crate) shard_uid: ShardUId,
    pub(crate) results: Vec<ApplySplitStateResult>,
}

/// Result of processing shard update, covering both stateful and stateless scenarios.
#[derive(Debug)]
pub enum ShardUpdateResult {
    /// Stateful scenario - processed update for a single block.
    Stateful(ShardBlockUpdateResult),
    /// Stateless scenario - processed update based on state witness in a chunk.
    /// Contains `ChunkExtra`s - results for processing updates corresponding
    /// to state witness.
    Stateless(Vec<(CryptoHash, ShardUId, ChunkExtra)>),
}

/// Result for a shard update for a single block.
#[derive(Debug)]
pub enum ShardBlockUpdateResult {
    NewChunk(NewChunkResult),
    OldChunk(OldChunkResult),
    StateSplit(StateSplitResult),
}

/// State roots of split shards which are ready.
type SplitStateRoots = HashMap<ShardUId, StateRoot>;

pub(crate) struct NewChunkData {
    pub chunk: ShardChunk,
    pub receipts: Vec<Receipt>,
    pub split_state_roots: Option<SplitStateRoots>,
    pub block: ApplyTransactionsBlockContext,
    pub is_first_block_with_chunk_of_version: bool,
}

pub(crate) struct OldChunkData {
    pub prev_chunk_extra: ChunkExtra,
    pub split_state_roots: Option<SplitStateRoots>,
    pub block: ApplyTransactionsBlockContext,
}

pub(crate) struct StateSplitData {
    pub split_state_roots: SplitStateRoots,
    pub state_changes: StateChangesForSplitStates,
    pub block_height: BlockHeight,
    pub block_hash: CryptoHash,
}

/// Reason to update a shard when new block appears on chain.
/// All types include state roots for split shards in case of resharding.
pub(crate) enum ShardUpdateReason {
    /// Block has a new chunk for the shard.
    /// Contains chunk itself and all new incoming receipts to the shard.
    NewChunk(NewChunkData),
    /// Block doesn't have a new chunk for the shard.
    /// Instead, previous chunk header is copied.
    /// Contains result of shard update for previous block.
    OldChunk(OldChunkData),
    /// See comment to `split_state_roots` in `Chain::get_update_shard_job`.
    /// Process only state changes caused by resharding.
    StateSplit(StateSplitData),
}

/// Information about shard to update.
pub(crate) struct ShardContext {
    pub shard_uid: ShardUId,
    /// Whether node cares about shard in this epoch.
    pub cares_about_shard_this_epoch: bool,
    /// Whether shard layout changes in the next epoch.
    pub will_shard_layout_change: bool,
    /// Whether transactions should be applied.
    pub should_apply_transactions: bool,
    /// See comment in `get_update_shard_job`.
    pub need_to_split_states: bool,
}

/// Information about storage used for applying txs and receipts.
pub(crate) struct StorageContext {
    /// Data source used for processing shard update.
    pub storage_data_source: StorageDataSource,
    pub state_patch: SandboxStatePatch,
}

/// Processes shard update with given block and shard.
/// Doesn't modify chain, only produces result to be applied later.
pub(crate) fn process_shard_update(
    parent_span: &tracing::Span,
    runtime: &dyn RuntimeAdapter,
    epoch_manager: &dyn EpochManagerAdapter,
    shard_update_reason: ShardUpdateReason,
    shard_context: ShardContext,
    storage_context: StorageContext,
) -> Result<ShardBlockUpdateResult, Error> {
    match shard_update_reason {
<<<<<<< HEAD
        ShardUpdateReason::NewChunk(chunk, receipts, split_state_roots) => apply_new_chunk(
            parent_span,
            block_context,
            chunk,
            shard_context,
            receipts,
            storage_context,
            runtime,
            epoch_manager,
            split_state_roots,
        ),
        ShardUpdateReason::OldChunk(prev_chunk_extra, split_state_roots) => apply_old_chunk(
            parent_span,
            block_context,
            &prev_chunk_extra,
            shard_context,
            storage_context,
            runtime,
            epoch_manager,
            split_state_roots,
        ),
        ShardUpdateReason::StateSplit(split_state_roots, state_changes) => apply_state_split(
            parent_span,
            block_context,
            shard_context.shard_uid,
            runtime,
            epoch_manager,
            split_state_roots,
            state_changes,
        ),
=======
        ShardUpdateReason::NewChunk(data) => {
            apply_new_chunk(parent_span, data, shard_context, state_patch, runtime, epoch_manager)
        }
        ShardUpdateReason::OldChunk(data) => {
            apply_old_chunk(parent_span, data, shard_context, state_patch, runtime, epoch_manager)
        }
        ShardUpdateReason::StateSplit(data) => {
            apply_state_split(parent_span, data, shard_context.shard_uid, runtime, epoch_manager)
        }
>>>>>>> fe26cd58
    }
}

/// Applies new chunk, which includes applying transactions from chunk and
/// receipts filtered from outgoing receipts from previous chunks.
fn apply_new_chunk(
    parent_span: &tracing::Span,
<<<<<<< HEAD
    block_context: BlockContext,
    chunk: ShardChunk,
    shard_context: ShardContext,
    receipts: Vec<Receipt>,
    storage_context: StorageContext,
    runtime: &dyn RuntimeAdapter,
    epoch_manager: &dyn EpochManagerAdapter,
    split_state_roots: Option<SplitStateRoots>,
) -> Result<ShardBlockUpdateResult, Error> {
    let shard_id = shard_context.shard_uid.shard_id();
=======
    data: NewChunkData,
    shard_info: ShardContext,
    state_patch: SandboxStatePatch,
    runtime: &dyn RuntimeAdapter,
    epoch_manager: &dyn EpochManagerAdapter,
) -> Result<ApplyChunkResult, Error> {
    let NewChunkData {
        block,
        chunk,
        receipts,
        split_state_roots,
        is_first_block_with_chunk_of_version,
    } = data;
    let shard_id = shard_info.shard_uid.shard_id();
>>>>>>> fe26cd58
    let _span = tracing::debug_span!(
        target: "chain",
        parent: parent_span,
        "new_chunk",
        shard_id)
    .entered();
    let chunk_inner = chunk.cloned_header().take_inner();
    let gas_limit = chunk_inner.gas_limit();

    let _timer = CryptoHashTimer::new(chunk.chunk_hash().0);
    let storage_config = RuntimeStorageConfig {
        state_root: *chunk_inner.prev_state_root(),
        use_flat_storage: true,
        source: storage_context.storage_data_source,
        state_patch: storage_context.state_patch,
        record_storage: false,
    };
    match runtime.apply_transactions(
        storage_config,
        ApplyTransactionsChunkContext {
            shard_id,
            last_validator_proposals: chunk_inner.prev_validator_proposals(),
            gas_limit,
            is_new_chunk: true,
            is_first_block_with_chunk_of_version,
        },
        block.clone(),
        &receipts,
        chunk.transactions(),
    ) {
        Ok(apply_result) => {
            let apply_split_result_or_state_changes = if shard_context.will_shard_layout_change {
                Some(apply_split_state_changes(
                    epoch_manager,
                    runtime,
                    block,
                    &apply_result,
                    split_state_roots,
                )?)
            } else {
                None
            };
            Ok(ShardBlockUpdateResult::NewChunk(NewChunkResult {
                gas_limit,
                shard_uid: shard_context.shard_uid,
                apply_result,
                apply_split_result_or_state_changes,
            }))
        }
        Err(err) => Err(err),
    }
}

/// Applies shard update corresponding to missing chunk.
/// (logunov) From what I know, the state update may include only validator
/// accounts update on epoch start.
fn apply_old_chunk(
    parent_span: &tracing::Span,
<<<<<<< HEAD
    block_context: BlockContext,
    prev_chunk_extra: &ChunkExtra,
    shard_context: ShardContext,
    storage_context: StorageContext,
    runtime: &dyn RuntimeAdapter,
    epoch_manager: &dyn EpochManagerAdapter,
    split_state_roots: Option<SplitStateRoots>,
) -> Result<ShardBlockUpdateResult, Error> {
    let shard_id = shard_context.shard_uid.shard_id();
=======
    data: OldChunkData,
    shard_info: ShardContext,
    state_patch: SandboxStatePatch,
    runtime: &dyn RuntimeAdapter,
    epoch_manager: &dyn EpochManagerAdapter,
) -> Result<ApplyChunkResult, Error> {
    let OldChunkData { prev_chunk_extra, split_state_roots, block } = data;
    let shard_id = shard_info.shard_uid.shard_id();
>>>>>>> fe26cd58
    let _span = tracing::debug_span!(
        target: "chain",
        parent: parent_span,
        "existing_chunk",
        shard_id)
    .entered();

    let storage_config = RuntimeStorageConfig {
        state_root: *prev_chunk_extra.state_root(),
        use_flat_storage: true,
        source: storage_context.storage_data_source,
        state_patch: storage_context.state_patch,
        record_storage: false,
    };
    match runtime.apply_transactions(
        storage_config,
        ApplyTransactionsChunkContext {
            shard_id,
            last_validator_proposals: prev_chunk_extra.validator_proposals(),
            gas_limit: prev_chunk_extra.gas_limit(),
            is_new_chunk: false,
            is_first_block_with_chunk_of_version: false,
        },
        block.clone(),
        &[],
        &[],
    ) {
        Ok(apply_result) => {
            let apply_split_result_or_state_changes = if shard_context.will_shard_layout_change {
                Some(apply_split_state_changes(
                    epoch_manager,
                    runtime,
                    block,
                    &apply_result,
                    split_state_roots,
                )?)
            } else {
                None
            };
            Ok(ShardBlockUpdateResult::OldChunk(OldChunkResult {
                shard_uid: shard_context.shard_uid,
                apply_result,
                apply_split_result_or_state_changes,
            }))
        }
        Err(err) => Err(err),
    }
}

/// Applies only split state changes but not applies any transactions.
fn apply_state_split(
    parent_span: &tracing::Span,
    data: StateSplitData,
    shard_uid: ShardUId,
    runtime: &dyn RuntimeAdapter,
    epoch_manager: &dyn EpochManagerAdapter,
<<<<<<< HEAD
    split_state_roots: SplitStateRoots,
    state_changes: StateChangesForSplitStates,
) -> Result<ShardBlockUpdateResult, Error> {
=======
) -> Result<ApplyChunkResult, Error> {
    let StateSplitData { split_state_roots, state_changes, block_height: height, block_hash } =
        data;
>>>>>>> fe26cd58
    let shard_id = shard_uid.shard_id();
    let _span = tracing::debug_span!(
        target: "chain",
        parent: parent_span,
        "split_state",
        shard_id,
        ?shard_uid)
    .entered();
    let next_epoch_id = epoch_manager.get_next_epoch_id(&block_hash)?;
    let next_epoch_shard_layout = epoch_manager.get_shard_layout(&next_epoch_id)?;
    let results = runtime.apply_update_to_split_states(
        &block_hash,
        height,
        split_state_roots,
        &next_epoch_shard_layout,
        state_changes,
    )?;
    Ok(ShardBlockUpdateResult::StateSplit(StateSplitResult { shard_uid, results }))
}

/// Process ApplyTransactionResult to apply changes to split states
/// When shards will change next epoch,
///    if `split_state_roots` is not None, that means states for the split shards are ready
///    this function updates these states and return apply results for these states
///    otherwise, this function returns state changes needed to be applied to split
///    states. These state changes will be stored in the database by `process_split_state`
fn apply_split_state_changes(
    epoch_manager: &dyn EpochManagerAdapter,
    runtime_adapter: &dyn RuntimeAdapter,
    block: ApplyTransactionsBlockContext,
    apply_result: &ApplyTransactionResult,
    split_state_roots: Option<SplitStateRoots>,
) -> Result<ApplySplitStateResultOrStateChanges, Error> {
    let state_changes = StateChangesForSplitStates::from_raw_state_changes(
        apply_result.trie_changes.state_changes(),
        apply_result.processed_delayed_receipts.clone(),
    );
    let next_epoch_shard_layout = {
        let next_epoch_id =
            epoch_manager.get_next_epoch_id_from_prev_block(&block.prev_block_hash)?;
        epoch_manager.get_shard_layout(&next_epoch_id)?
    };
    // split states are ready, apply update to them now
    if let Some(state_roots) = split_state_roots {
        let split_state_results = runtime_adapter.apply_update_to_split_states(
            &block.block_hash,
            block.height,
            state_roots,
            &next_epoch_shard_layout,
            state_changes,
        )?;
        Ok(ApplySplitStateResultOrStateChanges::ApplySplitStateResults(split_state_results))
    } else {
        // split states are not ready yet, store state changes in consolidated_state_changes
        Ok(ApplySplitStateResultOrStateChanges::StateChangesForSplitStates(state_changes))
    }
}<|MERGE_RESOLUTION|>--- conflicted
+++ resolved
@@ -1,12 +1,8 @@
 use crate::crypto_hash_timer::CryptoHashTimer;
 use crate::types::{
     ApplySplitStateResult, ApplySplitStateResultOrStateChanges, ApplyTransactionResult,
-<<<<<<< HEAD
-    RuntimeAdapter, RuntimeStorageConfig, StorageDataSource,
-=======
     ApplyTransactionsBlockContext, ApplyTransactionsChunkContext, RuntimeAdapter,
-    RuntimeStorageConfig,
->>>>>>> fe26cd58
+    RuntimeStorageConfig, StorageDataSource,
 };
 use near_chain_primitives::Error;
 use near_epoch_manager::EpochManagerAdapter;
@@ -19,25 +15,6 @@
 use near_primitives::types::{BlockHeight, Gas, StateChangesForSplitStates, StateRoot};
 use std::collections::HashMap;
 
-<<<<<<< HEAD
-/// Information about block for which shard is updated.
-/// Use cases include:
-/// - queries to epoch manager
-/// - allowing contracts to get current chain data
-#[derive(Clone, Debug)]
-pub struct BlockContext {
-    pub block_hash: CryptoHash,
-    pub prev_block_hash: CryptoHash,
-    pub challenges_result: ChallengesResult,
-    pub block_timestamp: u64,
-    pub gas_price: Balance,
-    pub height: BlockHeight,
-    pub random_seed: CryptoHash,
-    pub is_first_block_with_chunk_of_version: bool,
-}
-
-=======
->>>>>>> fe26cd58
 /// Result of updating a shard for some block when it has a new chunk for this
 /// shard.
 #[derive(Debug)]
@@ -157,48 +134,25 @@
     storage_context: StorageContext,
 ) -> Result<ShardBlockUpdateResult, Error> {
     match shard_update_reason {
-<<<<<<< HEAD
-        ShardUpdateReason::NewChunk(chunk, receipts, split_state_roots) => apply_new_chunk(
+        ShardUpdateReason::NewChunk(data) => apply_new_chunk(
             parent_span,
-            block_context,
-            chunk,
-            shard_context,
-            receipts,
-            storage_context,
-            runtime,
-            epoch_manager,
-            split_state_roots,
-        ),
-        ShardUpdateReason::OldChunk(prev_chunk_extra, split_state_roots) => apply_old_chunk(
-            parent_span,
-            block_context,
-            &prev_chunk_extra,
+            data,
             shard_context,
             storage_context,
             runtime,
             epoch_manager,
-            split_state_roots,
         ),
-        ShardUpdateReason::StateSplit(split_state_roots, state_changes) => apply_state_split(
+        ShardUpdateReason::OldChunk(data) => apply_old_chunk(
             parent_span,
-            block_context,
-            shard_context.shard_uid,
+            data,
+            shard_context,
+            storage_context,
             runtime,
             epoch_manager,
-            split_state_roots,
-            state_changes,
         ),
-=======
-        ShardUpdateReason::NewChunk(data) => {
-            apply_new_chunk(parent_span, data, shard_context, state_patch, runtime, epoch_manager)
-        }
-        ShardUpdateReason::OldChunk(data) => {
-            apply_old_chunk(parent_span, data, shard_context, state_patch, runtime, epoch_manager)
-        }
         ShardUpdateReason::StateSplit(data) => {
             apply_state_split(parent_span, data, shard_context.shard_uid, runtime, epoch_manager)
         }
->>>>>>> fe26cd58
     }
 }
 
@@ -206,24 +160,12 @@
 /// receipts filtered from outgoing receipts from previous chunks.
 fn apply_new_chunk(
     parent_span: &tracing::Span,
-<<<<<<< HEAD
-    block_context: BlockContext,
-    chunk: ShardChunk,
+    data: NewChunkData,
     shard_context: ShardContext,
-    receipts: Vec<Receipt>,
     storage_context: StorageContext,
     runtime: &dyn RuntimeAdapter,
     epoch_manager: &dyn EpochManagerAdapter,
-    split_state_roots: Option<SplitStateRoots>,
 ) -> Result<ShardBlockUpdateResult, Error> {
-    let shard_id = shard_context.shard_uid.shard_id();
-=======
-    data: NewChunkData,
-    shard_info: ShardContext,
-    state_patch: SandboxStatePatch,
-    runtime: &dyn RuntimeAdapter,
-    epoch_manager: &dyn EpochManagerAdapter,
-) -> Result<ApplyChunkResult, Error> {
     let NewChunkData {
         block,
         chunk,
@@ -231,8 +173,7 @@
         split_state_roots,
         is_first_block_with_chunk_of_version,
     } = data;
-    let shard_id = shard_info.shard_uid.shard_id();
->>>>>>> fe26cd58
+    let shard_id = shard_context.shard_uid.shard_id();
     let _span = tracing::debug_span!(
         target: "chain",
         parent: parent_span,
@@ -291,26 +232,14 @@
 /// accounts update on epoch start.
 fn apply_old_chunk(
     parent_span: &tracing::Span,
-<<<<<<< HEAD
-    block_context: BlockContext,
-    prev_chunk_extra: &ChunkExtra,
+    data: OldChunkData,
     shard_context: ShardContext,
     storage_context: StorageContext,
     runtime: &dyn RuntimeAdapter,
     epoch_manager: &dyn EpochManagerAdapter,
-    split_state_roots: Option<SplitStateRoots>,
 ) -> Result<ShardBlockUpdateResult, Error> {
+    let OldChunkData { prev_chunk_extra, split_state_roots, block } = data;
     let shard_id = shard_context.shard_uid.shard_id();
-=======
-    data: OldChunkData,
-    shard_info: ShardContext,
-    state_patch: SandboxStatePatch,
-    runtime: &dyn RuntimeAdapter,
-    epoch_manager: &dyn EpochManagerAdapter,
-) -> Result<ApplyChunkResult, Error> {
-    let OldChunkData { prev_chunk_extra, split_state_roots, block } = data;
-    let shard_id = shard_info.shard_uid.shard_id();
->>>>>>> fe26cd58
     let _span = tracing::debug_span!(
         target: "chain",
         parent: parent_span,
@@ -367,15 +296,9 @@
     shard_uid: ShardUId,
     runtime: &dyn RuntimeAdapter,
     epoch_manager: &dyn EpochManagerAdapter,
-<<<<<<< HEAD
-    split_state_roots: SplitStateRoots,
-    state_changes: StateChangesForSplitStates,
 ) -> Result<ShardBlockUpdateResult, Error> {
-=======
-) -> Result<ApplyChunkResult, Error> {
     let StateSplitData { split_state_roots, state_changes, block_height: height, block_hash } =
         data;
->>>>>>> fe26cd58
     let shard_id = shard_uid.shard_id();
     let _span = tracing::debug_span!(
         target: "chain",
