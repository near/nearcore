--- conflicted
+++ resolved
@@ -176,13 +176,9 @@
         parent: parent_span,
         "apply_old_chunk",
         height = block.height,
-<<<<<<< HEAD
         %shard_id,
-=======
         block_hash = ?block.block_hash,
         block_type = ?block.block_type,
-        ?shard_id,
->>>>>>> 5ad62ec7
         ?apply_reason,
         tag_block_production = true)
     .entered();
