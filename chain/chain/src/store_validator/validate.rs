--- conflicted
+++ resolved
@@ -103,11 +103,7 @@
     Ok(())
 }
 
-<<<<<<< HEAD
 pub(crate) fn block_basic_validity(
-=======
-pub(crate) fn block_hash_validity(
->>>>>>> 39ec3ae9
     sv: &mut StoreValidator,
     key: &[u8],
     value: &[u8],
@@ -120,19 +116,6 @@
     if block.hash() != block_hash {
         return err!("Invalid Block stored, hash = {:?}, block = {:?}", block_hash, block);
     }
-<<<<<<< HEAD
-    let tail = unwrap_or_err!(
-        sv.store.get_ser::<BlockHeight>(ColBlockMisc, TAIL_KEY),
-        "Can't get Tail from storage"
-    )
-    .unwrap_or(sv.config.genesis_height);
-    if block.header.inner_lite.height < tail
-        && block.header.inner_lite.height != sv.config.genesis_height
-    {
-        sv.inner.block_heights_less_tail.push(block.hash());
-    }
-    sv.inner.is_block_height_cmp_tail_prepared = true;
-=======
 
     // 2. Block is in ColBlockPerHeight
     let height = block.header.inner_lite.height;
@@ -151,7 +134,18 @@
     if !block_hashes.contains(&block_hash) {
         return err!("Block {:?} is not found in ColBlockPerHeight", block);
     }
->>>>>>> 39ec3ae9
+    
+    let tail = unwrap_or_err!(
+        sv.store.get_ser::<BlockHeight>(ColBlockMisc, TAIL_KEY),
+        "Can't get Tail from storage"
+    )
+    .unwrap_or(sv.config.genesis_height);
+    if block.header.inner_lite.height < tail
+        && block.header.inner_lite.height != sv.config.genesis_height
+    {
+        sv.inner.block_heights_less_tail.push(block.hash());
+    }
+    sv.inner.is_block_height_cmp_tail_prepared = true;
     Ok(())
 }
 
