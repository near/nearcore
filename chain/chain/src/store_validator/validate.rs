--- conflicted
+++ resolved
@@ -93,15 +93,7 @@
     block_hash: &CryptoHash,
     header: &BlockHeader,
 ) -> Result<(), ErrorMessage> {
-<<<<<<< HEAD
-    let block_hash =
-        unwrap_or_err!(CryptoHash::try_from(key.as_ref()), "Can't deserialize Block Hash");
-    let header =
-        unwrap_or_err!(BlockHeader::try_from_slice(value), "Can't deserialize Block Header");
-    if header.hash() != &block_hash {
-=======
-    if header.hash() != *block_hash {
->>>>>>> 977134ed
+    if header.hash() != block_hash {
         return err!("Invalid Block Header stored, hash = {:?}, header = {:?}", block_hash, header);
     }
     Ok(())
@@ -115,7 +107,7 @@
     if !sv.inner.is_misc_set {
         return err!("Can't validate, is_misc_set == false");
     }
-    let height = header.inner_lite.height;
+    let height = header.height();
     let head = sv.inner.head;
     if height > head {
         return err!("Invalid Block Header stored, Head = {:?}, header = {:?}", head, header);
@@ -128,14 +120,7 @@
     block_hash: &CryptoHash,
     block: &Block,
 ) -> Result<(), ErrorMessage> {
-<<<<<<< HEAD
-    let block_hash =
-        unwrap_or_err!(CryptoHash::try_from(key.as_ref()), "Can't deserialize Block Hash");
-    let block = unwrap_or_err!(Block::try_from_slice(value), "Can't deserialize Block");
-    if block.hash() != &block_hash {
-=======
-    if block.hash() != *block_hash {
->>>>>>> 977134ed
+    if block.hash() != block_hash {
         return err!("Invalid Block stored, hash = {:?}, block = {:?}", block_hash, block);
     }
     Ok(())
@@ -150,14 +135,14 @@
         return err!("Can't validate, is_misc_set == false");
     }
     let head = sv.inner.head;
-    let height = block.header.inner_lite.height;
+    let height = block.header().height();
     if height > head {
         return err!("Invalid Block stored, Head = {:?}, block = {:?}", head, block);
     }
 
     let tail = sv.inner.tail;
     if height < tail && height != sv.config.genesis_height {
-        sv.inner.block_heights_less_tail.push(block.hash());
+        sv.inner.block_heights_less_tail.push(*block.hash());
     }
     sv.inner.is_block_height_cmp_tail_prepared = true;
     Ok(())
@@ -168,7 +153,7 @@
     block_hash: &CryptoHash,
     block: &Block,
 ) -> Result<(), ErrorMessage> {
-    let height = block.header.inner_lite.height;
+    let height = block.header().height();
     let block_hashes: HashSet<CryptoHash> = unwrap_or_err_db!(
         sv.store.get_ser::<HashMap<EpochId, HashSet<CryptoHash>>>(
             ColBlockPerHeight,
@@ -275,12 +260,7 @@
     _block_hash: &CryptoHash,
     block: &Block,
 ) -> Result<(), ErrorMessage> {
-<<<<<<< HEAD
-    let block = unwrap_or_err!(Block::try_from_slice(value), "Can't deserialize Block");
-    for chunk_header in block.chunks() {
-=======
-    for chunk_header in block.chunks.iter() {
->>>>>>> 977134ed
+    for chunk_header in block.chunks().iter() {
         match &sv.me {
             Some(me) => {
                 if sv.runtime_adapter.cares_about_shard(
@@ -313,29 +293,14 @@
     _block_hash: &CryptoHash,
     block: &Block,
 ) -> Result<(), ErrorMessage> {
-<<<<<<< HEAD
-    let tail = unwrap_or_err!(
-        sv.store.get_ser::<BlockHeight>(ColBlockMisc, TAIL_KEY),
-        "Can't get Tail from storage"
-    )
-    .unwrap_or(sv.config.genesis_height);
-    let block = unwrap_or_err!(Block::try_from_slice(value), "Can't deserialize Block");
-    if block.header().height() < tail && block.header().height() != sv.config.genesis_height {
-        return err!(
-            "Invalid block height stored: {}, tail: {:?}",
-            (block.header().height()),
-            tail
-        );
-=======
-    for chunk_header in block.chunks.iter() {
-        if chunk_header.inner.height_created > block.header.inner_lite.height {
+    for chunk_header in block.chunks().iter() {
+        if chunk_header.inner.height_created > block.header().height() {
             return err!(
                 "Invalid ShardChunk included, chunk_header = {:?}, block = {:?}",
                 chunk_header,
                 block
             );
         }
->>>>>>> 977134ed
     }
     Ok(())
 }
@@ -367,7 +332,7 @@
         "Can't get Block Header {:?} from ColBlockHeader",
         hash
     );
-    if header.inner_lite.height != *height {
+    if header.height() != *height {
         return err!("Block on Height {:?} doesn't have required Height, {:?}", height, header);
     }
     Ok(())
@@ -384,13 +349,13 @@
             "Can't get Block Header {:?} from ColBlockHeader",
             hash
         );
-        let prev_hash = header.prev_hash;
+        let prev_hash = *header.prev_hash();
         let prev_header = unwrap_or_err_db!(
             sv.store.get_ser::<BlockHeader>(ColBlockHeader, prev_hash.as_ref()),
             "Can't get prev Block Header {:?} from ColBlockHeader",
             prev_hash
         );
-        let prev_height = prev_header.inner_lite.height;
+        let prev_height = prev_header.height();
         let same_prev_hash = unwrap_or_err_db!(
             sv.store.get_ser::<CryptoHash>(ColBlockHeight, &index_to_bytes(prev_height)),
             "Can't get prev Block Hash from ColBlockHeight by Height, {:?}, {:?}",
