--- conflicted
+++ resolved
@@ -11,12 +11,8 @@
 use near_primitives::stateless_validation::ChunkProductionKey;
 use near_primitives::stateless_validation::state_witness::ChunkStateWitness;
 use near_primitives::types::EpochId;
-<<<<<<< HEAD
+use near_primitives::types::ShardId;
 use near_store::{DBCol, Store};
-=======
-use near_primitives::types::ShardId;
-use near_store::DBCol;
->>>>>>> 133b1a20
 
 use crate::ChainStoreAccess;
 use crate::stateless_validation;
@@ -51,15 +47,9 @@
 /// The same key type is used to store both the latest witnesses
 /// and the invalid witnesses. They are kept in different DB columns.
 #[derive(Debug, Clone, PartialEq, Eq)]
-<<<<<<< HEAD
 pub struct StoredWitnessesKey {
-    pub height: u64,
-    pub shard_id: u64,
-=======
-pub struct LatestWitnessesKey {
     pub height_created: u64,
     pub shard_id: ShardId,
->>>>>>> 133b1a20
     pub epoch_id: EpochId,
     pub witness_size: u64,
     /// Each witness has a random UUID to ensure that the key is unique.
@@ -93,15 +83,9 @@
         }
 
         // Data length is known, so it's safe to unwrap the slices, they'll fit.
-<<<<<<< HEAD
         Ok(StoredWitnessesKey {
-            height: u64::from_be_bytes(data[0..8].try_into().unwrap()),
-            shard_id: u64::from_be_bytes(data[8..16].try_into().unwrap()),
-=======
-        Ok(LatestWitnessesKey {
             height_created: u64::from_be_bytes(data[0..8].try_into().unwrap()),
             shard_id: ShardId::new(u64::from_be_bytes(data[8..16].try_into().unwrap())),
->>>>>>> 133b1a20
             epoch_id: EpochId(CryptoHash(data[16..48].try_into().unwrap())),
             witness_size: u64::from_be_bytes(data[48..56].try_into().unwrap()),
             random_uuid: data[56..].try_into().unwrap(),
@@ -216,18 +200,8 @@
         // Limits are ok, insert the new witness.
         let mut random_uuid = [0u8; 16];
         OsRng.fill_bytes(&mut random_uuid);
-<<<<<<< HEAD
-        let key = StoredWitnessesKey {
-            height: witness.chunk_header.height_created(),
-            shard_id: witness.chunk_header.shard_id().into(),
-            epoch_id: witness.epoch_id,
-            witness_size: serialized_witness_size,
-            random_uuid,
-        };
-=======
         let key =
-            LatestWitnessesKey { shard_id, epoch_id, height_created, witness_size, random_uuid };
->>>>>>> 133b1a20
+            StoredWitnessesKey { shard_id, epoch_id, height_created, witness_size, random_uuid };
         store_update.set(DBCol::LatestChunkStateWitnesses, &key.serialized(), &serialized_witness);
         store_update.set(
             DBCol::LatestWitnessesByIndex,
@@ -344,8 +318,8 @@
     let _span = tracing::info_span!(
         target: "client",
         "save_invalid_chunk_state_witness",
-        witness_height = witness.chunk_header.height_created(),
-        witness_shard = ?witness.chunk_header.shard_id(),
+        witness_height = witness.chunk_header().height_created(),
+        witness_shard = ?witness.chunk_header().shard_id(),
     )
     .entered();
 
@@ -400,9 +374,9 @@
     let mut random_uuid = [0u8; 16];
     OsRng.fill_bytes(&mut random_uuid);
     let key = StoredWitnessesKey {
-        height: witness.chunk_header.height_created(),
-        shard_id: witness.chunk_header.shard_id().into(),
-        epoch_id: witness.epoch_id,
+        height_created: witness.chunk_header().height_created(),
+        shard_id: witness.chunk_header().shard_id().into(),
+        epoch_id: *witness.epoch_id(),
         witness_size: serialized_witness_size,
         random_uuid,
     };
@@ -423,7 +397,7 @@
 
     let store_commit_time = start_time.elapsed().saturating_sub(store_update_time);
 
-    let shard_id_str = witness.chunk_header.shard_id().to_string();
+    let shard_id_str = witness.chunk_header().shard_id().to_string();
     stateless_validation::metrics::SAVE_INVALID_WITNESS_GENERATE_UPDATE_TIME
         .with_label_values(&[shard_id_str.as_str()])
         .observe(store_update_time.as_secs_f64());
