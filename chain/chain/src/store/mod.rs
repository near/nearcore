--- conflicted
+++ resolved
@@ -20,14 +20,10 @@
     StateSyncInfo,
 };
 use near_primitives::state_sync::{ReceiptProofResponse, StateSyncDumpProgress};
-<<<<<<< HEAD
-use near_primitives::stateless_validation::stored_chunk_state_transition_data::StoredChunkStateTransitionData;
-=======
 use near_primitives::stateless_validation::contract_distribution::ContractUpdates;
 use near_primitives::stateless_validation::stored_chunk_state_transition_data::{
     StoredChunkStateTransitionData, StoredChunkStateTransitionDataV1,
 };
->>>>>>> 8097202b
 use near_primitives::transaction::{
     ExecutionOutcomeWithId, ExecutionOutcomeWithIdAndProof, ExecutionOutcomeWithProof,
     SignedTransaction,
@@ -60,8 +56,6 @@
 mod latest_witnesses;
 mod merkle_proof;
 pub use latest_witnesses::LatestWitnessesInfo;
-<<<<<<< HEAD
-=======
 pub use merkle_proof::MerkleProofAccess;
 
 /// Filter receipts mode for incoming receipts collection.
@@ -75,17 +69,12 @@
     /// the change, so that target shard must be recomputed.
     TargetShard,
 }
->>>>>>> 8097202b
 
 /// Accesses the chain store. Used to create atomic editable views that can be reverted.
 pub trait ChainStoreAccess {
     /// Returns underlying chain store
     fn chain_store(&self) -> &ChainStore;
-<<<<<<< HEAD
-    /// Returns underlaying store.
-=======
     /// Returns underlying store.
->>>>>>> 8097202b
     fn store(&self) -> Store;
     /// The chain head.
     fn head(&self) -> Result<Tip, Error>;
@@ -412,11 +401,8 @@
 pub struct ChainStore {
     store: ChainStoreAdapter,
     latest_known: once_cell::unsync::OnceCell<LatestKnown>,
-<<<<<<< HEAD
-=======
     /// The maximum number of blocks for which a transaction is valid since its creation.
     pub(super) transaction_validity_period: BlockHeightDelta,
->>>>>>> 8097202b
 }
 
 impl Deref for ChainStore {
@@ -448,10 +434,7 @@
         ChainStore {
             store: store.chain_store(genesis_height, save_trie_changes),
             latest_known: once_cell::unsync::OnceCell::new(),
-<<<<<<< HEAD
-=======
             transaction_validity_period,
->>>>>>> 8097202b
         }
     }
 
@@ -1171,13 +1154,10 @@
 
     fn is_height_processed(&self, height: BlockHeight) -> Result<bool, Error> {
         ChainStoreAdapter::is_height_processed(self, height)
-<<<<<<< HEAD
-=======
     }
 
     fn get_current_epoch_sync_hash(&self, epoch_id: &EpochId) -> Result<Option<CryptoHash>, Error> {
         ChainStoreAdapter::get_current_epoch_sync_hash(self, epoch_id)
->>>>>>> 8097202b
     }
 }
 
