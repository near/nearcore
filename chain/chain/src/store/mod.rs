--- conflicted
+++ resolved
@@ -238,15 +238,9 @@
             let prev_hash = header.prev_hash();
             let prev_shard_layout = epoch_manager.get_shard_layout_from_prev_block(prev_hash)?;
 
-<<<<<<< HEAD
-            if shard_layout != prev_shard_layout {
-                let parent_shard_id = shard_layout.get_parent_shard_id(shard_id)?;
-                tracing::info!(
-=======
             if prev_shard_layout != current_shard_layout {
                 let parent_shard_id = current_shard_layout.get_parent_shard_id(current_shard_id)?;
-                tracing::debug!(
->>>>>>> f6a59701
+                tracing::info!(
                     target: "chain",
                     version = current_shard_layout.version(),
                     prev_version = prev_shard_layout.version(),
