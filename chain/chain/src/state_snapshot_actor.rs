--- conflicted
+++ resolved
@@ -30,11 +30,7 @@
 
 #[derive(actix::Message, Debug)]
 #[rtype(result = "()")]
-<<<<<<< HEAD
-struct DeleteSnapshotRequest {
-=======
 struct DeleteAndMaybeCreateSnapshotRequest {
->>>>>>> f5231902
     /// Optionally send request to create a new snapshot after deleting any existing snapshots.
     create_snapshot_request: Option<CreateSnapshotRequest>,
 }
@@ -54,13 +50,6 @@
 #[rtype(result = "()")]
 struct CompactSnapshotRequest {}
 
-<<<<<<< HEAD
-impl actix::Handler<WithSpanContext<DeleteSnapshotRequest>> for StateSnapshotActor {
-    type Result = ();
-
-    #[perf]
-    fn handle(&mut self, msg: WithSpanContext<DeleteSnapshotRequest>, context: &mut Context<Self>) {
-=======
 impl actix::Handler<WithSpanContext<DeleteAndMaybeCreateSnapshotRequest>> for StateSnapshotActor {
     type Result = ();
 
@@ -70,16 +59,11 @@
         msg: WithSpanContext<DeleteAndMaybeCreateSnapshotRequest>,
         context: &mut Context<Self>,
     ) {
->>>>>>> f5231902
         let (_span, msg) = handler_debug_span!(target: "state_snapshot", msg);
         tracing::debug!(target: "state_snapshot", ?msg);
 
         // We don't need to acquire any locks on flat storage or snapshot.
-<<<<<<< HEAD
-        let DeleteSnapshotRequest { create_snapshot_request } = msg;
-=======
         let DeleteAndMaybeCreateSnapshotRequest { create_snapshot_request } = msg;
->>>>>>> f5231902
         self.tries.delete_state_snapshot();
 
         // Optionally send a create_snapshot_request after deletion
@@ -157,11 +141,7 @@
             target: "state_snapshot",
             ?prev_block_hash,
             ?shard_uids,
-<<<<<<< HEAD
-            "start_snapshot_callback sends `SnapshotCallbacks` to state_snapshot_addr");
-=======
-            "start_snapshot_callback sends `MakeSnapshotCallback` to state_snapshot_addr");
->>>>>>> f5231902
+            "make_snapshot_callback sends `DeleteAndMaybeCreateSnapshotRequest` to state_snapshot_addr");
         // We need to stop flat head updates synchronously in the client thread.
         // Async update in state_snapshot_actor and potentially lead to flat head progressing beyond prev_block_hash
         if !flat_storage_manager.set_flat_state_updates_mode(false) {
@@ -170,9 +150,10 @@
         }
         let create_snapshot_request = CreateSnapshotRequest { prev_block_hash, shard_uids, block };
         state_snapshot_addr.do_send(
-<<<<<<< HEAD
-            DeleteSnapshotRequest { create_snapshot_request: Some(create_snapshot_request) }
-                .with_span_context(),
+            DeleteAndMaybeCreateSnapshotRequest {
+                create_snapshot_request: Some(create_snapshot_request),
+            }
+            .with_span_context(),
         );
     })
 }
@@ -184,15 +165,10 @@
     Arc::new(move || {
         tracing::info!(
             target: "state_snapshot",
-            "start_delete_snapshot_callback sends `DeleteSnapshotRequest` to state_snapshot_addr");
-        state_snapshot_addr
-            .do_send(DeleteSnapshotRequest { create_snapshot_request: None }.with_span_context());
-=======
-            DeleteAndMaybeCreateSnapshotRequest {
-                create_snapshot_request: Some(create_snapshot_request),
-            }
-            .with_span_context(),
+            "delete_snapshot_callback sends `DeleteAndMaybeCreateSnapshotRequest` to state_snapshot_addr");
+        state_snapshot_addr.do_send(
+            DeleteAndMaybeCreateSnapshotRequest { create_snapshot_request: None }
+                .with_span_context(),
         );
->>>>>>> f5231902
     })
 }