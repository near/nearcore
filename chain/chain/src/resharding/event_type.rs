//! Collection of all resharding V3 event types.

use near_chain_primitives::Error;
use near_primitives::hash::CryptoHash;
use near_primitives::shard_layout::ShardLayout;
use near_primitives::types::{shard_id_as_u32, AccountId};
use near_store::ShardUId;
use tracing::error;

/// Struct used to destructure a new shard layout definition into the resulting resharding event.
#[derive(Debug, Clone)]
#[cfg_attr(test, derive(PartialEq, Eq))]
pub enum ReshardingEventType {
    /// Split of a shard.
    SplitShard(ReshardingSplitShardParams),
}

#[derive(Debug, Clone)]
#[cfg_attr(test, derive(PartialEq, Eq))]
pub struct ReshardingSplitShardParams {
    // Shard being split.
    pub parent_shard: ShardUId,
    // Child to the left of the account boundary.
    pub left_child_shard: ShardUId,
    // Child to the right of the account boundary.
    pub right_child_shard: ShardUId,
    /// The account at the boundary between the two children.
    pub boundary_account: AccountId,
    /// Hash of the last block having the old shard layout.
    pub block_hash: CryptoHash,
    /// The block before `block_hash`.
    pub prev_block_hash: CryptoHash,
}

impl ReshardingEventType {
    /// Takes as input a [ShardLayout] definition and deduces which kind of resharding operation
    /// must be performed.
    ///
    /// # Args:
    /// * `next_shard_layout`: the new shard layout
    /// * `block_hash`: hash of the last block with the shard layout before `next_shard_layout`
    /// * `prev_block_hash`: hash of the block preceding `block_hash`
    ///
    /// Returns a [ReshardingEventType] if exactly one resharding change is contained in
    /// `next_shard_layout`, otherwise returns `None`.
    pub fn from_shard_layout(
        next_shard_layout: &ShardLayout,
        block_hash: CryptoHash,
        prev_block_hash: CryptoHash,
    ) -> Result<Option<ReshardingEventType>, Error> {
        let log_and_error = |err_msg: &str| {
            error!(target: "resharding", ?next_shard_layout, err_msg);
            Err(Error::ReshardingError(err_msg.to_owned()))
        };

        // Resharding V3 supports shard layout V2 onwards.
        let (shards_split_map, boundary_accounts) = match next_shard_layout {
            ShardLayout::V0(_) | ShardLayout::V1(_) => {
                return log_and_error("unsupported shard layout!");
            }
            ShardLayout::V2(layout) => {
                let Some(shards_split_map) = layout.shards_split_map() else {
                    return log_and_error("ShardLayoutV2 must have a shards_split_map!");
                };
                (shards_split_map, layout.boundary_accounts())
            }
        };

        let mut event = None;

        // Look for a shard having exactly two children, to detect a split.
        for (parent_id, children_ids) in shards_split_map {
            match children_ids.len() {
                1 => {}
                2 => {
                    if event.is_some() {
                        return log_and_error("can't perform two reshardings at the same time!");
                    }
                    // Parent shard is no longer part of this shard layout.
                    let parent_shard = ShardUId {
<<<<<<< HEAD
                        version: next_shard_layout.version(),
                        shard_id: *parent_id as u32,
=======
                        version: shard_layout.version(),
                        shard_id: shard_id_as_u32(*parent_id),
>>>>>>> 3cb74c24
                    };
                    let left_child_shard =
                        ShardUId::from_shard_id_and_layout(children_ids[0], next_shard_layout);
                    let right_child_shard =
                        ShardUId::from_shard_id_and_layout(children_ids[1], next_shard_layout);
                    // Find the boundary account between the two children.
                    let Some(boundary_account_index) = next_shard_layout
                        .shard_ids()
                        .position(|id| id == left_child_shard.shard_id())
                    else {
                        return log_and_error(&format!(
                            "shard {left_child_shard} not found in shard layout"
                        ));
                    };
                    let boundary_account = boundary_accounts[boundary_account_index].clone();
                    event = Some(ReshardingEventType::SplitShard(ReshardingSplitShardParams {
                        parent_shard,
                        left_child_shard,
                        right_child_shard,
                        boundary_account,
                        block_hash,
                        prev_block_hash,
                    }));
                }
                _ => {
                    return log_and_error(&format!(
                        "invalid number of children for shard {parent_id}"
                    ));
                }
            }
        }

        // We may have found at least one resharding event by now.
        Ok(event)
    }
}

#[cfg(test)]
mod tests {
    use super::*;
    use near_primitives::shard_layout::ShardLayout;
    use near_primitives::types::{new_shard_id_tmp, new_shard_id_vec_tmp, AccountId};
    use near_store::ShardUId;
    use std::collections::BTreeMap;

    /// Shorthand to create account ID.
    macro_rules! account {
        ($str:expr) => {
            $str.parse::<AccountId>().unwrap()
        };
    }

    /// Verify that the correct type of resharding is deduced from a new shard layout.
    #[test]
    fn parse_event_type_from_shard_layout() {
        let block = CryptoHash::hash_bytes(&[1]);
        let prev_block = CryptoHash::hash_bytes(&[2]);

        let s0 = new_shard_id_tmp(0);
        let s1 = new_shard_id_tmp(1);
        let s2 = new_shard_id_tmp(2);
        let s3 = new_shard_id_tmp(3);
        let s4 = new_shard_id_tmp(4);
        let s5 = new_shard_id_tmp(5);

        // Shard layouts V0 and V1 are rejected.
        assert!(ReshardingEventType::from_shard_layout(
            &ShardLayout::v0_single_shard(),
            block,
            prev_block
        )
        .is_err());
        assert!(ReshardingEventType::from_shard_layout(&ShardLayout::v1_test(), block, prev_block)
            .is_err());

        // No resharding is ok.
        let shards_split_map = BTreeMap::from([(s0, vec![s0])]);
        let layout = ShardLayout::v2(vec![], vec![s0], Some(shards_split_map));
        assert!(ReshardingEventType::from_shard_layout(&layout, block, prev_block)
            .is_ok_and(|event| event.is_none()));

        // Single split shard is ok.
        let shards_split_map = BTreeMap::from([(s0, vec![s0]), (s1, vec![s2, s3])]);
        let layout = ShardLayout::v2(
            vec![account!("ff"), account!("pp")],
            vec![s0, s2, s3],
            Some(shards_split_map),
        );

        let event_type =
            ReshardingEventType::from_shard_layout(&layout, block, prev_block).unwrap();
        assert_eq!(
            event_type,
            Some(ReshardingEventType::SplitShard(ReshardingSplitShardParams {
                parent_shard: ShardUId { version: 3, shard_id: 1 },
                left_child_shard: ShardUId { version: 3, shard_id: 2 },
                right_child_shard: ShardUId { version: 3, shard_id: 3 },
                block_hash: block,
                prev_block_hash: prev_block,
                boundary_account: account!("pp")
            }))
        );

        // Double split shard is not ok.
        let shards_split_map = BTreeMap::from([(s0, vec![s2, s3]), (s1, vec![s4, s5])]);
        let layout = ShardLayout::v2(
            vec![account!("ff"), account!("pp"), account!("ss")],
            new_shard_id_vec_tmp(&[2, 3, 4, 5]),
            Some(shards_split_map),
        );
        assert!(ReshardingEventType::from_shard_layout(&layout, block, prev_block).is_err());
    }
}<|MERGE_RESOLUTION|>--- conflicted
+++ resolved
@@ -78,13 +78,8 @@
                     }
                     // Parent shard is no longer part of this shard layout.
                     let parent_shard = ShardUId {
-<<<<<<< HEAD
                         version: next_shard_layout.version(),
-                        shard_id: *parent_id as u32,
-=======
-                        version: shard_layout.version(),
                         shard_id: shard_id_as_u32(*parent_id),
->>>>>>> 3cb74c24
                     };
                     let left_child_shard =
                         ShardUId::from_shard_id_and_layout(children_ids[0], next_shard_layout);
