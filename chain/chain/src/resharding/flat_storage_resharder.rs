//! Logic for resharding flat storage in parallel to chain processing.
//!
//! See [FlatStorageResharder] for more details about how the resharding takes place.

use std::collections::VecDeque;
use std::fmt::{Debug, Formatter};
use std::iter;
use std::sync::Arc;

use crate::resharding::event_type::ReshardingSplitShardParams;
use crate::types::RuntimeAdapter;
use itertools::Itertools;
use near_chain_configs::{MutableConfigValue, ReshardingConfig, ReshardingHandle};
use near_chain_primitives::Error;
use near_epoch_manager::EpochManagerAdapter;
use near_primitives::block::Tip;
use near_primitives::hash::CryptoHash;
use near_primitives::state::FlatStateValue;
use near_primitives::trie_key::col::{self};
use near_primitives::trie_key::trie_key_parsers::{
    parse_account_id_from_access_key_key, parse_account_id_from_account_key,
    parse_account_id_from_contract_code_key, parse_account_id_from_contract_data_key,
    parse_account_id_from_gas_key_key, parse_account_id_from_received_data_key,
    parse_account_id_from_trie_key_with_separator,
};
use near_primitives::types::{AccountId, BlockHeight};
use near_store::adapter::StoreAdapter;
use near_store::adapter::flat_store::{FlatStoreAdapter, FlatStoreUpdateAdapter};
use near_store::flat::{
    BlockInfo, FlatStateChanges, FlatStorageError, FlatStorageReadyStatus,
    FlatStorageReshardingShardCatchUpMetrics, FlatStorageReshardingShardSplitMetrics,
    FlatStorageReshardingStatus, FlatStorageStatus, ParentSplitParameters,
};
use near_store::{ShardUId, StorageError};
use tracing::{debug, error, info, warn};

/// `FlatStorageResharder` takes care of updating flat storage when a resharding event happens.
///
/// On an high level, the events supported are:
/// - #### Shard splitting
///     Parent shard must be split into two children. This operation does not explicitly freeze the
///     shard, but instead relies on the fact that no new chunk will be processed for it. Children
///     shards are created empty and the key-values of the parent will be copied into them, in a
///     background task.
///
///     After the copy is finished, the children shards will have their state at the height of the
///     last block of the old shard layout. It'll be necessary to perform catchup before their flat
///     storages can be put in Ready state. The parent shard storage is not needed anymore and
///     can be removed.
///
/// The resharder has also the following properties:
/// - Background processing: the bulk of resharding is done in separate tasks, see
///   [FlatStorageResharder::split_shard_task] and [FlatStorageResharder::shard_catchup_task].
/// - Interruptible: a reshard operation can be cancelled through a
///   [ReshardingHandle].
///     - In the case of event `Split` the state of flat storage will go back to what it was
///       previously.
///     - Children shard catchup can be cancelled and will resume from the point where it left.
#[derive(Clone)]
pub struct FlatStorageResharder {
    epoch_manager: Arc<dyn EpochManagerAdapter>,
    runtime: Arc<dyn RuntimeAdapter>,
    /// Controls cancellation of background processing.
    handle: ReshardingHandle,
    /// Configuration for resharding.
    resharding_config: MutableConfigValue<ReshardingConfig>,
}

impl FlatStorageResharder {
    pub fn new(
        epoch_manager: Arc<dyn EpochManagerAdapter>,
        runtime: Arc<dyn RuntimeAdapter>,
        controller: ReshardingHandle,
        resharding_config: MutableConfigValue<ReshardingConfig>,
    ) -> Self {
        Self { epoch_manager, runtime, handle: controller, resharding_config }
    }

    /// Main function to start resharding. This function is a long running cancellable task.
    /// This is called from the resharding actor and is blocking till the resharding of flat storage
    /// is completed.
    pub fn start_resharding_blocking(
        &self,
        event: &ReshardingSplitShardParams,
    ) -> Result<(), Error> {
        let status = self.runtime.store().flat_store().get_flat_storage_status(event.parent_shard);
        let Ok(FlatStorageStatus::Ready(FlatStorageReadyStatus { flat_head })) = status else {
            error!(target: "resharding", ?status, ?event, "flat storage shard split task: parent shard is not ready");
            panic!("impossible to recover from a flat storage split shard failure!");
        };

        // Get the new shard layout right after resharding.
        let next_epoch_id = self.epoch_manager.get_next_epoch_id(&event.resharding_block.hash)?;
        let shard_layout = self.epoch_manager.get_shard_layout(&next_epoch_id)?;

        let split_params = ParentSplitParameters {
            left_child_shard: event.left_child_shard,
            right_child_shard: event.right_child_shard,
            shard_layout,
            resharding_blocks: vec![event.resharding_block],
            flat_head,
        };
        self.start_resharding_blocking_impl(event.parent_shard, split_params);

        Ok(())
    }

    fn start_resharding_blocking_impl(
        &self,
        parent_shard: ShardUId,
        split_params: ParentSplitParameters,
    ) {
        let left_child_shard = split_params.left_child_shard;
        let right_child_shard = split_params.right_child_shard;
        match self.split_shard_task_blocking(parent_shard, split_params) {
            // All good.
            FlatStorageReshardingTaskResult::Successful { .. } => {}
            // The task has been cancelled. Nothing else to do.
            FlatStorageReshardingTaskResult::Cancelled => {
                return;
            }
            FlatStorageReshardingTaskResult::Failed => {
                tracing::error!(target: "resharding", "impossible to recover from a flat storage shard split failure!");
                panic!("impossible to recover from a flat storage split shard failure!")
            }
        }

        // Process both children in an interleaved manner
        match self.shard_catchup_task_interleaved(&[left_child_shard, right_child_shard]) {
            FlatStorageReshardingTaskResult::Failed => {
                panic!("impossible to recover from a flat storage shard catchup failure!")
            }
            FlatStorageReshardingTaskResult::Successful { .. } => {
                // Success: All good!
            }
            FlatStorageReshardingTaskResult::Cancelled => {
                // The task has been cancelled. Nothing else to do.
            }
        }
    }

    /// Resumes a resharding event that was interrupted.
    ///
    /// Flat-storage resharding will resume upon a node crash.
    ///
    /// # Args:
    /// * `shard_uid`: UId of the shard
    pub fn resume(&self, shard_uid: ShardUId) -> Result<(), Error> {
        let status = self.runtime.get_flat_storage_manager().get_flat_storage_status(shard_uid);
        let resharding_status = match status {
            FlatStorageStatus::Disabled
            | FlatStorageStatus::Empty
            | FlatStorageStatus::Creation(_)
            | FlatStorageStatus::Ready(_) => {
                tracing::info!(target: "resharding", ?shard_uid, ?status, "did not resume resharding");
                return Ok(());
            }
            // We only need to resume resharding if the status is `Resharding`.
            FlatStorageStatus::Resharding(status) => status,
        };

        match resharding_status {
            FlatStorageReshardingStatus::CreatingChild => {
                // Nothing to do here because the parent will take care of resuming work.
            }
            FlatStorageReshardingStatus::SplittingParent(status) => {
                let parent_shard_uid = shard_uid;

                // Check if children's flat storages are already in Ready status to skip flat storage resharding
                // and go directly to Trie resharding.
                let all_children_done = [status.left_child_shard, status.right_child_shard]
                    .iter()
                    .all(|&child_shard| {
                        matches!(
                            self.runtime
                                .get_flat_storage_manager()
                                .get_flat_storage_status(child_shard),
                            FlatStorageStatus::Ready(_)
                        )
                    });

                if all_children_done {
                    info!(target: "resharding", ?parent_shard_uid, ?status, "all children shards are ready, skipping resharding");
                    return Ok(());
                } else {
                    info!(target: "resharding", ?parent_shard_uid, ?status, "resuming flat storage shard split");
                    // On resume, flat storage status is already set correctly and read from DB.
                    // Thus, we don't need to care about cancelling other existing resharding events.
                    // Children are not both ready, so we need to clean them and restart resharding.
                    self.clean_children_shards(&status)?;
                    self.start_resharding_blocking_impl(parent_shard_uid, status);
                }
            }
            FlatStorageReshardingStatus::CatchingUp(_) => {
                info!(target: "resharding", ?shard_uid, ?resharding_status, "resuming flat storage shard catchup");
                match self.shard_catchup_task_interleaved(&[shard_uid]) {
                    // All good.
                    FlatStorageReshardingTaskResult::Successful { .. } => {}
                    FlatStorageReshardingTaskResult::Failed => {
                        panic!("impossible to recover from a flat storage shard catchup failure!")
                    }
                    // The task has been cancelled. Nothing else to do.
                    FlatStorageReshardingTaskResult::Cancelled => {}
                }
            }
        }
        Ok(())
    }

    /// The preprocessing step sets the appropriate flat storage status for the parent and children shards.
    fn split_shard_task_preprocessing(
        &self,
        parent_shard: ShardUId,
        split_params: &ParentSplitParameters,
        metrics: &FlatStorageReshardingShardSplitMetrics,
    ) {
        // Change parent and children shards flat storage status.
        let mut store_update = self.runtime.store().flat_store().store_update();
        store_update.set_flat_storage_status(
            parent_shard,
            FlatStorageStatus::Resharding(FlatStorageReshardingStatus::SplittingParent(
                split_params.clone(),
            )),
        );
        // Do not update parent flat head, to avoid overriding the resharding status.
        // In any case, at the end of resharding the parent shard will completely disappear.
        self.runtime
            .get_flat_storage_manager()
            .get_flat_storage_for_shard(parent_shard)
            .expect("flat storage of the parent shard must exist!")
            .set_flat_head_update_mode(false);
        store_update.set_flat_storage_status(
            split_params.left_child_shard,
            FlatStorageStatus::Resharding(FlatStorageReshardingStatus::CreatingChild),
        );
        store_update.set_flat_storage_status(
            split_params.right_child_shard,
            FlatStorageStatus::Resharding(FlatStorageReshardingStatus::CreatingChild),
        );
        store_update.commit().unwrap();

        metrics.update_shards_status(&self.runtime.get_flat_storage_manager());
    }

    /// Cleans up children shards flat storage's content (status and deltas are excluded).
    #[tracing::instrument(
        level = "info",
        target = "resharding",
        "FlatStorageResharder::clean_children_shards",
        skip_all,
        fields(left_child_shard = ?status.left_child_shard, right_child_shard = ?status.right_child_shard)
    )]
    fn clean_children_shards(&self, status: &ParentSplitParameters) -> Result<(), Error> {
        let ParentSplitParameters { left_child_shard, right_child_shard, .. } = status;
        info!(target: "resharding", ?left_child_shard, ?right_child_shard, "cleaning up children shards flat storage's content");
        let mut store_update = self.runtime.store().flat_store().store_update();
        for child in [left_child_shard, right_child_shard] {
            store_update.remove_all_values(*child);
        }
        store_update.commit()?;
        Ok(())
    }

    /// Task to perform the actual split of a flat storage shard. This may be a long operation
    /// time-wise.
    ///
    /// Conceptually it simply copies each key-value pair from the parent shard to the correct
    /// child. This task may get cancelled.
    fn split_shard_task_blocking(
        &self,
        parent_shard: ShardUId,
        split_params: ParentSplitParameters,
    ) -> FlatStorageReshardingTaskResult {
        info!(target: "resharding", "flat storage shard split task execution");

        let metrics = FlatStorageReshardingShardSplitMetrics::new(
            parent_shard,
            split_params.left_child_shard,
            split_params.right_child_shard,
        );

        self.split_shard_task_preprocessing(parent_shard, &split_params, &metrics);

        let task_status =
            self.split_shard_task_blocking_impl(parent_shard, &split_params, &metrics);
        self.split_shard_task_postprocessing(parent_shard, split_params, &metrics, task_status);
        info!(target: "resharding", ?task_status, "flat storage shard split task finished");
        task_status
    }

    /// Performs the bulk of [split_shard_task]. This method splits the flat storage of the parent shard.
    ///
    /// Returns `true` if the routine completed successfully.
    fn split_shard_task_blocking_impl(
        &self,
        parent_shard: ShardUId,
        split_params: &ParentSplitParameters,
        metrics: &FlatStorageReshardingShardSplitMetrics,
    ) -> FlatStorageReshardingTaskResult {
        // Exit early if the task has already been cancelled.
        if self.handle.0.is_cancelled() {
            return FlatStorageReshardingTaskResult::Cancelled;
        }

        // Determines after how many bytes worth of key-values the process stops to commit changes
        // and to check cancellation.
        let batch_size = self.resharding_config.get().batch_size.as_u64() as usize;
        metrics.set_split_shard_batch_size(batch_size);
        // Delay between every batch.
        let batch_delay = self.resharding_config.get().batch_delay.unsigned_abs();

        info!(target: "resharding", ?parent_shard, ?split_params, ?batch_delay, ?batch_size, "flat storage shard split task: starting key-values copy");

        // Prepare the store object for commits and the iterator over parent's flat storage.
        let resharding_block = split_params.resharding_blocks.iter().exactly_one().unwrap();
        let flat_store = self.runtime.store().flat_store();
        let mut iter = match self.flat_storage_iterator(
            &flat_store,
            &parent_shard,
            &resharding_block.hash,
        ) {
            Ok(iter) => iter,
            Err(err) => {
                error!(target: "resharding", ?parent_shard, block_hash=?resharding_block.hash, ?err, "failed to build flat storage iterator");
                return FlatStorageReshardingTaskResult::Failed;
            }
        };

        let mut num_batches_done: usize = 0;
        metrics.set_split_shard_processed_bytes(0);
        let mut iter_exhausted = false;

        loop {
            let _span = tracing::debug_span!(
                target: "resharding",
                "split_shard_task_impl/batch",
                batch_id = ?num_batches_done)
            .entered();
            let mut store_update = flat_store.store_update();
            let mut processed_size = 0;

            // Process a `batch_size` worth of key value pairs.
            while processed_size < batch_size && !iter_exhausted {
                match iter.next() {
                    // Stop iterating and commit the batch.
                    Some(FlatStorageAndDeltaIterItem::CommitPoint) => break,
                    Some(FlatStorageAndDeltaIterItem::Entry(Ok((key, value)))) => {
                        processed_size += key.len() + value.as_ref().map_or(0, |v| v.size());
                        if let Err(err) = shard_split_handle_key_value(
                            key,
                            value,
                            &mut store_update,
                            &split_params,
                        ) {
                            error!(target: "resharding", ?err, "failed to handle flat storage key");
                            return FlatStorageReshardingTaskResult::Failed;
                        }
                    }
                    Some(FlatStorageAndDeltaIterItem::Entry(Err(err))) => {
                        error!(target: "resharding", ?err, "failed to read flat storage value from parent shard");
                        return FlatStorageReshardingTaskResult::Failed;
                    }
                    None => {
                        iter_exhausted = true;
                    }
                }
            }

            // Make a pause to commit and check if the routine should stop.
            if let Err(err) = store_update.commit() {
                error!(target: "resharding", ?err, "failed to commit store update");
                return FlatStorageReshardingTaskResult::Failed;
            }

            num_batches_done += 1;
            metrics.set_split_shard_processed_batches(num_batches_done);
            metrics.inc_split_shard_processed_bytes_by(processed_size);

            // If `iter`` is exhausted we can exit after the store commit.
            if iter_exhausted {
                return FlatStorageReshardingTaskResult::Successful { num_batches_done };
            }
            if self.handle.0.is_cancelled() {
                return FlatStorageReshardingTaskResult::Cancelled;
            }

            // Sleep between batches in order to throttle resharding and leave some resource for the
            // regular node operation.
            std::thread::sleep(batch_delay);
        }
    }

    /// Performs post-processing of shard splitting after all key-values have been moved from parent to
    /// children. `success` indicates whether or not the previous phase was successful.
    #[tracing::instrument(
        level = "info",
        target = "resharding",
        "FlatStorageResharder::split_shard_task_postprocessing",
        skip_all
    )]
    fn split_shard_task_postprocessing(
        &self,
        parent_shard: ShardUId,
        split_params: ParentSplitParameters,
        metrics: &FlatStorageReshardingShardSplitMetrics,
        task_status: FlatStorageReshardingTaskResult,
    ) {
        info!(target: "resharding", ?parent_shard, ?task_status, ?split_params, "flat storage shard split task: post-processing");

        let ParentSplitParameters {
            left_child_shard,
            right_child_shard,
            flat_head,
            resharding_blocks,
            ..
        } = split_params;
        let resharding_block = resharding_blocks.into_iter().exactly_one().unwrap();

        let flat_store = self.runtime.store().flat_store();
        let mut store_update = flat_store.store_update();
        match task_status {
            FlatStorageReshardingTaskResult::Successful { .. } => {
                // Split shard completed successfully.

                // NOTE: Parent flat storage cleanup has been moved to trie state resharder
                // to ensure proper ordering.
                //
                // This change ensures that:
                // 1. Flat storage resharding completes first
                // 2. Trie state resharding can safely access/create child memtries
                // 3. Parent flat storage is cleaned up only after all operations complete

                // Children must perform catchup.
                for child_shard in [left_child_shard, right_child_shard] {
                    store_update.set_flat_storage_status(
                        child_shard,
                        FlatStorageStatus::Resharding(FlatStorageReshardingStatus::CatchingUp(
                            resharding_block,
                        )),
                    );
                }
            }
            FlatStorageReshardingTaskResult::Failed => {
                // Reset parent.
                store_update.set_flat_storage_status(
                    parent_shard,
                    FlatStorageStatus::Ready(FlatStorageReadyStatus { flat_head }),
                );
                self.runtime
                    .get_flat_storage_manager()
                    .get_flat_storage_for_shard(parent_shard)
                    .map(|flat_storage| flat_storage.set_flat_head_update_mode(true));
                // Remove children shards entirely.
                for child_shard in [left_child_shard, right_child_shard] {
                    store_update.remove_flat_storage(child_shard);
                }
            }
            FlatStorageReshardingTaskResult::Cancelled => {
                // Remove children shards leftovers, but keep intact their current status and deltas
                // plus the current status of the parent, so resharding can resume later.
                for child_shard in [left_child_shard, right_child_shard] {
                    store_update.remove_all_values(child_shard);
                }
            }
        }
        store_update.commit().unwrap();
        metrics.update_shards_status(&self.runtime.get_flat_storage_manager());
    }

    /// Returns an iterator over a shard's flat storage at the given block hash. This
    /// iterator contains both flat storage values and deltas.
    fn flat_storage_iterator<'a>(
        &self,
        flat_store: &'a FlatStoreAdapter,
        shard_uid: &ShardUId,
        block_hash: &CryptoHash,
    ) -> Result<Box<FlatStorageAndDeltaIter<'a>>, Error> {
        let mut iter: Box<FlatStorageAndDeltaIter<'a>> = Box::new(
            flat_store
                .iter(*shard_uid)
                // Get the flat storage iter and wrap the value in Optional::Some to
                // match the delta iterator so that they can be chained.
                .map_ok(|(key, value)| (key, Some(value)))
                // Wrap the iterator's item into an Entry.
                .map(|entry| FlatStorageAndDeltaIterItem::Entry(entry)),
        );

        // Get all the blocks from flat head to the wanted block hash.
        let flat_storage = self
            .runtime
            .get_flat_storage_manager()
            .get_flat_storage_for_shard(*shard_uid)
            .expect("the flat storage undergoing resharding must exist!");
        // Must reverse the result because we want ascending block heights.
        let mut blocks_to_head = flat_storage.get_blocks_to_head(block_hash).map_err(|err| {
            StorageError::StorageInconsistentState(format!(
                "failed to find path from block {block_hash} to flat storage head ({err})"
            ))
        })?;
        blocks_to_head.reverse();
        debug!(target = "resharding", "flat storage blocks to head len = {}", blocks_to_head.len());

        // Get all the delta iterators and wrap the items in Result to match the flat
        // storage iter so that they can be chained.
        for block in blocks_to_head {
            let deltas = flat_store.get_delta(*shard_uid, block).map_err(|err| {
                StorageError::StorageInconsistentState(format!(
                    "can't retrieve deltas for flat storage at {block}/{shard_uid:?}({err})"
                ))
            })?;
            let Some(deltas) = deltas else {
                continue;
            };
            // Chain the iterators effectively adding a block worth of deltas.
            // Before doing so insert a commit point to separate changes to the same key in different transactions.
            iter = Box::new(iter.chain(iter::once(FlatStorageAndDeltaIterItem::CommitPoint)));
            let deltas_iter = deltas.0.into_iter();
            let deltas_iter = deltas_iter.map(|item| FlatStorageAndDeltaIterItem::Entry(Ok(item)));
            iter = Box::new(iter.chain(deltas_iter));
        }

        Ok(iter)
    }

    /// Performs catchup for multiple shards in an interleaved manner.
    ///
    /// This function processes multiple shards simultaneously by rotating between them in a
    /// round-robin fashion, allowing all shards to make progress concurrently. This is done
    /// to avoid running into deadlocks with the state snapshot actor logic.
    fn shard_catchup_task_interleaved(
        &self,
        shard_uids: &[ShardUId],
    ) -> FlatStorageReshardingTaskResult {
        if shard_uids.is_empty() {
            return FlatStorageReshardingTaskResult::Successful { num_batches_done: 0 };
        }

        info!(target: "resharding", ?shard_uids, "flat storage interleaved shard catchup task started");
        // Delay between every batch.
        let batch_delay = self.resharding_config.get().batch_delay.unsigned_abs();

        // Create state trackers to track catchup progress of all shards.
        let mut shard_states =
            shard_uids.iter().map(|&shard_uid| ShardCatchupState::new(shard_uid)).collect_vec();

        // Create metrics for each shard
        let metrics = shard_uids
            .iter()
            .map(|&shard_uid| FlatStorageReshardingShardCatchUpMetrics::new(&shard_uid))
            .collect_vec();

        // We want to process all shards in round-robin and for this we use a queue.
        let mut shard_queue: VecDeque<usize> = (0..shard_states.len()).collect();
        let mut total_batches = 0;

        loop {
            if self.handle.0.is_cancelled() {
                return FlatStorageReshardingTaskResult::Cancelled;
            }

            // If all shards are done the task is finished.
            if shard_queue.is_empty() {
                break;
            }

            // Get the next shard to process.
            let current_idx = shard_queue.pop_front().unwrap();

            match self
                .process_shard_catchup_batch(&mut shard_states[current_idx], &metrics[current_idx])
            {
                Ok(ShardCatchupBatchResult::BatchCompleted) => {
                    total_batches += 1;
                    // Re-add to back of queue for next round.
                    shard_queue.push_back(current_idx);
                }
                Ok(ShardCatchupBatchResult::ShardCompleted) => {
                    total_batches += 1;
                    info!(target: "resharding", shard_uid = ?shard_states[current_idx].shard_uid, "shard catchup completed");
                }
                Err(err) => {
                    error!(target: "resharding", shard_uid = ?shard_states[current_idx].shard_uid, ?err, "shard catchup batch failed");
                    return FlatStorageReshardingTaskResult::Failed;
                }
            }

            std::thread::sleep(batch_delay);
        }

        info!(target: "resharding", ?shard_uids, total_batches, "interleaved shard catchup completed");
        FlatStorageReshardingTaskResult::Successful { num_batches_done: total_batches }
    }

    /// Process a single batch for a shard during interleaved catchup.
    fn process_shard_catchup_batch(
        &self,
        state: &mut ShardCatchupState,
        metrics: &FlatStorageReshardingShardCatchUpMetrics,
    ) -> Result<ShardCatchupBatchResult, Error> {
        match state.phase {
            ShardCatchupPhase::ApplyingDeltas => {
                if let Some(flat_head) = self.process_delta_batch(state, metrics)? {
                    state.flat_head = Some(flat_head);
                    state.phase = ShardCatchupPhase::Finalizing;
                }
                state.num_batches_done += 1;
                Ok(ShardCatchupBatchResult::BatchCompleted)
            }
            ShardCatchupPhase::Finalizing => {
                let flat_head = state.flat_head.as_ref().unwrap();
                let chain_store = self.runtime.store().chain_store();
                let header = chain_store.get_block_header(&flat_head.hash)?;
                let tip = Tip::from_header(&header);
                self.shard_catchup_finalize_storage(state.shard_uid, &tip, metrics)?;
                state.phase = ShardCatchupPhase::Completed;
                Ok(ShardCatchupBatchResult::ShardCompleted)
            }
            ShardCatchupPhase::Completed => Ok(ShardCatchupBatchResult::ShardCompleted),
        }
    }

    /// Processes a single batch of flat storage deltas for a shard during interleaved catchup.
    ///
    /// This function processes up to `catch_up_blocks` worth of deltas in a single batch,
    /// updating the shard's flat head and applying state changes to storage.
    ///
    /// Returns `Some(BlockInfo)` if all deltas have been processed (shard caught up to chain head),
    /// or `None` if more deltas remain to be processed.
    fn process_delta_batch(
        &self,
        state: &ShardCatchupState,
        metrics: &FlatStorageReshardingShardCatchUpMetrics,
    ) -> Result<Option<BlockInfo>, Error> {
        let catch_up_blocks = self.resharding_config.get().catch_up_blocks;
        let shard_uid = state.shard_uid;

        info!(target: "resharding", ?shard_uid, ?catch_up_blocks, "flat storage shard catchup: delta application");

        let status = self
            .runtime
            .store()
            .flat_store()
            .get_flat_storage_status(shard_uid)
            .map_err(|e| Into::<StorageError>::into(e))?;

        let FlatStorageStatus::Resharding(FlatStorageReshardingStatus::CatchingUp(mut flat_head)) =
            status
        else {
            return Err(Error::Other(format!(
                "unexpected resharding catchup flat storage status for {}: {:?}",
                shard_uid, &status
            )));
        };

        let chain_store = self.runtime.store().chain_store();
        let chain_final_head = chain_store.final_head()?;

        // If we reached the desired new flat head, we're done with deltas.
        if is_flat_head_on_par_with_chain(&flat_head.hash, &chain_final_head) {
            return Ok(Some(flat_head));
        }

        let mut merged_changes = FlatStateChanges::default();
        let store = self.runtime.store().flat_store();
        let mut store_update = store.store_update();

        // Merge deltas from the next blocks until we reach the batch limit.
        for _ in 0..catch_up_blocks {
            let _span = tracing::debug_span!(
                target: "resharding",
                "shard_catchup_apply_deltas/batch",
                ?shard_uid,
                ?flat_head,
                batch_id = ?state.num_batches_done)
            .entered();

            debug_assert!(
                flat_head.height <= chain_final_head.height,
                "flat head: {:?}",
                &flat_head,
            );

            if is_flat_head_on_par_with_chain(&flat_head.hash, &chain_final_head) {
                break;
            }
            if self.coordinate_snapshot(flat_head.height) {
                debug!(target: "resharding", ?shard_uid, "shard catchup on pause because of snapshot coordination");
                break;
            }

            let next_hash = chain_store.get_next_block_hash(&flat_head.hash)?;
            let next_header = chain_store.get_block_header(&next_hash)?;
            flat_head = BlockInfo {
                hash: *next_header.hash(),
                height: next_header.height(),
                prev_hash: *next_header.prev_hash(),
            };

            if let Some(changes) = store
                .get_delta(shard_uid, flat_head.hash)
                .map_err(|err| Into::<StorageError>::into(err))?
            {
                merged_changes.merge(changes);
                store_update.remove_delta(shard_uid, flat_head.hash);
            }
        }

        // Commit all changes to store.
        merged_changes.apply_to_flat_state(&mut store_update, shard_uid);
        store_update.set_flat_storage_status(
            shard_uid,
            FlatStorageStatus::Resharding(FlatStorageReshardingStatus::CatchingUp(flat_head)),
        );
        store_update.commit()?;

        // Update metrics with current head height progress.
        metrics.set_head_height(flat_head.height);

        // Check if we've reached the chain head after this batch.
        if is_flat_head_on_par_with_chain(&flat_head.hash, &chain_final_head) {
            Ok(Some(flat_head))
        } else {
            Ok(None)
        }
    }

    /// checks whether there's a snapshot in progress. Returns true if we've already applied all deltas up
    /// to the desired snapshot height, and should no longer continue to give the state snapshot
    /// code a chance to finish first.
    fn coordinate_snapshot(&self, height: BlockHeight) -> bool {
        let manager = self.runtime.get_flat_storage_manager();
        let Some(min_chunk_prev_height) = manager.snapshot_height_wanted() else {
            return false;
        };
        height >= min_chunk_prev_height
    }

    /// Creates a flat storage entry for a shard that completed catchup. Also clears leftover data.
    #[tracing::instrument(
        level = "info",
        target = "resharding",
        "FlatStorageResharder::shard_catchup_finalize_storage",
        skip_all,
        fields(?shard_uid)
    )]
    fn shard_catchup_finalize_storage(
        &self,
        shard_uid: ShardUId,
        flat_head: &Tip,
        metrics: &FlatStorageReshardingShardCatchUpMetrics,
    ) -> Result<(), Error> {
        // GC deltas from forks which could have appeared on chain during catchup.
        let store = self.runtime.store().flat_store();
        let mut store_update = store.store_update();
        // Deltas must exist because we applied them previously.
        let deltas_metadata = store.get_all_deltas_metadata(shard_uid).unwrap_or_else(|_| {
            panic!("Cannot read flat state deltas metadata for shard {shard_uid} from storage")
        });
        let mut deltas_gc_count = 0;
        for delta_metadata in deltas_metadata {
            if delta_metadata.block.height <= flat_head.height {
                store_update.remove_delta(shard_uid, delta_metadata.block.hash);
                deltas_gc_count += 1;
            }
        }
        // Set the flat storage status to `Ready`.
        let flat_storage_status = FlatStorageStatus::Ready(FlatStorageReadyStatus {
            flat_head: BlockInfo {
                hash: flat_head.last_block_hash,
                prev_hash: flat_head.prev_block_hash,
                height: flat_head.height,
            },
        });
        store_update.set_flat_storage_status(shard_uid, flat_storage_status.clone());
        store_update.commit()?;
        metrics.set_status(&flat_storage_status);
        info!(target: "resharding", ?shard_uid, %deltas_gc_count, "garbage collected flat storage deltas");
        // Create the flat storage entry for this shard in the manager.
        self.runtime.get_flat_storage_manager().create_flat_storage_for_shard(shard_uid)?;
        info!(target: "resharding", ?shard_uid, ?flat_head, "flat storage creation done");
        Ok(())
    }
}

/// Enum used to wrap the `Item` of iterators over flat storage contents or flat storage deltas. Its
/// purpose is to insert a marker to force store commits during iteration over all entries. This is
/// necessary because otherwise deltas might set again the value of a flat storage entry inside the
/// same transaction.
enum FlatStorageAndDeltaIterItem {
    Entry(Result<(Vec<u8>, Option<FlatStateValue>), FlatStorageError>),
    CommitPoint,
}

type FlatStorageAndDeltaIter<'a> = dyn Iterator<Item = FlatStorageAndDeltaIterItem> + 'a;

impl Debug for FlatStorageResharder {
    fn fmt(&self, f: &mut Formatter<'_>) -> std::fmt::Result {
        f.debug_struct("FlatStorageResharder").field("controller", &self.handle).finish()
    }
}

/// Handles the inheritance of a key-value pair from parent shard to children shards.
fn shard_split_handle_key_value(
    key: Vec<u8>,
    value: Option<FlatStateValue>,
    store_update: &mut FlatStoreUpdateAdapter,
    split_params: &ParentSplitParameters,
) -> Result<(), Error> {
    if key.is_empty() {
        panic!("flat storage key is empty!")
    }
    let key_column_prefix = key[0];

    match key_column_prefix {
        col::ACCOUNT => copy_kv_to_child(
            &split_params,
            key,
            value,
            store_update,
            parse_account_id_from_account_key,
        )?,
        col::CONTRACT_DATA => copy_kv_to_child(
            &split_params,
            key,
            value,
            store_update,
            parse_account_id_from_contract_data_key,
        )?,
        col::CONTRACT_CODE => copy_kv_to_child(
            &split_params,
            key,
            value,
            store_update,
            parse_account_id_from_contract_code_key,
        )?,
        col::ACCESS_KEY => copy_kv_to_child(
            &split_params,
            key,
            value,
            store_update,
            parse_account_id_from_access_key_key,
        )?,
        col::GAS_KEY => copy_kv_to_child(
            &split_params,
            key,
            value,
            store_update,
            parse_account_id_from_gas_key_key,
        )?,
        col::RECEIVED_DATA => copy_kv_to_child(
            &split_params,
            key,
            value,
            store_update,
            parse_account_id_from_received_data_key,
        )?,
        col::POSTPONED_RECEIPT_ID
        | col::PENDING_DATA_COUNT
        | col::POSTPONED_RECEIPT
        | col::PROMISE_YIELD_RECEIPT => {
            copy_kv_to_child(&split_params, key, value, store_update, |raw_key: &[u8]| {
                parse_account_id_from_trie_key_with_separator(
                    key_column_prefix,
                    raw_key,
                    &format!("col at index {}", key_column_prefix),
                )
            })?
        }
        col::DELAYED_RECEIPT_OR_INDICES
        | col::PROMISE_YIELD_INDICES
        | col::PROMISE_YIELD_TIMEOUT
        | col::BANDWIDTH_SCHEDULER_STATE
        | col::GLOBAL_CONTRACT_CODE => {
            copy_kv_to_all_children(&split_params, key, value, store_update)
        }
        col::BUFFERED_RECEIPT_INDICES
        | col::BUFFERED_RECEIPT
        | col::BUFFERED_RECEIPT_GROUPS_QUEUE_DATA
        | col::BUFFERED_RECEIPT_GROUPS_QUEUE_ITEM => {
            copy_kv_to_left_child(&split_params, key, value, store_update)
        }
        _ => unreachable!("key: {:?} should not appear in flat store!", key),
    }
    Ok(())
}

/// Copies a key-value pair to the correct child shard by matching the account-id to the provided shard layout.
fn copy_kv_to_child(
    split_params: &ParentSplitParameters,
    key: Vec<u8>,
    value: Option<FlatStateValue>,
    store_update: &mut FlatStoreUpdateAdapter,
    account_id_parser: impl FnOnce(&[u8]) -> Result<AccountId, std::io::Error>,
) -> Result<(), Error> {
    let ParentSplitParameters { left_child_shard, right_child_shard, shard_layout, .. } =
        &split_params;
    // Derive the shard uid for this account in the new shard layout.
    let account_id = account_id_parser(&key)?;
    let new_shard_uid = shard_layout.account_id_to_shard_uid(&account_id);

    // Sanity check we are truly writing to one of the expected children shards.
    assert!(new_shard_uid == *left_child_shard || new_shard_uid == *right_child_shard);

    // Add the new flat store entry.
    store_update.set(new_shard_uid, key, value);
    Ok(())
}

/// Copies a key-value pair to both children.
fn copy_kv_to_all_children(
    split_params: &ParentSplitParameters,
    key: Vec<u8>,
    value: Option<FlatStateValue>,
    store_update: &mut FlatStoreUpdateAdapter,
) {
    store_update.set(split_params.left_child_shard, key.clone(), value.clone());
    store_update.set(split_params.right_child_shard, key, value);
}

/// Copies a key-value pair to the child on the left of the account boundary (also called 'first child').
fn copy_kv_to_left_child(
    split_params: &ParentSplitParameters,
    key: Vec<u8>,
    value: Option<FlatStateValue>,
    store_update: &mut FlatStoreUpdateAdapter,
) {
    store_update.set(split_params.left_child_shard, key, value);
}

/// Returns `true` if a flat head at `flat_head_block_hash` has reached the necessary height to be
/// considered in sync with the chain.
///
///  Observations:
/// - as a result of delta application during parent split, if the resharding is extremely fast the
///   flat head might be already on the last final block.
/// - the new flat head candidate is the previous block hash of the final head as stated in
///   `Chain::get_new_flat_storage_head`.
/// - this method assumes the flat head is never beyond the final chain.
fn is_flat_head_on_par_with_chain(
    flat_head_block_hash: &CryptoHash,
    chain_final_head: &Tip,
) -> bool {
    *flat_head_block_hash == chain_final_head.prev_block_hash
        || *flat_head_block_hash == chain_final_head.last_block_hash
}

/// Result of a scheduled flat storage resharding task.
#[derive(Clone, Debug, Copy, Eq, PartialEq)]
enum FlatStorageReshardingTaskResult {
    Successful { num_batches_done: usize },
    Failed,
    Cancelled,
}

/// State tracker for a single shard during interleaved catchup processing.
struct ShardCatchupState {
    shard_uid: ShardUId,
    phase: ShardCatchupPhase,
    flat_head: Option<BlockInfo>,
    num_batches_done: usize,
}

impl ShardCatchupState {
    fn new(shard_uid: ShardUId) -> Self {
        Self {
            shard_uid,
            phase: ShardCatchupPhase::ApplyingDeltas,
            flat_head: None,
            num_batches_done: 0,
        }
    }
}

/// The current phase of shard catchup processing.
enum ShardCatchupPhase {
    ApplyingDeltas,
    Finalizing,
    Completed,
}

/// Result of processing a single batch for a shard.
enum ShardCatchupBatchResult {
    BatchCompleted,
    ShardCompleted,
}

#[cfg(test)]
mod tests {
    use std::collections::BTreeMap;

    use assert_matches::assert_matches;
    use near_async::messaging::{IntoMultiSender, noop};
    use near_async::time::Clock;
    use near_chain_configs::{Genesis, MutableConfigValue, ReshardingHandle, TrackedShardsConfig};
    use near_epoch_manager::EpochManager;
    use near_epoch_manager::shard_tracker::ShardTracker;
    use near_o11y::testonly::init_test_logger;
    use near_primitives::hash::CryptoHash;
    use near_primitives::shard_layout::ShardLayout;
    use near_primitives::state::FlatStateValue;
    use near_primitives::trie_key::TrieKey;
    use near_primitives::types::{AccountId, ShardId};
    use near_store::ShardUId;
    use near_store::adapter::StoreAdapter;
    use near_store::adapter::flat_store::FlatStoreAdapter;
    use near_store::flat::{
        BlockInfo, FlatStorageReadyStatus, FlatStorageReshardingStatus, FlatStorageStatus,
        ParentSplitParameters,
    };
    use near_store::genesis::initialize_genesis_state;
    use near_store::test_utils::create_test_store;

    use crate::resharding::flat_storage_resharder::FlatStorageReshardingTaskResult;
    use crate::runtime::NightshadeRuntime;
    use crate::types::{ChainConfig, RuntimeAdapter};
    use crate::{Chain, ChainGenesis, DoomslugThresholdMode};

    use super::FlatStorageResharder;

    /// Simple shard layout with two shards.
    fn simple_shard_layout() -> ShardLayout {
        let s0 = ShardId::new(0);
        let s1 = ShardId::new(1);
        let shards_split_map = BTreeMap::from([(s0, vec![s0]), (s1, vec![s1])]);
        ShardLayout::v2(vec!["ff".parse().unwrap()], vec![s0, s1], Some(shards_split_map))
    }

    /// Derived from [simple_shard_layout] by splitting the second shard.
    fn shard_layout_after_split() -> ShardLayout {
        ShardLayout::derive_shard_layout(&simple_shard_layout(), "pp".parse().unwrap())
    }

    fn setup_test() -> (FlatStorageResharder, ParentSplitParameters) {
        let shard_layout = simple_shard_layout();
        let genesis = Genesis::from_accounts(
            Clock::real(),
            vec!["aa".parse().unwrap(), "mm".parse().unwrap(), "vv".parse().unwrap()],
            1,
            shard_layout.clone(),
        );
        let tempdir = tempfile::tempdir().unwrap();
        let store = create_test_store();
        initialize_genesis_state(store.clone(), &genesis, Some(tempdir.path()));
        let epoch_manager = EpochManager::new_arc_handle(store.clone(), &genesis.config, None);
        let validator_signer = MutableConfigValue::new(None, "validator_signer");
        let shard_tracker = ShardTracker::new(
            TrackedShardsConfig::AllShards,
            epoch_manager.clone(),
            validator_signer.clone(),
        );
        let runtime =
            NightshadeRuntime::test(tempdir.path(), store, &genesis.config, epoch_manager.clone());
        let chain_genesis = ChainGenesis::new(&genesis.config);
        let chain = Chain::new(
            Clock::real(),
            epoch_manager.clone(),
            shard_tracker,
            runtime.clone(),
            &chain_genesis,
            DoomslugThresholdMode::NoApprovals,
            ChainConfig::test(),
            None,
            Default::default(),
            Default::default(),
            validator_signer,
            noop().into_multi_sender(),
<<<<<<< HEAD
            noop().into_multi_sender(),
            CoreStatementsProcessor::new_with_noop_senders(
                runtime.store().chain_store(),
                epoch_manager.clone(),
            ),
=======
>>>>>>> 1234ba32
            None,
        )
        .unwrap();
        for shard_uid in shard_layout.shard_uids() {
            runtime.get_flat_storage_manager().create_flat_storage_for_shard(shard_uid).unwrap();
        }

        let flat_storage_resharder = FlatStorageResharder::new(
            epoch_manager,
            runtime,
            ReshardingHandle::new(),
            ChainConfig::test().resharding_config,
        );

        let flat_head = BlockInfo::genesis(*chain.genesis.hash(), chain.genesis.header().height());
        let resharding_blocks = vec![flat_head];
        let split_params = ParentSplitParameters {
            left_child_shard: ShardUId { version: 3, shard_id: 2 },
            right_child_shard: ShardUId { version: 3, shard_id: 3 },
            flat_head,
            resharding_blocks,
            shard_layout: shard_layout_after_split(),
        };

        (flat_storage_resharder, split_params)
    }

    /// Checks if the split shard task is working as expected.
    /// Verify that the task returns a successful status and that the flat storage status is
    /// set appropriately after `split_shard_task_preprocessing`, `split_shard_task_impl` and
    /// `split_shard_task_postprocessing` are executed.
    #[test]
    fn test_flat_storage_split_shard_task() {
        init_test_logger();
        let (flat_storage_resharder, split_params) = setup_test();
        let parent_shard = ShardUId { version: 3, shard_id: 1 };

        // Set up initial flat storage status
        let store = flat_storage_resharder.runtime.store().flat_store();
        let mut store_update = store.store_update();
        store_update.set_flat_storage_status(
            parent_shard,
            FlatStorageStatus::Ready(FlatStorageReadyStatus { flat_head: split_params.flat_head }),
        );
        store_update.commit().unwrap();

        // Check task execution
        let task_result =
            flat_storage_resharder.split_shard_task_blocking(parent_shard, split_params.clone());
        assert_matches!(task_result, FlatStorageReshardingTaskResult::Successful { .. });

        // Verify storage statuses after task completion
        let store = flat_storage_resharder.runtime.store().flat_store();
        assert_matches!(
            store.get_flat_storage_status(split_params.left_child_shard),
            Ok(FlatStorageStatus::Resharding(FlatStorageReshardingStatus::CatchingUp(_)))
        );
        assert_matches!(
            store.get_flat_storage_status(split_params.right_child_shard),
            Ok(FlatStorageStatus::Resharding(FlatStorageReshardingStatus::CatchingUp(_)))
        );
    }

    #[test]
    fn test_resume_resharding_from_dirty_state() {
        init_test_logger();
        let (flat_storage_resharder, split_params) = setup_test();
        let parent_shard = ShardUId { version: 3, shard_id: 1 };

        // Create dirty state in children shards and put parent in splitting status
        let store = flat_storage_resharder.runtime.store().flat_store();
        let mut store_update = store.store_update();

        // Set parent status to splitting
        store_update.set_flat_storage_status(
            parent_shard,
            FlatStorageStatus::Resharding(FlatStorageReshardingStatus::SplittingParent(
                split_params.clone(),
            )),
        );

        // Add "dirty" test data across multiple keys in both child shards that should be cleaned during resume
        let test_keys = vec![
            (b"test_key1".to_vec(), b"test_value1".to_vec()),
            (b"test_key2".to_vec(), b"test_value2".to_vec()),
            (b"test_key3".to_vec(), b"test_value3".to_vec()),
        ];

        // Write dirty data to both child shards
        for (key, value) in &test_keys {
            for child_shard in [split_params.left_child_shard, split_params.right_child_shard] {
                store_update.set(
                    child_shard,
                    key.clone(),
                    Some(FlatStateValue::Inlined(value.clone())),
                );
            }
        }
        store_update.commit().unwrap();

        // Resume resharding
        assert!(flat_storage_resharder.resume(parent_shard).is_ok(), "Resume should succeed");

        // Verify all dirty values are cleaned up from both children
        let store = flat_storage_resharder.runtime.store().flat_store();
        for (key, _) in &test_keys {
            for child_shard in [split_params.left_child_shard, split_params.right_child_shard] {
                assert!(store.get(child_shard, key).unwrap().is_none());
            }
        }
    }

    #[test]
    fn test_cancel_split_shard() {
        init_test_logger();
        let (flat_storage_resharder, split_params) = setup_test();
        let parent_shard = ShardUId { version: 3, shard_id: 1 };

        // Set up initial flat storage status
        let store = flat_storage_resharder.runtime.store().flat_store();
        let mut store_update = store.store_update();
        store_update.set_flat_storage_status(
            parent_shard,
            FlatStorageStatus::Ready(FlatStorageReadyStatus { flat_head: split_params.flat_head }),
        );
        store_update.commit().unwrap();

        // Cancel the task before executing it
        flat_storage_resharder.handle.0.stop();

        // Execute task - should be cancelled
        let task_result =
            flat_storage_resharder.split_shard_task_blocking(parent_shard, split_params.clone());
        assert_matches!(task_result, FlatStorageReshardingTaskResult::Cancelled);

        // Check that the resharding task was effectively cancelled.
        // Note that resharding as a whole is not cancelled: it should resume if the node restarts.
        // The node operator must then manually resume resharding before restarting the node.
        let flat_store = flat_storage_resharder.runtime.store().flat_store();
        assert_matches!(
            flat_store.get_flat_storage_status(parent_shard),
            Ok(FlatStorageStatus::Resharding(FlatStorageReshardingStatus::SplittingParent(_)))
        );
        for child_shard in [split_params.left_child_shard, split_params.right_child_shard] {
            assert_eq!(
                flat_store.get_flat_storage_status(child_shard),
                Ok(FlatStorageStatus::Resharding(FlatStorageReshardingStatus::CreatingChild))
            );
            assert_eq!(flat_store.iter(child_shard).count(), 0);
        }
    }

    #[test]
    fn test_cancel_shard_catchup() {
        init_test_logger();
        let (flat_storage_resharder, split_params) = setup_test();
        let parent_shard = ShardUId { version: 3, shard_id: 1 };

        // Set up initial flat storage status for catching up
        let store = flat_storage_resharder.runtime.store().flat_store();
        let mut store_update = store.store_update();
        store_update.set_flat_storage_status(
            parent_shard,
            FlatStorageStatus::Ready(FlatStorageReadyStatus { flat_head: split_params.flat_head }),
        );

        store_update.commit().unwrap();

        // Set up initial state for shard catchup from split task
        let split_task_result =
            flat_storage_resharder.split_shard_task_blocking(parent_shard, split_params.clone());
        assert_matches!(split_task_result, FlatStorageReshardingTaskResult::Successful { .. });

        // Cancel the task before execution
        flat_storage_resharder.handle.0.stop();

        // Execute task - should be cancelled
        let task_result = flat_storage_resharder.shard_catchup_task_interleaved(&[parent_shard]);
        assert_matches!(task_result, FlatStorageReshardingTaskResult::Cancelled);

        // Verify both left and right child shards are still in CatchingUp state to allow resume
        for child_shard in [split_params.left_child_shard, split_params.right_child_shard] {
            assert_matches!(
                store.get_flat_storage_status(child_shard),
                Ok(FlatStorageStatus::Resharding(FlatStorageReshardingStatus::CatchingUp(_)))
            );
        }
    }

    // This function is used to insert account related keys into the flat storage
    // This function returns a validate_fn that checks if the keys are correctly assigned to the children shards
    fn insert_account_id_keys<'a>(
        flat_store: &'a FlatStoreAdapter,
        parent_shard: ShardUId,
    ) -> Box<dyn FnOnce(ShardUId, ShardUId) + 'a> {
        let mut store_update = flat_store.store_update();
        let test_value = Some(FlatStateValue::Inlined(vec![0]));

        // Helper closure to create all test keys for a given account. Returns the created keys.
        let mut inject = |account: AccountId| -> Vec<Vec<u8>> {
            let mut keys = vec![];

            // Inject contract data.
            let key = TrieKey::ContractData { account_id: account.clone(), key: vec![] }.to_vec();
            store_update.set(parent_shard, key.clone(), test_value.clone());
            keys.push(key);

            // Inject contract code.
            let key = TrieKey::ContractCode { account_id: account.clone() }.to_vec();
            store_update.set(parent_shard, key.clone(), test_value.clone());
            keys.push(key);

            // Inject received_data.
            let key = TrieKey::ReceivedData {
                receiver_id: account.clone(),
                data_id: CryptoHash::default(),
            }
            .to_vec();
            store_update.set(parent_shard, key.clone(), test_value.clone());
            keys.push(key);

            // Inject postponed receipt.
            let key = TrieKey::PostponedReceiptId {
                receiver_id: account.clone(),
                data_id: CryptoHash::default(),
            }
            .to_vec();
            store_update.set(parent_shard, key.clone(), test_value.clone());
            keys.push(key);
            let key = TrieKey::PendingDataCount {
                receiver_id: account.clone(),
                receipt_id: CryptoHash::default(),
            }
            .to_vec();
            store_update.set(parent_shard, key.clone(), test_value.clone());
            keys.push(key);
            let key = TrieKey::PostponedReceipt {
                receiver_id: account,
                receipt_id: CryptoHash::default(),
            }
            .to_vec();
            store_update.set(parent_shard, key.clone(), test_value.clone());
            keys.push(key);

            keys
        };

        let account_mm_keys = inject("mm".parse().unwrap());
        let account_vv_keys = inject("vv".parse().unwrap());

        store_update.commit().unwrap();

        Box::new(move |left_child_shard: ShardUId, right_child_shard: ShardUId| {
            // Check each child has the correct keys assigned to itself.
            for key in &account_mm_keys {
                assert_eq!(flat_store.get(left_child_shard, key), Ok(test_value.clone()));
                assert_eq!(flat_store.get(right_child_shard, key), Ok(None));
            }
            for key in &account_vv_keys {
                assert_eq!(flat_store.get(left_child_shard, key), Ok(None));
                assert_eq!(flat_store.get(right_child_shard, key), Ok(test_value.clone()));
            }
        })
    }

    // This function is used to insert delayed receipts into the flat storage
    // This function returns a validate_fn that checks if the keys are correctly assigned to the children shards
    fn insert_delayed_receipts<'a>(
        flat_store: &'a FlatStoreAdapter,
        parent_shard: ShardUId,
    ) -> Box<dyn FnOnce(ShardUId, ShardUId) + 'a> {
        let mut store_update = flat_store.store_update();

        // Inject a delayed receipt into the parent flat storage.
        let delayed_receipt_indices_key = TrieKey::DelayedReceiptIndices.to_vec();
        let delayed_receipt_indices_value = Some(FlatStateValue::Inlined(vec![0]));
        store_update.set(
            parent_shard,
            delayed_receipt_indices_key.clone(),
            delayed_receipt_indices_value.clone(),
        );

        let delayed_receipt_key = TrieKey::DelayedReceipt { index: 0 }.to_vec();
        let delayed_receipt_value = Some(FlatStateValue::Inlined(vec![1]));
        store_update.set(parent_shard, delayed_receipt_key.clone(), delayed_receipt_value.clone());

        store_update.commit().unwrap();

        Box::new(move |left_child_shard: ShardUId, right_child_shard: ShardUId| {
            // Check that flat storages of both children contain the delayed receipt.
            for child_shard in [left_child_shard, right_child_shard] {
                assert_eq!(
                    flat_store.get(child_shard, &delayed_receipt_indices_key),
                    Ok(delayed_receipt_indices_value.clone())
                );
                assert_eq!(
                    flat_store.get(child_shard, &delayed_receipt_key),
                    Ok(delayed_receipt_value.clone())
                );
            }
        })
    }

    // This function is used to insert account related keys into the flat storage
    // This function returns a validate_fn that checks if the keys are correctly assigned to the children shards
    fn insert_promise_yield<'a>(
        flat_store: &'a FlatStoreAdapter,
        parent_shard: ShardUId,
    ) -> Box<dyn FnOnce(ShardUId, ShardUId) + 'a> {
        let mut store_update = flat_store.store_update();

        // Inject two promise yield receipts into the parent flat storage.
        let promise_yield_indices_key = TrieKey::PromiseYieldIndices.to_vec();
        let promise_yield_indices_value = Some(FlatStateValue::Inlined(vec![0]));
        store_update.set(
            parent_shard,
            promise_yield_indices_key.clone(),
            promise_yield_indices_value.clone(),
        );

        let promise_yield_timeout_key = TrieKey::PromiseYieldTimeout { index: 0 }.to_vec();
        let promise_yield_timeout_value = Some(FlatStateValue::Inlined(vec![1]));
        store_update.set(
            parent_shard,
            promise_yield_timeout_key.clone(),
            promise_yield_timeout_value.clone(),
        );

        let promise_yield_receipt_mm_key = TrieKey::PromiseYieldReceipt {
            receiver_id: "mm".parse().unwrap(),
            data_id: CryptoHash::default(),
        }
        .to_vec();
        let promise_yield_receipt_vv_key = TrieKey::PromiseYieldReceipt {
            receiver_id: "vv".parse().unwrap(),
            data_id: CryptoHash::default(),
        }
        .to_vec();
        let promise_yield_receipt_value = Some(FlatStateValue::Inlined(vec![2]));
        store_update.set(
            parent_shard,
            promise_yield_receipt_mm_key.clone(),
            promise_yield_receipt_value.clone(),
        );
        store_update.set(
            parent_shard,
            promise_yield_receipt_vv_key.clone(),
            promise_yield_receipt_value.clone(),
        );

        store_update.commit().unwrap();

        Box::new(move |left_child_shard: ShardUId, right_child_shard: ShardUId| {
            // Check that flat storages of both children contain the promise yield timeout and indices.
            for child_shard in [left_child_shard, right_child_shard] {
                assert_eq!(
                    flat_store.get(child_shard, &promise_yield_indices_key),
                    Ok(promise_yield_indices_value.clone())
                );
                assert_eq!(
                    flat_store.get(child_shard, &promise_yield_timeout_key),
                    Ok(promise_yield_timeout_value.clone())
                );
            }
            // Receipts work differently: these should be split depending on the account.
            assert_eq!(
                flat_store.get(left_child_shard, &promise_yield_receipt_mm_key),
                Ok(promise_yield_receipt_value.clone())
            );
            assert_eq!(flat_store.get(left_child_shard, &promise_yield_receipt_vv_key), Ok(None));
            assert_eq!(flat_store.get(right_child_shard, &promise_yield_receipt_mm_key), Ok(None));
            assert_eq!(
                flat_store.get(right_child_shard, &promise_yield_receipt_vv_key),
                Ok(promise_yield_receipt_value)
            );
        })
    }

    // This function is used to insert buffered receipts into the flat storage
    // This function returns a validate_fn that checks if the keys are correctly assigned to the children shards
    fn insert_buffered_receipts<'a>(
        flat_store: &'a FlatStoreAdapter,
        parent_shard: ShardUId,
    ) -> Box<dyn FnOnce(ShardUId, ShardUId) + 'a> {
        let mut store_update = flat_store.store_update();

        // Inject a buffered receipt into the parent flat storage.
        let buffered_receipt_indices_key = TrieKey::BufferedReceiptIndices.to_vec();
        let buffered_receipt_indices_value = Some(FlatStateValue::Inlined(vec![0]));
        store_update.set(
            parent_shard,
            buffered_receipt_indices_key.clone(),
            buffered_receipt_indices_value.clone(),
        );

        let receiving_shard = ShardId::new(0);
        let buffered_receipt_key = TrieKey::BufferedReceipt { receiving_shard, index: 0 }.to_vec();
        let buffered_receipt_value = Some(FlatStateValue::Inlined(vec![1]));
        store_update.set(
            parent_shard,
            buffered_receipt_key.clone(),
            buffered_receipt_value.clone(),
        );

        store_update.commit().unwrap();

        Box::new(move |left_child_shard: ShardUId, right_child_shard: ShardUId| {
            // Check that only the first child contain the buffered receipt.
            assert_eq!(
                flat_store.get(left_child_shard, &buffered_receipt_indices_key),
                Ok(buffered_receipt_indices_value)
            );
            assert_eq!(flat_store.get(right_child_shard, &buffered_receipt_indices_key), Ok(None));
            assert_eq!(
                flat_store.get(left_child_shard, &buffered_receipt_key),
                Ok(buffered_receipt_value)
            );
            assert_eq!(flat_store.get(right_child_shard, &buffered_receipt_key), Ok(None));
        })
    }

    /// Checks end to end flow of flat storage resharding.
    /// Includes testing correct splitting of delayed receipts, promise yield receipts,
    /// buffered receipts.
    /// Verifies that the expected key-value pairs are copied to the correct child shards.
    #[test]
    fn test_flat_storage_resharding() {
        init_test_logger();
        let (flat_storage_resharder, split_params) = setup_test();
        let parent_shard = ShardUId { version: 3, shard_id: 1 };

        let store = flat_storage_resharder.runtime.store().flat_store();
        let validate_fns = vec![
            insert_account_id_keys(&store, parent_shard),
            insert_delayed_receipts(&store, parent_shard),
            insert_promise_yield(&store, parent_shard),
            insert_buffered_receipts(&store, parent_shard),
        ];

        // Do the resharding.
        flat_storage_resharder.start_resharding_blocking_impl(parent_shard, split_params.clone());

        // Verify parent shard is still in resharding state (not deleted yet).
        // Parent flat storage cleanup happens in trie_state_resharder, not here.
        assert_matches!(
            store.get_flat_storage_status(parent_shard),
            Ok(FlatStorageStatus::Resharding(_))
        );

        // Both children shards should be in Ready state
        for child_shard in [split_params.left_child_shard, split_params.right_child_shard] {
            assert_matches!(
                store.get_flat_storage_status(child_shard),
                Ok(FlatStorageStatus::Ready(_))
            );
        }

        for validate_fn in validate_fns {
            // Validate the key-value pairs in the child shards.
            validate_fn(split_params.left_child_shard, split_params.right_child_shard);
        }
    }
}<|MERGE_RESOLUTION|>--- conflicted
+++ resolved
@@ -1064,14 +1064,6 @@
             Default::default(),
             validator_signer,
             noop().into_multi_sender(),
-<<<<<<< HEAD
-            noop().into_multi_sender(),
-            CoreStatementsProcessor::new_with_noop_senders(
-                runtime.store().chain_store(),
-                epoch_manager.clone(),
-            ),
-=======
->>>>>>> 1234ba32
             None,
         )
         .unwrap();
