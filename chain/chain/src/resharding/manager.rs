use std::io;
use std::sync::Arc;

use super::event_type::{ReshardingEventType, ReshardingSplitShardParams};
use super::types::ReshardingSender;
use crate::flat_storage_resharder::{FlatStorageResharder, FlatStorageResharderController};
use crate::types::RuntimeAdapter;
use near_chain_configs::{MutableConfigValue, ReshardingConfig, ReshardingHandle};
use near_chain_primitives::Error;
use near_epoch_manager::EpochManagerAdapter;
use near_primitives::block::Block;
use near_primitives::challenge::PartialState;
use near_primitives::hash::CryptoHash;
use near_primitives::shard_layout::{get_block_shard_uid, ShardLayout};
use near_primitives::types::chunk_extra::ChunkExtra;
use near_store::adapter::{StoreAdapter, StoreUpdateAdapter};
use near_store::trie::mem::resharding::RetainMode;
use near_store::{DBCol, PartialStorage, ShardTries, ShardUId, Store};

use crate::ChainStoreUpdate;

pub struct ReshardingManager {
    store: Store,
    epoch_manager: Arc<dyn EpochManagerAdapter>,
    /// Configuration for resharding.
    pub resharding_config: MutableConfigValue<ReshardingConfig>,
    /// A handle that allows the main process to interrupt resharding if needed.
    /// This typically happens when the main process is interrupted.
    pub resharding_handle: ReshardingHandle,
    /// Takes care of performing resharding on the flat storage.
    pub flat_storage_resharder: FlatStorageResharder,
}

impl ReshardingManager {
    pub fn new(
        store: Store,
        epoch_manager: Arc<dyn EpochManagerAdapter>,
        runtime_adapter: Arc<dyn RuntimeAdapter>,
        resharding_config: MutableConfigValue<ReshardingConfig>,
        resharding_sender: ReshardingSender,
    ) -> Self {
        let resharding_handle = ReshardingHandle::new();
        let flat_storage_resharder = FlatStorageResharder::new(
            runtime_adapter,
            resharding_sender,
            FlatStorageResharderController::from_resharding_handle(resharding_handle.clone()),
            resharding_config.clone(),
        );
        Self { store, epoch_manager, resharding_config, flat_storage_resharder, resharding_handle }
    }

    /// Trigger resharding if shard layout changes after the given block.
    pub fn start_resharding(
        &mut self,
        chain_store_update: ChainStoreUpdate,
        block: &Block,
        shard_uid: ShardUId,
        tries: ShardTries,
    ) -> Result<(), Error> {
        let block_hash = block.hash();
        let block_height = block.header().height();
        let _span = tracing::debug_span!(
            target: "resharding", "start_resharding",
            ?block_hash, block_height, ?shard_uid)
        .entered();

        let prev_hash = block.header().prev_hash();
        let shard_layout = self.epoch_manager.get_shard_layout(&block.header().epoch_id())?;
        let next_epoch_id = self.epoch_manager.get_next_epoch_id_from_prev_block(prev_hash)?;
        let next_shard_layout = self.epoch_manager.get_shard_layout(&next_epoch_id)?;

        let next_block_has_new_shard_layout =
            self.epoch_manager.is_next_block_epoch_start(block_hash)?
                && shard_layout != next_shard_layout;
        if !next_block_has_new_shard_layout {
            tracing::debug!(target: "resharding", ?prev_hash, "prev block has the same shard layout, skipping");
            return Ok(());
        }

        if !matches!(next_shard_layout, ShardLayout::V2(_)) {
            tracing::debug!(target: "resharding", ?next_shard_layout, "next shard layout is not v2, skipping");
            return Ok(());
        }

        let resharding_event_type =
<<<<<<< HEAD
            ReshardingEventType::from_shard_layout(&next_shard_layout, *block_hash)?;
        let Some(ReshardingEventType::SplitShard(split_shard_event)) = resharding_event_type else {
            tracing::debug!(target: "resharding", ?resharding_event_type, "resharding event type is not split shard, skipping");
            return Ok(());
=======
            ReshardingEventType::from_shard_layout(&next_shard_layout, *block_hash, *prev_hash)?;
        match resharding_event_type {
            Some(ReshardingEventType::SplitShard(split_shard_event)) => {
                self.split_shard(
                    chain_store_update,
                    block,
                    shard_uid,
                    tries,
                    split_shard_event,
                    next_shard_layout,
                )?;
            }
            None => {
                tracing::warn!(target: "resharding", ?resharding_event_type, "unsupported resharding event type, skipping");
            }
>>>>>>> 1e41b11c
        };
        Ok(())
    }

    fn split_shard(
        &mut self,
        chain_store_update: ChainStoreUpdate,
        block: &Block,
        shard_uid: ShardUId,
        tries: ShardTries,
        split_shard_event: ReshardingSplitShardParams,
        next_shard_layout: ShardLayout,
    ) -> Result<(), Error> {
        if split_shard_event.parent_shard != shard_uid {
            let parent_shard = split_shard_event.parent_shard;
            tracing::debug!(target: "resharding", ?parent_shard, "ShardUId does not match event parent shard, skipping");
            return Ok(());
        }

        // Reshard the State column by setting ShardUId mapping from children to parent.
        self.set_state_shard_uid_mapping(&split_shard_event)?;

        // Create temporary children memtries by freezing parent memtrie and referencing it.
        self.process_memtrie_resharding_storage_update(
            chain_store_update,
            block,
            shard_uid,
            tries,
            split_shard_event.clone(),
        )?;

        // Trigger resharding of flat storage.
        self.flat_storage_resharder.start_resharding(
            ReshardingEventType::SplitShard(split_shard_event),
            &next_shard_layout,
        )?;

        Ok(())
    }

    /// Store in the database the mapping of ShardUId from children to the parent shard,
    /// so that subsequent accesses to the State will use the parent shard's UId as a prefix for the database key.
    fn set_state_shard_uid_mapping(
        &mut self,
        split_shard_event: &ReshardingSplitShardParams,
    ) -> io::Result<()> {
        let mut store_update = self.store.trie_store().store_update();
        let parent_shard_uid = split_shard_event.parent_shard;
        // TODO(reshardingV3) No need to set the mapping for children shards that we won't track just after resharding?
        for child_shard_uid in split_shard_event.children_shards() {
            store_update.set_shard_uid_mapping(child_shard_uid, parent_shard_uid);
        }
        store_update.commit()
    }

    /// Creates temporary memtries for new shards to be able to process them in the next epoch.
    /// Note this doesn't complete memtries resharding, proper memtries are to be created later.
    fn process_memtrie_resharding_storage_update(
        &mut self,
        mut chain_store_update: ChainStoreUpdate,
        block: &Block,
        parent_shard_uid: ShardUId,
        tries: ShardTries,
        split_shard_event: ReshardingSplitShardParams,
    ) -> Result<(), Error> {
        let block_hash = block.hash();
        let block_height = block.header().height();
        let _span = tracing::debug_span!(
            target: "resharding", "process_memtrie_resharding_storage_update",
            ?block_hash, block_height, ?parent_shard_uid)
        .entered();

        // TODO(resharding): what if node doesn't have memtrie? just pause
        // processing?
        // TODO(resharding): fork handling. if epoch is finalized on different
        // blocks, the second finalization will crash.
        tries.freeze_mem_tries(parent_shard_uid, split_shard_event.children_shards())?;

        let chunk_extra = self.get_chunk_extra(block_hash, &parent_shard_uid)?;
        let boundary_account = split_shard_event.boundary_account;

        let mut trie_store_update = self.store.store_update();

        // TODO(resharding): leave only tracked shards.
        for (new_shard_uid, retain_mode) in [
            (split_shard_event.left_child_shard, RetainMode::Left),
            (split_shard_event.right_child_shard, RetainMode::Right),
        ] {
            let Some(mem_tries) = tries.get_mem_tries(new_shard_uid) else {
                tracing::error!(
                    "Memtrie not loaded. Cannot process memtrie resharding storage
                     update for block {:?}, shard {:?}",
                    block_hash,
                    parent_shard_uid,
                );
                return Err(Error::Other("Memtrie not loaded".to_string()));
            };

            tracing::info!(
                target: "resharding", ?new_shard_uid, ?retain_mode,
                "Creating child memtrie by retaining nodes in parent memtrie..."
            );
            let mut mem_tries = mem_tries.write().unwrap();
            let mem_trie_update = mem_tries.update(*chunk_extra.state_root(), true)?;

            let (trie_changes, _) =
                mem_trie_update.retain_split_shard(&boundary_account, retain_mode);
            // TODO(#12019): proof generation
            let partial_state = PartialState::default();
            let partial_state_len = match &partial_state {
                PartialState::TrieValues(values) => values.len(),
            };
            let partial_storage = PartialStorage { nodes: partial_state };
            let mem_changes = trie_changes.mem_trie_changes.as_ref().unwrap();
            let new_state_root = mem_tries.apply_memtrie_changes(block_height, mem_changes);
            // TODO(resharding): set all fields of `ChunkExtra`. Consider stronger
            // typing. Clarify where it should happen when `State` and
            // `FlatState` update is implemented.
            let mut child_chunk_extra = ChunkExtra::clone(&chunk_extra);
            *child_chunk_extra.state_root_mut() = new_state_root;

            chain_store_update.save_chunk_extra(block_hash, &new_shard_uid, child_chunk_extra);
            chain_store_update.save_state_transition_data(
                *block_hash,
                new_shard_uid.shard_id(),
                Some(partial_storage),
                CryptoHash::default(),
                // No contract code is accessed or deployed during resharding.
                // TODO(#11099): Confirm if sending no contracts is ok here.
                Default::default(),
            );

            // Commit `TrieChanges` directly. They are needed to serve reads of
            // new nodes from `DBCol::State` while memtrie is properly created
            // from flat storage.
            tries.apply_insertions(
                &trie_changes,
                new_shard_uid,
                &mut trie_store_update.trie_store_update(),
            );
            tracing::info!(
                target: "resharding", ?new_shard_uid, ?new_state_root, ?partial_state_len,
                "Child memtrie created"
            );
        }

        chain_store_update.merge(trie_store_update);
        chain_store_update.commit()?;

        Ok(())
    }

    // TODO(store): Use proper store interface
    fn get_chunk_extra(
        &self,
        block_hash: &CryptoHash,
        shard_uid: &ShardUId,
    ) -> Result<Arc<ChunkExtra>, Error> {
        let key = get_block_shard_uid(block_hash, shard_uid);
        let value = self
            .store
            .get_ser(DBCol::ChunkExtra, &key)
            .map_err(|e| Error::DBNotFoundErr(e.to_string()))?;
        value.ok_or(Error::DBNotFoundErr(
            format_args!("CHUNK EXTRA: {}:{:?}", block_hash, shard_uid).to_string(),
        ))
    }
}<|MERGE_RESOLUTION|>--- conflicted
+++ resolved
@@ -83,13 +83,7 @@
         }
 
         let resharding_event_type =
-<<<<<<< HEAD
             ReshardingEventType::from_shard_layout(&next_shard_layout, *block_hash)?;
-        let Some(ReshardingEventType::SplitShard(split_shard_event)) = resharding_event_type else {
-            tracing::debug!(target: "resharding", ?resharding_event_type, "resharding event type is not split shard, skipping");
-            return Ok(());
-=======
-            ReshardingEventType::from_shard_layout(&next_shard_layout, *block_hash, *prev_hash)?;
         match resharding_event_type {
             Some(ReshardingEventType::SplitShard(split_shard_event)) => {
                 self.split_shard(
@@ -104,7 +98,6 @@
             None => {
                 tracing::warn!(target: "resharding", ?resharding_event_type, "unsupported resharding event type, skipping");
             }
->>>>>>> 1e41b11c
         };
         Ok(())
     }
