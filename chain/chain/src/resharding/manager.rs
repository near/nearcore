--- conflicted
+++ resolved
@@ -87,7 +87,15 @@
             return Ok(());
         }
 
-<<<<<<< HEAD
+        // TODO(#12019): what if node doesn't have memtrie? just pause
+        // processing?
+        // TODO(#12019): fork handling. if epoch is finalized on different
+        // blocks, the second finalization will crash.
+        tries.freeze_mem_tries(
+            shard_uid,
+            vec![split_shard_event.left_child_shard, split_shard_event.right_child_shard],
+        )?;
+
         // Trigger resharding of flat storage.
         match &self.flat_storage_resharder {
             Some(resharder) => resharder.start_resharding(
@@ -96,29 +104,6 @@
             )?,
             None => tracing::error!(target: "resharding", "flat storage resharder not initialized"),
         };
-
-        let chunk_extra = self.get_chunk_extra(block_hash, &shard_uid)?;
-        let Some(mem_tries) = tries.get_mem_tries(shard_uid) else {
-            // TODO(#12019): what if node doesn't have memtrie? just pause
-            // processing?
-            tracing::error!(
-                "Memtrie not loaded. Cannot process memtrie resharding storage
-                 update for block {:?}, shard {:?}",
-                block_hash,
-                shard_uid
-            );
-            return Err(Error::Other("Memtrie not loaded".to_string()));
-        };
-=======
-        // TODO(#12019): what if node doesn't have memtrie? just pause
-        // processing?
-        // TODO(#12019): fork handling. if epoch is finalized on different
-        // blocks, the second finalization will crash.
-        tries.freeze_mem_tries(
-            shard_uid,
-            vec![split_shard_event.left_child_shard, split_shard_event.right_child_shard],
-        )?;
->>>>>>> f6a59701
 
         let chunk_extra = self.get_chunk_extra(block_hash, &shard_uid)?;
         let boundary_account = split_shard_event.boundary_account;
