--- conflicted
+++ resolved
@@ -115,15 +115,6 @@
             let mut child_chunk_extra = ChunkExtra::clone(&chunk_extra);
             *child_chunk_extra.state_root_mut() = new_state_root;
 
-<<<<<<< HEAD
-            let state_transition_data = StoredChunkStateTransitionData {
-                base_state: partial_storage.nodes,
-                receipts_hash: CryptoHash::default(),
-                // TODO(#11099): Revisit this.
-                #[cfg(feature = "contract_distribution")]
-                contract_accesses: vec![],
-            };
-=======
             chain_store_update.save_chunk_extra(block_hash, &new_shard_uid, child_chunk_extra);
             chain_store_update.save_state_transition_data(
                 *block_hash,
@@ -131,7 +122,6 @@
                 Some(partial_storage),
                 CryptoHash::default(),
             );
->>>>>>> 2b710b9b
 
             // Commit `TrieChanges` directly. They are needed to serve reads of
             // new nodes from `DBCol::State` while memtrie is properly created
