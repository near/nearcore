<<<<<<< HEAD
use near_crypto::Signer;
use near_primitives::block::{Approval, HoneypotShardId};
use near_primitives::hash::CryptoHash;
use near_primitives::types::{
    AccountId, Balance, BlockHeight, BlockHeightDelta, ShardId, ValidatorStake,
};
=======
>>>>>>> 9dd441cc
use std::collections::HashMap;
use std::convert::TryFrom;
use std::sync::Arc;
use std::time::{Duration, Instant};

use near_primitives::block::Approval;
use near_primitives::hash::CryptoHash;
use near_primitives::types::{AccountId, Balance, BlockHeight, BlockHeightDelta, ValidatorStake};
use near_primitives::validator_signer::ValidatorSigner;

/// Have that many iterations in the timer instead of `loop` to prevent potential bugs from blocking
/// the node
const MAX_TIMER_ITERS: usize = 20;

/// How many heights ahead to track approvals. This needs to be sufficiently large so that we can
/// recover after rather long network interruption, but not too large to consume too much memory if
/// someone in the network spams with invalid approvals. Note that we will only store approvals for
/// heights that are targeting us, which is once per as many heights as there are block producers,
/// thus 10_000 heights in practice will mean on the order of one hundred entries.
const MAX_HEIGHTS_AHEAD_TO_STORE_APPROVALS: BlockHeight = 10_000;

/// The threshold for doomslug to create a block.
/// `HalfStake` means the block can only be produced if at least half of the stake is approvign it,
///             and is what should be used in production (and what guarantees doomslug finality)
/// `NoApprovals` means the block production is not blocked on approvals. This is used
///             in many tests (e.g. `cross_shard_tx`) to create lots of forkfulness.
#[derive(PartialEq, Eq, Debug, Clone, Copy)]
pub enum DoomslugThresholdMode {
    NoApprovals,
    HalfStake,
}

/// The result of processing an approval.
#[derive(PartialEq, Eq, Debug)]
pub enum DoomslugBlockProductionReadiness {
    None,
    /// after processing this approval the block has passed the threshold set by
    /// `threshold_mode` (either one half of the total stake, or a single approval).
    /// Once the threshold is hit, we wait for `T(h - h_final) / 6` before producing
    /// a block
    PassedThreshold(Instant),
    /// after processing this approval the block can be produced without waiting.
    /// We produce a block without further waiting if it has 2/3 of approvals AND has
    /// doomslug finality on the previous block. We still return the time when the
    /// height crossed the threshold -- the caller might still want to sleep, e.g.
    /// if they don't have enough chunks
    ReadyToProduce(Instant),
}

struct DoomslugTimer {
    started: Instant,
    height: BlockHeight,
    endorsement_delay: Duration,
    min_delay: Duration,
    delay_step: Duration,
    max_delay: Duration,
}

struct DoomslugTip {
    block_hash: CryptoHash,
    reference_hash: Option<CryptoHash>,
    height: BlockHeight,
}

struct DoomslugApprovalsTracker {
    witness: HashMap<AccountId, Approval>,
    account_id_to_stake: HashMap<AccountId, Balance>,
    total_stake: Balance,
    approved_stake: Balance,
    endorsed_stake: Balance,
    time_passed_threshold: Option<Instant>,
    threshold_mode: DoomslugThresholdMode,
}

/// Approvals can arrive before the corresponding blocks, and we need a meaningful way to keep as
/// many approvals as possible that can be useful in the future, while not allowing an adversary
/// to spam us with invalid approvals.
/// To that extent, for each `account_id` and each `target_height` we keep exactly one approval,
/// whichever came last. We only maintain those for
///  a) `account_id`s that match the corresponding epoch (and for which we can validate a signature)
///  b) `target_height`s for which we produce blocks
///  c) `target_height`s within a meaningful horizon from the current tip.
/// This class is responsible for maintaining witnesses for the blocks, while also ensuring that
/// only one approval per (`account_id`) is kept. We instantiate one such class per height, thus
/// ensuring that only one approval is kept per (`target_height`, `account_id`). `Doomslug` below
/// ensures that only instances within the horizon are kept, and the user of the `Doomslug` is
/// responsible for ensuring that only approvals for proper account_ids with valid signatures are
/// provided.
struct DoomslugApprovalsTrackersAtHeight {
    approval_trackers: HashMap<CryptoHash, DoomslugApprovalsTracker>,
    last_approval_per_account: HashMap<AccountId, CryptoHash>,
}

/// Contains all the logic for Doomslug, but no integration with chain or storage. The integration
/// happens via `PersistentDoomslug` struct. The split is to simplify testing of the logic separate
/// from the chain.
pub struct Doomslug {
    approval_tracking: HashMap<BlockHeight, DoomslugApprovalsTrackersAtHeight>,
    /// Largest height that we promised to skip
    largest_promised_skip_height: BlockHeight,
    /// Largest height that we endorsed
    largest_endorsed_height: BlockHeight,
    /// Largest height for which we saw a block containing 1/2 endorsements in it
    largest_ds_final_height: BlockHeight,
    /// Largest height for which we saw threshold approvals (and thus can potentially create a block)
    largest_threshold_height: BlockHeight,
    /// Information Doomslug tracks about the chain tip
    tip: DoomslugTip,
    /// Whether an endorsement (or in general an approval) was sent since updating the tip
    endorsement_pending: bool,
    /// Information to track the timer (see `start_timer` routine in the paper)
    timer: DoomslugTimer,
    signer: Option<Arc<dyn ValidatorSigner>>,
    /// How many approvals to have before producing a block. In production should be always `HalfStake`,
    ///    but for many tests we use `NoApprovals` to invoke more forkfulness
    threshold_mode: DoomslugThresholdMode,
}

impl DoomslugTimer {
    /// Computes the delay to sleep given the number of heights from the last block with doomslug
    /// finality. This is what `T` represents in the paper.
    ///
    /// # Arguments
    /// * `n` - number of heights since the last block with doomslug finality
    ///
    /// # Returns
    /// Duration to sleep
    pub fn get_delay(&self, n: BlockHeightDelta) -> Duration {
        let n32 = u32::try_from(n).unwrap_or(std::u32::MAX);
        std::cmp::min(self.max_delay, self.min_delay + self.delay_step * n32.saturating_sub(1))
    }
}

impl DoomslugApprovalsTracker {
    fn new(stakes: &Vec<ValidatorStake>, threshold_mode: DoomslugThresholdMode) -> Self {
        let account_id_to_stake =
            stakes.iter().map(|x| (x.account_id.clone(), x.stake)).collect::<HashMap<_, _>>();
        assert!(account_id_to_stake.len() == stakes.len());
        let total_stake = account_id_to_stake.values().sum::<Balance>();

        DoomslugApprovalsTracker {
            witness: Default::default(),
            account_id_to_stake,
            total_stake,
            approved_stake: 0,
            endorsed_stake: 0,
            time_passed_threshold: None,
            threshold_mode,
        }
    }

    /// Given a single approval (either an endorsement or a skip-message) updates the approved
    /// stake on the block that is being approved, and returns the largest threshold that is crossed
    /// This method only returns `ReadyToProduce` if the block has 2/3 approvals and 1/2 endorsements.
    /// The production readiness due to enough time passing since crossing the threshold should be
    /// handled by the caller.
    ///
    /// # Arguments
    /// * now      - the current timestamp
    /// * approval - the approval to process
    ///
    /// # Returns
    /// `None` if the block doesn't have enough approvals yet to cross the doomslug threshold
    /// `PassedThreshold` if the block has enough approvals to pass the threshold, but can't be
    ///     produced bypassing the timeout
    /// `ReadyToProduce` if the block can be produced bypassing the timeout (i.e. has 2/3+ of
    ///     approvals and 1/2+ of endorsements)
    fn process_approval(
        &mut self,
        now: Instant,
        approval: &Approval,
    ) -> DoomslugBlockProductionReadiness {
        let mut increment_approved_stake = false;
        let mut increment_endorsed_stake = false;
        self.witness.entry(approval.account_id.clone()).or_insert_with(|| {
            increment_approved_stake = true;
            if approval.is_endorsement {
                increment_endorsed_stake = true;
            }
            approval.clone()
        });

        if increment_approved_stake {
            self.approved_stake +=
                self.account_id_to_stake.get(&approval.account_id).map_or(0, |x| *x);
        }

        if increment_endorsed_stake {
            self.endorsed_stake +=
                self.account_id_to_stake.get(&approval.account_id).map_or(0, |x| *x);
        }

        // We call to `get_block_production_readiness` here so that if the number of approvals crossed
        // the threshold, the timer for block production starts.
        self.get_block_production_readiness(now)
    }

    /// Withdraws an approval. This happens if a newer approval for the same `target_height` comes
    /// from the same account. Removes the approval from the `witness` and updates approved and
    /// endorsed stakes.
    fn withdraw_approval(&mut self, account_id: &AccountId) {
        let approval = match self.witness.remove(account_id) {
            None => return,
            Some(approval) => approval,
        };

        self.approved_stake -= self.account_id_to_stake.get(&approval.account_id).map_or(0, |x| *x);

        if approval.is_endorsement {
            self.endorsed_stake -=
                self.account_id_to_stake.get(&approval.account_id).map_or(0, |x| *x);
        }
    }

    /// Returns whether the block is ready to be produced without waiting for any extra time,
    /// has crossed the doomslug threshold (and thus can be produced given enough time passed),
    /// or is not ready to be produced at all.
    /// This method only returns `ReadyToProduce` if the block has 2/3 approvals and 1/2 endorsements.
    /// The production readiness due to enough time passing since crossing the threshold should be
    /// handled by the caller.
    ///
    /// # Arguments
    /// * now - the current timestamp
    ///
    /// # Returns
    /// `None` if the block doesn't have enough approvals yet to cross the doomslug threshold
    /// `PassedThreshold` if the block has enough approvals to pass the threshold, but can't be
    ///     produced bypassing the timeout
    /// `ReadyToProduce` if the block can be produced bypassing the timeout (i.e. has 2/3+ of
    ///     approvals and 1/2+ of endorsements)
    fn get_block_production_readiness(&mut self, now: Instant) -> DoomslugBlockProductionReadiness {
        if self.approved_stake > self.total_stake * 2 / 3
            && self.endorsed_stake > self.total_stake / 2
        {
            if self.time_passed_threshold == None {
                self.time_passed_threshold = Some(now);
            }
            DoomslugBlockProductionReadiness::ReadyToProduce(self.time_passed_threshold.unwrap())
        } else if self.approved_stake > self.total_stake / 2
            || self.threshold_mode == DoomslugThresholdMode::NoApprovals
        {
            if self.time_passed_threshold == None {
                self.time_passed_threshold = Some(now);
            }
            DoomslugBlockProductionReadiness::PassedThreshold(self.time_passed_threshold.unwrap())
        } else {
            DoomslugBlockProductionReadiness::None
        }
    }
}

impl DoomslugApprovalsTrackersAtHeight {
    fn new() -> Self {
        Self { approval_trackers: HashMap::new(), last_approval_per_account: HashMap::new() }
    }

    /// This method is a wrapper around `DoomslugApprovalsTracker::process_approval`, see comment
    /// above it for more details.
    /// This method has an extra logic that ensures that we only track one approval per `account_id`,
    /// if we already know some other approval for this account, we first withdraw it from the
    /// corresponding tracker, and associate the new approval with the account.
    ///
    /// # Arguments
    /// * `now`      - the current timestamp
    /// * `approval` - the approval to be processed
    /// * `stakes`   - all the stakes of all the block producers in the current epoch
    /// * `threshold_mode` - how many approvals are needed to produce a block. Is used to compute
    ///                the return value
    ///
    /// # Returns
    /// Same as `DoomslugApprovalsTracker::process_approval`
    fn process_approval(
        &mut self,
        now: Instant,
        approval: &Approval,
        stakes: &Vec<ValidatorStake>,
        threshold_mode: DoomslugThresholdMode,
    ) -> DoomslugBlockProductionReadiness {
        if let Some(last_parent_hash) = self.last_approval_per_account.get(&approval.account_id) {
            let should_remove = self
                .approval_trackers
                .get_mut(&last_parent_hash)
                .map(|x| {
                    x.withdraw_approval(&approval.account_id);
                    x.witness.is_empty()
                })
                .unwrap_or(false);

            if should_remove {
                self.approval_trackers.remove(&last_parent_hash);
            }
        }
        self.last_approval_per_account.insert(approval.account_id.clone(), approval.parent_hash);
        self.approval_trackers
            .entry(approval.parent_hash)
            .or_insert_with(|| DoomslugApprovalsTracker::new(stakes, threshold_mode))
            .process_approval(now, approval)
    }
}

impl Doomslug {
    pub fn new(
        largest_previously_skipped_height: BlockHeight,
        largest_previously_endorsed_height: BlockHeight,
        endorsement_delay: Duration,
        min_delay: Duration,
        delay_step: Duration,
        max_delay: Duration,
        signer: Option<Arc<dyn ValidatorSigner>>,
        threshold_mode: DoomslugThresholdMode,
    ) -> Self {
        Doomslug {
            approval_tracking: HashMap::new(),
            largest_promised_skip_height: largest_previously_skipped_height,
            largest_endorsed_height: largest_previously_endorsed_height,
            largest_ds_final_height: 0,
            largest_threshold_height: 0,
            tip: DoomslugTip { block_hash: CryptoHash::default(), reference_hash: None, height: 0 },
            endorsement_pending: false,
            timer: DoomslugTimer {
                started: Instant::now(),
                height: 0,
                endorsement_delay,
                min_delay,
                delay_step,
                max_delay,
            },
            signer,
            threshold_mode,
        }
    }

    /// Returns the `(hash, height)` of the current tip. Currently is only used by tests.
    pub fn get_tip(&self) -> (CryptoHash, BlockHeight) {
        (self.tip.block_hash, self.tip.height)
    }

    /// Returns the largest height for which we have enough approvals to be theoretically able to
    ///     produce a block (in practice a blocks might not be produceable yet if not enough time
    ///     passed since it accumulated enough approvals)
    pub fn get_largest_height_crossing_threshold(&self) -> BlockHeight {
        self.largest_threshold_height
    }

    pub fn get_largest_height_with_doomslug_finality(&self) -> BlockHeight {
        self.largest_ds_final_height
    }

    pub fn get_largest_skipped_height(&self) -> BlockHeight {
        self.largest_promised_skip_height
    }

    pub fn get_largest_endorsed_height(&self) -> BlockHeight {
        self.largest_endorsed_height
    }

    pub fn get_timer_height(&self) -> BlockHeight {
        self.timer.height
    }

    pub fn get_timer_start(&self) -> Instant {
        self.timer.started
    }

    /// Is expected to be called periodically and processed the timer (`start_timer` in the paper)
    /// If `cur_time` is way ahead of last time the `process_timer` was called, will only process
    /// a bounded number of steps, to avoid an infinite loop in case of some bugs.
    /// Processes sending delayed approvals or skip messages
    /// A major difference with the paper is that we process endorsement from the `process_timer`,
    /// not at the time of receiving a block. It is done to stagger blocks if the network is way
    /// too fast (e.g. during tests, or if a large set of validators have connection significantly
    /// better between themselves than with the rest of the validators)
    ///
    /// # Arguments
    /// * `cur_time` - is expected to receive `now`. Doesn't directly use `now` to simplify testing
    ///
    /// # Returns
    /// A vector of approvals that need to be sent to other block producers as a result of processing
    /// the timers
    #[must_use]
    pub fn process_timer(
        &mut self,
        cur_time: Instant,
        honeypot_shard_id: HoneypotShardId,
    ) -> Vec<Approval> {
        let mut ret = vec![];
        for _ in 0..MAX_TIMER_ITERS {
            let skip_delay = self
                .timer
                .get_delay(self.timer.height.saturating_sub(self.largest_ds_final_height));

            // The `endorsement_delay` is time to send approval to the block producer at `timer.height`,
            // while the `skip_delay` is the time before sending the approval to BP of `timer_height + 1`,
            // so it makes sense for them to be at least 2x apart
            debug_assert!(skip_delay >= 2 * self.timer.endorsement_delay);

            if self.endorsement_pending
                && cur_time >= self.timer.started + self.timer.endorsement_delay
            {
                let tip_height = self.tip.height;

                let is_endorsement = tip_height > self.largest_promised_skip_height
                    && tip_height > self.largest_endorsed_height;

                if is_endorsement {
                    self.largest_endorsed_height = tip_height;
                }

                if let Some(approval) = self.create_approval(tip_height + 1, is_endorsement) {
                    ret.push(approval);
                }

                self.endorsement_pending = false;
            }

            if cur_time >= self.timer.started + skip_delay {
                debug_assert!(!self.endorsement_pending);

                if self.timer.height > self.largest_endorsed_height
                    && self.timer.height > self.tip.height
                {
                    self.largest_promised_skip_height =
                        std::cmp::max(self.timer.height, self.largest_promised_skip_height);
<<<<<<< HEAD
                    if let Some(approval) =
                        self.create_approval(self.timer.height + 1, false, honeypot_shard_id)
                    {
=======

                    if let Some(approval) = self.create_approval(self.timer.height + 1, false) {
>>>>>>> 9dd441cc
                        ret.push(approval);
                    }
                }

                // Restart the timer
                self.timer.started += skip_delay;
                self.timer.height += 1;
            } else {
                break;
            }
        }
        ret
    }

    pub fn create_approval(
        &self,
        target_height: BlockHeight,
        is_endorsement: bool,
        honeypot_shard_id: Option<ShardId>,
    ) -> Option<Approval> {
        self.signer.as_ref().map(|signer| {
            Approval::new(
                self.tip.block_hash,
                self.tip.reference_hash,
                target_height,
                is_endorsement,
<<<<<<< HEAD
                &**self.signer.as_ref().unwrap(),
                me.clone(),
                honeypot_shard_id,
=======
                &**signer,
>>>>>>> 9dd441cc
            )
        })
    }

    /// Determines whether a block that precedes the block containing approvals has doomslug
    /// finality, i.e. if the sum of stakes of block producers who produced endorsements (approvals
    /// with `is_endorsed = true`) exceeds half of the total stake
    ///
    /// # Arguments
    /// * `approvals` - the set of approvals in the current block
    /// * `stakes`    - the vector of validator stakes in the current epoch
    pub fn is_approved_block_ds_final(
        approvals: &Vec<Approval>,
        account_id_to_stake: &HashMap<AccountId, Balance>,
    ) -> bool {
        let threshold = account_id_to_stake.values().sum::<Balance>() / 2;

        let endorsed_stake = approvals
            .iter()
            .map(|approval| {
                { account_id_to_stake.get(&approval.account_id) }.map_or(0, |stake| {
                    if approval.is_endorsement {
                        *stake
                    } else {
                        0
                    }
                })
            })
            .sum::<Balance>();

        endorsed_stake > threshold
    }

    /// Determines whether the block `prev_hash` has doomslug finality from perspective of a block
    /// that has it as its previous, and is at height `target_height`.
    /// Internally just pulls approvals from the `approval_tracking` and calls to
    /// `is_approved_block_ds_final`
    /// This method is presently only used by tests, and is not efficient (specifically, it
    /// recomputes `endorsed_state` and `total_stake`, both of which are/can be maintained)
    ///
    /// # Arguments
    /// * `prev_hash`     - the hash of the previous block (for which the ds finality is tested)
    /// * `target_height` - the height of the current block
    pub fn is_prev_block_ds_final(
        &self,
        prev_hash: CryptoHash,
        target_height: BlockHeight,
    ) -> bool {
        if let Some(approval_trackers_at_height) = self.approval_tracking.get(&target_height) {
            if let Some(approvals_tracker) =
                approval_trackers_at_height.approval_trackers.get(&prev_hash)
            {
                Doomslug::is_approved_block_ds_final(
                    &approvals_tracker.witness.values().cloned().collect::<Vec<_>>(),
                    &approvals_tracker.account_id_to_stake,
                )
            } else {
                false
            }
        } else {
            false
        }
    }

    /// Determines whether a block has enough approvals to be produced.
    /// In production (with `mode == HalfStake`) we require the total stake of all the approvals to
    /// be strictly more than half of the total stake. For many non-doomslug specific tests
    /// (with `mode == NoApprovals`) no approvals are needed.
    ///
    /// # Arguments
    /// * `mode`      - whether we want half of the total stake or just a single approval
    /// * `approvals` - the set of approvals in the current block
    /// * `stakes`    - the vector of validator stakes in the current epoch
    pub fn can_approved_block_be_produced(
        mode: DoomslugThresholdMode,
        approvals: &Vec<Approval>,
        account_id_to_stake: &HashMap<AccountId, Balance>,
    ) -> bool {
        if mode == DoomslugThresholdMode::NoApprovals {
            return true;
        }

        let threshold = account_id_to_stake.values().sum::<Balance>() / 2;

        let approved_stake = approvals
            .iter()
            .map(|approval| {
                { account_id_to_stake.get(&approval.account_id) }.map_or(0, |stake| *stake)
            })
            .sum::<Balance>();

        approved_stake > threshold
    }

    pub fn remove_witness(
        &mut self,
        prev_hash: &CryptoHash,
        target_height: BlockHeight,
    ) -> Vec<Approval> {
        if let Some(approval_trackers_at_height) = self.approval_tracking.get_mut(&target_height) {
            let approvals_tracker = approval_trackers_at_height.approval_trackers.remove(prev_hash);
            match approvals_tracker {
                None => vec![],
                Some(approvals_tracker) => {
                    approvals_tracker.witness.into_iter().map(|(_, v)| v).collect::<Vec<_>>()
                }
            }
        } else {
            vec![]
        }
    }

    /// Updates the current tip of the chain. Restarts the timer accordingly.
    ///
    /// # Arguments
    /// * `now`            - current time. Doesn't call to `Utc::now()` directly to simplify testing
    /// * `block_hash`     - the hash of the new tip
    /// * `reference_hash` - is expected to come from the finality gadget and represents the
    ///                      reference hash (if any) to be included in the approvals being sent for
    ///                      this tip (whether endorsements or skip messages)
    /// * `height`         - the height of the tip
    /// * `last_ds_final_height` - last height at which a block in this chain has doomslug finality
    pub fn set_tip(
        &mut self,
        now: Instant,
        block_hash: CryptoHash,
        reference_hash: Option<CryptoHash>,
        height: BlockHeight,
        last_ds_final_height: BlockHeight,
<<<<<<< HEAD
        honeypot_shard_id: Option<ShardId>,
    ) -> Option<Approval> {
=======
    ) {
>>>>>>> 9dd441cc
        self.tip = DoomslugTip { block_hash, reference_hash, height };

        self.largest_ds_final_height = last_ds_final_height;
        self.timer.height = height + 1;
        self.timer.started = now;

        self.approval_tracking
            .retain(|h, _| *h > height && *h <= height + MAX_HEIGHTS_AHEAD_TO_STORE_APPROVALS);

<<<<<<< HEAD
        let is_endorsement =
            height > self.largest_promised_skip_height && height > self.largest_endorsed_height;

        if is_endorsement {
            self.largest_endorsed_height = height;
        }

        self.create_approval(height + 1, is_endorsement, honeypot_shard_id)
=======
        self.endorsement_pending = true;
>>>>>>> 9dd441cc
    }

    /// Records an approval message, and return whether the block has passed the threshold / ready
    /// to be produced without waiting any further. See the comment for `DoomslugApprovalTracker::process_approval`
    /// for details
    #[must_use]
    fn on_approval_message_internal(
        &mut self,
        now: Instant,
        approval: &Approval,
        stakes: &Vec<ValidatorStake>,
    ) -> DoomslugBlockProductionReadiness {
        let threshold_mode = self.threshold_mode;
        let ret = self
            .approval_tracking
            .entry(approval.target_height)
            .or_insert_with(|| DoomslugApprovalsTrackersAtHeight::new())
            .process_approval(now, approval, stakes, threshold_mode);

        if ret != DoomslugBlockProductionReadiness::None {
            if approval.target_height > self.largest_threshold_height {
                self.largest_threshold_height = approval.target_height;
            }
        }

        ret
    }

    /// Processes single approval
    pub fn on_approval_message(
        &mut self,
        now: Instant,
        approval: &Approval,
        stakes: &Vec<ValidatorStake>,
    ) {
        if approval.target_height < self.tip.height
            || approval.target_height > self.tip.height + MAX_HEIGHTS_AHEAD_TO_STORE_APPROVALS
        {
            return;
        }

        let _ = self.on_approval_message_internal(now, approval, stakes);
    }

    /// Returns whether we can produce a block for this height. The check for whether `me` is the
    /// block producer for the height needs to be done by the caller.
    /// We can produce a block if:
    ///  - The block has 2/3 of approvals, doomslug-finalizing the previous block, and we have
    ///    enough chunks, or
    ///  - The block has 1/2 of approvals, and T(h' / 6) has passed since the block has had 1/2 of
    ///    approvals for the first time, where h' is time since the last ds-final block.
    /// Only the height is passed into the function, we use the tip known to `Doomslug` as the
    /// parent hash.
    ///
    /// # Arguments:
    /// * `now`               - current timestamp
    /// * `target_height`     - the height for which the readiness is checked
    /// * `has_enough_chunks` - if not, we will wait for T(h' / 6) even if we have 2/3 approvals &
    ///                         have the previous block ds-final.
    #[must_use]
    pub fn ready_to_produce_block(
        &mut self,
        now: Instant,
        target_height: BlockHeight,
        has_enough_chunks: bool,
    ) -> bool {
        if let Some(approval_trackers_at_height) = self.approval_tracking.get_mut(&target_height) {
            if let Some(approval_tracker) =
                approval_trackers_at_height.approval_trackers.get_mut(&self.tip.block_hash)
            {
                let block_production_readiness =
                    approval_tracker.get_block_production_readiness(now);
                match block_production_readiness {
                    DoomslugBlockProductionReadiness::None => false,
                    DoomslugBlockProductionReadiness::PassedThreshold(when) => {
                        let delay = self.timer.get_delay(
                            self.timer.height.saturating_sub(self.largest_ds_final_height),
                        ) / 6;

                        now > when + delay
                    }
                    DoomslugBlockProductionReadiness::ReadyToProduce(when) => {
                        if has_enough_chunks {
                            true
                        } else {
                            let delay = self.timer.get_delay(
                                self.timer.height.saturating_sub(self.largest_ds_final_height),
                            ) / 6;

                            now > when + delay
                        }
                    }
                }
            } else {
                false
            }
        } else {
            false
        }
    }
}

#[cfg(test)]
mod tests {
    use std::sync::Arc;
    use std::time::{Duration, Instant};

    use near_crypto::{KeyType, SecretKey};
    use near_primitives::block::Approval;
    use near_primitives::hash::hash;
    use near_primitives::types::ValidatorStake;
    use near_primitives::validator_signer::InMemoryValidatorSigner;

    use crate::doomslug::{
        DoomslugApprovalsTrackersAtHeight, DoomslugBlockProductionReadiness, DoomslugThresholdMode,
    };
    use crate::Doomslug;

    #[test]
    fn test_endorsements_and_skips_basic() {
        let mut now = Instant::now(); // For the test purposes the absolute value of the initial instant doesn't matter

        let mut ds = Doomslug::new(
            0,
            0,
            Duration::from_millis(400),
            Duration::from_millis(1000),
            Duration::from_millis(100),
            Duration::from_millis(3000),
            Some(Arc::new(InMemoryValidatorSigner::from_seed("test", KeyType::ED25519, "test"))),
            DoomslugThresholdMode::HalfStake,
        );

        // Set a new tip, must produce an endorsement
<<<<<<< HEAD
        let approval = ds.set_tip(now, hash(&[1]), None, 1, 1, None).unwrap();
=======
        ds.set_tip(now, hash(&[1]), None, 1, 1);
        assert_eq!(ds.process_timer(now + Duration::from_millis(399)).len(), 0);
        let approval =
            ds.process_timer(now + Duration::from_millis(400)).into_iter().nth(0).unwrap();
>>>>>>> 9dd441cc
        assert_eq!(approval.parent_hash, hash(&[1]));
        assert_eq!(approval.target_height, 2);
        assert!(approval.is_endorsement);

        // Same tip => no endorsement, but still expect an approval (it is for the cases when a block
        // at lower height is received after a block at a higher height, e.g. due to finality gadget)
<<<<<<< HEAD
        let approval = ds.set_tip(now, hash(&[1]), None, 1, 1, None).unwrap();
=======
        ds.set_tip(now, hash(&[1]), None, 1, 1);
        let approval =
            ds.process_timer(now + Duration::from_millis(400)).into_iter().nth(0).unwrap();
>>>>>>> 9dd441cc
        assert_eq!(approval.parent_hash, hash(&[1]));
        assert_eq!(approval.target_height, 2);
        assert!(!approval.is_endorsement);

        // The block was `ds_final` and therefore started the timer. Try checking before one second expires
        assert_eq!(ds.process_timer(now + Duration::from_millis(999), Some(None)), vec![]);

        // But one second should trigger the skip
        match ds.process_timer(now + Duration::from_millis(1000), Some(None)) {
            approvals if approvals.len() == 0 => assert!(false),
            approvals => {
                assert_eq!(approvals[0].parent_hash, hash(&[1]));
                assert_eq!(approvals[0].target_height, 3);
                assert!(!approvals[0].is_endorsement);
            }
        }

        // Shift now 1 second forward
        now += Duration::from_millis(1000);

        // Not processing a block at height 2 should not produce an endorsement (but still an approval)
<<<<<<< HEAD
        let approval = ds.set_tip(now, hash(&[2]), None, 2, 1, None).unwrap();
=======
        ds.set_tip(now, hash(&[2]), None, 2, 1);
        let approval =
            ds.process_timer(now + Duration::from_millis(400)).into_iter().nth(0).unwrap();
>>>>>>> 9dd441cc
        assert_eq!(approval.parent_hash, hash(&[2]));
        assert_eq!(approval.target_height, 3);
        assert!(!approval.is_endorsement);

        // Shift now 1 second forward
        now += Duration::from_millis(1000);

        // But at height 3 should (also neither block has ds_finality set, keep last ds_final at 1 for now)
<<<<<<< HEAD
        let approval = ds.set_tip(now, hash(&[3]), None, 3, 1, None).unwrap();
=======
        ds.set_tip(now, hash(&[3]), None, 3, 1);
        let approval =
            ds.process_timer(now + Duration::from_millis(400)).into_iter().nth(0).unwrap();
>>>>>>> 9dd441cc
        assert_eq!(approval.parent_hash, hash(&[3]));
        assert_eq!(approval.target_height, 4);
        assert!(approval.is_endorsement);

        // Move 1 second further
        now += Duration::from_millis(1000);

        assert_eq!(ds.process_timer(now + Duration::from_millis(199), Some(None)), vec![]);

        match ds.process_timer(now + Duration::from_millis(200), Some(None)) {
            approvals if approvals.len() == 0 => assert!(false),
            approvals if approvals.len() == 1 => {
                assert_eq!(approvals[0].parent_hash, hash(&[3]));
                assert_eq!(approvals[0].target_height, 5);
                assert!(!approvals[0].is_endorsement);
            }
            _ => assert!(false),
        }

        // Move 1 second further
        now += Duration::from_millis(1000);

        // Now skip 5 (the extra delay is 200+300 = 500)
        assert_eq!(ds.process_timer(now + Duration::from_millis(499), Some(None)), vec![]);

        match ds.process_timer(now + Duration::from_millis(500), Some(None)) {
            approvals if approvals.len() == 0 => assert!(false),
            approvals => {
                assert_eq!(approvals[0].parent_hash, hash(&[3]));
                assert_eq!(approvals[0].target_height, 6);
                assert!(!approvals[0].is_endorsement);
            }
        }

        // Move 1 second further
        now += Duration::from_millis(1000);

        // Skip 6 (the extra delay is 0+200+300+400 = 900)
        assert_eq!(ds.process_timer(now + Duration::from_millis(899), Some(None)), vec![]);

        match ds.process_timer(now + Duration::from_millis(900), Some(None)) {
            approvals if approvals.len() == 0 => assert!(false),
            approvals => {
                assert_eq!(approvals[0].parent_hash, hash(&[3]));
                assert_eq!(approvals[0].target_height, 7);
                assert!(!approvals[0].is_endorsement);
            }
        }

        // Move 1 second further
        now += Duration::from_millis(1000);

        // Accept block at 5 with ds finality, expect it to produce an approval, but not an endorsement
<<<<<<< HEAD
        let approval = ds.set_tip(now, hash(&[5]), None, 5, 5, None).unwrap();
=======
        ds.set_tip(now, hash(&[5]), None, 5, 5);
        let approval =
            ds.process_timer(now + Duration::from_millis(400)).into_iter().nth(0).unwrap();
>>>>>>> 9dd441cc
        assert_eq!(approval.parent_hash, hash(&[5]));
        assert_eq!(approval.target_height, 6);
        assert!(!approval.is_endorsement);

        // Skip a whole bunch of heights by moving 100 seconds ahead
        now += Duration::from_millis(100_000);
        assert!(ds.process_timer(now, Some(None)).len() > 10);

        // Add some random small number of milliseconds to test that when the next block is added, the
        // timer is reset
        now += Duration::from_millis(17);

        // That approval should not be an endorsement, since we skipped 6
<<<<<<< HEAD
        let approval = ds.set_tip(now, hash(&[6]), None, 6, 5, None).unwrap();
=======
        ds.set_tip(now, hash(&[6]), None, 6, 5);
        let approval =
            ds.process_timer(now + Duration::from_millis(400)).into_iter().nth(0).unwrap();
>>>>>>> 9dd441cc
        assert_eq!(approval.parent_hash, hash(&[6]));
        assert_eq!(approval.target_height, 7);
        assert!(!approval.is_endorsement);

        // The block height was less than the timer height, and thus the timer was reset.
        // The wait time for height 7 with last ds final block at 5 is 1100
        assert_eq!(ds.process_timer(now + Duration::from_millis(1099), Some(None)), vec![]);

        match ds.process_timer(now + Duration::from_millis(1100), Some(None)) {
            approvals if approvals.len() == 0 => assert!(false),
            approvals => {
                assert_eq!(approvals[0].parent_hash, hash(&[6]));
                assert_eq!(approvals[0].target_height, 8);
                assert!(!approvals[0].is_endorsement);
            }
        }
    }

    #[test]
    fn test_doomslug_approvals() {
        let accounts: Vec<(&str, u128)> =
            vec![("test1", 2), ("test2", 1), ("test3", 3), ("test4", 2)];
        let stakes = accounts
            .iter()
            .map(|(account_id, stake)| ValidatorStake {
                account_id: account_id.to_string(),
                stake: *stake,
                public_key: SecretKey::from_seed(KeyType::ED25519, account_id).public_key(),
            })
            .collect::<Vec<_>>();
        let signers = accounts
            .iter()
            .map(|(account_id, _)| {
                InMemoryValidatorSigner::from_seed(account_id, KeyType::ED25519, account_id)
            })
            .collect::<Vec<_>>();

        let signer = Arc::new(InMemoryValidatorSigner::from_seed("test", KeyType::ED25519, "test"));
        let mut ds = Doomslug::new(
            0,
            0,
            Duration::from_millis(400),
            Duration::from_millis(1000),
            Duration::from_millis(100),
            Duration::from_millis(3000),
            Some(signer.clone()),
            DoomslugThresholdMode::HalfStake,
        );

        let mut now = Instant::now();

        // In the comments below the format is
        // account, height -> approved stake
        // The total stake is 8, so the thresholds are 5 and 7

        // "test1", 2 -> 2
        assert_eq!(
            ds.on_approval_message_internal(
                now,
<<<<<<< HEAD
                &Approval::new(hash(&[1]), None, 2, true, &*signer, "test1".to_string(), None),
=======
                &Approval::new(hash(&[1]), None, 2, true, &signers[0]),
>>>>>>> 9dd441cc
                &stakes,
            ),
            DoomslugBlockProductionReadiness::None,
        );

        // "test3", 4 -> 3
        assert_eq!(
            ds.on_approval_message_internal(
                now,
<<<<<<< HEAD
                &Approval::new(hash(&[1]), None, 4, true, &*signer, "test3".to_string(), None),
=======
                &Approval::new(hash(&[1]), None, 4, true, &signers[2]),
>>>>>>> 9dd441cc
                &stakes,
            ),
            DoomslugBlockProductionReadiness::None,
        );

        // "test1", 4 -> 5
        assert_eq!(
            ds.on_approval_message_internal(
                now,
<<<<<<< HEAD
                &Approval::new(hash(&[1]), None, 4, true, &*signer, "test1".to_string(), None),
=======
                &Approval::new(hash(&[1]), None, 4, true, &signers[0]),
>>>>>>> 9dd441cc
                &stakes,
            ),
            DoomslugBlockProductionReadiness::PassedThreshold(now),
        );

        // "test1", 4 -> same account, still 5
        assert_eq!(
            ds.on_approval_message_internal(
                now + Duration::from_millis(100),
<<<<<<< HEAD
                &Approval::new(hash(&[1]), None, 4, true, &*signer, "test1".to_string(), None),
=======
                &Approval::new(hash(&[1]), None, 4, true, &signers[0]),
>>>>>>> 9dd441cc
                &stakes,
            ),
            DoomslugBlockProductionReadiness::PassedThreshold(now),
        );

        // "test4", 4 -> 7
        assert_eq!(
            ds.on_approval_message_internal(
                now,
<<<<<<< HEAD
                &Approval::new(hash(&[1]), None, 4, true, &*signer, "test4".to_string(), None),
=======
                &Approval::new(hash(&[1]), None, 4, true, &signers[3]),
>>>>>>> 9dd441cc
                &stakes,
            ),
            DoomslugBlockProductionReadiness::ReadyToProduce(now),
        );

        // "test4", 2 -> 4
        assert_eq!(
            ds.on_approval_message_internal(
                now,
<<<<<<< HEAD
                &Approval::new(hash(&[1]), None, 2, true, &*signer, "test4".to_string(), None),
=======
                &Approval::new(hash(&[1]), None, 2, true, &signers[3]),
>>>>>>> 9dd441cc
                &stakes,
            ),
            DoomslugBlockProductionReadiness::None,
        );

        now += Duration::from_millis(200);

        // "test2", 2 -> 5
        assert_eq!(
            ds.on_approval_message_internal(
                now,
<<<<<<< HEAD
                &Approval::new(hash(&[1]), None, 2, true, &*signer, "test2".to_string(), None),
=======
                &Approval::new(hash(&[1]), None, 2, true, &signers[1]),
>>>>>>> 9dd441cc
                &stakes,
            ),
            DoomslugBlockProductionReadiness::PassedThreshold(now),
        );

        // A different parent hash
        assert_eq!(
            ds.on_approval_message_internal(
                now,
<<<<<<< HEAD
                &Approval::new(hash(&[2]), None, 4, true, &*signer, "test2".to_string(), None),
=======
                &Approval::new(hash(&[2]), None, 4, true, &signers[1]),
>>>>>>> 9dd441cc
                &stakes,
            ),
            DoomslugBlockProductionReadiness::None,
        );
    }

    #[test]
    fn test_doomslug_one_approval_per_target_height() {
        let accounts = vec![("test1", 2), ("test2", 1), ("test3", 3), ("test4", 2)];
        let signers = accounts
            .iter()
            .map(|(account_id, _)| {
                InMemoryValidatorSigner::from_seed(account_id, KeyType::ED25519, account_id)
            })
            .collect::<Vec<_>>();
        let stakes = accounts
            .into_iter()
            .map(|(account_id, stake)| ValidatorStake {
                account_id: account_id.to_string(),
                stake,
                public_key: SecretKey::from_seed(KeyType::ED25519, account_id).public_key(),
            })
            .collect::<Vec<_>>();
        let mut tracker = DoomslugApprovalsTrackersAtHeight::new();

<<<<<<< HEAD
        let a1_1 = Approval::new(hash(&[1]), None, 4, true, &*signer, "test1".to_string(), None);
        let a1_2 = Approval::new(hash(&[1]), None, 4, false, &*signer, "test2".to_string(), None);
        let a1_3 = Approval::new(hash(&[1]), None, 4, true, &*signer, "test3".to_string(), None);

        let a2_1 = Approval::new(hash(&[2]), None, 4, true, &*signer, "test1".to_string(), None);
        let a2_2 = Approval::new(hash(&[2]), None, 4, false, &*signer, "test2".to_string(), None);
        let a2_3 = Approval::new(hash(&[2]), None, 4, true, &*signer, "test3".to_string(), None);
=======
        let a1_1 = Approval::new(hash(&[1]), None, 4, true, &signers[0]);
        let a1_2 = Approval::new(hash(&[1]), None, 4, false, &signers[1]);
        let a1_3 = Approval::new(hash(&[1]), None, 4, true, &signers[2]);

        let a2_1 = Approval::new(hash(&[2]), None, 4, true, &signers[0]);
        let a2_2 = Approval::new(hash(&[2]), None, 4, false, &signers[1]);
        let a2_3 = Approval::new(hash(&[2]), None, 4, true, &signers[2]);
>>>>>>> 9dd441cc

        // Process first approval, and then process it again and make sure it works
        tracker.process_approval(Instant::now(), &a1_1, &stakes, DoomslugThresholdMode::HalfStake);

        assert_eq!(tracker.approval_trackers.get(&hash(&[1])).unwrap().approved_stake, 2);
        assert_eq!(tracker.approval_trackers.get(&hash(&[1])).unwrap().endorsed_stake, 2);

        tracker.process_approval(Instant::now(), &a1_1, &stakes, DoomslugThresholdMode::HalfStake);

        assert_eq!(tracker.approval_trackers.get(&hash(&[1])).unwrap().approved_stake, 2);
        assert_eq!(tracker.approval_trackers.get(&hash(&[1])).unwrap().endorsed_stake, 2);

        // Process the remaining two approvals on the first block
        tracker.process_approval(Instant::now(), &a1_2, &stakes, DoomslugThresholdMode::HalfStake);
        tracker.process_approval(Instant::now(), &a1_3, &stakes, DoomslugThresholdMode::HalfStake);

        assert_eq!(tracker.approval_trackers.get(&hash(&[1])).unwrap().approved_stake, 6);
        assert_eq!(tracker.approval_trackers.get(&hash(&[1])).unwrap().endorsed_stake, 5);

        // Process new approvals one by one, expect the approved and endorsed stake to slowly decrease
        tracker.process_approval(Instant::now(), &a2_1, &stakes, DoomslugThresholdMode::HalfStake);

        assert_eq!(tracker.approval_trackers.get(&hash(&[1])).unwrap().approved_stake, 4);
        assert_eq!(tracker.approval_trackers.get(&hash(&[1])).unwrap().endorsed_stake, 3);

        tracker.process_approval(Instant::now(), &a2_2, &stakes, DoomslugThresholdMode::HalfStake);

        assert_eq!(tracker.approval_trackers.get(&hash(&[1])).unwrap().approved_stake, 3);
        assert_eq!(tracker.approval_trackers.get(&hash(&[1])).unwrap().endorsed_stake, 3);

        // As we update the last of the three approvals, the tracker for the first block should be completely removed
        tracker.process_approval(Instant::now(), &a2_3, &stakes, DoomslugThresholdMode::HalfStake);

        assert!(tracker.approval_trackers.get(&hash(&[1])).is_none());

        // Check the approved and endorsed stake for the new block, and also ensure that processing one of the same approvals
        // again works fine

        assert_eq!(tracker.approval_trackers.get(&hash(&[2])).unwrap().approved_stake, 6);
        assert_eq!(tracker.approval_trackers.get(&hash(&[2])).unwrap().endorsed_stake, 5);

        tracker.process_approval(Instant::now(), &a2_3, &stakes, DoomslugThresholdMode::HalfStake);

        assert_eq!(tracker.approval_trackers.get(&hash(&[2])).unwrap().approved_stake, 6);
        assert_eq!(tracker.approval_trackers.get(&hash(&[2])).unwrap().endorsed_stake, 5);
    }
}<|MERGE_RESOLUTION|>--- conflicted
+++ resolved
@@ -1,12 +1,9 @@
-<<<<<<< HEAD
 use near_crypto::Signer;
 use near_primitives::block::{Approval, HoneypotShardId};
 use near_primitives::hash::CryptoHash;
 use near_primitives::types::{
     AccountId, Balance, BlockHeight, BlockHeightDelta, ShardId, ValidatorStake,
 };
-=======
->>>>>>> 9dd441cc
 use std::collections::HashMap;
 use std::convert::TryFrom;
 use std::sync::Arc;
@@ -430,14 +427,8 @@
                 {
                     self.largest_promised_skip_height =
                         std::cmp::max(self.timer.height, self.largest_promised_skip_height);
-<<<<<<< HEAD
-                    if let Some(approval) =
-                        self.create_approval(self.timer.height + 1, false, honeypot_shard_id)
-                    {
-=======
 
                     if let Some(approval) = self.create_approval(self.timer.height + 1, false) {
->>>>>>> 9dd441cc
                         ret.push(approval);
                     }
                 }
@@ -464,13 +455,8 @@
                 self.tip.reference_hash,
                 target_height,
                 is_endorsement,
-<<<<<<< HEAD
-                &**self.signer.as_ref().unwrap(),
-                me.clone(),
+                **signer,
                 honeypot_shard_id,
-=======
-                &**signer,
->>>>>>> 9dd441cc
             )
         })
     }
@@ -600,12 +586,7 @@
         reference_hash: Option<CryptoHash>,
         height: BlockHeight,
         last_ds_final_height: BlockHeight,
-<<<<<<< HEAD
-        honeypot_shard_id: Option<ShardId>,
-    ) -> Option<Approval> {
-=======
     ) {
->>>>>>> 9dd441cc
         self.tip = DoomslugTip { block_hash, reference_hash, height };
 
         self.largest_ds_final_height = last_ds_final_height;
@@ -615,18 +596,7 @@
         self.approval_tracking
             .retain(|h, _| *h > height && *h <= height + MAX_HEIGHTS_AHEAD_TO_STORE_APPROVALS);
 
-<<<<<<< HEAD
-        let is_endorsement =
-            height > self.largest_promised_skip_height && height > self.largest_endorsed_height;
-
-        if is_endorsement {
-            self.largest_endorsed_height = height;
-        }
-
-        self.create_approval(height + 1, is_endorsement, honeypot_shard_id)
-=======
         self.endorsement_pending = true;
->>>>>>> 9dd441cc
     }
 
     /// Records an approval message, and return whether the block has passed the threshold / ready
@@ -761,27 +731,19 @@
         );
 
         // Set a new tip, must produce an endorsement
-<<<<<<< HEAD
-        let approval = ds.set_tip(now, hash(&[1]), None, 1, 1, None).unwrap();
-=======
         ds.set_tip(now, hash(&[1]), None, 1, 1);
         assert_eq!(ds.process_timer(now + Duration::from_millis(399)).len(), 0);
         let approval =
             ds.process_timer(now + Duration::from_millis(400)).into_iter().nth(0).unwrap();
->>>>>>> 9dd441cc
         assert_eq!(approval.parent_hash, hash(&[1]));
         assert_eq!(approval.target_height, 2);
         assert!(approval.is_endorsement);
 
         // Same tip => no endorsement, but still expect an approval (it is for the cases when a block
         // at lower height is received after a block at a higher height, e.g. due to finality gadget)
-<<<<<<< HEAD
-        let approval = ds.set_tip(now, hash(&[1]), None, 1, 1, None).unwrap();
-=======
         ds.set_tip(now, hash(&[1]), None, 1, 1);
         let approval =
             ds.process_timer(now + Duration::from_millis(400)).into_iter().nth(0).unwrap();
->>>>>>> 9dd441cc
         assert_eq!(approval.parent_hash, hash(&[1]));
         assert_eq!(approval.target_height, 2);
         assert!(!approval.is_endorsement);
@@ -803,13 +765,9 @@
         now += Duration::from_millis(1000);
 
         // Not processing a block at height 2 should not produce an endorsement (but still an approval)
-<<<<<<< HEAD
-        let approval = ds.set_tip(now, hash(&[2]), None, 2, 1, None).unwrap();
-=======
         ds.set_tip(now, hash(&[2]), None, 2, 1);
         let approval =
             ds.process_timer(now + Duration::from_millis(400)).into_iter().nth(0).unwrap();
->>>>>>> 9dd441cc
         assert_eq!(approval.parent_hash, hash(&[2]));
         assert_eq!(approval.target_height, 3);
         assert!(!approval.is_endorsement);
@@ -818,13 +776,9 @@
         now += Duration::from_millis(1000);
 
         // But at height 3 should (also neither block has ds_finality set, keep last ds_final at 1 for now)
-<<<<<<< HEAD
-        let approval = ds.set_tip(now, hash(&[3]), None, 3, 1, None).unwrap();
-=======
         ds.set_tip(now, hash(&[3]), None, 3, 1);
         let approval =
             ds.process_timer(now + Duration::from_millis(400)).into_iter().nth(0).unwrap();
->>>>>>> 9dd441cc
         assert_eq!(approval.parent_hash, hash(&[3]));
         assert_eq!(approval.target_height, 4);
         assert!(approval.is_endorsement);
@@ -878,13 +832,9 @@
         now += Duration::from_millis(1000);
 
         // Accept block at 5 with ds finality, expect it to produce an approval, but not an endorsement
-<<<<<<< HEAD
-        let approval = ds.set_tip(now, hash(&[5]), None, 5, 5, None).unwrap();
-=======
         ds.set_tip(now, hash(&[5]), None, 5, 5);
         let approval =
             ds.process_timer(now + Duration::from_millis(400)).into_iter().nth(0).unwrap();
->>>>>>> 9dd441cc
         assert_eq!(approval.parent_hash, hash(&[5]));
         assert_eq!(approval.target_height, 6);
         assert!(!approval.is_endorsement);
@@ -898,13 +848,9 @@
         now += Duration::from_millis(17);
 
         // That approval should not be an endorsement, since we skipped 6
-<<<<<<< HEAD
-        let approval = ds.set_tip(now, hash(&[6]), None, 6, 5, None).unwrap();
-=======
         ds.set_tip(now, hash(&[6]), None, 6, 5);
         let approval =
             ds.process_timer(now + Duration::from_millis(400)).into_iter().nth(0).unwrap();
->>>>>>> 9dd441cc
         assert_eq!(approval.parent_hash, hash(&[6]));
         assert_eq!(approval.target_height, 7);
         assert!(!approval.is_endorsement);
@@ -964,11 +910,7 @@
         assert_eq!(
             ds.on_approval_message_internal(
                 now,
-<<<<<<< HEAD
-                &Approval::new(hash(&[1]), None, 2, true, &*signer, "test1".to_string(), None),
-=======
                 &Approval::new(hash(&[1]), None, 2, true, &signers[0]),
->>>>>>> 9dd441cc
                 &stakes,
             ),
             DoomslugBlockProductionReadiness::None,
@@ -978,11 +920,7 @@
         assert_eq!(
             ds.on_approval_message_internal(
                 now,
-<<<<<<< HEAD
-                &Approval::new(hash(&[1]), None, 4, true, &*signer, "test3".to_string(), None),
-=======
                 &Approval::new(hash(&[1]), None, 4, true, &signers[2]),
->>>>>>> 9dd441cc
                 &stakes,
             ),
             DoomslugBlockProductionReadiness::None,
@@ -992,11 +930,7 @@
         assert_eq!(
             ds.on_approval_message_internal(
                 now,
-<<<<<<< HEAD
-                &Approval::new(hash(&[1]), None, 4, true, &*signer, "test1".to_string(), None),
-=======
                 &Approval::new(hash(&[1]), None, 4, true, &signers[0]),
->>>>>>> 9dd441cc
                 &stakes,
             ),
             DoomslugBlockProductionReadiness::PassedThreshold(now),
@@ -1006,11 +940,7 @@
         assert_eq!(
             ds.on_approval_message_internal(
                 now + Duration::from_millis(100),
-<<<<<<< HEAD
-                &Approval::new(hash(&[1]), None, 4, true, &*signer, "test1".to_string(), None),
-=======
                 &Approval::new(hash(&[1]), None, 4, true, &signers[0]),
->>>>>>> 9dd441cc
                 &stakes,
             ),
             DoomslugBlockProductionReadiness::PassedThreshold(now),
@@ -1020,11 +950,7 @@
         assert_eq!(
             ds.on_approval_message_internal(
                 now,
-<<<<<<< HEAD
-                &Approval::new(hash(&[1]), None, 4, true, &*signer, "test4".to_string(), None),
-=======
                 &Approval::new(hash(&[1]), None, 4, true, &signers[3]),
->>>>>>> 9dd441cc
                 &stakes,
             ),
             DoomslugBlockProductionReadiness::ReadyToProduce(now),
@@ -1034,11 +960,7 @@
         assert_eq!(
             ds.on_approval_message_internal(
                 now,
-<<<<<<< HEAD
-                &Approval::new(hash(&[1]), None, 2, true, &*signer, "test4".to_string(), None),
-=======
                 &Approval::new(hash(&[1]), None, 2, true, &signers[3]),
->>>>>>> 9dd441cc
                 &stakes,
             ),
             DoomslugBlockProductionReadiness::None,
@@ -1050,11 +972,7 @@
         assert_eq!(
             ds.on_approval_message_internal(
                 now,
-<<<<<<< HEAD
-                &Approval::new(hash(&[1]), None, 2, true, &*signer, "test2".to_string(), None),
-=======
                 &Approval::new(hash(&[1]), None, 2, true, &signers[1]),
->>>>>>> 9dd441cc
                 &stakes,
             ),
             DoomslugBlockProductionReadiness::PassedThreshold(now),
@@ -1064,11 +982,7 @@
         assert_eq!(
             ds.on_approval_message_internal(
                 now,
-<<<<<<< HEAD
-                &Approval::new(hash(&[2]), None, 4, true, &*signer, "test2".to_string(), None),
-=======
                 &Approval::new(hash(&[2]), None, 4, true, &signers[1]),
->>>>>>> 9dd441cc
                 &stakes,
             ),
             DoomslugBlockProductionReadiness::None,
@@ -1094,15 +1008,6 @@
             .collect::<Vec<_>>();
         let mut tracker = DoomslugApprovalsTrackersAtHeight::new();
 
-<<<<<<< HEAD
-        let a1_1 = Approval::new(hash(&[1]), None, 4, true, &*signer, "test1".to_string(), None);
-        let a1_2 = Approval::new(hash(&[1]), None, 4, false, &*signer, "test2".to_string(), None);
-        let a1_3 = Approval::new(hash(&[1]), None, 4, true, &*signer, "test3".to_string(), None);
-
-        let a2_1 = Approval::new(hash(&[2]), None, 4, true, &*signer, "test1".to_string(), None);
-        let a2_2 = Approval::new(hash(&[2]), None, 4, false, &*signer, "test2".to_string(), None);
-        let a2_3 = Approval::new(hash(&[2]), None, 4, true, &*signer, "test3".to_string(), None);
-=======
         let a1_1 = Approval::new(hash(&[1]), None, 4, true, &signers[0]);
         let a1_2 = Approval::new(hash(&[1]), None, 4, false, &signers[1]);
         let a1_3 = Approval::new(hash(&[1]), None, 4, true, &signers[2]);
@@ -1110,7 +1015,6 @@
         let a2_1 = Approval::new(hash(&[2]), None, 4, true, &signers[0]);
         let a2_2 = Approval::new(hash(&[2]), None, 4, false, &signers[1]);
         let a2_3 = Approval::new(hash(&[2]), None, 4, true, &signers[2]);
->>>>>>> 9dd441cc
 
         // Process first approval, and then process it again and make sure it works
         tracker.process_approval(Instant::now(), &a1_1, &stakes, DoomslugThresholdMode::HalfStake);
