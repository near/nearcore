/// Implementation for all resharding logic.
/// StateSplitRequest and StateSplitResponse are exchanged across the client_actor and SyncJobsActor.
/// build_state_for_split_shards_preprocessing and build_state_for_split_shards_postprocessing are handled
/// by the client_actor while the heavy resharding build_state_for_split_shards is done by SyncJobsActor
/// so as to not affect client.
use crate::metrics::{
    ReshardingStatus, RESHARDING_BATCH_COUNT, RESHARDING_BATCH_SIZE, RESHARDING_STATUS,
};
use crate::Chain;
use itertools::Itertools;
use near_chain_primitives::error::Error;
use near_primitives::errors::StorageError::StorageInconsistentState;
use near_primitives::hash::CryptoHash;
use near_primitives::shard_layout::{account_id_to_shard_uid, ShardLayout};
use near_primitives::state::FlatStateValue;
use near_primitives::types::chunk_extra::ChunkExtra;
use near_primitives::types::{AccountId, ShardId, StateRoot};
use near_store::flat::{
    store_helper, BlockInfo, FlatStorageManager, FlatStorageReadyStatus, FlatStorageStatus,
};
use near_store::split_state::get_delayed_receipts;
use near_store::trie::SnapshotError;
use near_store::{ShardTries, ShardUId, Store, Trie, TrieDBStorage, TrieStorage};
use std::collections::{HashMap, HashSet};
use std::fmt::{Debug, Formatter};
use std::sync::Arc;
use std::time::Duration;
use tracing::debug;

// This is the approx batch size of the trie key, value pair entries that are written to the child shard trie.
const RESHARDING_BATCH_MEMORY_LIMIT: bytesize::ByteSize = bytesize::ByteSize(300 * bytesize::MIB);
const MAX_RESHARDING_POLL_TIME: Duration = Duration::from_secs(5 * 60 * 60); // 5 hrs

/// StateSplitRequest has all the information needed to start a resharding job. This message is sent
/// from ClientActor to SyncJobsActor. We do not want to stall the ClientActor with a long running
/// resharding job. The SyncJobsActor is helpful for handling such long running jobs.
#[derive(actix::Message)]
#[rtype(result = "()")]
pub struct StateSplitRequest {
    pub tries: Arc<ShardTries>,
    // The block hash of the first block of the epoch.
    pub sync_hash: CryptoHash,
    // The prev hash of the sync_hash. We want the state at that block hash.
    pub prev_hash: CryptoHash,
    // The prev prev hash of the sync_hash. The state snapshot should be saved at that block hash.
    pub prev_prev_hash: CryptoHash,
    // Parent shardUId to be split into child shards.
    pub shard_uid: ShardUId,
    // state root of the parent shardUId. This is different from block sync_hash
    pub state_root: StateRoot,
    pub next_epoch_shard_layout: ShardLayout,
    // Time we've spent polling for the state snapshot to be ready. We autofail after a certain time.
    pub curr_poll_time: Duration,
}

// Skip `runtime_adapter`, because it's a complex object that has complex logic
// and many fields.
impl Debug for StateSplitRequest {
    fn fmt(&self, f: &mut Formatter<'_>) -> std::fmt::Result {
        f.debug_struct("StateSplitRequest")
            .field("tries", &"<not shown>")
            .field("sync_hash", &self.sync_hash)
            .field("prev_hash", &self.prev_hash)
            .field("prev_prev_hash", &self.prev_prev_hash)
            .field("shard_uid", &self.shard_uid)
            .field("state_root", &self.state_root)
            .field("next_epoch_shard_layout", &self.next_epoch_shard_layout)
            .finish()
    }
}

// StateSplitResponse is the response sent from SyncJobsActor to ClientActor once resharding is completed.
#[derive(actix::Message, Debug)]
#[rtype(result = "()")]
pub struct StateSplitResponse {
    pub sync_hash: CryptoHash,
    pub shard_id: ShardId,
    pub new_state_roots: Result<HashMap<ShardUId, StateRoot>, Error>,
}

fn get_checked_account_id_to_shard_uid_fn(
    shard_uid: ShardUId,
    new_shards: Vec<ShardUId>,
    next_epoch_shard_layout: ShardLayout,
) -> impl Fn(&AccountId) -> ShardUId {
    let split_shard_ids: HashSet<_> = new_shards.into_iter().collect();
    move |account_id: &AccountId| {
        let new_shard_uid = account_id_to_shard_uid(account_id, &next_epoch_shard_layout);
        // check that all accounts in the shard are mapped the shards that this shard will split
        // to according to shard layout
        assert!(
            split_shard_ids.contains(&new_shard_uid),
            "Inconsistent shard_layout specs. Account {:?} in shard {:?} and in shard {:?}, but the former is not parent shard for the latter",
            account_id,
            shard_uid,
            new_shard_uid,
        );
        new_shard_uid
    }
}

<<<<<<< HEAD
// Return iterate over flat storage to get key, value. Used later in the get_trie_update_batch function.
// TODO(#9436): This isn't completely correct. We need to get the flat storage iterator based off a
// particular block, specifically, the last block of the previous epoch.
fn get_flat_storage_iter<'a>(
    store: &'a Store,
    shard_uid: ShardUId,
) -> impl Iterator<Item = (Vec<u8>, Vec<u8>)> + 'a {
    let trie_storage = TrieDBStorage::new(store.clone(), shard_uid);
    store_helper::iter_flat_state_entries(shard_uid, &store, None, None).map(
        move |entry| -> (Vec<u8>, Vec<u8>) {
            let (key, value) = entry.unwrap();
            let value = match value {
                FlatStateValue::Ref(ref_value) => {
                    trie_storage.retrieve_raw_bytes(&ref_value.hash, None).unwrap().to_vec()
                }
                FlatStateValue::Inlined(inline_value) => inline_value,
            };
            (key, value)
        },
    )
}

=======
>>>>>>> ae1c6183
// Format of the trie key, value pair that is used in tries.add_values_to_split_states() function
type TrieEntry = (Vec<u8>, Option<Vec<u8>>);

struct TrieUpdateBatch {
    entries: Vec<TrieEntry>,
    size: u64,
}

// Function to return batches of trie key, value pairs from flat storage iter. We return None at the end of iter.
// The batch size is roughly RESHARDING_BATCH_MEMORY_LIMIT (300 MB)
fn get_trie_update_batch(
    iter: &mut impl Iterator<Item = (Vec<u8>, Option<Vec<u8>>)>,
) -> Option<TrieUpdateBatch> {
    let mut size: u64 = 0;
    let mut entries = Vec::new();
    while let Some((key, value)) = iter.next() {
        size += key.len() as u64 + value.as_ref().map_or(0, |v| v.len() as u64);
        entries.push((key, value));
        if size > RESHARDING_BATCH_MEMORY_LIMIT.as_u64() {
            break;
        }
    }
    if entries.is_empty() {
        None
    } else {
        Some(TrieUpdateBatch { entries, size })
    }
}

fn apply_delayed_receipts<'a>(
    tries: &ShardTries,
    orig_shard_uid: ShardUId,
    orig_state_root: StateRoot,
    state_roots: HashMap<ShardUId, StateRoot>,
    account_id_to_shard_uid: &(dyn Fn(&AccountId) -> ShardUId + 'a),
) -> Result<HashMap<ShardUId, StateRoot>, Error> {
    let orig_trie_update = tries.new_trie_update_view(orig_shard_uid, orig_state_root);

    let mut start_index = None;
    let mut new_state_roots = state_roots;
    while let Some((next_index, receipts)) =
        get_delayed_receipts(&orig_trie_update, start_index, RESHARDING_BATCH_MEMORY_LIMIT)?
    {
        let (store_update, updated_state_roots) = tries.apply_delayed_receipts_to_split_states(
            &new_state_roots,
            &receipts,
            account_id_to_shard_uid,
        )?;
        new_state_roots = updated_state_roots;
        start_index = Some(next_index);
        store_update.commit()?;
    }

    Ok(new_state_roots)
}

// function to set up flat storage status to Ready after a resharding event
// TODO(resharding) : Consolidate this with setting up flat storage during state sync logic
fn set_flat_storage_state(
    store: Store,
    flat_storage_manager: &FlatStorageManager,
    shard_uid: ShardUId,
    block_info: BlockInfo,
) -> Result<(), Error> {
    let mut store_update = store.store_update();
    store_helper::set_flat_storage_status(
        &mut store_update,
        shard_uid,
        FlatStorageStatus::Ready(FlatStorageReadyStatus { flat_head: block_info }),
    );
    store_update.commit()?;
    flat_storage_manager.create_flat_storage_for_shard(shard_uid)?;
    Ok(())
}

impl Chain {
    pub fn build_state_for_split_shards_preprocessing(
        &self,
        sync_hash: &CryptoHash,
        shard_id: ShardId,
        state_split_scheduler: &dyn Fn(StateSplitRequest),
    ) -> Result<(), Error> {
        let block_header = self.get_block_header(sync_hash)?;
        let shard_layout = self.epoch_manager.get_shard_layout(block_header.epoch_id())?;
        let next_epoch_shard_layout =
            self.epoch_manager.get_shard_layout(block_header.next_epoch_id())?;
        assert_ne!(shard_layout, next_epoch_shard_layout);

        let shard_uid = ShardUId::from_shard_id_and_layout(shard_id, &shard_layout);
        let prev_hash = block_header.prev_hash();
        let prev_block_header = self.get_block_header(prev_hash)?;
        let prev_prev_hash = prev_block_header.prev_hash();
        let state_root = *self.get_chunk_extra(&prev_hash, &shard_uid)?.state_root();

        state_split_scheduler(StateSplitRequest {
            tries: Arc::new(self.runtime_adapter.get_tries()),
            sync_hash: *sync_hash,
            prev_hash: *prev_hash,
            prev_prev_hash: *prev_prev_hash,
            shard_uid,
            state_root,
            next_epoch_shard_layout,
            curr_poll_time: Duration::ZERO,
        });

        RESHARDING_STATUS
            .with_label_values(&[&shard_uid.to_string()])
            .set(ReshardingStatus::Scheduled.into());

        Ok(())
    }

    /// Function to check whether the snapshot is ready for resharding or not. We return true if the snapshot is not
    /// ready and we need to retry/reschedule the resharding job.
    pub fn retry_build_state_for_split_shards(state_split_request: &StateSplitRequest) -> bool {
        let StateSplitRequest { tries, prev_prev_hash, curr_poll_time, .. } = state_split_request;
        // Do not retry if we have spent more than MAX_RESHARDING_POLL_TIME
        // The error would be caught in build_state_for_split_shards and propagated to client actor
        if curr_poll_time > &MAX_RESHARDING_POLL_TIME {
            return false;
        }
        tries.get_state_snapshot(prev_prev_hash).is_err_and(|err| match err {
            SnapshotError::SnapshotNotFound(_) => true,
            SnapshotError::LockWouldBlock => true,
            SnapshotError::SnapshotConfigDisabled => false,
            SnapshotError::IncorrectSnapshotRequested(_, _) => false,
            SnapshotError::Other(_) => false,
        })
    }

    pub fn build_state_for_split_shards(
        state_split_request: StateSplitRequest,
    ) -> StateSplitResponse {
        let shard_id = state_split_request.shard_uid.shard_id();
        let sync_hash = state_split_request.sync_hash;
        let new_state_roots = Self::build_state_for_split_shards_impl(state_split_request);
        StateSplitResponse { shard_id, sync_hash, new_state_roots }
    }

    fn build_state_for_split_shards_impl(
        state_split_request: StateSplitRequest,
    ) -> Result<HashMap<ShardUId, StateRoot>, Error> {
        let StateSplitRequest {
            tries,
            prev_hash,
            prev_prev_hash,
            shard_uid,
            state_root,
            next_epoch_shard_layout,
            ..
        } = state_split_request;

        RESHARDING_STATUS
            .with_label_values(&[&shard_uid.to_string()])
            .set(ReshardingStatus::BuildingState.into());

        let shard_id = shard_uid.shard_id();
        let new_shards = next_epoch_shard_layout
            .get_split_shard_uids(shard_id)
            .ok_or(Error::InvalidShardId(shard_id))?;
        let mut state_roots: HashMap<_, _> =
            new_shards.iter().map(|shard_uid| (*shard_uid, Trie::EMPTY_ROOT)).collect();

        // Build the required iterator from flat storage and delta changes. Note that we are
        // working with iterators as we don't want to have all the state in memory at once.
        //
        // Iterator is built by chaining the following:
        // 1. Flat storage iterator from the snapshot state as of `prev_prev_hash`.
        // 2. Delta changes iterator from the snapshot state as of `prev_hash`.
        //
        // The snapshot when created has the flat head as of `prev_prev_hash`, i.e. the hash as
        // of the second last block of the previous epoch. Hence we need to append the detla
        // changes on top of it.
        let (snapshot_store, flat_storage_manager) = tries
            .get_state_snapshot(&prev_prev_hash)
            .map_err(|err| StorageInconsistentState(err.to_string()))?;
        let flat_storage_chunk_view =
            flat_storage_manager.chunk_view(shard_uid, prev_prev_hash).ok_or_else(|| {
                StorageInconsistentState("Chunk view missing for snapshot flat storage".to_string())
            })?;
        let flat_storage_iter =
            flat_storage_chunk_view.iter_flat_state_entries(None, None).map(|entry| {
                let (key, value) = entry.unwrap();
                (key, Some(value))
            });

        let delta = store_helper::get_delta_changes(&snapshot_store, shard_uid, prev_hash)
            .map_err(|err| StorageInconsistentState(err.to_string()))?
            .ok_or_else(|| {
                StorageInconsistentState("Delta missing for snapshot flat storage".to_string())
            })?;
        let delta_iter = delta.0.into_iter();

        let trie_storage = TrieDBStorage::new(tries.get_store(), shard_uid);
        let flat_state_value_to_trie_value_fn = |value: FlatStateValue| -> Vec<u8> {
            match value {
                FlatStateValue::Ref(ref_value) => {
                    trie_storage.retrieve_raw_bytes(&ref_value.hash).unwrap().to_vec()
                }
                FlatStateValue::Inlined(inline_value) => inline_value,
            }
        };
        let mut iter = flat_storage_iter.chain(delta_iter).map(
            move |(key, value)| -> (Vec<u8>, Option<Vec<u8>>) {
                (key, value.map(flat_state_value_to_trie_value_fn))
            },
        );

        // function to map account id to shard uid in range of child shards
        let checked_account_id_to_shard_uid =
            get_checked_account_id_to_shard_uid_fn(shard_uid, new_shards, next_epoch_shard_layout);

        // Once we build the iterator, we break it into batches using the get_trie_update_batch function.
        while let Some(batch) = get_trie_update_batch(&mut iter) {
            let TrieUpdateBatch { entries, size } = batch;
            // TODO(#9435): This is highly inefficient as for each key in the batch, we are parsing the account_id
            // A better way would be to use the boundary account to construct the from and to key range for flat storage iterator
            let (store_update, new_state_roots) = tries.add_values_to_split_states(
                &state_roots,
                entries,
                &checked_account_id_to_shard_uid,
            )?;
            state_roots = new_state_roots;
            store_update.commit()?;
            RESHARDING_BATCH_COUNT.with_label_values(&[shard_uid.to_string().as_str()]).inc();
            RESHARDING_BATCH_SIZE
                .with_label_values(&[shard_uid.to_string().as_str()])
                .add(size as i64)
        }

        state_roots = apply_delayed_receipts(
            &tries,
            shard_uid,
            state_root,
            state_roots,
            &checked_account_id_to_shard_uid,
        )?;

        Ok(state_roots)
    }

    pub fn build_state_for_split_shards_postprocessing(
        &mut self,
        sync_hash: &CryptoHash,
        state_roots: HashMap<ShardUId, StateRoot>,
    ) -> Result<(), Error> {
        let block_header = self.get_block_header(sync_hash)?;
        let prev_hash = block_header.prev_hash();

        let child_shard_uids = state_roots.keys().cloned().collect_vec();
        self.initialize_flat_storage(&prev_hash, &child_shard_uids)?;

        let mut chain_store_update = self.mut_store().store_update();
        for (shard_uid, state_root) in state_roots {
            // here we store the state roots in chunk_extra in the database for later use
            let chunk_extra = ChunkExtra::new_with_only_state_root(&state_root);
            chain_store_update.save_chunk_extra(&prev_hash, &shard_uid, chunk_extra);
            debug!(target:"resharding", "Finish building split state for shard {:?} {:?} {:?} ", shard_uid, prev_hash, state_root);
        }
        chain_store_update.commit()?;

        for shard_uid in child_shard_uids {
            RESHARDING_STATUS
                .with_label_values(&[&shard_uid.to_string()])
                .set(ReshardingStatus::Finished.into());
        }

        Ok(())
    }

    // Here we iterate over all the child shards and initialize flat storage for them by calling set_flat_storage_state
    // Note that this function is called on the current_block which is the first block the next epoch.
    // We set the flat_head as the prev_block as after resharding, the state written to flat storage corresponds to the
    // state as of prev_block, and that's the convention that we follow.
    fn initialize_flat_storage(
        &self,
        prev_hash: &CryptoHash,
        child_shard_uids: &[ShardUId],
    ) -> Result<(), Error> {
        let prev_block_header = self.get_block_header(prev_hash)?;
        let prev_block_info = BlockInfo {
            hash: *prev_block_header.hash(),
            prev_hash: *prev_block_header.prev_hash(),
            height: prev_block_header.height(),
        };

        // create flat storage for child shards
        let flat_storage_manager = self.runtime_adapter.get_flat_storage_manager();
        for shard_uid in child_shard_uids {
            let store = self.runtime_adapter.store().clone();
            set_flat_storage_state(store, &flat_storage_manager, *shard_uid, prev_block_info)?;
        }
        Ok(())
    }
}<|MERGE_RESOLUTION|>--- conflicted
+++ resolved
@@ -99,31 +99,6 @@
     }
 }
 
-<<<<<<< HEAD
-// Return iterate over flat storage to get key, value. Used later in the get_trie_update_batch function.
-// TODO(#9436): This isn't completely correct. We need to get the flat storage iterator based off a
-// particular block, specifically, the last block of the previous epoch.
-fn get_flat_storage_iter<'a>(
-    store: &'a Store,
-    shard_uid: ShardUId,
-) -> impl Iterator<Item = (Vec<u8>, Vec<u8>)> + 'a {
-    let trie_storage = TrieDBStorage::new(store.clone(), shard_uid);
-    store_helper::iter_flat_state_entries(shard_uid, &store, None, None).map(
-        move |entry| -> (Vec<u8>, Vec<u8>) {
-            let (key, value) = entry.unwrap();
-            let value = match value {
-                FlatStateValue::Ref(ref_value) => {
-                    trie_storage.retrieve_raw_bytes(&ref_value.hash, None).unwrap().to_vec()
-                }
-                FlatStateValue::Inlined(inline_value) => inline_value,
-            };
-            (key, value)
-        },
-    )
-}
-
-=======
->>>>>>> ae1c6183
 // Format of the trie key, value pair that is used in tries.add_values_to_split_states() function
 type TrieEntry = (Vec<u8>, Option<Vec<u8>>);
 
