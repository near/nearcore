use std::collections::hash_map::Entry;
use std::collections::{HashMap, HashSet};
use std::convert::TryFrom;
use std::io;
use std::sync::Arc;

use borsh::{BorshDeserialize, BorshSerialize};
use cached::{Cached, SizedCache};
use chrono::Utc;
use tracing::debug;

use near_primitives::block::{Approval, Tip};
use near_primitives::errors::InvalidTxError;
use near_primitives::hash::CryptoHash;
use near_primitives::merkle::{MerklePath, PartialMerkleTree};
use near_primitives::receipt::Receipt;
use near_primitives::sharding::{
    ChunkHash, EncodedShardChunk, PartialEncodedChunk, ReceiptProof, ShardChunk, ShardChunkHeader,
    StateSyncInfo,
};
use near_primitives::syncing::{
    get_num_state_parts, ReceiptProofResponse, ReceiptResponse, ShardStateSyncResponseHeader,
    StatePartKey,
};
use near_primitives::transaction::{
    ExecutionOutcomeWithId, ExecutionOutcomeWithIdAndProof, SignedTransaction,
};
use near_primitives::trie_key::{trie_key_parsers, TrieKey};
use near_primitives::types::{
    AccountId, BlockExtra, BlockHeight, ChunkExtra, EpochId, GCCount, NumBlocks, ShardId,
    StateChanges, StateChangesExt, StateChangesKinds, StateChangesKindsExt, StateChangesRequest,
    StateHeaderKey,
};
use near_primitives::utils::{get_block_shard_id, index_to_bytes, to_timestamp};
use near_primitives::views::LightClientBlockView;
use near_store::{
<<<<<<< HEAD
    read_with_cache, ColBlock, ColBlockExtra, ColBlockHeader, ColBlockHeight, ColBlockMerkleTree,
    ColBlockMisc, ColBlockOrdinal, ColBlockPerHeight, ColBlockRefCount, ColBlocksToCatchup,
    ColChallengedBlocks, ColChunkExtra, ColChunkHashesByHeight, ColChunkPerHeightShard, ColChunks,
    ColEpochLightClientBlocks, ColIncomingReceipts, ColInvalidChunks, ColLastBlockWithNewChunk,
    ColNextBlockHashes, ColNextBlockWithNewChunk, ColOutgoingReceipts, ColPartialChunks,
    ColReceiptIdToShardId, ColStateChanges, ColStateDlInfos, ColStateHeaders, ColStateNumParts,
    ColStateParts, ColTransactionResult, ColTransactions, ColTrieChanges, DBCol,
    KeyForStateChanges, ShardTries, Store, StoreUpdate, TrieChanges, WrappedTrieChanges,
    CHUNK_TAIL_KEY, HEADER_HEAD_KEY, HEAD_KEY, LARGEST_TARGET_HEIGHT_KEY, LATEST_KNOWN_KEY,
    NUM_COLS, SYNC_HEAD_KEY, TAIL_KEY,
=======
    read_with_cache, ColBlock, ColBlockExtra, ColBlockHeader, ColBlockHeight, ColBlockInfo,
    ColBlockMerkleTree, ColBlockMisc, ColBlockOrdinal, ColBlockPerHeight, ColBlockRefCount,
    ColBlocksToCatchup, ColChallengedBlocks, ColChunkExtra, ColChunkHashesByHeight,
    ColChunkPerHeightShard, ColChunks, ColEpochInfo, ColEpochLightClientBlocks, ColEpochStart,
    ColGCCount, ColIncomingReceipts, ColInvalidChunks, ColLastBlockWithNewChunk,
    ColNextBlockHashes, ColNextBlockWithNewChunk, ColOutcomesByBlockHash, ColOutgoingReceipts,
    ColPartialChunks, ColReceiptIdToShardId, ColStateChanges, ColStateDlInfos, ColStateHeaders,
    ColTransactionResult, ColTransactions, ColTrieChanges, DBCol, KeyForStateChanges, ShardTries,
    Store, StoreUpdate, TrieChanges, WrappedTrieChanges, CHUNK_TAIL_KEY, HEADER_HEAD_KEY, HEAD_KEY,
    LARGEST_TARGET_HEIGHT_KEY, LATEST_KNOWN_KEY, SHOULD_COL_GC, SYNC_HEAD_KEY, TAIL_KEY,
>>>>>>> ba858c6f
};

use crate::byzantine_assert;
use crate::error::{Error, ErrorKind};
use crate::types::{Block, BlockHeader, LatestKnown};

/// lru cache size
const CACHE_SIZE: usize = 100;
const CHUNK_CACHE_SIZE: usize = 1024;

#[derive(Clone)]
pub enum GCMode {
    Fork(ShardTries),
    Canonical(ShardTries),
    StateSync,
}

fn get_height_shard_id(height: BlockHeight, shard_id: ShardId) -> Vec<u8> {
    let mut res = Vec::with_capacity(40);
    res.extend_from_slice(&height.to_le_bytes());
    res.extend_from_slice(&shard_id.to_le_bytes());
    res
}

/// Accesses the chain store. Used to create atomic editable views that can be reverted.
pub trait ChainStoreAccess {
    /// Returns underlaying store.
    fn store(&self) -> &Store;
    /// The chain head.
    fn head(&self) -> Result<Tip, Error>;
    /// The chain Blocks Tail height.
    fn tail(&self) -> Result<BlockHeight, Error>;
    /// The chain Chunks Tail height.
    fn chunk_tail(&self) -> Result<BlockHeight, Error>;
    /// Head of the header chain (not the same thing as head_header).
    fn header_head(&self) -> Result<Tip, Error>;
    /// The "sync" head: last header we received from syncing.
    fn sync_head(&self) -> Result<Tip, Error>;
    /// Header of the block at the head of the block chain (not the same thing as header_head).
    fn head_header(&mut self) -> Result<&BlockHeader, Error>;
    /// Larget approval target height sent by us
    fn largest_target_height(&self) -> Result<BlockHeight, Error>;
    /// Get full block.
    fn get_block(&mut self, h: &CryptoHash) -> Result<&Block, Error>;
    /// Get full chunk.
    fn get_chunk(&mut self, chunk_hash: &ChunkHash) -> Result<&ShardChunk, Error>;
    /// Get partial chunk.
    fn get_partial_chunk(&mut self, chunk_hash: &ChunkHash) -> Result<&PartialEncodedChunk, Error>;
    /// Get full chunk from header, with possible error that contains the header for further retrieval.
    fn get_chunk_clone_from_header(
        &mut self,
        header: &ShardChunkHeader,
    ) -> Result<ShardChunk, Error> {
        let shard_chunk_result = self.get_chunk(&header.chunk_hash());
        match shard_chunk_result {
            Err(_) => {
                return Err(ErrorKind::ChunksMissing(vec![header.clone()]).into());
            }
            Ok(shard_chunk) => {
                byzantine_assert!(header.height_included > 0 || header.inner.height_created == 0);
                if header.height_included == 0 && header.inner.height_created > 0 {
                    return Err(ErrorKind::Other(format!(
                        "Invalid header: {:?} for chunk {:?}",
                        header, shard_chunk
                    ))
                    .into());
                }
                let mut shard_chunk_clone = shard_chunk.clone();
                shard_chunk_clone.header.height_included = header.height_included;
                Ok(shard_chunk_clone)
            }
        }
    }
    /// Does this full block exist?
    fn block_exists(&self, h: &CryptoHash) -> Result<bool, Error>;
    /// Get previous header.
    fn get_previous_header(&mut self, header: &BlockHeader) -> Result<&BlockHeader, Error>;
    /// GEt block extra for given block.
    fn get_block_extra(&mut self, block_hash: &CryptoHash) -> Result<&BlockExtra, Error>;
    /// Get chunk extra info for given block hash + shard id.
    fn get_chunk_extra(
        &mut self,
        block_hash: &CryptoHash,
        shard_id: ShardId,
    ) -> Result<&ChunkExtra, Error>;
    /// Get block header.
    fn get_block_header(&mut self, h: &CryptoHash) -> Result<&BlockHeader, Error>;
    /// Returns hash of the block on the main chain for given height.
    fn get_block_hash_by_height(&mut self, height: BlockHeight) -> Result<CryptoHash, Error>;
    /// Returns block header from the current chain for given height if present.
    fn get_header_by_height(&mut self, height: BlockHeight) -> Result<&BlockHeader, Error> {
        let hash = self.get_block_hash_by_height(height)?;
        self.get_block_header(&hash)
    }
    fn get_next_block_hash(&mut self, hash: &CryptoHash) -> Result<&CryptoHash, Error>;
    fn get_epoch_light_client_block(
        &mut self,
        hash: &CryptoHash,
    ) -> Result<&LightClientBlockView, Error>;
    /// Returns a hashmap of epoch id -> set of all blocks got for current (height, epoch_id)
    fn get_all_block_hashes_by_height(
        &mut self,
        height: BlockHeight,
    ) -> Result<&HashMap<EpochId, HashSet<CryptoHash>>, Error>;
    /// Returns a HashSet of Chunk Hashes for current Height
    fn get_all_chunk_hashes_by_height(
        &mut self,
        height: BlockHeight,
    ) -> Result<HashSet<ChunkHash>, Error>;
    /// Returns a number of references for Block with `block_hash`
    fn get_block_refcount(&mut self, block_hash: &CryptoHash) -> Result<&u64, Error>;
    /// Check if we saw chunk hash at given height and shard id.
    fn get_any_chunk_hash_by_height_shard(
        &mut self,
        height: BlockHeight,
        shard_id: ShardId,
    ) -> Result<&ChunkHash, Error>;
    /// Returns block header from the current chain defined by `sync_hash` for given height if present.
    fn get_header_on_chain_by_height(
        &mut self,
        sync_hash: &CryptoHash,
        height: BlockHeight,
    ) -> Result<&BlockHeader, Error> {
        let mut header = self.get_block_header(sync_hash)?;
        let mut hash = sync_hash.clone();
        while header.height() > height {
            hash = *header.prev_hash();
            header = self.get_block_header(&hash)?;
        }
        if header.height() < height {
            return Err(ErrorKind::InvalidBlockHeight.into());
        }
        self.get_block_header(&hash)
    }
    /// Returns resulting receipt for given block.
    fn get_outgoing_receipts(
        &mut self,
        hash: &CryptoHash,
        shard_id: ShardId,
    ) -> Result<&Vec<Receipt>, Error>;
    fn get_incoming_receipts(
        &mut self,
        hash: &CryptoHash,
        shard_id: ShardId,
    ) -> Result<&Vec<ReceiptProof>, Error>;
    /// Returns transaction and receipt outcome for given hash.
    fn get_execution_outcome(
        &mut self,
        hash: &CryptoHash,
    ) -> Result<&ExecutionOutcomeWithIdAndProof, Error>;
    /// Returns a HashSet of Outcome ids for current Block Hash
    fn get_outcomes_by_block_hash(
        &mut self,
        block_hash: &CryptoHash,
    ) -> Result<HashSet<CryptoHash>, Error>;
    /// Returns whether the block with the given hash was challenged
    fn is_block_challenged(&mut self, hash: &CryptoHash) -> Result<bool, Error>;

    fn get_blocks_to_catchup(&self, prev_hash: &CryptoHash) -> Result<Vec<CryptoHash>, Error>;

    fn get_state_header(
        &mut self,
        shard_id: ShardId,
        block_hash: CryptoHash,
    ) -> Result<ShardStateSyncResponseHeader, Error>;

    /// Returns latest known height and time it was seen.
    fn get_latest_known(&mut self) -> Result<LatestKnown, Error>;

    /// Save the latest known.
    fn save_latest_known(&mut self, latest_known: LatestKnown) -> Result<(), Error>;

    /// Returns encoded chunk if it's invalid otherwise None.
    fn is_invalid_chunk(
        &mut self,
        chunk_hash: &ChunkHash,
    ) -> Result<Option<&EncodedShardChunk>, Error>;

    /// Get destination shard id for receipt id.
    fn get_shard_id_for_receipt_id(&mut self, receipt_id: &CryptoHash) -> Result<&ShardId, Error>;

    /// For a given block and a given shard, get the next block hash where a new chunk for the shard is included.
    fn get_next_block_hash_with_new_chunk(
        &mut self,
        block_hash: &CryptoHash,
        shard_id: ShardId,
    ) -> Result<Option<&CryptoHash>, Error>;

    fn get_last_block_with_new_chunk(
        &mut self,
        shard_id: ShardId,
    ) -> Result<Option<&CryptoHash>, Error>;

    fn get_transaction(
        &mut self,
        tx_hash: &CryptoHash,
    ) -> Result<Option<&SignedTransaction>, Error>;

    fn get_state_changes_in_block(
        &self,
        block_hash: &CryptoHash,
    ) -> Result<StateChangesKinds, Error>;

    fn get_state_changes(
        &self,
        block_hash: &CryptoHash,
        state_changes_request: &StateChangesRequest,
    ) -> Result<StateChanges, Error>;

    fn get_genesis_height(&self) -> BlockHeight;

    fn get_block_merkle_tree(
        &mut self,
        block_hash: &CryptoHash,
    ) -> Result<&PartialMerkleTree, Error>;

    fn get_block_hash_from_ordinal(
        &mut self,
        block_ordinal: NumBlocks,
    ) -> Result<&CryptoHash, Error>;

    fn get_block_merkle_tree_from_ordinal(
        &mut self,
        block_ordinal: NumBlocks,
    ) -> Result<&PartialMerkleTree, Error> {
        let block_hash = *self.get_block_hash_from_ordinal(block_ordinal)?;
        self.get_block_merkle_tree(&block_hash)
    }
}

/// All chain-related database operations.
pub struct ChainStore {
    store: Arc<Store>,
    /// Genesis block height.
    genesis_height: BlockHeight,
    /// Latest known.
    latest_known: Option<LatestKnown>,
    /// Cache with headers.
    headers: SizedCache<Vec<u8>, BlockHeader>,
    /// Cache with blocks.
    blocks: SizedCache<Vec<u8>, Block>,
    /// Cache with chunks
    chunks: SizedCache<Vec<u8>, ShardChunk>,
    /// Cache with partial chunks
    partial_chunks: SizedCache<Vec<u8>, PartialEncodedChunk>,
    /// Cache with block extra.
    block_extras: SizedCache<Vec<u8>, BlockExtra>,
    /// Cache with chunk extra.
    chunk_extras: SizedCache<Vec<u8>, ChunkExtra>,
    /// Cache with height to hash on the main chain.
    height: SizedCache<Vec<u8>, CryptoHash>,
    /// Cache with height to block hash on any chain.
    block_hash_per_height: SizedCache<Vec<u8>, HashMap<EpochId, HashSet<CryptoHash>>>,
    /// Cache with height and shard_id to any chunk hash.
    chunk_hash_per_height_shard: SizedCache<Vec<u8>, ChunkHash>,
    /// Next block hashes for each block on the canonical chain
    next_block_hashes: SizedCache<Vec<u8>, CryptoHash>,
    /// Light client blocks corresponding to the last finalized block of each epoch
    epoch_light_client_blocks: SizedCache<Vec<u8>, LightClientBlockView>,
    /// Cache of my last approvals
    my_last_approvals: SizedCache<Vec<u8>, Approval>,
    /// Cache of last approvals for each account
    last_approvals_per_account: SizedCache<Vec<u8>, Approval>,
    /// Cache with outgoing receipts.
    outgoing_receipts: SizedCache<Vec<u8>, Vec<Receipt>>,
    /// Cache with incoming receipts.
    incoming_receipts: SizedCache<Vec<u8>, Vec<ReceiptProof>>,
    /// Cache transaction statuses.
    outcomes: SizedCache<Vec<u8>, ExecutionOutcomeWithIdAndProof>,
    /// Invalid chunks.
    invalid_chunks: SizedCache<Vec<u8>, EncodedShardChunk>,
    /// Mapping from receipt id to destination shard id
    receipt_id_to_shard_id: SizedCache<Vec<u8>, ShardId>,
    /// Mapping from block to a map of shard id to the next block hash where a new chunk for the
    /// shard is included.
    next_block_with_new_chunk: SizedCache<Vec<u8>, CryptoHash>,
    /// Shard id to last block that contains a new chunk for this shard.
    last_block_with_new_chunk: SizedCache<Vec<u8>, CryptoHash>,
    /// Transactions
    transactions: SizedCache<Vec<u8>, SignedTransaction>,
    /// Cache with height to hash on any chain.
    block_refcounts: SizedCache<Vec<u8>, u64>,
    /// Cache of block hash -> block merkle tree at the current block
    block_merkle_tree: SizedCache<Vec<u8>, PartialMerkleTree>,
    /// Cache of block ordinal to block hash.
    block_ordinal_to_hash: SizedCache<Vec<u8>, CryptoHash>,
}

pub fn option_to_not_found<T>(res: io::Result<Option<T>>, field_name: &str) -> Result<T, Error> {
    match res {
        Ok(Some(o)) => Ok(o),
        Ok(None) => Err(ErrorKind::DBNotFoundErr(field_name.to_owned()).into()),
        Err(e) => Err(e.into()),
    }
}

impl ChainStore {
    pub fn new(store: Arc<Store>, genesis_height: BlockHeight) -> ChainStore {
        ChainStore {
            store,
            genesis_height,
            latest_known: None,
            blocks: SizedCache::with_size(CACHE_SIZE),
            headers: SizedCache::with_size(CACHE_SIZE),
            chunks: SizedCache::with_size(CHUNK_CACHE_SIZE),
            partial_chunks: SizedCache::with_size(CHUNK_CACHE_SIZE),
            block_extras: SizedCache::with_size(CACHE_SIZE),
            chunk_extras: SizedCache::with_size(CACHE_SIZE),
            height: SizedCache::with_size(CACHE_SIZE),
            block_hash_per_height: SizedCache::with_size(CACHE_SIZE),
            block_refcounts: SizedCache::with_size(CACHE_SIZE),
            chunk_hash_per_height_shard: SizedCache::with_size(CACHE_SIZE),
            next_block_hashes: SizedCache::with_size(CACHE_SIZE),
            epoch_light_client_blocks: SizedCache::with_size(CACHE_SIZE),
            my_last_approvals: SizedCache::with_size(CACHE_SIZE),
            last_approvals_per_account: SizedCache::with_size(CACHE_SIZE),
            outgoing_receipts: SizedCache::with_size(CACHE_SIZE),
            incoming_receipts: SizedCache::with_size(CACHE_SIZE),
            outcomes: SizedCache::with_size(CACHE_SIZE),
            invalid_chunks: SizedCache::with_size(CACHE_SIZE),
            receipt_id_to_shard_id: SizedCache::with_size(CHUNK_CACHE_SIZE),
            next_block_with_new_chunk: SizedCache::with_size(CHUNK_CACHE_SIZE),
            last_block_with_new_chunk: SizedCache::with_size(CHUNK_CACHE_SIZE),
            transactions: SizedCache::with_size(CHUNK_CACHE_SIZE),
            block_merkle_tree: SizedCache::with_size(CACHE_SIZE),
            block_ordinal_to_hash: SizedCache::with_size(CACHE_SIZE),
        }
    }

    pub fn owned_store(&self) -> Arc<Store> {
        self.store.clone()
    }

    pub fn store_update(&mut self) -> ChainStoreUpdate<'_> {
        ChainStoreUpdate::new(self)
    }

    pub fn iterate_state_sync_infos(&self) -> Vec<(CryptoHash, StateSyncInfo)> {
        self.store
            .iter(ColStateDlInfos)
            .map(|(k, v)| {
                (
                    CryptoHash::try_from(k.as_ref()).unwrap(),
                    StateSyncInfo::try_from_slice(v.as_ref()).unwrap(),
                )
            })
            .collect()
    }

    pub fn get_outgoing_receipts_for_shard(
        &mut self,
        prev_block_hash: CryptoHash,
        shard_id: ShardId,
        last_included_height: BlockHeight,
    ) -> Result<ReceiptResponse, Error> {
        let mut receipts_block_hash = prev_block_hash;
        loop {
            let block_header = self.get_block_header(&receipts_block_hash)?;

            if block_header.height() == last_included_height {
                let receipts = if let Ok(cur_receipts) =
                    self.get_outgoing_receipts(&receipts_block_hash, shard_id)
                {
                    cur_receipts.clone()
                } else {
                    vec![]
                };
                return Ok(ReceiptResponse(receipts_block_hash, receipts));
            } else {
                receipts_block_hash = *block_header.prev_hash();
            }
        }
    }

    /// For a given transaction, it expires if the block that the chunk points to is more than `validity_period`
    /// ahead of the block that has `base_block_hash`.
    pub fn check_transaction_validity_period(
        &mut self,
        prev_block_header: &BlockHeader,
        base_block_hash: &CryptoHash,
        validity_period: BlockHeight,
    ) -> Result<(), InvalidTxError> {
        // if both are on the canonical chain, comparing height is sufficient
        // we special case this because it is expected that this scenario will happen in most cases.
        let base_height =
            self.get_block_header(base_block_hash).map_err(|_| InvalidTxError::Expired)?.height();
        let prev_height = prev_block_header.height();
        if let Ok(base_block_hash_by_height) = self.get_block_hash_by_height(base_height) {
            if &base_block_hash_by_height == base_block_hash {
                if let Ok(prev_hash) = self.get_block_hash_by_height(prev_height) {
                    if &prev_hash == prev_block_header.hash() {
                        if prev_height <= base_height + validity_period {
                            return Ok(());
                        } else {
                            return Err(InvalidTxError::Expired);
                        }
                    }
                }
            }
        }

        // if the base block height is smaller than `last_final_height` we only need to check
        // whether the base block is the same as the one with that height on the canonical fork.
        // Otherwise we walk back the chain to check whether base block is on the same chain.
        let last_final_height = self
            .get_block_height(&prev_block_header.last_final_block())
            .map_err(|_| InvalidTxError::InvalidChain)?;

        if prev_height > base_height + validity_period {
            Err(InvalidTxError::Expired)
        } else if last_final_height >= base_height {
            let base_block_hash_by_height = self
                .get_block_hash_by_height(base_height)
                .map_err(|_| InvalidTxError::InvalidChain)?;
            if &base_block_hash_by_height == base_block_hash {
                if prev_height <= base_height + validity_period {
                    Ok(())
                } else {
                    Err(InvalidTxError::Expired)
                }
            } else {
                Err(InvalidTxError::InvalidChain)
            }
        } else {
            let header = self
                .get_header_on_chain_by_height(prev_block_header.hash(), base_height)
                .map_err(|_| InvalidTxError::InvalidChain)?;
            if header.hash() == base_block_hash {
                Ok(())
            } else {
                Err(InvalidTxError::InvalidChain)
            }
        }
    }

    pub fn get_block_height(&mut self, hash: &CryptoHash) -> Result<BlockHeight, Error> {
        if hash == &CryptoHash::default() {
            Ok(self.genesis_height)
        } else {
            Ok(self.get_block_header(hash)?.height())
        }
    }
}

impl ChainStoreAccess for ChainStore {
    fn store(&self) -> &Store {
        &*self.store
    }
    /// The chain head.
    fn head(&self) -> Result<Tip, Error> {
        option_to_not_found(self.store.get_ser(ColBlockMisc, HEAD_KEY), "HEAD")
    }

    /// The chain Blocks Tail height, used by GC.
    fn tail(&self) -> Result<BlockHeight, Error> {
        self.store
            .get_ser(ColBlockMisc, TAIL_KEY)
            .map(|option| option.unwrap_or_else(|| self.genesis_height))
            .map_err(|e| e.into())
    }

    /// The chain Chunks Tail height, used by GC.
    fn chunk_tail(&self) -> Result<BlockHeight, Error> {
        self.store
            .get_ser(ColBlockMisc, CHUNK_TAIL_KEY)
            .map(|option| option.unwrap_or_else(|| self.genesis_height))
            .map_err(|e| e.into())
    }

    /// The "sync" head: last header we received from syncing.
    fn sync_head(&self) -> Result<Tip, Error> {
        option_to_not_found(self.store.get_ser(ColBlockMisc, SYNC_HEAD_KEY), "SYNC_HEAD")
    }

    /// Header of the block at the head of the block chain (not the same thing as header_head).
    fn head_header(&mut self) -> Result<&BlockHeader, Error> {
        self.get_block_header(&self.head()?.last_block_hash)
    }

    /// Largest height for which we created a doomslug endorsement
    fn largest_target_height(&self) -> Result<BlockHeight, Error> {
        match self.store.get_ser(ColBlockMisc, LARGEST_TARGET_HEIGHT_KEY) {
            Ok(Some(o)) => Ok(o),
            Ok(None) => Ok(0),
            Err(e) => Err(e.into()),
        }
    }

    /// Head of the header chain (not the same thing as head_header).
    fn header_head(&self) -> Result<Tip, Error> {
        option_to_not_found(self.store.get_ser(ColBlockMisc, HEADER_HEAD_KEY), "HEADER_HEAD")
    }

    /// Get full block.
    fn get_block(&mut self, h: &CryptoHash) -> Result<&Block, Error> {
        let block_result = option_to_not_found(
            read_with_cache(&*self.store, ColBlock, &mut self.blocks, h.as_ref()),
            &format!("BLOCK: {}", h),
        );
        match block_result {
            Ok(block) => Ok(block),
            Err(e) => match e.kind() {
                ErrorKind::DBNotFoundErr(_) => {
                    let block_header_result = read_with_cache(
                        &*self.store,
                        ColBlockHeader,
                        &mut self.headers,
                        h.as_ref(),
                    );
                    match block_header_result {
                        Ok(Some(_)) => Err(ErrorKind::BlockMissing(h.clone()).into()),
                        Ok(None) => Err(e),
                        Err(header_error) => {
                            debug_assert!(
                                false,
                                "If the block was not found, the block header may either \
                                 exist or not found as well, instead the error was returned {:?}",
                                header_error
                            );
                            debug!(
                                target: "store",
                                "If the block was not found, the block header may either \
                                exist or not found as well, instead the error was returned {:?}. \
                                This is not expected to happen, but it is not a fatal error.",
                                header_error
                            );
                            Err(e)
                        }
                    }
                }
                _ => Err(e),
            },
        }
    }

    /// Get full chunk.
    fn get_chunk(&mut self, chunk_hash: &ChunkHash) -> Result<&ShardChunk, Error> {
        match read_with_cache(&*self.store, ColChunks, &mut self.chunks, chunk_hash.as_ref()) {
            Ok(Some(shard_chunk)) => Ok(shard_chunk),
            _ => Err(ErrorKind::ChunkMissing(chunk_hash.clone()).into()),
        }
    }

    /// Get partial chunk.
    fn get_partial_chunk(&mut self, chunk_hash: &ChunkHash) -> Result<&PartialEncodedChunk, Error> {
        match read_with_cache(
            &*self.store,
            ColPartialChunks,
            &mut self.partial_chunks,
            chunk_hash.as_ref(),
        ) {
            Ok(Some(shard_chunk)) => Ok(shard_chunk),
            _ => Err(ErrorKind::ChunkMissing(chunk_hash.clone()).into()),
        }
    }

    /// Does this full block exist?
    fn block_exists(&self, h: &CryptoHash) -> Result<bool, Error> {
        self.store.exists(ColBlock, h.as_ref()).map_err(|e| e.into())
    }

    /// Get previous header.
    fn get_previous_header(&mut self, header: &BlockHeader) -> Result<&BlockHeader, Error> {
        self.get_block_header(header.prev_hash())
    }

    /// Information from applying block.
    fn get_block_extra(&mut self, block_hash: &CryptoHash) -> Result<&BlockExtra, Error> {
        option_to_not_found(
            read_with_cache(
                &*self.store,
                ColBlockExtra,
                &mut self.block_extras,
                block_hash.as_ref(),
            ),
            &format!("BLOCK EXTRA: {}", block_hash),
        )
    }

    /// Information from applying chunk.
    fn get_chunk_extra(
        &mut self,
        block_hash: &CryptoHash,
        shard_id: ShardId,
    ) -> Result<&ChunkExtra, Error> {
        option_to_not_found(
            read_with_cache(
                &*self.store,
                ColChunkExtra,
                &mut self.chunk_extras,
                &get_block_shard_id(block_hash, shard_id),
            ),
            &format!("CHUNK EXTRA: {}:{}", block_hash, shard_id),
        )
    }

    /// Get block header.
    fn get_block_header(&mut self, h: &CryptoHash) -> Result<&BlockHeader, Error> {
        option_to_not_found(
            read_with_cache(&*self.store, ColBlockHeader, &mut self.headers, h.as_ref()),
            &format!("BLOCK HEADER: {}", h),
        )
    }

    /// Returns hash of the block on the main chain for given height.
    fn get_block_hash_by_height(&mut self, height: BlockHeight) -> Result<CryptoHash, Error> {
        option_to_not_found(
            self.store.get_ser(ColBlockHeight, &index_to_bytes(height)),
            &format!("BLOCK HEIGHT: {}", height),
        )
        // TODO: cache needs to be deleted when things get updated.
        //        option_to_not_found(
        //            read_with_cache(
        //                &*self.store,
        //                ColBlockHeight,
        //                &mut self.height,
        //                &index_to_bytes(height),
        //            ),
        //            &format!("BLOCK HEIGHT: {}", height),
        //        )
    }

    fn get_next_block_hash(&mut self, hash: &CryptoHash) -> Result<&CryptoHash, Error> {
        option_to_not_found(
            read_with_cache(
                &*self.store,
                ColNextBlockHashes,
                &mut self.next_block_hashes,
                hash.as_ref(),
            ),
            &format!("NEXT BLOCK HASH: {}", hash),
        )
    }

    fn get_epoch_light_client_block(
        &mut self,
        hash: &CryptoHash,
    ) -> Result<&LightClientBlockView, Error> {
        option_to_not_found(
            read_with_cache(
                &*self.store,
                ColEpochLightClientBlocks,
                &mut self.epoch_light_client_blocks,
                hash.as_ref(),
            ),
            &format!("EPOCH LIGHT CLIENT BLOCK: {}", hash),
        )
    }

    fn get_all_block_hashes_by_height(
        &mut self,
        height: BlockHeight,
    ) -> Result<&HashMap<EpochId, HashSet<CryptoHash>>, Error> {
        option_to_not_found(
            read_with_cache(
                &*self.store,
                ColBlockPerHeight,
                &mut self.block_hash_per_height,
                &index_to_bytes(height),
            ),
            &format!("BLOCK PER HEIGHT: {}", height),
        )
    }

    fn get_all_chunk_hashes_by_height(
        &mut self,
        height: BlockHeight,
    ) -> Result<HashSet<ChunkHash>, Error> {
        match self.store.get_ser(ColChunkHashesByHeight, &index_to_bytes(height)) {
            Ok(Some(hash_set)) => Ok(hash_set),
            Ok(None) => Ok(HashSet::new()),
            Err(e) => Err(e.into()),
        }
    }

    fn get_block_refcount(&mut self, block_hash: &CryptoHash) -> Result<&u64, Error> {
        option_to_not_found(
            read_with_cache(
                &*self.store,
                ColBlockRefCount,
                &mut self.block_refcounts,
                block_hash.as_ref(),
            ),
            &format!("BLOCK REFCOUNT: {}", block_hash),
        )
    }

    fn get_any_chunk_hash_by_height_shard(
        &mut self,
        height: BlockHeight,
        shard_id: ShardId,
    ) -> Result<&ChunkHash, Error> {
        option_to_not_found(
            read_with_cache(
                &*self.store,
                ColChunkPerHeightShard,
                &mut self.chunk_hash_per_height_shard,
                &get_height_shard_id(height, shard_id),
            ),
            &format!("CHUNK PER HEIGHT AND SHARD ID: {} {}", height, shard_id),
        )
    }

    fn get_outgoing_receipts(
        &mut self,
        block_hash: &CryptoHash,
        shard_id: ShardId,
    ) -> Result<&Vec<Receipt>, Error> {
        option_to_not_found(
            read_with_cache(
                &*self.store,
                ColOutgoingReceipts,
                &mut self.outgoing_receipts,
                &get_block_shard_id(block_hash, shard_id),
            ),
            &format!("OUTGOING RECEIPT: {}", block_hash),
        )
    }

    fn get_incoming_receipts(
        &mut self,
        block_hash: &CryptoHash,
        shard_id: ShardId,
    ) -> Result<&Vec<ReceiptProof>, Error> {
        option_to_not_found(
            read_with_cache(
                &*self.store,
                ColIncomingReceipts,
                &mut self.incoming_receipts,
                &get_block_shard_id(block_hash, shard_id),
            ),
            &format!("INCOMING RECEIPT: {}", block_hash),
        )
    }

    fn get_execution_outcome(
        &mut self,
        hash: &CryptoHash,
    ) -> Result<&ExecutionOutcomeWithIdAndProof, Error> {
        option_to_not_found(
            read_with_cache(&*self.store, ColTransactionResult, &mut self.outcomes, hash.as_ref()),
            &format!("TRANSACTION: {}", hash),
        )
    }

    fn get_outcomes_by_block_hash(
        &mut self,
        block_hash: &CryptoHash,
    ) -> Result<HashSet<CryptoHash>, Error> {
        match self.store.get_ser(ColOutcomesByBlockHash, block_hash.as_ref()) {
            Ok(Some(hash_set)) => Ok(hash_set),
            Ok(None) => Ok(HashSet::new()),
            Err(e) => Err(e.into()),
        }
    }

    fn get_blocks_to_catchup(&self, hash: &CryptoHash) -> Result<Vec<CryptoHash>, Error> {
        Ok(self.store.get_ser(ColBlocksToCatchup, hash.as_ref())?.unwrap_or_else(|| vec![]))
    }

    fn get_state_header(
        &mut self,
        shard_id: ShardId,
        block_hash: CryptoHash,
    ) -> Result<ShardStateSyncResponseHeader, Error> {
        let key = StateHeaderKey(shard_id, block_hash).try_to_vec()?;
        match self.store.get_ser(ColStateHeaders, &key) {
            Ok(Some(header)) => Ok(header),
            _ => Err(ErrorKind::Other("Cannot get shard_state_header".into()).into()),
        }
    }

    fn get_latest_known(&mut self) -> Result<LatestKnown, Error> {
        if self.latest_known.is_none() {
            self.latest_known = Some(option_to_not_found(
                self.store.get_ser(ColBlockMisc, LATEST_KNOWN_KEY),
                "LATEST_KNOWN_KEY",
            )?);
        }
        Ok(self.latest_known.as_ref().unwrap().clone())
    }

    fn save_latest_known(&mut self, latest_known: LatestKnown) -> Result<(), Error> {
        let mut store_update = self.store.store_update();
        store_update.set_ser(ColBlockMisc, LATEST_KNOWN_KEY, &latest_known)?;
        self.latest_known = Some(latest_known);
        store_update.commit().map_err(|err| err.into())
    }

    fn is_block_challenged(&mut self, hash: &CryptoHash) -> Result<bool, Error> {
        return Ok(self
            .store
            .get_ser(ColChallengedBlocks, hash.as_ref())?
            .unwrap_or_else(|| false));
    }

    fn is_invalid_chunk(
        &mut self,
        chunk_hash: &ChunkHash,
    ) -> Result<Option<&EncodedShardChunk>, Error> {
        read_with_cache(
            &*self.store,
            ColInvalidChunks,
            &mut self.invalid_chunks,
            chunk_hash.as_ref(),
        )
        .map_err(|err| err.into())
    }

    fn get_shard_id_for_receipt_id(&mut self, receipt_id: &CryptoHash) -> Result<&ShardId, Error> {
        option_to_not_found(
            read_with_cache(
                &*self.store,
                ColReceiptIdToShardId,
                &mut self.receipt_id_to_shard_id,
                receipt_id.as_ref(),
            ),
            &format!("RECEIPT ID: {}", receipt_id),
        )
    }

    fn get_next_block_hash_with_new_chunk(
        &mut self,
        block_hash: &CryptoHash,
        shard_id: u64,
    ) -> Result<Option<&CryptoHash>, Error> {
        read_with_cache(
            &*self.store,
            ColNextBlockWithNewChunk,
            &mut self.next_block_with_new_chunk,
            &get_block_shard_id(block_hash, shard_id),
        )
        .map_err(|e| e.into())
    }

    fn get_last_block_with_new_chunk(
        &mut self,
        shard_id: u64,
    ) -> Result<Option<&CryptoHash>, Error> {
        read_with_cache(
            &*self.store,
            ColLastBlockWithNewChunk,
            &mut self.last_block_with_new_chunk,
            &index_to_bytes(shard_id),
        )
        .map_err(|e| e.into())
    }

    fn get_transaction(
        &mut self,
        tx_hash: &CryptoHash,
    ) -> Result<Option<&SignedTransaction>, Error> {
        read_with_cache(&*self.store, ColTransactions, &mut self.transactions, tx_hash.as_ref())
            .map_err(|e| e.into())
    }

    /// Retrieve the kinds of state changes occurred in a given block.
    ///
    /// We store different types of data, so we prefer to only expose minimal information about the
    /// changes (i.e. a kind of the change and an account id).
    fn get_state_changes_in_block(
        &self,
        block_hash: &CryptoHash,
    ) -> Result<StateChangesKinds, Error> {
        // We store the trie changes under a compound key: `block_hash + trie_key`, so when we
        // query the changes, we reverse the process by splitting the key using simple slicing of an
        // array of bytes, essentially, extracting `trie_key`.
        //
        // Example: data changes are stored under a key:
        //
        //     block_hash + (col::ACCOUNT + account_id + ACCOUNT_DATA_SEPARATOR + user_specified_key)
        //
        // Thus, to query the list of touched accounts we do the following:
        // 1. Query RocksDB for `block_hash` prefix.
        // 2. Extract the original Trie key out of the keys returned by RocksDB
        // 3. Try extracting `account_id` from the key using KeyFor* implementations

        let storage_key = KeyForStateChanges::get_prefix(&block_hash);

        let mut block_changes = storage_key.find_iter(&self.store);

        Ok(StateChangesKinds::from_changes(&mut block_changes)?)
    }

    /// Retrieve the key-value changes from the store and decode them appropriately.
    ///
    /// We store different types of data, so we need to take care of all the types. That is, the
    /// account data and the access keys are internally-serialized and we have to deserialize those
    /// values appropriately. Code and data changes are simple blobs of data, so we return them as
    /// base64-encoded blobs.
    fn get_state_changes(
        &self,
        block_hash: &CryptoHash,
        state_changes_request: &StateChangesRequest,
    ) -> Result<StateChanges, Error> {
        // We store the trie changes under a compound key: `block_hash + trie_key`, so when we
        // query the changes, we reverse the process by splitting the key using simple slicing of an
        // array of bytes, essentially, extracting `trie_key`.
        //
        // Example: data changes are stored under a key:
        //
        //     block_hash + (col::ACCOUNT + account_id + ACCOUNT_DATA_SEPARATOR + user_specified_key)
        //
        // Thus, to query all the changes by a user-specified key prefix, we do the following:
        // 1. Query RocksDB for
        //     block_hash + (col::ACCOUNT + account_id + ACCOUNT_DATA_SEPARATOR + user_specified_key_prefix)
        //
        // 2. In the simplest case, to extract the full key we need to slice the RocksDB key by a length of
        //     block_hash + (col::ACCOUNT + account_id + ACCOUNT_DATA_SEPARATOR)
        //
        //    In this implementation, however, we decoupled this process into two steps:
        //
        //    2.1. Split off the `block_hash` (internally in `KeyForStateChanges`), thus we are
        //         left working with a key that was used in the trie.
        //    2.2. Parse the trie key with a relevant KeyFor* implementation to ensure consistency

        Ok(match state_changes_request {
            StateChangesRequest::AccountChanges { account_ids } => {
                let mut changes = StateChanges::new();
                for account_id in account_ids {
                    let data_key = TrieKey::Account { account_id: account_id.clone() }.to_vec();
                    let storage_key = KeyForStateChanges::new(&block_hash, data_key.as_ref());
                    let changes_per_key = storage_key.find_exact_iter(&self.store);
                    changes.extend(StateChanges::from_account_changes(changes_per_key)?);
                }
                changes
            }
            StateChangesRequest::SingleAccessKeyChanges { keys } => {
                let mut changes = StateChanges::new();
                for key in keys {
                    let data_key = TrieKey::AccessKey {
                        account_id: key.account_id.clone(),
                        public_key: key.public_key.clone(),
                    }
                    .to_vec();
                    let storage_key = KeyForStateChanges::new(&block_hash, data_key.as_ref());
                    let changes_per_key = storage_key.find_exact_iter(&self.store);
                    changes.extend(StateChanges::from_access_key_changes(changes_per_key)?);
                }
                changes
            }
            StateChangesRequest::AllAccessKeyChanges { account_ids } => {
                let mut changes = StateChanges::new();
                for account_id in account_ids {
                    let data_key = trie_key_parsers::get_raw_prefix_for_access_keys(account_id);
                    let storage_key = KeyForStateChanges::new(&block_hash, data_key.as_ref());
                    let changes_per_key_prefix = storage_key.find_iter(&self.store);
                    changes.extend(StateChanges::from_access_key_changes(changes_per_key_prefix)?);
                }
                changes
            }
            StateChangesRequest::ContractCodeChanges { account_ids } => {
                let mut changes = StateChanges::new();
                for account_id in account_ids {
                    let data_key =
                        TrieKey::ContractCode { account_id: account_id.clone() }.to_vec();
                    let storage_key = KeyForStateChanges::new(&block_hash, data_key.as_ref());
                    let changes_per_key = storage_key.find_exact_iter(&self.store);
                    changes.extend(StateChanges::from_contract_code_changes(changes_per_key)?);
                }
                changes
            }
            StateChangesRequest::DataChanges { account_ids, key_prefix } => {
                let mut changes = StateChanges::new();
                for account_id in account_ids {
                    let data_key = trie_key_parsers::get_raw_prefix_for_contract_data(
                        account_id,
                        key_prefix.as_ref(),
                    );
                    let storage_key = KeyForStateChanges::new(&block_hash, data_key.as_ref());
                    let changes_per_key_prefix = storage_key.find_iter(&self.store);
                    changes.extend(StateChanges::from_data_changes(changes_per_key_prefix)?);
                }
                changes
            }
        })
    }

    fn get_genesis_height(&self) -> BlockHeight {
        self.genesis_height
    }

    fn get_block_merkle_tree(
        &mut self,
        block_hash: &CryptoHash,
    ) -> Result<&PartialMerkleTree, Error> {
        option_to_not_found(
            read_with_cache(
                &*self.store,
                ColBlockMerkleTree,
                &mut self.block_merkle_tree,
                block_hash.as_ref(),
            ),
            &format!("BLOCK MERKLE TREE: {}", block_hash),
        )
    }

    fn get_block_hash_from_ordinal(
        &mut self,
        block_ordinal: NumBlocks,
    ) -> Result<&CryptoHash, Error> {
        option_to_not_found(
            read_with_cache(
                &*self.store,
                ColBlockOrdinal,
                &mut self.block_ordinal_to_hash,
                &index_to_bytes(block_ordinal),
            ),
            &format!("BLOCK ORDINAL: {}", block_ordinal),
        )
    }
}

/// Cache update for ChainStore
#[derive(Default)]
struct ChainStoreCacheUpdate {
    blocks: HashMap<CryptoHash, Block>,
    headers: HashMap<CryptoHash, BlockHeader>,
    block_extras: HashMap<CryptoHash, BlockExtra>,
    chunk_extras: HashMap<(CryptoHash, ShardId), ChunkExtra>,
    chunks: HashMap<ChunkHash, ShardChunk>,
    partial_chunks: HashMap<ChunkHash, PartialEncodedChunk>,
    block_hash_per_height: HashMap<BlockHeight, HashMap<EpochId, HashSet<CryptoHash>>>,
    chunk_hash_per_height_shard: HashMap<(BlockHeight, ShardId), ChunkHash>,
    height_to_hashes: HashMap<BlockHeight, Option<CryptoHash>>,
    next_block_hashes: HashMap<CryptoHash, CryptoHash>,
    epoch_light_client_blocks: HashMap<CryptoHash, LightClientBlockView>,
    my_last_approvals: HashMap<CryptoHash, Approval>,
    last_approvals_per_account: HashMap<AccountId, Approval>,
    outgoing_receipts: HashMap<(CryptoHash, ShardId), Vec<Receipt>>,
    incoming_receipts: HashMap<(CryptoHash, ShardId), Vec<ReceiptProof>>,
    outcomes: HashMap<CryptoHash, ExecutionOutcomeWithIdAndProof>,
    invalid_chunks: HashMap<ChunkHash, EncodedShardChunk>,
    receipt_id_to_shard_id: HashMap<CryptoHash, ShardId>,
    next_block_with_new_chunk: HashMap<(CryptoHash, ShardId), CryptoHash>,
    last_block_with_new_chunk: HashMap<ShardId, CryptoHash>,
    transactions: HashSet<SignedTransaction>,
    block_refcounts: HashMap<CryptoHash, u64>,
    block_merkle_tree: HashMap<CryptoHash, PartialMerkleTree>,
    block_ordinal_to_hash: HashMap<NumBlocks, CryptoHash>,
    gc_count: HashMap<DBCol, GCCount>,
}

impl ChainStoreCacheUpdate {
    pub fn new() -> Self {
        Self::default()
    }
}

/// Provides layer to update chain without touching the underlying database.
/// This serves few purposes, main one is that even if executable exists/fails during update the database is in consistent state.
pub struct ChainStoreUpdate<'a> {
    chain_store: &'a mut ChainStore,
    store_updates: Vec<StoreUpdate>,
    /// Blocks added during this update. Takes ownership (unclear how to not do it because of failure exists).
    chain_store_cache_update: ChainStoreCacheUpdate,
    head: Option<Tip>,
    tail: Option<BlockHeight>,
    chunk_tail: Option<BlockHeight>,
    header_head: Option<Tip>,
    sync_head: Option<Tip>,
    largest_target_height: Option<BlockHeight>,
    trie_changes: Vec<WrappedTrieChanges>,
    add_blocks_to_catchup: Vec<(CryptoHash, CryptoHash)>,
    // A pair (prev_hash, hash) to be removed from blocks to catchup
    remove_blocks_to_catchup: Vec<(CryptoHash, CryptoHash)>,
    // A prev_hash to be removed with all the hashes associated with it
    remove_prev_blocks_to_catchup: Vec<CryptoHash>,
    add_state_dl_infos: Vec<StateSyncInfo>,
    remove_state_dl_infos: Vec<CryptoHash>,
    challenged_blocks: HashSet<CryptoHash>,
}

impl<'a> ChainStoreUpdate<'a> {
    pub fn new(chain_store: &'a mut ChainStore) -> Self {
        ChainStoreUpdate {
            chain_store,
            store_updates: vec![],
            chain_store_cache_update: ChainStoreCacheUpdate::new(),
            head: None,
            tail: None,
            chunk_tail: None,
            header_head: None,
            sync_head: None,
            largest_target_height: None,
            trie_changes: vec![],
            add_blocks_to_catchup: vec![],
            remove_blocks_to_catchup: vec![],
            remove_prev_blocks_to_catchup: vec![],
            add_state_dl_infos: vec![],
            remove_state_dl_infos: vec![],
            challenged_blocks: HashSet::default(),
        }
    }

    pub fn get_incoming_receipts_for_shard(
        &mut self,
        shard_id: ShardId,
        mut block_hash: CryptoHash,
        last_chunk_height_included: BlockHeight,
    ) -> Result<Vec<ReceiptProofResponse>, Error> {
        let mut ret = vec![];

        loop {
            let header = self.get_block_header(&block_hash)?;

            if header.height() < last_chunk_height_included {
                panic!("get_incoming_receipts_for_shard failed");
            }

            if header.height() == last_chunk_height_included {
                break;
            }

            let prev_hash = *header.prev_hash();

            if let Ok(receipt_proofs) = self.get_incoming_receipts(&block_hash, shard_id) {
                ret.push(ReceiptProofResponse(block_hash, receipt_proofs.clone()));
            } else {
                ret.push(ReceiptProofResponse(block_hash, vec![]));
            }

            block_hash = prev_hash;
        }

        Ok(ret)
    }

    /// WARNING
    ///
    /// Usually ChainStoreUpdate has some uncommitted changes
    /// and chain_store don't have access to them until they become committed.
    /// Make sure you're doing it right.
    pub fn get_chain_store(&mut self) -> &mut ChainStore {
        self.chain_store
    }
}

impl<'a> ChainStoreAccess for ChainStoreUpdate<'a> {
    fn store(&self) -> &Store {
        &*self.chain_store.store
    }

    /// The chain head.
    fn head(&self) -> Result<Tip, Error> {
        if let Some(head) = &self.head {
            Ok(head.clone())
        } else {
            self.chain_store.head()
        }
    }

    /// The chain Block Tail height, used by GC.
    fn tail(&self) -> Result<BlockHeight, Error> {
        if let Some(tail) = &self.tail {
            Ok(tail.clone())
        } else {
            self.chain_store.tail()
        }
    }

    /// The chain Chunks Tail height, used by GC.
    fn chunk_tail(&self) -> Result<BlockHeight, Error> {
        if let Some(chunk_tail) = &self.chunk_tail {
            Ok(chunk_tail.clone())
        } else {
            self.chain_store.chunk_tail()
        }
    }

    /// The "sync" head: last header we received from syncing.
    fn sync_head(&self) -> Result<Tip, Error> {
        if let Some(sync_head) = &self.sync_head {
            Ok(sync_head.clone())
        } else {
            self.chain_store.sync_head()
        }
    }

    /// Head of the header chain (not the same thing as head_header).
    fn header_head(&self) -> Result<Tip, Error> {
        if let Some(header_head) = &self.header_head {
            Ok(header_head.clone())
        } else {
            self.chain_store.header_head()
        }
    }

    fn largest_target_height(&self) -> Result<BlockHeight, Error> {
        if let Some(largest_target_height) = &self.largest_target_height {
            Ok(largest_target_height.clone())
        } else {
            self.chain_store.largest_target_height()
        }
    }

    /// Header of the block at the head of the block chain (not the same thing as header_head).
    fn head_header(&mut self) -> Result<&BlockHeader, Error> {
        self.get_block_header(&(self.head()?.last_block_hash))
    }

    /// Get full block.
    fn get_block(&mut self, h: &CryptoHash) -> Result<&Block, Error> {
        if let Some(block) = self.chain_store_cache_update.blocks.get(h) {
            Ok(block)
        } else {
            self.chain_store.get_block(h)
        }
    }

    /// Does this full block exist?
    fn block_exists(&self, h: &CryptoHash) -> Result<bool, Error> {
        Ok(self.chain_store_cache_update.blocks.contains_key(h)
            || self.chain_store.block_exists(h)?)
    }

    /// Get previous header.
    fn get_previous_header(&mut self, header: &BlockHeader) -> Result<&BlockHeader, Error> {
        self.get_block_header(header.prev_hash())
    }

    fn get_block_extra(&mut self, block_hash: &CryptoHash) -> Result<&BlockExtra, Error> {
        if let Some(block_extra) = self.chain_store_cache_update.block_extras.get(block_hash) {
            Ok(block_extra)
        } else {
            self.chain_store.get_block_extra(block_hash)
        }
    }

    /// Get state root hash after applying header with given hash.
    fn get_chunk_extra(
        &mut self,
        block_hash: &CryptoHash,
        shard_id: ShardId,
    ) -> Result<&ChunkExtra, Error> {
        if let Some(chunk_extra) =
            self.chain_store_cache_update.chunk_extras.get(&(*block_hash, shard_id))
        {
            Ok(chunk_extra)
        } else {
            self.chain_store.get_chunk_extra(block_hash, shard_id)
        }
    }

    /// Get block header.
    fn get_block_header(&mut self, hash: &CryptoHash) -> Result<&BlockHeader, Error> {
        if let Some(header) = self.chain_store_cache_update.headers.get(hash) {
            Ok(header)
        } else {
            self.chain_store.get_block_header(hash)
        }
    }

    /// Get block header from the current chain by height.
    fn get_block_hash_by_height(&mut self, height: BlockHeight) -> Result<CryptoHash, Error> {
        self.chain_store.get_block_hash_by_height(height)
    }

    fn get_all_block_hashes_by_height(
        &mut self,
        height: BlockHeight,
    ) -> Result<&HashMap<EpochId, HashSet<CryptoHash>>, Error> {
        self.chain_store.get_all_block_hashes_by_height(height)
    }

    fn get_all_chunk_hashes_by_height(
        &mut self,
        height: BlockHeight,
    ) -> Result<HashSet<ChunkHash>, Error> {
        self.chain_store.get_all_chunk_hashes_by_height(height)
    }

    fn get_block_refcount(&mut self, block_hash: &CryptoHash) -> Result<&u64, Error> {
        if let Some(refcount) = self.chain_store_cache_update.block_refcounts.get(block_hash) {
            Ok(refcount)
        } else {
            let refcount = match self.chain_store.get_block_refcount(block_hash) {
                Ok(refcount) => refcount,
                Err(e) => match e.kind() {
                    ErrorKind::DBNotFoundErr(_) => &0,
                    _ => return Err(e),
                },
            };
            Ok(refcount)
        }
    }

    fn get_any_chunk_hash_by_height_shard(
        &mut self,
        height: BlockHeight,
        shard_id: ShardId,
    ) -> Result<&ChunkHash, Error> {
        if let Some(chunk_hash) =
            self.chain_store_cache_update.chunk_hash_per_height_shard.get(&(height, shard_id))
        {
            Ok(chunk_hash)
        } else {
            self.chain_store.get_any_chunk_hash_by_height_shard(height, shard_id)
        }
    }

    fn get_next_block_hash(&mut self, hash: &CryptoHash) -> Result<&CryptoHash, Error> {
        if let Some(next_hash) = self.chain_store_cache_update.next_block_hashes.get(hash) {
            Ok(next_hash)
        } else {
            self.chain_store.get_next_block_hash(hash)
        }
    }

    fn get_epoch_light_client_block(
        &mut self,
        hash: &CryptoHash,
    ) -> Result<&LightClientBlockView, Error> {
        if let Some(light_client_block) =
            self.chain_store_cache_update.epoch_light_client_blocks.get(hash)
        {
            Ok(light_client_block)
        } else {
            self.chain_store.get_epoch_light_client_block(hash)
        }
    }

    /// Get receipts produced for block with given hash.
    fn get_outgoing_receipts(
        &mut self,
        hash: &CryptoHash,
        shard_id: ShardId,
    ) -> Result<&Vec<Receipt>, Error> {
        if let Some(receipts) =
            self.chain_store_cache_update.outgoing_receipts.get(&(*hash, shard_id))
        {
            Ok(receipts)
        } else {
            self.chain_store.get_outgoing_receipts(hash, shard_id)
        }
    }

    /// Get receipts produced for block with given hash.
    fn get_incoming_receipts(
        &mut self,
        hash: &CryptoHash,
        shard_id: ShardId,
    ) -> Result<&Vec<ReceiptProof>, Error> {
        if let Some(receipt_proofs) =
            self.chain_store_cache_update.incoming_receipts.get(&(*hash, shard_id))
        {
            Ok(receipt_proofs)
        } else {
            self.chain_store.get_incoming_receipts(hash, shard_id)
        }
    }

    fn get_execution_outcome(
        &mut self,
        hash: &CryptoHash,
    ) -> Result<&ExecutionOutcomeWithIdAndProof, Error> {
        self.chain_store.get_execution_outcome(hash)
    }

    fn get_outcomes_by_block_hash(
        &mut self,
        block_hash: &CryptoHash,
    ) -> Result<HashSet<CryptoHash>, Error> {
        self.chain_store.get_outcomes_by_block_hash(block_hash)
    }

    fn get_chunk(&mut self, chunk_hash: &ChunkHash) -> Result<&ShardChunk, Error> {
        if let Some(chunk) = self.chain_store_cache_update.chunks.get(chunk_hash) {
            Ok(chunk)
        } else {
            self.chain_store.get_chunk(chunk_hash)
        }
    }

    fn get_partial_chunk(&mut self, chunk_hash: &ChunkHash) -> Result<&PartialEncodedChunk, Error> {
        if let Some(partial_chunk) = self.chain_store_cache_update.partial_chunks.get(chunk_hash) {
            Ok(partial_chunk)
        } else {
            self.chain_store.get_partial_chunk(chunk_hash)
        }
    }

    fn get_chunk_clone_from_header(
        &mut self,
        header: &ShardChunkHeader,
    ) -> Result<ShardChunk, Error> {
        if let Some(chunk) = self.chain_store_cache_update.chunks.get(&header.hash) {
            Ok(chunk.clone())
        } else {
            self.chain_store.get_chunk_clone_from_header(header)
        }
    }

    fn get_blocks_to_catchup(&self, prev_hash: &CryptoHash) -> Result<Vec<CryptoHash>, Error> {
        // Make sure we never request a block to catchup after altering the data structure
        assert_eq!(self.add_blocks_to_catchup.len(), 0);
        assert_eq!(self.remove_blocks_to_catchup.len(), 0);
        assert_eq!(self.remove_prev_blocks_to_catchup.len(), 0);

        self.chain_store.get_blocks_to_catchup(prev_hash)
    }

    fn get_state_header(
        &mut self,
        shard_id: ShardId,
        block_hash: CryptoHash,
    ) -> Result<ShardStateSyncResponseHeader, Error> {
        self.chain_store.get_state_header(shard_id, block_hash)
    }

    fn get_latest_known(&mut self) -> Result<LatestKnown, Error> {
        self.chain_store.get_latest_known()
    }

    fn save_latest_known(&mut self, latest_known: LatestKnown) -> Result<(), Error> {
        self.chain_store.save_latest_known(latest_known)
    }

    fn is_block_challenged(&mut self, hash: &CryptoHash) -> Result<bool, Error> {
        if self.challenged_blocks.contains(&hash) {
            return Ok(true);
        }
        self.chain_store.is_block_challenged(hash)
    }

    fn is_invalid_chunk(
        &mut self,
        chunk_hash: &ChunkHash,
    ) -> Result<Option<&EncodedShardChunk>, Error> {
        if let Some(chunk) = self.chain_store_cache_update.invalid_chunks.get(&chunk_hash) {
            Ok(Some(chunk))
        } else {
            self.chain_store.is_invalid_chunk(chunk_hash)
        }
    }

    fn get_shard_id_for_receipt_id(&mut self, receipt_id: &CryptoHash) -> Result<&u64, Error> {
        if let Some(shard_id) = self.chain_store_cache_update.receipt_id_to_shard_id.get(receipt_id)
        {
            Ok(shard_id)
        } else {
            self.chain_store.get_shard_id_for_receipt_id(receipt_id)
        }
    }

    fn get_next_block_hash_with_new_chunk(
        &mut self,
        block_hash: &CryptoHash,
        shard_id: u64,
    ) -> Result<Option<&CryptoHash>, Error> {
        if let Some(hash) =
            self.chain_store_cache_update.next_block_with_new_chunk.get(&(*block_hash, shard_id))
        {
            Ok(Some(hash))
        } else {
            self.chain_store.get_next_block_hash_with_new_chunk(block_hash, shard_id)
        }
    }

    fn get_last_block_with_new_chunk(
        &mut self,
        shard_id: u64,
    ) -> Result<Option<&CryptoHash>, Error> {
        if let Some(hash) = self.chain_store_cache_update.last_block_with_new_chunk.get(&shard_id) {
            Ok(Some(hash))
        } else {
            self.chain_store.get_last_block_with_new_chunk(shard_id)
        }
    }

    fn get_transaction(
        &mut self,
        tx_hash: &CryptoHash,
    ) -> Result<Option<&SignedTransaction>, Error> {
        if let Some(tx) = self.chain_store_cache_update.transactions.get(tx_hash) {
            Ok(Some(tx))
        } else {
            self.chain_store.get_transaction(tx_hash)
        }
    }

    fn get_state_changes_in_block(
        &self,
        block_hash: &CryptoHash,
    ) -> Result<StateChangesKinds, Error> {
        self.chain_store.get_state_changes_in_block(block_hash)
    }

    fn get_state_changes(
        &self,
        block_hash: &CryptoHash,
        state_changes_request: &StateChangesRequest,
    ) -> Result<StateChanges, Error> {
        self.chain_store.get_state_changes(block_hash, state_changes_request)
    }

    fn get_genesis_height(&self) -> BlockHeight {
        self.chain_store.genesis_height
    }

    fn get_block_merkle_tree(
        &mut self,
        block_hash: &CryptoHash,
    ) -> Result<&PartialMerkleTree, Error> {
        if let Some(merkle_tree) = self.chain_store_cache_update.block_merkle_tree.get(block_hash) {
            Ok(merkle_tree)
        } else {
            self.chain_store.get_block_merkle_tree(block_hash)
        }
    }

    fn get_block_hash_from_ordinal(
        &mut self,
        block_ordinal: NumBlocks,
    ) -> Result<&CryptoHash, Error> {
        if let Some(block_hash) =
            self.chain_store_cache_update.block_ordinal_to_hash.get(&block_ordinal)
        {
            Ok(block_hash)
        } else {
            self.chain_store.get_block_hash_from_ordinal(block_ordinal)
        }
    }
}

impl<'a> ChainStoreUpdate<'a> {
    /// Update both header and block body head.
    pub fn save_head(&mut self, t: &Tip) -> Result<(), Error> {
        self.save_body_head(t)?;
        self.save_header_head_if_not_challenged(t)
    }

    /// Update block body head and latest known height.
    pub fn save_body_head(&mut self, t: &Tip) -> Result<(), Error> {
        self.try_save_latest_known(t.height)?;
        self.head = Some(t.clone());
        Ok(())
    }

    fn update_height_if_not_challenged(
        &mut self,
        height: BlockHeight,
        hash: CryptoHash,
    ) -> Result<(), Error> {
        let mut prev_hash = hash;
        let mut prev_height = height;
        loop {
            let header = self.get_block_header(&prev_hash)?;
            let (header_height, header_hash, header_prev_hash) =
                (header.height(), *header.hash(), *header.prev_hash());
            // Clean up block indices between blocks.
            for height in (header_height + 1)..prev_height {
                self.chain_store_cache_update.height_to_hashes.insert(height, None);
            }
            match self.get_block_hash_by_height(header_height) {
                Ok(cur_hash) if cur_hash == header_hash => {
                    // Found common ancestor.
                    return Ok(());
                }
                _ => {
                    if self.is_block_challenged(&header_hash)? {
                        return Err(ErrorKind::ChallengedBlockOnChain.into());
                    }
                    self.chain_store_cache_update
                        .height_to_hashes
                        .insert(header_height, Some(header_hash));
                    self.chain_store_cache_update
                        .next_block_hashes
                        .insert(header_prev_hash, header_hash);
                    prev_hash = header_prev_hash;
                    prev_height = header_height;
                }
            };
        }
    }

    /// Update header head and height to hash index for this branch.
    pub fn save_header_head_if_not_challenged(&mut self, t: &Tip) -> Result<(), Error> {
        if t.height > self.chain_store.genesis_height {
            self.update_height_if_not_challenged(t.height, t.prev_block_hash)?;
        }
        self.try_save_latest_known(t.height)?;

        match &self.header_head() {
            Ok(prev_tip) => {
                if prev_tip.height > t.height {
                    for height in (t.height + 1)..=prev_tip.height {
                        self.chain_store_cache_update.height_to_hashes.insert(height, None);
                    }
                }
            }
            Err(err) => match err.kind() {
                ErrorKind::DBNotFoundErr(_) => {}
                e => return Err(e.into()),
            },
        }

        self.chain_store_cache_update.height_to_hashes.insert(t.height, Some(t.last_block_hash));
        self.chain_store_cache_update
            .next_block_hashes
            .insert(t.prev_block_hash, t.last_block_hash);
        self.header_head = Some(t.clone());
        Ok(())
    }

    /// Save "sync" head.
    pub fn save_sync_head(&mut self, t: &Tip) {
        self.sync_head = Some(t.clone());
    }

    pub fn save_largest_target_height(&mut self, height: BlockHeight) {
        self.largest_target_height = Some(height);
    }

    /// Save new height if it's above currently latest known.
    pub fn try_save_latest_known(&mut self, height: BlockHeight) -> Result<(), Error> {
        let latest_known = self.get_latest_known().ok();
        if latest_known.is_none() || height > latest_known.unwrap().height {
            self.save_latest_known(LatestKnown { height, seen: to_timestamp(Utc::now()) })?;
        }
        Ok(())
    }

    #[cfg(feature = "adversarial")]
    pub fn adv_save_latest_known(&mut self, height: BlockHeight) -> Result<(), Error> {
        let header = self.get_header_by_height(height)?;
        let tip = Tip::from_header(&header);
        self.save_latest_known(LatestKnown { height, seen: to_timestamp(Utc::now()) })?;
        self.save_head(&tip)?;
        Ok(())
    }

    /// Save block.
    pub fn save_block(&mut self, block: Block) {
        self.chain_store_cache_update.blocks.insert(*block.hash(), block);
    }

    /// Save post applying block extra info.
    pub fn save_block_extra(&mut self, block_hash: &CryptoHash, block_extra: BlockExtra) {
        self.chain_store_cache_update.block_extras.insert(*block_hash, block_extra);
    }

    /// Save post applying chunk extra info.
    pub fn save_chunk_extra(
        &mut self,
        block_hash: &CryptoHash,
        shard_id: ShardId,
        chunk_extra: ChunkExtra,
    ) {
        self.chain_store_cache_update.chunk_extras.insert((*block_hash, shard_id), chunk_extra);
    }

    pub fn save_chunk(&mut self, chunk: ShardChunk) {
        self.chain_store_cache_update.chunks.insert(chunk.chunk_hash.clone(), chunk);
    }

    pub fn save_partial_chunk(&mut self, partial_chunk: PartialEncodedChunk) {
        self.chain_store_cache_update
            .partial_chunks
            .insert(partial_chunk.header.hash.clone(), partial_chunk);
    }

    pub fn save_block_merkle_tree(
        &mut self,
        block_hash: CryptoHash,
        block_merkle_tree: PartialMerkleTree,
    ) {
        self.chain_store_cache_update
            .block_ordinal_to_hash
            .insert(block_merkle_tree.size(), block_hash);
        self.chain_store_cache_update.block_merkle_tree.insert(block_hash, block_merkle_tree);
    }

    fn update_and_save_block_merkle_tree(&mut self, header: &BlockHeader) -> Result<(), Error> {
        let prev_hash = *header.prev_hash();
        if prev_hash == CryptoHash::default() {
            self.save_block_merkle_tree(*header.hash(), PartialMerkleTree::default());
        } else {
            let mut block_merkle_tree = self.get_block_merkle_tree(&prev_hash)?.clone();
            block_merkle_tree.insert(prev_hash);
            self.save_block_merkle_tree(*header.hash(), block_merkle_tree);
        }
        Ok(())
    }

    pub fn save_block_header(&mut self, header: BlockHeader) -> Result<(), Error> {
        self.update_and_save_block_merkle_tree(&header)?;
        self.chain_store_cache_update.headers.insert(*header.hash(), header);
        Ok(())
    }

    pub fn save_next_block_hash(&mut self, hash: &CryptoHash, next_hash: CryptoHash) {
        self.chain_store_cache_update.next_block_hashes.insert(hash.clone(), next_hash);
    }

    pub fn save_epoch_light_client_block(
        &mut self,
        epoch_hash: &CryptoHash,
        light_client_block: LightClientBlockView,
    ) {
        self.chain_store_cache_update
            .epoch_light_client_blocks
            .insert(epoch_hash.clone(), light_client_block);
    }

    pub fn save_outgoing_receipt(
        &mut self,
        hash: &CryptoHash,
        shard_id: ShardId,
        receipt: Vec<Receipt>,
    ) {
        self.chain_store_cache_update.outgoing_receipts.insert((*hash, shard_id), receipt);
    }

    pub fn save_incoming_receipt(
        &mut self,
        hash: &CryptoHash,
        shard_id: ShardId,
        receipt_proof: Vec<ReceiptProof>,
    ) {
        self.chain_store_cache_update.incoming_receipts.insert((*hash, shard_id), receipt_proof);
    }

    pub fn save_outcomes_with_proofs(
        &mut self,
        block_hash: &CryptoHash,
        outcomes: Vec<ExecutionOutcomeWithId>,
        proofs: Vec<MerklePath>,
    ) {
        for (outcome_with_id, proof) in outcomes.into_iter().zip(proofs.into_iter()) {
            self.chain_store_cache_update.outcomes.insert(
                outcome_with_id.id,
                ExecutionOutcomeWithIdAndProof { outcome_with_id, proof, block_hash: *block_hash },
            );
        }
    }

    pub fn save_transactions(&mut self, transactions: Vec<SignedTransaction>) {
        for transaction in transactions {
            self.chain_store_cache_update.transactions.insert(transaction);
        }
    }

    pub fn save_outcome_with_proof(
        &mut self,
        id: CryptoHash,
        outcome_with_proof: ExecutionOutcomeWithIdAndProof,
    ) {
        self.chain_store_cache_update.outcomes.insert(id, outcome_with_proof);
    }

    pub fn save_trie_changes(&mut self, trie_changes: WrappedTrieChanges) {
        self.trie_changes.push(trie_changes);
    }

    pub fn add_block_to_catchup(&mut self, prev_hash: CryptoHash, block_hash: CryptoHash) {
        self.add_blocks_to_catchup.push((prev_hash, block_hash));
    }

    pub fn remove_block_to_catchup(&mut self, prev_hash: CryptoHash, hash: CryptoHash) {
        self.remove_blocks_to_catchup.push((prev_hash, hash));
    }

    pub fn remove_prev_block_to_catchup(&mut self, hash: CryptoHash) {
        self.remove_prev_blocks_to_catchup.push(hash);
    }

    pub fn add_state_dl_info(&mut self, info: StateSyncInfo) {
        self.add_state_dl_infos.push(info);
    }

    pub fn remove_state_dl_info(&mut self, hash: CryptoHash) {
        self.remove_state_dl_infos.push(hash);
    }

    pub fn save_challenged_block(&mut self, hash: CryptoHash) {
        self.challenged_blocks.insert(hash);
    }

    pub fn save_invalid_chunk(&mut self, chunk: EncodedShardChunk) {
        self.chain_store_cache_update.invalid_chunks.insert(chunk.chunk_hash(), chunk);
    }

    pub fn save_receipt_shard_id(&mut self, receipt_id: CryptoHash, shard_id: ShardId) {
        self.chain_store_cache_update.receipt_id_to_shard_id.insert(receipt_id, shard_id);
    }

    pub fn save_block_hash_with_new_chunk(&mut self, block_hash: CryptoHash, shard_id: ShardId) {
        if let Ok(Some(&last_block_hash)) = self.get_last_block_with_new_chunk(shard_id) {
            self.chain_store_cache_update
                .next_block_with_new_chunk
                .insert((last_block_hash, shard_id), block_hash);
        }
        self.chain_store_cache_update.last_block_with_new_chunk.insert(shard_id, block_hash);
    }

    pub fn save_chunk_hash(
        &mut self,
        height: BlockHeight,
        shard_id: ShardId,
        chunk_hash: ChunkHash,
    ) {
        self.chain_store_cache_update
            .chunk_hash_per_height_shard
            .insert((height, shard_id), chunk_hash);
    }

    pub fn inc_block_refcount(&mut self, block_hash: &CryptoHash) -> Result<(), Error> {
        let refcount = match self.get_block_refcount(block_hash) {
            Ok(refcount) => refcount.clone(),
            Err(e) => match e.kind() {
                ErrorKind::DBNotFoundErr(_) => 0,
                _ => return Err(e),
            },
        };
        self.chain_store_cache_update.block_refcounts.insert(*block_hash, refcount + 1);
        Ok(())
    }

    pub fn dec_block_refcount(&mut self, block_hash: &CryptoHash) -> Result<(), Error> {
        let refcount = self.get_block_refcount(block_hash)?.clone();
        if refcount > 0 {
            self.chain_store_cache_update.block_refcounts.insert(*block_hash, refcount - 1);
            Ok(())
        } else {
            debug_assert!(false, "refcount can not be negative");
            Err(ErrorKind::Other(format!("cannot decrease refcount for {:?}", block_hash)).into())
        }
    }

    pub fn reset_tail(&mut self) {
        self.tail = None;
        self.chunk_tail = None;
    }

    pub fn update_tail(&mut self, height: BlockHeight) {
        self.tail = Some(height);
        if self.chunk_tail.is_none() {
            // For consistency, Chunk Tail should be set if Tail is set
            self.chunk_tail = Some(self.get_genesis_height());
        }
    }

    pub fn update_chunk_tail(&mut self, height: BlockHeight) {
        self.chunk_tail = Some(height);
    }

    pub fn clear_chunk_data(&mut self, min_chunk_height: BlockHeight) -> Result<(), Error> {
        let chunk_tail = self.chunk_tail()?;
        for height in chunk_tail..min_chunk_height {
            if height == self.get_genesis_height() {
                continue;
            }
            let chunk_hashes = self.get_all_chunk_hashes_by_height(height)?;
            for chunk_hash in chunk_hashes {
                // 1. Delete chunk-related data
                let chunk = self.get_chunk(&chunk_hash)?.clone();
                debug_assert_eq!(chunk.header.inner.height_created, height);
                for receipt in chunk.receipts {
                    self.gc_col(ColReceiptIdToShardId, &receipt.receipt_id.into());
                }
                for transaction in chunk.transactions {
                    self.gc_col(ColTransactions, &transaction.get_hash().into());
                }

                // 2. Delete chunk_hash-indexed data
                let chunk_header_hash = chunk_hash.clone().into();
                self.gc_col(ColChunks, &chunk_header_hash);
                self.gc_col(ColChunkExtra, &chunk_header_hash);
                self.gc_col(ColPartialChunks, &chunk_header_hash);
                self.gc_col(ColInvalidChunks, &chunk_header_hash);
            }
            // 3. Delete chunks_tail-related data
            self.gc_col(ColChunkHashesByHeight, &index_to_bytes(height));
        }
        self.update_chunk_tail(min_chunk_height);
        Ok(())
    }

    // Clearing block data of `block_hash`, if on a fork.
    // Clearing block data of `block_hash.prev`, if on the Canonical Chain.
    pub fn clear_block_data(
        &mut self,
        mut block_hash: CryptoHash,
        gc_mode: GCMode,
    ) -> Result<(), Error> {
        let mut store_update = self.store().store_update();
        let header = self.get_block_header(&block_hash).expect("block header must exist").clone();
        let next_epoch_id = header.epoch_id();

        // 1. Apply revert insertions or deletions from ColTrieChanges for Trie
        match gc_mode.clone() {
            GCMode::Fork(tries) => {
                // If the block is on a fork, we delete the state that's the result of applying this block
                for shard_id in 0..header.chunk_mask().len() as ShardId {
                    self.store()
                        .get_ser(ColTrieChanges, &get_block_shard_id(&block_hash, shard_id))?
                        .map(|trie_changes: TrieChanges| {
                            tries
                                .revert_insertions(&trie_changes, shard_id, &mut store_update)
                                .map(|_| {
                                    self.gc_col(
                                        ColTrieChanges,
                                        &get_block_shard_id(&block_hash, shard_id),
                                    );
                                    self.inc_gc_col_state();
                                })
                                .map_err(|err| ErrorKind::Other(err.to_string()))
                        })
                        .unwrap_or(Ok(()))?;
                }
            }
            GCMode::Canonical(tries) => {
                // If the block is on canonical chain, we delete the state that's before applying this block
                for shard_id in 0..header.chunk_mask().len() as ShardId {
                    self.store()
                        .get_ser(ColTrieChanges, &get_block_shard_id(&block_hash, shard_id))?
                        .map(|trie_changes: TrieChanges| {
                            tries
                                .apply_deletions(&trie_changes, shard_id, &mut store_update)
                                .map(|_| {
                                    self.gc_col(
                                        ColTrieChanges,
                                        &get_block_shard_id(&block_hash, shard_id),
                                    );
                                    self.inc_gc_col_state();
                                })
                                .map_err(|err| ErrorKind::Other(err.to_string()))
                        })
                        .unwrap_or(Ok(()))?;
                }
                // Set `block_hash` on previous one
                block_hash = *self.get_block_header(&block_hash)?.prev_hash();
            }
            GCMode::StateSync => {
                // Not apply the data from ColTrieChanges
                for shard_id in 0..header.chunk_mask().len() as ShardId {
                    self.gc_col(ColTrieChanges, &get_block_shard_id(&block_hash, shard_id));
                }
            }
        }

        let block = self
            .get_block(&block_hash)
            .expect("block data is not expected to be already cleaned")
            .clone();
        let height = block.header().height();
        if height == self.get_genesis_height() {
            if let GCMode::Fork(_) = gc_mode {
                // Broken GC prerequisites found
                assert!(false);
            }
            // Don't clean Genesis Block
            self.merge(store_update);
            return Ok(());
        }
        let block_hash_ref = block_hash.as_ref();

        // 2. Delete shard_id-indexed data (shards, receipts, transactions)
        for shard_id in 0..block.header().chunk_mask().len() as ShardId {
            let height_shard_id = get_block_shard_id(&block_hash, shard_id);
            self.gc_col(ColOutgoingReceipts, &height_shard_id);
            self.gc_col(ColIncomingReceipts, &height_shard_id);
            self.gc_col(ColChunkPerHeightShard, &height_shard_id);
            self.gc_col(ColNextBlockWithNewChunk, &height_shard_id);
<<<<<<< HEAD
            let key = StateHeaderKey(shard_id, block_hash).try_to_vec()?;
            // For incoming State Parts it's done in chain.clear_downloaded_parts()
            // The following code is for outgoing State Parts
            let num_parts = self.store().get_ser(ColStateNumParts, block_hash_ref)?.unwrap_or(0u64);
            for part_id in 0..num_parts {
                let key = StatePartKey(block_hash, shard_id, part_id).try_to_vec()?;
                self.gc_col(ColStateParts, &key);
            }
            self.gc_col(ColStateHeaders, &key);
=======

            // If node crashes while State Syncing, it may never clear
            // downloaded State parts in `clear_downloaded_parts`.
            // We need to make sure all State Parts are removed.
            if let Ok(shard_state_header) = self.get_state_header(shard_id, block_hash) {
                let state_num_parts =
                    get_num_state_parts(shard_state_header.state_root_node.memory_usage);
                self.gc_col_state_parts(block_hash, shard_id, state_num_parts)?;
                let key = StateHeaderKey(shard_id, block_hash).try_to_vec()?;
                self.gc_col(ColStateHeaders, &key);
            }

            if self.get_last_block_with_new_chunk(shard_id)? == Some(&block_hash) {
                self.gc_col(ColLastBlockWithNewChunk, &index_to_bytes(shard_id));
            }
>>>>>>> ba858c6f
        }

        // 3. Delete block_hash-indexed data
        let block_hash_vec: Vec<u8> = block_hash.as_ref().into();
        self.gc_col(ColBlock, &block_hash_vec);
        self.gc_col(ColBlockExtra, &block_hash_vec);
        self.gc_col(ColNextBlockHashes, &block_hash_vec);
        self.gc_col(ColChallengedBlocks, &block_hash_vec);
        self.gc_col(ColBlocksToCatchup, &block_hash_vec);
        let storage_key = KeyForStateChanges::get_prefix(&block_hash);
        let stored_state_changes: Vec<Vec<u8>> = self
            .chain_store
            .store()
            .iter_prefix(ColStateChanges, storage_key.as_ref())
            .map(|key| key.0.into())
            .collect();
        for key in stored_state_changes {
            self.gc_col(ColStateChanges, &key);
        }
        self.gc_col(ColStateNumParts, &block_hash_vec);
        self.gc_col(ColBlockRefCount, &block_hash_vec);
        let outcome_ids = self.get_outcomes_by_block_hash(&block_hash)?;
        for outcome_id in outcome_ids {
            self.gc_col(ColTransactionResult, &outcome_id.as_ref().into());
        }
        self.gc_col(ColOutcomesByBlockHash, &block_hash_vec);
        self.gc_col(ColBlockInfo, &block_hash_vec);
        self.gc_col(ColStateDlInfos, &block_hash_vec);

        // 4. Update or delete block_hash_per_height
        self.gc_col_block_per_height(&block_hash, height, &block.header().epoch_id())?;

        match gc_mode {
            GCMode::Fork(_) => {
                // 5. Forks only clearing
                self.dec_block_refcount(block.header().prev_hash())?;
            }
            GCMode::Canonical(_) => {
                // 6. Canonical Chain only clearing
                // Delete chunks and chunk-indexed data
                let mut min_chunk_height = self.tail()?;
                for chunk_header in block.chunks() {
                    if min_chunk_height > chunk_header.inner.height_created {
                        min_chunk_height = chunk_header.inner.height_created;
                    }
                }
                self.clear_chunk_data(min_chunk_height)?;
                // Check Epoch switch
                let cur_epoch_id = block.header().epoch_id();
                if cur_epoch_id != next_epoch_id {
                    // Current Block is the last one who needs current Epoch
                    self.gc_col(ColEpochInfo, &cur_epoch_id.as_ref().into());
                    self.gc_col(ColEpochStart, &cur_epoch_id.as_ref().into());
                }
            }
            GCMode::StateSync => {
                // 7. State Sync clearing
                // Chunks deleted separately
            }
        };
        self.merge(store_update);
        Ok(())
    }

    fn inc_gc(&mut self, col: DBCol) {
        self.chain_store_cache_update.gc_count.entry(col).and_modify(|x| *x += 1).or_insert(1);
    }

    pub fn gc_col_block_per_height(
        &mut self,
        block_hash: &CryptoHash,
        height: BlockHeight,
        epoch_id: &EpochId,
    ) -> Result<(), Error> {
        let mut store_update = self.store().store_update();
        let epoch_to_hashes_ref = self.get_all_block_hashes_by_height(height)?;
        let mut epoch_to_hashes = epoch_to_hashes_ref.clone();
        let hashes =
            epoch_to_hashes.get_mut(epoch_id).ok_or("current epoch id should exist".to_string())?;
        hashes.remove(&block_hash);
        if hashes.is_empty() {
            epoch_to_hashes.remove(epoch_id);
        }
        if epoch_to_hashes.is_empty() {
            store_update.delete(ColBlockPerHeight, &index_to_bytes(height));
            self.chain_store.block_hash_per_height.cache_remove(&index_to_bytes(height));
        } else {
            store_update.set_ser(ColBlockPerHeight, &index_to_bytes(height), &epoch_to_hashes)?;
            self.chain_store
                .block_hash_per_height
                .cache_set(index_to_bytes(height), epoch_to_hashes);
        }
        self.inc_gc(DBCol::ColBlockPerHeight);
        self.merge(store_update);
        Ok(())
    }

    pub fn inc_gc_col_state(&mut self) {
        self.inc_gc(DBCol::ColState);
    }

    pub fn gc_col_state_parts(
        &mut self,
        sync_hash: CryptoHash,
        shard_id: ShardId,
        num_parts: u64,
    ) -> Result<(), Error> {
        for part_id in 0..num_parts {
            let key = StatePartKey(sync_hash, shard_id, part_id).try_to_vec()?;
            self.gc_col(DBCol::ColStateParts, &key);
        }
        Ok(())
    }

    fn gc_col(&mut self, col: DBCol, key: &Vec<u8>) {
        assert!(SHOULD_COL_GC[col as usize]);
        let mut store_update = self.store().store_update();
        match col {
            DBCol::ColOutgoingReceipts => {
                store_update.delete(col, key);
                self.chain_store.outgoing_receipts.cache_remove(key);
            }
            DBCol::ColIncomingReceipts => {
                store_update.delete(col, key);
                self.chain_store.incoming_receipts.cache_remove(key);
            }
            DBCol::ColChunkPerHeightShard => {
                store_update.delete(col, key);
                self.chain_store.chunk_hash_per_height_shard.cache_remove(key);
            }
            DBCol::ColNextBlockWithNewChunk => {
                store_update.delete(col, key);
                self.chain_store.next_block_with_new_chunk.cache_remove(key);
            }
            DBCol::ColStateHeaders => {
                store_update.delete(col, key);
            }
            DBCol::ColBlock => {
                store_update.delete(col, key);
                self.chain_store.blocks.cache_remove(key);
            }
            DBCol::ColBlockExtra => {
                store_update.delete(col, key);
                self.chain_store.block_extras.cache_remove(key);
            }
            DBCol::ColNextBlockHashes => {
                store_update.delete(col, key);
                self.chain_store.next_block_hashes.cache_remove(key);
            }
            DBCol::ColChallengedBlocks => {
                store_update.delete(col, key);
            }
            DBCol::ColBlocksToCatchup => {
                store_update.delete(col, key);
            }
            DBCol::ColStateChanges => {
                store_update.delete(col, key);
            }
            DBCol::ColBlockRefCount => {
                store_update.delete(col, key);
                self.chain_store.block_refcounts.cache_remove(key);
            }
            DBCol::ColReceiptIdToShardId => {
                store_update.delete(col, key);
                self.chain_store.receipt_id_to_shard_id.cache_remove(key);
            }
            DBCol::ColTransactions => {
                store_update.delete(col, key);
                self.chain_store.transactions.cache_remove(key);
            }
            DBCol::ColChunks => {
                store_update.delete(col, key);
                self.chain_store.chunks.cache_remove(key);
            }
            DBCol::ColChunkExtra => {
                store_update.delete(col, key);
                self.chain_store.chunk_extras.cache_remove(key);
            }
            DBCol::ColPartialChunks => {
                store_update.delete(col, key);
                self.chain_store.partial_chunks.cache_remove(key);
            }
            DBCol::ColInvalidChunks => {
                store_update.delete(col, key);
                self.chain_store.invalid_chunks.cache_remove(key);
            }
            DBCol::ColChunkHashesByHeight => {
                store_update.delete(col, key);
                self.chain_store.chunk_hash_per_height_shard.cache_remove(key);
            }
            DBCol::ColStateParts => {
                store_update.delete(col, key);
            }
            DBCol::ColState => {
                panic!("Actual gc happens elsewhere, call inc_gc_col_state to increase gc count");
            }
            DBCol::ColTrieChanges => {
                store_update.delete(col, key);
            }
            DBCol::ColBlockPerHeight => {
                panic!("Must use gc_col_glock_per_height method to gc ColBlockPerHeight");
            }
<<<<<<< HEAD
            DBCol::ColStateNumParts => {
                store_update.delete(col, key);
=======
            DBCol::ColTransactionResult => {
                store_update.delete(col, key);
                self.chain_store.outcomes.cache_remove(key);
            }
            DBCol::ColOutcomesByBlockHash => {
                store_update.delete(col, key);
            }
            DBCol::ColStateDlInfos => {
                store_update.delete(col, key);
            }
            DBCol::ColBlockInfo => {
                store_update.delete(col, key);
            }
            DBCol::ColEpochInfo => {
                store_update.delete(col, key);
            }
            DBCol::ColEpochStart => {
                store_update.delete(col, key);
            }
            DBCol::ColLastBlockWithNewChunk => {
                store_update.delete(col, key);
                self.chain_store.last_block_with_new_chunk.cache_remove(key);
>>>>>>> ba858c6f
            }
            DBCol::ColDbVersion
            | DBCol::ColBlockMisc
            | DBCol::ColBlockHeader
            | DBCol::ColGCCount
            | DBCol::ColBlockHeight
            | DBCol::ColPeers
            | DBCol::ColBlockMerkleTree
            | DBCol::ColAccountAnnouncements
            | DBCol::ColEpochLightClientBlocks
            | DBCol::ColPeerComponent
            | DBCol::ColLastComponentNonce
            | DBCol::ColComponentEdges
            | DBCol::ColBlockOrdinal => {
                unreachable!();
            }
        }
        self.inc_gc(col);
        self.merge(store_update);
    }

    /// Merge another StoreUpdate into this one
    pub fn merge(&mut self, store_update: StoreUpdate) {
        self.store_updates.push(store_update);
    }

    fn write_col_misc<T: BorshSerialize>(
        store_update: &mut StoreUpdate,
        key: &[u8],
        value: &mut Option<T>,
    ) -> Result<(), Error> {
        if let Some(t) = value.take() {
            store_update.set_ser(ColBlockMisc, key, &t)?;
        }
        Ok(())
    }

    fn finalize(&mut self) -> Result<StoreUpdate, Error> {
        let mut store_update = self.store().store_update();
        Self::write_col_misc(&mut store_update, HEAD_KEY, &mut self.head)?;
        Self::write_col_misc(&mut store_update, TAIL_KEY, &mut self.tail)?;
        Self::write_col_misc(&mut store_update, CHUNK_TAIL_KEY, &mut self.chunk_tail)?;
        Self::write_col_misc(&mut store_update, SYNC_HEAD_KEY, &mut self.sync_head)?;
        Self::write_col_misc(&mut store_update, HEADER_HEAD_KEY, &mut self.header_head)?;
        Self::write_col_misc(
            &mut store_update,
            LARGEST_TARGET_HEIGHT_KEY,
            &mut self.largest_target_height,
        )?;
        for (hash, block) in self.chain_store_cache_update.blocks.iter() {
            let mut map =
                match self.chain_store.get_all_block_hashes_by_height(block.header().height()) {
                    Ok(m) => m.clone(),
                    Err(_) => HashMap::new(),
                };
            map.entry(block.header().epoch_id().clone())
                .or_insert_with(|| HashSet::new())
                .insert(*hash);
            store_update
                .set_ser(ColBlockPerHeight, &index_to_bytes(block.header().height()), &map)
                .map_err::<Error, _>(|e| e.into())?;
            self.chain_store_cache_update
                .block_hash_per_height
                .insert(block.header().height(), map);
            store_update
                .set_ser(ColBlock, hash.as_ref(), block)
                .map_err::<Error, _>(|e| e.into())?;
        }
        for (hash, header) in self.chain_store_cache_update.headers.iter() {
            store_update
                .set_ser(ColBlockHeader, hash.as_ref(), header)
                .map_err::<Error, _>(|e| e.into())?;
        }
        for ((block_hash, shard_id), chunk_extra) in
            self.chain_store_cache_update.chunk_extras.iter()
        {
            store_update
                .set_ser(ColChunkExtra, &get_block_shard_id(block_hash, *shard_id), chunk_extra)
                .map_err::<Error, _>(|e| e.into())?;
        }
        for (block_hash, block_extra) in self.chain_store_cache_update.block_extras.iter() {
            store_update
                .set_ser(ColBlockExtra, block_hash.as_ref(), block_extra)
                .map_err::<Error, _>(|e| e.into())?;
        }
        for ((height, shard_id), chunk_hash) in
            self.chain_store_cache_update.chunk_hash_per_height_shard.iter()
        {
            let key = get_height_shard_id(*height, *shard_id);
            store_update
                .set_ser(ColChunkPerHeightShard, &key, chunk_hash)
                .map_err::<Error, _>(|e| e.into())?;
        }
        let mut chunk_hashes_by_height: HashMap<BlockHeight, HashSet<ChunkHash>> = HashMap::new();
        for (chunk_hash, chunk) in self.chain_store_cache_update.chunks.iter() {
            match chunk_hashes_by_height.entry(chunk.header.inner.height_created) {
                Entry::Occupied(mut entry) => {
                    entry.get_mut().insert(chunk_hash.clone());
                }
                Entry::Vacant(entry) => {
                    let mut hash_set = match self
                        .chain_store
                        .get_all_chunk_hashes_by_height(chunk.header.inner.height_created)
                    {
                        Ok(hash_set) => hash_set.clone(),
                        Err(_) => HashSet::new(),
                    };
                    hash_set.insert(chunk_hash.clone());
                    entry.insert(hash_set);
                }
            };
            store_update
                .set_ser(ColChunks, chunk_hash.as_ref(), chunk)
                .map_err::<Error, _>(|e| e.into())?;
        }
        for (height, hash_set) in chunk_hashes_by_height {
            store_update
                .set_ser(ColChunkHashesByHeight, &index_to_bytes(height), &hash_set)
                .map_err::<Error, _>(|e| e.into())?;
        }
        for (chunk_hash, partial_chunk) in self.chain_store_cache_update.partial_chunks.iter() {
            store_update
                .set_ser(ColPartialChunks, chunk_hash.as_ref(), partial_chunk)
                .map_err::<Error, _>(|e| e.into())?;
        }
        for (height, hash) in self.chain_store_cache_update.height_to_hashes.iter() {
            if let Some(hash) = hash {
                store_update
                    .set_ser(ColBlockHeight, &index_to_bytes(*height), hash)
                    .map_err::<Error, _>(|e| e.into())?;
            } else {
                store_update.delete(ColBlockHeight, &index_to_bytes(*height));
            }
        }
        for (block_hash, next_hash) in self.chain_store_cache_update.next_block_hashes.iter() {
            store_update.set_ser(ColNextBlockHashes, block_hash.as_ref(), next_hash)?;
        }
        for (epoch_hash, light_client_block) in
            self.chain_store_cache_update.epoch_light_client_blocks.iter()
        {
            store_update.set_ser(
                ColEpochLightClientBlocks,
                epoch_hash.as_ref(),
                light_client_block,
            )?;
        }
        for ((block_hash, shard_id), receipt) in
            self.chain_store_cache_update.outgoing_receipts.iter()
        {
            store_update.set_ser(
                ColOutgoingReceipts,
                &get_block_shard_id(block_hash, *shard_id),
                receipt,
            )?;
        }
        for ((block_hash, shard_id), receipt) in
            self.chain_store_cache_update.incoming_receipts.iter()
        {
            store_update.set_ser(
                ColIncomingReceipts,
                &get_block_shard_id(block_hash, *shard_id),
                receipt,
            )?;
        }
        let mut block_hash_to_outcomes: HashMap<CryptoHash, HashSet<CryptoHash>> = HashMap::new();
        for (hash, outcome) in self.chain_store_cache_update.outcomes.iter() {
            match block_hash_to_outcomes.entry(outcome.block_hash) {
                Entry::Occupied(mut entry) => {
                    entry.get_mut().insert(outcome.id().clone());
                }
                Entry::Vacant(entry) => {
                    let mut hash_set = self
                        .chain_store
                        .get_outcomes_by_block_hash(&outcome.block_hash)
                        .unwrap_or_else(|_| HashSet::new());
                    hash_set.insert(outcome.id().clone());
                    entry.insert(hash_set);
                }
            };
            store_update.set_ser(ColTransactionResult, hash.as_ref(), outcome)?;
        }
        for (block_hash, hash_set) in block_hash_to_outcomes {
            store_update.set_ser(ColOutcomesByBlockHash, block_hash.as_ref(), &hash_set)?;
        }
        for (receipt_id, shard_id) in self.chain_store_cache_update.receipt_id_to_shard_id.iter() {
            store_update.set_ser(ColReceiptIdToShardId, receipt_id.as_ref(), shard_id)?;
        }
        for ((block_hash, shard_id), next_block_hash) in
            self.chain_store_cache_update.next_block_with_new_chunk.iter()
        {
            store_update.set_ser(
                ColNextBlockWithNewChunk,
                &get_block_shard_id(block_hash, *shard_id),
                next_block_hash,
            )?;
        }
        for (shard_id, block_hash) in self.chain_store_cache_update.last_block_with_new_chunk.iter()
        {
            store_update.set_ser(
                ColLastBlockWithNewChunk,
                &index_to_bytes(*shard_id),
                block_hash,
            )?;
        }
        for transaction in self.chain_store_cache_update.transactions.iter() {
            store_update.set_ser(ColTransactions, transaction.get_hash().as_ref(), transaction)?;
        }
        for (block_hash, refcount) in self.chain_store_cache_update.block_refcounts.iter() {
            store_update.set_ser(ColBlockRefCount, block_hash.as_ref(), refcount)?;
        }
        for (block_hash, block_merkle_tree) in
            self.chain_store_cache_update.block_merkle_tree.iter()
        {
            store_update.set_ser(ColBlockMerkleTree, block_hash.as_ref(), block_merkle_tree)?;
        }
        for (block_ordinal, block_hash) in
            self.chain_store_cache_update.block_ordinal_to_hash.iter()
        {
            store_update.set_ser(ColBlockOrdinal, &index_to_bytes(*block_ordinal), block_hash)?;
        }
        for mut wrapped_trie_changes in self.trie_changes.drain(..) {
            wrapped_trie_changes
                .wrapped_into(&mut store_update)
                .map_err(|err| ErrorKind::Other(err.to_string()))?;
        }

        let mut affected_catchup_blocks = HashSet::new();
        for (prev_hash, hash) in self.remove_blocks_to_catchup.drain(..) {
            assert!(!affected_catchup_blocks.contains(&prev_hash));
            if affected_catchup_blocks.contains(&prev_hash) {
                return Err(ErrorKind::Other(
                    "Multiple changes to the store affect the same catchup block".to_string(),
                )
                .into());
            }
            affected_catchup_blocks.insert(prev_hash);

            let mut prev_table =
                self.chain_store.get_blocks_to_catchup(&prev_hash).unwrap_or_else(|_| vec![]);

            let mut remove_idx = prev_table.len();
            for (i, val) in prev_table.iter().enumerate() {
                if *val == hash {
                    remove_idx = i;
                }
            }

            assert_ne!(remove_idx, prev_table.len());
            prev_table.swap_remove(remove_idx);

            if prev_table.len() > 0 {
                store_update.set_ser(ColBlocksToCatchup, prev_hash.as_ref(), &prev_table)?;
            } else {
                store_update.delete(ColBlocksToCatchup, prev_hash.as_ref());
            }
        }
        for prev_hash in self.remove_prev_blocks_to_catchup.drain(..) {
            assert!(!affected_catchup_blocks.contains(&prev_hash));
            if affected_catchup_blocks.contains(&prev_hash) {
                return Err(ErrorKind::Other(
                    "Multiple changes to the store affect the same catchup block".to_string(),
                )
                .into());
            }
            affected_catchup_blocks.insert(prev_hash);

            store_update.delete(ColBlocksToCatchup, prev_hash.as_ref());
        }
        for (prev_hash, new_hash) in self.add_blocks_to_catchup.drain(..) {
            assert!(!affected_catchup_blocks.contains(&prev_hash));
            if affected_catchup_blocks.contains(&prev_hash) {
                return Err(ErrorKind::Other(
                    "Multiple changes to the store affect the same catchup block".to_string(),
                )
                .into());
            }
            affected_catchup_blocks.insert(prev_hash);

            let mut prev_table =
                self.chain_store.get_blocks_to_catchup(&prev_hash).unwrap_or_else(|_| vec![]);
            prev_table.push(new_hash);
            store_update.set_ser(ColBlocksToCatchup, prev_hash.as_ref(), &prev_table)?;
        }
        for state_dl_info in self.add_state_dl_infos.drain(..) {
            store_update.set_ser(
                ColStateDlInfos,
                state_dl_info.epoch_tail_hash.as_ref(),
                &state_dl_info,
            )?;
        }
        for hash in self.remove_state_dl_infos.drain(..) {
            store_update.delete(ColStateDlInfos, hash.as_ref());
        }
        for hash in self.challenged_blocks.drain() {
            store_update.set_ser(ColChallengedBlocks, hash.as_ref(), &true)?;
        }
        for (chunk_hash, chunk) in self.chain_store_cache_update.invalid_chunks.iter() {
            store_update.set_ser(ColInvalidChunks, chunk_hash.as_ref(), chunk)?;
        }
        for (col, mut gc_count) in self.chain_store_cache_update.gc_count.clone().drain() {
            if let Ok(Some(value)) = self.store().get_ser::<GCCount>(
                ColGCCount,
                &col.try_to_vec().expect("Failed to serialize DBCol"),
            ) {
                gc_count += value;
            }
            store_update.set_ser(
                ColGCCount,
                &col.try_to_vec().expect("Failed to serialize DBCol"),
                &gc_count,
            )?;
        }
        for other in self.store_updates.drain(..) {
            store_update.merge(other);
        }
        Ok(store_update)
    }

    pub fn commit(mut self) -> Result<(), Error> {
        let store_update = self.finalize()?;
        store_update.commit()?;
        let ChainStoreCacheUpdate {
            blocks,
            headers,
            block_extras,
            chunk_extras,
            chunks,
            partial_chunks,
            block_hash_per_height,
            chunk_hash_per_height_shard,
            height_to_hashes,
            next_block_hashes,
            epoch_light_client_blocks,
            last_approvals_per_account,
            my_last_approvals,
            outgoing_receipts,
            incoming_receipts,
            outcomes,
            invalid_chunks,
            receipt_id_to_shard_id,
            next_block_with_new_chunk,
            last_block_with_new_chunk,
            transactions,
            block_refcounts,
            block_merkle_tree,
            block_ordinal_to_hash,
            ..
        } = self.chain_store_cache_update;
        for (hash, block) in blocks {
            self.chain_store.blocks.cache_set(hash.into(), block);
        }
        for (hash, header) in headers {
            self.chain_store.headers.cache_set(hash.into(), header);
        }
        for (hash, block_extra) in block_extras {
            self.chain_store.block_extras.cache_set(hash.into(), block_extra);
        }
        for ((block_hash, shard_id), chunk_extra) in chunk_extras {
            let key = get_block_shard_id(&block_hash, shard_id);
            self.chain_store.chunk_extras.cache_set(key, chunk_extra);
        }
        for (hash, chunk) in chunks {
            self.chain_store.chunks.cache_set(hash.into(), chunk);
        }
        for (hash, partial_chunk) in partial_chunks {
            self.chain_store.partial_chunks.cache_set(hash.into(), partial_chunk);
        }
        for (height, epoch_id_to_hash) in block_hash_per_height {
            self.chain_store
                .block_hash_per_height
                .cache_set(index_to_bytes(height), epoch_id_to_hash);
        }
        for ((height, shard_id), chunk_hash) in chunk_hash_per_height_shard {
            let key = get_height_shard_id(height, shard_id);
            self.chain_store.chunk_hash_per_height_shard.cache_set(key, chunk_hash);
        }
        for (height, block_hash) in height_to_hashes {
            let bytes = index_to_bytes(height);
            if let Some(hash) = block_hash {
                self.chain_store.height.cache_set(bytes, hash);
            } else {
                self.chain_store.height.cache_remove(&bytes);
            }
        }
        for (account_id, approval) in last_approvals_per_account {
            self.chain_store.last_approvals_per_account.cache_set(account_id.into(), approval);
        }
        for (block_hash, next_hash) in next_block_hashes {
            self.chain_store.next_block_hashes.cache_set(block_hash.into(), next_hash);
        }
        for (epoch_hash, light_client_block) in epoch_light_client_blocks {
            self.chain_store
                .epoch_light_client_blocks
                .cache_set(epoch_hash.into(), light_client_block);
        }
        for (block_hash, approval) in my_last_approvals {
            self.chain_store.my_last_approvals.cache_set(block_hash.into(), approval);
        }
        for ((block_hash, shard_id), shard_outgoing_receipts) in outgoing_receipts {
            let key = get_block_shard_id(&block_hash, shard_id);
            self.chain_store.outgoing_receipts.cache_set(key, shard_outgoing_receipts);
        }
        for ((block_hash, shard_id), shard_incoming_receipts) in incoming_receipts {
            let key = get_block_shard_id(&block_hash, shard_id);
            self.chain_store.incoming_receipts.cache_set(key, shard_incoming_receipts);
        }
        for (hash, outcome) in outcomes {
            self.chain_store.outcomes.cache_set(hash.into(), outcome);
        }
        for (hash, invalid_chunk) in invalid_chunks {
            self.chain_store.invalid_chunks.cache_set(hash.into(), invalid_chunk);
        }
        for (receipt_id, shard_id) in receipt_id_to_shard_id {
            self.chain_store.receipt_id_to_shard_id.cache_set(receipt_id.into(), shard_id);
        }
        for ((block_hash, shard_id), next_block_hash) in next_block_with_new_chunk {
            self.chain_store
                .next_block_with_new_chunk
                .cache_set(get_block_shard_id(&block_hash, shard_id), next_block_hash);
        }
        for (shard_id, block_hash) in last_block_with_new_chunk {
            self.chain_store
                .last_block_with_new_chunk
                .cache_set(index_to_bytes(shard_id), block_hash);
        }
        for transaction in transactions {
            self.chain_store.transactions.cache_set(transaction.get_hash().into(), transaction);
        }
        for (block_hash, refcount) in block_refcounts {
            self.chain_store.block_refcounts.cache_set(block_hash.into(), refcount);
        }
        for (block_hash, merkle_tree) in block_merkle_tree {
            self.chain_store.block_merkle_tree.cache_set(block_hash.into(), merkle_tree);
        }
        for (block_ordinal, block_hash) in block_ordinal_to_hash {
            self.chain_store
                .block_ordinal_to_hash
                .cache_set(index_to_bytes(block_ordinal), block_hash);
        }

        Ok(())
    }
}

#[cfg(test)]
mod tests {
    use std::sync::Arc;

    use borsh::BorshSerialize;
    use cached::Cached;
    use strum::IntoEnumIterator;

    use near_crypto::KeyType;
    use near_primitives::block::{Block, Tip};
    use near_primitives::errors::InvalidTxError;
    use near_primitives::hash::hash;
    use near_primitives::types::{BlockHeight, EpochId, GCCount, NumBlocks};
    use near_primitives::utils::index_to_bytes;
    use near_primitives::validator_signer::InMemoryValidatorSigner;
    use near_store::test_utils::create_test_store;

    use crate::chain::check_refcount_map;
    use crate::store::{ChainStoreAccess, GCMode};
    use crate::test_utils::KeyValueRuntime;
    use crate::{Chain, ChainGenesis, DoomslugThresholdMode};

    use near_store::DBCol;
    #[cfg(feature = "expensive_tests")]
    use {crate::store_validator::StoreValidator, near_chain_configs::GenesisConfig};

    fn get_chain() -> Chain {
        get_chain_with_epoch_length(10)
    }

    fn get_chain_with_epoch_length(epoch_length: NumBlocks) -> Chain {
        let store = create_test_store();
        let chain_genesis = ChainGenesis::test();
        let validators = vec![vec!["test1"]];
        let runtime_adapter = Arc::new(KeyValueRuntime::new_with_validators(
            store.clone(),
            validators
                .into_iter()
                .map(|inner| inner.into_iter().map(Into::into).collect())
                .collect(),
            1,
            1,
            epoch_length,
        ));
        Chain::new(runtime_adapter, &chain_genesis, DoomslugThresholdMode::NoApprovals).unwrap()
    }

    #[test]
    fn test_tx_validity_long_fork() {
        let transaction_validity_period = 5;
        let mut chain = get_chain();
        let genesis = chain.get_block_by_height(0).unwrap().clone();
        let signer =
            Arc::new(InMemoryValidatorSigner::from_seed("test1", KeyType::ED25519, "test1"));
        let short_fork = vec![Block::empty_with_height(&genesis, 1, &*signer.clone())];
        let mut store_update = chain.mut_store().store_update();
        store_update.save_block_header(short_fork[0].header().clone()).unwrap();
        store_update.commit().unwrap();

        let short_fork_head = short_fork[0].header().clone();
        assert!(chain
            .mut_store()
            .check_transaction_validity_period(
                &short_fork_head,
                &genesis.hash(),
                transaction_validity_period
            )
            .is_ok());
        let mut long_fork = vec![];
        let mut prev_block = genesis.clone();
        let mut store_update = chain.mut_store().store_update();
        for i in 1..(transaction_validity_period + 3) {
            let block = Block::empty_with_height(&prev_block, i, &*signer.clone());
            prev_block = block.clone();
            store_update.save_block_header(block.header().clone()).unwrap();
            store_update
                .update_height_if_not_challenged(block.header().height(), *block.hash())
                .unwrap();
            long_fork.push(block);
        }
        store_update.commit().unwrap();
        let valid_base_hash = long_fork[1].hash();
        let cur_header = &long_fork.last().unwrap().header();
        assert!(chain
            .mut_store()
            .check_transaction_validity_period(
                cur_header,
                &valid_base_hash,
                transaction_validity_period
            )
            .is_ok());
        let invalid_base_hash = long_fork[0].hash();
        assert_eq!(
            chain.mut_store().check_transaction_validity_period(
                cur_header,
                &invalid_base_hash,
                transaction_validity_period
            ),
            Err(InvalidTxError::Expired)
        );
    }

    #[test]
    fn test_tx_validity_normal_case() {
        let transaction_validity_period = 5;
        let mut chain = get_chain();
        let genesis = chain.get_block_by_height(0).unwrap().clone();
        let signer =
            Arc::new(InMemoryValidatorSigner::from_seed("test1", KeyType::ED25519, "test1"));
        let mut blocks = vec![];
        let mut prev_block = genesis.clone();
        let mut store_update = chain.mut_store().store_update();
        for i in 1..(transaction_validity_period + 2) {
            let block = Block::empty_with_height(&prev_block, i, &*signer.clone());
            prev_block = block.clone();
            store_update.save_block_header(block.header().clone()).unwrap();
            store_update
                .update_height_if_not_challenged(block.header().height(), *block.hash())
                .unwrap();
            blocks.push(block);
        }
        store_update.commit().unwrap();
        let valid_base_hash = blocks[1].hash();
        let cur_header = &blocks.last().unwrap().header();
        assert!(chain
            .mut_store()
            .check_transaction_validity_period(
                cur_header,
                &valid_base_hash,
                transaction_validity_period
            )
            .is_ok());
        let new_block = Block::empty_with_height(
            &blocks.last().unwrap(),
            transaction_validity_period + 3,
            &*signer.clone(),
        );
        let mut store_update = chain.mut_store().store_update();
        store_update.save_block_header(new_block.header().clone()).unwrap();
        store_update
            .update_height_if_not_challenged(new_block.header().height(), *new_block.hash())
            .unwrap();
        store_update.commit().unwrap();
        assert_eq!(
            chain.mut_store().check_transaction_validity_period(
                &new_block.header(),
                &valid_base_hash,
                transaction_validity_period
            ),
            Err(InvalidTxError::Expired)
        );
    }

    #[test]
    fn test_tx_validity_off_by_one() {
        let transaction_validity_period = 5;
        let mut chain = get_chain();
        let genesis = chain.get_block_by_height(0).unwrap().clone();
        let signer =
            Arc::new(InMemoryValidatorSigner::from_seed("test1", KeyType::ED25519, "test1"));
        let mut short_fork = vec![];
        let mut prev_block = genesis.clone();
        let mut store_update = chain.mut_store().store_update();
        for i in 1..(transaction_validity_period + 2) {
            let block = Block::empty_with_height(&prev_block, i, &*signer.clone());
            prev_block = block.clone();
            store_update.save_block_header(block.header().clone()).unwrap();
            short_fork.push(block);
        }
        store_update.commit().unwrap();

        let short_fork_head = short_fork.last().unwrap().header().clone();
        assert_eq!(
            chain.mut_store().check_transaction_validity_period(
                &short_fork_head,
                &genesis.hash(),
                transaction_validity_period
            ),
            Err(InvalidTxError::Expired)
        );
        let mut long_fork = vec![];
        let mut prev_block = genesis.clone();
        let mut store_update = chain.mut_store().store_update();
        for i in 1..(transaction_validity_period * 5) {
            let block = Block::empty_with_height(&prev_block, i, &*signer.clone());
            prev_block = block.clone();
            store_update.save_block_header(block.header().clone()).unwrap();
            long_fork.push(block);
        }
        store_update.commit().unwrap();
        let long_fork_head = &long_fork.last().unwrap().header();
        assert_eq!(
            chain.mut_store().check_transaction_validity_period(
                long_fork_head,
                &genesis.hash(),
                transaction_validity_period
            ),
            Err(InvalidTxError::Expired)
        );
    }

    #[test]
    fn test_cache_invalidation() {
        let mut chain = get_chain();
        let genesis = chain.get_block_by_height(0).unwrap().clone();
        let signer =
            Arc::new(InMemoryValidatorSigner::from_seed("test1", KeyType::ED25519, "test1"));
        let block1 = Block::empty_with_height(&genesis, 1, &*signer.clone());
        let mut block2 = block1.clone();
        block2.mut_header().get_mut().inner_lite.epoch_id = EpochId(hash(&[1, 2, 3]));
        block2.mut_header().resign(&*signer);

        let mut store_update = chain.mut_store().store_update();
        store_update.chain_store_cache_update.height_to_hashes.insert(1, Some(hash(&[1])));
        store_update
            .chain_store_cache_update
            .blocks
            .insert(*block1.header().hash(), block1.clone());
        store_update.commit().unwrap();

        let block_hash = chain.mut_store().height.cache_get(&index_to_bytes(1)).cloned();
        let epoch_id_to_hash =
            chain.mut_store().block_hash_per_height.cache_get(&index_to_bytes(1)).cloned();

        let mut store_update = chain.mut_store().store_update();
        store_update.chain_store_cache_update.height_to_hashes.insert(1, Some(hash(&[2])));
        store_update
            .chain_store_cache_update
            .blocks
            .insert(*block2.header().hash(), block2.clone());
        store_update.commit().unwrap();

        let block_hash1 = chain.mut_store().height.cache_get(&index_to_bytes(1)).cloned();
        let epoch_id_to_hash1 =
            chain.mut_store().block_hash_per_height.cache_get(&index_to_bytes(1)).cloned();

        assert_ne!(block_hash, block_hash1);
        assert_ne!(epoch_id_to_hash, epoch_id_to_hash1);
    }

    /// Test that garbage collection works properly. The blocks behind gc head should be garbage
    /// collected while the blocks that are ahead of it should not.
    #[test]
    fn test_clear_old_data() {
        let mut chain = get_chain_with_epoch_length(1);
        let genesis = chain.get_block_by_height(0).unwrap().clone();
        let signer =
            Arc::new(InMemoryValidatorSigner::from_seed("test1", KeyType::ED25519, "test1"));
        let mut prev_block = genesis.clone();
        let mut blocks = vec![prev_block.clone()];
        for i in 1..15 {
            let block = Block::empty_with_height(&prev_block, i, &*signer.clone());
            blocks.push(block.clone());
            let mut store_update = chain.mut_store().store_update();
            store_update.save_block(block.clone());
            store_update.inc_block_refcount(block.header().prev_hash()).unwrap();
            store_update.save_head(&Tip::from_header(block.header())).unwrap();
            store_update.save_block_header(block.header().clone()).unwrap();
            store_update
                .chain_store_cache_update
                .height_to_hashes
                .insert(i, Some(*block.header().hash()));
            store_update.save_next_block_hash(&prev_block.hash(), *block.hash());
            store_update.commit().unwrap();

            prev_block = block.clone();
        }

        assert!(check_refcount_map(&mut chain).is_ok());
        chain.epoch_length = 1;
        let trie = chain.runtime_adapter.get_tries();
        assert!(chain.clear_data(trie, 100).is_ok());

        assert!(chain.get_block(&blocks[0].hash()).is_ok());

        // epoch didn't change so no data is garbage collected.
        for i in 1..15 {
            println!("height = {} hash = {}", i, blocks[i].hash());
            if i < 8 {
                assert!(chain.get_block(&blocks[i].hash()).is_err());
                assert!(chain
                    .mut_store()
                    .get_all_block_hashes_by_height(i as BlockHeight)
                    .is_err());
            } else {
                assert!(chain.get_block(&blocks[i].hash()).is_ok());
                assert!(chain.mut_store().get_all_block_hashes_by_height(i as BlockHeight).is_ok());
            }
        }
        assert!(check_refcount_map(&mut chain).is_ok());

        let gced_cols = [
            DBCol::ColBlock,
            DBCol::ColOutgoingReceipts,
            DBCol::ColIncomingReceipts,
            DBCol::ColBlockInfo,
            DBCol::ColBlocksToCatchup,
            DBCol::ColChallengedBlocks,
            DBCol::ColStateDlInfos,
            DBCol::ColBlockExtra,
            DBCol::ColBlockPerHeight,
            DBCol::ColNextBlockHashes,
            DBCol::ColNextBlockWithNewChunk,
            DBCol::ColChunkPerHeightShard,
            DBCol::ColBlockRefCount,
            DBCol::ColOutcomesByBlockHash,
        ];
        for col in DBCol::iter() {
            println!("current column is {:?}", col);
            if gced_cols.contains(&col) {
                assert_eq!(
                    chain
                        .store()
                        .store
                        .get_ser::<GCCount>(
                            DBCol::ColGCCount,
                            &col.try_to_vec().expect("Failed to serialize DBCol")
                        )
                        .unwrap(),
                    Some(7)
                );
            } else {
                assert_eq!(
                    chain
                        .store()
                        .store
                        .get_ser::<GCCount>(
                            DBCol::ColGCCount,
                            &col.try_to_vec().expect("Failed to serialize DBCol")
                        )
                        .unwrap(),
                    None
                );
            }
        }
    }

    #[test]
    fn test_clear_old_data_fixed_height() {
        let mut chain = get_chain();
        let genesis = chain.get_block_by_height(0).unwrap().clone();
        let signer =
            Arc::new(InMemoryValidatorSigner::from_seed("test1", KeyType::ED25519, "test1"));
        let mut prev_block = genesis.clone();
        let mut blocks = vec![prev_block.clone()];
        for i in 1..10 {
            let mut store_update = chain.mut_store().store_update();

            let block = Block::empty_with_height(&prev_block, i, &*signer);
            blocks.push(block.clone());
            store_update.save_block(block.clone());
            store_update.inc_block_refcount(block.header().prev_hash()).unwrap();
            store_update.save_head(&Tip::from_header(&block.header())).unwrap();
            store_update.save_block_header(block.header().clone()).unwrap();
            store_update
                .chain_store_cache_update
                .height_to_hashes
                .insert(i, Some(*block.header().hash()));
            store_update.save_next_block_hash(&prev_block.hash(), *block.hash());
            store_update.commit().unwrap();

            prev_block = block.clone();
        }
        assert!(check_refcount_map(&mut chain).is_ok());

        assert!(chain.get_block(&blocks[4].hash()).is_ok());
        assert!(chain.get_block(&blocks[5].hash()).is_ok());
        assert!(chain.get_block(&blocks[6].hash()).is_ok());
        assert!(chain.get_block_header(&blocks[5].hash()).is_ok());
        assert_eq!(
            chain
                .mut_store()
                .get_all_block_hashes_by_height(5)
                .unwrap()
                .values()
                .flatten()
                .collect::<Vec<_>>(),
            vec![blocks[5].hash()]
        );
        assert!(chain.mut_store().get_next_block_hash(&blocks[5].hash()).is_ok());

        let trie = chain.runtime_adapter.get_tries();
        let mut store_update = chain.mut_store().store_update();
        assert!(store_update.clear_block_data(*blocks[5].hash(), GCMode::Canonical(trie)).is_ok());
        store_update.commit().unwrap();

        assert!(chain.get_block(blocks[4].hash()).is_err());
        assert!(chain.get_block(blocks[5].hash()).is_ok());
        assert!(chain.get_block(blocks[6].hash()).is_ok());
        // block header should be available
        assert!(chain.get_block_header(blocks[4].hash()).is_ok());
        assert!(chain.get_block_header(blocks[5].hash()).is_ok());
        assert!(chain.get_block_header(blocks[6].hash()).is_ok());
        assert!(chain.mut_store().get_all_block_hashes_by_height(4).is_err());
        assert!(chain.mut_store().get_all_block_hashes_by_height(5).is_ok());
        assert!(chain.mut_store().get_all_block_hashes_by_height(6).is_ok());
        assert!(chain.mut_store().get_next_block_hash(blocks[4].hash()).is_err());
        assert!(chain.mut_store().get_next_block_hash(blocks[5].hash()).is_ok());
        assert!(chain.mut_store().get_next_block_hash(blocks[6].hash()).is_ok());
    }

    /// Test that `gc_blocks_limit` works properly
    #[cfg(feature = "expensive_tests")]
    #[test]
    fn test_clear_old_data_too_many_heights() {
        for i in 1..5 {
            println!("gc_blocks_limit == {:?}", i);
            test_clear_old_data_too_many_heights_common(i);
        }
        test_clear_old_data_too_many_heights_common(25);
        test_clear_old_data_too_many_heights_common(50);
        test_clear_old_data_too_many_heights_common(87);
    }

    #[cfg(feature = "expensive_tests")]
    fn test_clear_old_data_too_many_heights_common(gc_blocks_limit: NumBlocks) {
        let mut chain = get_chain_with_epoch_length(1);
        let genesis = chain.get_block_by_height(0).unwrap().clone();
        let signer =
            Arc::new(InMemoryValidatorSigner::from_seed("test1", KeyType::ED25519, "test1"));
        let mut prev_block = genesis.clone();
        let mut blocks = vec![prev_block.clone()];
        for i in 1..1000 {
            let block = Block::empty_with_height(&prev_block, i, &*signer.clone());
            blocks.push(block.clone());

            let mut store_update = chain.mut_store().store_update();
            store_update.save_block(block.clone());
            store_update.inc_block_refcount(block.header().prev_hash()).unwrap();
            store_update.save_head(&Tip::from_header(&block.header())).unwrap();
            store_update.save_block_header(block.header().clone()).unwrap();
            store_update
                .chain_store_cache_update
                .height_to_hashes
                .insert(i, Some(*block.header().hash()));
            store_update.save_next_block_hash(&prev_block.hash(), *block.hash());
            store_update.commit().unwrap();

            prev_block = block.clone();
        }

        assert!(check_refcount_map(&mut chain).is_ok());
        let trie = chain.runtime_adapter.get_tries();

        for iter in 0..10 {
            println!("ITERATION #{:?}", iter);
            assert!(chain.clear_data(trie.clone(), gc_blocks_limit).is_ok());

            assert!(chain.get_block(&blocks[0].hash()).is_ok());

            // epoch didn't change so no data is garbage collected.
            for i in 1..1000 {
                if i < (iter + 1) * gc_blocks_limit as usize {
                    assert!(chain.get_block(&blocks[i].hash()).is_err());
                    assert!(chain
                        .mut_store()
                        .get_all_block_hashes_by_height(i as BlockHeight)
                        .is_err());
                } else {
                    assert!(chain.get_block(&blocks[i].hash()).is_ok());
                    assert!(chain
                        .mut_store()
                        .get_all_block_hashes_by_height(i as BlockHeight)
                        .is_ok());
                }
            }
            assert!(check_refcount_map(&mut chain).is_ok());
            let mut genesis = GenesisConfig::default();
            genesis.genesis_height = 0;
            let mut store_validator = StoreValidator::new(
                None,
                genesis.clone(),
                chain.runtime_adapter.clone(),
                chain.store().owned_store(),
            );
            store_validator.validate();
            assert!(!store_validator.is_failed());
        }
    }
}<|MERGE_RESOLUTION|>--- conflicted
+++ resolved
@@ -34,18 +34,6 @@
 use near_primitives::utils::{get_block_shard_id, index_to_bytes, to_timestamp};
 use near_primitives::views::LightClientBlockView;
 use near_store::{
-<<<<<<< HEAD
-    read_with_cache, ColBlock, ColBlockExtra, ColBlockHeader, ColBlockHeight, ColBlockMerkleTree,
-    ColBlockMisc, ColBlockOrdinal, ColBlockPerHeight, ColBlockRefCount, ColBlocksToCatchup,
-    ColChallengedBlocks, ColChunkExtra, ColChunkHashesByHeight, ColChunkPerHeightShard, ColChunks,
-    ColEpochLightClientBlocks, ColIncomingReceipts, ColInvalidChunks, ColLastBlockWithNewChunk,
-    ColNextBlockHashes, ColNextBlockWithNewChunk, ColOutgoingReceipts, ColPartialChunks,
-    ColReceiptIdToShardId, ColStateChanges, ColStateDlInfos, ColStateHeaders, ColStateNumParts,
-    ColStateParts, ColTransactionResult, ColTransactions, ColTrieChanges, DBCol,
-    KeyForStateChanges, ShardTries, Store, StoreUpdate, TrieChanges, WrappedTrieChanges,
-    CHUNK_TAIL_KEY, HEADER_HEAD_KEY, HEAD_KEY, LARGEST_TARGET_HEIGHT_KEY, LATEST_KNOWN_KEY,
-    NUM_COLS, SYNC_HEAD_KEY, TAIL_KEY,
-=======
     read_with_cache, ColBlock, ColBlockExtra, ColBlockHeader, ColBlockHeight, ColBlockInfo,
     ColBlockMerkleTree, ColBlockMisc, ColBlockOrdinal, ColBlockPerHeight, ColBlockRefCount,
     ColBlocksToCatchup, ColChallengedBlocks, ColChunkExtra, ColChunkHashesByHeight,
@@ -56,7 +44,6 @@
     ColTransactionResult, ColTransactions, ColTrieChanges, DBCol, KeyForStateChanges, ShardTries,
     Store, StoreUpdate, TrieChanges, WrappedTrieChanges, CHUNK_TAIL_KEY, HEADER_HEAD_KEY, HEAD_KEY,
     LARGEST_TARGET_HEIGHT_KEY, LATEST_KNOWN_KEY, SHOULD_COL_GC, SYNC_HEAD_KEY, TAIL_KEY,
->>>>>>> ba858c6f
 };
 
 use crate::byzantine_assert;
@@ -2013,7 +2000,6 @@
             self.merge(store_update);
             return Ok(());
         }
-        let block_hash_ref = block_hash.as_ref();
 
         // 2. Delete shard_id-indexed data (shards, receipts, transactions)
         for shard_id in 0..block.header().chunk_mask().len() as ShardId {
@@ -2022,19 +2008,10 @@
             self.gc_col(ColIncomingReceipts, &height_shard_id);
             self.gc_col(ColChunkPerHeightShard, &height_shard_id);
             self.gc_col(ColNextBlockWithNewChunk, &height_shard_id);
-<<<<<<< HEAD
-            let key = StateHeaderKey(shard_id, block_hash).try_to_vec()?;
+
             // For incoming State Parts it's done in chain.clear_downloaded_parts()
-            // The following code is for outgoing State Parts
-            let num_parts = self.store().get_ser(ColStateNumParts, block_hash_ref)?.unwrap_or(0u64);
-            for part_id in 0..num_parts {
-                let key = StatePartKey(block_hash, shard_id, part_id).try_to_vec()?;
-                self.gc_col(ColStateParts, &key);
-            }
-            self.gc_col(ColStateHeaders, &key);
-=======
-
-            // If node crashes while State Syncing, it may never clear
+            // The following code is mostly for outgoing State Parts.
+            // However, if node crashes while State Syncing, it may never clear
             // downloaded State parts in `clear_downloaded_parts`.
             // We need to make sure all State Parts are removed.
             if let Ok(shard_state_header) = self.get_state_header(shard_id, block_hash) {
@@ -2048,7 +2025,6 @@
             if self.get_last_block_with_new_chunk(shard_id)? == Some(&block_hash) {
                 self.gc_col(ColLastBlockWithNewChunk, &index_to_bytes(shard_id));
             }
->>>>>>> ba858c6f
         }
 
         // 3. Delete block_hash-indexed data
@@ -2068,7 +2044,6 @@
         for key in stored_state_changes {
             self.gc_col(ColStateChanges, &key);
         }
-        self.gc_col(ColStateNumParts, &block_hash_vec);
         self.gc_col(ColBlockRefCount, &block_hash_vec);
         let outcome_ids = self.get_outcomes_by_block_hash(&block_hash)?;
         for outcome_id in outcome_ids {
@@ -2251,10 +2226,6 @@
             DBCol::ColBlockPerHeight => {
                 panic!("Must use gc_col_glock_per_height method to gc ColBlockPerHeight");
             }
-<<<<<<< HEAD
-            DBCol::ColStateNumParts => {
-                store_update.delete(col, key);
-=======
             DBCol::ColTransactionResult => {
                 store_update.delete(col, key);
                 self.chain_store.outcomes.cache_remove(key);
@@ -2277,7 +2248,6 @@
             DBCol::ColLastBlockWithNewChunk => {
                 store_update.delete(col, key);
                 self.chain_store.last_block_with_new_chunk.cache_remove(key);
->>>>>>> ba858c6f
             }
             DBCol::ColDbVersion
             | DBCol::ColBlockMisc
