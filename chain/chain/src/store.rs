--- conflicted
+++ resolved
@@ -30,25 +30,14 @@
 use near_primitives::views::LightClientBlockView;
 use near_store::{
     read_with_cache, ColBlock, ColBlockExtra, ColBlockHeader, ColBlockHeight, ColBlockMerkleTree,
-<<<<<<< HEAD
-    ColBlockMisc, ColBlockPerHeight, ColBlockRefCount, ColBlocksToCatchup, ColChallengedBlocks,
-    ColChunkExtra, ColChunkPerHeightShard, ColChunks, ColEpochLightClientBlocks,
-    ColIncomingReceipts, ColInvalidChunks, ColLastBlockWithNewChunk, ColNextBlockHashes,
-    ColNextBlockWithNewChunk, ColOutgoingReceipts, ColPartialChunks, ColReceiptIdToShardId,
-    ColStateChanges, ColStateDlInfos, ColStateHeaders, ColTransactionResult, ColTransactions,
-    ColTrieChanges, KeyForStateChanges, ShardTries, Store, StoreUpdate, TrieChanges,
-    WrappedTrieChanges, HEADER_HEAD_KEY, HEAD_KEY, LARGEST_TARGET_HEIGHT_KEY, LATEST_KNOWN_KEY,
-    SYNC_HEAD_KEY, TAIL_KEY,
-=======
     ColBlockMisc, ColBlockOrdinal, ColBlockPerHeight, ColBlockRefCount, ColBlocksToCatchup,
     ColChallengedBlocks, ColChunkExtra, ColChunkHashesByHeight, ColChunkPerHeightShard, ColChunks,
     ColEpochLightClientBlocks, ColIncomingReceipts, ColInvalidChunks, ColLastBlockWithNewChunk,
     ColNextBlockHashes, ColNextBlockWithNewChunk, ColOutgoingReceipts, ColPartialChunks,
-    ColReceiptIdToShardId, ColState, ColStateChanges, ColStateDlInfos, ColStateHeaders,
-    ColTransactionResult, ColTransactions, ColTrieChanges, KeyForStateChanges, ShardTries, Store,
-    StoreUpdate, TrieChanges, WrappedTrieChanges, CHUNK_TAIL_KEY, HEADER_HEAD_KEY, HEAD_KEY,
+    ColReceiptIdToShardId, ColStateChanges, ColStateDlInfos, ColStateHeaders, ColTransactionResult,
+    ColTransactions, ColTrieChanges, KeyForStateChanges, ShardTries, Store, StoreUpdate,
+    TrieChanges, WrappedTrieChanges, CHUNK_TAIL_KEY, HEADER_HEAD_KEY, HEAD_KEY,
     LARGEST_TARGET_HEIGHT_KEY, LATEST_KNOWN_KEY, SYNC_HEAD_KEY, TAIL_KEY,
->>>>>>> 0d338b6d
 };
 
 use crate::byzantine_assert;
@@ -1850,20 +1839,8 @@
         self.tail = Some(height);
     }
 
-<<<<<<< HEAD
-=======
     pub fn update_chunks_tail(&mut self, height: BlockHeight) {
         self.chunks_tail = Some(height);
-    }
-
-    pub fn clear_state_data(&mut self) {
-        let mut store_update = self.store().store_update();
-
-        let stored_state = self.chain_store.store().iter_prefix(ColState, &[]);
-        for (key, _) in stored_state {
-            store_update.delete(ColState, key.as_ref());
-        }
-        self.merge(store_update);
     }
 
     pub fn clear_chunk_data(&mut self, min_chunk_height: BlockHeight) -> Result<(), Error> {
@@ -1914,7 +1891,6 @@
         Ok(())
     }
 
->>>>>>> 0d338b6d
     // Clearing block data of `block_hash`, if on a fork.
     // Clearing block data of `block_hash.prev`, if on the Canonical Chain.
     pub fn clear_block_data(
