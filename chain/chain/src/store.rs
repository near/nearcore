use std::collections::hash_map::Entry;
use std::collections::{HashMap, HashSet};
use std::convert::TryFrom;
use std::io;
use std::sync::Arc;

use borsh::{BorshDeserialize, BorshSerialize};
use cached::{Cached, SizedCache};
use chrono::Utc;

use near_chain_primitives::error::{Error, ErrorKind};
use near_primitives::block::{Approval, Tip};
use near_primitives::errors::InvalidTxError;
use near_primitives::hash::CryptoHash;
use near_primitives::merkle::{MerklePath, PartialMerkleTree};
use near_primitives::receipt::Receipt;
use near_primitives::shard_layout::{account_id_to_shard_id, get_block_shard_uid, ShardUId};
use near_primitives::sharding::{
    ChunkHash, EncodedShardChunk, PartialEncodedChunk, ReceiptProof, ShardChunk, ShardChunkHeader,
    StateSyncInfo,
};
use near_primitives::syncing::{
    get_num_state_parts, ReceiptProofResponse, ShardStateSyncResponseHeader, StateHeaderKey,
    StatePartKey,
};
use near_primitives::transaction::{
    ExecutionOutcomeWithId, ExecutionOutcomeWithIdAndProof, SignedTransaction,
};
use near_primitives::trie_key::{trie_key_parsers, TrieKey};
use near_primitives::types::chunk_extra::ChunkExtra;
use near_primitives::types::{
    AccountId, BlockExtra, BlockHeight, EpochId, GCCount, NumBlocks, ShardId, StateChanges,
    StateChangesExt, StateChangesForSplitStates, StateChangesKinds, StateChangesKindsExt,
    StateChangesRequest,
};
use near_primitives::utils::{get_block_shard_id, index_to_bytes, to_timestamp};
use near_primitives::views::LightClientBlockView;
use near_store::{
    read_with_cache, ColBlock, ColBlockExtra, ColBlockHeader, ColBlockHeight, ColBlockInfo,
    ColBlockMerkleTree, ColBlockMisc, ColBlockOrdinal, ColBlockPerHeight, ColBlockRefCount,
    ColBlocksToCatchup, ColChallengedBlocks, ColChunkExtra, ColChunkHashesByHeight,
    ColChunkPerHeightShard, ColChunks, ColEpochLightClientBlocks, ColGCCount,
    ColHeaderHashesByHeight, ColIncomingReceipts, ColInvalidChunks, ColLastBlockWithNewChunk,
    ColNextBlockHashes, ColNextBlockWithNewChunk, ColOutcomeIds, ColOutgoingReceipts,
    ColPartialChunks, ColProcessedBlockHeights, ColReceiptIdToShardId, ColReceipts, ColState,
    ColStateChanges, ColStateDlInfos, ColStateHeaders, ColStateParts, ColTransactionResult,
    ColTransactions, ColTrieChanges, DBCol, KeyForStateChanges, ShardTries, Store, StoreUpdate,
    TrieChanges, WrappedTrieChanges, CHUNK_TAIL_KEY, FINAL_HEAD_KEY, FORK_TAIL_KEY,
    HEADER_HEAD_KEY, HEAD_KEY, LARGEST_TARGET_HEIGHT_KEY, LATEST_KNOWN_KEY, SHOULD_COL_GC,
    TAIL_KEY,
};

use crate::types::{Block, BlockHeader, LatestKnown};
<<<<<<< HEAD
=======
use crate::{byzantine_assert, RuntimeAdapter};
>>>>>>> e9c1cf1e
use near_store::db::DBCol::ColStateChangesForSplitStates;

/// lru cache size
#[cfg(not(feature = "no_cache"))]
const CACHE_SIZE: usize = 100;
#[cfg(not(feature = "no_cache"))]
const CHUNK_CACHE_SIZE: usize = 1024;

#[cfg(feature = "no_cache")]
const CACHE_SIZE: usize = 1;
#[cfg(feature = "no_cache")]
const CHUNK_CACHE_SIZE: usize = 1;

#[derive(Clone)]
pub enum GCMode {
    Fork(ShardTries),
    Canonical(ShardTries),
    StateSync { clear_block_info: bool },
}

fn get_height_shard_id(height: BlockHeight, shard_id: ShardId) -> Vec<u8> {
    let mut res = Vec::with_capacity(40);
    res.extend_from_slice(&height.to_le_bytes());
    res.extend_from_slice(&shard_id.to_le_bytes());
    res
}

/// Accesses the chain store. Used to create atomic editable views that can be reverted.
pub trait ChainStoreAccess {
    /// Returns underlaying store.
    fn store(&self) -> &Store;
    /// The chain head.
    fn head(&self) -> Result<Tip, Error>;
    /// The chain Blocks Tail height.
    fn tail(&self) -> Result<BlockHeight, Error>;
    /// The chain Chunks Tail height.
    fn chunk_tail(&self) -> Result<BlockHeight, Error>;
    /// Tail height of the fork cleaning process.
    fn fork_tail(&self) -> Result<BlockHeight, Error>;
    /// Head of the header chain (not the same thing as head_header).
    fn header_head(&self) -> Result<Tip, Error>;
    /// Header of the block at the head of the block chain (not the same thing as header_head).
    fn head_header(&mut self) -> Result<&BlockHeader, Error>;
    /// The chain final head. It is guaranteed to be monotonically increasing.
    fn final_head(&self) -> Result<Tip, Error>;
    /// Larget approval target height sent by us
    fn largest_target_height(&self) -> Result<BlockHeight, Error>;
    /// Get full block.
    fn get_block(&mut self, h: &CryptoHash) -> Result<&Block, Error>;
    /// Get full chunk.
    fn get_chunk(&mut self, chunk_hash: &ChunkHash) -> Result<&ShardChunk, Error>;
    /// Get partial chunk.
    fn get_partial_chunk(&mut self, chunk_hash: &ChunkHash) -> Result<&PartialEncodedChunk, Error>;
    /// Get full chunk from header, with possible error that contains the header for further retrieval.
    fn get_chunk_clone_from_header(
        &mut self,
        header: &ShardChunkHeader,
    ) -> Result<ShardChunk, Error> {
        let shard_chunk_result = self.get_chunk(&header.chunk_hash());
        match shard_chunk_result {
            Err(_) => {
                return Err(ErrorKind::ChunksMissing(vec![header.clone()]).into());
            }
            Ok(shard_chunk) => {
                byzantine_assert!(header.height_included() > 0 || header.height_created() == 0);
                if header.height_included() == 0 && header.height_created() > 0 {
                    return Err(ErrorKind::Other(format!(
                        "Invalid header: {:?} for chunk {:?}",
                        header, shard_chunk
                    ))
                    .into());
                }
                let mut shard_chunk_clone = shard_chunk.clone();
                shard_chunk_clone.set_height_included(header.height_included());
                Ok(shard_chunk_clone)
            }
        }
    }
    /// Does this full block exist?
    fn block_exists(&self, h: &CryptoHash) -> Result<bool, Error>;
    /// Get previous header.
    fn get_previous_header(&mut self, header: &BlockHeader) -> Result<&BlockHeader, Error>;
    /// GEt block extra for given block.
    fn get_block_extra(&mut self, block_hash: &CryptoHash) -> Result<&BlockExtra, Error>;
    /// Get chunk extra info for given block hash + shard id.
    fn get_chunk_extra(
        &mut self,
        block_hash: &CryptoHash,
        shard_uid: &ShardUId,
    ) -> Result<&ChunkExtra, Error>;
    /// Get block header.
    fn get_block_header(&mut self, h: &CryptoHash) -> Result<&BlockHeader, Error>;
    /// Returns hash of the block on the main chain for given height.
    fn get_block_hash_by_height(&mut self, height: BlockHeight) -> Result<CryptoHash, Error>;
    /// Returns hash of the first available block after genesis.
    fn get_earliest_block_hash(&mut self) -> Result<Option<CryptoHash>, Error> {
        // To find the earliest available block we use the `tail` marker primarily
        // used by garbage collection system.
        // NOTE: `tail` is the block height at which we can say that there is
        // at most 1 block available in the range from the genesis height to
        // the tail. Thus, the strategy is to find the first block AFTER the tail
        // height, and use the `prev_hash` to get the reference to the earliest
        // block.
        // The earliest block can be the genesis block.
        let head_header_height = self.head_header()?.height();
        let tail = self.tail()?;

        // There is a corner case when there are no blocks after the tail, and
        // the tail is in fact the earliest block available on the chain.
        if let Ok(block_hash) = self.get_block_hash_by_height(tail) {
            return Ok(Some(block_hash.clone()));
        }
        for height in tail + 1..=head_header_height {
            if let Ok(block_hash) = self.get_block_hash_by_height(height) {
                let earliest_block_hash = self.get_block_header(&block_hash)?.prev_hash().clone();
                debug_assert!(matches!(self.block_exists(&earliest_block_hash), Ok(true)));
                return Ok(Some(earliest_block_hash));
            }
        }
        Ok(None)
    }
    /// Returns block header from the current chain for given height if present.
    fn get_header_by_height(&mut self, height: BlockHeight) -> Result<&BlockHeader, Error> {
        let hash = self.get_block_hash_by_height(height)?;
        self.get_block_header(&hash)
    }
    fn get_next_block_hash(&mut self, hash: &CryptoHash) -> Result<&CryptoHash, Error>;
    fn get_epoch_light_client_block(
        &mut self,
        hash: &CryptoHash,
    ) -> Result<&LightClientBlockView, Error>;
    /// Returns a number of references for Block with `block_hash`
    fn get_block_refcount(&mut self, block_hash: &CryptoHash) -> Result<&u64, Error>;
    /// Check if we saw chunk hash at given height and shard id.
    fn get_any_chunk_hash_by_height_shard(
        &mut self,
        height: BlockHeight,
        shard_id: ShardId,
    ) -> Result<&ChunkHash, Error>;
    /// Returns block header from the current chain defined by `sync_hash` for given height if present.
    fn get_header_on_chain_by_height(
        &mut self,
        sync_hash: &CryptoHash,
        height: BlockHeight,
    ) -> Result<&BlockHeader, Error> {
        let mut header = self.get_block_header(sync_hash)?;
        let mut hash = sync_hash.clone();
        while header.height() > height {
            hash = *header.prev_hash();
            header = self.get_block_header(&hash)?;
        }
        let header_height = header.height();
        if header_height < height {
            return Err(ErrorKind::InvalidBlockHeight(header_height).into());
        }
        self.get_block_header(&hash)
    }
    /// Returns resulting receipt for given block.
    fn get_outgoing_receipts(
        &mut self,
        hash: &CryptoHash,
        shard_id: ShardId,
    ) -> Result<&Vec<Receipt>, Error>;
    fn get_incoming_receipts(
        &mut self,
        hash: &CryptoHash,
        shard_id: ShardId,
    ) -> Result<&Vec<ReceiptProof>, Error>;
    /// Returns whether the block with the given hash was challenged
    fn is_block_challenged(&mut self, hash: &CryptoHash) -> Result<bool, Error>;

    fn get_blocks_to_catchup(&self, prev_hash: &CryptoHash) -> Result<Vec<CryptoHash>, Error>;

    /// Returns encoded chunk if it's invalid otherwise None.
    fn is_invalid_chunk(
        &mut self,
        chunk_hash: &ChunkHash,
    ) -> Result<Option<&EncodedShardChunk>, Error>;

    /// Get destination shard id for receipt id.
    fn get_shard_id_for_receipt_id(&mut self, receipt_id: &CryptoHash) -> Result<&ShardId, Error>;

    /// For a given block and a given shard, get the next block hash where a new chunk for the shard is included.
    fn get_next_block_hash_with_new_chunk(
        &mut self,
        block_hash: &CryptoHash,
        shard_id: ShardId,
    ) -> Result<Option<&CryptoHash>, Error>;

    fn get_last_block_with_new_chunk(
        &mut self,
        shard_id: ShardId,
    ) -> Result<Option<&CryptoHash>, Error>;

    fn get_transaction(
        &mut self,
        tx_hash: &CryptoHash,
    ) -> Result<Option<&SignedTransaction>, Error>;

    fn get_receipt(&mut self, receipt_id: &CryptoHash) -> Result<Option<&Receipt>, Error>;

    fn get_genesis_height(&self) -> BlockHeight;

    fn get_block_merkle_tree(
        &mut self,
        block_hash: &CryptoHash,
    ) -> Result<&PartialMerkleTree, Error>;

    fn get_block_hash_from_ordinal(
        &mut self,
        block_ordinal: NumBlocks,
    ) -> Result<&CryptoHash, Error>;

    fn get_block_merkle_tree_from_ordinal(
        &mut self,
        block_ordinal: NumBlocks,
    ) -> Result<&PartialMerkleTree, Error> {
        let block_hash = *self.get_block_hash_from_ordinal(block_ordinal)?;
        self.get_block_merkle_tree(&block_hash)
    }

    fn is_height_processed(&mut self, height: BlockHeight) -> Result<bool, Error>;

    fn get_block_height(&mut self, hash: &CryptoHash) -> Result<BlockHeight, Error> {
        if hash == &CryptoHash::default() {
            Ok(self.get_genesis_height())
        } else {
            Ok(self.get_block_header(hash)?.height())
        }
    }

    /// Get epoch id of the last block with existing chunk for the given shard id.
    fn get_epoch_id_of_last_block_with_chunk(
        &mut self,
        hash: &CryptoHash,
        shard_id: ShardId,
    ) -> Result<EpochId, Error> {
        let mut candidate_hash = *hash;
        loop {
            let block_header = self.get_block_header(&candidate_hash)?;
            if block_header.chunk_mask()[shard_id as usize] {
                break Ok(block_header.epoch_id().clone());
            }
            candidate_hash = *block_header.prev_hash();
        }
    }
}

/// All chain-related database operations.
pub struct ChainStore {
    store: Arc<Store>,
    /// Genesis block height.
    genesis_height: BlockHeight,
    /// Latest known.
    latest_known: Option<LatestKnown>,
    /// Current head of the chain
    head: Option<Tip>,
    /// Tail height of the chain,
    tail: Option<BlockHeight>,
    /// Cache with headers.
    headers: SizedCache<Vec<u8>, BlockHeader>,
    /// Cache with blocks.
    blocks: SizedCache<Vec<u8>, Block>,
    /// Cache with chunks
    chunks: SizedCache<Vec<u8>, ShardChunk>,
    /// Cache with partial chunks
    partial_chunks: SizedCache<Vec<u8>, PartialEncodedChunk>,
    /// Cache with block extra.
    block_extras: SizedCache<Vec<u8>, BlockExtra>,
    /// Cache with chunk extra.
    chunk_extras: SizedCache<Vec<u8>, ChunkExtra>,
    /// Cache with height to hash on the main chain.
    height: SizedCache<Vec<u8>, CryptoHash>,
    /// Cache with height to block hash on any chain.
    block_hash_per_height: SizedCache<Vec<u8>, HashMap<EpochId, HashSet<CryptoHash>>>,
    /// Cache with height and shard_id to any chunk hash.
    chunk_hash_per_height_shard: SizedCache<Vec<u8>, ChunkHash>,
    /// Next block hashes for each block on the canonical chain
    next_block_hashes: SizedCache<Vec<u8>, CryptoHash>,
    /// Light client blocks corresponding to the last finalized block of each epoch
    epoch_light_client_blocks: SizedCache<Vec<u8>, LightClientBlockView>,
    /// Cache of my last approvals
    my_last_approvals: SizedCache<Vec<u8>, Approval>,
    /// Cache of last approvals for each account
    last_approvals_per_account: SizedCache<Vec<u8>, Approval>,
    /// Cache with outgoing receipts.
    outgoing_receipts: SizedCache<Vec<u8>, Vec<Receipt>>,
    /// Cache with incoming receipts.
    incoming_receipts: SizedCache<Vec<u8>, Vec<ReceiptProof>>,
    /// Invalid chunks.
    invalid_chunks: SizedCache<Vec<u8>, EncodedShardChunk>,
    /// Mapping from receipt id to destination shard id
    receipt_id_to_shard_id: SizedCache<Vec<u8>, ShardId>,
    /// Mapping from block to a map of shard id to the next block hash where a new chunk for the
    /// shard is included.
    next_block_with_new_chunk: SizedCache<Vec<u8>, CryptoHash>,
    /// Shard id to last block that contains a new chunk for this shard.
    last_block_with_new_chunk: SizedCache<Vec<u8>, CryptoHash>,
    /// Transactions
    transactions: SizedCache<Vec<u8>, SignedTransaction>,
    /// Receipts
    receipts: SizedCache<Vec<u8>, Receipt>,
    /// Cache with Block Refcounts
    block_refcounts: SizedCache<Vec<u8>, u64>,
    /// Cache of block hash -> block merkle tree at the current block
    block_merkle_tree: SizedCache<Vec<u8>, PartialMerkleTree>,
    /// Cache of block ordinal to block hash.
    block_ordinal_to_hash: SizedCache<Vec<u8>, CryptoHash>,
    /// Processed block heights.
    processed_block_heights: SizedCache<Vec<u8>, ()>,
}

pub fn option_to_not_found<T>(res: io::Result<Option<T>>, field_name: &str) -> Result<T, Error> {
    match res {
        Ok(Some(o)) => Ok(o),
        Ok(None) => Err(ErrorKind::DBNotFoundErr(field_name.to_owned()).into()),
        Err(e) => Err(e.into()),
    }
}

impl ChainStore {
    pub fn new(store: Arc<Store>, genesis_height: BlockHeight) -> ChainStore {
        ChainStore {
            store,
            genesis_height,
            latest_known: None,
            head: None,
            tail: None,
            blocks: SizedCache::with_size(CACHE_SIZE),
            headers: SizedCache::with_size(CACHE_SIZE),
            chunks: SizedCache::with_size(CHUNK_CACHE_SIZE),
            partial_chunks: SizedCache::with_size(CHUNK_CACHE_SIZE),
            block_extras: SizedCache::with_size(CACHE_SIZE),
            chunk_extras: SizedCache::with_size(CACHE_SIZE),
            height: SizedCache::with_size(CACHE_SIZE),
            block_hash_per_height: SizedCache::with_size(CACHE_SIZE),
            block_refcounts: SizedCache::with_size(CACHE_SIZE),
            chunk_hash_per_height_shard: SizedCache::with_size(CACHE_SIZE),
            next_block_hashes: SizedCache::with_size(CACHE_SIZE),
            epoch_light_client_blocks: SizedCache::with_size(CACHE_SIZE),
            my_last_approvals: SizedCache::with_size(CACHE_SIZE),
            last_approvals_per_account: SizedCache::with_size(CACHE_SIZE),
            outgoing_receipts: SizedCache::with_size(CACHE_SIZE),
            incoming_receipts: SizedCache::with_size(CACHE_SIZE),
            invalid_chunks: SizedCache::with_size(CACHE_SIZE),
            receipt_id_to_shard_id: SizedCache::with_size(CHUNK_CACHE_SIZE),
            next_block_with_new_chunk: SizedCache::with_size(CHUNK_CACHE_SIZE),
            last_block_with_new_chunk: SizedCache::with_size(CHUNK_CACHE_SIZE),
            transactions: SizedCache::with_size(CHUNK_CACHE_SIZE),
            receipts: SizedCache::with_size(CHUNK_CACHE_SIZE),
            block_merkle_tree: SizedCache::with_size(CACHE_SIZE),
            block_ordinal_to_hash: SizedCache::with_size(CACHE_SIZE),
            processed_block_heights: SizedCache::with_size(CACHE_SIZE),
        }
    }

    pub fn owned_store(&self) -> Arc<Store> {
        self.store.clone()
    }

    pub fn store_update(&mut self) -> ChainStoreUpdate<'_> {
        ChainStoreUpdate::new(self)
    }

    pub fn iterate_state_sync_infos(&self) -> Vec<(CryptoHash, StateSyncInfo)> {
        self.store
            .iter(ColStateDlInfos)
            .map(|(k, v)| {
                (
                    CryptoHash::try_from(k.as_ref()).unwrap(),
                    StateSyncInfo::try_from_slice(v.as_ref()).unwrap(),
                )
            })
            .collect()
    }

    pub fn get_state_changes_for_split_states(
        &self,
        block_hash: &CryptoHash,
        shard_id: ShardId,
    ) -> Result<StateChangesForSplitStates, Error> {
        let key = &get_block_shard_id(block_hash, shard_id);
        option_to_not_found(
            self.store.get_ser::<StateChangesForSplitStates>(ColStateChangesForSplitStates, key),
            &format!("CONSOLIDATED STATE CHANGES: {}:{}", block_hash, shard_id),
        )
    }

<<<<<<< HEAD
=======
    /// Get outgoing receipts that will be *sent* from shard `shard_id` from block whose prev block
    /// is `prev_block_hash`
    /// Note that the meaning of outgoing receipts here are slightly different from
    /// `save_outgoing_receipts` or `get_outgoing_receipts`.
    /// There, outgoing receipts for a shard refers to receipts that are generated
    /// from the shard from block `prev_block_hash`.
    /// Here, outgoing receipts for a shard refers to receipts that will be sent from this shard
    /// to other shards in the block after `prev_block_hash`
    /// The difference of one block is important because shard layout may change between the previous
    /// block and the current block and the meaning of `shard_id` will change.
    ///
    /// Note, the current way of implementation assumes that at least one chunk is generated before
    /// shard layout are changed twice. This is not a problem right now because we are changing shard
    /// layout for the first time for simple nightshade and generally not a problem if shard layout
    /// changes very rarely.
    /// But we need to implement a more theoretically correct algorithm if shard layouts will change
    /// more often in the future
    /// https://github.com/near/nearcore/issues/4877
>>>>>>> e9c1cf1e
    pub fn get_outgoing_receipts_for_shard(
        &mut self,
        runtime_adapter: &dyn RuntimeAdapter,
        prev_block_hash: CryptoHash,
        shard_id: ShardId,
        last_included_height: BlockHeight,
    ) -> Result<Vec<Receipt>, Error> {
        let shard_layout = runtime_adapter.get_shard_layout_from_prev_block(&prev_block_hash)?;
        let mut receipts_block_hash = prev_block_hash;
        loop {
            let block_header = self.get_block_header(&receipts_block_hash)?;

            if block_header.height() == last_included_height {
                let receipts_shard_layout =
                    runtime_adapter.get_shard_layout(block_header.epoch_id())?;

                // get the shard from which the outgoing receipt were generated
                let receipts_shard_id = if shard_layout != receipts_shard_layout {
                    shard_layout
                        .get_parent_shard_id(shard_id)
                        .ok_or(ErrorKind::InvalidShardId(shard_id))?
                } else {
                    shard_id
                };
                let mut receipts = self
                    .get_outgoing_receipts(&receipts_block_hash, receipts_shard_id)
                    .map(|v| v.clone())
                    .unwrap_or_default();

                // filter to receipts that belong to `shard_id` in the current shard layout
                if shard_layout != receipts_shard_layout {
                    receipts.retain(|receipt| {
                        account_id_to_shard_id(&receipt.receiver_id, &shard_layout) == shard_id
                    });
                }

                return Ok(receipts);
            } else {
                receipts_block_hash = *block_header.prev_hash();
            }
        }
    }

    /// For a given transaction, it expires if the block that the chunk points to is more than `validity_period`
    /// ahead of the block that has `base_block_hash`.
    pub fn check_transaction_validity_period(
        &mut self,
        prev_block_header: &BlockHeader,
        base_block_hash: &CryptoHash,
        validity_period: BlockHeight,
    ) -> Result<(), InvalidTxError> {
        // if both are on the canonical chain, comparing height is sufficient
        // we special case this because it is expected that this scenario will happen in most cases.
        let base_height =
            self.get_block_header(base_block_hash).map_err(|_| InvalidTxError::Expired)?.height();
        let prev_height = prev_block_header.height();
        if let Ok(base_block_hash_by_height) = self.get_block_hash_by_height(base_height) {
            if &base_block_hash_by_height == base_block_hash {
                if let Ok(prev_hash) = self.get_block_hash_by_height(prev_height) {
                    if &prev_hash == prev_block_header.hash() {
                        if prev_height <= base_height + validity_period {
                            return Ok(());
                        } else {
                            return Err(InvalidTxError::Expired);
                        }
                    }
                }
            }
        }

        // if the base block height is smaller than `last_final_height` we only need to check
        // whether the base block is the same as the one with that height on the canonical fork.
        // Otherwise we walk back the chain to check whether base block is on the same chain.
        let last_final_height = self
            .get_block_height(&prev_block_header.last_final_block())
            .map_err(|_| InvalidTxError::InvalidChain)?;

        if prev_height > base_height + validity_period {
            Err(InvalidTxError::Expired)
        } else if last_final_height >= base_height {
            let base_block_hash_by_height = self
                .get_block_hash_by_height(base_height)
                .map_err(|_| InvalidTxError::InvalidChain)?;
            if &base_block_hash_by_height == base_block_hash {
                if prev_height <= base_height + validity_period {
                    Ok(())
                } else {
                    Err(InvalidTxError::Expired)
                }
            } else {
                Err(InvalidTxError::InvalidChain)
            }
        } else {
            let header = self
                .get_header_on_chain_by_height(prev_block_header.hash(), base_height)
                .map_err(|_| InvalidTxError::InvalidChain)?;
            if header.hash() == base_block_hash {
                Ok(())
            } else {
                Err(InvalidTxError::InvalidChain)
            }
        }
    }
}

impl ChainStore {
    /// Returns all outcomes generated by applying transaction or receipt with the given id.
    pub fn get_outcomes_by_id(
        &self,
        id: &CryptoHash,
    ) -> Result<Vec<ExecutionOutcomeWithIdAndProof>, Error> {
        Ok(self.store.get_ser(ColTransactionResult, id.as_ref())?.unwrap_or_else(|| vec![]))
    }

    /// Returns a vector of Outcome ids for given block and shard id
    pub fn get_outcomes_by_block_hash_and_shard_id(
        &self,
        block_hash: &CryptoHash,
        shard_id: ShardId,
    ) -> Result<Vec<CryptoHash>, Error> {
        Ok(self
            .store
            .get_ser(ColOutcomeIds, &get_block_shard_id(block_hash, shard_id))?
            .unwrap_or_default())
    }

    /// Returns a hashmap of epoch id -> set of all blocks got for current (height, epoch_id)
    pub fn get_all_block_hashes_by_height(
        &mut self,
        height: BlockHeight,
    ) -> Result<&HashMap<EpochId, HashSet<CryptoHash>>, Error> {
        option_to_not_found(
            read_with_cache(
                &*self.store,
                ColBlockPerHeight,
                &mut self.block_hash_per_height,
                &index_to_bytes(height),
            ),
            &format!("BLOCK PER HEIGHT: {}", height),
        )
    }

    /// Returns a HashSet of Chunk Hashes for current Height
    pub fn get_all_chunk_hashes_by_height(
        &mut self,
        height: BlockHeight,
    ) -> Result<HashSet<ChunkHash>, Error> {
        Ok(self.store.get_ser(ColChunkHashesByHeight, &index_to_bytes(height))?.unwrap_or_default())
    }

    /// Returns a HashSet of Header Hashes for current Height
    pub fn get_all_header_hashes_by_height(
        &mut self,
        height: BlockHeight,
    ) -> Result<HashSet<CryptoHash>, Error> {
        Ok(self
            .store
            .get_ser(ColHeaderHashesByHeight, &index_to_bytes(height))?
            .unwrap_or_default())
    }

    pub fn get_state_header(
        &mut self,
        shard_id: ShardId,
        block_hash: CryptoHash,
    ) -> Result<ShardStateSyncResponseHeader, Error> {
        let key = StateHeaderKey(shard_id, block_hash).try_to_vec()?;
        match self.store.get_ser(ColStateHeaders, &key) {
            Ok(Some(header)) => Ok(header),
            _ => Err(ErrorKind::Other("Cannot get shard_state_header".into()).into()),
        }
    }

    /// Returns latest known height and time it was seen.
    pub fn get_latest_known(&mut self) -> Result<LatestKnown, Error> {
        if self.latest_known.is_none() {
            self.latest_known = Some(option_to_not_found(
                self.store.get_ser(ColBlockMisc, LATEST_KNOWN_KEY),
                "LATEST_KNOWN_KEY",
            )?);
        }
        Ok(self.latest_known.as_ref().unwrap().clone())
    }

    /// Save the latest known.
    pub fn save_latest_known(&mut self, latest_known: LatestKnown) -> Result<(), Error> {
        let mut store_update = self.store.store_update();
        store_update.set_ser(ColBlockMisc, LATEST_KNOWN_KEY, &latest_known)?;
        self.latest_known = Some(latest_known);
        store_update.commit().map_err(|err| err.into())
    }

    /// Retrieve the kinds of state changes occurred in a given block.
    ///
    /// We store different types of data, so we prefer to only expose minimal information about the
    /// changes (i.e. a kind of the change and an account id).
    pub fn get_state_changes_in_block(
        &self,
        block_hash: &CryptoHash,
    ) -> Result<StateChangesKinds, Error> {
        // We store the trie changes under a compound key: `block_hash + trie_key`, so when we
        // query the changes, we reverse the process by splitting the key using simple slicing of an
        // array of bytes, essentially, extracting `trie_key`.
        //
        // Example: data changes are stored under a key:
        //
        //     block_hash + (col::ACCOUNT + account_id + ACCOUNT_DATA_SEPARATOR + user_specified_key)
        //
        // Thus, to query the list of touched accounts we do the following:
        // 1. Query RocksDB for `block_hash` prefix.
        // 2. Extract the original Trie key out of the keys returned by RocksDB
        // 3. Try extracting `account_id` from the key using KeyFor* implementations

        let storage_key = KeyForStateChanges::get_prefix(&block_hash);

        let mut block_changes = storage_key.find_iter(&self.store);

        Ok(StateChangesKinds::from_changes(&mut block_changes)?)
    }

    pub fn get_state_changes_with_cause_in_block(
        &self,
        block_hash: &CryptoHash,
    ) -> Result<StateChanges, Error> {
        let storage_key = KeyForStateChanges::get_prefix(&block_hash);

        let mut block_changes = storage_key.find_iter(&self.store);

        Ok(StateChanges::from_changes(&mut block_changes)?)
    }

    /// Retrieve the key-value changes from the store and decode them appropriately.
    ///
    /// We store different types of data, so we need to take care of all the types. That is, the
    /// account data and the access keys are internally-serialized and we have to deserialize those
    /// values appropriately. Code and data changes are simple blobs of data, so we return them as
    /// base64-encoded blobs.
    pub fn get_state_changes(
        &self,
        block_hash: &CryptoHash,
        state_changes_request: &StateChangesRequest,
    ) -> Result<StateChanges, Error> {
        // We store the trie changes under a compound key: `block_hash + trie_key`, so when we
        // query the changes, we reverse the process by splitting the key using simple slicing of an
        // array of bytes, essentially, extracting `trie_key`.
        //
        // Example: data changes are stored under a key:
        //
        //     block_hash + (col::ACCOUNT + account_id + ACCOUNT_DATA_SEPARATOR + user_specified_key)
        //
        // Thus, to query all the changes by a user-specified key prefix, we do the following:
        // 1. Query RocksDB for
        //     block_hash + (col::ACCOUNT + account_id + ACCOUNT_DATA_SEPARATOR + user_specified_key_prefix)
        //
        // 2. In the simplest case, to extract the full key we need to slice the RocksDB key by a length of
        //     block_hash + (col::ACCOUNT + account_id + ACCOUNT_DATA_SEPARATOR)
        //
        //    In this implementation, however, we decoupled this process into two steps:
        //
        //    2.1. Split off the `block_hash` (internally in `KeyForStateChanges`), thus we are
        //         left working with a key that was used in the trie.
        //    2.2. Parse the trie key with a relevant KeyFor* implementation to ensure consistency

        Ok(match state_changes_request {
            StateChangesRequest::AccountChanges { account_ids } => {
                let mut changes = StateChanges::new();
                for account_id in account_ids {
                    let data_key = TrieKey::Account { account_id: account_id.clone() }.to_vec();
                    let storage_key = KeyForStateChanges::new(&block_hash, data_key.as_ref());
                    let changes_per_key = storage_key.find_exact_iter(&self.store);
                    changes.extend(StateChanges::from_account_changes(changes_per_key)?);
                }
                changes
            }
            StateChangesRequest::SingleAccessKeyChanges { keys } => {
                let mut changes = StateChanges::new();
                for key in keys {
                    let data_key = TrieKey::AccessKey {
                        account_id: key.account_id.clone(),
                        public_key: key.public_key.clone(),
                    }
                    .to_vec();
                    let storage_key = KeyForStateChanges::new(&block_hash, data_key.as_ref());
                    let changes_per_key = storage_key.find_exact_iter(&self.store);
                    changes.extend(StateChanges::from_access_key_changes(changes_per_key)?);
                }
                changes
            }
            StateChangesRequest::AllAccessKeyChanges { account_ids } => {
                let mut changes = StateChanges::new();
                for account_id in account_ids {
                    let data_key = trie_key_parsers::get_raw_prefix_for_access_keys(account_id);
                    let storage_key = KeyForStateChanges::new(&block_hash, data_key.as_ref());
                    let changes_per_key_prefix = storage_key.find_iter(&self.store);
                    changes.extend(StateChanges::from_access_key_changes(changes_per_key_prefix)?);
                }
                changes
            }
            StateChangesRequest::ContractCodeChanges { account_ids } => {
                let mut changes = StateChanges::new();
                for account_id in account_ids {
                    let data_key =
                        TrieKey::ContractCode { account_id: account_id.clone() }.to_vec();
                    let storage_key = KeyForStateChanges::new(&block_hash, data_key.as_ref());
                    let changes_per_key = storage_key.find_exact_iter(&self.store);
                    changes.extend(StateChanges::from_contract_code_changes(changes_per_key)?);
                }
                changes
            }
            StateChangesRequest::DataChanges { account_ids, key_prefix } => {
                let mut changes = StateChanges::new();
                for account_id in account_ids {
                    let data_key = trie_key_parsers::get_raw_prefix_for_contract_data(
                        account_id,
                        key_prefix.as_ref(),
                    );
                    let storage_key = KeyForStateChanges::new(&block_hash, data_key.as_ref());
                    let changes_per_key_prefix = storage_key.find_iter(&self.store);
                    changes.extend(StateChanges::from_data_changes(changes_per_key_prefix)?);
                }
                changes
            }
        })
    }
}

impl ChainStoreAccess for ChainStore {
    fn store(&self) -> &Store {
        &*self.store
    }
    /// The chain head.
    fn head(&self) -> Result<Tip, Error> {
        if let Some(ref tip) = self.head {
            Ok(tip.clone())
        } else {
            option_to_not_found(self.store.get_ser(ColBlockMisc, HEAD_KEY), "HEAD")
        }
    }

    /// The chain Blocks Tail height, used by GC.
    fn tail(&self) -> Result<BlockHeight, Error> {
        if let Some(tail) = self.tail.as_ref() {
            Ok(*tail)
        } else {
            self.store
                .get_ser(ColBlockMisc, TAIL_KEY)
                .map(|option| option.unwrap_or_else(|| self.genesis_height))
                .map_err(|e| e.into())
        }
    }

    /// The chain Chunks Tail height, used by GC.
    fn chunk_tail(&self) -> Result<BlockHeight, Error> {
        self.store
            .get_ser(ColBlockMisc, CHUNK_TAIL_KEY)
            .map(|option| option.unwrap_or_else(|| self.genesis_height))
            .map_err(|e| e.into())
    }

    fn fork_tail(&self) -> Result<BlockHeight, Error> {
        self.store
            .get_ser(ColBlockMisc, FORK_TAIL_KEY)
            .map(|option| option.unwrap_or_else(|| self.genesis_height))
            .map_err(|e| e.into())
    }

    /// Header of the block at the head of the block chain (not the same thing as header_head).
    fn head_header(&mut self) -> Result<&BlockHeader, Error> {
        self.get_block_header(&self.head()?.last_block_hash)
    }

    /// Largest height for which we created a doomslug endorsement
    fn largest_target_height(&self) -> Result<BlockHeight, Error> {
        match self.store.get_ser(ColBlockMisc, LARGEST_TARGET_HEIGHT_KEY) {
            Ok(Some(o)) => Ok(o),
            Ok(None) => Ok(0),
            Err(e) => Err(e.into()),
        }
    }

    /// Head of the header chain (not the same thing as head_header).
    fn header_head(&self) -> Result<Tip, Error> {
        option_to_not_found(self.store.get_ser(ColBlockMisc, HEADER_HEAD_KEY), "HEADER_HEAD")
    }

    /// Final head of the chain.
    fn final_head(&self) -> Result<Tip, Error> {
        option_to_not_found(self.store.get_ser(ColBlockMisc, FINAL_HEAD_KEY), "FINAL HEAD")
    }

    /// Get full block.
    fn get_block(&mut self, h: &CryptoHash) -> Result<&Block, Error> {
        option_to_not_found(
            read_with_cache(&*self.store, ColBlock, &mut self.blocks, h.as_ref()),
            &format!("BLOCK: {}", h),
        )
    }

    /// Get full chunk.
    fn get_chunk(&mut self, chunk_hash: &ChunkHash) -> Result<&ShardChunk, Error> {
        match read_with_cache(&*self.store, ColChunks, &mut self.chunks, chunk_hash.as_ref()) {
            Ok(Some(shard_chunk)) => Ok(shard_chunk),
            _ => Err(ErrorKind::ChunkMissing(chunk_hash.clone()).into()),
        }
    }

    /// Get partial chunk.
    fn get_partial_chunk(&mut self, chunk_hash: &ChunkHash) -> Result<&PartialEncodedChunk, Error> {
        match read_with_cache(
            &*self.store,
            ColPartialChunks,
            &mut self.partial_chunks,
            chunk_hash.as_ref(),
        ) {
            Ok(Some(shard_chunk)) => Ok(shard_chunk),
            _ => Err(ErrorKind::ChunkMissing(chunk_hash.clone()).into()),
        }
    }

    /// Does this full block exist?
    fn block_exists(&self, h: &CryptoHash) -> Result<bool, Error> {
        self.store.exists(ColBlock, h.as_ref()).map_err(|e| e.into())
    }

    /// Get previous header.
    fn get_previous_header(&mut self, header: &BlockHeader) -> Result<&BlockHeader, Error> {
        self.get_block_header(header.prev_hash())
    }

    /// Information from applying block.
    fn get_block_extra(&mut self, block_hash: &CryptoHash) -> Result<&BlockExtra, Error> {
        option_to_not_found(
            read_with_cache(
                &*self.store,
                ColBlockExtra,
                &mut self.block_extras,
                block_hash.as_ref(),
            ),
            &format!("BLOCK EXTRA: {}", block_hash),
        )
    }

    /// Information from applying chunk.
    fn get_chunk_extra(
        &mut self,
        block_hash: &CryptoHash,
        shard_uid: &ShardUId,
    ) -> Result<&ChunkExtra, Error> {
        option_to_not_found(
            read_with_cache(
                &*self.store,
                ColChunkExtra,
                &mut self.chunk_extras,
                &get_block_shard_uid(block_hash, shard_uid),
            ),
            &format!("CHUNK EXTRA: {}:{:?}", block_hash, shard_uid),
        )
    }

    /// Get block header.
    fn get_block_header(&mut self, h: &CryptoHash) -> Result<&BlockHeader, Error> {
        option_to_not_found(
            read_with_cache(&*self.store, ColBlockHeader, &mut self.headers, h.as_ref()),
            &format!("BLOCK HEADER: {}", h),
        )
    }

    /// Returns hash of the block on the main chain for given height.
    fn get_block_hash_by_height(&mut self, height: BlockHeight) -> Result<CryptoHash, Error> {
        option_to_not_found(
            self.store.get_ser(ColBlockHeight, &index_to_bytes(height)),
            &format!("BLOCK HEIGHT: {}", height),
        )
        // TODO: cache needs to be deleted when things get updated.
        //        option_to_not_found(
        //            read_with_cache(
        //                &*self.store,
        //                ColBlockHeight,
        //                &mut self.height,
        //                &index_to_bytes(height),
        //            ),
        //            &format!("BLOCK HEIGHT: {}", height),
        //        )
    }

    fn get_next_block_hash(&mut self, hash: &CryptoHash) -> Result<&CryptoHash, Error> {
        option_to_not_found(
            read_with_cache(
                &*self.store,
                ColNextBlockHashes,
                &mut self.next_block_hashes,
                hash.as_ref(),
            ),
            &format!("NEXT BLOCK HASH: {}", hash),
        )
    }

    fn get_epoch_light_client_block(
        &mut self,
        hash: &CryptoHash,
    ) -> Result<&LightClientBlockView, Error> {
        option_to_not_found(
            read_with_cache(
                &*self.store,
                ColEpochLightClientBlocks,
                &mut self.epoch_light_client_blocks,
                hash.as_ref(),
            ),
            &format!("EPOCH LIGHT CLIENT BLOCK: {}", hash),
        )
    }

    fn get_block_refcount(&mut self, block_hash: &CryptoHash) -> Result<&u64, Error> {
        option_to_not_found(
            read_with_cache(
                &*self.store,
                ColBlockRefCount,
                &mut self.block_refcounts,
                block_hash.as_ref(),
            ),
            &format!("BLOCK REFCOUNT: {}", block_hash),
        )
    }

    fn get_any_chunk_hash_by_height_shard(
        &mut self,
        height: BlockHeight,
        shard_id: ShardId,
    ) -> Result<&ChunkHash, Error> {
        option_to_not_found(
            read_with_cache(
                &*self.store,
                ColChunkPerHeightShard,
                &mut self.chunk_hash_per_height_shard,
                &get_height_shard_id(height, shard_id),
            ),
            &format!("CHUNK PER HEIGHT AND SHARD ID: {} {}", height, shard_id),
        )
    }

    /// Get outgoing receipts *generated* from shard `shard_id` in block `prev_hash`
    /// Note that this function is different from get_outgoing_receipts_for_shard, see comments there
    fn get_outgoing_receipts(
        &mut self,
        prev_block_hash: &CryptoHash,
        shard_id: ShardId,
    ) -> Result<&Vec<Receipt>, Error> {
        option_to_not_found(
            read_with_cache(
                &*self.store,
                ColOutgoingReceipts,
                &mut self.outgoing_receipts,
                &get_block_shard_id(prev_block_hash, shard_id),
            ),
            &format!("OUTGOING RECEIPT: {}", prev_block_hash),
        )
    }

    fn get_incoming_receipts(
        &mut self,
        block_hash: &CryptoHash,
        shard_id: ShardId,
    ) -> Result<&Vec<ReceiptProof>, Error> {
        option_to_not_found(
            read_with_cache(
                &*self.store,
                ColIncomingReceipts,
                &mut self.incoming_receipts,
                &get_block_shard_id(block_hash, shard_id),
            ),
            &format!("INCOMING RECEIPT: {}", block_hash),
        )
    }

    fn get_blocks_to_catchup(&self, hash: &CryptoHash) -> Result<Vec<CryptoHash>, Error> {
        Ok(self.store.get_ser(ColBlocksToCatchup, hash.as_ref())?.unwrap_or_else(|| vec![]))
    }

    fn is_block_challenged(&mut self, hash: &CryptoHash) -> Result<bool, Error> {
        return Ok(self
            .store
            .get_ser(ColChallengedBlocks, hash.as_ref())?
            .unwrap_or_else(|| false));
    }

    fn is_invalid_chunk(
        &mut self,
        chunk_hash: &ChunkHash,
    ) -> Result<Option<&EncodedShardChunk>, Error> {
        read_with_cache(
            &*self.store,
            ColInvalidChunks,
            &mut self.invalid_chunks,
            chunk_hash.as_ref(),
        )
        .map_err(|err| err.into())
    }

    fn get_shard_id_for_receipt_id(&mut self, receipt_id: &CryptoHash) -> Result<&ShardId, Error> {
        option_to_not_found(
            read_with_cache(
                &*self.store,
                ColReceiptIdToShardId,
                &mut self.receipt_id_to_shard_id,
                receipt_id.as_ref(),
            ),
            &format!("RECEIPT ID: {}", receipt_id),
        )
    }

    fn get_next_block_hash_with_new_chunk(
        &mut self,
        block_hash: &CryptoHash,
        shard_id: u64,
    ) -> Result<Option<&CryptoHash>, Error> {
        read_with_cache(
            &*self.store,
            ColNextBlockWithNewChunk,
            &mut self.next_block_with_new_chunk,
            &get_block_shard_id(block_hash, shard_id),
        )
        .map_err(|e| e.into())
    }

    fn get_last_block_with_new_chunk(
        &mut self,
        shard_id: u64,
    ) -> Result<Option<&CryptoHash>, Error> {
        read_with_cache(
            &*self.store,
            ColLastBlockWithNewChunk,
            &mut self.last_block_with_new_chunk,
            &index_to_bytes(shard_id),
        )
        .map_err(|e| e.into())
    }

    fn get_transaction(
        &mut self,
        tx_hash: &CryptoHash,
    ) -> Result<Option<&SignedTransaction>, Error> {
        read_with_cache(&*self.store, ColTransactions, &mut self.transactions, tx_hash.as_ref())
            .map_err(|e| e.into())
    }

    fn get_receipt(&mut self, receipt_id: &CryptoHash) -> Result<Option<&Receipt>, Error> {
        read_with_cache(&*self.store, ColReceipts, &mut self.receipts, receipt_id.as_ref())
            .map_err(|e| e.into())
    }

    fn get_genesis_height(&self) -> BlockHeight {
        self.genesis_height
    }

    fn get_block_merkle_tree(
        &mut self,
        block_hash: &CryptoHash,
    ) -> Result<&PartialMerkleTree, Error> {
        option_to_not_found(
            read_with_cache(
                &*self.store,
                ColBlockMerkleTree,
                &mut self.block_merkle_tree,
                block_hash.as_ref(),
            ),
            &format!("BLOCK MERKLE TREE: {}", block_hash),
        )
    }

    fn get_block_hash_from_ordinal(
        &mut self,
        block_ordinal: NumBlocks,
    ) -> Result<&CryptoHash, Error> {
        option_to_not_found(
            read_with_cache(
                &*self.store,
                ColBlockOrdinal,
                &mut self.block_ordinal_to_hash,
                &index_to_bytes(block_ordinal),
            ),
            &format!("BLOCK ORDINAL: {}", block_ordinal),
        )
    }

    fn is_height_processed(&mut self, height: BlockHeight) -> Result<bool, Error> {
        read_with_cache(
            &*self.store,
            ColProcessedBlockHeights,
            &mut self.processed_block_heights,
            &index_to_bytes(height),
        )
        .map(|r| r.is_some())
        .map_err(|e| e.into())
    }
}

/// Cache update for ChainStore
#[derive(Default)]
struct ChainStoreCacheUpdate {
    blocks: HashMap<CryptoHash, Block>,
    headers: HashMap<CryptoHash, BlockHeader>,
    block_extras: HashMap<CryptoHash, BlockExtra>,
    chunk_extras: HashMap<(CryptoHash, ShardUId), ChunkExtra>,
    chunks: HashMap<ChunkHash, ShardChunk>,
    partial_chunks: HashMap<ChunkHash, PartialEncodedChunk>,
    block_hash_per_height: HashMap<BlockHeight, HashMap<EpochId, HashSet<CryptoHash>>>,
    chunk_hash_per_height_shard: HashMap<(BlockHeight, ShardId), ChunkHash>,
    height_to_hashes: HashMap<BlockHeight, Option<CryptoHash>>,
    next_block_hashes: HashMap<CryptoHash, CryptoHash>,
    epoch_light_client_blocks: HashMap<CryptoHash, LightClientBlockView>,
    my_last_approvals: HashMap<CryptoHash, Approval>,
    last_approvals_per_account: HashMap<AccountId, Approval>,
    outgoing_receipts: HashMap<(CryptoHash, ShardId), Vec<Receipt>>,
    incoming_receipts: HashMap<(CryptoHash, ShardId), Vec<ReceiptProof>>,
    outcomes: HashMap<CryptoHash, Vec<ExecutionOutcomeWithIdAndProof>>,
    outcome_ids: HashMap<(CryptoHash, ShardId), Vec<CryptoHash>>,
    invalid_chunks: HashMap<ChunkHash, EncodedShardChunk>,
    receipt_id_to_shard_id: HashMap<CryptoHash, ShardId>,
    next_block_with_new_chunk: HashMap<(CryptoHash, ShardId), CryptoHash>,
    last_block_with_new_chunk: HashMap<ShardId, CryptoHash>,
    transactions: HashSet<SignedTransaction>,
    receipts: HashMap<CryptoHash, Receipt>,
    block_refcounts: HashMap<CryptoHash, u64>,
    block_merkle_tree: HashMap<CryptoHash, PartialMerkleTree>,
    block_ordinal_to_hash: HashMap<NumBlocks, CryptoHash>,
    gc_count: HashMap<DBCol, GCCount>,
    processed_block_heights: HashSet<BlockHeight>,
}

pub struct ChainStoreUpdateImpl<T> {
    chain_store: T,
    store_updates: Vec<StoreUpdate>,
    /// Blocks added during this update. Takes ownership (unclear how to not do it because of failure exists).
    chain_store_cache_update: ChainStoreCacheUpdate,
    head: Option<Tip>,
    tail: Option<BlockHeight>,
    chunk_tail: Option<BlockHeight>,
    fork_tail: Option<BlockHeight>,
    header_head: Option<Tip>,
    final_head: Option<Tip>,
    largest_target_height: Option<BlockHeight>,
    trie_changes: Vec<WrappedTrieChanges>,
    // All state changes made by a chunk, this is only used for splitting states
    add_state_changes_for_split_states: HashMap<(CryptoHash, ShardId), StateChangesForSplitStates>,
    remove_state_changes_for_split_states: HashSet<(CryptoHash, ShardId)>,
    add_blocks_to_catchup: Vec<(CryptoHash, CryptoHash)>,
    // A pair (prev_hash, hash) to be removed from blocks to catchup
    remove_blocks_to_catchup: Vec<(CryptoHash, CryptoHash)>,
    // A prev_hash to be removed with all the hashes associated with it
    remove_prev_blocks_to_catchup: Vec<CryptoHash>,
    add_state_dl_infos: Vec<StateSyncInfo>,
    remove_state_dl_infos: Vec<CryptoHash>,
    challenged_blocks: HashSet<CryptoHash>,
}

/// Provides layer to update chain without touching the underlying database.
/// This serves few purposes, main one is that even if executable exists/fails during update the database is in consistent state.
pub type ChainStoreUpdate<'a> = ChainStoreUpdateImpl<&'a mut ChainStore>;

impl<'a> ChainStoreUpdate<'a> {
    pub fn new(chain_store: &'a mut ChainStore) -> Self {
        ChainStoreUpdate {
            chain_store,
            store_updates: vec![],
            chain_store_cache_update: ChainStoreCacheUpdate::default(),
            head: None,
            tail: None,
            chunk_tail: None,
            fork_tail: None,
            header_head: None,
            final_head: None,
            largest_target_height: None,
            trie_changes: vec![],
            add_state_changes_for_split_states: HashMap::new(),
            remove_state_changes_for_split_states: HashSet::new(),
            add_blocks_to_catchup: vec![],
            remove_blocks_to_catchup: vec![],
            remove_prev_blocks_to_catchup: vec![],
            add_state_dl_infos: vec![],
            remove_state_dl_infos: vec![],
            challenged_blocks: HashSet::default(),
        }
    }

    pub fn get_incoming_receipts_for_shard(
        &mut self,
        shard_id: ShardId,
        mut block_hash: CryptoHash,
        last_chunk_height_included: BlockHeight,
    ) -> Result<Vec<ReceiptProofResponse>, Error> {
        let mut ret = vec![];

        loop {
            let header = self.get_block_header(&block_hash)?;

            if header.height() < last_chunk_height_included {
                panic!("get_incoming_receipts_for_shard failed");
            }

            if header.height() == last_chunk_height_included {
                break;
            }

            let prev_hash = *header.prev_hash();

            if let Ok(receipt_proofs) = self.get_incoming_receipts(&block_hash, shard_id) {
                ret.push(ReceiptProofResponse(block_hash, receipt_proofs.clone()));
            } else {
                ret.push(ReceiptProofResponse(block_hash, vec![]));
            }

            block_hash = prev_hash;
        }

        Ok(ret)
    }

    /// WARNING
    ///
    /// Usually ChainStoreUpdate has some uncommitted changes
    /// and chain_store don't have access to them until they become committed.
    /// Make sure you're doing it right.
    pub fn get_chain_store(&mut self) -> &mut ChainStore {
        self.chain_store
    }
}

impl<'a> ChainStoreAccess for ChainStoreUpdate<'a> {
    fn store(&self) -> &Store {
        &*self.chain_store.store
    }

    /// The chain head.
    fn head(&self) -> Result<Tip, Error> {
        if let Some(head) = &self.head {
            Ok(head.clone())
        } else {
            self.chain_store.head()
        }
    }

    /// The chain Block Tail height, used by GC.
    fn tail(&self) -> Result<BlockHeight, Error> {
        if let Some(tail) = &self.tail {
            Ok(tail.clone())
        } else {
            self.chain_store.tail()
        }
    }

    /// The chain Chunks Tail height, used by GC.
    fn chunk_tail(&self) -> Result<BlockHeight, Error> {
        if let Some(chunk_tail) = &self.chunk_tail {
            Ok(chunk_tail.clone())
        } else {
            self.chain_store.chunk_tail()
        }
    }

    /// Fork tail used by GC
    fn fork_tail(&self) -> Result<BlockHeight, Error> {
        if let Some(fork_tail) = &self.fork_tail {
            Ok(fork_tail.clone())
        } else {
            self.chain_store.fork_tail()
        }
    }

    /// Head of the header chain (not the same thing as head_header).
    fn header_head(&self) -> Result<Tip, Error> {
        if let Some(header_head) = &self.header_head {
            Ok(header_head.clone())
        } else {
            self.chain_store.header_head()
        }
    }

    fn final_head(&self) -> Result<Tip, Error> {
        if let Some(final_head) = self.final_head.as_ref() {
            Ok(final_head.clone())
        } else {
            self.chain_store.final_head()
        }
    }

    fn largest_target_height(&self) -> Result<BlockHeight, Error> {
        if let Some(largest_target_height) = &self.largest_target_height {
            Ok(largest_target_height.clone())
        } else {
            self.chain_store.largest_target_height()
        }
    }

    /// Header of the block at the head of the block chain (not the same thing as header_head).
    fn head_header(&mut self) -> Result<&BlockHeader, Error> {
        self.get_block_header(&(self.head()?.last_block_hash))
    }

    /// Get full block.
    fn get_block(&mut self, h: &CryptoHash) -> Result<&Block, Error> {
        if let Some(block) = self.chain_store_cache_update.blocks.get(h) {
            Ok(block)
        } else {
            self.chain_store.get_block(h)
        }
    }

    /// Does this full block exist?
    fn block_exists(&self, h: &CryptoHash) -> Result<bool, Error> {
        Ok(self.chain_store_cache_update.blocks.contains_key(h)
            || self.chain_store.block_exists(h)?)
    }

    /// Get previous header.
    fn get_previous_header(&mut self, header: &BlockHeader) -> Result<&BlockHeader, Error> {
        self.get_block_header(header.prev_hash())
    }

    fn get_block_extra(&mut self, block_hash: &CryptoHash) -> Result<&BlockExtra, Error> {
        if let Some(block_extra) = self.chain_store_cache_update.block_extras.get(block_hash) {
            Ok(block_extra)
        } else {
            self.chain_store.get_block_extra(block_hash)
        }
    }

    /// Get state root hash after applying header with given hash.
    fn get_chunk_extra(
        &mut self,
        block_hash: &CryptoHash,
        shard_uid: &ShardUId,
    ) -> Result<&ChunkExtra, Error> {
        if let Some(chunk_extra) =
            self.chain_store_cache_update.chunk_extras.get(&(*block_hash, *shard_uid))
        {
            Ok(chunk_extra)
        } else {
            self.chain_store.get_chunk_extra(block_hash, shard_uid)
        }
    }

    /// Get block header.
    fn get_block_header(&mut self, hash: &CryptoHash) -> Result<&BlockHeader, Error> {
        if let Some(header) = self.chain_store_cache_update.headers.get(hash) {
            Ok(header)
        } else {
            self.chain_store.get_block_header(hash)
        }
    }

    /// Get block header from the current chain by height.
    fn get_block_hash_by_height(&mut self, height: BlockHeight) -> Result<CryptoHash, Error> {
        match self.chain_store_cache_update.height_to_hashes.get(&height) {
            Some(Some(hash)) => Ok(*hash),
            Some(None) => Err(ErrorKind::DBNotFoundErr(format!("BLOCK HEIGHT: {}", height)).into()),
            None => self.chain_store.get_block_hash_by_height(height),
        }
    }

    fn get_block_refcount(&mut self, block_hash: &CryptoHash) -> Result<&u64, Error> {
        if let Some(refcount) = self.chain_store_cache_update.block_refcounts.get(block_hash) {
            Ok(refcount)
        } else {
            let refcount = match self.chain_store.get_block_refcount(block_hash) {
                Ok(refcount) => refcount,
                Err(e) => match e.kind() {
                    ErrorKind::DBNotFoundErr(_) => &0,
                    _ => return Err(e),
                },
            };
            Ok(refcount)
        }
    }

    fn get_any_chunk_hash_by_height_shard(
        &mut self,
        height: BlockHeight,
        shard_id: ShardId,
    ) -> Result<&ChunkHash, Error> {
        if let Some(chunk_hash) =
            self.chain_store_cache_update.chunk_hash_per_height_shard.get(&(height, shard_id))
        {
            Ok(chunk_hash)
        } else {
            self.chain_store.get_any_chunk_hash_by_height_shard(height, shard_id)
        }
    }

    fn get_next_block_hash(&mut self, hash: &CryptoHash) -> Result<&CryptoHash, Error> {
        if let Some(next_hash) = self.chain_store_cache_update.next_block_hashes.get(hash) {
            Ok(next_hash)
        } else {
            self.chain_store.get_next_block_hash(hash)
        }
    }

    fn get_epoch_light_client_block(
        &mut self,
        hash: &CryptoHash,
    ) -> Result<&LightClientBlockView, Error> {
        if let Some(light_client_block) =
            self.chain_store_cache_update.epoch_light_client_blocks.get(hash)
        {
            Ok(light_client_block)
        } else {
            self.chain_store.get_epoch_light_client_block(hash)
        }
    }

    /// Get receipts produced for block with given hash.
    fn get_outgoing_receipts(
        &mut self,
        hash: &CryptoHash,
        shard_id: ShardId,
    ) -> Result<&Vec<Receipt>, Error> {
        if let Some(receipts) =
            self.chain_store_cache_update.outgoing_receipts.get(&(*hash, shard_id))
        {
            Ok(receipts)
        } else {
            self.chain_store.get_outgoing_receipts(hash, shard_id)
        }
    }

    /// Get receipts produced for block with given hash.
    fn get_incoming_receipts(
        &mut self,
        hash: &CryptoHash,
        shard_id: ShardId,
    ) -> Result<&Vec<ReceiptProof>, Error> {
        if let Some(receipt_proofs) =
            self.chain_store_cache_update.incoming_receipts.get(&(*hash, shard_id))
        {
            Ok(receipt_proofs)
        } else {
            self.chain_store.get_incoming_receipts(hash, shard_id)
        }
    }

    fn get_chunk(&mut self, chunk_hash: &ChunkHash) -> Result<&ShardChunk, Error> {
        if let Some(chunk) = self.chain_store_cache_update.chunks.get(chunk_hash) {
            Ok(chunk)
        } else {
            self.chain_store.get_chunk(chunk_hash)
        }
    }

    fn get_partial_chunk(&mut self, chunk_hash: &ChunkHash) -> Result<&PartialEncodedChunk, Error> {
        if let Some(partial_chunk) = self.chain_store_cache_update.partial_chunks.get(chunk_hash) {
            Ok(partial_chunk)
        } else {
            self.chain_store.get_partial_chunk(chunk_hash)
        }
    }

    fn get_chunk_clone_from_header(
        &mut self,
        header: &ShardChunkHeader,
    ) -> Result<ShardChunk, Error> {
        if let Some(chunk) = self.chain_store_cache_update.chunks.get(&header.chunk_hash()) {
            Ok(chunk.clone())
        } else {
            self.chain_store.get_chunk_clone_from_header(header)
        }
    }

    fn get_blocks_to_catchup(&self, prev_hash: &CryptoHash) -> Result<Vec<CryptoHash>, Error> {
        // Make sure we never request a block to catchup after altering the data structure
        assert_eq!(self.add_blocks_to_catchup.len(), 0);
        assert_eq!(self.remove_blocks_to_catchup.len(), 0);
        assert_eq!(self.remove_prev_blocks_to_catchup.len(), 0);

        self.chain_store.get_blocks_to_catchup(prev_hash)
    }

    fn is_block_challenged(&mut self, hash: &CryptoHash) -> Result<bool, Error> {
        if self.challenged_blocks.contains(&hash) {
            return Ok(true);
        }
        self.chain_store.is_block_challenged(hash)
    }

    fn is_invalid_chunk(
        &mut self,
        chunk_hash: &ChunkHash,
    ) -> Result<Option<&EncodedShardChunk>, Error> {
        if let Some(chunk) = self.chain_store_cache_update.invalid_chunks.get(&chunk_hash) {
            Ok(Some(chunk))
        } else {
            self.chain_store.is_invalid_chunk(chunk_hash)
        }
    }

    fn get_shard_id_for_receipt_id(&mut self, receipt_id: &CryptoHash) -> Result<&u64, Error> {
        if let Some(shard_id) = self.chain_store_cache_update.receipt_id_to_shard_id.get(receipt_id)
        {
            Ok(shard_id)
        } else {
            self.chain_store.get_shard_id_for_receipt_id(receipt_id)
        }
    }

    fn get_next_block_hash_with_new_chunk(
        &mut self,
        block_hash: &CryptoHash,
        shard_id: u64,
    ) -> Result<Option<&CryptoHash>, Error> {
        if let Some(hash) =
            self.chain_store_cache_update.next_block_with_new_chunk.get(&(*block_hash, shard_id))
        {
            Ok(Some(hash))
        } else {
            self.chain_store.get_next_block_hash_with_new_chunk(block_hash, shard_id)
        }
    }

    fn get_last_block_with_new_chunk(
        &mut self,
        shard_id: u64,
    ) -> Result<Option<&CryptoHash>, Error> {
        if let Some(hash) = self.chain_store_cache_update.last_block_with_new_chunk.get(&shard_id) {
            Ok(Some(hash))
        } else {
            self.chain_store.get_last_block_with_new_chunk(shard_id)
        }
    }

    fn get_transaction(
        &mut self,
        tx_hash: &CryptoHash,
    ) -> Result<Option<&SignedTransaction>, Error> {
        if let Some(tx) = self.chain_store_cache_update.transactions.get(tx_hash) {
            Ok(Some(tx))
        } else {
            self.chain_store.get_transaction(tx_hash)
        }
    }

    fn get_receipt(&mut self, receipt_id: &CryptoHash) -> Result<Option<&Receipt>, Error> {
        if let Some(receipt) = self.chain_store_cache_update.receipts.get(receipt_id) {
            Ok(Some(receipt))
        } else {
            self.chain_store.get_receipt(&receipt_id)
        }
    }

    fn get_genesis_height(&self) -> BlockHeight {
        self.chain_store.genesis_height
    }

    fn get_block_merkle_tree(
        &mut self,
        block_hash: &CryptoHash,
    ) -> Result<&PartialMerkleTree, Error> {
        if let Some(merkle_tree) = self.chain_store_cache_update.block_merkle_tree.get(block_hash) {
            Ok(merkle_tree)
        } else {
            self.chain_store.get_block_merkle_tree(block_hash)
        }
    }

    fn get_block_hash_from_ordinal(
        &mut self,
        block_ordinal: NumBlocks,
    ) -> Result<&CryptoHash, Error> {
        if let Some(block_hash) =
            self.chain_store_cache_update.block_ordinal_to_hash.get(&block_ordinal)
        {
            Ok(block_hash)
        } else {
            self.chain_store.get_block_hash_from_ordinal(block_ordinal)
        }
    }

    fn is_height_processed(&mut self, height: BlockHeight) -> Result<bool, Error> {
        if self.chain_store_cache_update.processed_block_heights.contains(&height) {
            Ok(true)
        } else {
            self.chain_store.is_height_processed(height)
        }
    }
}

impl<'a> ChainStoreUpdate<'a> {
    pub fn get_state_changes_for_split_states(
        &self,
        block_hash: &CryptoHash,
        shard_id: ShardId,
    ) -> Result<StateChangesForSplitStates, Error> {
        self.chain_store.get_state_changes_for_split_states(block_hash, shard_id)
    }

    /// Update both header and block body head.
    pub fn save_head(&mut self, t: &Tip) -> Result<(), Error> {
        self.save_body_head(t)?;
        self.save_header_head_if_not_challenged(t)
    }

    /// Update block body head and latest known height.
    pub fn save_body_head(&mut self, t: &Tip) -> Result<(), Error> {
        self.try_save_latest_known(t.height)?;
        self.head = Some(t.clone());
        Ok(())
    }

    pub fn save_final_head(&mut self, t: &Tip) -> Result<(), Error> {
        self.final_head = Some(t.clone());
        Ok(())
    }

    fn update_height_if_not_challenged(
        &mut self,
        height: BlockHeight,
        hash: CryptoHash,
    ) -> Result<(), Error> {
        let mut prev_hash = hash;
        let mut prev_height = height;
        loop {
            let header = self.get_block_header(&prev_hash)?;
            let (header_height, header_hash, header_prev_hash) =
                (header.height(), *header.hash(), *header.prev_hash());
            // Clean up block indices between blocks.
            for height in (header_height + 1)..prev_height {
                self.chain_store_cache_update.height_to_hashes.insert(height, None);
            }
            // Override block ordinal to hash mapping for blocks in between.
            // At this point block_merkle_tree for header is already saved.
            let block_ordinal = self.get_block_merkle_tree(&header_hash)?.size();
            self.chain_store_cache_update.block_ordinal_to_hash.insert(block_ordinal, header_hash);
            match self.get_block_hash_by_height(header_height) {
                Ok(cur_hash) if cur_hash == header_hash => {
                    // Found common ancestor.
                    return Ok(());
                }
                _ => {
                    if self.is_block_challenged(&header_hash)? {
                        return Err(ErrorKind::ChallengedBlockOnChain.into());
                    }
                    self.chain_store_cache_update
                        .height_to_hashes
                        .insert(header_height, Some(header_hash));
                    self.chain_store_cache_update
                        .next_block_hashes
                        .insert(header_prev_hash, header_hash);
                    prev_hash = header_prev_hash;
                    prev_height = header_height;
                }
            };
        }
    }

    /// Save header head in Epoch Sync
    /// Checking validity of header head is delegated to Epoch Sync methods
    pub fn force_save_header_head(&mut self, t: &Tip) -> Result<(), Error> {
        self.try_save_latest_known(t.height)?;

        // TODO #3488
        // Bowen: It seems that height_to_hashes is used to update ColBlockHeight, which stores blocks,
        // not block headers, by height. Therefore I wonder whether this line here breaks some invariant
        // since now we potentially don't have the corresponding block in storage.

        //self.chain_tore_cache_update.height_to_hashes.insert(t.height, Some(t.last_block_hash));
        //self.chain_store_cache_update.next_block_hashes.insert(t.prev_block_hash, t.last_block_hash);
        self.header_head = Some(t.clone());
        Ok(())
    }

    /// Update header head and height to hash index for this branch.
    pub fn save_header_head_if_not_challenged(&mut self, t: &Tip) -> Result<(), Error> {
        if t.height > self.chain_store.genesis_height {
            self.update_height_if_not_challenged(t.height, t.prev_block_hash)?;
        }
        self.try_save_latest_known(t.height)?;

        match &self.header_head() {
            Ok(prev_tip) => {
                if prev_tip.height > t.height {
                    for height in (t.height + 1)..=prev_tip.height {
                        self.chain_store_cache_update.height_to_hashes.insert(height, None);
                    }
                }
            }
            Err(err) => match err.kind() {
                ErrorKind::DBNotFoundErr(_) => {}
                e => return Err(e.into()),
            },
        }

        self.chain_store_cache_update.height_to_hashes.insert(t.height, Some(t.last_block_hash));
        self.chain_store_cache_update
            .next_block_hashes
            .insert(t.prev_block_hash, t.last_block_hash);
        self.header_head = Some(t.clone());
        Ok(())
    }

    pub fn save_largest_target_height(&mut self, height: BlockHeight) {
        self.largest_target_height = Some(height);
    }

    /// Save new height if it's above currently latest known.
    pub fn try_save_latest_known(&mut self, height: BlockHeight) -> Result<(), Error> {
        let latest_known = self.chain_store.get_latest_known().ok();
        if latest_known.is_none() || height > latest_known.unwrap().height {
            self.chain_store
                .save_latest_known(LatestKnown { height, seen: to_timestamp(Utc::now()) })?;
        }
        Ok(())
    }

    #[cfg(feature = "adversarial")]
    pub fn adv_save_latest_known(&mut self, height: BlockHeight) -> Result<(), Error> {
        let header = self.get_header_by_height(height)?;
        let tip = Tip::from_header(&header);
        self.chain_store
            .save_latest_known(LatestKnown { height, seen: to_timestamp(Utc::now()) })?;
        self.save_head(&tip)?;
        Ok(())
    }

    /// Save block.
    pub fn save_block(&mut self, block: Block) {
        self.chain_store_cache_update.blocks.insert(*block.hash(), block);
    }

    /// Save post applying block extra info.
    pub fn save_block_extra(&mut self, block_hash: &CryptoHash, block_extra: BlockExtra) {
        self.chain_store_cache_update.block_extras.insert(*block_hash, block_extra);
    }

    /// Save post applying chunk extra info.
    pub fn save_chunk_extra(
        &mut self,
        block_hash: &CryptoHash,
        shard_uid: &ShardUId,
        chunk_extra: ChunkExtra,
    ) {
        self.chain_store_cache_update.chunk_extras.insert((*block_hash, *shard_uid), chunk_extra);
    }

    pub fn save_chunk(&mut self, chunk: ShardChunk) {
        for transaction in chunk.transactions() {
            self.chain_store_cache_update.transactions.insert(transaction.clone());
        }
        for receipt in chunk.receipts() {
            self.chain_store_cache_update.receipts.insert(receipt.receipt_id, receipt.clone());
        }
        self.chain_store_cache_update.chunks.insert(chunk.chunk_hash(), chunk);
    }

    pub fn save_partial_chunk(&mut self, partial_chunk: PartialEncodedChunk) {
        self.chain_store_cache_update
            .partial_chunks
            .insert(partial_chunk.chunk_hash(), partial_chunk);
    }

    pub fn save_block_merkle_tree(
        &mut self,
        block_hash: CryptoHash,
        block_merkle_tree: PartialMerkleTree,
    ) {
        self.chain_store_cache_update
            .block_ordinal_to_hash
            .insert(block_merkle_tree.size(), block_hash);
        self.chain_store_cache_update.block_merkle_tree.insert(block_hash, block_merkle_tree);
    }

    fn update_and_save_block_merkle_tree(&mut self, header: &BlockHeader) -> Result<(), Error> {
        let prev_hash = *header.prev_hash();
        if prev_hash == CryptoHash::default() {
            self.save_block_merkle_tree(*header.hash(), PartialMerkleTree::default());
        } else {
            let mut block_merkle_tree = self.get_block_merkle_tree(&prev_hash)?.clone();
            block_merkle_tree.insert(prev_hash);
            self.save_block_merkle_tree(*header.hash(), block_merkle_tree);
        }
        Ok(())
    }

    /// Used only in Epoch Sync finalization
    /// Validity of Header is checked by Epoch Sync methods
    pub fn save_block_header_no_update_tree(&mut self, header: BlockHeader) -> Result<(), Error> {
        self.chain_store_cache_update.headers.insert(*header.hash(), header);
        Ok(())
    }

    pub fn save_block_header(&mut self, header: BlockHeader) -> Result<(), Error> {
        self.update_and_save_block_merkle_tree(&header)?;
        self.chain_store_cache_update.headers.insert(*header.hash(), header);
        Ok(())
    }

    pub fn save_next_block_hash(&mut self, hash: &CryptoHash, next_hash: CryptoHash) {
        self.chain_store_cache_update.next_block_hashes.insert(hash.clone(), next_hash);
    }

    pub fn save_epoch_light_client_block(
        &mut self,
        epoch_hash: &CryptoHash,
        light_client_block: LightClientBlockView,
    ) {
        self.chain_store_cache_update
            .epoch_light_client_blocks
            .insert(epoch_hash.clone(), light_client_block);
    }

    // save the outgoing receipts generated by chunk from block `hash` for shard `shard_id`
    pub fn save_outgoing_receipt(
        &mut self,
        hash: &CryptoHash,
        shard_id: ShardId,
        outgoing_receipts: Vec<Receipt>,
    ) {
        self.chain_store_cache_update
            .outgoing_receipts
            .insert((*hash, shard_id), outgoing_receipts);
    }

    pub fn save_receipt_id_to_shard_id(
        &mut self,
        runtime_adapter: &dyn RuntimeAdapter,
        prev_hash: &CryptoHash,
        shard_id: ShardId,
        last_height_included: BlockHeight,
    ) -> Result<(), Error> {
        let outgoing_receipts = self.chain_store.get_outgoing_receipts_for_shard(
            runtime_adapter,
            *prev_hash,
            shard_id,
            last_height_included,
        )?;
        let shard_layout = runtime_adapter.get_shard_layout_from_prev_block(prev_hash)?;
        for receipt in outgoing_receipts {
            let to_shard_id = account_id_to_shard_id(&receipt.receiver_id, &shard_layout);
            self.chain_store_cache_update
                .receipt_id_to_shard_id
                .insert(receipt.receipt_id, to_shard_id);
        }
        Ok(())
    }

    pub fn save_incoming_receipt(
        &mut self,
        hash: &CryptoHash,
        shard_id: ShardId,
        receipt_proof: Vec<ReceiptProof>,
    ) {
        self.chain_store_cache_update.incoming_receipts.insert((*hash, shard_id), receipt_proof);
    }

    pub fn save_outcomes_with_proofs(
        &mut self,
        block_hash: &CryptoHash,
        shard_id: ShardId,
        outcomes: Vec<ExecutionOutcomeWithId>,
        proofs: Vec<MerklePath>,
    ) {
        let mut outcome_ids = Vec::with_capacity(outcomes.len());
        for (outcome_with_id, proof) in outcomes.into_iter().zip(proofs.into_iter()) {
            outcome_ids.push(outcome_with_id.id);
            self.chain_store_cache_update
                .outcomes
                .entry(outcome_with_id.id)
                .or_insert_with(Vec::new)
                .push(ExecutionOutcomeWithIdAndProof {
                    outcome_with_id,
                    proof,
                    block_hash: *block_hash,
                })
        }
        self.chain_store_cache_update.outcome_ids.insert((*block_hash, shard_id), outcome_ids);
    }

    pub fn save_trie_changes(&mut self, trie_changes: WrappedTrieChanges) {
        self.trie_changes.push(trie_changes);
    }

    pub fn add_state_changes_for_split_states(
        &mut self,
        block_hash: CryptoHash,
        shard_id: ShardId,
        state_changes: StateChangesForSplitStates,
    ) {
        let prev =
            self.add_state_changes_for_split_states.insert((block_hash, shard_id), state_changes);
        // We should not save state changes for the same chunk twice
        assert!(prev.is_none());
    }

    pub fn remove_state_changes_for_split_states(
        &mut self,
        block_hash: CryptoHash,
        shard_id: ShardId,
    ) {
        // We should not remove state changes for the same chunk twice
        let value_not_present =
            self.remove_state_changes_for_split_states.insert((block_hash, shard_id));
        assert!(value_not_present);
    }

    pub fn add_block_to_catchup(&mut self, prev_hash: CryptoHash, block_hash: CryptoHash) {
        self.add_blocks_to_catchup.push((prev_hash, block_hash));
    }

    pub fn remove_block_to_catchup(&mut self, prev_hash: CryptoHash, hash: CryptoHash) {
        self.remove_blocks_to_catchup.push((prev_hash, hash));
    }

    pub fn remove_prev_block_to_catchup(&mut self, hash: CryptoHash) {
        self.remove_prev_blocks_to_catchup.push(hash);
    }

    pub fn add_state_dl_info(&mut self, info: StateSyncInfo) {
        self.add_state_dl_infos.push(info);
    }

    pub fn remove_state_dl_info(&mut self, hash: CryptoHash) {
        self.remove_state_dl_infos.push(hash);
    }

    pub fn save_challenged_block(&mut self, hash: CryptoHash) {
        self.challenged_blocks.insert(hash);
    }

    pub fn save_invalid_chunk(&mut self, chunk: EncodedShardChunk) {
        self.chain_store_cache_update.invalid_chunks.insert(chunk.chunk_hash(), chunk);
    }

    pub fn save_block_hash_with_new_chunk(&mut self, block_hash: CryptoHash, shard_id: ShardId) {
        if let Ok(Some(&last_block_hash)) = self.get_last_block_with_new_chunk(shard_id) {
            self.chain_store_cache_update
                .next_block_with_new_chunk
                .insert((last_block_hash, shard_id), block_hash);
        }
        self.chain_store_cache_update.last_block_with_new_chunk.insert(shard_id, block_hash);
    }

    pub fn save_chunk_hash(
        &mut self,
        height: BlockHeight,
        shard_id: ShardId,
        chunk_hash: ChunkHash,
    ) {
        self.chain_store_cache_update
            .chunk_hash_per_height_shard
            .insert((height, shard_id), chunk_hash);
    }

    pub fn save_block_height_processed(&mut self, height: BlockHeight) {
        self.chain_store_cache_update.processed_block_heights.insert(height);
    }

    pub fn inc_block_refcount(&mut self, block_hash: &CryptoHash) -> Result<(), Error> {
        let refcount = match self.get_block_refcount(block_hash) {
            Ok(refcount) => refcount.clone(),
            Err(e) => match e.kind() {
                ErrorKind::DBNotFoundErr(_) => 0,
                _ => return Err(e),
            },
        };
        self.chain_store_cache_update.block_refcounts.insert(*block_hash, refcount + 1);
        Ok(())
    }

    pub fn dec_block_refcount(&mut self, block_hash: &CryptoHash) -> Result<(), Error> {
        let refcount = self.get_block_refcount(block_hash)?.clone();
        if refcount > 0 {
            self.chain_store_cache_update.block_refcounts.insert(*block_hash, refcount - 1);
            Ok(())
        } else {
            debug_assert!(false, "refcount can not be negative");
            Err(ErrorKind::Other(format!("cannot decrease refcount for {:?}", block_hash)).into())
        }
    }

    pub fn reset_tail(&mut self) {
        self.tail = None;
        self.chunk_tail = None;
        self.fork_tail = None;
    }

    pub fn update_tail(&mut self, height: BlockHeight) {
        self.tail = Some(height);
        let genesis_height = self.get_genesis_height();
        // When fork tail is behind tail, it doesn't hurt to set it to tail for consistency.
        if self.fork_tail.unwrap_or(genesis_height) < height {
            self.fork_tail = Some(height);
        }

        let chunk_tail = self.chunk_tail().unwrap_or(genesis_height);
        if chunk_tail == genesis_height {
            // For consistency, Chunk Tail should be set if Tail is set
            self.chunk_tail = Some(self.get_genesis_height());
        }
    }

    pub fn update_fork_tail(&mut self, height: BlockHeight) {
        self.fork_tail = Some(height);
    }

    pub fn update_chunk_tail(&mut self, height: BlockHeight) {
        self.chunk_tail = Some(height);
    }

    pub fn clear_chunk_data_and_headers(
        &mut self,
        min_chunk_height: BlockHeight,
    ) -> Result<(), Error> {
        let chunk_tail = self.chunk_tail()?;
        for height in chunk_tail..min_chunk_height {
            let chunk_hashes = self.chain_store.get_all_chunk_hashes_by_height(height)?;
            for chunk_hash in chunk_hashes {
                // 1. Delete chunk-related data
                let chunk = self.get_chunk(&chunk_hash)?.clone();
                debug_assert_eq!(chunk.cloned_header().height_created(), height);
                for transaction in chunk.transactions() {
                    self.gc_col(ColTransactions, &transaction.get_hash().into());
                }
                for receipt in chunk.receipts() {
                    self.gc_col(ColReceipts, &receipt.get_hash().into());
                }

                // 2. Delete chunk_hash-indexed data
                let chunk_header_hash = chunk_hash.clone().into();
                self.gc_col(ColChunks, &chunk_header_hash);
                self.gc_col(ColPartialChunks, &chunk_header_hash);
                self.gc_col(ColInvalidChunks, &chunk_header_hash);
            }

            let header_hashes = self.chain_store.get_all_header_hashes_by_height(height)?;
            for _header_hash in header_hashes {
                // 3. Delete header_hash-indexed data
                // TODO #3488: enable
                //self.gc_col(ColBlockHeader, &header_hash.into());
            }

            // 4. Delete chunks_tail-related data
            self.gc_col(ColChunkHashesByHeight, &index_to_bytes(height));
            self.gc_col(ColHeaderHashesByHeight, &index_to_bytes(height));
        }
        self.update_chunk_tail(min_chunk_height);
        Ok(())
    }

    // Clearing block data of `block_hash`, if on a fork.
    // Clearing block data of `block_hash.prev`, if on the Canonical Chain.
    pub fn clear_block_data(
        &mut self,
        mut block_hash: CryptoHash,
        gc_mode: GCMode,
    ) -> Result<(), Error> {
        let mut store_update = self.store().store_update();
        let header = self.get_block_header(&block_hash).expect("block header must exist").clone();

        // 1. Apply revert insertions or deletions from ColTrieChanges for Trie
        match gc_mode.clone() {
            GCMode::Fork(tries) => {
                // If the block is on a fork, we delete the state that's the result of applying this block
                for shard_id in 0..header.chunk_mask().len() as ShardId {
                    // TODO: pass in the actual shard version that this block uses
                    // https://github.com/near/nearcore/issues/4710
                    let shard_uid = ShardUId { version: 0, shard_id: shard_id as u32 };
                    self.store()
                        .get_ser(ColTrieChanges, &get_block_shard_uid(&block_hash, &shard_uid))?
                        .map(|trie_changes: TrieChanges| {
                            tries
                                .revert_insertions(&trie_changes, shard_uid, &mut store_update)
                                .map(|_| {
                                    self.gc_col(
                                        ColTrieChanges,
                                        &get_block_shard_uid(&block_hash, &shard_uid),
                                    );
                                    self.inc_gc_col_state();
                                })
                                .map_err(|err| ErrorKind::Other(err.to_string()))
                        })
                        .unwrap_or(Ok(()))?;
                }
            }
            GCMode::Canonical(tries) => {
                // If the block is on canonical chain, we delete the state that's before applying this block
                for shard_id in 0..header.chunk_mask().len() as ShardId {
                    // TODO: pass in the actual shard version that this block uses
                    // https://github.com/near/nearcore/issues/4710
                    let shard_uid = ShardUId { version: 0, shard_id: shard_id as u32 };
                    self.store()
                        .get_ser(ColTrieChanges, &get_block_shard_uid(&block_hash, &shard_uid))?
                        .map(|trie_changes: TrieChanges| {
                            tries
                                .apply_deletions(&trie_changes, shard_uid, &mut store_update)
                                .map(|_| {
                                    self.gc_col(
                                        ColTrieChanges,
                                        &get_block_shard_uid(&block_hash, &shard_uid),
                                    );
                                    self.inc_gc_col_state();
                                })
                                .map_err(|err| ErrorKind::Other(err.to_string()))
                        })
                        .unwrap_or(Ok(()))?;
                }
                // Set `block_hash` on previous one
                block_hash = *self.get_block_header(&block_hash)?.prev_hash();
            }
            GCMode::StateSync { .. } => {
                // Not apply the data from ColTrieChanges
                // TODO: pass in the actual shard version that this block uses
                // https://github.com/near/nearcore/issues/4710
                for shard_id in 0..header.chunk_mask().len() as ShardId {
                    let shard_uid = ShardUId { version: 0, shard_id: shard_id as u32 };
                    self.gc_col(ColTrieChanges, &get_block_shard_uid(&block_hash, &shard_uid));
                }
            }
        }

        let block = self
            .get_block(&block_hash)
            .expect("block data is not expected to be already cleaned")
            .clone();
        let height = block.header().height();

        // 2. Delete shard_id-indexed data (Receipts, State Headers and Parts, etc.)
        for shard_id in 0..block.header().chunk_mask().len() as ShardId {
            let block_shard_id = get_block_shard_id(&block_hash, shard_id);
            self.gc_outgoing_receipts(&block_hash, shard_id);
            self.gc_col(ColIncomingReceipts, &block_shard_id);
            self.gc_col(ColChunkPerHeightShard, &block_shard_id);
            self.gc_col(ColNextBlockWithNewChunk, &block_shard_id);

            // TODO: use the real shard version https://github.com/near/nearcore/issues/4710
            let shard_uid = ShardUId { version: 0, shard_id: shard_id as u32 };
            let block_shard_uid = get_block_shard_uid(&block_hash, &shard_uid);
            self.gc_col(ColChunkExtra, &block_shard_uid);

            // For incoming State Parts it's done in chain.clear_downloaded_parts()
            // The following code is mostly for outgoing State Parts.
            // However, if node crashes while State Syncing, it may never clear
            // downloaded State parts in `clear_downloaded_parts`.
            // We need to make sure all State Parts are removed.
            if let Ok(shard_state_header) = self.chain_store.get_state_header(shard_id, block_hash)
            {
                let state_num_parts =
                    get_num_state_parts(shard_state_header.state_root_node().memory_usage);
                self.gc_col_state_parts(block_hash, shard_id, state_num_parts)?;
                let key = StateHeaderKey(shard_id, block_hash).try_to_vec()?;
                self.gc_col(ColStateHeaders, &key);
            }

            if self.get_last_block_with_new_chunk(shard_id)? == Some(&block_hash) {
                self.gc_col(ColLastBlockWithNewChunk, &index_to_bytes(shard_id));
            }
        }

        // 3. Delete block_hash-indexed data
        let block_hash_vec: Vec<u8> = block_hash.as_ref().into();
        self.gc_col(ColBlock, &block_hash_vec);
        self.gc_col(ColBlockExtra, &block_hash_vec);
        self.gc_col(ColNextBlockHashes, &block_hash_vec);
        self.gc_col(ColChallengedBlocks, &block_hash_vec);
        self.gc_col(ColBlocksToCatchup, &block_hash_vec);
        let storage_key = KeyForStateChanges::get_prefix(&block_hash);
        let stored_state_changes: Vec<Vec<u8>> = self
            .chain_store
            .store()
            .iter_prefix(ColStateChanges, storage_key.as_ref())
            .map(|key| key.0.into())
            .collect();
        for key in stored_state_changes {
            self.gc_col(ColStateChanges, &key);
        }
        self.gc_col(ColBlockRefCount, &block_hash_vec);
        self.gc_outcomes(&block)?;
        match gc_mode {
            GCMode::StateSync { clear_block_info: false } => {}
            _ => self.gc_col(ColBlockInfo, &block_hash_vec),
        }
        self.gc_col(ColStateDlInfos, &block_hash_vec);

        // 4. Update or delete block_hash_per_height
        self.gc_col_block_per_height(&block_hash, height, &block.header().epoch_id())?;

        match gc_mode {
            GCMode::Fork(_) => {
                // 5. Forks only clearing
                self.dec_block_refcount(block.header().prev_hash())?;
            }
            GCMode::Canonical(_) => {
                // 6. Canonical Chain only clearing
                // Delete chunks, chunk-indexed data and block headers
                let mut min_chunk_height = self.tail()?;
                for chunk_header in block.chunks().iter() {
                    if min_chunk_height > chunk_header.height_created() {
                        min_chunk_height = chunk_header.height_created();
                    }
                }
                self.clear_chunk_data_and_headers(min_chunk_height)?;
            }
            GCMode::StateSync { .. } => {
                // 7. State Sync clearing
                // Chunks deleted separately
            }
        };
        self.merge(store_update);
        Ok(())
    }

    pub fn inc_gc_col_state(&mut self) {
        self.inc_gc(ColState);
    }

    fn inc_gc(&mut self, col: DBCol) {
        self.chain_store_cache_update.gc_count.entry(col).and_modify(|x| *x += 1).or_insert(1);
    }

    pub fn gc_col_block_per_height(
        &mut self,
        block_hash: &CryptoHash,
        height: BlockHeight,
        epoch_id: &EpochId,
    ) -> Result<(), Error> {
        let mut store_update = self.store().store_update();
        let epoch_to_hashes_ref = self.chain_store.get_all_block_hashes_by_height(height)?;
        let mut epoch_to_hashes = epoch_to_hashes_ref.clone();
        let hashes =
            epoch_to_hashes.get_mut(epoch_id).ok_or("current epoch id should exist".to_string())?;
        hashes.remove(&block_hash);
        if hashes.is_empty() {
            epoch_to_hashes.remove(epoch_id);
        }
        let key = index_to_bytes(height);
        if epoch_to_hashes.is_empty() {
            store_update.delete(ColBlockPerHeight, &key);
            self.chain_store.block_hash_per_height.cache_remove(&key);
        } else {
            store_update.set_ser(ColBlockPerHeight, &key, &epoch_to_hashes)?;
            self.chain_store
                .block_hash_per_height
                .cache_set(index_to_bytes(height), epoch_to_hashes);
        }
        self.inc_gc(ColBlockPerHeight);
        if self.is_height_processed(height)? {
            self.gc_col(ColProcessedBlockHeights, &key);
        }
        self.merge(store_update);
        Ok(())
    }

    pub fn gc_col_state_parts(
        &mut self,
        sync_hash: CryptoHash,
        shard_id: ShardId,
        num_parts: u64,
    ) -> Result<(), Error> {
        for part_id in 0..num_parts {
            let key = StatePartKey(sync_hash, shard_id, part_id).try_to_vec()?;
            self.gc_col(ColStateParts, &key);
        }
        Ok(())
    }

    pub fn gc_outgoing_receipts(&mut self, block_hash: &CryptoHash, shard_id: ShardId) {
        let mut store_update = self.store().store_update();
        match self.get_outgoing_receipts(block_hash, shard_id).map(|receipts| {
            receipts.iter().map(|receipt| receipt.receipt_id.clone()).collect::<Vec<_>>()
        }) {
            Ok(receipt_ids) => {
                for receipt_id in receipt_ids {
                    let key: Vec<u8> = receipt_id.into();
                    store_update.update_refcount(ColReceiptIdToShardId, &key, &[], -1);
                    self.chain_store.receipt_id_to_shard_id.cache_remove(&key);
                    self.inc_gc(ColReceiptIdToShardId);
                }
            }
            Err(error) => {
                match error.kind() {
                    ErrorKind::DBNotFoundErr(_) => {
                        // Sometimes we don't save outgoing receipts. See the usages of save_outgoing_receipt.
                        // The invariant is that ColOutgoingReceipts has same receipts as ColReceiptIdToShardId.
                    }
                    _ => {
                        tracing::error!(target: "chain", "Error getting outgoing receipts for block {}, shard {}: {:?}", block_hash, shard_id, error);
                    }
                }
            }
        }

        let key = get_block_shard_id(block_hash, shard_id);
        store_update.delete(ColOutgoingReceipts, &key);
        self.chain_store.outgoing_receipts.cache_remove(&key);
        self.inc_gc(ColOutgoingReceipts);
        self.merge(store_update);
    }

    pub fn gc_outcomes(&mut self, block: &Block) -> Result<(), Error> {
        let block_hash = block.hash();
        let mut store_update = self.store().store_update();
        for chunk_header in
            block.chunks().iter().filter(|h| h.height_included() == block.header().height())
        {
            let shard_id = chunk_header.shard_id();
            let outcome_ids =
                self.chain_store.get_outcomes_by_block_hash_and_shard_id(block_hash, shard_id)?;
            for outcome_id in outcome_ids {
                let mut outcomes_with_id = self.chain_store.get_outcomes_by_id(&outcome_id)?;
                outcomes_with_id.retain(|outcome| &outcome.block_hash != block_hash);
                if outcomes_with_id.is_empty() {
                    self.gc_col(ColTransactionResult, &outcome_id.as_ref().into());
                } else {
                    store_update.set_ser(
                        ColTransactionResult,
                        outcome_id.as_ref(),
                        &outcomes_with_id,
                    )?;
                }
            }
            self.gc_col(ColOutcomeIds, &get_block_shard_id(block_hash, shard_id));
        }
        self.merge(store_update);
        Ok(())
    }

    fn gc_col(&mut self, col: DBCol, key: &Vec<u8>) {
        assert!(SHOULD_COL_GC[col as usize]);
        let mut store_update = self.store().store_update();
        match col {
            DBCol::ColOutgoingReceipts => {
                panic!("Must use gc_outgoing_receipts");
            }
            DBCol::ColIncomingReceipts => {
                store_update.delete(col, key);
                self.chain_store.incoming_receipts.cache_remove(key);
            }
            DBCol::ColChunkPerHeightShard => {
                store_update.delete(col, key);
                self.chain_store.chunk_hash_per_height_shard.cache_remove(key);
            }
            DBCol::ColNextBlockWithNewChunk => {
                store_update.delete(col, key);
                self.chain_store.next_block_with_new_chunk.cache_remove(key);
            }
            DBCol::ColStateHeaders => {
                store_update.delete(col, key);
            }
            DBCol::ColBlockHeader => {
                // TODO #3488
                store_update.delete(col, key);
                self.chain_store.headers.cache_remove(key);
                unreachable!();
            }
            DBCol::ColBlock => {
                store_update.delete(col, key);
                self.chain_store.blocks.cache_remove(key);
            }
            DBCol::ColBlockExtra => {
                store_update.delete(col, key);
                self.chain_store.block_extras.cache_remove(key);
            }
            DBCol::ColNextBlockHashes => {
                store_update.delete(col, key);
                self.chain_store.next_block_hashes.cache_remove(key);
            }
            DBCol::ColChallengedBlocks => {
                store_update.delete(col, key);
            }
            DBCol::ColBlocksToCatchup => {
                store_update.delete(col, key);
            }
            DBCol::ColStateChanges => {
                store_update.delete(col, key);
            }
            DBCol::ColBlockRefCount => {
                store_update.delete(col, key);
                self.chain_store.block_refcounts.cache_remove(key);
            }
            DBCol::ColReceiptIdToShardId => {
                panic!("Must use gc_outgoing_receipts");
            }
            DBCol::ColTransactions => {
                store_update.update_refcount(col, key, &[], -1);
                self.chain_store.transactions.cache_remove(key);
            }
            DBCol::ColReceipts => {
                store_update.update_refcount(col, key, &[], -1);
                self.chain_store.receipts.cache_remove(key);
            }
            DBCol::ColChunks => {
                store_update.delete(col, key);
                self.chain_store.chunks.cache_remove(key);
            }
            DBCol::ColChunkExtra => {
                store_update.delete(col, key);
                self.chain_store.chunk_extras.cache_remove(key);
            }
            DBCol::ColPartialChunks => {
                store_update.delete(col, key);
                self.chain_store.partial_chunks.cache_remove(key);
            }
            DBCol::ColInvalidChunks => {
                store_update.delete(col, key);
                self.chain_store.invalid_chunks.cache_remove(key);
            }
            DBCol::ColChunkHashesByHeight => {
                store_update.delete(col, key);
            }
            DBCol::ColStateParts => {
                store_update.delete(col, key);
            }
            DBCol::ColState => {
                panic!("Actual gc happens elsewhere, call inc_gc_col_state to increase gc count");
            }
            DBCol::ColTrieChanges => {
                store_update.delete(col, key);
            }
            DBCol::ColBlockPerHeight => {
                panic!("Must use gc_col_glock_per_height method to gc ColBlockPerHeight");
            }
            DBCol::ColTransactionResult => {
                store_update.delete(col, key);
            }
            DBCol::ColOutcomeIds => {
                store_update.delete(col, key);
            }
            DBCol::ColStateDlInfos => {
                store_update.delete(col, key);
            }
            DBCol::ColBlockInfo => {
                store_update.delete(col, key);
            }
            DBCol::ColLastBlockWithNewChunk => {
                store_update.delete(col, key);
                self.chain_store.last_block_with_new_chunk.cache_remove(key);
            }
            DBCol::ColProcessedBlockHeights => {
                store_update.delete(col, key);
                self.chain_store.processed_block_heights.cache_remove(key);
            }
            DBCol::ColHeaderHashesByHeight => {
                store_update.delete(col, key);
            }
            DBCol::ColDbVersion
            | DBCol::ColBlockMisc
            | DBCol::ColGCCount
            | DBCol::ColBlockHeight
            | DBCol::ColPeers
            | DBCol::ColBlockMerkleTree
            | DBCol::ColAccountAnnouncements
            | DBCol::ColEpochLightClientBlocks
            | DBCol::ColPeerComponent
            | DBCol::ColLastComponentNonce
            | DBCol::ColComponentEdges
            | DBCol::ColEpochInfo
            | DBCol::ColEpochStart
            | DBCol::ColEpochValidatorInfo
            | DBCol::ColBlockOrdinal
            | DBCol::_ColTransactionRefCount
            | DBCol::ColStateChangesForSplitStates
            | DBCol::ColCachedContractCode => {
                unreachable!();
            }
        }
        self.inc_gc(col);
        self.merge(store_update);
    }

    /// Merge another StoreUpdate into this one
    pub fn merge(&mut self, store_update: StoreUpdate) {
        self.store_updates.push(store_update);
    }

    fn write_col_misc<T: BorshSerialize>(
        store_update: &mut StoreUpdate,
        key: &[u8],
        value: &mut Option<T>,
    ) -> Result<(), Error> {
        if let Some(t) = value.take() {
            store_update.set_ser(ColBlockMisc, key, &t)?;
        }
        Ok(())
    }

    fn finalize(&mut self) -> Result<StoreUpdate, Error> {
        let mut store_update = self.store().store_update();
        Self::write_col_misc(&mut store_update, HEAD_KEY, &mut self.head)?;
        Self::write_col_misc(&mut store_update, TAIL_KEY, &mut self.tail)?;
        Self::write_col_misc(&mut store_update, CHUNK_TAIL_KEY, &mut self.chunk_tail)?;
        Self::write_col_misc(&mut store_update, FORK_TAIL_KEY, &mut self.fork_tail)?;
        Self::write_col_misc(&mut store_update, HEADER_HEAD_KEY, &mut self.header_head)?;
        Self::write_col_misc(&mut store_update, FINAL_HEAD_KEY, &mut self.final_head)?;
        Self::write_col_misc(
            &mut store_update,
            LARGEST_TARGET_HEIGHT_KEY,
            &mut self.largest_target_height,
        )?;
        debug_assert!(self.chain_store_cache_update.blocks.len() <= 1);
        for (hash, block) in self.chain_store_cache_update.blocks.iter() {
            let mut map =
                match self.chain_store.get_all_block_hashes_by_height(block.header().height()) {
                    Ok(m) => m.clone(),
                    Err(_) => HashMap::new(),
                };
            map.entry(block.header().epoch_id().clone())
                .or_insert_with(|| HashSet::new())
                .insert(*hash);
            store_update.set_ser(
                ColBlockPerHeight,
                &index_to_bytes(block.header().height()),
                &map,
            )?;
            self.chain_store_cache_update
                .block_hash_per_height
                .insert(block.header().height(), map);
            store_update.set_ser(ColBlock, hash.as_ref(), block)?;
        }
        let mut header_hashes_by_height: HashMap<BlockHeight, HashSet<CryptoHash>> = HashMap::new();
        debug_assert!(self.chain_store_cache_update.headers.len() <= 1);
        for (hash, header) in self.chain_store_cache_update.headers.iter() {
            if self.chain_store.get_block_header(hash).is_ok() {
                // No need to add same Header once again
                continue;
            }

            match header_hashes_by_height.entry(header.height()) {
                Entry::Occupied(mut entry) => {
                    entry.get_mut().insert(hash.clone());
                }
                Entry::Vacant(entry) => {
                    let mut hash_set =
                        match self.chain_store.get_all_header_hashes_by_height(header.height()) {
                            Ok(hash_set) => hash_set.clone(),
                            Err(_) => HashSet::new(),
                        };
                    hash_set.insert(hash.clone());
                    entry.insert(hash_set);
                }
            };
            store_update.set_ser(ColBlockHeader, hash.as_ref(), header)?;
        }
        for (height, hash_set) in header_hashes_by_height {
            store_update.set_ser(ColHeaderHashesByHeight, &index_to_bytes(height), &hash_set)?;
        }
        for ((block_hash, shard_uid), chunk_extra) in
            self.chain_store_cache_update.chunk_extras.iter()
        {
            store_update.set_ser(
                ColChunkExtra,
                &get_block_shard_uid(block_hash, shard_uid),
                chunk_extra,
            )?;
        }
        for (block_hash, block_extra) in self.chain_store_cache_update.block_extras.iter() {
            store_update.set_ser(ColBlockExtra, block_hash.as_ref(), block_extra)?;
        }
        for ((height, shard_id), chunk_hash) in
            self.chain_store_cache_update.chunk_hash_per_height_shard.iter()
        {
            let key = get_height_shard_id(*height, *shard_id);
            store_update.set_ser(ColChunkPerHeightShard, &key, chunk_hash)?;
        }
        let mut chunk_hashes_by_height: HashMap<BlockHeight, HashSet<ChunkHash>> = HashMap::new();
        for (chunk_hash, chunk) in self.chain_store_cache_update.chunks.iter() {
            if self.chain_store.get_chunk(chunk_hash).is_ok() {
                // No need to add same Chunk once again
                continue;
            }

            let height_created = chunk.height_created();
            match chunk_hashes_by_height.entry(height_created) {
                Entry::Occupied(mut entry) => {
                    entry.get_mut().insert(chunk_hash.clone());
                }
                Entry::Vacant(entry) => {
                    let mut hash_set =
                        match self.chain_store.get_all_chunk_hashes_by_height(height_created) {
                            Ok(hash_set) => hash_set.clone(),
                            Err(_) => HashSet::new(),
                        };
                    hash_set.insert(chunk_hash.clone());
                    entry.insert(hash_set);
                }
            };

            // Increase transaction refcounts for all included txs
            for tx in chunk.transactions().iter() {
                let bytes = tx.try_to_vec().expect("Borsh cannot fail");
                store_update.update_refcount(ColTransactions, tx.get_hash().as_ref(), &bytes, 1);
            }

            // Increase receipt refcounts for all included receipts
            for receipt in chunk.receipts().iter() {
                let bytes = receipt.try_to_vec().expect("Borsh cannot fail");
                store_update.update_refcount(ColReceipts, receipt.get_hash().as_ref(), &bytes, 1);
            }

            store_update.set_ser(ColChunks, chunk_hash.as_ref(), chunk)?;
        }
        for (height, hash_set) in chunk_hashes_by_height {
            store_update.set_ser(ColChunkHashesByHeight, &index_to_bytes(height), &hash_set)?;
        }
        for (chunk_hash, partial_chunk) in self.chain_store_cache_update.partial_chunks.iter() {
            store_update.set_ser(ColPartialChunks, chunk_hash.as_ref(), partial_chunk)?;
        }
        for (height, hash) in self.chain_store_cache_update.height_to_hashes.iter() {
            if let Some(hash) = hash {
                store_update.set_ser(ColBlockHeight, &index_to_bytes(*height), hash)?;
            } else {
                store_update.delete(ColBlockHeight, &index_to_bytes(*height));
            }
        }
        for (block_hash, next_hash) in self.chain_store_cache_update.next_block_hashes.iter() {
            store_update.set_ser(ColNextBlockHashes, block_hash.as_ref(), next_hash)?;
        }
        for (epoch_hash, light_client_block) in
            self.chain_store_cache_update.epoch_light_client_blocks.iter()
        {
            store_update.set_ser(
                ColEpochLightClientBlocks,
                epoch_hash.as_ref(),
                light_client_block,
            )?;
        }
        for ((block_hash, shard_id), receipt) in
            self.chain_store_cache_update.outgoing_receipts.iter()
        {
            store_update.set_ser(
                ColOutgoingReceipts,
                &get_block_shard_id(block_hash, *shard_id),
                receipt,
            )?;
        }
        for ((block_hash, shard_id), receipt) in
            self.chain_store_cache_update.incoming_receipts.iter()
        {
            store_update.set_ser(
                ColIncomingReceipts,
                &get_block_shard_id(block_hash, *shard_id),
                receipt,
            )?;
        }
        for (hash, outcomes) in self.chain_store_cache_update.outcomes.iter() {
            let mut existing_outcomes = self.chain_store.get_outcomes_by_id(hash)?;
            existing_outcomes.extend_from_slice(outcomes);
            store_update.set_ser(ColTransactionResult, hash.as_ref(), &existing_outcomes)?;
        }
        for ((block_hash, shard_id), ids) in self.chain_store_cache_update.outcome_ids.iter() {
            store_update.set_ser(
                ColOutcomeIds,
                &get_block_shard_id(block_hash, *shard_id),
                &ids,
            )?;
        }
        for (receipt_id, shard_id) in self.chain_store_cache_update.receipt_id_to_shard_id.iter() {
            let data = shard_id.try_to_vec()?;
            store_update.update_refcount(ColReceiptIdToShardId, receipt_id.as_ref(), &data, 1);
        }
        for ((block_hash, shard_id), next_block_hash) in
            self.chain_store_cache_update.next_block_with_new_chunk.iter()
        {
            store_update.set_ser(
                ColNextBlockWithNewChunk,
                &get_block_shard_id(block_hash, *shard_id),
                next_block_hash,
            )?;
        }
        for (shard_id, block_hash) in self.chain_store_cache_update.last_block_with_new_chunk.iter()
        {
            store_update.set_ser(
                ColLastBlockWithNewChunk,
                &index_to_bytes(*shard_id),
                block_hash,
            )?;
        }
        for (block_hash, refcount) in self.chain_store_cache_update.block_refcounts.iter() {
            store_update.set_ser(ColBlockRefCount, block_hash.as_ref(), refcount)?;
        }
        for (block_hash, block_merkle_tree) in
            self.chain_store_cache_update.block_merkle_tree.iter()
        {
            store_update.set_ser(ColBlockMerkleTree, block_hash.as_ref(), block_merkle_tree)?;
        }
        for (block_ordinal, block_hash) in
            self.chain_store_cache_update.block_ordinal_to_hash.iter()
        {
            store_update.set_ser(ColBlockOrdinal, &index_to_bytes(*block_ordinal), block_hash)?;
        }
        for mut wrapped_trie_changes in self.trie_changes.drain(..) {
            wrapped_trie_changes
                .wrapped_into(&mut store_update)
                .map_err(|err| ErrorKind::Other(err.to_string()))?;
        }
        for ((block_hash, shard_id), state_changes) in
            self.add_state_changes_for_split_states.drain()
        {
            store_update.set_ser(
                ColStateChangesForSplitStates,
                &get_block_shard_id(&block_hash, shard_id),
                &state_changes,
            )?;
        }
        for (block_hash, shard_id) in self.remove_state_changes_for_split_states.drain() {
            store_update
                .delete(ColStateChangesForSplitStates, &get_block_shard_id(&block_hash, shard_id));
        }

        let mut affected_catchup_blocks = HashSet::new();
        for (prev_hash, hash) in self.remove_blocks_to_catchup.drain(..) {
            assert!(!affected_catchup_blocks.contains(&prev_hash));
            if affected_catchup_blocks.contains(&prev_hash) {
                return Err(ErrorKind::Other(
                    "Multiple changes to the store affect the same catchup block".to_string(),
                )
                .into());
            }
            affected_catchup_blocks.insert(prev_hash);

            let mut prev_table =
                self.chain_store.get_blocks_to_catchup(&prev_hash).unwrap_or_else(|_| vec![]);

            let mut remove_idx = prev_table.len();
            for (i, val) in prev_table.iter().enumerate() {
                if *val == hash {
                    remove_idx = i;
                }
            }

            assert_ne!(remove_idx, prev_table.len());
            prev_table.swap_remove(remove_idx);

            if prev_table.len() > 0 {
                store_update.set_ser(ColBlocksToCatchup, prev_hash.as_ref(), &prev_table)?;
            } else {
                store_update.delete(ColBlocksToCatchup, prev_hash.as_ref());
            }
        }
        for prev_hash in self.remove_prev_blocks_to_catchup.drain(..) {
            assert!(!affected_catchup_blocks.contains(&prev_hash));
            if affected_catchup_blocks.contains(&prev_hash) {
                return Err(ErrorKind::Other(
                    "Multiple changes to the store affect the same catchup block".to_string(),
                )
                .into());
            }
            affected_catchup_blocks.insert(prev_hash);

            store_update.delete(ColBlocksToCatchup, prev_hash.as_ref());
        }
        for (prev_hash, new_hash) in self.add_blocks_to_catchup.drain(..) {
            assert!(!affected_catchup_blocks.contains(&prev_hash));
            if affected_catchup_blocks.contains(&prev_hash) {
                return Err(ErrorKind::Other(
                    "Multiple changes to the store affect the same catchup block".to_string(),
                )
                .into());
            }
            affected_catchup_blocks.insert(prev_hash);

            let mut prev_table =
                self.chain_store.get_blocks_to_catchup(&prev_hash).unwrap_or_else(|_| vec![]);
            prev_table.push(new_hash);
            store_update.set_ser(ColBlocksToCatchup, prev_hash.as_ref(), &prev_table)?;
        }
        for state_dl_info in self.add_state_dl_infos.drain(..) {
            store_update.set_ser(
                ColStateDlInfos,
                state_dl_info.epoch_tail_hash.as_ref(),
                &state_dl_info,
            )?;
        }
        for hash in self.remove_state_dl_infos.drain(..) {
            store_update.delete(ColStateDlInfos, hash.as_ref());
        }
        for hash in self.challenged_blocks.drain() {
            store_update.set_ser(ColChallengedBlocks, hash.as_ref(), &true)?;
        }
        for (chunk_hash, chunk) in self.chain_store_cache_update.invalid_chunks.iter() {
            store_update.set_ser(ColInvalidChunks, chunk_hash.as_ref(), chunk)?;
        }
        for block_height in self.chain_store_cache_update.processed_block_heights.iter() {
            store_update.set_ser(ColProcessedBlockHeights, &index_to_bytes(*block_height), &())?;
        }
        for (col, mut gc_count) in self.chain_store_cache_update.gc_count.clone().drain() {
            if let Ok(Some(value)) = self.store().get_ser::<GCCount>(
                ColGCCount,
                &col.try_to_vec().expect("Failed to serialize DBCol"),
            ) {
                gc_count += value;
            }
            store_update.set_ser(
                ColGCCount,
                &col.try_to_vec().expect("Failed to serialize DBCol"),
                &gc_count,
            )?;
        }
        for other in self.store_updates.drain(..) {
            store_update.merge(other);
        }
        Ok(store_update)
    }

    pub fn commit(mut self) -> Result<(), Error> {
        let store_update = self.finalize()?;
        store_update.commit()?;
        let ChainStoreCacheUpdate {
            blocks,
            headers,
            block_extras,
            chunk_extras,
            chunks,
            partial_chunks,
            block_hash_per_height,
            chunk_hash_per_height_shard,
            height_to_hashes,
            next_block_hashes,
            epoch_light_client_blocks,
            last_approvals_per_account,
            my_last_approvals,
            outgoing_receipts,
            incoming_receipts,
            invalid_chunks,
            receipt_id_to_shard_id,
            next_block_with_new_chunk,
            last_block_with_new_chunk,
            transactions,
            receipts,
            block_refcounts,
            block_merkle_tree,
            block_ordinal_to_hash,
            processed_block_heights,
            ..
        } = self.chain_store_cache_update;
        for (hash, block) in blocks {
            self.chain_store.blocks.cache_set(hash.into(), block);
        }
        for (hash, header) in headers {
            self.chain_store.headers.cache_set(hash.into(), header);
        }
        for (hash, block_extra) in block_extras {
            self.chain_store.block_extras.cache_set(hash.into(), block_extra);
        }
        for ((block_hash, shard_uid), chunk_extra) in chunk_extras {
            let key = get_block_shard_uid(&block_hash, &shard_uid);
            self.chain_store.chunk_extras.cache_set(key, chunk_extra);
        }
        for (hash, chunk) in chunks {
            self.chain_store.chunks.cache_set(hash.into(), chunk);
        }
        for (hash, partial_chunk) in partial_chunks {
            self.chain_store.partial_chunks.cache_set(hash.into(), partial_chunk);
        }
        for (height, epoch_id_to_hash) in block_hash_per_height {
            self.chain_store
                .block_hash_per_height
                .cache_set(index_to_bytes(height), epoch_id_to_hash);
        }
        for ((height, shard_id), chunk_hash) in chunk_hash_per_height_shard {
            let key = get_height_shard_id(height, shard_id);
            self.chain_store.chunk_hash_per_height_shard.cache_set(key, chunk_hash);
        }
        for (height, block_hash) in height_to_hashes {
            let bytes = index_to_bytes(height);
            if let Some(hash) = block_hash {
                self.chain_store.height.cache_set(bytes, hash);
            } else {
                self.chain_store.height.cache_remove(&bytes);
            }
        }
        for (account_id, approval) in last_approvals_per_account {
            self.chain_store
                .last_approvals_per_account
                .cache_set(account_id.as_ref().into(), approval);
        }
        for (block_hash, next_hash) in next_block_hashes {
            self.chain_store.next_block_hashes.cache_set(block_hash.into(), next_hash);
        }
        for (epoch_hash, light_client_block) in epoch_light_client_blocks {
            self.chain_store
                .epoch_light_client_blocks
                .cache_set(epoch_hash.into(), light_client_block);
        }
        for (block_hash, approval) in my_last_approvals {
            self.chain_store.my_last_approvals.cache_set(block_hash.into(), approval);
        }
        for ((block_hash, shard_id), shard_outgoing_receipts) in outgoing_receipts {
            let key = get_block_shard_id(&block_hash, shard_id);
            self.chain_store.outgoing_receipts.cache_set(key, shard_outgoing_receipts);
        }
        for ((block_hash, shard_id), shard_incoming_receipts) in incoming_receipts {
            let key = get_block_shard_id(&block_hash, shard_id);
            self.chain_store.incoming_receipts.cache_set(key, shard_incoming_receipts);
        }
        for (hash, invalid_chunk) in invalid_chunks {
            self.chain_store.invalid_chunks.cache_set(hash.into(), invalid_chunk);
        }
        for (receipt_id, shard_id) in receipt_id_to_shard_id {
            self.chain_store.receipt_id_to_shard_id.cache_set(receipt_id.into(), shard_id);
        }
        for ((block_hash, shard_id), next_block_hash) in next_block_with_new_chunk {
            self.chain_store
                .next_block_with_new_chunk
                .cache_set(get_block_shard_id(&block_hash, shard_id), next_block_hash);
        }
        for (shard_id, block_hash) in last_block_with_new_chunk {
            self.chain_store
                .last_block_with_new_chunk
                .cache_set(index_to_bytes(shard_id), block_hash);
        }
        for transaction in transactions {
            self.chain_store.transactions.cache_set(transaction.get_hash().into(), transaction);
        }
        for (receipt_id, receipt) in receipts {
            self.chain_store.receipts.cache_set(receipt_id.into(), receipt);
        }
        for (block_hash, refcount) in block_refcounts {
            self.chain_store.block_refcounts.cache_set(block_hash.into(), refcount);
        }
        for (block_hash, merkle_tree) in block_merkle_tree {
            self.chain_store.block_merkle_tree.cache_set(block_hash.into(), merkle_tree);
        }
        for (block_ordinal, block_hash) in block_ordinal_to_hash {
            self.chain_store
                .block_ordinal_to_hash
                .cache_set(index_to_bytes(block_ordinal), block_hash);
        }
        for block_height in processed_block_heights {
            self.chain_store.processed_block_heights.cache_set(index_to_bytes(block_height), ());
        }
        self.chain_store.head = self.head;
        self.chain_store.tail = self.tail;

        Ok(())
    }
}

impl Into<SavedStoreUpdate> for ChainStoreUpdate<'_> {
    fn into(self) -> SavedStoreUpdate {
        SavedStoreUpdate {
            chain_store: (),
            store_updates: self.store_updates,
            chain_store_cache_update: self.chain_store_cache_update,
            head: self.head,
            tail: self.tail,
            chunk_tail: self.chunk_tail,
            fork_tail: self.fork_tail,
            header_head: self.header_head,
            final_head: self.final_head,
            largest_target_height: self.largest_target_height,
            trie_changes: self.trie_changes,
            add_state_changes_for_split_states: self.add_state_changes_for_split_states,
            remove_state_changes_for_split_states: self.remove_state_changes_for_split_states,
            add_blocks_to_catchup: self.add_blocks_to_catchup,
            remove_blocks_to_catchup: self.remove_blocks_to_catchup,
            remove_prev_blocks_to_catchup: self.remove_prev_blocks_to_catchup,
            add_state_dl_infos: self.add_state_dl_infos,
            remove_state_dl_infos: self.remove_state_dl_infos,
            challenged_blocks: self.challenged_blocks,
        }
    }
}

/// Saves changes from ChainStoreUpdate without link to ChainStore. Needed to preserve changes while
/// applying block in other thread
pub type SavedStoreUpdate = ChainStoreUpdateImpl<()>;

impl SavedStoreUpdate {
    pub fn restore<'a>(self, chain_store: &'a mut ChainStore) -> ChainStoreUpdate<'a> {
        ChainStoreUpdate {
            chain_store,
            store_updates: self.store_updates,
            chain_store_cache_update: self.chain_store_cache_update,
            head: self.head,
            tail: self.tail,
            chunk_tail: self.chunk_tail,
            fork_tail: self.fork_tail,
            header_head: self.header_head,
            final_head: self.final_head,
            largest_target_height: self.largest_target_height,
            trie_changes: self.trie_changes,
            add_state_changes_for_split_states: self.add_state_changes_for_split_states,
            remove_state_changes_for_split_states: self.remove_state_changes_for_split_states,
            add_blocks_to_catchup: self.add_blocks_to_catchup,
            remove_blocks_to_catchup: self.remove_blocks_to_catchup,
            remove_prev_blocks_to_catchup: self.remove_prev_blocks_to_catchup,
            add_state_dl_infos: self.add_state_dl_infos,
            remove_state_dl_infos: self.remove_state_dl_infos,
            challenged_blocks: self.challenged_blocks,
        }
    }
}

#[cfg(test)]
mod tests {
    use std::sync::Arc;

    use borsh::BorshSerialize;
    use cached::Cached;
    use strum::IntoEnumIterator;

    use near_crypto::KeyType;
    use near_primitives::block::{Block, Tip};
    #[cfg(feature = "expensive_tests")]
    use near_primitives::epoch_manager::block_info::BlockInfo;
    use near_primitives::errors::InvalidTxError;
    use near_primitives::hash::hash;
    use near_primitives::types::{BlockHeight, EpochId, GCCount, NumBlocks};
    use near_primitives::utils::index_to_bytes;
    use near_primitives::validator_signer::InMemoryValidatorSigner;
    use near_store::test_utils::create_test_store;
    use near_store::DBCol;
    #[cfg(feature = "expensive_tests")]
    use {crate::store_validator::StoreValidator, near_chain_configs::GenesisConfig};

    use crate::store::{ChainStoreAccess, GCMode};
    use crate::test_utils::KeyValueRuntime;
    use crate::{Chain, ChainGenesis, DoomslugThresholdMode};

    fn get_chain() -> Chain {
        get_chain_with_epoch_length(10)
    }

    fn get_chain_with_epoch_length(epoch_length: NumBlocks) -> Chain {
        let store = create_test_store();
        let chain_genesis = ChainGenesis::test();
        let validators = vec![vec!["test1"]];
        let runtime_adapter = Arc::new(KeyValueRuntime::new_with_validators(
            store.clone(),
            validators
                .into_iter()
                .map(|inner| {
                    inner.into_iter().map(|account_id| account_id.parse().unwrap()).collect()
                })
                .collect(),
            1,
            1,
            epoch_length,
        ));
        Chain::new(runtime_adapter, &chain_genesis, DoomslugThresholdMode::NoApprovals).unwrap()
    }

    #[test]
    fn test_tx_validity_long_fork() {
        let transaction_validity_period = 5;
        let mut chain = get_chain();
        let genesis = chain.get_block_by_height(0).unwrap().clone();
        let signer = Arc::new(InMemoryValidatorSigner::from_seed(
            "test1".parse().unwrap(),
            KeyType::ED25519,
            "test1",
        ));
        let short_fork = vec![Block::empty_with_height(&genesis, 1, &*signer.clone())];
        let mut store_update = chain.mut_store().store_update();
        store_update.save_block_header(short_fork[0].header().clone()).unwrap();
        store_update.commit().unwrap();

        let short_fork_head = short_fork[0].header().clone();
        assert!(chain
            .mut_store()
            .check_transaction_validity_period(
                &short_fork_head,
                &genesis.hash(),
                transaction_validity_period
            )
            .is_ok());
        let mut long_fork = vec![];
        let mut prev_block = genesis.clone();
        for i in 1..(transaction_validity_period + 3) {
            let mut store_update = chain.mut_store().store_update();
            let block = Block::empty_with_height(&prev_block, i, &*signer.clone());
            prev_block = block.clone();
            store_update.save_block_header(block.header().clone()).unwrap();
            store_update
                .update_height_if_not_challenged(block.header().height(), *block.hash())
                .unwrap();
            long_fork.push(block);
            store_update.commit().unwrap();
        }
        let valid_base_hash = long_fork[1].hash();
        let cur_header = &long_fork.last().unwrap().header();
        assert!(chain
            .mut_store()
            .check_transaction_validity_period(
                cur_header,
                &valid_base_hash,
                transaction_validity_period
            )
            .is_ok());
        let invalid_base_hash = long_fork[0].hash();
        assert_eq!(
            chain.mut_store().check_transaction_validity_period(
                cur_header,
                &invalid_base_hash,
                transaction_validity_period
            ),
            Err(InvalidTxError::Expired)
        );
    }

    #[test]
    fn test_tx_validity_normal_case() {
        let transaction_validity_period = 5;
        let mut chain = get_chain();
        let genesis = chain.get_block_by_height(0).unwrap().clone();
        let signer = Arc::new(InMemoryValidatorSigner::from_seed(
            "test1".parse().unwrap(),
            KeyType::ED25519,
            "test1",
        ));
        let mut blocks = vec![];
        let mut prev_block = genesis.clone();
        for i in 1..(transaction_validity_period + 2) {
            let mut store_update = chain.mut_store().store_update();
            let block = Block::empty_with_height(&prev_block, i, &*signer.clone());
            prev_block = block.clone();
            store_update.save_block_header(block.header().clone()).unwrap();
            store_update
                .update_height_if_not_challenged(block.header().height(), *block.hash())
                .unwrap();
            blocks.push(block);
            store_update.commit().unwrap();
        }
        let valid_base_hash = blocks[1].hash();
        let cur_header = &blocks.last().unwrap().header();
        assert!(chain
            .mut_store()
            .check_transaction_validity_period(
                cur_header,
                &valid_base_hash,
                transaction_validity_period
            )
            .is_ok());
        let new_block = Block::empty_with_height(
            &blocks.last().unwrap(),
            transaction_validity_period + 3,
            &*signer.clone(),
        );
        let mut store_update = chain.mut_store().store_update();
        store_update.save_block_header(new_block.header().clone()).unwrap();
        store_update
            .update_height_if_not_challenged(new_block.header().height(), *new_block.hash())
            .unwrap();
        store_update.commit().unwrap();
        assert_eq!(
            chain.mut_store().check_transaction_validity_period(
                &new_block.header(),
                &valid_base_hash,
                transaction_validity_period
            ),
            Err(InvalidTxError::Expired)
        );
    }

    #[test]
    fn test_tx_validity_off_by_one() {
        let transaction_validity_period = 5;
        let mut chain = get_chain();
        let genesis = chain.get_block_by_height(0).unwrap().clone();
        let signer = Arc::new(InMemoryValidatorSigner::from_seed(
            "test1".parse().unwrap(),
            KeyType::ED25519,
            "test1",
        ));
        let mut short_fork = vec![];
        let mut prev_block = genesis.clone();
        for i in 1..(transaction_validity_period + 2) {
            let mut store_update = chain.mut_store().store_update();
            let block = Block::empty_with_height(&prev_block, i, &*signer.clone());
            prev_block = block.clone();
            store_update.save_block_header(block.header().clone()).unwrap();
            short_fork.push(block);
            store_update.commit().unwrap();
        }

        let short_fork_head = short_fork.last().unwrap().header().clone();
        assert_eq!(
            chain.mut_store().check_transaction_validity_period(
                &short_fork_head,
                &genesis.hash(),
                transaction_validity_period
            ),
            Err(InvalidTxError::Expired)
        );
        let mut long_fork = vec![];
        let mut prev_block = genesis.clone();
        for i in 1..(transaction_validity_period * 5) {
            let mut store_update = chain.mut_store().store_update();
            let block = Block::empty_with_height(&prev_block, i, &*signer.clone());
            prev_block = block.clone();
            store_update.save_block_header(block.header().clone()).unwrap();
            long_fork.push(block);
            store_update.commit().unwrap();
        }
        let long_fork_head = &long_fork.last().unwrap().header();
        assert_eq!(
            chain.mut_store().check_transaction_validity_period(
                long_fork_head,
                &genesis.hash(),
                transaction_validity_period
            ),
            Err(InvalidTxError::Expired)
        );
    }

    #[test]
    fn test_cache_invalidation() {
        let mut chain = get_chain();
        let genesis = chain.get_block_by_height(0).unwrap().clone();
        let signer = Arc::new(InMemoryValidatorSigner::from_seed(
            "test1".parse().unwrap(),
            KeyType::ED25519,
            "test1",
        ));
        let block1 = Block::empty_with_height(&genesis, 1, &*signer.clone());
        let mut block2 = block1.clone();
        block2.mut_header().get_mut().inner_lite.epoch_id = EpochId(hash(&[1, 2, 3]));
        block2.mut_header().resign(&*signer);

        let mut store_update = chain.mut_store().store_update();
        store_update.chain_store_cache_update.height_to_hashes.insert(1, Some(hash(&[1])));
        store_update
            .chain_store_cache_update
            .blocks
            .insert(*block1.header().hash(), block1.clone());
        store_update.commit().unwrap();

        let block_hash = chain.mut_store().height.cache_get(&index_to_bytes(1)).cloned();
        let epoch_id_to_hash =
            chain.mut_store().block_hash_per_height.cache_get(&index_to_bytes(1)).cloned();

        let mut store_update = chain.mut_store().store_update();
        store_update.chain_store_cache_update.height_to_hashes.insert(1, Some(hash(&[2])));
        store_update
            .chain_store_cache_update
            .blocks
            .insert(*block2.header().hash(), block2.clone());
        store_update.commit().unwrap();

        let block_hash1 = chain.mut_store().height.cache_get(&index_to_bytes(1)).cloned();
        let epoch_id_to_hash1 =
            chain.mut_store().block_hash_per_height.cache_get(&index_to_bytes(1)).cloned();

        assert_ne!(block_hash, block_hash1);
        assert_ne!(epoch_id_to_hash, epoch_id_to_hash1);
    }

    /// Test that garbage collection works properly. The blocks behind gc head should be garbage
    /// collected while the blocks that are ahead of it should not.
    #[test]
    fn test_clear_old_data() {
        let mut chain = get_chain_with_epoch_length(1);
        let genesis = chain.get_block_by_height(0).unwrap().clone();
        let signer = Arc::new(InMemoryValidatorSigner::from_seed(
            "test1".parse().unwrap(),
            KeyType::ED25519,
            "test1",
        ));
        let mut prev_block = genesis.clone();
        let mut blocks = vec![prev_block.clone()];
        for i in 1..15 {
            let block = Block::empty_with_height(&prev_block, i, &*signer.clone());
            blocks.push(block.clone());
            let mut store_update = chain.mut_store().store_update();
            store_update.save_block(block.clone());
            store_update.inc_block_refcount(block.header().prev_hash()).unwrap();
            store_update.save_head(&Tip::from_header(block.header())).unwrap();
            store_update.save_block_header(block.header().clone()).unwrap();
            store_update
                .chain_store_cache_update
                .height_to_hashes
                .insert(i, Some(*block.header().hash()));
            store_update.save_next_block_hash(&prev_block.hash(), *block.hash());
            store_update.commit().unwrap();

            prev_block = block.clone();
        }

        chain.epoch_length = 1;
        let trie = chain.runtime_adapter.get_tries();
        assert!(chain.clear_data(trie, 100).is_ok());

        // epoch didn't change so no data is garbage collected.
        for i in 0..15 {
            println!("height = {} hash = {}", i, blocks[i].hash());
            if i < 8 {
                assert!(chain.get_block(&blocks[i].hash()).is_err());
                assert!(chain
                    .mut_store()
                    .get_all_block_hashes_by_height(i as BlockHeight)
                    .is_err());
            } else {
                assert!(chain.get_block(&blocks[i].hash()).is_ok());
                assert!(chain.mut_store().get_all_block_hashes_by_height(i as BlockHeight).is_ok());
            }
        }

        let gced_cols = [
            DBCol::ColBlock,
            DBCol::ColOutgoingReceipts,
            DBCol::ColIncomingReceipts,
            DBCol::ColBlockInfo,
            DBCol::ColBlocksToCatchup,
            DBCol::ColChallengedBlocks,
            DBCol::ColStateDlInfos,
            DBCol::ColBlockExtra,
            DBCol::ColBlockPerHeight,
            DBCol::ColNextBlockHashes,
            DBCol::ColNextBlockWithNewChunk,
            DBCol::ColChunkPerHeightShard,
            DBCol::ColBlockRefCount,
            DBCol::ColOutcomeIds,
            DBCol::ColChunkExtra,
        ];
        for col in DBCol::iter() {
            println!("current column is {:?}", col);
            if gced_cols.contains(&col) {
                // only genesis block includes new chunk.
                let count = if col == DBCol::ColOutcomeIds { Some(1) } else { Some(8) };
                assert_eq!(
                    chain
                        .store()
                        .store
                        .get_ser::<GCCount>(
                            DBCol::ColGCCount,
                            &col.try_to_vec().expect("Failed to serialize DBCol")
                        )
                        .unwrap(),
                    count
                );
            } else {
                assert_eq!(
                    chain
                        .store()
                        .store
                        .get_ser::<GCCount>(
                            DBCol::ColGCCount,
                            &col.try_to_vec().expect("Failed to serialize DBCol")
                        )
                        .unwrap(),
                    None
                );
            }
        }
    }

    #[test]
    fn test_clear_old_data_fixed_height() {
        let mut chain = get_chain();
        let genesis = chain.get_block_by_height(0).unwrap().clone();
        let signer = Arc::new(InMemoryValidatorSigner::from_seed(
            "test1".parse().unwrap(),
            KeyType::ED25519,
            "test1",
        ));
        let mut prev_block = genesis.clone();
        let mut blocks = vec![prev_block.clone()];
        for i in 1..10 {
            let mut store_update = chain.mut_store().store_update();

            let block = Block::empty_with_height(&prev_block, i, &*signer);
            blocks.push(block.clone());
            store_update.save_block(block.clone());
            store_update.inc_block_refcount(block.header().prev_hash()).unwrap();
            store_update.save_head(&Tip::from_header(&block.header())).unwrap();
            store_update.save_block_header(block.header().clone()).unwrap();
            store_update
                .chain_store_cache_update
                .height_to_hashes
                .insert(i, Some(*block.header().hash()));
            store_update.save_next_block_hash(&prev_block.hash(), *block.hash());
            store_update.commit().unwrap();

            prev_block = block.clone();
        }

        assert!(chain.get_block(&blocks[4].hash()).is_ok());
        assert!(chain.get_block(&blocks[5].hash()).is_ok());
        assert!(chain.get_block(&blocks[6].hash()).is_ok());
        assert!(chain.get_block_header(&blocks[5].hash()).is_ok());
        assert_eq!(
            chain
                .mut_store()
                .get_all_block_hashes_by_height(5)
                .unwrap()
                .values()
                .flatten()
                .collect::<Vec<_>>(),
            vec![blocks[5].hash()]
        );
        assert!(chain.mut_store().get_next_block_hash(&blocks[5].hash()).is_ok());

        let trie = chain.runtime_adapter.get_tries();
        let mut store_update = chain.mut_store().store_update();
        assert!(store_update.clear_block_data(*blocks[5].hash(), GCMode::Canonical(trie)).is_ok());
        store_update.commit().unwrap();

        assert!(chain.get_block(blocks[4].hash()).is_err());
        assert!(chain.get_block(blocks[5].hash()).is_ok());
        assert!(chain.get_block(blocks[6].hash()).is_ok());
        // block header should be available
        assert!(chain.get_block_header(blocks[4].hash()).is_ok());
        assert!(chain.get_block_header(blocks[5].hash()).is_ok());
        assert!(chain.get_block_header(blocks[6].hash()).is_ok());
        assert!(chain.mut_store().get_all_block_hashes_by_height(4).is_err());
        assert!(chain.mut_store().get_all_block_hashes_by_height(5).is_ok());
        assert!(chain.mut_store().get_all_block_hashes_by_height(6).is_ok());
        assert!(chain.mut_store().get_next_block_hash(blocks[4].hash()).is_err());
        assert!(chain.mut_store().get_next_block_hash(blocks[5].hash()).is_ok());
        assert!(chain.mut_store().get_next_block_hash(blocks[6].hash()).is_ok());
    }

    /// Test that `gc_blocks_limit` works properly
    #[cfg(feature = "expensive_tests")]
    #[test]
    fn test_clear_old_data_too_many_heights() {
        for i in 1..5 {
            println!("gc_blocks_limit == {:?}", i);
            test_clear_old_data_too_many_heights_common(i);
        }
        test_clear_old_data_too_many_heights_common(25);
        test_clear_old_data_too_many_heights_common(50);
        test_clear_old_data_too_many_heights_common(87);
    }

    #[cfg(feature = "expensive_tests")]
    fn test_clear_old_data_too_many_heights_common(gc_blocks_limit: NumBlocks) {
        let mut chain = get_chain_with_epoch_length(1);
        let genesis = chain.get_block_by_height(0).unwrap().clone();
        let signer = Arc::new(InMemoryValidatorSigner::from_seed(
            "test1".parse().unwrap(),
            KeyType::ED25519,
            "test1",
        ));
        let mut prev_block = genesis.clone();
        let mut blocks = vec![prev_block.clone()];
        {
            let mut store_update = chain.mut_store().store_update().store().store_update();
            let block_info = BlockInfo::default();
            store_update
                .set_ser(DBCol::ColBlockInfo, genesis.hash().as_ref(), &block_info)
                .unwrap();
            store_update.commit().unwrap();
        }
        for i in 1..1000 {
            let block = Block::empty_with_height(&prev_block, i, &*signer.clone());
            blocks.push(block.clone());

            let mut store_update = chain.mut_store().store_update();
            store_update.save_block(block.clone());
            store_update.inc_block_refcount(block.header().prev_hash()).unwrap();
            store_update.save_head(&Tip::from_header(&block.header())).unwrap();
            store_update.save_block_header(block.header().clone()).unwrap();
            {
                let mut store_update = store_update.store().store_update();
                let block_info = BlockInfo::default();
                store_update
                    .set_ser(DBCol::ColBlockInfo, block.hash().as_ref(), &block_info)
                    .unwrap();
                store_update.commit().unwrap();
            }
            store_update
                .chain_store_cache_update
                .height_to_hashes
                .insert(i, Some(*block.header().hash()));
            store_update.save_next_block_hash(&prev_block.hash(), *block.hash());
            store_update.commit().unwrap();

            prev_block = block.clone();
        }

        let trie = chain.runtime_adapter.get_tries();

        for iter in 0..10 {
            println!("ITERATION #{:?}", iter);
            assert!(chain.clear_data(trie.clone(), gc_blocks_limit).is_ok());

            // epoch didn't change so no data is garbage collected.
            for i in 0..1000 {
                if i < (iter + 1) * gc_blocks_limit as usize {
                    assert!(chain.get_block(&blocks[i].hash()).is_err());
                    assert!(chain
                        .mut_store()
                        .get_all_block_hashes_by_height(i as BlockHeight)
                        .is_err());
                } else {
                    assert!(chain.get_block(&blocks[i].hash()).is_ok());
                    assert!(chain
                        .mut_store()
                        .get_all_block_hashes_by_height(i as BlockHeight)
                        .is_ok());
                }
            }
            let mut genesis = GenesisConfig::default();
            genesis.genesis_height = 0;
            let mut store_validator = StoreValidator::new(
                None,
                genesis.clone(),
                chain.runtime_adapter.clone(),
                chain.store().owned_store(),
            );
            store_validator.validate();
            println!("errors = {:?}", store_validator.errors);
            assert!(!store_validator.is_failed());
        }
    }
}<|MERGE_RESOLUTION|>--- conflicted
+++ resolved
@@ -51,10 +51,7 @@
 };
 
 use crate::types::{Block, BlockHeader, LatestKnown};
-<<<<<<< HEAD
-=======
 use crate::{byzantine_assert, RuntimeAdapter};
->>>>>>> e9c1cf1e
 use near_store::db::DBCol::ColStateChangesForSplitStates;
 
 /// lru cache size
@@ -443,8 +440,6 @@
         )
     }
 
-<<<<<<< HEAD
-=======
     /// Get outgoing receipts that will be *sent* from shard `shard_id` from block whose prev block
     /// is `prev_block_hash`
     /// Note that the meaning of outgoing receipts here are slightly different from
@@ -463,7 +458,6 @@
     /// But we need to implement a more theoretically correct algorithm if shard layouts will change
     /// more often in the future
     /// https://github.com/near/nearcore/issues/4877
->>>>>>> e9c1cf1e
     pub fn get_outgoing_receipts_for_shard(
         &mut self,
         runtime_adapter: &dyn RuntimeAdapter,
