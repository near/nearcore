--- conflicted
+++ resolved
@@ -16,20 +16,12 @@
 use near_primitives::types::{AccountId, BlockExtra, BlockIndex, ChunkExtra, EpochId, ShardId};
 use near_primitives::utils::{index_to_bytes, to_timestamp};
 use near_store::{
-<<<<<<< HEAD
-    read_with_cache, Store, StoreUpdate, WrappedTrieChanges, COL_BLOCK, COL_BLOCKS_TO_CATCHUP,
-    COL_BLOCK_EXTRA, COL_BLOCK_HEADER, COL_BLOCK_INDEX, COL_BLOCK_MISC, COL_BLOCK_PER_HEIGHT,
-    COL_CHALLENGED_BLOCKS, COL_CHUNKS, COL_CHUNK_EXTRA, COL_INCOMING_RECEIPTS, COL_INVALID_CHUNKS,
-    COL_LAST_APPROVALS_PER_ACCOUNT, COL_LAST_BLOCK_WITH_NEW_CHUNK, COL_MY_LAST_APPROVALS_PER_CHAIN,
-    COL_NEXT_BLOCK_WITH_NEW_CHUNK, COL_OUTGOING_RECEIPTS, COL_PARTIAL_CHUNKS,
-    COL_RECEIPT_ID_TO_SHARD_ID, COL_STATE_DL_INFOS, COL_TRANSACTION_RESULT,
-=======
     read_with_cache, ColBlock, ColBlockExtra, ColBlockHeader, ColBlockIndex, ColBlockMisc,
     ColBlockPerHeight, ColBlocksToCatchup, ColChallengedBlocks, ColChunkExtra, ColChunks,
-    ColIncomingReceipts, ColInvalidChunks, ColLastApprovalPerAccount, ColMyLastApprovalsPerChain,
-    ColOutgoingReceipts, ColPartialChunks, ColStateDlInfos, ColTransactionResult, Store,
-    StoreUpdate, WrappedTrieChanges,
->>>>>>> 60493a26
+    ColIncomingReceipts, ColInvalidChunks, ColLastApprovalPerAccount, ColLastBlockWithNewChunk,
+    ColMyLastApprovalsPerChain, ColNextBlockWithNewChunk, ColOutgoingReceipts, ColPartialChunks,
+    ColReceiptIdToShardId, ColStateDlInfos, ColTransactionResult, Store, StoreUpdate,
+    WrappedTrieChanges,
 };
 
 use crate::byzantine_assert;
@@ -778,7 +770,7 @@
         option_to_not_found(
             read_with_cache(
                 &*self.store,
-                COL_RECEIPT_ID_TO_SHARD_ID,
+                ColReceiptIdToShardId,
                 &mut self.receipt_id_to_shard_id,
                 receipt_id.as_ref(),
             ),
@@ -793,7 +785,7 @@
     ) -> Result<Option<&CryptoHash>, Error> {
         read_with_cache(
             &*self.store,
-            COL_NEXT_BLOCK_WITH_NEW_CHUNK,
+            ColNextBlockWithNewChunk,
             &mut self.next_block_with_new_chunk,
             &get_block_shard_id(block_hash, shard_id),
         )
@@ -806,7 +798,7 @@
     ) -> Result<Option<&CryptoHash>, Error> {
         read_with_cache(
             &*self.store,
-            COL_LAST_BLOCK_WITH_NEW_CHUNK,
+            ColLastBlockWithNewChunk,
             &mut self.last_block_with_new_chunk,
             &index_to_bytes(shard_id),
         )
@@ -1597,13 +1589,13 @@
             store_update.set_ser(ColTransactionResult, hash.as_ref(), outcome)?;
         }
         for (receipt_id, shard_id) in self.chain_store_cache_update.receipt_id_to_shard_id.iter() {
-            store_update.set_ser(COL_RECEIPT_ID_TO_SHARD_ID, receipt_id.as_ref(), shard_id)?;
+            store_update.set_ser(ColReceiptIdToShardId, receipt_id.as_ref(), shard_id)?;
         }
         for ((block_hash, shard_id), next_block_hash) in
             self.chain_store_cache_update.next_block_with_new_chunk.iter()
         {
             store_update.set_ser(
-                COL_NEXT_BLOCK_WITH_NEW_CHUNK,
+                ColNextBlockWithNewChunk,
                 &get_block_shard_id(block_hash, *shard_id),
                 next_block_hash,
             )?;
@@ -1611,7 +1603,7 @@
         for (shard_id, block_hash) in self.chain_store_cache_update.last_block_with_new_chunk.iter()
         {
             store_update.set_ser(
-                COL_LAST_BLOCK_WITH_NEW_CHUNK,
+                ColLastBlockWithNewChunk,
                 &index_to_bytes(*shard_id),
                 block_hash,
             )?;
