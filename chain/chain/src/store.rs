--- conflicted
+++ resolved
@@ -2217,15 +2217,8 @@
 
 #[cfg(test)]
 mod tests {
-<<<<<<< HEAD
     use std::sync::Arc;
 
-=======
-    use crate::store::ChainStoreAccess;
-    use crate::test_utils::KeyValueRuntime;
-    use crate::{Chain, ChainGenesis, DoomslugThresholdMode};
-    use borsh::ser::BorshSerialize;
->>>>>>> ff5036b6
     use cached::Cached;
 
     use near_crypto::KeyType;
@@ -2237,6 +2230,7 @@
     use near_primitives::validator_signer::{InMemoryValidatorSigner, ValidatorSigner};
     use near_store::test_utils::create_test_store;
 
+    use crate::store::ChainStoreAccess;
     use crate::test_utils::KeyValueRuntime;
     use crate::{Chain, ChainGenesis, DoomslugThresholdMode};
 
@@ -2453,12 +2447,13 @@
     fn test_clear_old_data_fixed_height() {
         let mut chain = get_chain();
         let genesis = chain.get_block_by_height(0).unwrap().clone();
-        let signer = Arc::new(InMemorySigner::from_seed("test1", KeyType::ED25519, "test1"));
+        let signer =
+            Arc::new(InMemoryValidatorSigner::from_seed("test1", KeyType::ED25519, "test1"));
         let mut store_update = chain.mut_store().store_update();
         let mut prev_block = genesis.clone();
         let mut blocks = vec![prev_block.clone()];
         for i in 1..10 {
-            let block = Block::empty_with_height(&prev_block, i, &*signer.clone());
+            let block = Block::empty_with_height(&prev_block, i, &*signer);
             blocks.push(block.clone());
             store_update.save_block(block.clone());
             store_update.save_block_header(block.header.clone());
@@ -2506,7 +2501,8 @@
     fn test_clear_old_data() {
         let mut chain = get_chain();
         let genesis = chain.get_block_by_height(0).unwrap().clone();
-        let signer = Arc::new(InMemorySigner::from_seed("test1", KeyType::ED25519, "test1"));
+        let signer =
+            Arc::new(InMemoryValidatorSigner::from_seed("test1", KeyType::ED25519, "test1"));
         let mut store_update = chain.mut_store().store_update();
         let mut prev_block = genesis.clone();
         let mut blocks = vec![prev_block.clone()];
