--- conflicted
+++ resolved
@@ -132,43 +132,21 @@
         left_block_header.inner_lite.height,
     )?;
     if left_block_header.hash() != right_block_header.hash()
-<<<<<<< HEAD
-        && left_block_header.inner.height == right_block_header.inner.height
+        && left_block_header.inner_lite.height == right_block_header.inner_lite.height
         && runtime_adapter.verify_validator_signature(
-            &left_block_header.inner.epoch_id,
-            &left_block_header.inner.prev_hash,
+            &left_block_header.inner_lite.epoch_id,
+            &left_block_header.prev_hash,
             &block_producer,
             left_block_header.hash().as_ref(),
             &left_block_header.signature,
         )?
         && runtime_adapter.verify_validator_signature(
-            &right_block_header.inner.epoch_id,
-            &right_block_header.inner.prev_hash,
+            &right_block_header.inner_lite.epoch_id,
+            &right_block_header.prev_hash,
             &block_producer,
             right_block_header.hash().as_ref(),
             &right_block_header.signature,
         )?
-=======
-        && left_block_header.inner_lite.height == right_block_header.inner_lite.height
-        && runtime_adapter
-            .verify_validator_signature(
-                &left_block_header.inner_lite.epoch_id,
-                &left_block_header.prev_hash,
-                &block_producer,
-                left_block_header.hash().as_ref(),
-                &left_block_header.signature,
-            )
-            .valid()
-        && runtime_adapter
-            .verify_validator_signature(
-                &right_block_header.inner_lite.epoch_id,
-                &right_block_header.prev_hash,
-                &block_producer,
-                right_block_header.hash().as_ref(),
-                &right_block_header.signature,
-            )
-            .valid()
->>>>>>> aafed55b
     {
         // Deterministically return header with higher hash.
         Ok(if left_block_header.hash() > right_block_header.hash() {
