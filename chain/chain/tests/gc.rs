--- conflicted
+++ resolved
@@ -53,12 +53,8 @@
         let mut rng = rand::thread_rng();
         let signer =
             Arc::new(InMemoryValidatorSigner::from_seed("test1", KeyType::ED25519, "test1"));
-<<<<<<< HEAD
+        let num_shards = prev_state_roots.len() as u64;
         for i in 0..num_blocks {
-=======
-        let num_shards = prev_state_roots.len() as u64;
-        for _ in 0..num_blocks {
->>>>>>> 7283fb26
             let block = Block::empty(&prev_block, &*signer);
 
             let head = chain.head().unwrap();
