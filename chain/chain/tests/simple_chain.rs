--- conflicted
+++ resolved
@@ -1,21 +1,13 @@
-<<<<<<< HEAD
 use borsh::BorshSerialize;
 use chrono::Duration;
+use std::collections::HashMap;
+
 use near_chain::test_utils::setup;
 use near_chain::{Block, ErrorKind, Provenance};
-use near_crypto::Signer;
+use near_crypto::BlsSigner;
 use near_primitives::hash::hash;
 use near_primitives::test_utils::init_test_logger;
 use near_primitives::utils::to_timestamp;
-use std::collections::HashMap;
-=======
-use std::collections::HashMap;
-
-use near_chain::test_utils::setup;
-use near_chain::{Block, ErrorKind, Provenance};
-use near_crypto::BlsSigner;
-use near_primitives::test_utils::init_test_logger;
->>>>>>> 80445992
 
 #[test]
 fn empty_chain() {
@@ -195,7 +187,7 @@
 #[test]
 fn test_time_attack() {
     init_test_logger();
-    let (mut chain, _, signer) = setup();
+    let (mut chain, _, _, signer) = setup();
     let genesis = chain.get_block_by_height(0).unwrap();
     let mut b1 = Block::empty_with_height(genesis, 1, signer.clone());
     b1.header.inner.timestamp = to_timestamp(b1.header.timestamp() + Duration::seconds(60));
