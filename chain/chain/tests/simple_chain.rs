--- conflicted
+++ resolved
@@ -2,7 +2,6 @@
 use near_chain::{Block, ChainStoreAccess, ErrorKind, Provenance};
 use near_primitives::hash::CryptoHash;
 use near_primitives::test_utils::init_test_logger;
-use near_primitives::validator_signer::ValidatorSigner;
 
 #[test]
 fn empty_chain() {
@@ -155,19 +154,7 @@
     let d_4 = Block::empty_with_height(&d_3, 4, &*signer);
     let d_6 = Block::empty_with_height(&d_4, 6, &*signer);
 
-<<<<<<< HEAD
-    let mut e_2 = Block::empty_with_height(&b_1, 2, &*signer);
-    e_2.header.inner_rest.total_weight = (10 * e_2.header.inner_rest.total_weight.to_num()).into();
-    let (block_hash, signature) = signer.sign_block_header_parts(
-        e_2.header.prev_hash,
-        &e_2.header.inner_lite,
-        &e_2.header.inner_rest,
-    );
-    e_2.header.hash = block_hash;
-    e_2.header.signature = signature;
-=======
     let e_7 = Block::empty_with_height(&b_1, 7, &*signer);
->>>>>>> 9e2cc908
 
     let b_1_hash = b_1.hash();
     let b_2_hash = b_2.hash();
