//! TEST-ONLY: unbounded version of tokio::sync::broadcast channel.
//! It never forgets values, so should be only used in tests.
use crate::sink::Sink;
use std::sync::Arc;

#[cfg(test)]
mod tests;

pub fn unbounded_channel<T>() -> (Sender<T>, Receiver<T>) {
    let ch = Arc::new(Channel {
        stream: std::sync::RwLock::new(vec![]),
        notify: tokio::sync::Notify::new(),
    });
    (Sender(ch.clone()), Receiver { next: 0, channel: ch })
}

struct Channel<T> {
    stream: std::sync::RwLock<Vec<T>>,
    notify: tokio::sync::Notify,
}

pub struct Sender<T>(Arc<Channel<T>>);

#[derive(Clone)]
pub struct Receiver<T> {
    channel: Arc<Channel<T>>,
    next: usize,
}

impl<T> Clone for Sender<T> {
    fn clone(&self) -> Self {
        Self(self.0.clone())
    }
}

impl<T: Send + Sync + 'static> Sender<T> {
    pub fn send(&self, v: T) {
        let mut l = self.0.stream.write().unwrap();
        l.push(v);
        self.0.notify.notify_waiters();
    }

    pub fn sink(&self) -> Sink<T> {
        let s = self.clone();
        Sink::new(move |v| s.send(v))
    }
}

impl<T: Clone + Send> Receiver<T> {
    /// Returns a copy of the receiver which ignores all the events until now.
    // TODO(gprusak): this still doesn't solve
    // the events being mixed in the stream.
    // Without actix, awaiting the expected state
    // should get way easier.
    pub fn from_now(&self) -> Self {
        Self { channel: self.channel.clone(), next: self.channel.stream.read().unwrap().len() }
    }

    /// recv() extracts a value from the channel.
    /// If channel is empty, awaits until a value is pushed to the channel.
    pub async fn recv(&mut self) -> T {
        self.next += 1;
<<<<<<< HEAD
        let n = {
            // The lock has to be inside a block without await,
            // because otherwise recv() is not Send.
            let l = self.channel.stream.read().unwrap();
            let n = self.channel.notify.notified();
=======
        let new_value_pushed = {
            // The lock has to be inside a block without await,
            // because otherwise recv() is not Send.
            let l = self.channel.stream.read().unwrap();
            let new_value_pushed = self.channel.notify.notified();
            // Synchronically check if the channel is non-empty.
            // If so, pop a value and return immediately.
>>>>>>> cd7150ec
            let v = if l.len() > self.next - 1 { Some(l[self.next - 1].clone()) } else { None };
            if let Some(v) = v {
                return v;
            }
<<<<<<< HEAD
            n
        };
        n.await;
=======
            new_value_pushed
        };
        // Channel was empty, so we wait for the new value.
        new_value_pushed.await;
>>>>>>> cd7150ec
        let v = self.channel.stream.read().unwrap()[self.next - 1].clone();
        v
    }

    /// Calls recv() in a loop until the returned value satisfies the predicate `pred`
    /// (predicate is satisfied iff it returns `Some(u)`). Returns `u`.
    /// All the values popped from the channel in the process are dropped silently.
    pub async fn recv_until<U>(&mut self, mut pred: impl FnMut(T) -> Option<U>) -> U {
        loop {
            if let Some(u) = pred(self.recv().await) {
                return u;
            }
        }
    }

    /// Non-blocking version of recv(): pops a value from the channel,
    /// or returns None if channel is empty.
    pub fn try_recv(&mut self) -> Option<T> {
        let l = self.channel.stream.read().unwrap();
        if l.len() <= self.next {
            return None;
        }
        self.next += 1;
        Some(l[self.next - 1].clone())
    }
}<|MERGE_RESOLUTION|>--- conflicted
+++ resolved
@@ -60,13 +60,6 @@
     /// If channel is empty, awaits until a value is pushed to the channel.
     pub async fn recv(&mut self) -> T {
         self.next += 1;
-<<<<<<< HEAD
-        let n = {
-            // The lock has to be inside a block without await,
-            // because otherwise recv() is not Send.
-            let l = self.channel.stream.read().unwrap();
-            let n = self.channel.notify.notified();
-=======
         let new_value_pushed = {
             // The lock has to be inside a block without await,
             // because otherwise recv() is not Send.
@@ -74,21 +67,14 @@
             let new_value_pushed = self.channel.notify.notified();
             // Synchronically check if the channel is non-empty.
             // If so, pop a value and return immediately.
->>>>>>> cd7150ec
             let v = if l.len() > self.next - 1 { Some(l[self.next - 1].clone()) } else { None };
             if let Some(v) = v {
                 return v;
             }
-<<<<<<< HEAD
-            n
-        };
-        n.await;
-=======
             new_value_pushed
         };
         // Channel was empty, so we wait for the new value.
         new_value_pushed.await;
->>>>>>> cd7150ec
         let v = self.channel.stream.read().unwrap()[self.next - 1].clone();
         v
     }
