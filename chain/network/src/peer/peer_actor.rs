--- conflicted
+++ resolved
@@ -4,13 +4,8 @@
 use crate::network_protocol::{Encoding, ParsePeerMessageError, SyncAccountsData};
 use crate::peer::codec::Codec;
 use crate::peer::tracker::Tracker;
-<<<<<<< HEAD
-use crate::peer_manager::connected_peers::{ConnectedPeer, Stats};
+use crate::peer_manager::connection;
 use crate::peer_manager::peer_manager_actor::{Event, NetworkState};
-=======
-use crate::peer_manager::connection;
-use crate::peer_manager::peer_manager_actor::NetworkState;
->>>>>>> c0706b77
 use crate::private_actix::PeersResponse;
 use crate::private_actix::{PeerToManagerMsg, PeerToManagerMsgResp};
 use crate::private_actix::{
@@ -112,16 +107,7 @@
     force_encoding: Option<Encoding>,
 
     /// Shared state of the connection. Populated once the connection is established.
-<<<<<<< HEAD
-    connection_state: Option<Arc<ConnectedPeer>>,
-=======
     connection: Option<Arc<connection::Connection>>,
-    /// Shared state of the network module.
-    network_state: Arc<NetworkState>,
-
-    /// test-only.
-    event_sink: Sink<Event>,
->>>>>>> c0706b77
 }
 
 impl Debug for PeerActor {
