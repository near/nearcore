--- conflicted
+++ resolved
@@ -909,12 +909,7 @@
             known_edges.retain(|edge| edge.removal_info().is_none());
             metrics::EDGE_TOMBSTONE_SENDING_SKIPPED.inc();
         }
-<<<<<<< HEAD
-        self.send_message_or_log(&PeerMessage::SyncRoutingTable(RoutingTableUpdate::new(
-=======
-        let known_accounts = self.network_state.account_announcements.get_announcements();
         self.send_message(&PeerMessage::SyncRoutingTable(RoutingTableUpdate::new(
->>>>>>> 669fb7cd
             known_edges,
             vec![],
         )));
