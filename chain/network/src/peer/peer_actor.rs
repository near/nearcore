--- conflicted
+++ resolved
@@ -595,12 +595,8 @@
     fn update_stats_on_receiving_message(&mut self, msg_len: usize) {
         metrics::PEER_DATA_RECEIVED_BYTES.inc_by(msg_len as u64);
         metrics::PEER_MESSAGE_RECEIVED_TOTAL.inc();
-<<<<<<< HEAD
-        self.tracker.increment_received(msg_len as u64);
         tracing::trace!(target: "network", msg_len);
-=======
         self.tracker.lock().increment_received(&self.clock, msg_len as u64);
->>>>>>> 6f20e852
     }
 
     /// Check whenever we exceeded number of transactions we got since last block.
@@ -1167,54 +1163,6 @@
     }
 }
 
-<<<<<<< HEAD
-impl Handler<Arc<SendMessage>> for PeerActor {
-    type Result = ();
-
-    #[perf]
-    fn handle(&mut self, msg: Arc<SendMessage>, _: &mut Self::Context) {
-        let span =
-            tracing::trace_span!(target: "network", "handle", handler = "SendMessage").entered();
-        span.set_parent(msg.context.clone());
-        let _d = delay_detector::DelayDetector::new(|| "send message".into());
-        self.send_message_or_log(&msg.as_ref().message);
-    }
-}
-
-impl Handler<QueryPeerStats> for PeerActor {
-    type Result = PeerStatsResult;
-
-    #[perf]
-    fn handle(&mut self, msg: QueryPeerStats, _: &mut Self::Context) -> Self::Result {
-        let span =
-            tracing::trace_span!(target: "network", "handle", handler = "QueryPeerStats").entered();
-        span.set_parent(msg.context);
-        let _d = delay_detector::DelayDetector::new(|| "query peer stats".into());
-
-        // TODO(#5218) Refactor this code to use `SystemTime`
-        let now = self.clock.now();
-        let sent = self.tracker.sent_bytes.minute_stats(now.into());
-        let received = self.tracker.received_bytes.minute_stats(now.into());
-
-        // Whether the peer is considered abusive due to sending too many messages.
-        // I am allowing this for now because I assume `MAX_PEER_MSG_PER_MIN` will
-        // some day be less than `u64::MAX`.
-        let is_abusive = received.count_per_min > MAX_PEER_MSG_PER_MIN
-            || sent.count_per_min > MAX_PEER_MSG_PER_MIN;
-
-        PeerStatsResult {
-            chain_info: self.chain_info.clone(),
-            received_bytes_per_sec: received.bytes_per_min / 60,
-            sent_bytes_per_sec: sent.bytes_per_min / 60,
-            is_abusive,
-            message_counts: (sent.count_per_min, received.count_per_min),
-            encoding: self.encoding(),
-        }
-    }
-}
-
-=======
->>>>>>> 6f20e852
 impl Handler<PeerManagerRequestWithContext> for PeerActor {
     type Result = ();
 
