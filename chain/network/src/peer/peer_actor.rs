--- conflicted
+++ resolved
@@ -20,25 +20,15 @@
 use crate::time;
 use crate::types::{
     Ban, Handshake, HandshakeFailureReason, NetworkClientMessages, NetworkClientResponses,
-<<<<<<< HEAD
     NetworkViewClientMessages, NetworkViewClientResponses, PeerIdOrHash, PeerMessage, PeerType,
     ReasonForBan, StateResponseInfo,
-=======
-    NetworkViewClientMessages, NetworkViewClientResponses, PeerIdOrHash, PeerManagerRequest,
-    PeerMessage, PeerType, ReasonForBan, StateResponseInfo,
-};
-use near_o11y::{log_assert, WithSpanContext, WithSpanContextExt};
-
-use actix::{
-    Actor, ActorContext, ActorFutureExt, AsyncContext, Context, ContextFutureSpawner, Handler,
-    Running, WrapFuture,
->>>>>>> 1b97299d
 };
 use actix::fut::future::wrap_future;
 use actix::{Actor, ActorContext, ActorFutureExt, AsyncContext, Context, Handler, Running};
 use lru::LruCache;
 use near_crypto::Signature;
-use near_o11y::log_assert;
+use near_o11y::OpenTelemetrySpanExt;
+use near_o11y::{log_assert, WithSpanContext, WithSpanContextExt};
 use near_performance_metrics_macros::perf;
 use near_primitives::logging;
 use near_primitives::network::PeerId;
@@ -46,8 +36,6 @@
 use near_primitives::version::{
     ProtocolVersion, PEER_MIN_ALLOWED_PROTOCOL_VERSION, PROTOCOL_VERSION,
 };
-
-use near_o11y::OpenTelemetrySpanExt;
 use parking_lot::Mutex;
 use std::fmt::Debug;
 use std::io;
@@ -906,132 +894,8 @@
         );
     }
 
-<<<<<<< HEAD
     fn handle_msg_connecting(&mut self, ctx: &mut actix::Context<Self>, msg: PeerMessage) {
         match (&mut self.peer_status, msg) {
-=======
-impl Handler<stream::Error> for PeerActor {
-    type Result = ();
-    fn handle(&mut self, err: stream::Error, ctx: &mut Self::Context) {
-        let _span = tracing::debug_span!(
-            target: "network",
-            "handle",
-            handler = "Error",
-            actor = "PeerActor",
-        )
-        .entered();
-        let expected = match &err {
-            stream::Error::Recv(stream::RecvError::MessageTooLarge { .. }) => {
-                self.stop(ctx, ClosingReason::Ban(ReasonForBan::Abusive));
-                true
-            }
-            // It is expected in a sense that the peer might be just slow.
-            stream::Error::Send(stream::SendError::QueueOverflow { .. }) => true,
-            stream::Error::Recv(stream::RecvError::IO(err))
-            | stream::Error::Send(stream::SendError::IO(err)) => match err.kind() {
-                // Connection has been closed.
-                io::ErrorKind::UnexpectedEof
-                | io::ErrorKind::ConnectionReset
-                | io::ErrorKind::BrokenPipe => true,
-                // When stopping tokio runtime, an "IO driver has terminated" is sometimes
-                // returned.
-                io::ErrorKind::Other => true,
-                // It is unexpected in a sense that stream got broken in an unexpected way.
-                // In case you encounter an error that was actually to be expected,
-                // please add it here and document.
-                _ => false,
-            },
-        };
-        log_assert!(expected, "unexpected closing reason: {err}");
-        tracing::info!(target: "network", ?err, "Closing connection to {}", self.peer_info);
-        self.stop(ctx, ClosingReason::StreamError);
-    }
-}
-
-impl Handler<stream::Frame> for PeerActor {
-    type Result = ();
-    #[perf]
-    fn handle(&mut self, stream::Frame(msg): stream::Frame, ctx: &mut Self::Context) {
-        let _span = tracing::debug_span!(
-            target: "network",
-            "handle",
-            handler = "bytes",
-            actor = "PeerActor",
-        )
-        .entered();
-        // TODO(#5155) We should change our code to track size of messages received from Peer
-        // as long as it travels to PeerManager, etc.
-
-        if self.closing_reason.is_some() {
-            tracing::warn!(target: "network", "Received message from closing connection {:?}. Ignoring", self.peer_type);
-            return;
-        }
-
-        self.update_stats_on_receiving_message(msg.len());
-        let mut peer_msg = match self.parse_message(&msg) {
-            Ok(msg) => msg,
-            Err(err) => {
-                debug!(target: "network", "Received invalid data {:?} from {}: {}", logging::pretty_vec(&msg), self.peer_info, err);
-                return;
-            }
-        };
-
-        if self.should_we_drop_msg(&peer_msg) {
-            return;
-        }
-
-        // Drop duplicated messages routed within DROP_DUPLICATED_MESSAGES_PERIOD ms
-        if let PeerMessage::Routed(msg) = &peer_msg {
-            let msg = &msg.msg;
-            let key = (msg.author.clone(), msg.target.clone(), msg.signature.clone());
-            let now = self.clock.now();
-            if let Some(&t) = self.routed_message_cache.get(&key) {
-                if now <= t + DROP_DUPLICATED_MESSAGES_PERIOD {
-                    debug!(target: "network", "Dropping duplicated message from {} to {:?}", msg.author, msg.target);
-                    return;
-                }
-            }
-            self.routed_message_cache.put(key, now);
-        }
-        if let PeerMessage::Routed(routed) = &peer_msg {
-            if let RoutedMessage { body: RoutedMessageBody::ForwardTx(_), .. } = routed.as_ref().msg
-            {
-                self.network_state.txns_since_last_block.fetch_add(1, Ordering::AcqRel);
-            }
-        } else if let PeerMessage::Block(_) = &peer_msg {
-            self.network_state.txns_since_last_block.store(0, Ordering::Release);
-        }
-
-        tracing::trace!(target: "network", "Received message: {}", peer_msg);
-
-        self.on_receive_message();
-
-        {
-            let labels = [peer_msg.msg_variant()];
-            metrics::PEER_MESSAGE_RECEIVED_BY_TYPE_TOTAL.with_label_values(&labels).inc();
-            metrics::PEER_MESSAGE_RECEIVED_BY_TYPE_BYTES
-                .with_label_values(&labels)
-                .inc_by(msg.len() as u64);
-        }
-
-        // Optionally, ignore any received tombstones after startup. This is to
-        // prevent overload from too much accumulated deleted edges.
-        //
-        // We have similar code to skip sending tombstones, here we handle the
-        // case when our peer doesn't use that logic yet.
-        if let Some(skip_tombstones) = self.network_state.config.skip_tombstones {
-            if let PeerMessage::SyncRoutingTable(routing_table) = &mut peer_msg {
-                if let Some(connection) = &self.connection {
-                    if connection.connection_established_time + skip_tombstones > self.clock.now() {
-                        routing_table.edges.retain(|edge| edge.edge_type() == EdgeState::Active);
-                        metrics::EDGE_TOMBSTONE_RECEIVING_SKIPPED.inc();
-                    }
-                }
-            }
-        }
-
-        match (&mut self.peer_status, peer_msg.clone()) {
->>>>>>> 1b97299d
             (
                 PeerStatus::Connecting(ConnectingStatus::Outbound { handshake_spec, .. }),
                 PeerMessage::HandshakeFailure(peer_info, reason),
@@ -1528,42 +1392,25 @@
     }
 }
 
-<<<<<<< HEAD
 /// Messages from PeerManager to Peer
 #[derive(actix::Message, Debug)]
 #[rtype(result = "()")]
 pub(crate) struct Stop {
     pub ban_reason: Option<ReasonForBan>,
-    pub context: opentelemetry::Context,
 }
 
-impl actix::Handler<Stop> for PeerActor {
+impl actix::Handler<WithSpanContext<Stop>> for PeerActor {
     type Result = ();
 
     #[perf]
-    fn handle(&mut self, msg: Stop, ctx: &mut Self::Context) -> Self::Result {
-        let span = tracing::trace_span!(target: "network", "handle", handler = "Stop").entered();
-=======
-impl Handler<WithSpanContext<PeerManagerRequest>> for PeerActor {
-    type Result = ();
-
-    #[perf]
-    fn handle(
-        &mut self,
-        msg: WithSpanContext<PeerManagerRequest>,
-        ctx: &mut Self::Context,
-    ) -> Self::Result {
-        let span = tracing::debug_span!(
-                target: "network",
-                "handle",
-                handler = "PeerManagerRequest",
-                actor = "PeerActor")
-        .entered();
->>>>>>> 1b97299d
+    fn handle(&mut self, msg: WithSpanContext<Stop>, ctx: &mut Self::Context) -> Self::Result {
+        let span =
+            tracing::trace_span!(target: "network", "handle", handler = "Stop", actor="PeerActor")
+                .entered();
         span.set_parent(msg.context);
         self.stop(
             ctx,
-            match msg.ban_reason {
+            match msg.msg.ban_reason {
                 Some(reason) => ClosingReason::Ban(reason),
                 None => ClosingReason::PeerManager,
             },
