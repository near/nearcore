--- conflicted
+++ resolved
@@ -3,6 +3,7 @@
 use crate::concurrency::demux;
 use crate::network_protocol::{Encoding, ParsePeerMessageError, SyncAccountsData};
 use crate::peer::codec::Codec;
+use crate::peer::codec::NETWORK_MESSAGE_MAX_SIZE_BYTES;
 use crate::peer::tracker::Tracker;
 use crate::peer_manager::connection;
 use crate::peer_manager::peer_manager_actor::{Event, NetworkState};
@@ -18,7 +19,7 @@
 };
 use actix::{
     Actor, ActorContext, ActorFutureExt, AsyncContext, Context, ContextFutureSpawner, Handler,
-    Running, StreamHandler, WrapFuture,
+    Running, WrapFuture,
 };
 use anyhow::Context as _;
 use lru::LruCache;
@@ -39,10 +40,7 @@
 use near_primitives::version::{
     ProtocolVersion, PEER_MIN_ALLOWED_PROTOCOL_VERSION, PROTOCOL_VERSION,
 };
-<<<<<<< HEAD
-=======
-use near_rate_limiter::{ThrottleController, ThrottleFramedRead};
->>>>>>> 1897d514
+
 use parking_lot::Mutex;
 use std::fmt::Debug;
 use std::io;
@@ -50,16 +48,9 @@
 use std::sync::atomic::{AtomicU64, Ordering};
 use std::sync::Arc;
 use thiserror::Error;
-use tokio_stream::StreamExt;
+use tokio::io::AsyncReadExt as _;
 use tracing::{debug, error, info, warn};
 use tracing_opentelemetry::OpenTelemetrySpanExt;
-
-/// Max number of messages we received from peer, and they are in progress, before we start throttling.
-/// Disabled for now (TODO PUT UNDER FEATURE FLAG)
-const MAX_MESSAGES_COUNT: usize = usize::MAX;
-/// Max total size of all messages that are in progress, before we start throttling.
-/// Disabled for now (TODO PUT UNDER FEATURE FLAG)
-const MAX_MESSAGES_TOTAL_SIZE: usize = usize::MAX;
 
 type WriteHalf = tokio::io::WriteHalf<tokio::net::TcpStream>;
 
@@ -154,43 +145,19 @@
     Outbound { peer_id: PeerId },
 }
 
+#[derive(thiserror::Error, Debug)]
+enum RecvLoopError {
+    #[error("error while receiving message")]
+    Receiving(tokio::io::Error),
+    #[error("error while processing message")]
+    Processing(actix::MailboxError),
+    #[error("message too large: got {got_bytes}B, want <={want_max_bytes}B")]
+    MessageTooLarge { got_bytes: usize, want_max_bytes: usize },
+}
+
 impl PeerActor {
     pub(crate) fn spawn(
         clock: time::Clock,
-<<<<<<< HEAD
-        my_node_info: PeerInfo,
-        peer_addr: SocketAddr,
-        peer_info: Option<PeerInfo>,
-        connecting_status: ConnectingStatus,
-        framed: FramedWrite<Vec<u8>, WriteHalf, Codec, Codec>,
-        peer_manager_addr: Recipient<PeerToManagerMsg>,
-        force_encoding: Option<Encoding>,
-        network_state: Arc<NetworkState>,
-    ) -> Self {
-        PeerActor {
-            clock,
-            my_node_info,
-            peer_addr,
-            peer_type: match &connecting_status {
-                ConnectingStatus::Inbound { .. } => PeerType::Inbound,
-                ConnectingStatus::Outbound { .. } => PeerType::Outbound,
-            },
-            peer_status: PeerStatus::Connecting(connecting_status),
-            protocol_version: PROTOCOL_VERSION,
-            framed,
-            peer_manager_addr,
-            tracker: Default::default(),
-            partial_edge_info: peer_info
-                .as_ref()
-                .map(|info| network_state.propose_edge(&info.id, None)),
-            peer_info: peer_info.into(),
-            routed_message_cache: LruCache::new(ROUTED_MESSAGE_CACHE_SIZE),
-            protocol_buffers_supported: false,
-            force_encoding,
-            connection: None,
-            network_state,
-        }
-=======
         stream: tokio::net::TcpStream,
         stream_config: StreamConfig,
         force_encoding: Option<Encoding>,
@@ -223,27 +190,14 @@
         };
 
         let metric_label = &peer_addr.to_string();
-        let read_buf_size = metrics::PEER_DATA_READ_BUFFER_SIZE.with_label_values(&[metric_label]);
         let write_buf_size =
             metrics::PEER_DATA_WRITE_BUFFER_SIZE.with_label_values(&[metric_label]);
 
         let (read, write) = tokio::io::split(stream);
-        let rate_limiter = ThrottleController::new(MAX_MESSAGES_COUNT, MAX_MESSAGES_TOTAL_SIZE);
 
         // Start PeerActor on separate thread.
         Ok(Self::start_in_arbiter(&actix::Arbiter::new().handle(), move |ctx| {
-            Self::add_stream(
-                ThrottleFramedRead::new(read, Codec::new(read_buf_size), rate_limiter.clone())
-                    .map_while(|x| match x {
-                        Ok(x) => Some(x),
-                        Err(err) => {
-                            warn!(target: "network", ?err, "Peer stream error");
-                            None
-                        }
-                    }),
-                ctx,
-            );
-            Self {
+            let pa = Self {
                 clock,
                 my_node_info,
                 peer_addr,
@@ -267,7 +221,6 @@
                     }
                 },
                 routed_message_cache: LruCache::new(ROUTED_MESSAGE_CACHE_SIZE),
-                throttle_controller: rate_limiter,
                 protocol_buffers_supported: false,
                 force_encoding,
                 peer_info: match &stream_config {
@@ -282,9 +235,47 @@
                 network_state,
                 connection: None,
                 _connection_guard: connection_guard,
-            }
+            };
+            let addr = ctx.address();
+            // Event loop receiving and processing messages.
+            ctx.spawn(
+                async move {
+                    let mut read = tokio::io::BufReader::new(read);
+                    loop {
+                        let n =
+                            read.read_u32_le().await.map_err(RecvLoopError::Receiving)? as usize;
+                        if n > NETWORK_MESSAGE_MAX_SIZE_BYTES {
+                            addr.send(RecvMessage(Err(ReasonForBan::Abusive)))
+                                .await
+                                .map_err(RecvLoopError::Processing)?;
+                            return Err(RecvLoopError::MessageTooLarge {
+                                got_bytes: n,
+                                want_max_bytes: NETWORK_MESSAGE_MAX_SIZE_BYTES,
+                            });
+                        }
+                        let mut buf = Vec::new();
+                        buf.resize(n, 0);
+                        read.read_exact(&mut buf[..]).await.map_err(RecvLoopError::Receiving)?;
+                        addr.send(RecvMessage(Ok(buf))).await.map_err(RecvLoopError::Processing)?;
+                    }
+                }
+                .into_actor(&pa)
+                .then(move |res: Result<(), RecvLoopError>, act, ctx| {
+                    // Ban peer if client thinks received data is bad.
+                    if let Err(err) = res {
+                        error!(
+                            target: "network",
+                            ?err,
+                            "{}",
+                            act.peer_info,
+                        );
+                    }
+                    ctx.stop();
+                    actix::fut::ready(())
+                }),
+            );
+            pa
         }))
->>>>>>> 1897d514
     }
 
     // Determines the encoding to use for communication with the peer.
@@ -798,11 +789,16 @@
 
 impl WriteHandler<io::Error> for PeerActor {}
 
-impl StreamHandler<Result<Vec<u8>, ReasonForBan>> for PeerActor {
+#[derive(actix::Message)]
+#[rtype(result = "()")]
+struct RecvMessage(Result<Vec<u8>, ReasonForBan>);
+
+impl actix::Handler<RecvMessage> for PeerActor {
+    type Result = ();
     #[perf]
-    fn handle(&mut self, msg: Result<Vec<u8>, ReasonForBan>, ctx: &mut Self::Context) {
+    fn handle(&mut self, msg: RecvMessage, ctx: &mut Self::Context) {
         let _span = tracing::trace_span!(target: "network", "handle", handler = "bytes").entered();
-        let msg = match msg {
+        let msg = match msg.0 {
             Ok(msg) => msg,
             Err(ban_reason) => {
                 self.ban_peer(ctx, ban_reason);
