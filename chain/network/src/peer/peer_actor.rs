use crate::accounts_data;
use crate::concurrency::atomic_cell::AtomicCell;
use crate::concurrency::demux;
use crate::network_protocol::{
    Edge, EdgeState, Encoding, ParsePeerMessageError, PartialEdgeInfo, PeerChainInfoV2, PeerInfo,
    RawRoutedMessage, RoutedMessageBody, RoutingTableUpdate, SyncAccountsData,
};
use crate::peer::stream;
use crate::peer::tracker::Tracker;
use crate::peer_manager::connection;
use crate::peer_manager::network_state::NetworkState;
use crate::peer_manager::peer_manager_actor::Event;
use crate::private_actix::{RegisterPeerError, SendMessage};
use crate::routing::edge::verify_nonce;
use crate::stats::metrics;
use crate::tcp;
use crate::time;
use crate::types::{
    Handshake, HandshakeFailureReason, PeerIdOrHash, PeerMessage, PeerType, ReasonForBan,
};
use actix::fut::future::wrap_future;
use actix::{Actor, ActorContext, ActorFutureExt, AsyncContext, Context, Handler, Running};
use lru::LruCache;
use near_crypto::Signature;
use near_o11y::{handler_debug_span, log_assert, pretty, OpenTelemetrySpanExt, WithSpanContext};
use near_performance_metrics_macros::perf;
use near_primitives::hash::CryptoHash;
use near_primitives::network::{AnnounceAccount, PeerId};
use near_primitives::types::EpochId;
use near_primitives::utils::DisplayOption;
use near_primitives::version::{
    ProtocolVersion, PEER_MIN_ALLOWED_PROTOCOL_VERSION, PROTOCOL_VERSION,
};
use parking_lot::Mutex;
use std::fmt::Debug;
use std::io;
use std::net::SocketAddr;
use std::sync::atomic::{AtomicU64, Ordering};
use std::sync::Arc;
use tracing::{debug, error, info, warn, Instrument};

/// Maximum number of messages per minute from single peer.
// TODO(#5453): current limit is way to high due to us sending lots of messages during sync.
const MAX_PEER_MSG_PER_MIN: usize = usize::MAX;
/// How often to request peers from active peers.
const REQUEST_PEERS_INTERVAL: time::Duration = time::Duration::seconds(60);

/// Maximum number of transaction messages we will accept between block messages.
/// The purpose of this constant is to ensure we do not spend too much time deserializing and
/// dispatching transactions when we should be focusing on consensus-related messages.
const MAX_TRANSACTIONS_PER_BLOCK_MESSAGE: usize = 1000;
/// Limit cache size of 1000 messages
const ROUTED_MESSAGE_CACHE_SIZE: usize = 1000;
/// Duplicated messages will be dropped if routed through the same peer multiple times.
const DROP_DUPLICATED_MESSAGES_PERIOD: time::Duration = time::Duration::milliseconds(50);

#[derive(Debug, Clone, PartialEq, Eq)]
pub struct ConnectionClosedEvent {
    pub(crate) stream_id: tcp::StreamId,
    pub(crate) reason: ClosingReason,
}

#[derive(Debug, Clone, PartialEq, Eq)]
pub struct HandshakeStartedEvent {
    pub(crate) stream_id: tcp::StreamId,
}

#[derive(Debug, Clone, PartialEq, Eq)]
pub struct HandshakeCompletedEvent {
    pub(crate) stream_id: tcp::StreamId,
    pub(crate) edge: Edge,
}

#[derive(thiserror::Error, Clone, PartialEq, Eq, Debug)]
pub(crate) enum ClosingReason {
    #[error("too many inbound connections in connecting state")]
    TooManyInbound,
    #[error("outbound not allowed: {0}")]
    OutboundNotAllowed(connection::PoolError),

    #[error("peer banned: {0:?}")]
    Ban(ReasonForBan),
    #[error("handshake failed")]
    HandshakeFailed,
    #[error("rejected by PeerManager: {0:?}")]
    RejectedByPeerManager(RegisterPeerError),
    #[error("stream error")]
    StreamError,
    #[error("PeerManager requested to close the connection")]
    PeerManager,
    #[error("Received DisconnectMessage from peer")]
    DisconnectMessage,
}

pub(crate) struct PeerActor {
    clock: time::Clock,

    /// Shared state of the network module.
    network_state: Arc<NetworkState>,
    /// This node's id and address (either listening or socket address).
    my_node_info: PeerInfo,

    /// TEST-ONLY
    stream_id: crate::tcp::StreamId,
    /// Peer address from connection.
    peer_addr: SocketAddr,
    /// Peer type.
    peer_type: PeerType,
    /// OUTBOUND-ONLY: Handshake specification. For outbound connections it is initialized
    /// in constructor and then can change as HandshakeFailure and LastEdge messages
    /// are received. For inbound connections, handshake is stateless.

    /// Framed wrapper to send messages through the TCP connection.
    framed: stream::FramedStream<PeerActor>,

    /// Tracker for requests and responses.
    tracker: Arc<Mutex<Tracker>>,
    /// Network bandwidth stats.
    stats: Arc<connection::Stats>,
    /// Cache of recently routed messages, this allows us to drop duplicates
    routed_message_cache: LruCache<(PeerId, PeerIdOrHash, Signature), time::Instant>,
    /// Whether we detected support for protocol buffers during handshake.
    protocol_buffers_supported: bool,
    /// Whether the PeerActor should skip protobuf support detection and use
    /// a given encoding right away.
    force_encoding: Option<Encoding>,

    /// Peer status.
    peer_status: PeerStatus,
    closing_reason: Option<ClosingReason>,
    /// Peer id and info. Present when Ready,
    /// or (for outbound only) when Connecting.
    // TODO: move it to ConnectingStatus::Outbound.
    // When ready, use connection.peer_info instead.
    peer_info: DisplayOption<PeerInfo>,
}

impl Debug for PeerActor {
    fn fmt(&self, f: &mut std::fmt::Formatter<'_>) -> Result<(), std::fmt::Error> {
        write!(f, "{:?}", self.my_node_info)
    }
}

#[derive(Clone, Debug)]
struct HandshakeSpec {
    /// ID of the peer on the other side of the connection.
    peer_id: PeerId,
    protocol_version: ProtocolVersion,
    partial_edge_info: PartialEdgeInfo,
}

impl PeerActor {
    pub(crate) fn spawn(
        clock: time::Clock,
        stream: tcp::Stream,
        force_encoding: Option<Encoding>,
        network_state: Arc<NetworkState>,
    ) -> anyhow::Result<actix::Addr<Self>> {
        let stream_id = stream.id();
        match Self::spawn_inner(clock, stream, force_encoding, network_state.clone()) {
            Ok(it) => Ok(it),
            Err(reason) => {
                network_state.config.event_sink.push(Event::ConnectionClosed(
                    ConnectionClosedEvent { stream_id, reason: reason.clone() },
                ));
                Err(reason.into())
            }
        }
    }

    fn spawn_inner(
        clock: time::Clock,
        stream: tcp::Stream,
        force_encoding: Option<Encoding>,
        network_state: Arc<NetworkState>,
    ) -> Result<actix::Addr<Self>, ClosingReason> {
        let connecting_status = match &stream.type_ {
            tcp::StreamType::Inbound => ConnectingStatus::Inbound(
                network_state
                    .inbound_handshake_permits
                    .clone()
                    .try_acquire_owned()
                    .map_err(|_| ClosingReason::TooManyInbound)?,
            ),
            tcp::StreamType::Outbound { peer_id } => ConnectingStatus::Outbound {
                _permit: network_state
                    .tier2
                    .start_outbound(peer_id.clone())
                    .map_err(ClosingReason::OutboundNotAllowed)?,
                handshake_spec: HandshakeSpec {
                    partial_edge_info: network_state.propose_edge(peer_id, None),
                    protocol_version: PROTOCOL_VERSION,
                    peer_id: peer_id.clone(),
                },
            },
        };

        let my_node_info = PeerInfo {
            id: network_state.config.node_id(),
            addr: network_state.config.node_addr.clone(),
            account_id: network_state.config.validator.as_ref().map(|v| v.account_id()),
        };
        // Start PeerActor on separate thread.
        Ok(Self::start_in_arbiter(&actix::Arbiter::new().handle(), move |ctx| {
            let stats = Arc::new(connection::Stats::default());
            let stream_id = stream.id();
            let peer_addr = stream.peer_addr;
            let stream_type = stream.type_.clone();
            let framed = stream::FramedStream::spawn(ctx, stream, stats.clone());
            Self {
                closing_reason: None,
                clock,
                my_node_info,
                stream_id,
                peer_addr,
                peer_type: match &stream_type {
                    tcp::StreamType::Inbound => PeerType::Inbound,
                    tcp::StreamType::Outbound { .. } => PeerType::Outbound,
                },
                peer_status: PeerStatus::Connecting(connecting_status),
                framed,
                tracker: Default::default(),
                stats,
                routed_message_cache: LruCache::new(ROUTED_MESSAGE_CACHE_SIZE),
                protocol_buffers_supported: false,
                force_encoding,
                peer_info: match &stream_type {
                    tcp::StreamType::Inbound => None,
                    tcp::StreamType::Outbound { peer_id } => Some(PeerInfo {
                        id: peer_id.clone(),
                        addr: Some(peer_addr),
                        account_id: None,
                    }),
                }
                .into(),
                network_state,
            }
        }))
    }

    // Determines the encoding to use for communication with the peer.
    // It can be None while Handshake with the peer has not been finished yet.
    // In case it is None, both encodings are attempted for parsing, and each message
    // is sent twice.
    fn encoding(&self) -> Option<Encoding> {
        if self.force_encoding.is_some() {
            return self.force_encoding;
        }
        if self.protocol_buffers_supported {
            return Some(Encoding::Proto);
        }
        match self.peer_status {
            PeerStatus::Connecting { .. } => None,
            PeerStatus::Ready { .. } => Some(Encoding::Borsh),
        }
    }

    fn parse_message(&mut self, msg: &[u8]) -> Result<PeerMessage, ParsePeerMessageError> {
        let _span = tracing::trace_span!(target: "network", "parse_message").entered();
        if let Some(e) = self.encoding() {
            return PeerMessage::deserialize(e, msg);
        }
        if let Ok(msg) = PeerMessage::deserialize(Encoding::Proto, msg) {
            self.protocol_buffers_supported = true;
            return Ok(msg);
        }
        return PeerMessage::deserialize(Encoding::Borsh, msg);
    }

    fn send_message_or_log(&self, msg: &PeerMessage) {
        self.send_message(msg);
    }

    fn send_message(&self, msg: &PeerMessage) {
        if let (PeerStatus::Ready(conn), PeerMessage::PeersRequest) = (&self.peer_status, msg) {
            conn.last_time_peer_requested.store(Some(self.clock.now()));
        }
        if let Some(enc) = self.encoding() {
            return self.send_message_with_encoding(msg, enc);
        }
        self.send_message_with_encoding(msg, Encoding::Proto);
        self.send_message_with_encoding(msg, Encoding::Borsh);
    }

    fn send_message_with_encoding(&self, msg: &PeerMessage, enc: Encoding) {
        let msg_type: &str = msg.msg_variant();
        let _span = tracing::trace_span!(
            target: "network",
            "send_message_with_encoding",
            msg_type)
        .entered();
        // Skip sending block and headers if we received it or header from this peer.
        // Record block requests in tracker.
        match msg {
            PeerMessage::Block(b) if self.tracker.lock().has_received(b.hash()) => return,
            PeerMessage::BlockRequest(h) => self.tracker.lock().push_request(*h),
            _ => (),
        };

        let bytes = msg.serialize(enc);
        self.tracker.lock().increment_sent(&self.clock, bytes.len() as u64);
        let bytes_len = bytes.len();
        tracing::trace!(target: "network", msg_len = bytes_len);
        self.framed.send(stream::Frame(bytes));
        metrics::PEER_DATA_SENT_BYTES.inc_by(bytes_len as u64);
        metrics::PEER_MESSAGE_SENT_BY_TYPE_TOTAL.with_label_values(&[msg_type]).inc();
        metrics::PEER_MESSAGE_SENT_BY_TYPE_BYTES
            .with_label_values(&[msg_type])
            .inc_by(bytes_len as u64);
    }

    fn send_handshake(&self, spec: HandshakeSpec) {
        let chain_info = self.network_state.chain_info.load();
        let handshake = Handshake {
            protocol_version: spec.protocol_version,
            oldest_supported_version: PEER_MIN_ALLOWED_PROTOCOL_VERSION,
            sender_peer_id: self.network_state.config.node_id(),
            target_peer_id: spec.peer_id,
            sender_listen_port: self.network_state.config.node_addr.map(|a| a.port()),
            sender_chain_info: PeerChainInfoV2 {
                genesis_id: self.network_state.genesis_id.clone(),
                height: chain_info.height,
                tracked_shards: chain_info.tracked_shards.clone(),
                archival: self.network_state.config.archive,
            },
            partial_edge_info: spec.partial_edge_info,
        };
        let msg = PeerMessage::Handshake(handshake);
        self.send_message_or_log(&msg);
    }

    fn stop(&mut self, ctx: &mut Context<PeerActor>, reason: ClosingReason) {
        // Only the first call to stop sets the closing_reason.
        if self.closing_reason.is_none() {
            self.closing_reason = Some(reason);
        }
        ctx.stop();
    }

    /// `PeerId` of the current node.
    fn my_node_id(&self) -> &PeerId {
        &self.my_node_info.id
    }

    /// `PeerId` of the other node.
    fn other_peer_id(&self) -> Option<&PeerId> {
        self.peer_info.as_ref().as_ref().map(|peer_info| &peer_info.id)
    }

    /// Update stats when receiving msg
    fn update_stats_on_receiving_message(&mut self, msg_len: usize) {
        metrics::PEER_DATA_RECEIVED_BYTES.inc_by(msg_len as u64);
        metrics::PEER_MESSAGE_RECEIVED_TOTAL.inc();
        tracing::trace!(target: "network", msg_len);
        self.tracker.lock().increment_received(&self.clock, msg_len as u64);
    }

    fn process_handshake(
        &mut self,
        ctx: &mut <PeerActor as actix::Actor>::Context,
        handshake: Handshake,
    ) {
        debug!(target: "network", "{:?}: Received handshake {:?}", self.my_node_info.id, handshake);
        let cs = match &self.peer_status {
            PeerStatus::Connecting(it) => it,
            _ => panic!("process_handshake called in non-connecting state"),
        };
        match cs {
            ConnectingStatus::Outbound { handshake_spec: spec, .. } => {
                if handshake.protocol_version != spec.protocol_version {
                    warn!(target: "network", "Protocol version mismatch. Disconnecting peer {}", handshake.sender_peer_id);
                    self.stop(ctx, ClosingReason::HandshakeFailed);
                    return;
                }
                if handshake.sender_chain_info.genesis_id != self.network_state.genesis_id {
                    warn!(target: "network", "Genesis mismatch. Disconnecting peer {}", handshake.sender_peer_id);
                    self.stop(ctx, ClosingReason::HandshakeFailed);
                    return;
                }
                if handshake.sender_peer_id != spec.peer_id {
                    warn!(target: "network", "PeerId mismatch. Disconnecting peer {}", handshake.sender_peer_id);
                    self.stop(ctx, ClosingReason::HandshakeFailed);
                    return;
                }
                if handshake.partial_edge_info.nonce != spec.partial_edge_info.nonce {
                    warn!(target: "network", "Nonce mismatch. Disconnecting peer {}", handshake.sender_peer_id);
                    self.stop(ctx, ClosingReason::HandshakeFailed);
                    return;
                }
            }
            ConnectingStatus::Inbound { .. } => {
                if PEER_MIN_ALLOWED_PROTOCOL_VERSION > handshake.protocol_version
                    || handshake.protocol_version > PROTOCOL_VERSION
                {
                    debug!(
                        target: "network",
                        version = handshake.protocol_version,
                        "Received connection from node with unsupported PROTOCOL_VERSION.");
                    self.send_message_or_log(&PeerMessage::HandshakeFailure(
                        self.my_node_info.clone(),
                        HandshakeFailureReason::ProtocolVersionMismatch {
                            version: PROTOCOL_VERSION,
                            oldest_supported_version: PEER_MIN_ALLOWED_PROTOCOL_VERSION,
                        },
                    ));
                    return;
                }
                let genesis_id = self.network_state.genesis_id.clone();
                if handshake.sender_chain_info.genesis_id != genesis_id {
                    debug!(target: "network", "Received connection from node with different genesis.");
                    self.send_message_or_log(&PeerMessage::HandshakeFailure(
                        self.my_node_info.clone(),
                        HandshakeFailureReason::GenesisMismatch(genesis_id),
                    ));
                    return;
                }
                if handshake.target_peer_id != self.my_node_info.id {
                    debug!(target: "network", "Received handshake from {:?} to {:?} but I am {:?}", handshake.sender_peer_id, handshake.target_peer_id, self.my_node_info.id);
                    self.send_message_or_log(&PeerMessage::HandshakeFailure(
                        self.my_node_info.clone(),
                        HandshakeFailureReason::InvalidTarget,
                    ));
                    return;
                }
                // Verify if nonce is sane.
                if let Err(err) = verify_nonce(&self.clock, handshake.partial_edge_info.nonce) {
                    debug!(target: "network", nonce=?handshake.partial_edge_info.nonce, my_node_id = ?self.my_node_id(), peer_id=?handshake.sender_peer_id, "bad nonce, disconnecting: {err}");
                    self.stop(ctx, ClosingReason::HandshakeFailed);
                    return;
                }
                // Check that the received nonce is greater than the current nonce of this connection.
                // If not (and this is an inbound connection) propose a new nonce.
                if let Some(last_edge) =
                    self.network_state.routing_table_view.get_local_edge(&handshake.sender_peer_id)
                {
                    if last_edge.nonce() >= handshake.partial_edge_info.nonce {
                        debug!(target: "network", "{:?}: Received too low nonce from peer {:?} sending evidence.", self.my_node_id(), self.peer_addr);
                        self.send_message_or_log(&PeerMessage::LastEdge(last_edge));
                        return;
                    }
                }
            }
        }

        // Verify that the received partial edge is valid.
        // WARNING: signature is verified against the 2nd argument.
        if !Edge::partial_verify(
            &self.my_node_id(),
            &handshake.sender_peer_id,
            &handshake.partial_edge_info,
        ) {
            warn!(target: "network", "partial edge with invalid signature, disconnecting");
            self.stop(ctx, ClosingReason::Ban(ReasonForBan::InvalidSignature));
            return;
        }

        // Merge partial edges.
        let nonce = handshake.partial_edge_info.nonce;
        let partial_edge_info = match cs {
            ConnectingStatus::Outbound { handshake_spec, .. } => {
                handshake_spec.partial_edge_info.clone()
            }
            ConnectingStatus::Inbound { .. } => {
                self.network_state.propose_edge(&handshake.sender_peer_id, Some(nonce))
            }
        };
        let edge = Edge::new(
            self.my_node_id().clone(),
            handshake.sender_peer_id.clone(),
            nonce,
            partial_edge_info.signature.clone(),
            handshake.partial_edge_info.signature.clone(),
        );
        debug_assert!(edge.verify());

        // TODO(gprusak): not enabling a port for listening is also a valid setup.
        // In that case peer_info.addr should be None (same as now), however
        // we still should do the check against the PeerStore::blacklist.
        // Currently PeerManager is rejecting connections with peer_info.addr == None
        // preemptively.
        let peer_info = PeerInfo {
            id: handshake.sender_peer_id.clone(),
            addr: handshake
                .sender_listen_port
                .map(|port| SocketAddr::new(self.peer_addr.ip(), port)),
            account_id: None,
        };

        let now = self.clock.now();
        let conn = Arc::new(connection::Connection {
            addr: ctx.address(),
            peer_info: peer_info.clone(),
            initial_chain_info: handshake.sender_chain_info.clone(),
            chain_height: AtomicU64::new(handshake.sender_chain_info.height),
            edge,
            peer_type: self.peer_type,
            stats: self.stats.clone(),
            _peer_connections_metric: metrics::PEER_CONNECTIONS.new_point(&metrics::Connection {
                type_: self.peer_type,
                encoding: self.encoding(),
            }),
            last_time_peer_requested: AtomicCell::new(None),
            last_time_received_message: AtomicCell::new(now),
            connection_established_time: now,
            send_accounts_data_demux: demux::Demux::new(
                self.network_state.config.accounts_data_broadcast_rate_limit,
            ),
            send_routing_table_update_demux: demux::Demux::new(
                self.network_state.config.routing_table_update_rate_limit,
            ),
        });

        let tracker = self.tracker.clone();
        let clock = self.clock.clone();
        let mut interval =
            tokio::time::interval(self.network_state.config.peer_stats_period.try_into().unwrap());
        interval.set_missed_tick_behavior(tokio::time::MissedTickBehavior::Skip);
        ctx.spawn({
            let conn = conn.clone();
            wrap_future(async move {
                loop {
                    interval.tick().await;
                    let sent = tracker.lock().sent_bytes.minute_stats(&clock);
                    let received = tracker.lock().received_bytes.minute_stats(&clock);
                    conn.stats
                        .received_bytes_per_sec
                        .store(received.bytes_per_min / 60, Ordering::Relaxed);
                    conn.stats.sent_bytes_per_sec.store(sent.bytes_per_min / 60, Ordering::Relaxed);
                    // Whether the peer is considered abusive due to sending too many messages.
                    // I am allowing this for now because I assume `MAX_PEER_MSG_PER_MIN` will
                    // some day be less than `u64::MAX`.
                    let is_abusive = received.count_per_min > MAX_PEER_MSG_PER_MIN
                        || sent.count_per_min > MAX_PEER_MSG_PER_MIN;
                    if is_abusive {
                        tracing::trace!(
                        target: "network",
                        peer_id = ?conn.peer_info.id,
                        sent = sent.count_per_min,
                        recv = received.count_per_min,
                        "Banning peer for abuse");
                        // TODO(MarX, #1586): Ban peer if we found them abusive. Fix issue with heavy
                        //  network traffic that flags honest peers.
                        // Send ban signal to peer instance. It should send ban signal back and stop the instance.
                        // if let Some(connected_peer) = act.connected_peers.get(&peer_id1) {
                        //     connected_peer.addr.do_send(PeerManagerRequest::BanPeer(ReasonForBan::Abusive));
                        // }
                    }
                }
            })
        });

        // Here we stop processing any PeerActor events until PeerManager
        // decides whether to accept the connection or not: ctx.wait makes
        // the actor event loop poll on the future until it completes before
        // processing any other events.
        ctx.wait(wrap_future({
            let network_state = self.network_state.clone();
            let clock = self.clock.clone();
            let conn = conn.clone();
            async move { network_state.register(&clock,conn).await }
        })
            .map(move |res, act: &mut PeerActor, ctx| {
                match res {
                    Ok(()) => {

                        act.peer_info = Some(peer_info).into();
                        act.peer_status = PeerStatus::Ready(conn.clone());
                        // Respond to handshake if it's inbound and connection was consolidated.
                        if act.peer_type == PeerType::Inbound {
                            act.send_handshake(HandshakeSpec{
                                peer_id: handshake.sender_peer_id.clone(),
                                protocol_version: handshake.protocol_version,
                                partial_edge_info: partial_edge_info,
                            });
                        } else {
                            // Outbound peer triggers the inital full accounts data sync.
                            // TODO(gprusak): implement triggering the periodic full sync.
                            act.send_message_or_log(&PeerMessage::SyncAccountsData(SyncAccountsData{
                                accounts_data: act.network_state.accounts_data.load().data.values().cloned().collect(),
                                incremental: false,
                                requesting_full_sync: true,
                            }));
                            // Only broadcast the new edge from the outbound endpoint.
                            act.network_state.tier2.broadcast_message(Arc::new(PeerMessage::SyncRoutingTable(
                                RoutingTableUpdate::from_edges(vec![conn.edge.clone()]),
                            )));
                        }

                        // Exchange peers periodically.
                        ctx.spawn(wrap_future({
                            let conn = conn.clone();
                            async move {
                                let mut interval =
                                    tokio::time::interval(REQUEST_PEERS_INTERVAL.try_into().unwrap());
                                interval.set_missed_tick_behavior(tokio::time::MissedTickBehavior::Skip);
                                loop {
                                    interval.tick().await;
                                    conn.send_message(Arc::new(PeerMessage::PeersRequest));
                                }
                            }
                        }));
                        // Sync the RoutingTable.
                        act.sync_routing_table();
                        act.network_state.config.event_sink.push(Event::HandshakeCompleted(HandshakeCompletedEvent{
                            stream_id: act.stream_id,
                            edge: conn.edge.clone(),
                        }));
                    },
                    Err(err) => {
                        tracing::info!(target: "network", "{:?}: Connection with {:?} rejected by PeerManager: {:?}", act.my_node_id(),conn.peer_info.id,err);
                        act.stop(ctx,ClosingReason::RejectedByPeerManager(err));
                    }
                }
            })
        );
    }

    // Send full RoutingTable.
    fn sync_routing_table(&self) {
        let mut known_edges: Vec<Edge> =
            self.network_state.graph.read().edges().values().cloned().collect();
        if self.network_state.config.skip_tombstones.is_some() {
            known_edges.retain(|edge| edge.removal_info().is_none());
            metrics::EDGE_TOMBSTONE_SENDING_SKIPPED.inc();
        }
        let known_accounts = self.network_state.routing_table_view.get_announce_accounts();
        self.send_message_or_log(&PeerMessage::SyncRoutingTable(RoutingTableUpdate::new(
            known_edges,
            known_accounts,
        )));
    }

    fn handle_msg_connecting(&mut self, ctx: &mut actix::Context<Self>, msg: PeerMessage) {
        match (&mut self.peer_status, msg) {
            (
                PeerStatus::Connecting(ConnectingStatus::Outbound { handshake_spec, .. }),
                PeerMessage::HandshakeFailure(peer_info, reason),
            ) => {
                match reason {
                    HandshakeFailureReason::GenesisMismatch(genesis) => {
                        warn!(target: "network", "Attempting to connect to a node ({}) with a different genesis block. Our genesis: {:?}, their genesis: {:?}", peer_info, self.network_state.genesis_id, genesis);
                        self.stop(ctx, ClosingReason::HandshakeFailed);
                    }
                    HandshakeFailureReason::ProtocolVersionMismatch {
                        version,
                        oldest_supported_version,
                    } => {
                        // Retry the handshake with the common protocol version.
                        let common_version = std::cmp::min(version, PROTOCOL_VERSION);
                        if common_version < oldest_supported_version
                            || common_version < PEER_MIN_ALLOWED_PROTOCOL_VERSION
                        {
                            warn!(target: "network", "Unable to connect to a node ({}) due to a network protocol version mismatch. Our version: {:?}, their: {:?}", peer_info, (PROTOCOL_VERSION, PEER_MIN_ALLOWED_PROTOCOL_VERSION), (version, oldest_supported_version));
                            self.stop(ctx, ClosingReason::HandshakeFailed);
                            return;
                        }
                        handshake_spec.protocol_version = common_version;
                        let spec = handshake_spec.clone();
                        ctx.wait(actix::fut::ready(()).then(move |_, act: &mut Self, _| {
                            act.send_handshake(spec);
                            actix::fut::ready(())
                        }));
                    }
                    HandshakeFailureReason::InvalidTarget => {
                        tracing::debug!(target: "network", "Peer found was not what expected. Updating peer info with {:?}", peer_info);
                        if let Err(err) =
                            self.network_state.peer_store.add_direct_peer(&self.clock, peer_info)
                        {
                            tracing::error!(target: "network", ?err, "Fail to update peer store");
                        }
                        self.stop(ctx, ClosingReason::HandshakeFailed);
                    }
                }
            }
            // TODO(gprusak): LastEdge should rather be a variant of HandshakeFailure.
            // Clean this up (you don't have to modify the proto, just the translation layer).
            (
                PeerStatus::Connecting(ConnectingStatus::Outbound { handshake_spec, .. }),
                PeerMessage::LastEdge(edge),
            ) => {
                // Check that the edge provided:
                let ok =
                    // - is for the relevant pair of peers
                    edge.key()==&Edge::make_key(self.my_node_info.id.clone(),handshake_spec.peer_id.clone()) &&
                    // - is not younger than what we proposed originally. This protects us from
                    //   a situation in which the peer presents us with a very outdated edge e,
                    //   and then we sign a new edge with nonce e.nonce+1 which is also outdated.
                    //   It may still happen that an edge with an old nonce gets signed, but only
                    //   if both nodes not know about the newer edge. We don't defend against that.
                    //   Also a malicious peer might send the LastEdge with the edge we just
                    //   signed (pretending that it is old) but we cannot detect that, because the
                    //   signatures are currently deterministic.
                    edge.nonce() >= handshake_spec.partial_edge_info.nonce &&
                    // - is a correctly signed edge
                    edge.verify();
                // Disconnect if neighbor sent an invalid edge.
                if !ok {
                    info!(target: "network", "{:?}: Peer {:?} sent invalid edge. Disconnect.", self.my_node_id(), self.peer_addr);
                    self.stop(ctx, ClosingReason::HandshakeFailed);
                    return;
                }
                // Recreate the edge with a newer nonce.
                handshake_spec.partial_edge_info =
                    self.network_state.propose_edge(&handshake_spec.peer_id, Some(edge.next()));
                let spec = handshake_spec.clone();
                ctx.wait(actix::fut::ready(()).then(move |_, act: &mut Self, _| {
                    act.send_handshake(spec);
                    actix::fut::ready(())
                }));
            }
            (PeerStatus::Connecting { .. }, PeerMessage::Handshake(msg)) => {
                self.process_handshake(ctx, msg)
            }
            (_, msg) => {
                tracing::warn!(target:"network","unexpected message during handshake: {}",msg)
            }
        }
    }

    async fn receive_routed_message(
        clock: &time::Clock,
        network_state: &NetworkState,
        peer_id: PeerId,
        msg_hash: CryptoHash,
        body: RoutedMessageBody,
    ) -> Result<Option<RoutedMessageBody>, ReasonForBan> {
        let _span = tracing::trace_span!(target: "network", "receive_routed_message").entered();
        Ok(match body {
            RoutedMessageBody::TxStatusRequest(account_id, tx_hash) => network_state
                .client
                .tx_status_request(account_id, tx_hash)
                .await
                .map(|v| RoutedMessageBody::TxStatusResponse(*v)),
            RoutedMessageBody::TxStatusResponse(tx_result) => {
                network_state.client.tx_status_response(tx_result).await;
                None
            }
            RoutedMessageBody::StateRequestHeader(shard_id, sync_hash) => network_state
                .client
                .state_request_header(shard_id, sync_hash)
                .await?
                .map(RoutedMessageBody::VersionedStateResponse),
            RoutedMessageBody::StateRequestPart(shard_id, sync_hash, part_id) => network_state
                .client
                .state_request_part(shard_id, sync_hash, part_id)
                .await?
                .map(RoutedMessageBody::VersionedStateResponse),
            RoutedMessageBody::VersionedStateResponse(info) => {
                network_state.client.state_response(info).await;
                None
            }
            RoutedMessageBody::BlockApproval(approval) => {
                network_state.client.block_approval(approval, peer_id).await;
                None
            }
            RoutedMessageBody::ForwardTx(transaction) => {
                network_state.client.transaction(transaction, /*is_forwarded=*/ true).await;
                None
            }
            RoutedMessageBody::PartialEncodedChunkRequest(request) => {
                network_state.client.partial_encoded_chunk_request(request, msg_hash).await;
                None
            }
            RoutedMessageBody::PartialEncodedChunkResponse(response) => {
                network_state.client.partial_encoded_chunk_response(response, clock.now()).await;
                None
            }
            RoutedMessageBody::VersionedPartialEncodedChunk(chunk) => {
                network_state.client.partial_encoded_chunk(chunk).await;
                None
            }
            RoutedMessageBody::PartialEncodedChunkForward(msg) => {
                network_state.client.partial_encoded_chunk_forward(msg).await;
                None
            }
            RoutedMessageBody::ReceiptOutcomeRequest(_) => {
                // Silently ignore for the time being.  We’ve been still
                // sending those messages at protocol version 56 so we
                // need to wait until 59 before we can remove the
                // variant completely.
                None
            }
            body => {
                tracing::error!(target: "network", "Peer received unexpected message type: {:?}", body);
                None
            }
        })
    }

    fn receive_message(
        &self,
        ctx: &mut actix::Context<Self>,
        conn: &connection::Connection,
        msg: PeerMessage,
    ) {
        let _span = tracing::trace_span!(target: "network", "receive_message").entered();
        // This is a fancy way to clone the message iff event_sink is non-null.
        // If you have a better idea on how to achieve that, feel free to improve this.
        let message_processed_event = self
            .network_state
            .config
            .event_sink
            .delayed_push(|| Event::MessageProcessed(msg.clone()));
        let was_requested = match &msg {
            PeerMessage::Block(block) => {
                let hash = *block.hash();
                conn.chain_height.fetch_max(block.header().height(), Ordering::Relaxed);
                let mut tracker = self.tracker.lock();
                tracker.push_received(hash);
                tracker.has_request(&hash)
            }
            _ => false,
        };
        let clock = self.clock.clone();
        let network_state = self.network_state.clone();
        let peer_id = conn.peer_info.id.clone();
        ctx.spawn(wrap_future(async move {
            Ok(match msg {
                PeerMessage::Routed(msg) => {
                    let msg_hash = msg.hash();
                    Self::receive_routed_message(&clock, &network_state, peer_id, msg_hash, msg.msg.body).await?.map(
                        |body| {
                            PeerMessage::Routed(network_state.sign_message(
                                &clock,
                                RawRoutedMessage { target: PeerIdOrHash::Hash(msg_hash), body },
                            ))
                        },
                    )
                }
                PeerMessage::BlockRequest(hash) => {
                    network_state.client.block_request(hash).await.map(|b|PeerMessage::Block(*b))
                }
                PeerMessage::BlockHeadersRequest(hashes) => {
                    network_state.client.block_headers_request(hashes).await.map(PeerMessage::BlockHeaders)
                }
                PeerMessage::Block(block) => {
                    network_state.client.block(block, peer_id, was_requested).await;
                    None
                }
                PeerMessage::Transaction(transaction) => {
                    network_state.client.transaction(transaction, /*is_forwarded=*/ false).await;
                    None
                }
                PeerMessage::BlockHeaders(headers) => {
                    network_state.client.block_headers(headers, peer_id).await?;
                    None
                }
                PeerMessage::Challenge(challenge) => {
                    network_state.client.challenge(challenge).await;
                    None
                }
                msg => {
                    tracing::error!(target: "network", "Peer received unexpected type: {:?}", msg);
                    None
                }
            })}.in_current_span())
            .map(|res, act: &mut PeerActor, ctx| {
                match res {
                    // TODO(gprusak): make sure that for routed messages we drop routeback info correctly.
                    Ok(Some(resp)) => act.send_message_or_log(&resp),
                    Ok(None) => {}
                    Err(ban_reason) => act.stop(ctx, ClosingReason::Ban(ban_reason)),
                }
                message_processed_event();
            }),
        );
    }

    fn handle_msg_ready(
        &mut self,
        ctx: &mut actix::Context<Self>,
        conn: Arc<connection::Connection>,
        peer_msg: PeerMessage,
    ) {
        let _span = tracing::trace_span!(
            target: "network",
            "handle_msg_ready")
        .entered();

        match peer_msg.clone() {
            PeerMessage::Disconnect => {
                debug!(target: "network", "Disconnect signal. Me: {:?} Peer: {:?}", self.my_node_info.id, self.other_peer_id());
                self.stop(ctx, ClosingReason::DisconnectMessage);
            }
            PeerMessage::Handshake(_) => {
                // Received handshake after already have seen handshake from this peer.
                debug!(target: "network", "Duplicate handshake from {}", self.peer_info);
            }
            PeerMessage::PeersRequest => {
<<<<<<< HEAD
                let peers = self
                    .network_state
                    .peer_store
                    .healthy_peers(self.network_state.config.max_send_peers as usize);
                if !peers.is_empty() {
                    tracing::debug!(target: "network", "Peers request from {}: sending {} peers.", self.peer_info, peers.len());
                    self.send_message_or_log(&PeerMessage::PeersResponse(peers));
                }
                self.network_state.config.event_sink.push(Event::MessageProcessed(peer_msg));
=======
                ctx.spawn(wrap_future(
                        self.network_state.peer_manager_addr.send(PeerToManagerMsg::PeersRequest(PeersRequest {}).with_span_context()).in_current_span()
                ).then(|res, act: &mut PeerActor, _ctx| {
                    if let Ok(peers) = res.map(|f|f.unwrap_peers_request_result()) {
                        if !peers.peers.is_empty() {
                            debug!(target: "network", "Peers request from {}: sending {} peers.", act.peer_info, peers.peers.len());
                            act.send_message_or_log(&PeerMessage::PeersResponse(peers.peers));
                        }
                    }
                    actix::fut::ready(())
                })
                );
>>>>>>> 9e422277
            }
            PeerMessage::PeersResponse(peers) => {
                tracing::debug!(target: "network", "Received peers from {}: {} peers.", self.peer_info, peers.len());
                let node_id = self.network_state.config.node_id();
                if let Err(err) = self.network_state.peer_store.add_indirect_peers(
                    &self.clock,
                    peers.into_iter().filter(|peer_info| peer_info.id != node_id),
                ) {
                    tracing::error!(target: "network", ?err, "Fail to update peer store");
                };
                self.network_state.config.event_sink.push(Event::MessageProcessed(peer_msg));
            }
            PeerMessage::RequestUpdateNonce(edge_info) => {
<<<<<<< HEAD
                let clock = self.clock.clone();
                let network_state = self.network_state.clone();
                self.network_state.arbiter.spawn(async move {
                    let peer_id = &conn.peer_info.id;
                    let edge = match network_state.routing_table_view.get_local_edge(peer_id) {
                        Some(cur_edge)
                            if cur_edge.edge_type() == EdgeState::Active
                                && cur_edge.nonce() >= edge_info.nonce =>
                        {
                            cur_edge.clone()
                        }
                        _ => {
                            let new_edge = Edge::build_with_secret_key(
                                network_state.config.node_id(),
                                peer_id.clone(),
                                edge_info.nonce,
                                &network_state.config.node_key,
                                edge_info.signature,
                            );
                            if let Err(ban_reason) = network_state
                                .add_edges_to_routing_table(&clock, vec![new_edge.clone()])
                                .await
                            {
                                conn.stop(Some(ban_reason));
=======
                ctx.spawn(
                    wrap_future(
                        self.network_state
                            .peer_manager_addr
                            .send(
                                PeerToManagerMsg::RequestUpdateNonce(
                                    self.other_peer_id().unwrap().clone(),
                                    edge_info,
                                )
                                .with_span_context(),
                            )
                            .in_current_span(),
                    )
                    .then(|res, act: &mut PeerActor, ctx| {
                        match res.map(|f| f) {
                            Ok(PeerToManagerMsgResp::EdgeUpdate(edge)) => {
                                act.send_message_or_log(&PeerMessage::ResponseUpdateNonce(*edge));
                            }
                            Ok(PeerToManagerMsgResp::BanPeer(reason_for_ban)) => {
                                act.stop(ctx, ClosingReason::Ban(reason_for_ban));
                            }
                            _ => {}
                        }
                        act.network_state.config.event_sink.push(Event::MessageProcessed(peer_msg));
                        actix::fut::ready(())
                    }),
                );
            }
            PeerMessage::ResponseUpdateNonce(edge) => {
                ctx.spawn(
                    wrap_future(
                        self.network_state
                            .peer_manager_addr
                            .send(PeerToManagerMsg::ResponseUpdateNonce(edge).with_span_context())
                            .in_current_span(),
                    )
                    .then(|res, act: &mut PeerActor, ctx| {
                        match res {
                            Ok(PeerToManagerMsgResp::BanPeer(reason_for_ban)) => {
                                act.stop(ctx, ClosingReason::Ban(reason_for_ban))
>>>>>>> 9e422277
                            }
                            new_edge
                        }
                    };
                    conn.send_message(Arc::new(PeerMessage::SyncRoutingTable(
                        RoutingTableUpdate { accounts: vec![], edges: vec![edge] },
                    )));
                    network_state.config.event_sink.push(Event::MessageProcessed(peer_msg));
                });
            }
            PeerMessage::SyncRoutingTable(rtu) => {
                self.handle_sync_routing_table(conn, rtu);
                self.network_state.config.event_sink.push(Event::MessageProcessed(peer_msg));
            }
            PeerMessage::SyncAccountsData(msg) => {
                let peer_id = conn.peer_info.id.clone();
                let network_state = self.network_state.clone();
                // In case a full sync is requested, immediately send what we got.
                // It is a microoptimization: we do not send back the data we just received.
                if msg.requesting_full_sync {
                    self.send_message_or_log(&PeerMessage::SyncAccountsData(SyncAccountsData {
                        requesting_full_sync: false,
                        incremental: false,
                        accounts_data: network_state
                            .accounts_data
                            .load()
                            .data
                            .values()
                            .cloned()
                            .collect(),
                    }));
                }
<<<<<<< HEAD
                assert!(self.network_state.arbiter.spawn(async move {
                    async {
                        // Early exit, if there is no data in the message.
                        if msg.accounts_data.is_empty() {
                            return;
                        }
                        // Verify and add the new data to the internal state.
                        let (new_data, err) =
                            network_state.accounts_data.clone().insert(msg.accounts_data).await;
                        // Broadcast any new data we have found, even in presence of an error.
                        // This will prevent a malicious peer from forcing us to re-verify valid
                        // datasets. See accounts_data::Cache documentation for details.
                        if new_data.len() > 0 {
                            let handles: Vec<_> = network_state
                                .tier2
                                .load()
                                .ready
                                .values()
                                // Do not send the data back.
                                .filter(|p| peer_id != p.peer_info.id)
                                .map(|p| p.send_accounts_data(new_data.clone()))
                                .collect();
                            futures_util::future::join_all(handles).await;
                        }
                        if let Some(err) = err {
                            conn.stop(Some(match err {
=======
                ctx.spawn(
                    wrap_future(
                        async move {
                            // Early exit, if there is no data in the message.
                            if msg.accounts_data.is_empty() {
                                return None;
                            }
                            // Verify and add the new data to the internal state.
                            let (new_data, err) =
                                pms.accounts_data.clone().insert(msg.accounts_data).await;
                            // Broadcast any new data we have found, even in presence of an error.
                            // This will prevent a malicious peer from forcing us to re-verify valid
                            // datasets. See accounts_data::Cache documentation for details.
                            if new_data.len() > 0 {
                                let handles: Vec<_> = pms
                                    .tier2
                                    .load()
                                    .ready
                                    .values()
                                    // Do not send the data back.
                                    .filter(|p| peer_id != p.peer_info.id)
                                    .map(|p| p.send_accounts_data(new_data.clone()))
                                    .collect();
                                futures_util::future::join_all(handles).await;
                            }
                            err.map(|err| match err {
>>>>>>> 9e422277
                                accounts_data::Error::InvalidSignature => {
                                    ReasonForBan::InvalidSignature
                                }
                                accounts_data::Error::DataTooLarge => ReasonForBan::Abusive,
                                accounts_data::Error::SingleAccountMultipleData => {
                                    ReasonForBan::Abusive
                                }
<<<<<<< HEAD
                            }));
=======
                            })
                        }
                        .in_current_span(),
                    )
                    .map(|ban_reason, act: &mut PeerActor, ctx| {
                        if let Some(ban_reason) = ban_reason {
                            act.stop(ctx, ClosingReason::Ban(ban_reason));
>>>>>>> 9e422277
                        }
                    }
                    .await;
                    network_state.config.event_sink.push(Event::MessageProcessed(peer_msg));
                }));
            }
            PeerMessage::Routed(mut msg) => {
                tracing::trace!(
                    target: "network",
                    "Received routed message from {} to {:?}.",
                    self.peer_info,
                    msg.target);
                if !msg.verify() {
                    // Received invalid routed message from peer.
                    self.stop(ctx, ClosingReason::Ban(ReasonForBan::InvalidSignature));
                    return;
                }
                let from = &conn.peer_info.id;
                if msg.expect_response() {
                    tracing::trace!(target: "network", route_back = ?msg.clone(), "Received peer message that requires response");
                    self.network_state.routing_table_view.add_route_back(
                        &self.clock,
                        msg.hash(),
                        from.clone(),
                    );
                }
                if self.network_state.message_for_me(&msg.target) {
                    metrics::record_routed_msg_latency(&self.clock, &msg);
                    // Handle Ping and Pong message if they are for us without sending to client.
                    // i.e. Return false in case of Ping and Pong
                    match &msg.body {
                        RoutedMessageBody::Ping(ping) => {
                            self.network_state.send_pong(&self.clock, ping.nonce, msg.hash());
                            // TODO(gprusak): deprecate Event::Ping/Pong in favor of
                            // MessageProcessed.
                            self.network_state.config.event_sink.push(Event::Ping(ping.clone()));
                            self.network_state
                                .config
                                .event_sink
                                .push(Event::MessageProcessed(PeerMessage::Routed(msg)));
                        }
                        RoutedMessageBody::Pong(pong) => {
                            self.network_state.config.event_sink.push(Event::Pong(pong.clone()));
                            self.network_state
                                .config
                                .event_sink
                                .push(Event::MessageProcessed(PeerMessage::Routed(msg)));
                        }
                        _ => self.receive_message(ctx, &conn, PeerMessage::Routed(msg.clone())),
                    }
                } else {
                    if msg.decrease_ttl() {
                        self.network_state.send_message_to_peer(&self.clock, msg);
                    } else {
                        self.network_state.config.event_sink.push(Event::RoutedMessageDropped);
                        warn!(target: "network", ?msg, ?from, "Message dropped because TTL reached 0.");
                        metrics::ROUTED_MESSAGE_DROPPED
                            .with_label_values(&[msg.body_variant()])
                            .inc();
                    }
                }
            }
            msg => self.receive_message(ctx, &conn, msg),
        }
    }

    fn handle_sync_routing_table(
        &mut self,
        conn: Arc<connection::Connection>,
        rtu: RoutingTableUpdate,
    ) {
        let _span = tracing::trace_span!(target: "network", "handle_sync_routing_table").entered();
        // Process edges and add new edges to the routing table. Also broadcast new edges.
        let edges = rtu.edges;
        let accounts = rtu.accounts;

        // For every announce we received, we fetch the last announce with the same account_id
        // that we already broadcasted. Client actor will both verify signatures of the received announces
        // as well as filter out those which are older than the fetched ones (to avoid overriding
        // a newer announce with an older one).
        let old = self
            .network_state
            .routing_table_view
            .get_broadcasted_announces(accounts.iter().map(|a| &a.account_id));
        let accounts: Vec<(AnnounceAccount, Option<EpochId>)> = accounts
            .into_iter()
            .map(|aa| {
                let id = aa.account_id.clone();
                (aa, old.get(&id).map(|old| old.epoch_id.clone()))
            })
            .collect();

        self.network_state.arbiter.spawn({
            let conn = conn.clone();
            let network_state = self.network_state.clone();
            let clock = self.clock.clone();
            async move {
                if let Err(ban_reason) =
                    network_state.add_edges_to_routing_table(&clock, edges).await
                {
                    conn.stop(Some(ban_reason));
                }
            }
        });
        // Ask client to validate accounts before accepting them.
<<<<<<< HEAD
        self.network_state.arbiter.spawn({
            let conn = conn.clone();
            let network_state = self.network_state.clone();
            async move {
                match network_state.client.announce_account(accounts).await {
                    Err(ban_reason) => conn.stop(Some(ban_reason)),
                    Ok(accounts) => network_state.broadcast_accounts(accounts).await,
                }
            }
        });
=======
        let network_state = self.network_state.clone();
        self.network_state
            .validate_edges_and_add_to_routing_table(conn.peer_info.id.clone(), edges);
        ctx.spawn(
            wrap_future(
                async move { network_state.client.announce_account(accounts).await }
                    .in_current_span(),
            )
            .then(move |res, act: &mut PeerActor, ctx| {
                match res {
                    Err(ban_reason) => act.stop(ctx, ClosingReason::Ban(ban_reason)),
                    Ok(accounts) => act.network_state.broadcast_accounts(accounts),
                }
                wrap_future(async {})
            }),
        );
>>>>>>> 9e422277
    }
}

impl actix::Actor for PeerActor {
    type Context = actix::Context<PeerActor>;

    fn started(&mut self, ctx: &mut Self::Context) {
        metrics::PEER_CONNECTIONS_TOTAL.inc();
        tracing::debug!(target: "network", "{:?}: Peer {:?} {:?} started", self.my_node_info.id, self.peer_addr, self.peer_type);
        // Set Handshake timeout for stopping actor if peer is not ready after given period of time.

        near_performance_metrics::actix::run_later(
            ctx,
            self.network_state.config.handshake_timeout.try_into().unwrap(),
            move |act, ctx| match act.peer_status {
                PeerStatus::Connecting { .. } => {
                    info!(target: "network", "Handshake timeout expired for {}", act.peer_info);
                    act.stop(ctx, ClosingReason::HandshakeFailed);
                }
                _ => {}
            },
        );

        // If outbound peer, initiate handshake.
        if let PeerStatus::Connecting(ConnectingStatus::Outbound { handshake_spec, .. }) =
            &self.peer_status
        {
            self.send_handshake(handshake_spec.clone());
        }
        self.network_state
            .config
            .event_sink
            .push(Event::HandshakeStarted(HandshakeStartedEvent { stream_id: self.stream_id }));
    }

    fn stopping(&mut self, _: &mut Self::Context) -> Running {
        metrics::PEER_CONNECTIONS_TOTAL.dec();
        debug!(target: "network", "{:?}: [status = {:?}] Peer {} disconnected.", self.my_node_info.id, self.peer_status, self.peer_info);
        match &self.peer_status {
            // If PeerActor is in Connecting state, then
            // it was not registered in the NewtorkState,
            // so there is nothing to be done.
            PeerStatus::Connecting(..) => {}
            // Clean up the Connection from the NetworkState.
            PeerStatus::Ready(conn) => {
                let network_state = self.network_state.clone();
                let clock = self.clock.clone();
                let conn = conn.clone();
                let ban_reason = match self.closing_reason {
                    Some(ClosingReason::Ban(reason)) => Some(reason),
                    _ => None,
                };
                self.network_state.arbiter.spawn(async move {
                    network_state.unregister(&clock, &conn, ban_reason).await;
                });
            }
        }
        Running::Stop
    }

    fn stopped(&mut self, _ctx: &mut Self::Context) {
        // closing_reason may be None in case the whole actix system is stopped.
        // It happens a lot in tests.
        if let Some(reason) = self.closing_reason.take() {
            self.network_state.config.event_sink.push(Event::ConnectionClosed(
                ConnectionClosedEvent { stream_id: self.stream_id, reason },
            ));
        }
        actix::Arbiter::current().stop();
    }
}

impl actix::Handler<stream::Error> for PeerActor {
    type Result = ();
    fn handle(&mut self, err: stream::Error, ctx: &mut Self::Context) {
        let expected = match &err {
            stream::Error::Recv(stream::RecvError::MessageTooLarge { .. }) => {
                self.stop(ctx, ClosingReason::Ban(ReasonForBan::Abusive));
                true
            }
            // It is expected in a sense that the peer might be just slow.
            stream::Error::Send(stream::SendError::QueueOverflow { .. }) => true,
            stream::Error::Recv(stream::RecvError::IO(err))
            | stream::Error::Send(stream::SendError::IO(err)) => match err.kind() {
                // Connection has been closed.
                io::ErrorKind::UnexpectedEof
                | io::ErrorKind::ConnectionReset
                | io::ErrorKind::BrokenPipe => true,
                // When stopping tokio runtime, an "IO driver has terminated" is sometimes
                // returned.
                io::ErrorKind::Other => true,
                // It is unexpected in a sense that stream got broken in an unexpected way.
                // In case you encounter an error that was actually to be expected,
                // please add it here and document.
                _ => false,
            },
        };
        log_assert!(expected, "unexpected closing reason: {err}");
        tracing::info!(target: "network", ?err, "Closing connection to {}", self.peer_info);
        self.stop(ctx, ClosingReason::StreamError);
    }
}

impl actix::Handler<stream::Frame> for PeerActor {
    type Result = ();
    #[perf]
    fn handle(&mut self, stream::Frame(msg): stream::Frame, ctx: &mut Self::Context) {
        let _span = tracing::trace_span!(
            target: "network",
            "handle",
            handler = "bytes",
            actor = "PeerActor",
            msg_len = msg.len(),
            peer = %self.peer_info)
        .entered();
        // TODO(#5155) We should change our code to track size of messages received from Peer
        // as long as it travels to PeerManager, etc.

        if self.closing_reason.is_some() {
            tracing::warn!(target: "network", "Received message from closing connection {:?}. Ignoring", self.peer_type);
            return;
        }

        self.update_stats_on_receiving_message(msg.len());
        let mut peer_msg = match self.parse_message(&msg) {
            Ok(msg) => msg,
            Err(err) => {
                debug!(target: "network", "Received invalid data {} from {}: {}", pretty::AbbrBytes(&msg), self.peer_info, err);
                return;
            }
        };

        match &peer_msg {
            PeerMessage::Routed(msg) => {
                let key = (msg.author.clone(), msg.target.clone(), msg.signature.clone());
                let now = self.clock.now();
                // Drop duplicated messages routed within DROP_DUPLICATED_MESSAGES_PERIOD ms
                if let Some(&t) = self.routed_message_cache.get(&key) {
                    if now <= t + DROP_DUPLICATED_MESSAGES_PERIOD {
                        debug!(target: "network", "Dropping duplicated message from {} to {:?}", msg.author, msg.target);
                        return;
                    }
                }
                if let RoutedMessageBody::ForwardTx(_) = &msg.body {
                    // Check whenever we exceeded number of transactions we got since last block.
                    // If so, drop the transaction.
                    let r = self.network_state.txns_since_last_block.load(Ordering::Acquire);
                    if r > MAX_TRANSACTIONS_PER_BLOCK_MESSAGE {
                        return;
                    }
                    self.network_state.txns_since_last_block.fetch_add(1, Ordering::AcqRel);
                }
                self.routed_message_cache.put(key, now);
            }
            PeerMessage::Block(_) => {
                self.network_state.txns_since_last_block.store(0, Ordering::Release);
            }
            _ => {}
        }

        tracing::trace!(target: "network", "Received message: {}", peer_msg);

        {
            let labels = [peer_msg.msg_variant()];
            metrics::PEER_MESSAGE_RECEIVED_BY_TYPE_TOTAL.with_label_values(&labels).inc();
            metrics::PEER_MESSAGE_RECEIVED_BY_TYPE_BYTES
                .with_label_values(&labels)
                .inc_by(msg.len() as u64);
        }
        match &self.peer_status {
            PeerStatus::Connecting { .. } => self.handle_msg_connecting(ctx, peer_msg),
            PeerStatus::Ready(conn) => {
                if self.closing_reason.is_some() {
                    tracing::warn!(target: "network", "Received {} from closing connection {:?}. Ignoring", peer_msg, self.peer_type);
                    return;
                }
                conn.last_time_received_message.store(self.clock.now());
                // Optionally, ignore any received tombstones after startup. This is to
                // prevent overload from too much accumulated deleted edges.
                //
                // We have similar code to skip sending tombstones, here we handle the
                // case when our peer doesn't use that logic yet.
                if let Some(skip_tombstones) = self.network_state.config.skip_tombstones {
                    if let PeerMessage::SyncRoutingTable(routing_table) = &mut peer_msg {
                        if conn.connection_established_time + skip_tombstones > self.clock.now() {
                            routing_table
                                .edges
                                .retain(|edge| edge.edge_type() == EdgeState::Active);
                            metrics::EDGE_TOMBSTONE_RECEIVING_SKIPPED.inc();
                        }
                    }
                }
                // Handle the message.
                self.handle_msg_ready(ctx, conn.clone(), peer_msg);
            }
        }
    }
}

impl Handler<WithSpanContext<SendMessage>> for PeerActor {
    type Result = ();

    #[perf]
    fn handle(&mut self, msg: WithSpanContext<SendMessage>, _: &mut Self::Context) {
        let (_span, msg) = handler_debug_span!(target: "network", msg);
        let _d = delay_detector::DelayDetector::new(|| "send message".into());
        self.send_message_or_log(&msg.message);
    }
}

/// Messages from PeerManager to Peer
#[derive(actix::Message, Debug)]
#[rtype(result = "()")]
pub(crate) struct Stop {
    pub ban_reason: Option<ReasonForBan>,
}

impl actix::Handler<WithSpanContext<Stop>> for PeerActor {
    type Result = ();

    #[perf]
    fn handle(&mut self, msg: WithSpanContext<Stop>, ctx: &mut Self::Context) -> Self::Result {
        let (_span, msg) = handler_debug_span!(target: "network", msg);
        self.stop(
            ctx,
            match msg.ban_reason {
                Some(reason) => ClosingReason::Ban(reason),
                None => ClosingReason::PeerManager,
            },
        );
    }
}

type InboundHandshakePermit = tokio::sync::OwnedSemaphorePermit;

#[derive(Debug)]
enum ConnectingStatus {
    Inbound(InboundHandshakePermit),
    Outbound { _permit: connection::OutboundHandshakePermit, handshake_spec: HandshakeSpec },
}

/// State machine of the PeerActor.
/// The transition graph for inbound connection is:
/// Connecting(Inbound) -> Ready
/// for outbound connection is:
/// Connecting(Outbound) -> Ready
///
/// From every state the PeerActor can be immediately shut down.
/// In the Connecting state only Handshake-related messages are allowed.
/// All the other messages can be exchanged only in the Ready state.
///
/// For the exact process of establishing a connection between peers,
/// see PoolSnapshot in chain/network/src/peer_manager/connection.rs.
#[derive(Debug)]
enum PeerStatus {
    /// Handshake in progress.
    Connecting(ConnectingStatus),
    /// Ready to go.
    Ready(Arc<connection::Connection>),
}<|MERGE_RESOLUTION|>--- conflicted
+++ resolved
@@ -887,7 +887,6 @@
                 debug!(target: "network", "Duplicate handshake from {}", self.peer_info);
             }
             PeerMessage::PeersRequest => {
-<<<<<<< HEAD
                 let peers = self
                     .network_state
                     .peer_store
@@ -897,20 +896,6 @@
                     self.send_message_or_log(&PeerMessage::PeersResponse(peers));
                 }
                 self.network_state.config.event_sink.push(Event::MessageProcessed(peer_msg));
-=======
-                ctx.spawn(wrap_future(
-                        self.network_state.peer_manager_addr.send(PeerToManagerMsg::PeersRequest(PeersRequest {}).with_span_context()).in_current_span()
-                ).then(|res, act: &mut PeerActor, _ctx| {
-                    if let Ok(peers) = res.map(|f|f.unwrap_peers_request_result()) {
-                        if !peers.peers.is_empty() {
-                            debug!(target: "network", "Peers request from {}: sending {} peers.", act.peer_info, peers.peers.len());
-                            act.send_message_or_log(&PeerMessage::PeersResponse(peers.peers));
-                        }
-                    }
-                    actix::fut::ready(())
-                })
-                );
->>>>>>> 9e422277
             }
             PeerMessage::PeersResponse(peers) => {
                 tracing::debug!(target: "network", "Received peers from {}: {} peers.", self.peer_info, peers.len());
@@ -924,7 +909,6 @@
                 self.network_state.config.event_sink.push(Event::MessageProcessed(peer_msg));
             }
             PeerMessage::RequestUpdateNonce(edge_info) => {
-<<<<<<< HEAD
                 let clock = self.clock.clone();
                 let network_state = self.network_state.clone();
                 self.network_state.arbiter.spawn(async move {
@@ -949,48 +933,6 @@
                                 .await
                             {
                                 conn.stop(Some(ban_reason));
-=======
-                ctx.spawn(
-                    wrap_future(
-                        self.network_state
-                            .peer_manager_addr
-                            .send(
-                                PeerToManagerMsg::RequestUpdateNonce(
-                                    self.other_peer_id().unwrap().clone(),
-                                    edge_info,
-                                )
-                                .with_span_context(),
-                            )
-                            .in_current_span(),
-                    )
-                    .then(|res, act: &mut PeerActor, ctx| {
-                        match res.map(|f| f) {
-                            Ok(PeerToManagerMsgResp::EdgeUpdate(edge)) => {
-                                act.send_message_or_log(&PeerMessage::ResponseUpdateNonce(*edge));
-                            }
-                            Ok(PeerToManagerMsgResp::BanPeer(reason_for_ban)) => {
-                                act.stop(ctx, ClosingReason::Ban(reason_for_ban));
-                            }
-                            _ => {}
-                        }
-                        act.network_state.config.event_sink.push(Event::MessageProcessed(peer_msg));
-                        actix::fut::ready(())
-                    }),
-                );
-            }
-            PeerMessage::ResponseUpdateNonce(edge) => {
-                ctx.spawn(
-                    wrap_future(
-                        self.network_state
-                            .peer_manager_addr
-                            .send(PeerToManagerMsg::ResponseUpdateNonce(edge).with_span_context())
-                            .in_current_span(),
-                    )
-                    .then(|res, act: &mut PeerActor, ctx| {
-                        match res {
-                            Ok(PeerToManagerMsgResp::BanPeer(reason_for_ban)) => {
-                                act.stop(ctx, ClosingReason::Ban(reason_for_ban))
->>>>>>> 9e422277
                             }
                             new_edge
                         }
@@ -1023,7 +965,6 @@
                             .collect(),
                     }));
                 }
-<<<<<<< HEAD
                 assert!(self.network_state.arbiter.spawn(async move {
                     async {
                         // Early exit, if there is no data in the message.
@@ -1050,34 +991,6 @@
                         }
                         if let Some(err) = err {
                             conn.stop(Some(match err {
-=======
-                ctx.spawn(
-                    wrap_future(
-                        async move {
-                            // Early exit, if there is no data in the message.
-                            if msg.accounts_data.is_empty() {
-                                return None;
-                            }
-                            // Verify and add the new data to the internal state.
-                            let (new_data, err) =
-                                pms.accounts_data.clone().insert(msg.accounts_data).await;
-                            // Broadcast any new data we have found, even in presence of an error.
-                            // This will prevent a malicious peer from forcing us to re-verify valid
-                            // datasets. See accounts_data::Cache documentation for details.
-                            if new_data.len() > 0 {
-                                let handles: Vec<_> = pms
-                                    .tier2
-                                    .load()
-                                    .ready
-                                    .values()
-                                    // Do not send the data back.
-                                    .filter(|p| peer_id != p.peer_info.id)
-                                    .map(|p| p.send_accounts_data(new_data.clone()))
-                                    .collect();
-                                futures_util::future::join_all(handles).await;
-                            }
-                            err.map(|err| match err {
->>>>>>> 9e422277
                                 accounts_data::Error::InvalidSignature => {
                                     ReasonForBan::InvalidSignature
                                 }
@@ -1085,17 +998,7 @@
                                 accounts_data::Error::SingleAccountMultipleData => {
                                     ReasonForBan::Abusive
                                 }
-<<<<<<< HEAD
                             }));
-=======
-                            })
-                        }
-                        .in_current_span(),
-                    )
-                    .map(|ban_reason, act: &mut PeerActor, ctx| {
-                        if let Some(ban_reason) = ban_reason {
-                            act.stop(ctx, ClosingReason::Ban(ban_reason));
->>>>>>> 9e422277
                         }
                     }
                     .await;
@@ -1201,7 +1104,6 @@
             }
         });
         // Ask client to validate accounts before accepting them.
-<<<<<<< HEAD
         self.network_state.arbiter.spawn({
             let conn = conn.clone();
             let network_state = self.network_state.clone();
@@ -1212,24 +1114,6 @@
                 }
             }
         });
-=======
-        let network_state = self.network_state.clone();
-        self.network_state
-            .validate_edges_and_add_to_routing_table(conn.peer_info.id.clone(), edges);
-        ctx.spawn(
-            wrap_future(
-                async move { network_state.client.announce_account(accounts).await }
-                    .in_current_span(),
-            )
-            .then(move |res, act: &mut PeerActor, ctx| {
-                match res {
-                    Err(ban_reason) => act.stop(ctx, ClosingReason::Ban(ban_reason)),
-                    Ok(accounts) => act.network_state.broadcast_accounts(accounts),
-                }
-                wrap_future(async {})
-            }),
-        );
->>>>>>> 9e422277
     }
 }
 
