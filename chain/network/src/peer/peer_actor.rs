use crate::accounts_data;
use crate::concurrency::arc_mutex::ArcMutex;
use crate::concurrency::atomic_cell::AtomicCell;
use crate::concurrency::demux;
use crate::network_protocol::{
    Edge, EdgeState, Encoding, OwnedAccount, ParsePeerMessageError, PartialEdgeInfo,
    PeerChainInfoV2, PeerIdOrHash, PeerInfo, RawRoutedMessage, RoutedMessageBody,
    RoutingTableUpdate, SyncAccountsData,
};
use crate::peer::stream;
use crate::peer::tracker::Tracker;
use crate::peer_manager::connection;
use crate::peer_manager::network_state::{NetworkState, PRUNE_EDGES_AFTER};
use crate::peer_manager::peer_manager_actor::Event;
use crate::private_actix::{RegisterPeerError, SendMessage};
use crate::routing::edge::verify_nonce;
use crate::stats::metrics;
use crate::tcp;
use crate::time;
use crate::types::{
    BlockInfo, Handshake, HandshakeFailureReason, PeerMessage, PeerType, ReasonForBan,
};
use actix::fut::future::wrap_future;
use actix::{Actor as _, ActorContext as _, ActorFutureExt as _, AsyncContext as _};
use lru::LruCache;
use near_crypto::Signature;
use near_o11y::{handler_debug_span, log_assert, pretty, OpenTelemetrySpanExt, WithSpanContext};
use near_performance_metrics_macros::perf;
use near_primitives::hash::CryptoHash;
use near_primitives::network::{AnnounceAccount, PeerId};
use near_primitives::types::EpochId;
use near_primitives::utils::DisplayOption;
use near_primitives::version::{
    ProtocolVersion, PEER_MIN_ALLOWED_PROTOCOL_VERSION, PROTOCOL_VERSION,
};
use parking_lot::Mutex;
use std::fmt::Debug;
use std::io;
use std::net::SocketAddr;
use std::sync::atomic::Ordering;
use std::sync::Arc;
use tracing::Instrument as _;

/// Maximum number of messages per minute from single peer.
// TODO(#5453): current limit is way to high due to us sending lots of messages during sync.
const MAX_PEER_MSG_PER_MIN: usize = usize::MAX;
/// How often to request peers from active peers.
const REQUEST_PEERS_INTERVAL: time::Duration = time::Duration::seconds(60);

/// Maximal allowed UTC clock skew between this node and the peer.
const MAX_CLOCK_SKEW: time::Duration = time::Duration::minutes(30);

/// Maximum number of transaction messages we will accept between block messages.
/// The purpose of this constant is to ensure we do not spend too much time deserializing and
/// dispatching transactions when we should be focusing on consensus-related messages.
const MAX_TRANSACTIONS_PER_BLOCK_MESSAGE: usize = 1000;
/// Limit cache size of 1000 messages
const ROUTED_MESSAGE_CACHE_SIZE: usize = 1000;
/// Duplicated messages will be dropped if routed through the same peer multiple times.
const DROP_DUPLICATED_MESSAGES_PERIOD: time::Duration = time::Duration::milliseconds(50);
/// How often to send the latest block to peers.
const SYNC_LATEST_BLOCK_INTERVAL: time::Duration = time::Duration::seconds(60);

#[derive(Debug, Clone, PartialEq, Eq)]
pub struct ConnectionClosedEvent {
    pub(crate) stream_id: tcp::StreamId,
    pub(crate) reason: ClosingReason,
}

#[derive(Debug, Clone, PartialEq, Eq)]
pub struct HandshakeStartedEvent {
    pub(crate) stream_id: tcp::StreamId,
}

#[derive(Debug, Clone, PartialEq, Eq)]
pub struct HandshakeCompletedEvent {
    pub(crate) stream_id: tcp::StreamId,
    pub(crate) edge: Edge,
}

#[derive(thiserror::Error, Clone, PartialEq, Eq, Debug)]
pub(crate) enum ClosingReason {
    #[error("too many inbound connections in connecting state")]
    TooManyInbound,
    #[error("outbound not allowed: {0}")]
    OutboundNotAllowed(connection::PoolError),

    #[error("peer banned: {0:?}")]
    Ban(ReasonForBan),
    #[error("handshake failed")]
    HandshakeFailed,
    #[error("rejected by PeerManager: {0:?}")]
    RejectedByPeerManager(RegisterPeerError),
    #[error("stream error")]
    StreamError,
    #[error("PeerManager requested to close the connection")]
    PeerManager,
    #[error("Received DisconnectMessage from peer")]
    DisconnectMessage,
    #[error("Peer clock skew exceeded {MAX_CLOCK_SKEW}")]
    TooLargeClockSkew,
    #[error("owned_account.peer_id doesn't match handshake.sender_peer_id")]
    OwnedAccountMismatch,
    #[error("PeerActor stopped NOT via PeerActor::stop()")]
    Unknown,
}

pub(crate) struct PeerActor {
    clock: time::Clock,

    /// Shared state of the network module.
    network_state: Arc<NetworkState>,
    /// This node's id and address (either listening or socket address).
    my_node_info: PeerInfo,

    /// TEST-ONLY
    stream_id: crate::tcp::StreamId,
    /// Peer address from connection.
    peer_addr: SocketAddr,
    /// Peer type.
    peer_type: PeerType,

    /// Framed wrapper to send messages through the TCP connection.
    framed: stream::FramedStream<PeerActor>,

    /// Tracker for requests and responses.
    tracker: Arc<Mutex<Tracker>>,
    /// Network bandwidth stats.
    stats: Arc<connection::Stats>,
    /// Cache of recently routed messages, this allows us to drop duplicates
    routed_message_cache: LruCache<(PeerId, PeerIdOrHash, Signature), time::Instant>,
    /// Whether we detected support for protocol buffers during handshake.
    protocol_buffers_supported: bool,
    /// Whether the PeerActor should skip protobuf support detection and use
    /// a given encoding right away.
    force_encoding: Option<Encoding>,

    /// Peer status.
    peer_status: PeerStatus,
    closing_reason: Option<ClosingReason>,
    /// Peer id and info. Present when Ready,
    /// or (for outbound only) when Connecting.
    // TODO: move it to ConnectingStatus::Outbound.
    // When ready, use connection.peer_info instead.
    peer_info: DisplayOption<PeerInfo>,
}

impl Debug for PeerActor {
    fn fmt(&self, f: &mut std::fmt::Formatter<'_>) -> Result<(), std::fmt::Error> {
        write!(f, "{:?}", self.my_node_info)
    }
}

#[derive(Clone, Debug)]
struct HandshakeSpec {
    /// ID of the peer on the other side of the connection.
    peer_id: PeerId,
    protocol_version: ProtocolVersion,
    partial_edge_info: PartialEdgeInfo,
}

impl PeerActor {
    pub(crate) fn spawn(
        clock: time::Clock,
        stream: tcp::Stream,
        force_encoding: Option<Encoding>,
        network_state: Arc<NetworkState>,
    ) -> anyhow::Result<actix::Addr<Self>> {
        let stream_id = stream.id();
        match Self::spawn_inner(clock, stream, force_encoding, network_state.clone()) {
            Ok(it) => Ok(it),
            Err(reason) => {
                network_state.config.event_sink.push(Event::ConnectionClosed(
                    ConnectionClosedEvent { stream_id, reason: reason.clone() },
                ));
                Err(reason.into())
            }
        }
    }

    fn spawn_inner(
        clock: time::Clock,
        stream: tcp::Stream,
        force_encoding: Option<Encoding>,
        network_state: Arc<NetworkState>,
    ) -> Result<actix::Addr<Self>, ClosingReason> {
        let connecting_status = match &stream.type_ {
            tcp::StreamType::Inbound => ConnectingStatus::Inbound(
                network_state
                    .inbound_handshake_permits
                    .clone()
                    .try_acquire_owned()
                    .map_err(|_| ClosingReason::TooManyInbound)?,
            ),
            tcp::StreamType::Outbound { peer_id } => ConnectingStatus::Outbound {
                _permit: network_state
                    .tier2
                    .start_outbound(peer_id.clone())
                    .map_err(ClosingReason::OutboundNotAllowed)?,
                handshake_spec: HandshakeSpec {
                    partial_edge_info: network_state.propose_edge(&clock, peer_id, None),
                    protocol_version: PROTOCOL_VERSION,
                    peer_id: peer_id.clone(),
                },
            },
        };

        let my_node_info = PeerInfo {
            id: network_state.config.node_id(),
            addr: network_state.config.node_addr.clone(),
            account_id: network_state.config.validator.as_ref().map(|v| v.account_id()),
        };
        // Start PeerActor on separate thread.
        Ok(Self::start_in_arbiter(&actix::Arbiter::new().handle(), move |ctx| {
            let stats = Arc::new(connection::Stats::default());
            let stream_id = stream.id();
            let peer_addr = stream.peer_addr;
            let stream_type = stream.type_.clone();
            let framed = stream::FramedStream::spawn(ctx, stream, stats.clone());
            Self {
                closing_reason: None,
                clock,
                my_node_info,
                stream_id,
                peer_addr,
                peer_type: match &stream_type {
                    tcp::StreamType::Inbound => PeerType::Inbound,
                    tcp::StreamType::Outbound { .. } => PeerType::Outbound,
                },
                peer_status: PeerStatus::Connecting(connecting_status),
                framed,
                tracker: Default::default(),
                stats,
                routed_message_cache: LruCache::new(ROUTED_MESSAGE_CACHE_SIZE),
                protocol_buffers_supported: false,
                force_encoding,
                peer_info: match &stream_type {
                    tcp::StreamType::Inbound => None,
                    tcp::StreamType::Outbound { peer_id } => Some(PeerInfo {
                        id: peer_id.clone(),
                        addr: Some(peer_addr),
                        account_id: None,
                    }),
                }
                .into(),
                network_state,
            }
        }))
    }

    // Determines the encoding to use for communication with the peer.
    // It can be None while Handshake with the peer has not been finished yet.
    // In case it is None, both encodings are attempted for parsing, and each message
    // is sent twice.
    fn encoding(&self) -> Option<Encoding> {
        if self.force_encoding.is_some() {
            return self.force_encoding;
        }
        if self.protocol_buffers_supported {
            return Some(Encoding::Proto);
        }
        match self.peer_status {
            PeerStatus::Connecting { .. } => None,
            PeerStatus::Ready { .. } => Some(Encoding::Borsh),
        }
    }

    fn parse_message(&mut self, msg: &[u8]) -> Result<PeerMessage, ParsePeerMessageError> {
        if let Some(e) = self.encoding() {
            return PeerMessage::deserialize(e, msg);
        }
        if let Ok(msg) = PeerMessage::deserialize(Encoding::Proto, msg) {
            self.protocol_buffers_supported = true;
            return Ok(msg);
        }
        return PeerMessage::deserialize(Encoding::Borsh, msg);
    }

    fn send_message_or_log(&self, msg: &PeerMessage) {
        self.send_message(msg);
    }

    fn send_message(&self, msg: &PeerMessage) {
        if let (PeerStatus::Ready(conn), PeerMessage::PeersRequest) = (&self.peer_status, msg) {
            conn.last_time_peer_requested.store(Some(self.clock.now()));
        }
        if let Some(enc) = self.encoding() {
            return self.send_message_with_encoding(msg, enc);
        }
        self.send_message_with_encoding(msg, Encoding::Proto);
        self.send_message_with_encoding(msg, Encoding::Borsh);
    }

    fn send_message_with_encoding(&self, msg: &PeerMessage, enc: Encoding) {
        let msg_type: &str = msg.msg_variant();
        let _span = tracing::trace_span!(
            target: "network",
            "send_message_with_encoding",
            msg_type)
        .entered();
        // Skip sending block and headers if we received it or header from this peer.
        // Record block requests in tracker.
        match msg {
            // Temporarily disable this check because now the node needs to send block to its
            // peers to update its height at the peer. In the future we will introduce a new
            // peer message type for that and then we can enable this check again.
            //PeerMessage::Block(b) if self.tracker.lock().has_received(b.hash()) => return,
            PeerMessage::BlockRequest(h) => self.tracker.lock().push_request(*h),
            _ => (),
        };

        let bytes = msg.serialize(enc);
        self.tracker.lock().increment_sent(&self.clock, bytes.len() as u64);
        let bytes_len = bytes.len();
        tracing::trace!(target: "network", msg_len = bytes_len);
        self.framed.send(stream::Frame(bytes));
        metrics::PEER_DATA_SENT_BYTES.inc_by(bytes_len as u64);
        metrics::PEER_MESSAGE_SENT_BY_TYPE_TOTAL.with_label_values(&[msg_type]).inc();
        metrics::PEER_MESSAGE_SENT_BY_TYPE_BYTES
            .with_label_values(&[msg_type])
            .inc_by(bytes_len as u64);
    }

    fn send_handshake(&self, spec: HandshakeSpec) {
        let (height, tracked_shards) =
            if let Some(chain_info) = self.network_state.chain_info.load().as_ref() {
                (chain_info.block.header().height(), chain_info.tracked_shards.clone())
            } else {
                (0, vec![])
            };
        let handshake = Handshake {
            protocol_version: spec.protocol_version,
            oldest_supported_version: PEER_MIN_ALLOWED_PROTOCOL_VERSION,
            sender_peer_id: self.network_state.config.node_id(),
            target_peer_id: spec.peer_id,
            sender_listen_port: self.network_state.config.node_addr.map(|a| a.port()),
            sender_chain_info: PeerChainInfoV2 {
                genesis_id: self.network_state.genesis_id.clone(),
                // TODO: remove `height` from PeerChainInfo
                height,
                tracked_shards,
                archival: self.network_state.config.archive,
            },
            partial_edge_info: spec.partial_edge_info,
            owned_account: self.network_state.config.validator.as_ref().map(|vc| {
                OwnedAccount {
                    account_key: vc.signer.public_key().clone(),
                    peer_id: self.network_state.config.node_id(),
                    timestamp: self.clock.now_utc(),
                }
                .sign(vc.signer.as_ref())
            }),
        };
        let msg = PeerMessage::Tier2Handshake(handshake);
        self.send_message_or_log(&msg);
    }

    fn stop(&mut self, ctx: &mut actix::Context<PeerActor>, reason: ClosingReason) {
        // Only the first call to stop sets the closing_reason.
        if self.closing_reason.is_none() {
            self.closing_reason = Some(reason);
        }
        ctx.stop();
    }

    /// `PeerId` of the current node.
    fn my_node_id(&self) -> &PeerId {
        &self.my_node_info.id
    }

    /// `PeerId` of the other node.
    fn other_peer_id(&self) -> Option<&PeerId> {
        self.peer_info.as_ref().as_ref().map(|peer_info| &peer_info.id)
    }

    /// Update stats when receiving msg
    fn update_stats_on_receiving_message(&mut self, msg_len: usize) {
        metrics::PEER_DATA_RECEIVED_BYTES.inc_by(msg_len as u64);
        metrics::PEER_MESSAGE_RECEIVED_TOTAL.inc();
        tracing::trace!(target: "network", msg_len);
        self.tracker.lock().increment_received(&self.clock, msg_len as u64);
    }

    fn process_handshake(
        &mut self,
        ctx: &mut <PeerActor as actix::Actor>::Context,
        handshake: Handshake,
    ) {
        tracing::debug!(target: "network", "{:?}: Received handshake {:?}", self.my_node_info.id, handshake);
        let cs = match &self.peer_status {
            PeerStatus::Connecting(it) => it,
            _ => panic!("process_handshake called in non-connecting state"),
        };
        match cs {
            ConnectingStatus::Outbound { handshake_spec: spec, .. } => {
                if handshake.protocol_version != spec.protocol_version {
                    tracing::warn!(target: "network", "Protocol version mismatch. Disconnecting peer {}", handshake.sender_peer_id);
                    self.stop(ctx, ClosingReason::HandshakeFailed);
                    return;
                }
                if handshake.sender_chain_info.genesis_id != self.network_state.genesis_id {
                    tracing::warn!(target: "network", "Genesis mismatch. Disconnecting peer {}", handshake.sender_peer_id);
                    self.stop(ctx, ClosingReason::HandshakeFailed);
                    return;
                }
                if handshake.sender_peer_id != spec.peer_id {
                    tracing::warn!(target: "network", "PeerId mismatch. Disconnecting peer {}", handshake.sender_peer_id);
                    self.stop(ctx, ClosingReason::HandshakeFailed);
                    return;
                }
                if handshake.partial_edge_info.nonce != spec.partial_edge_info.nonce {
                    tracing::warn!(target: "network", "Nonce mismatch. Disconnecting peer {}", handshake.sender_peer_id);
                    self.stop(ctx, ClosingReason::HandshakeFailed);
                    return;
                }
            }
            ConnectingStatus::Inbound { .. } => {
                if PEER_MIN_ALLOWED_PROTOCOL_VERSION > handshake.protocol_version
                    || handshake.protocol_version > PROTOCOL_VERSION
                {
                    tracing::debug!(
                        target: "network",
                        version = handshake.protocol_version,
                        "Received connection from node with unsupported PROTOCOL_VERSION.");
                    self.send_message_or_log(&PeerMessage::HandshakeFailure(
                        self.my_node_info.clone(),
                        HandshakeFailureReason::ProtocolVersionMismatch {
                            version: PROTOCOL_VERSION,
                            oldest_supported_version: PEER_MIN_ALLOWED_PROTOCOL_VERSION,
                        },
                    ));
                    return;
                }
                let genesis_id = self.network_state.genesis_id.clone();
                if handshake.sender_chain_info.genesis_id != genesis_id {
                    tracing::debug!(target: "network", "Received connection from node with different genesis.");
                    self.send_message_or_log(&PeerMessage::HandshakeFailure(
                        self.my_node_info.clone(),
                        HandshakeFailureReason::GenesisMismatch(genesis_id),
                    ));
                    return;
                }
                if handshake.target_peer_id != self.my_node_info.id {
                    tracing::debug!(target: "network", "Received handshake from {:?} to {:?} but I am {:?}", handshake.sender_peer_id, handshake.target_peer_id, self.my_node_info.id);
                    self.send_message_or_log(&PeerMessage::HandshakeFailure(
                        self.my_node_info.clone(),
                        HandshakeFailureReason::InvalidTarget,
                    ));
                    return;
                }

                // Verify if nonce is sane.
                if let Err(err) = verify_nonce(&self.clock, handshake.partial_edge_info.nonce) {
                    tracing::debug!(target: "network", nonce=?handshake.partial_edge_info.nonce, my_node_id = ?self.my_node_id(), peer_id=?handshake.sender_peer_id, "bad nonce, disconnecting: {err}");
                    self.stop(ctx, ClosingReason::HandshakeFailed);
                    return;
                }
                // Check that the received nonce is greater than the current nonce of this connection.
                // If not (and this is an inbound connection) propose a new nonce.
                if let Some(last_edge) =
                    self.network_state.graph.load().local_edges.get(&handshake.sender_peer_id)
                {
                    if last_edge.nonce() >= handshake.partial_edge_info.nonce {
                        tracing::debug!(target: "network", "{:?}: Received too low nonce from peer {:?} sending evidence.", self.my_node_id(), self.peer_addr);
                        self.send_message_or_log(&PeerMessage::LastEdge(last_edge.clone()));
                        return;
                    }
                }
            }
        }

        // Verify that handshake.owned_account is valid.
        if let Some(owned_account) = &handshake.owned_account {
            if let Err(_) = owned_account.payload().verify(&owned_account.account_key) {
                self.stop(ctx, ClosingReason::Ban(ReasonForBan::InvalidSignature));
                return;
            }
            if owned_account.peer_id != handshake.sender_peer_id {
                self.stop(ctx, ClosingReason::OwnedAccountMismatch);
                return;
            }
            if (owned_account.timestamp - self.clock.now_utc()).abs() >= MAX_CLOCK_SKEW {
                self.stop(ctx, ClosingReason::TooLargeClockSkew);
                return;
            }
        }

        // Verify that the received partial edge is valid.
        // WARNING: signature is verified against the 2nd argument.
        if !Edge::partial_verify(
            &self.my_node_id(),
            &handshake.sender_peer_id,
            &handshake.partial_edge_info,
        ) {
            tracing::warn!(target: "network", "partial edge with invalid signature, disconnecting");
            self.stop(ctx, ClosingReason::Ban(ReasonForBan::InvalidSignature));
            return;
        }

        // Merge partial edges.
        let nonce = handshake.partial_edge_info.nonce;
        let partial_edge_info = match cs {
            ConnectingStatus::Outbound { handshake_spec, .. } => {
                handshake_spec.partial_edge_info.clone()
            }
            ConnectingStatus::Inbound { .. } => {
                self.network_state.propose_edge(&self.clock, &handshake.sender_peer_id, Some(nonce))
            }
        };
        let edge = Edge::new(
            self.my_node_id().clone(),
            handshake.sender_peer_id.clone(),
            nonce,
            partial_edge_info.signature.clone(),
            handshake.partial_edge_info.signature.clone(),
        );
        debug_assert!(edge.verify());

        // TODO(gprusak): not enabling a port for listening is also a valid setup.
        // In that case peer_info.addr should be None (same as now), however
        // we still should do the check against the PeerStore::blacklist.
        // Currently PeerManager is rejecting connections with peer_info.addr == None
        // preemptively.
        let peer_info = PeerInfo {
            id: handshake.sender_peer_id.clone(),
            addr: handshake
                .sender_listen_port
                .map(|port| SocketAddr::new(self.peer_addr.ip(), port)),
            account_id: None,
        };

        let now = self.clock.now();
        let conn = Arc::new(connection::Connection {
            addr: ctx.address(),
            peer_info: peer_info.clone(),
<<<<<<< HEAD
            edge: AtomicCell::new(edge),
            owned_account: handshake.owned_account.clone(),
=======
            edge: ArcMutex::new(edge),
>>>>>>> f9950fda
            genesis_id: handshake.sender_chain_info.genesis_id.clone(),
            tracked_shards: handshake.sender_chain_info.tracked_shards.clone(),
            archival: handshake.sender_chain_info.archival,
            last_block: Default::default(),
            peer_type: self.peer_type,
            stats: self.stats.clone(),
            _peer_connections_metric: metrics::PEER_CONNECTIONS.new_point(&metrics::Connection {
                type_: self.peer_type,
                encoding: self.encoding(),
            }),
            last_time_peer_requested: AtomicCell::new(None),
            last_time_received_message: AtomicCell::new(now),
            established_time: now,
            send_accounts_data_demux: demux::Demux::new(
                self.network_state.config.accounts_data_broadcast_rate_limit,
            ),
        });

        let tracker = self.tracker.clone();
        let clock = self.clock.clone();
        let mut interval =
            time::Interval::new(clock.now(), self.network_state.config.peer_stats_period);
        ctx.spawn({
            let conn = conn.clone();
            wrap_future(async move {
                loop {
                    interval.tick(&clock).await;
                    let sent = tracker.lock().sent_bytes.minute_stats(&clock);
                    let received = tracker.lock().received_bytes.minute_stats(&clock);
                    conn.stats
                        .received_bytes_per_sec
                        .store(received.bytes_per_min / 60, Ordering::Relaxed);
                    conn.stats.sent_bytes_per_sec.store(sent.bytes_per_min / 60, Ordering::Relaxed);
                    // Whether the peer is considered abusive due to sending too many messages.
                    // I am allowing this for now because I assume `MAX_PEER_MSG_PER_MIN` will
                    // some day be less than `u64::MAX`.
                    let is_abusive = received.count_per_min > MAX_PEER_MSG_PER_MIN
                        || sent.count_per_min > MAX_PEER_MSG_PER_MIN;
                    if is_abusive {
                        tracing::trace!(
                        target: "network",
                        peer_id = ?conn.peer_info.id,
                        sent = sent.count_per_min,
                        recv = received.count_per_min,
                        "Banning peer for abuse");
                        // TODO(MarX, #1586): Ban peer if we found them abusive. Fix issue with heavy
                        //  network traffic that flags honest peers.
                        // Send ban signal to peer instance. It should send ban signal back and stop the instance.
                        // if let Some(connected_peer) = act.connected_peers.get(&peer_id1) {
                        //     connected_peer.addr.do_send(PeerManagerRequest::BanPeer(ReasonForBan::Abusive));
                        // }
                    }
                }
            })
        });

        // This time is used to figure out when the first run of the callbacks it run.
        // It is important that it is set here (rather than calling clock.now() within the future) - as it makes testing a lot easier (and more deterministic).

        let start_time = self.clock.now();

        // Here we stop processing any PeerActor events until PeerManager
        // decides whether to accept the connection or not: ctx.wait makes
        // the actor event loop poll on the future until it completes before
        // processing any other events.
        ctx.wait(wrap_future({
            let network_state = self.network_state.clone();
            let clock = self.clock.clone();
            let conn = conn.clone();
            async move { network_state.register(&clock,conn).await }
        })
            .map(move |res, act: &mut PeerActor, ctx| {
                match res {
                    Ok(()) => {
                        act.peer_info = Some(peer_info).into();
                        act.peer_status = PeerStatus::Ready(conn.clone());
                        // Respond to handshake if it's inbound and connection was consolidated.
                        if act.peer_type == PeerType::Inbound {
                            act.send_handshake(HandshakeSpec{
                                peer_id: handshake.sender_peer_id.clone(),
                                protocol_version: handshake.protocol_version,
                                partial_edge_info: partial_edge_info,
                            });
                        } else {
                            // Outbound peer triggers the inital full accounts data sync.
                            // TODO(gprusak): implement triggering the periodic full sync.
                            act.send_message_or_log(&PeerMessage::SyncAccountsData(SyncAccountsData{
                                accounts_data: act.network_state.accounts_data.load().data.values().cloned().collect(),
                                incremental: false,
                                requesting_full_sync: true,
                            }));
                        }

                        // Exchange peers periodically.
                        ctx.spawn(wrap_future({
                            let clock = act.clock.clone();
                            let conn = conn.clone();
                            async move {
                                let mut interval = time::Interval::new(clock.now(),REQUEST_PEERS_INTERVAL);
                                loop {
                                    interval.tick(&clock).await;
                                    conn.send_message(Arc::new(PeerMessage::PeersRequest));
                                }
                            }
                        }));
                        // Send latest block periodically
                        ctx.spawn(wrap_future({
                            let clock = act.clock.clone();
                            let conn = conn.clone();
                            let state = act.network_state.clone();
                            async move {
                                let mut interval =
                                    time::Interval::new(clock.now(), SYNC_LATEST_BLOCK_INTERVAL);
                                loop {
                                    // the first tick is immediate, so the tick should go sync_latest_block
                                    interval.tick(&clock).await;
                                    if let Some(chain_info) = state.chain_info.load().as_ref() {
                                        conn.send_message(Arc::new(PeerMessage::Block(
                                            chain_info.block.clone(),
                                        )));
                                    }
                                }
                            }
                        }));

                        // Refresh connection nonces but only if we're outbound. For inbound connection, the other party should
                        // take care of nonce refresh.
                        if act.peer_type == PeerType::Outbound {
                            ctx.spawn(wrap_future({
                                let conn = conn.clone();
                                let network_state = act.network_state.clone();
                                let clock = act.clock.clone();
                                async move {
                                    // How often should we refresh a nonce from a peer.
                                    // It should be smaller than PRUNE_EDGES_AFTER.
                                    let mut interval = time::Interval::new(start_time + PRUNE_EDGES_AFTER / 3, PRUNE_EDGES_AFTER / 3);
                                    loop {
                                        interval.tick(&clock).await;
                                        conn.send_message(Arc::new(
                                            PeerMessage::RequestUpdateNonce(PartialEdgeInfo::new(
                                                &network_state.config.node_id(),
                                                &conn.peer_info.id,
                                                Edge::create_fresh_nonce(&clock),
                                                &network_state.config.node_key,
                                            )
                                        )));

                                    }
                                }
                            }));
                        }
                        // Sync the RoutingTable.
                        act.sync_routing_table();
                        act.network_state.config.event_sink.push(Event::HandshakeCompleted(HandshakeCompletedEvent{
                            stream_id: act.stream_id,
                            edge: conn.edge.load().as_ref().clone(),
                        }));
                    },
                    Err(err) => {
                        tracing::info!(target: "network", "{:?}: Connection with {:?} rejected by PeerManager: {:?}", act.my_node_id(),conn.peer_info.id,err);
                        act.stop(ctx,ClosingReason::RejectedByPeerManager(err));
                    }
                }
            })
        );
    }

    // Send full RoutingTable.
    fn sync_routing_table(&self) {
        let mut known_edges: Vec<Edge> =
            self.network_state.graph.load().edges.values().cloned().collect();
        if self.network_state.config.skip_tombstones.is_some() {
            known_edges.retain(|edge| edge.removal_info().is_none());
            metrics::EDGE_TOMBSTONE_SENDING_SKIPPED.inc();
        }
        let known_accounts = self.network_state.graph.routing_table.get_announce_accounts();
        self.send_message_or_log(&PeerMessage::SyncRoutingTable(RoutingTableUpdate::new(
            known_edges,
            known_accounts,
        )));
    }

    fn handle_msg_connecting(&mut self, ctx: &mut actix::Context<Self>, msg: PeerMessage) {
        match (&mut self.peer_status, msg) {
            (
                PeerStatus::Connecting(ConnectingStatus::Outbound { handshake_spec, .. }),
                PeerMessage::HandshakeFailure(peer_info, reason),
            ) => {
                match reason {
                    HandshakeFailureReason::GenesisMismatch(genesis) => {
                        tracing::warn!(target: "network", "Attempting to connect to a node ({}) with a different genesis block. Our genesis: {:?}, their genesis: {:?}", peer_info, self.network_state.genesis_id, genesis);
                        self.stop(ctx, ClosingReason::HandshakeFailed);
                    }
                    HandshakeFailureReason::ProtocolVersionMismatch {
                        version,
                        oldest_supported_version,
                    } => {
                        // Retry the handshake with the common protocol version.
                        let common_version = std::cmp::min(version, PROTOCOL_VERSION);
                        if common_version < oldest_supported_version
                            || common_version < PEER_MIN_ALLOWED_PROTOCOL_VERSION
                        {
                            tracing::warn!(target: "network", "Unable to connect to a node ({}) due to a network protocol version mismatch. Our version: {:?}, their: {:?}", peer_info, (PROTOCOL_VERSION, PEER_MIN_ALLOWED_PROTOCOL_VERSION), (version, oldest_supported_version));
                            self.stop(ctx, ClosingReason::HandshakeFailed);
                            return;
                        }
                        handshake_spec.protocol_version = common_version;
                        let spec = handshake_spec.clone();
                        ctx.wait(actix::fut::ready(()).then(move |_, act: &mut Self, _| {
                            act.send_handshake(spec);
                            actix::fut::ready(())
                        }));
                    }
                    HandshakeFailureReason::InvalidTarget => {
                        tracing::debug!(target: "network", "Peer found was not what expected. Updating peer info with {:?}", peer_info);
                        if let Err(err) =
                            self.network_state.peer_store.add_direct_peer(&self.clock, peer_info)
                        {
                            tracing::error!(target: "network", ?err, "Fail to update peer store");
                        }
                        self.stop(ctx, ClosingReason::HandshakeFailed);
                    }
                }
            }
            // TODO(gprusak): LastEdge should rather be a variant of HandshakeFailure.
            // Clean this up (you don't have to modify the proto, just the translation layer).
            (
                PeerStatus::Connecting(ConnectingStatus::Outbound { handshake_spec, .. }),
                PeerMessage::LastEdge(edge),
            ) => {
                // Check that the edge provided:
                let ok =
                    // - is for the relevant pair of peers
                    edge.key()==&Edge::make_key(self.my_node_info.id.clone(),handshake_spec.peer_id.clone()) &&
                    // - is not younger than what we proposed originally. This protects us from
                    //   a situation in which the peer presents us with a very outdated edge e,
                    //   and then we sign a new edge with nonce e.nonce+1 which is also outdated.
                    //   It may still happen that an edge with an old nonce gets signed, but only
                    //   if both nodes not know about the newer edge. We don't defend against that.
                    //   Also a malicious peer might send the LastEdge with the edge we just
                    //   signed (pretending that it is old) but we cannot detect that, because the
                    //   signatures are currently deterministic.
                    edge.nonce() >= handshake_spec.partial_edge_info.nonce &&
                    // - is a correctly signed edge
                    edge.verify();
                // Disconnect if neighbor sent an invalid edge.
                if !ok {
                    tracing::info!(target: "network", "{:?}: Peer {:?} sent invalid edge. Disconnect.", self.my_node_id(), self.peer_addr);
                    self.stop(ctx, ClosingReason::HandshakeFailed);
                    return;
                }
                // Recreate the edge with a newer nonce.
                handshake_spec.partial_edge_info = self.network_state.propose_edge(
                    &self.clock,
                    &handshake_spec.peer_id,
                    Some(std::cmp::max(edge.next(), Edge::create_fresh_nonce(&self.clock))),
                );
                let spec = handshake_spec.clone();
                ctx.wait(actix::fut::ready(()).then(move |_, act: &mut Self, _| {
                    act.send_handshake(spec);
                    actix::fut::ready(())
                }));
            }
            (PeerStatus::Connecting { .. }, PeerMessage::Tier2Handshake(msg)) => {
                self.process_handshake(ctx, msg)
            }
            (_, msg) => {
                tracing::warn!(target:"network","unexpected message during handshake: {}",msg)
            }
        }
    }

    async fn receive_routed_message(
        clock: &time::Clock,
        network_state: &NetworkState,
        peer_id: PeerId,
        msg_hash: CryptoHash,
        body: RoutedMessageBody,
    ) -> Result<Option<RoutedMessageBody>, ReasonForBan> {
        let _span = tracing::trace_span!(target: "network", "receive_routed_message").entered();
        Ok(match body {
            RoutedMessageBody::TxStatusRequest(account_id, tx_hash) => network_state
                .client
                .tx_status_request(account_id, tx_hash)
                .await
                .map(|v| RoutedMessageBody::TxStatusResponse(*v)),
            RoutedMessageBody::TxStatusResponse(tx_result) => {
                network_state.client.tx_status_response(tx_result).await;
                None
            }
            RoutedMessageBody::StateRequestHeader(shard_id, sync_hash) => network_state
                .client
                .state_request_header(shard_id, sync_hash)
                .await?
                .map(RoutedMessageBody::VersionedStateResponse),
            RoutedMessageBody::StateRequestPart(shard_id, sync_hash, part_id) => network_state
                .client
                .state_request_part(shard_id, sync_hash, part_id)
                .await?
                .map(RoutedMessageBody::VersionedStateResponse),
            RoutedMessageBody::VersionedStateResponse(info) => {
                network_state.client.state_response(info).await;
                None
            }
            RoutedMessageBody::BlockApproval(approval) => {
                network_state.client.block_approval(approval, peer_id).await;
                None
            }
            RoutedMessageBody::ForwardTx(transaction) => {
                network_state.client.transaction(transaction, /*is_forwarded=*/ true).await;
                None
            }
            RoutedMessageBody::PartialEncodedChunkRequest(request) => {
                network_state.client.partial_encoded_chunk_request(request, msg_hash).await;
                None
            }
            RoutedMessageBody::PartialEncodedChunkResponse(response) => {
                network_state.client.partial_encoded_chunk_response(response, clock.now()).await;
                None
            }
            RoutedMessageBody::VersionedPartialEncodedChunk(chunk) => {
                network_state.client.partial_encoded_chunk(chunk).await;
                None
            }
            RoutedMessageBody::PartialEncodedChunkForward(msg) => {
                network_state.client.partial_encoded_chunk_forward(msg).await;
                None
            }
            RoutedMessageBody::ReceiptOutcomeRequest(_) => {
                // Silently ignore for the time being.  We’ve been still
                // sending those messages at protocol version 56 so we
                // need to wait until 59 before we can remove the
                // variant completely.
                None
            }
            body => {
                tracing::error!(target: "network", "Peer received unexpected message type: {:?}", body);
                None
            }
        })
    }

    fn receive_message(
        &self,
        ctx: &mut actix::Context<Self>,
        conn: &connection::Connection,
        msg: PeerMessage,
    ) {
        let _span = tracing::trace_span!(target: "network", "receive_message").entered();
        // This is a fancy way to clone the message iff event_sink is non-null.
        // If you have a better idea on how to achieve that, feel free to improve this.
        let message_processed_event = self
            .network_state
            .config
            .event_sink
            .delayed_push(|| Event::MessageProcessed(msg.clone()));
        let was_requested = match &msg {
            PeerMessage::Block(block) => {
                let hash = *block.hash();
                let height = block.header().height();
                conn.last_block.rcu(|last_block| {
                    if last_block.is_none() || last_block.unwrap().height <= height {
                        Arc::new(Some(BlockInfo { height, hash }))
                    } else {
                        last_block.clone()
                    }
                });
                let mut tracker = self.tracker.lock();
                tracker.push_received(hash);
                tracker.has_request(&hash)
            }
            _ => false,
        };
        let clock = self.clock.clone();
        let network_state = self.network_state.clone();
        let peer_id = conn.peer_info.id.clone();
        ctx.spawn(wrap_future(async move {
            Ok(match msg {
                PeerMessage::Routed(msg) => {
                    let msg_hash = msg.hash();
                    Self::receive_routed_message(&clock, &network_state, peer_id, msg_hash, msg.msg.body).await?.map(
                        |body| {
                            PeerMessage::Routed(network_state.sign_message(
                                &clock,
                                RawRoutedMessage { target: PeerIdOrHash::Hash(msg_hash), body },
                            ))
                        },
                    )
                }
                PeerMessage::BlockRequest(hash) => {
                    network_state.client.block_request(hash).await.map(|b|PeerMessage::Block(*b))
                }
                PeerMessage::BlockHeadersRequest(hashes) => {
                    network_state.client.block_headers_request(hashes).await.map(PeerMessage::BlockHeaders)
                }
                PeerMessage::Block(block) => {
                    network_state.client.block(block, peer_id, was_requested).await;
                    None
                }
                PeerMessage::Transaction(transaction) => {
                    network_state.client.transaction(transaction, /*is_forwarded=*/ false).await;
                    None
                }
                PeerMessage::BlockHeaders(headers) => {
                    network_state.client.block_headers(headers, peer_id).await?;
                    None
                }
                PeerMessage::Challenge(challenge) => {
                    network_state.client.challenge(challenge).await;
                    None
                }
                msg => {
                    tracing::error!(target: "network", "Peer received unexpected type: {:?}", msg);
                    None
                }
            })}.in_current_span())
            .map(|res, act: &mut PeerActor, ctx| {
                match res {
                    // TODO(gprusak): make sure that for routed messages we drop routeback info correctly.
                    Ok(Some(resp)) => act.send_message_or_log(&resp),
                    Ok(None) => {}
                    Err(ban_reason) => act.stop(ctx, ClosingReason::Ban(ban_reason)),
                }
                message_processed_event();
            }),
        );
    }

    fn handle_msg_ready(
        &mut self,
        ctx: &mut actix::Context<Self>,
        conn: Arc<connection::Connection>,
        peer_msg: PeerMessage,
    ) {
        let _span = tracing::trace_span!(
            target: "network",
            "handle_msg_ready")
        .entered();

        match peer_msg.clone() {
            PeerMessage::Disconnect => {
                tracing::debug!(target: "network", "Disconnect signal. Me: {:?} Peer: {:?}", self.my_node_info.id, self.other_peer_id());
                self.stop(ctx, ClosingReason::DisconnectMessage);
            }
            PeerMessage::Tier2Handshake(_) => {
                // Received handshake after already have seen handshake from this peer.
                tracing::debug!(target: "network", "Duplicate handshake from {}", self.peer_info);
            }
            PeerMessage::PeersRequest => {
                let peers = self
                    .network_state
                    .peer_store
                    .healthy_peers(self.network_state.config.max_send_peers as usize);
                if !peers.is_empty() {
                    tracing::debug!(target: "network", "Peers request from {}: sending {} peers.", self.peer_info, peers.len());
                    self.send_message_or_log(&PeerMessage::PeersResponse(peers));
                }
                self.network_state.config.event_sink.push(Event::MessageProcessed(peer_msg));
            }
            PeerMessage::PeersResponse(peers) => {
                tracing::debug!(target: "network", "Received peers from {}: {} peers.", self.peer_info, peers.len());
                let node_id = self.network_state.config.node_id();
                if let Err(err) = self.network_state.peer_store.add_indirect_peers(
                    &self.clock,
                    peers.into_iter().filter(|peer_info| peer_info.id != node_id),
                ) {
                    tracing::error!(target: "network", ?err, "Fail to update peer store");
                };
                self.network_state.config.event_sink.push(Event::MessageProcessed(peer_msg));
            }
            PeerMessage::RequestUpdateNonce(edge_info) => {
                let clock = self.clock.clone();
                let network_state = self.network_state.clone();
                ctx.spawn(wrap_future(async move {
                    let peer_id = &conn.peer_info.id;
                    let edge = match network_state.graph.load().local_edges.get(peer_id) {
                        Some(cur_edge)
                            if cur_edge.edge_type() == EdgeState::Active
                                && cur_edge.nonce() >= edge_info.nonce =>
                        {
                            cur_edge.clone()
                        }
                        _ => match network_state
                            .finalize_edge(&clock, peer_id.clone(), edge_info)
                            .await
                        {
                            Ok(edge) => edge,
                            Err(ban_reason) => {
                                conn.stop(Some(ban_reason));
                                return;
                            }
                        },
                    };
                    conn.send_message(Arc::new(PeerMessage::SyncRoutingTable(
                        RoutingTableUpdate::from_edges(vec![edge]),
                    )));
                    network_state.config.event_sink.push(Event::MessageProcessed(peer_msg));
                }));
            }
            PeerMessage::SyncRoutingTable(rtu) => {
                let clock = self.clock.clone();
                let network_state = self.network_state.clone();
                ctx.spawn(wrap_future(async move {
                    Self::handle_sync_routing_table(&clock, &network_state, conn, rtu).await;
                    network_state.config.event_sink.push(Event::MessageProcessed(peer_msg));
                }));
            }
            PeerMessage::SyncAccountsData(msg) => {
                let network_state = self.network_state.clone();
                // In case a full sync is requested, immediately send what we got.
                // It is a microoptimization: we do not send back the data we just received.
                if msg.requesting_full_sync {
                    self.send_message_or_log(&PeerMessage::SyncAccountsData(SyncAccountsData {
                        requesting_full_sync: false,
                        incremental: false,
                        accounts_data: network_state
                            .accounts_data
                            .load()
                            .data
                            .values()
                            .cloned()
                            .collect(),
                    }));
                }
                // Early exit, if there is no data in the message.
                if msg.accounts_data.is_empty() {
                    network_state.config.event_sink.push(Event::MessageProcessed(peer_msg));
                    return;
                }
                let network_state = self.network_state.clone();
                ctx.spawn(wrap_future(async move {
                    if let Some(err) = network_state.add_accounts_data(msg.accounts_data).await {
                        conn.stop(Some(match err {
                            accounts_data::Error::InvalidSignature => {
                                ReasonForBan::InvalidSignature
                            }
                            accounts_data::Error::DataTooLarge => ReasonForBan::Abusive,
                            accounts_data::Error::SingleAccountMultipleData => {
                                ReasonForBan::Abusive
                            }
                        }));
                    }
                    network_state.config.event_sink.push(Event::MessageProcessed(peer_msg));
                }));
            }
            PeerMessage::Routed(mut msg) => {
                tracing::trace!(
                    target: "network",
                    "Received routed message from {} to {:?}.",
                    self.peer_info,
                    msg.target);
                if !msg.verify() {
                    // Received invalid routed message from peer.
                    self.stop(ctx, ClosingReason::Ban(ReasonForBan::InvalidSignature));
                    return;
                }
                let from = &conn.peer_info.id;
                if msg.expect_response() {
                    tracing::trace!(target: "network", route_back = ?msg.clone(), "Received peer message that requires response");
                    self.network_state.graph.routing_table.add_route_back(
                        &self.clock,
                        msg.hash(),
                        from.clone(),
                    );
                }
                if self.network_state.message_for_me(&msg.target) {
                    metrics::record_routed_msg_metrics(&self.clock, &msg);
                    // Handle Ping and Pong message if they are for us without sending to client.
                    // i.e. Return false in case of Ping and Pong
                    match &msg.body {
                        RoutedMessageBody::Ping(ping) => {
                            self.network_state.send_pong(&self.clock, ping.nonce, msg.hash());
                            // TODO(gprusak): deprecate Event::Ping/Pong in favor of
                            // MessageProcessed.
                            self.network_state.config.event_sink.push(Event::Ping(ping.clone()));
                            self.network_state
                                .config
                                .event_sink
                                .push(Event::MessageProcessed(PeerMessage::Routed(msg)));
                        }
                        RoutedMessageBody::Pong(pong) => {
                            self.network_state.config.event_sink.push(Event::Pong(pong.clone()));
                            self.network_state
                                .config
                                .event_sink
                                .push(Event::MessageProcessed(PeerMessage::Routed(msg)));
                        }
                        _ => self.receive_message(ctx, &conn, PeerMessage::Routed(msg.clone())),
                    }
                } else {
                    if msg.decrease_ttl() {
                        self.network_state.send_message_to_peer(&self.clock, msg);
                    } else {
                        self.network_state.config.event_sink.push(Event::RoutedMessageDropped);
                        tracing::warn!(target: "network", ?msg, ?from, "Message dropped because TTL reached 0.");
                        metrics::ROUTED_MESSAGE_DROPPED
                            .with_label_values(&[msg.body_variant()])
                            .inc();
                    }
                }
            }
            msg => self.receive_message(ctx, &conn, msg),
        }
    }

    async fn handle_sync_routing_table(
        clock: &time::Clock,
        network_state: &Arc<NetworkState>,
        conn: Arc<connection::Connection>,
        rtu: RoutingTableUpdate,
    ) {
        let _span = tracing::trace_span!(target: "network", "handle_sync_routing_table").entered();
        if let Err(ban_reason) = network_state.add_edges(&clock, rtu.edges).await {
            conn.stop(Some(ban_reason));
        }
        // For every announce we received, we fetch the last announce with the same account_id
        // that we already broadcasted. Client actor will both verify signatures of the received announces
        // as well as filter out those which are older than the fetched ones (to avoid overriding
        // a newer announce with an older one).
        let old = network_state
            .graph
            .routing_table
            .get_broadcasted_announces(rtu.accounts.iter().map(|a| &a.account_id));
        let accounts: Vec<(AnnounceAccount, Option<EpochId>)> = rtu
            .accounts
            .into_iter()
            .map(|aa| {
                let id = aa.account_id.clone();
                (aa, old.get(&id).map(|old| old.epoch_id.clone()))
            })
            .collect();
        match network_state.client.announce_account(accounts).await {
            Err(ban_reason) => conn.stop(Some(ban_reason)),
            Ok(accounts) => network_state.add_accounts(accounts).await,
        }
    }
}

impl actix::Actor for PeerActor {
    type Context = actix::Context<PeerActor>;

    fn started(&mut self, ctx: &mut Self::Context) {
        metrics::PEER_CONNECTIONS_TOTAL.inc();
        tracing::debug!(target: "network", "{:?}: Peer {:?} {:?} started", self.my_node_info.id, self.peer_addr, self.peer_type);
        // Set Handshake timeout for stopping actor if peer is not ready after given period of time.

        near_performance_metrics::actix::run_later(
            ctx,
            self.network_state.config.handshake_timeout.try_into().unwrap(),
            move |act, ctx| match act.peer_status {
                PeerStatus::Connecting { .. } => {
                    tracing::info!(target: "network", "Handshake timeout expired for {}", act.peer_info);
                    act.stop(ctx, ClosingReason::HandshakeFailed);
                }
                _ => {}
            },
        );

        // If outbound peer, initiate handshake.
        if let PeerStatus::Connecting(ConnectingStatus::Outbound { handshake_spec, .. }) =
            &self.peer_status
        {
            self.send_handshake(handshake_spec.clone());
        }
        self.network_state
            .config
            .event_sink
            .push(Event::HandshakeStarted(HandshakeStartedEvent { stream_id: self.stream_id }));
    }

    fn stopping(&mut self, _: &mut Self::Context) -> actix::Running {
        actix::Running::Stop
    }

    fn stopped(&mut self, _ctx: &mut Self::Context) {
        // closing_reason may be None in case the whole actix system is stopped.
        // It happens a lot in tests.
        metrics::PEER_CONNECTIONS_TOTAL.dec();
        tracing::debug!(target: "network", "{:?}: [status = {:?}] Peer {} disconnected.", self.my_node_info.id, self.peer_status, self.peer_info);
        if self.closing_reason.is_none() {
            // Due to Actix semantics, sometimes closing reason may be not set.
            // But it is only expected to happen in tests.
            tracing::error!(target:"network", "closing reason not set. This should happen only in tests.");
        }
        match &self.peer_status {
            // If PeerActor is in Connecting state, then
            // it was not registered in the NewtorkState,
            // so there is nothing to be done.
            PeerStatus::Connecting(..) => {
                // TODO(gprusak): reporting ConnectionClosed event is quite scattered right now and
                // it is very ugly: it may happen here, in spawn_inner, or in NetworkState::unregister().
                // Centralize it, once we get rid of actix.
                self.network_state.config.event_sink.push(Event::ConnectionClosed(
                    ConnectionClosedEvent {
                        stream_id: self.stream_id,
                        reason: self.closing_reason.clone().unwrap_or(ClosingReason::Unknown),
                    },
                ));
            }
            // Clean up the Connection from the NetworkState.
            PeerStatus::Ready(conn) => {
                let network_state = self.network_state.clone();
                let clock = self.clock.clone();
                let conn = conn.clone();
                network_state.unregister(
                    &clock,
                    &conn,
                    self.stream_id,
                    self.closing_reason.clone().unwrap_or(ClosingReason::Unknown),
                );
            }
        }
        actix::Arbiter::current().stop();
    }
}

impl actix::Handler<stream::Error> for PeerActor {
    type Result = ();
    fn handle(&mut self, err: stream::Error, ctx: &mut Self::Context) {
        let expected = match &err {
            stream::Error::Recv(stream::RecvError::MessageTooLarge { .. }) => {
                self.stop(ctx, ClosingReason::Ban(ReasonForBan::Abusive));
                true
            }
            // It is expected in a sense that the peer might be just slow.
            stream::Error::Send(stream::SendError::QueueOverflow { .. }) => true,
            stream::Error::Recv(stream::RecvError::IO(err))
            | stream::Error::Send(stream::SendError::IO(err)) => match err.kind() {
                // Connection has been closed.
                io::ErrorKind::UnexpectedEof
                | io::ErrorKind::ConnectionReset
                | io::ErrorKind::BrokenPipe => true,
                // When stopping tokio runtime, an "IO driver has terminated" is sometimes
                // returned.
                io::ErrorKind::Other => true,
                // It is unexpected in a sense that stream got broken in an unexpected way.
                // In case you encounter an error that was actually to be expected,
                // please add it here and document.
                _ => false,
            },
        };
        log_assert!(expected, "unexpected closing reason: {err}");
        tracing::info!(target: "network", ?err, "Closing connection to {}", self.peer_info);
        self.stop(ctx, ClosingReason::StreamError);
    }
}

impl actix::Handler<stream::Frame> for PeerActor {
    type Result = ();
    #[perf]
    fn handle(&mut self, stream::Frame(msg): stream::Frame, ctx: &mut Self::Context) {
        let _span = tracing::debug_span!(
            target: "network",
            "handle",
            handler = "bytes",
            actor = "PeerActor",
            msg_len = msg.len(),
            peer = %self.peer_info)
        .entered();
        // TODO(#5155) We should change our code to track size of messages received from Peer
        // as long as it travels to PeerManager, etc.

        if self.closing_reason.is_some() {
            tracing::warn!(target: "network", "Received message from closing connection {:?}. Ignoring", self.peer_type);
            return;
        }

        self.update_stats_on_receiving_message(msg.len());
        let mut peer_msg = match self.parse_message(&msg) {
            Ok(msg) => msg,
            Err(err) => {
                tracing::debug!(target: "network", "Received invalid data {} from {}: {}", pretty::AbbrBytes(&msg), self.peer_info, err);
                return;
            }
        };

        match &peer_msg {
            PeerMessage::Routed(msg) => {
                let key = (msg.author.clone(), msg.target.clone(), msg.signature.clone());
                let now = self.clock.now();
                // Drop duplicated messages routed within DROP_DUPLICATED_MESSAGES_PERIOD ms
                if let Some(&t) = self.routed_message_cache.get(&key) {
                    if now <= t + DROP_DUPLICATED_MESSAGES_PERIOD {
                        tracing::debug!(target: "network", "Dropping duplicated message from {} to {:?}", msg.author, msg.target);
                        self.network_state.config.event_sink.push(Event::RoutedMessageDropped);
                        return;
                    }
                }
                if let RoutedMessageBody::ForwardTx(_) = &msg.body {
                    // Check whenever we exceeded number of transactions we got since last block.
                    // If so, drop the transaction.
                    let r = self.network_state.txns_since_last_block.load(Ordering::Acquire);
                    if r > MAX_TRANSACTIONS_PER_BLOCK_MESSAGE {
                        return;
                    }
                    self.network_state.txns_since_last_block.fetch_add(1, Ordering::AcqRel);
                }
                self.routed_message_cache.put(key, now);
            }
            PeerMessage::Block(_) => {
                self.network_state.txns_since_last_block.store(0, Ordering::Release);
            }
            _ => {}
        }

        tracing::trace!(target: "network", "Received message: {}", peer_msg);

        {
            let labels = [peer_msg.msg_variant()];
            metrics::PEER_MESSAGE_RECEIVED_BY_TYPE_TOTAL.with_label_values(&labels).inc();
            metrics::PEER_MESSAGE_RECEIVED_BY_TYPE_BYTES
                .with_label_values(&labels)
                .inc_by(msg.len() as u64);
        }
        match &self.peer_status {
            PeerStatus::Connecting { .. } => self.handle_msg_connecting(ctx, peer_msg),
            PeerStatus::Ready(conn) => {
                if self.closing_reason.is_some() {
                    tracing::warn!(target: "network", "Received {} from closing connection {:?}. Ignoring", peer_msg, self.peer_type);
                    return;
                }
                conn.last_time_received_message.store(self.clock.now());
                // Optionally, ignore any received tombstones after startup. This is to
                // prevent overload from too much accumulated deleted edges.
                //
                // We have similar code to skip sending tombstones, here we handle the
                // case when our peer doesn't use that logic yet.
                if let Some(skip_tombstones) = self.network_state.config.skip_tombstones {
                    if let PeerMessage::SyncRoutingTable(routing_table) = &mut peer_msg {
                        if conn.established_time + skip_tombstones > self.clock.now() {
                            routing_table
                                .edges
                                .retain(|edge| edge.edge_type() == EdgeState::Active);
                            metrics::EDGE_TOMBSTONE_RECEIVING_SKIPPED.inc();
                        }
                    }
                }
                // Handle the message.
                self.handle_msg_ready(ctx, conn.clone(), peer_msg);
            }
        }
    }
}

impl actix::Handler<WithSpanContext<SendMessage>> for PeerActor {
    type Result = ();

    #[perf]
    fn handle(&mut self, msg: WithSpanContext<SendMessage>, _: &mut Self::Context) {
        let (_span, msg) = handler_debug_span!(target: "network", msg);
        let _d = delay_detector::DelayDetector::new(|| "send message".into());
        self.send_message_or_log(&msg.message);
    }
}

/// Messages from PeerManager to Peer
#[derive(actix::Message, Debug)]
#[rtype(result = "()")]
pub(crate) struct Stop {
    pub ban_reason: Option<ReasonForBan>,
}

impl actix::Handler<WithSpanContext<Stop>> for PeerActor {
    type Result = ();

    #[perf]
    fn handle(&mut self, msg: WithSpanContext<Stop>, ctx: &mut Self::Context) -> Self::Result {
        let (_span, msg) = handler_debug_span!(target: "network", msg);
        self.stop(
            ctx,
            match msg.ban_reason {
                Some(reason) => ClosingReason::Ban(reason),
                None => ClosingReason::PeerManager,
            },
        );
    }
}

type InboundHandshakePermit = tokio::sync::OwnedSemaphorePermit;

#[derive(Debug)]
enum ConnectingStatus {
    Inbound(InboundHandshakePermit),
    Outbound { _permit: connection::OutboundHandshakePermit, handshake_spec: HandshakeSpec },
}

/// State machine of the PeerActor.
/// The transition graph for inbound connection is:
/// Connecting(Inbound) -> Ready
/// for outbound connection is:
/// Connecting(Outbound) -> Ready
///
/// From every state the PeerActor can be immediately shut down.
/// In the Connecting state only Handshake-related messages are allowed.
/// All the other messages can be exchanged only in the Ready state.
///
/// For the exact process of establishing a connection between peers,
/// see PoolSnapshot in chain/network/src/peer_manager/connection.rs.
#[derive(Debug)]
enum PeerStatus {
    /// Handshake in progress.
    Connecting(ConnectingStatus),
    /// Ready to go.
    Ready(Arc<connection::Connection>),
}<|MERGE_RESOLUTION|>--- conflicted
+++ resolved
@@ -533,12 +533,8 @@
         let conn = Arc::new(connection::Connection {
             addr: ctx.address(),
             peer_info: peer_info.clone(),
-<<<<<<< HEAD
-            edge: AtomicCell::new(edge),
+            edge: ArcMutex::new(edge),
             owned_account: handshake.owned_account.clone(),
-=======
-            edge: ArcMutex::new(edge),
->>>>>>> f9950fda
             genesis_id: handshake.sender_chain_info.genesis_id.clone(),
             tracked_shards: handshake.sender_chain_info.tracked_shards.clone(),
             archival: handshake.sender_chain_info.archival,
