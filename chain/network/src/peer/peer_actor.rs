--- conflicted
+++ resolved
@@ -285,7 +285,7 @@
                 PeerChainInfoV2 {
                     genesis_id: self.peer_manager_state.genesis_id.clone(),
                     height: chain_info.height,
-                    tracked_shards: chain_info.tracked_shards,
+                    tracked_shards: chain_info.tracked_shards.clone(),
                     archival: self.peer_manager_state.config.archive,
                 },
                 self.partial_edge_info.as_ref().unwrap().clone(),
@@ -1021,24 +1021,13 @@
                     // This will prevent a malicious peer from forcing us to re-verify valid
                     // datasets. See accounts_data::Cache documentation for details.
                     if new_data.len() > 0 {
-<<<<<<< HEAD
                         let handles: Vec<_> = pms
                             .connected_peers
                             .read()
                             .values()
-                            .map(|p| tokio::spawn(p.send_accounts_data(new_data.clone())))
+                            .map(|p| p.send_accounts_data(new_data.clone()))
                             .collect();
-                        for h in handles {
-                            h.await.unwrap();
-                        }
-=======
-                        pms.broadcast_message(PeerMessage::SyncAccountsData(SyncAccountsData {
-                            incremental: true,
-                            requesting_full_sync: false,
-                            accounts_data: new_data,
-                        }))
-                        .await;
->>>>>>> 9bb3c26d
+                        futures::future::join_all(handles).await;
                     }
                     err.map(|err| match err {
                         accounts_data::Error::InvalidSignature => ReasonForBan::InvalidSignature,
