--- conflicted
+++ resolved
@@ -272,11 +272,8 @@
         let bytes = msg.serialize(enc);
         self.tracker.lock().increment_sent(&self.clock, bytes.len() as u64);
         let bytes_len = bytes.len();
-<<<<<<< HEAD
+        tracing::trace!(target: "network", msg_len = bytes_len);
         metrics::PEER_DATA_SENT_BYTES.inc_by(bytes_len as u64);
-=======
-        tracing::trace!(target: "network", msg_len = bytes_len);
->>>>>>> 1cf1599a
         if !self.framed.write(bytes) {
             #[cfg(feature = "performance_stats")]
             let tid = near_rust_allocator_proxy::get_tid();
