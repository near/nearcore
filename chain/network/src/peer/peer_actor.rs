use crate::accounts_data::AccountDataError;
use crate::concurrency::atomic_cell::AtomicCell;
use crate::concurrency::demux;
use crate::config::PEERS_RESPONSE_MAX_PEERS;
use crate::network_protocol::SignedIpAddress;
use crate::network_protocol::{
    Edge, EdgeState, Encoding, OwnedAccount, ParsePeerMessageError, PartialEdgeInfo,
    PeerChainInfoV2, PeerIdOrHash, PeerInfo, PeersRequest, PeersResponse, RawRoutedMessage,
<<<<<<< HEAD
    RoutedMessageBody, RoutingTableUpdate, ShortestPathTree, StateResponseInfo, SyncAccountsData,
=======
    RoutedMessageBody, RoutingTableUpdate, StateResponseInfo, SyncAccountsData,
>>>>>>> 9125fc45
};
use crate::peer::stream;
use crate::peer::tracker::Tracker;
use crate::peer_manager::connection;
use crate::peer_manager::network_state::{NetworkState, PRUNE_EDGES_AFTER};
use crate::peer_manager::peer_manager_actor::Event;
use crate::peer_manager::peer_manager_actor::MAX_TIER2_PEERS;
use crate::private_actix::{RegisterPeerError, SendMessage};
use crate::routing::edge::verify_nonce;
use crate::shards_manager::ShardsManagerRequestFromNetwork;
use crate::stats::metrics;
use crate::tcp;
use crate::types::{
    BlockInfo, Disconnect, Handshake, HandshakeFailureReason, PeerMessage, PeerType, ReasonForBan,
};
use actix::fut::future::wrap_future;
use actix::{Actor as _, ActorContext as _, ActorFutureExt as _, AsyncContext as _};
use lru::LruCache;
use near_async::time;
use near_crypto::Signature;
use near_o11y::{handler_debug_span, log_assert, OpenTelemetrySpanExt, WithSpanContext};
use near_performance_metrics_macros::perf;
use near_primitives::hash::CryptoHash;
use near_primitives::network::{AnnounceAccount, PeerId};
use near_primitives::types::EpochId;
use near_primitives::utils::DisplayOption;
use near_primitives::version::{
    ProtocolVersion, PEER_MIN_ALLOWED_PROTOCOL_VERSION, PROTOCOL_VERSION,
};
use parking_lot::Mutex;
use rand::seq::IteratorRandom;
use rand::thread_rng;
use std::cmp::min;
use std::fmt::Debug;
use std::io;
use std::net::SocketAddr;
use std::sync::atomic::Ordering;
use std::sync::Arc;
use tracing::Instrument as _;

/// How often to request peers from active peers.
const REQUEST_PEERS_INTERVAL: time::Duration = time::Duration::seconds(60);

/// Maximal allowed UTC clock skew between this node and the peer.
const MAX_CLOCK_SKEW: time::Duration = time::Duration::minutes(30);

/// Maximum number of transaction messages we will accept between block messages.
/// The purpose of this constant is to ensure we do not spend too much time deserializing and
/// dispatching transactions when we should be focusing on consensus-related messages.
const MAX_TRANSACTIONS_PER_BLOCK_MESSAGE: usize = 1000;
/// Limit cache size of 1000 messages
const ROUTED_MESSAGE_CACHE_SIZE: usize = 1000;
/// Duplicated messages will be dropped if routed through the same peer multiple times.
pub(crate) const DROP_DUPLICATED_MESSAGES_PERIOD: time::Duration = time::Duration::milliseconds(50);
/// How often to send the latest block to peers.
const SYNC_LATEST_BLOCK_INTERVAL: time::Duration = time::Duration::seconds(60);
/// How often to perform a full sync of AccountsData with the peer.
const ACCOUNTS_DATA_FULL_SYNC_INTERVAL: time::Duration = time::Duration::minutes(10);

#[derive(Debug, Clone, PartialEq, Eq)]
pub struct ConnectionClosedEvent {
    pub(crate) stream_id: tcp::StreamId,
    pub(crate) reason: ClosingReason,
}

#[derive(Debug, Clone, PartialEq, Eq)]
pub struct HandshakeStartedEvent {
    pub(crate) stream_id: tcp::StreamId,
}

#[derive(Debug, Clone, PartialEq, Eq)]
pub struct HandshakeCompletedEvent {
    pub(crate) stream_id: tcp::StreamId,
    pub(crate) edge: Edge,
    pub(crate) tier: tcp::Tier,
}

#[derive(thiserror::Error, Clone, PartialEq, Eq, Debug)]
pub(crate) enum ClosingReason {
    #[error("too many inbound connections in connecting state")]
    TooManyInbound,
    #[error("outbound not allowed: {0}")]
    OutboundNotAllowed(connection::PoolError),

    #[error("peer banned: {0:?}")]
    Ban(ReasonForBan),
    #[error("handshake failed")]
    HandshakeFailed,
    #[error("rejected by PeerManager: {0:?}")]
    RejectedByPeerManager(RegisterPeerError),
    #[error("stream error")]
    StreamError,
    /// Read through `tcp::Tier::is_allowed()` to see which message types
    /// are allowed for a connection of each tier.
    #[error("Received a message of type not allowed on this connection.")]
    DisallowedMessage,
    #[error("PeerManager requested to close the connection")]
    PeerManagerRequest,
    #[error("Received DisconnectMessage from peer")]
    DisconnectMessage,
    #[error("Peer clock skew exceeded {MAX_CLOCK_SKEW}")]
    TooLargeClockSkew,
    #[error("owned_account.peer_id doesn't match handshake.sender_peer_id")]
    OwnedAccountMismatch,
    #[error("signed_ip_address's peer address doesn't match tcp stream's peer_addr")]
    IpAddressMismatch,
    #[error("PeerActor stopped NOT via PeerActor::stop()")]
    Unknown,
}

impl ClosingReason {
    /// Used upon closing an outbound connection to decide whether to remove it from the ConnectionStore.
    /// If the inbound side is the one closing the connection, it evaluates this function on the closing
    /// reason and includes the result in the Disconnect message.
    pub(crate) fn remove_from_connection_store(&self) -> bool {
        match self {
            ClosingReason::TooManyInbound => false, // outbound may be still be OK
            ClosingReason::OutboundNotAllowed(_) => true, // outbound not allowed
            ClosingReason::Ban(_) => true,          // banned
            ClosingReason::HandshakeFailed => false, // handshake may simply time out
            ClosingReason::RejectedByPeerManager(_) => true, // rejected by peer manager
            ClosingReason::StreamError => false,    // connection issue
            ClosingReason::DisallowedMessage => true, // misbehaving peer
            ClosingReason::PeerManagerRequest => true, // closed intentionally
            ClosingReason::DisconnectMessage => false, // graceful disconnect
            ClosingReason::TooLargeClockSkew => true, // reconnect will fail for the same reason
            ClosingReason::OwnedAccountMismatch => true, // misbehaving peer
            ClosingReason::Unknown => false,        // only happens in tests
            ClosingReason::IpAddressMismatch => true, // invalid ip address or signature must be banned
        }
    }
}

pub(crate) struct PeerActor {
    clock: time::Clock,

    /// Shared state of the network module.
    network_state: Arc<NetworkState>,
    /// This node's id and address (either listening or socket address).
    my_node_info: PeerInfo,

    /// TEST-ONLY
    stream_id: crate::tcp::StreamId,
    /// Peer address from connection.
    peer_addr: SocketAddr,
    /// Peer type.
    peer_type: PeerType,

    /// Framed wrapper to send messages through the TCP connection.
    framed: stream::FramedStream<PeerActor>,

    /// Tracker for requests and responses.
    tracker: Arc<Mutex<Tracker>>,
    /// Network bandwidth stats.
    stats: Arc<connection::Stats>,
    /// Cache of recently routed messages, this allows us to drop duplicates
    routed_message_cache: LruCache<(PeerId, PeerIdOrHash, Signature), time::Instant>,
    /// Whether we detected support for protocol buffers during handshake.
    protocol_buffers_supported: bool,
    /// Whether the PeerActor should skip protobuf support detection and use
    /// a given encoding right away.
    force_encoding: Option<Encoding>,

    /// Peer status.
    peer_status: PeerStatus,
    closing_reason: Option<ClosingReason>,
    /// Peer id and info. Present when Ready,
    /// or (for outbound only) when Connecting.
    // TODO: move it to ConnectingStatus::Outbound.
    // When ready, use connection.peer_info instead.
    peer_info: DisplayOption<PeerInfo>,
}

impl Debug for PeerActor {
    fn fmt(&self, f: &mut std::fmt::Formatter<'_>) -> Result<(), std::fmt::Error> {
        write!(f, "{:?}", self.my_node_info)
    }
}

#[derive(Clone, Debug)]
struct HandshakeSpec {
    /// ID of the peer on the other side of the connection.
    peer_id: PeerId,
    tier: tcp::Tier,
    protocol_version: ProtocolVersion,
    partial_edge_info: PartialEdgeInfo,
}

type HandshakeSignalSender = tokio::sync::oneshot::Sender<std::convert::Infallible>;
pub type HandshakeSignal = tokio::sync::oneshot::Receiver<std::convert::Infallible>;

impl PeerActor {
    /// Spawns a PeerActor on a separate actix::Arbiter and awaits for the
    /// handshake to succeed/fail. The actual result is not returned because
    /// actix makes everything complicated.
    pub(crate) async fn spawn_and_handshake(
        clock: time::Clock,
        stream: tcp::Stream,
        force_encoding: Option<Encoding>,
        network_state: Arc<NetworkState>,
    ) -> anyhow::Result<actix::Addr<Self>> {
        let (addr, handshake_signal) = Self::spawn(clock, stream, force_encoding, network_state)?;
        // Await for the handshake to complete, by awaiting the handshake_signal channel.
        // This is a receiver of Infallible, so it only completes when the channel is closed.
        handshake_signal.await.err().unwrap();
        Ok(addr)
    }

    /// Spawns a PeerActor on a separate actix arbiter.
    /// Returns the actor address and a HandshakeSignal: an asynchronous channel
    /// which will be closed as soon as the handshake is finished (successfully or not).
    /// You can asynchronously await the returned HandshakeSignal.
    pub(crate) fn spawn(
        clock: time::Clock,
        stream: tcp::Stream,
        force_encoding: Option<Encoding>,
        network_state: Arc<NetworkState>,
    ) -> anyhow::Result<(actix::Addr<Self>, HandshakeSignal)> {
        let stream_id = stream.id();
        match Self::spawn_inner(clock, stream, force_encoding, network_state.clone()) {
            Ok(it) => Ok(it),
            Err(reason) => {
                network_state.config.event_sink.push(Event::ConnectionClosed(
                    ConnectionClosedEvent { stream_id, reason: reason.clone() },
                ));
                Err(reason.into())
            }
        }
    }

    fn spawn_inner(
        clock: time::Clock,
        stream: tcp::Stream,
        force_encoding: Option<Encoding>,
        network_state: Arc<NetworkState>,
    ) -> Result<(actix::Addr<Self>, HandshakeSignal), ClosingReason> {
        let connecting_status = match &stream.type_ {
            tcp::StreamType::Inbound => ConnectingStatus::Inbound(
                network_state
                    .inbound_handshake_permits
                    .clone()
                    .try_acquire_owned()
                    .map_err(|_| ClosingReason::TooManyInbound)?,
            ),
            tcp::StreamType::Outbound { tier, peer_id } => ConnectingStatus::Outbound {
                _permit: match tier {
                    tcp::Tier::T1 => network_state
                        .tier1
                        .start_outbound(peer_id.clone())
                        .map_err(ClosingReason::OutboundNotAllowed)?,
                    tcp::Tier::T2 => {
                        // A loop connection is not allowed on TIER2
                        // (it is allowed on TIER1 to verify node's public IP).
                        // TODO(gprusak): try to make this more consistent.
                        if peer_id == &network_state.config.node_id() {
                            return Err(ClosingReason::OutboundNotAllowed(
                                connection::PoolError::UnexpectedLoopConnection,
                            ));
                        }
                        network_state
                            .tier2
                            .start_outbound(peer_id.clone())
                            .map_err(ClosingReason::OutboundNotAllowed)?
                    }
                },
                handshake_spec: HandshakeSpec {
                    partial_edge_info: network_state.propose_edge(&clock, peer_id, None),
                    protocol_version: PROTOCOL_VERSION,
                    tier: *tier,
                    peer_id: peer_id.clone(),
                },
            },
        };
        // Override force_encoding for outbound Tier1 connections,
        // since Tier1Handshake is supported only with proto encoding.
        let force_encoding = match &stream.type_ {
            tcp::StreamType::Outbound { tier, .. } if tier == &tcp::Tier::T1 => {
                Some(Encoding::Proto)
            }
            _ => force_encoding,
        };
        let my_node_info = PeerInfo {
            id: network_state.config.node_id(),
            addr: Some(stream.local_addr),
            account_id: network_state.config.validator.as_ref().map(|v| v.account_id()),
        };
        // recv is the HandshakeSignal returned by this spawn_inner() call.
        let (send, recv): (HandshakeSignalSender, HandshakeSignal) =
            tokio::sync::oneshot::channel();
        // Start PeerActor on separate thread.
        Ok((
            Self::start_in_arbiter(&actix::Arbiter::new().handle(), move |ctx| {
                let stream_id = stream.id();
                let peer_addr = stream.peer_addr;
                let stream_type = stream.type_.clone();
                let stats = Arc::new(connection::Stats::default());
                let framed = stream::FramedStream::spawn(ctx, stream, stats.clone());
                Self {
                    closing_reason: None,
                    clock,
                    my_node_info,
                    stream_id,
                    peer_addr,
                    peer_type: match &stream_type {
                        tcp::StreamType::Inbound => PeerType::Inbound,
                        tcp::StreamType::Outbound { .. } => PeerType::Outbound,
                    },
                    peer_status: PeerStatus::Connecting(send, connecting_status),
                    framed,
                    tracker: Default::default(),
                    stats,
                    routed_message_cache: LruCache::new(ROUTED_MESSAGE_CACHE_SIZE),
                    protocol_buffers_supported: false,
                    force_encoding,
                    peer_info: match &stream_type {
                        tcp::StreamType::Inbound => None,
                        tcp::StreamType::Outbound { peer_id, .. } => Some(PeerInfo {
                            id: peer_id.clone(),
                            addr: Some(peer_addr),
                            account_id: None,
                        }),
                    }
                    .into(),
                    network_state,
                }
            }),
            recv,
        ))
    }

    // Determines the encoding to use for communication with the peer.
    // It can be None while Handshake with the peer has not been finished yet.
    // In case it is None, both encodings are attempted for parsing, and each message
    // is sent twice.
    fn encoding(&self) -> Option<Encoding> {
        if self.force_encoding.is_some() {
            return self.force_encoding;
        }
        if self.protocol_buffers_supported {
            return Some(Encoding::Proto);
        }
        match self.peer_status {
            PeerStatus::Connecting { .. } => None,
            PeerStatus::Ready { .. } => Some(Encoding::Borsh),
        }
    }

    fn parse_message(&mut self, msg: &[u8]) -> Result<PeerMessage, ParsePeerMessageError> {
        if let Some(e) = self.encoding() {
            return PeerMessage::deserialize(e, msg);
        }
        if let Ok(msg) = PeerMessage::deserialize(Encoding::Proto, msg) {
            self.protocol_buffers_supported = true;
            return Ok(msg);
        }
        return PeerMessage::deserialize(Encoding::Borsh, msg);
    }

    fn send_message_or_log(&self, msg: &PeerMessage) {
        self.send_message(msg);
    }

    fn send_message(&self, msg: &PeerMessage) {
        if let (PeerStatus::Ready(conn), PeerMessage::PeersRequest(_)) = (&self.peer_status, msg) {
            conn.last_time_peer_requested.store(Some(self.clock.now()));
        }
        if let Some(enc) = self.encoding() {
            return self.send_message_with_encoding(msg, enc);
        }
        self.send_message_with_encoding(msg, Encoding::Proto);
        self.send_message_with_encoding(msg, Encoding::Borsh);
    }

    fn send_message_with_encoding(&self, msg: &PeerMessage, enc: Encoding) {
        let msg_type: &str = msg.msg_variant();
        let _span = tracing::trace_span!(
            target: "network",
            "send_message_with_encoding",
            msg_type)
        .entered();
        // Skip sending block and headers if we received it or header from this peer.
        // Record block requests in tracker.
        match msg {
            // Temporarily disable this check because now the node needs to send block to its
            // peers to update its height at the peer. In the future we will introduce a new
            // peer message type for that and then we can enable this check again.
            //PeerMessage::Block(b) if self.tracker.lock().has_received(b.hash()) => return,
            PeerMessage::BlockRequest(h) => self.tracker.lock().push_request(*h),
            PeerMessage::SyncAccountsData(d) => metrics::SYNC_ACCOUNTS_DATA
                .with_label_values(&[
                    "sent",
                    metrics::bool_to_str(d.incremental),
                    metrics::bool_to_str(d.requesting_full_sync),
                ])
                .inc(),
            _ => (),
        };

        let bytes = msg.serialize(enc);
        self.tracker.lock().increment_sent(&self.clock, bytes.len() as u64);
        let bytes_len = bytes.len();
        tracing::trace!(target: "network", msg_len = bytes_len);
        self.framed.send(stream::Frame(bytes));
        metrics::PEER_DATA_SENT_BYTES.inc_by(bytes_len as u64);
        metrics::PEER_MESSAGE_SENT_BY_TYPE_TOTAL.with_label_values(&[msg_type]).inc();
        metrics::PEER_MESSAGE_SENT_BY_TYPE_BYTES
            .with_label_values(&[msg_type])
            .inc_by(bytes_len as u64);
    }

    fn send_handshake(&self, spec: HandshakeSpec) {
        let (height, tracked_shards) =
            if let Some(chain_info) = self.network_state.chain_info.load().as_ref() {
                (chain_info.block.header().height(), chain_info.tracked_shards.clone())
            } else {
                (0, vec![])
            };
        let my_signed_ip_address = SignedIpAddress::new(
            self.my_node_info.addr.unwrap().ip(),
            &self.network_state.config.node_key,
        );
        let handshake = Handshake {
            protocol_version: spec.protocol_version,
            oldest_supported_version: PEER_MIN_ALLOWED_PROTOCOL_VERSION,
            sender_peer_id: self.network_state.config.node_id(),
            target_peer_id: spec.peer_id,
            sender_listen_port: self.network_state.config.node_addr.as_ref().map(|a| a.port()),
            sender_chain_info: PeerChainInfoV2 {
                genesis_id: self.network_state.genesis_id.clone(),
                // TODO: remove `height` from PeerChainInfo
                height,
                tracked_shards,
                archival: self.network_state.config.archive,
            },
            partial_edge_info: spec.partial_edge_info,
            owned_account: self.network_state.config.validator.as_ref().map(|vc| {
                OwnedAccount {
                    account_key: vc.signer.public_key(),
                    peer_id: self.network_state.config.node_id(),
                    timestamp: self.clock.now_utc(),
                }
                .sign(vc.signer.as_ref())
            }),
            signed_ip_address: Some(my_signed_ip_address),
        };
        let msg = match spec.tier {
            tcp::Tier::T1 => PeerMessage::Tier1Handshake(handshake),
            tcp::Tier::T2 => PeerMessage::Tier2Handshake(handshake),
        };
        self.send_message_or_log(&msg);
    }

    fn stop(&mut self, ctx: &mut actix::Context<PeerActor>, reason: ClosingReason) {
        // Only the first call to stop sets the closing_reason.
        if self.closing_reason.is_none() {
            self.closing_reason = Some(reason);
        }
        ctx.stop();
    }

    /// `PeerId` of the current node.
    fn my_node_id(&self) -> &PeerId {
        &self.my_node_info.id
    }

    /// `PeerId` of the other node.
    fn other_peer_id(&self) -> Option<&PeerId> {
        self.peer_info.as_ref().as_ref().map(|peer_info| &peer_info.id)
    }

    fn process_handshake(
        &mut self,
        ctx: &mut <PeerActor as actix::Actor>::Context,
        tier: tcp::Tier,
        handshake: Handshake,
    ) {
        tracing::debug!(target: "network", "{:?}: Received handshake {:?}", self.my_node_info.id, handshake);
        let cs = match &self.peer_status {
            PeerStatus::Connecting(_, it) => it,
            _ => panic!("process_handshake called in non-connecting state"),
        };
        match cs {
            ConnectingStatus::Outbound { handshake_spec: spec, .. } => {
                if handshake.protocol_version != spec.protocol_version {
                    tracing::warn!(target: "network", "Protocol version mismatch. Disconnecting peer {}", handshake.sender_peer_id);
                    self.stop(ctx, ClosingReason::HandshakeFailed);
                    return;
                }
                if handshake.sender_chain_info.genesis_id != self.network_state.genesis_id {
                    tracing::warn!(target: "network", "Genesis mismatch. Disconnecting peer {}", handshake.sender_peer_id);
                    self.stop(ctx, ClosingReason::HandshakeFailed);
                    return;
                }
                if handshake.sender_peer_id != spec.peer_id {
                    tracing::warn!(target: "network", "PeerId mismatch. Disconnecting peer {}", handshake.sender_peer_id);
                    self.stop(ctx, ClosingReason::HandshakeFailed);
                    return;
                }
                // This can happen only in case of a malicious node.
                // Outbound peer requests a connection of a given TIER, the inbound peer can just
                // confirm the TIER or drop connection. TIER is not negotiable during handshake.
                if tier != spec.tier {
                    tracing::warn!(target: "network", "Connection TIER mismatch. Disconnecting peer {}", handshake.sender_peer_id);
                    self.stop(ctx, ClosingReason::HandshakeFailed);
                    return;
                }
                if handshake.partial_edge_info.nonce != spec.partial_edge_info.nonce {
                    tracing::warn!(target: "network", "Nonce mismatch. Disconnecting peer {}", handshake.sender_peer_id);
                    self.stop(ctx, ClosingReason::HandshakeFailed);
                    return;
                }
            }
            ConnectingStatus::Inbound { .. } => {
                if PEER_MIN_ALLOWED_PROTOCOL_VERSION > handshake.protocol_version
                    || handshake.protocol_version > PROTOCOL_VERSION
                {
                    tracing::debug!(
                        target: "network",
                        version = handshake.protocol_version,
                        "Received connection from node with unsupported PROTOCOL_VERSION.");
                    self.send_message_or_log(&PeerMessage::HandshakeFailure(
                        self.my_node_info.clone(),
                        HandshakeFailureReason::ProtocolVersionMismatch {
                            version: PROTOCOL_VERSION,
                            oldest_supported_version: PEER_MIN_ALLOWED_PROTOCOL_VERSION,
                        },
                    ));
                    return;
                }
                let genesis_id = self.network_state.genesis_id.clone();
                if handshake.sender_chain_info.genesis_id != genesis_id {
                    tracing::debug!(target: "network", "Received connection from node with different genesis.");
                    self.send_message_or_log(&PeerMessage::HandshakeFailure(
                        self.my_node_info.clone(),
                        HandshakeFailureReason::GenesisMismatch(genesis_id),
                    ));
                    return;
                }
                if handshake.target_peer_id != self.my_node_info.id {
                    tracing::debug!(target: "network", "Received handshake from {:?} to {:?} but I am {:?}", handshake.sender_peer_id, handshake.target_peer_id, self.my_node_info.id);
                    self.send_message_or_log(&PeerMessage::HandshakeFailure(
                        self.my_node_info.clone(),
                        HandshakeFailureReason::InvalidTarget,
                    ));
                    return;
                }

                // Verify if nonce is sane.
                if let Err(err) = verify_nonce(&self.clock, handshake.partial_edge_info.nonce) {
                    tracing::debug!(target: "network", nonce=?handshake.partial_edge_info.nonce, my_node_id = ?self.my_node_id(), peer_id=?handshake.sender_peer_id, "bad nonce, disconnecting: {err}");
                    self.stop(ctx, ClosingReason::HandshakeFailed);
                    return;
                }
                // Check that the received nonce is greater than the current nonce of this connection.
                // If not (and this is an inbound connection) propose a new nonce.
                if let Some(last_edge) =
                    self.network_state.graph.load().local_edges.get(&handshake.sender_peer_id)
                {
                    if last_edge.nonce() >= handshake.partial_edge_info.nonce {
                        tracing::debug!(target: "network", "{:?}: Received too low nonce from peer {:?} sending evidence.", self.my_node_id(), self.peer_addr);
                        self.send_message_or_log(&PeerMessage::LastEdge(last_edge.clone()));
                        return;
                    }
                }
            }
        }

        // Verify the signed IP address is valid.
        if let Some(signed_ip_address) = &handshake.signed_ip_address {
            if self.peer_addr.ip() != signed_ip_address.ip_address {
                self.stop(ctx, ClosingReason::IpAddressMismatch);
                return;
            }
            // Verify signature of the sender on its ip address
            if !(signed_ip_address.verify(handshake.sender_peer_id.public_key())) {
                self.stop(ctx, ClosingReason::Ban(ReasonForBan::InvalidSignature));
                return;
            }
        } // else do nothing as temporary leniency for backward compatibility purposes
          // TODO(soon): Fail the handshake if its doesn't include the required signed_ip_address after all production nodes have upgraded to latest handshake protocol

        // Verify that handshake.owned_account is valid.
        if let Some(owned_account) = &handshake.owned_account {
            if let Err(_) = owned_account.payload().verify(&owned_account.account_key) {
                self.stop(ctx, ClosingReason::Ban(ReasonForBan::InvalidSignature));
                return;
            }
            if owned_account.peer_id != handshake.sender_peer_id {
                self.stop(ctx, ClosingReason::OwnedAccountMismatch);
                return;
            }
            if (owned_account.timestamp - self.clock.now_utc()).abs() >= MAX_CLOCK_SKEW {
                self.stop(ctx, ClosingReason::TooLargeClockSkew);
                return;
            }
        }

        // Merge partial edges.
        let nonce = handshake.partial_edge_info.nonce;
        let partial_edge_info = match cs {
            ConnectingStatus::Outbound { handshake_spec, .. } => {
                handshake_spec.partial_edge_info.clone()
            }
            ConnectingStatus::Inbound { .. } => {
                self.network_state.propose_edge(&self.clock, &handshake.sender_peer_id, Some(nonce))
            }
        };
        let edge = Edge::new(
            self.my_node_id().clone(),
            handshake.sender_peer_id.clone(),
            nonce,
            partial_edge_info.signature.clone(),
            handshake.partial_edge_info.signature.clone(),
        );

        // TODO(gprusak): not enabling a port for listening is also a valid setup.
        // In that case peer_info.addr should be None (same as now), however
        // we still should do the check against the PeerStore::blacklist.
        // Currently PeerManager is rejecting connections with peer_info.addr == None
        // preemptively.
        let peer_info = PeerInfo {
            id: handshake.sender_peer_id.clone(),
            addr: handshake
                .sender_listen_port
                .map(|port| SocketAddr::new(self.peer_addr.ip(), port)),
            account_id: None,
        };

        let now = self.clock.now();
        let conn = Arc::new(connection::Connection {
            tier,
            addr: ctx.address(),
            peer_info: peer_info.clone(),
            owned_account: handshake.owned_account.clone(),
            genesis_id: handshake.sender_chain_info.genesis_id.clone(),
            tracked_shards: handshake.sender_chain_info.tracked_shards.clone(),
            archival: handshake.sender_chain_info.archival,
            last_block: Default::default(),
            peer_type: self.peer_type,
            stats: self.stats.clone(),
            _peer_connections_metric: metrics::PEER_CONNECTIONS.new_point(&metrics::Connection {
                type_: self.peer_type,
                encoding: self.encoding(),
            }),
            last_time_peer_requested: AtomicCell::new(None),
            last_time_received_message: AtomicCell::new(now),
            established_time: now,
            send_accounts_data_demux: demux::Demux::new(
                self.network_state.config.accounts_data_broadcast_rate_limit,
            ),
        });

        let tracker = self.tracker.clone();
        let clock = self.clock.clone();

        let mut interval =
            time::Interval::new(clock.now(), self.network_state.config.peer_stats_period);
        ctx.spawn({
            let conn = conn.clone();
            wrap_future(async move {
                loop {
                    interval.tick(&clock).await;
                    let sent = tracker.lock().sent_bytes.minute_stats(&clock);
                    let received = tracker.lock().received_bytes.minute_stats(&clock);
                    conn.stats
                        .received_bytes_per_sec
                        .store(received.bytes_per_min / 60, Ordering::Relaxed);
                    conn.stats.sent_bytes_per_sec.store(sent.bytes_per_min / 60, Ordering::Relaxed);
                }
            })
        });

        // This time is used to figure out when the first run of the callbacks it run.
        // It is important that it is set here (rather than calling clock.now() within the future) - as it makes testing a lot easier (and more deterministic).

        let start_time = self.clock.now();

        // Here we stop processing any PeerActor events until PeerManager
        // decides whether to accept the connection or not: ctx.wait makes
        // the actor event loop poll on the future until it completes before
        // processing any other events.
        ctx.wait(wrap_future({
            let network_state = self.network_state.clone();
            let clock = self.clock.clone();
            let conn = conn.clone();
            let edge = edge.clone();
            async move { network_state.register(&clock,edge,conn).await }
        })
            .map(move |res, act: &mut PeerActor, ctx| {
                match res {
                    Ok(()) => {
                        act.peer_info = Some(peer_info).into();
                        act.peer_status = PeerStatus::Ready(conn.clone());
                        // Respond to handshake if it's inbound and connection was consolidated.
                        if act.peer_type == PeerType::Inbound {
                            act.send_handshake(HandshakeSpec{
                                peer_id: handshake.sender_peer_id.clone(),
                                tier,
                                protocol_version: handshake.protocol_version,
                                partial_edge_info: partial_edge_info,
                            });
                        }
                        // TIER1 is strictly reserved for BFT consensensus messages,
                        // so all kinds of periodical syncs happen only on TIER2 connections.
                        if tier==tcp::Tier::T2 {
                            // Trigger a full accounts data sync periodically.
                            // Note that AccountsData is used to establish TIER1 network,
                            // it is broadcasted over TIER2 network. This is a bootstrapping
                            // mechanism, because TIER2 is established before TIER1.
                            //
                            // TODO(gprusak): consider whether it wouldn't be more uniform to just
                            // send full sync from both sides of the connection independently. Or
                            // perhaps make the full sync request a separate message which doesn't
                            // carry the accounts_data at all.
                            if conn.peer_type == PeerType::Outbound {
                                ctx.spawn(wrap_future({
                                    let clock = act.clock.clone();
                                    let conn = conn.clone();
                                    let network_state = act.network_state.clone();
                                    let mut interval = time::Interval::new(clock.now(),ACCOUNTS_DATA_FULL_SYNC_INTERVAL);
                                    async move {
                                        loop {
                                            interval.tick(&clock).await;
                                            conn.send_message(Arc::new(PeerMessage::SyncAccountsData(SyncAccountsData{
                                                accounts_data: network_state.accounts_data.load().data.values().cloned().collect(),
                                                incremental: false,
                                                requesting_full_sync: true,
                                            })));
                                        }
                                    }
                                }));
                            }
                            // Exchange peers periodically.
                            ctx.spawn(wrap_future({
                                let clock = act.clock.clone();
                                let conn = conn.clone();
                                let mut interval = time::Interval::new(clock.now(),REQUEST_PEERS_INTERVAL);
                                async move {
                                    loop {
                                        interval.tick(&clock).await;
                                        conn.send_message(Arc::new(PeerMessage::PeersRequest( PeersRequest{
                                            max_peers: Some(PEERS_RESPONSE_MAX_PEERS as u32),
                                            max_direct_peers: Some(MAX_TIER2_PEERS as u32),
                                        })));
                                    }
                                }
                            }));
                            // Send latest block periodically
                            ctx.spawn(wrap_future({
                                let clock = act.clock.clone();
                                let conn = conn.clone();
                                let state = act.network_state.clone();
                                let mut interval = time::Interval::new(clock.now(), SYNC_LATEST_BLOCK_INTERVAL);
                                async move {
                                    loop {
                                        interval.tick(&clock).await;
                                        if let Some(chain_info) = state.chain_info.load().as_ref() {
                                            conn.send_message(Arc::new(PeerMessage::Block(
                                                chain_info.block.clone(),
                                            )));
                                        }
                                    }
                                }
                            }));

                            // Refresh connection nonces but only if we're outbound. For inbound connection, the other party should
                            // take care of nonce refresh.
                            if act.peer_type == PeerType::Outbound {
                                ctx.spawn(wrap_future({
                                    let conn = conn.clone();
                                    let network_state = act.network_state.clone();
                                    let clock = act.clock.clone();
                                    // How often should we refresh a nonce from a peer.
                                    // It should be smaller than PRUNE_EDGES_AFTER.
                                    let mut interval = time::Interval::new(start_time + PRUNE_EDGES_AFTER / 3, PRUNE_EDGES_AFTER / 3);
                                    async move {
                                        loop {
                                            interval.tick(&clock).await;
                                            conn.send_message(Arc::new(
                                                PeerMessage::RequestUpdateNonce(PartialEdgeInfo::new(
                                                    &network_state.config.node_id(),
                                                    &conn.peer_info.id,
                                                    Edge::create_fresh_nonce(&clock),
                                                    &network_state.config.node_key,
                                                )
                                            )));

                                        }
                                    }
                                }));
                            }
                            // Sync the RoutingTable.
                            act.sync_routing_table();
                        }

                        act.network_state.config.event_sink.push(Event::HandshakeCompleted(HandshakeCompletedEvent{
                            stream_id: act.stream_id,
                            edge,
                            tier: conn.tier,
                        }));
                    },
                    Err(err) => {
                        tracing::info!(target: "network", "{:?}: Connection with {:?} rejected by PeerManager: {:?}", act.my_node_id(),conn.peer_info.id,err);
                        act.stop(ctx,ClosingReason::RejectedByPeerManager(err));
                    }
                }
            })
        );
    }

    // Send full RoutingTable.
    fn sync_routing_table(&self) {
        let mut known_edges: Vec<Edge> =
            self.network_state.graph.load().edges.values().cloned().collect();
        if self.network_state.config.skip_tombstones.is_some() {
            known_edges.retain(|edge| edge.removal_info().is_none());
            metrics::EDGE_TOMBSTONE_SENDING_SKIPPED.inc();
        }
        let known_accounts = self.network_state.account_announcements.get_announcements();
        self.send_message_or_log(&PeerMessage::SyncRoutingTable(RoutingTableUpdate::new(
            known_edges,
            known_accounts,
        )));
    }

    fn handle_msg_connecting(&mut self, ctx: &mut actix::Context<Self>, msg: PeerMessage) {
        match (&mut self.peer_status, msg) {
            (
                PeerStatus::Connecting(_, ConnectingStatus::Outbound { handshake_spec, .. }),
                PeerMessage::HandshakeFailure(peer_info, reason),
            ) => {
                match reason {
                    HandshakeFailureReason::GenesisMismatch(genesis) => {
                        tracing::warn!(target: "network", "Attempting to connect to a node ({}) with a different genesis block. Our genesis: {:?}, their genesis: {:?}", peer_info, self.network_state.genesis_id, genesis);
                        self.stop(ctx, ClosingReason::HandshakeFailed);
                    }
                    HandshakeFailureReason::ProtocolVersionMismatch {
                        version,
                        oldest_supported_version,
                    } => {
                        // Retry the handshake with the common protocol version.
                        let common_version = std::cmp::min(version, PROTOCOL_VERSION);
                        if common_version < oldest_supported_version
                            || common_version < PEER_MIN_ALLOWED_PROTOCOL_VERSION
                        {
                            tracing::warn!(target: "network", "Unable to connect to a node ({}) due to a network protocol version mismatch. Our version: {:?}, their: {:?}", peer_info, (PROTOCOL_VERSION, PEER_MIN_ALLOWED_PROTOCOL_VERSION), (version, oldest_supported_version));
                            self.stop(ctx, ClosingReason::HandshakeFailed);
                            return;
                        }
                        handshake_spec.protocol_version = common_version;
                        let spec = handshake_spec.clone();
                        ctx.wait(actix::fut::ready(()).then(move |_, act: &mut Self, _| {
                            act.send_handshake(spec);
                            actix::fut::ready(())
                        }));
                    }
                    HandshakeFailureReason::InvalidTarget => {
                        tracing::debug!(target: "network", "Peer found was not what expected. Updating peer info with {:?}", peer_info);
                        self.network_state.peer_store.add_direct_peer(&self.clock, peer_info);
                        self.stop(ctx, ClosingReason::HandshakeFailed);
                    }
                }
            }
            // TODO(gprusak): LastEdge should rather be a variant of HandshakeFailure.
            // Clean this up (you don't have to modify the proto, just the translation layer).
            (
                PeerStatus::Connecting(_, ConnectingStatus::Outbound { handshake_spec, .. }),
                PeerMessage::LastEdge(edge),
            ) => {
                // Check that the edge provided:
                let ok =
                    // - is for the relevant pair of peers
                    edge.key()==&Edge::make_key(self.my_node_info.id.clone(),handshake_spec.peer_id.clone()) &&
                    // - is not younger than what we proposed originally. This protects us from
                    //   a situation in which the peer presents us with a very outdated edge e,
                    //   and then we sign a new edge with nonce e.nonce+1 which is also outdated.
                    //   It may still happen that an edge with an old nonce gets signed, but only
                    //   if both nodes not know about the newer edge. We don't defend against that.
                    //   Also a malicious peer might send the LastEdge with the edge we just
                    //   signed (pretending that it is old) but we cannot detect that, because the
                    //   signatures are currently deterministic.
                    edge.nonce() >= handshake_spec.partial_edge_info.nonce &&
                    // - is a correctly signed edge
                    edge.verify();
                // Disconnect if neighbor sent an invalid edge.
                if !ok {
                    tracing::info!(target: "network", "{:?}: Peer {:?} sent invalid edge. Disconnect.", self.my_node_id(), self.peer_addr);
                    self.stop(ctx, ClosingReason::HandshakeFailed);
                    return;
                }
                // Recreate the edge with a newer nonce.
                handshake_spec.partial_edge_info = self.network_state.propose_edge(
                    &self.clock,
                    &handshake_spec.peer_id,
                    Some(std::cmp::max(edge.next(), Edge::create_fresh_nonce(&self.clock))),
                );
                let spec = handshake_spec.clone();
                ctx.wait(actix::fut::ready(()).then(move |_, act: &mut Self, _| {
                    act.send_handshake(spec);
                    actix::fut::ready(())
                }));
            }
            (PeerStatus::Connecting { .. }, PeerMessage::Tier1Handshake(msg)) => {
                self.process_handshake(ctx, tcp::Tier::T1, msg)
            }
            (PeerStatus::Connecting { .. }, PeerMessage::Tier2Handshake(msg)) => {
                self.process_handshake(ctx, tcp::Tier::T2, msg)
            }
            (_, msg) => {
                tracing::warn!(target:"network","unexpected message during handshake: {}",msg)
            }
        }
    }

    async fn receive_routed_message(
        clock: &time::Clock,
        network_state: &NetworkState,
        peer_id: PeerId,
        msg_hash: CryptoHash,
        body: RoutedMessageBody,
    ) -> Result<Option<RoutedMessageBody>, ReasonForBan> {
        let _span = tracing::trace_span!(target: "network", "receive_routed_message").entered();
        Ok(match body {
            RoutedMessageBody::TxStatusRequest(account_id, tx_hash) => network_state
                .client
                .tx_status_request(account_id, tx_hash)
                .await
                .map(|v| RoutedMessageBody::TxStatusResponse(*v)),
            RoutedMessageBody::TxStatusResponse(tx_result) => {
                network_state.client.tx_status_response(tx_result).await;
                None
            }
            RoutedMessageBody::StateRequestHeader(shard_id, sync_hash) => network_state
                .client
                .state_request_header(shard_id, sync_hash)
                .await?
                .map(RoutedMessageBody::VersionedStateResponse),
            RoutedMessageBody::StateRequestPart(shard_id, sync_hash, part_id) => network_state
                .client
                .state_request_part(shard_id, sync_hash, part_id)
                .await?
                .map(RoutedMessageBody::VersionedStateResponse),
            RoutedMessageBody::VersionedStateResponse(info) => {
                network_state.client.state_response(info).await;
                None
            }
            RoutedMessageBody::StateResponse(info) => {
                network_state.client.state_response(StateResponseInfo::V1(info)).await;
                None
            }
            RoutedMessageBody::BlockApproval(approval) => {
                network_state.client.block_approval(approval, peer_id).await;
                None
            }
            RoutedMessageBody::ForwardTx(transaction) => {
                network_state.client.transaction(transaction, /*is_forwarded=*/ true).await;
                None
            }
            RoutedMessageBody::PartialEncodedChunkRequest(request) => {
                network_state.shards_manager_adapter.send(
                    ShardsManagerRequestFromNetwork::ProcessPartialEncodedChunkRequest {
                        partial_encoded_chunk_request: request,
                        route_back: msg_hash,
                    },
                );
                None
            }
            RoutedMessageBody::PartialEncodedChunkResponse(response) => {
                network_state.shards_manager_adapter.send(
                    ShardsManagerRequestFromNetwork::ProcessPartialEncodedChunkResponse {
                        partial_encoded_chunk_response: response,
                        received_time: clock.now().into(),
                    },
                );
                None
            }
            RoutedMessageBody::VersionedPartialEncodedChunk(chunk) => {
                network_state
                    .shards_manager_adapter
                    .send(ShardsManagerRequestFromNetwork::ProcessPartialEncodedChunk(chunk));
                None
            }
            RoutedMessageBody::PartialEncodedChunkForward(msg) => {
                network_state
                    .shards_manager_adapter
                    .send(ShardsManagerRequestFromNetwork::ProcessPartialEncodedChunkForward(msg));
                None
            }
            RoutedMessageBody::ReceiptOutcomeRequest(_) => {
                // Silently ignore for the time being.  We’ve been still
                // sending those messages at protocol version 56 so we
                // need to wait until 59 before we can remove the
                // variant completely.
                None
            }
            body => {
                tracing::error!(target: "network", "Peer received unexpected message type: {:?}", body);
                None
            }
        })
    }

    fn receive_message(
        &self,
        ctx: &mut actix::Context<Self>,
        conn: &connection::Connection,
        msg: PeerMessage,
    ) {
        let _span = tracing::trace_span!(target: "network", "receive_message").entered();
        // This is a fancy way to clone the message iff event_sink is non-null.
        // If you have a better idea on how to achieve that, feel free to improve this.
        let message_processed_event = self
            .network_state
            .config
            .event_sink
            .delayed_push(|| Event::MessageProcessed(conn.tier, msg.clone()));
        let was_requested = match &msg {
            PeerMessage::Block(block) => {
                self.network_state.txns_since_last_block.store(0, Ordering::Release);
                let hash = *block.hash();
                let height = block.header().height();
                conn.last_block.rcu(|last_block| {
                    if last_block.is_none() || last_block.unwrap().height <= height {
                        Arc::new(Some(BlockInfo { height, hash }))
                    } else {
                        last_block.clone()
                    }
                });
                let mut tracker = self.tracker.lock();
                tracker.push_received(hash);
                tracker.has_request(&hash)
            }
            _ => false,
        };
        let clock = self.clock.clone();
        let network_state = self.network_state.clone();
        let peer_id = conn.peer_info.id.clone();
        ctx.spawn(wrap_future(async move {
            Ok(match msg {
                PeerMessage::Routed(msg) => {
                    let msg_hash = msg.hash();
                    Self::receive_routed_message(&clock, &network_state, peer_id, msg_hash, msg.msg.body).await?.map(
                        |body| {
                            PeerMessage::Routed(network_state.sign_message(
                                &clock,
                                RawRoutedMessage { target: PeerIdOrHash::Hash(msg_hash), body },
                            ))
                        },
                    )
                }
                PeerMessage::BlockRequest(hash) => {
                    network_state.client.block_request(hash).await.map(|b|PeerMessage::Block(*b))
                }
                PeerMessage::BlockHeadersRequest(hashes) => {
                    network_state.client.block_headers_request(hashes).await.map(PeerMessage::BlockHeaders)
                }
                PeerMessage::Block(block) => {
                    network_state.client.block(block, peer_id, was_requested).await;
                    None
                }
                PeerMessage::Transaction(transaction) => {
                    network_state.client.transaction(transaction, /*is_forwarded=*/ false).await;
                    None
                }
                PeerMessage::BlockHeaders(headers) => {
                    network_state.client.block_headers(headers, peer_id).await?;
                    None
                }
                PeerMessage::Challenge(challenge) => {
                    network_state.client.challenge(challenge).await;
                    None
                }
                msg => {
                    tracing::error!(target: "network", "Peer received unexpected type: {:?}", msg);
                    None
                }
            })}.in_current_span())
            .map(|res, act: &mut PeerActor, ctx| {
                match res {
                    // TODO(gprusak): make sure that for routed messages we drop routeback info correctly.
                    Ok(Some(resp)) => act.send_message_or_log(&resp),
                    Ok(None) => {}
                    Err(ban_reason) => act.stop(ctx, ClosingReason::Ban(ban_reason)),
                }
                message_processed_event();
            }),
        );
    }

    fn handle_msg_ready(
        &mut self,
        ctx: &mut actix::Context<Self>,
        conn: Arc<connection::Connection>,
        peer_msg: PeerMessage,
    ) {
        let _span = tracing::trace_span!(
            target: "network",
            "handle_msg_ready")
        .entered();

        match peer_msg.clone() {
            PeerMessage::Disconnect(d) => {
                tracing::debug!(target: "network", "Disconnect signal. Me: {:?} Peer: {:?}", self.my_node_info.id, self.other_peer_id());

                if d.remove_from_connection_store {
                    self.network_state
                        .connection_store
                        .remove_from_connection_store(self.other_peer_id().unwrap())
                }

                self.stop(ctx, ClosingReason::DisconnectMessage);
            }
            PeerMessage::Tier1Handshake(_) | PeerMessage::Tier2Handshake(_) => {
                // Received handshake after already have seen handshake from this peer.
                tracing::debug!(target: "network", "Duplicate handshake from {}", self.peer_info);
            }
            PeerMessage::PeersRequest(PeersRequest { max_peers, max_direct_peers }) => {
                let mut num_peers = self.network_state.config.max_send_peers;
                if let Some(max_peers) = max_peers {
                    num_peers = min(num_peers, max_peers);
                }
                let peers = self.network_state.peer_store.healthy_peers(num_peers as usize);

                let mut direct_peers = self.network_state.get_direct_peers();
                if let Some(max_direct_peers) = max_direct_peers {
                    if direct_peers.len() > max_direct_peers as usize {
                        direct_peers = direct_peers
                            .into_iter()
                            .choose_multiple(&mut thread_rng(), max_direct_peers as usize);
                    }
                }

                if !peers.is_empty() || !direct_peers.is_empty() {
                    tracing::debug!(target: "network", "Peers request from {}: sending {} peers and {} direct peers.", self.peer_info, peers.len(), direct_peers.len());
                    self.send_message_or_log(&PeerMessage::PeersResponse(PeersResponse {
                        peers,
                        direct_peers,
                    }));
                }
                self.network_state
                    .config
                    .event_sink
                    .push(Event::MessageProcessed(conn.tier, peer_msg));
            }
            PeerMessage::PeersResponse(PeersResponse { peers, direct_peers }) => {
                tracing::debug!(target: "network", "Received peers from {}: {} peers and {} direct peers.", self.peer_info, peers.len(), direct_peers.len());

                // Check for abusive behavior (sending too many peers)
                if peers.len() > PEERS_RESPONSE_MAX_PEERS.try_into().unwrap() {
                    self.stop(ctx, ClosingReason::Ban(ReasonForBan::Abusive));
                }
                // Check for abusive behavior (sending too many direct peers)
                if direct_peers.len() > MAX_TIER2_PEERS {
                    self.stop(ctx, ClosingReason::Ban(ReasonForBan::Abusive));
                }

                // Add received peers to the peer store
                let node_id = self.network_state.config.node_id();
                self.network_state.peer_store.add_indirect_peers(
                    &self.clock,
                    peers.into_iter().filter(|peer_info| peer_info.id != node_id),
                );
                // Direct peers of the responding peer are still indirect peers for this node.
                // However, we may treat them with more trust in the future.
                self.network_state.peer_store.add_indirect_peers(
                    &self.clock,
                    direct_peers.into_iter().filter(|peer_info| peer_info.id != node_id),
                );

                self.network_state
                    .config
                    .event_sink
                    .push(Event::MessageProcessed(conn.tier, peer_msg));
            }
            PeerMessage::RequestUpdateNonce(edge_info) => {
                let clock = self.clock.clone();
                let network_state = self.network_state.clone();
                ctx.spawn(wrap_future(async move {
                    let peer_id = &conn.peer_info.id;
                    match network_state.graph.load().local_edges.get(peer_id) {
                        Some(cur_edge)
                            if cur_edge.edge_type() == EdgeState::Active
                                && cur_edge.nonce() >= edge_info.nonce =>
                        {
                            // Found a newer local edge, so just send it to the peer.
                            // TODO: need to implement some equivalent behavior for V2 routing
                            conn.send_message(Arc::new(PeerMessage::SyncRoutingTable(
                                RoutingTableUpdate::from_edges(vec![cur_edge.clone()]),
                            )));
                        }
                        // Sign the edge and broadcast it to everyone (finalize_edge does both).
                        _ => {
                            if let Err(ban_reason) = network_state
                                .finalize_edge(&clock, peer_id.clone(), edge_info)
                                .await
                            {
                                conn.stop(Some(ban_reason));
                            }
                        }
                    };
                    network_state
                        .config
                        .event_sink
                        .push(Event::MessageProcessed(conn.tier, peer_msg));
                }));
            }
            PeerMessage::SyncRoutingTable(rtu) => {
                let clock = self.clock.clone();
                let conn = conn.clone();
                let network_state = self.network_state.clone();
                ctx.spawn(wrap_future(async move {
                    Self::handle_sync_routing_table(&clock, &network_state, conn.clone(), rtu)
                        .await;
                    network_state
                        .config
                        .event_sink
                        .push(Event::MessageProcessed(conn.tier, peer_msg));
                }));
            }
            PeerMessage::ShortestPathTree(spt) => {
                let clock = self.clock.clone();
                let conn = conn.clone();
                let network_state = self.network_state.clone();
                ctx.spawn(wrap_future(async move {
                    Self::handle_shortest_path_tree(&clock, &network_state, conn.clone(), spt)
                        .await;
                    network_state
                        .config
                        .event_sink
                        .push(Event::MessageProcessed(conn.tier, peer_msg));
                }));
            }
            PeerMessage::SyncAccountsData(msg) => {
                metrics::SYNC_ACCOUNTS_DATA
                    .with_label_values(&[
                        "received",
                        metrics::bool_to_str(msg.incremental),
                        metrics::bool_to_str(msg.requesting_full_sync),
                    ])
                    .inc();
                let network_state = self.network_state.clone();
                // In case a full sync is requested, immediately send what we got.
                // It is a microoptimization: we do not send back the data we just received.
                if msg.requesting_full_sync {
                    self.send_message_or_log(&PeerMessage::SyncAccountsData(SyncAccountsData {
                        requesting_full_sync: false,
                        incremental: false,
                        accounts_data: network_state
                            .accounts_data
                            .load()
                            .data
                            .values()
                            .cloned()
                            .collect(),
                    }));
                }
                // Early exit, if there is no data in the message.
                if msg.accounts_data.is_empty() {
                    network_state
                        .config
                        .event_sink
                        .push(Event::MessageProcessed(conn.tier, peer_msg));
                    return;
                }
                let network_state = self.network_state.clone();
                let clock = self.clock.clone();
                ctx.spawn(wrap_future(async move {
                    if let Some(err) =
                        network_state.add_accounts_data(&clock, msg.accounts_data).await
                    {
                        conn.stop(Some(match err {
                            AccountDataError::InvalidSignature => ReasonForBan::InvalidSignature,
                            AccountDataError::DataTooLarge => ReasonForBan::Abusive,
                            AccountDataError::SingleAccountMultipleData => ReasonForBan::Abusive,
                        }));
                    }
                    network_state
                        .config
                        .event_sink
                        .push(Event::MessageProcessed(conn.tier, peer_msg));
                }));
            }
            PeerMessage::Routed(mut msg) => {
                tracing::trace!(
                    target: "network",
                    "Received routed message from {} to {:?}.",
                    self.peer_info,
                    msg.target);
                let for_me = self.network_state.message_for_me(&msg.target);
                if for_me {
                    // Check if we have already received this message.
                    let fastest = self
                        .network_state
                        .recent_routed_messages
                        .lock()
                        .put(CryptoHash::hash_borsh(&msg.body), ())
                        .is_none();
                    // Register that the message has been received.
                    metrics::record_routed_msg_metrics(&self.clock, &msg, conn.tier, fastest);
                }

                // Drop duplicated messages routed within DROP_DUPLICATED_MESSAGES_PERIOD ms
                let key = (msg.author.clone(), msg.target.clone(), msg.signature.clone());
                let now = self.clock.now();
                if let Some(&t) = self.routed_message_cache.get(&key) {
                    if now <= t + DROP_DUPLICATED_MESSAGES_PERIOD {
                        metrics::MessageDropped::Duplicate.inc(&msg.body);
                        self.network_state.config.event_sink.push(Event::RoutedMessageDropped);
                        tracing::debug!(target: "network", "Dropping duplicated message from {} to {:?}", msg.author, msg.target);
                        return;
                    }
                }
                if let RoutedMessageBody::ForwardTx(_) = &msg.body {
                    // Check whenever we exceeded number of transactions we got since last block.
                    // If so, drop the transaction.
                    let r = self.network_state.txns_since_last_block.load(Ordering::Acquire);
                    // TODO(gprusak): this constraint doesn't take into consideration such
                    // parameters as number of nodes or number of shards. Reconsider why do we need
                    // this and whether this is really the right way of handling it.
                    if r > MAX_TRANSACTIONS_PER_BLOCK_MESSAGE {
                        metrics::MessageDropped::TransactionsPerBlockExceeded.inc(&msg.body);
                        return;
                    }
                    self.network_state.txns_since_last_block.fetch_add(1, Ordering::AcqRel);
                }
                self.routed_message_cache.put(key, now);

                if !msg.verify() {
                    // Received invalid routed message from peer.
                    self.stop(ctx, ClosingReason::Ban(ReasonForBan::InvalidSignature));
                    return;
                }

<<<<<<< HEAD
                self.network_state.add_route_back(&self.clock, &conn, msg.as_ref());
=======
                self.network_state.tier2_add_route_back(&self.clock, &conn, msg.as_ref());
>>>>>>> 9125fc45
                if for_me {
                    // Handle Ping and Pong message if they are for us without sending to client.
                    // i.e. Return false in case of Ping and Pong
                    match &msg.body {
                        RoutedMessageBody::Ping(ping) => {
                            self.network_state.send_pong(
                                &self.clock,
                                conn.tier,
                                ping.nonce,
                                msg.hash(),
                            );
                            // TODO(gprusak): deprecate Event::Ping/Pong in favor of
                            // MessageProcessed.
                            self.network_state.config.event_sink.push(Event::Ping(ping.clone()));
                            self.network_state
                                .config
                                .event_sink
                                .push(Event::MessageProcessed(conn.tier, PeerMessage::Routed(msg)));
                        }
                        RoutedMessageBody::Pong(pong) => {
                            self.network_state.config.event_sink.push(Event::Pong(pong.clone()));
                            self.network_state
                                .config
                                .event_sink
                                .push(Event::MessageProcessed(conn.tier, PeerMessage::Routed(msg)));
                        }
                        _ => self.receive_message(ctx, &conn, PeerMessage::Routed(msg)),
                    }
                } else {
                    if msg.decrease_ttl() {
                        self.network_state.send_message_to_peer(&self.clock, conn.tier, msg);
                    } else {
                        self.network_state.config.event_sink.push(Event::RoutedMessageDropped);
                        tracing::warn!(target: "network", ?msg, from = ?conn.peer_info.id, "Message dropped because TTL reached 0.");
                        metrics::ROUTED_MESSAGE_DROPPED
                            .with_label_values(&[msg.body_variant()])
                            .inc();
                    }
                }
            }
            msg => self.receive_message(ctx, &conn, msg),
        }
    }

    async fn handle_sync_routing_table(
        clock: &time::Clock,
        network_state: &Arc<NetworkState>,
        conn: Arc<connection::Connection>,
        rtu: RoutingTableUpdate,
    ) {
        let _span = tracing::trace_span!(target: "network", "handle_sync_routing_table").entered();
        if let Err(ban_reason) = network_state.add_edges(&clock, rtu.edges).await {
            conn.stop(Some(ban_reason));
        }
        // For every announce we received, we fetch the last announce with the same account_id
        // that we already broadcasted. Client actor will both verify signatures of the received announces
        // as well as filter out those which are older than the fetched ones (to avoid overriding
        // a newer announce with an older one).
        let old = network_state
            .account_announcements
            .get_broadcasted_announcements(rtu.accounts.iter().map(|a| &a.account_id));
        let accounts: Vec<(AnnounceAccount, Option<EpochId>)> = rtu
            .accounts
            .into_iter()
            .map(|aa| {
                let id = aa.account_id.clone();
                (aa, old.get(&id).map(|old| old.epoch_id.clone()))
            })
            .collect();
        match network_state.client.announce_account(accounts).await {
            Err(ban_reason) => conn.stop(Some(ban_reason)),
            Ok(accounts) => network_state.add_accounts(accounts).await,
        }
    }

    async fn handle_shortest_path_tree(
        clock: &time::Clock,
        network_state: &Arc<NetworkState>,
        conn: Arc<connection::Connection>,
        spt: ShortestPathTree,
    ) {
        // TODO: Check that spt.root matches peer_id and ban otherwise
        let _span = tracing::trace_span!(target: "network", "handle_shortest_path_tree").entered();
        if let Err(ban_reason) = network_state.update_shortest_path_tree(&clock, spt).await {
            conn.stop(Some(ban_reason));
        }
    }
}

impl actix::Actor for PeerActor {
    type Context = actix::Context<PeerActor>;

    fn started(&mut self, ctx: &mut Self::Context) {
        metrics::PEER_CONNECTIONS_TOTAL.inc();
        tracing::debug!(target: "network", "{:?}: Peer {:?} {:?} started", self.my_node_info.id, self.peer_addr, self.peer_type);
        // Set Handshake timeout for stopping actor if peer is not ready after given period of time.

        near_performance_metrics::actix::run_later(
            ctx,
            self.network_state.config.handshake_timeout.try_into().unwrap(),
            move |act, ctx| match act.peer_status {
                PeerStatus::Connecting { .. } => {
                    tracing::info!(target: "network", "Handshake timeout expired for {}", act.peer_info);
                    act.stop(ctx, ClosingReason::HandshakeFailed);
                }
                _ => {}
            },
        );

        // If outbound peer, initiate handshake.
        if let PeerStatus::Connecting(_, ConnectingStatus::Outbound { handshake_spec, .. }) =
            &self.peer_status
        {
            self.send_handshake(handshake_spec.clone());
        }
        self.network_state
            .config
            .event_sink
            .push(Event::HandshakeStarted(HandshakeStartedEvent { stream_id: self.stream_id }));
    }

    fn stopping(&mut self, _: &mut Self::Context) -> actix::Running {
        actix::Running::Stop
    }

    fn stopped(&mut self, _ctx: &mut Self::Context) {
        // closing_reason may be None in case the whole actix system is stopped.
        // It happens a lot in tests.
        metrics::PEER_CONNECTIONS_TOTAL.dec();
        match &self.closing_reason {
            None => {
                // Due to Actix semantics, sometimes closing reason may be not set.
                // But it is only expected to happen in tests.
                tracing::error!(target:"network", "closing reason not set. This should happen only in tests.");
            }
            Some(reason) => {
                tracing::info!(target: "network", "{:?}: Peer {} disconnected, reason: {reason}", self.my_node_info.id, self.peer_info);

                // If we are on the inbound side of the connection, set a flag in the disconnect
                // message advising the outbound side whether to attempt to re-establish the connection.
                let remove_from_connection_store =
                    self.peer_type == PeerType::Inbound && reason.remove_from_connection_store();

                self.send_message_or_log(&PeerMessage::Disconnect(Disconnect {
                    remove_from_connection_store,
                }));
            }
        }

        match &self.peer_status {
            // If PeerActor is in Connecting state, then
            // it was not registered in the NetworkState,
            // so there is nothing to be done.
            PeerStatus::Connecting(..) => {
                // TODO(gprusak): reporting ConnectionClosed event is quite scattered right now and
                // it is very ugly: it may happen here, in spawn_inner, or in NetworkState::unregister().
                // Centralize it, once we get rid of actix.
                self.network_state.config.event_sink.push(Event::ConnectionClosed(
                    ConnectionClosedEvent {
                        stream_id: self.stream_id,
                        reason: self.closing_reason.clone().unwrap_or(ClosingReason::Unknown),
                    },
                ));
            }
            // Clean up the Connection from the NetworkState.
            PeerStatus::Ready(conn) => {
                let network_state = self.network_state.clone();
                let clock = self.clock.clone();
                let conn = conn.clone();
                network_state.unregister(
                    &clock,
                    &conn,
                    self.stream_id,
                    self.closing_reason.clone().unwrap_or(ClosingReason::Unknown),
                );
            }
        }
        actix::Arbiter::current().stop();
    }
}

impl actix::Handler<stream::Error> for PeerActor {
    type Result = ();
    fn handle(&mut self, err: stream::Error, ctx: &mut Self::Context) {
        let expected = match &err {
            stream::Error::Recv(stream::RecvError::MessageTooLarge { .. }) => {
                self.stop(ctx, ClosingReason::Ban(ReasonForBan::Abusive));
                true
            }
            // It is expected in a sense that the peer might be just slow.
            stream::Error::Send(stream::SendError::QueueOverflow { .. }) => true,
            stream::Error::Recv(stream::RecvError::IO(err))
            | stream::Error::Send(stream::SendError::IO(err)) => match err.kind() {
                // Connection has been closed.
                io::ErrorKind::UnexpectedEof
                | io::ErrorKind::ConnectionReset
                | io::ErrorKind::BrokenPipe
                // libc::ETIIMEDOUT = 110, translates to io::ErrorKind::TimedOut.
                | io::ErrorKind::TimedOut => true,
                // When stopping tokio runtime, an "IO driver has terminated" is sometimes
                // returned.
                io::ErrorKind::Other => true,
                // It is unexpected in a sense that stream got broken in an unexpected way.
                // In case you encounter an error that was actually to be expected,
                // please add it here and document.
                _ => false,
            },
        };
        log_assert!(expected, "unexpected closing reason: {err}");
        tracing::info!(target: "network", ?err, "Closing connection to {}", self.peer_info);
        self.stop(ctx, ClosingReason::StreamError);
    }
}

impl actix::Handler<stream::Frame> for PeerActor {
    type Result = ();
    #[perf]
    fn handle(&mut self, stream::Frame(msg): stream::Frame, ctx: &mut Self::Context) {
        let _span = tracing::debug_span!(
            target: "network",
            "handle",
            handler = "bytes",
            actor = "PeerActor",
            msg_len = msg.len(),
            peer = %self.peer_info)
        .entered();

        if self.closing_reason.is_some() {
            tracing::warn!(target: "network", "Received message from closing connection {:?}. Ignoring", self.peer_type);
            return;
        }

        // Message type agnostic stats.
        {
            metrics::PEER_DATA_RECEIVED_BYTES.inc_by(msg.len() as u64);
            metrics::PEER_MESSAGE_RECEIVED_TOTAL.inc();
            tracing::trace!(target: "network", msg_len=msg.len());
            self.tracker.lock().increment_received(&self.clock, msg.len() as u64);
        }

        let mut peer_msg = match self.parse_message(&msg) {
            Ok(msg) => msg,
            Err(err) => {
                tracing::debug!(target: "network", "Received invalid data {} from {}: {}", near_fmt::AbbrBytes(&msg), self.peer_info, err);
                return;
            }
        };

        tracing::trace!(target: "network", "Received message: {}", peer_msg);

        {
            let labels = [peer_msg.msg_variant()];
            metrics::PEER_MESSAGE_RECEIVED_BY_TYPE_TOTAL.with_label_values(&labels).inc();
            metrics::PEER_MESSAGE_RECEIVED_BY_TYPE_BYTES
                .with_label_values(&labels)
                .inc_by(msg.len() as u64);
        }
        match &self.peer_status {
            PeerStatus::Connecting { .. } => self.handle_msg_connecting(ctx, peer_msg),
            PeerStatus::Ready(conn) => {
                if self.closing_reason.is_some() {
                    tracing::warn!(target: "network", "Received {} from closing connection {:?}. Ignoring", peer_msg, self.peer_type);
                    return;
                }
                conn.last_time_received_message.store(self.clock.now());
                // Check if the message type is allowed given the TIER of the connection:
                // TIER1 connections are reserved exclusively for BFT consensus messages.
                if !conn.tier.is_allowed(&peer_msg) {
                    tracing::warn!(target: "network", "Received {} on {:?} connection, disconnecting",peer_msg.msg_variant(),conn.tier);
                    // TODO(gprusak): this is abusive behavior. Consider banning for it.
                    self.stop(ctx, ClosingReason::DisallowedMessage);
                    return;
                }

                // Optionally, ignore any received tombstones after startup. This is to
                // prevent overload from too much accumulated deleted edges.
                //
                // We have similar code to skip sending tombstones, here we handle the
                // case when our peer doesn't use that logic yet.
                if let Some(skip_tombstones) = self.network_state.config.skip_tombstones {
                    if let PeerMessage::SyncRoutingTable(routing_table) = &mut peer_msg {
                        if conn.established_time + skip_tombstones > self.clock.now() {
                            routing_table
                                .edges
                                .retain(|edge| edge.edge_type() == EdgeState::Active);
                            metrics::EDGE_TOMBSTONE_RECEIVING_SKIPPED.inc();
                        }
                    }
                }
                // Handle the message.
                self.handle_msg_ready(ctx, conn.clone(), peer_msg);
            }
        }
    }
}

impl actix::Handler<WithSpanContext<SendMessage>> for PeerActor {
    type Result = ();

    #[perf]
    fn handle(&mut self, msg: WithSpanContext<SendMessage>, _: &mut Self::Context) {
        let (_span, msg) = handler_debug_span!(target: "network", msg);
        let _d = delay_detector::DelayDetector::new(|| "send message".into());
        self.send_message_or_log(&msg.message);
    }
}

/// Messages from PeerManager to Peer
#[derive(actix::Message, Debug)]
#[rtype(result = "()")]
pub(crate) struct Stop {
    pub ban_reason: Option<ReasonForBan>,
}

impl actix::Handler<WithSpanContext<Stop>> for PeerActor {
    type Result = ();

    #[perf]
    fn handle(&mut self, msg: WithSpanContext<Stop>, ctx: &mut Self::Context) -> Self::Result {
        let (_span, msg) = handler_debug_span!(target: "network", msg);
        self.stop(
            ctx,
            match msg.ban_reason {
                Some(reason) => ClosingReason::Ban(reason),
                None => ClosingReason::PeerManagerRequest,
            },
        );
    }
}

type InboundHandshakePermit = tokio::sync::OwnedSemaphorePermit;

#[derive(Debug)]
enum ConnectingStatus {
    Inbound(InboundHandshakePermit),
    Outbound { _permit: connection::OutboundHandshakePermit, handshake_spec: HandshakeSpec },
}

/// State machine of the PeerActor.
/// The transition graph for inbound connection is:
/// Connecting(Inbound) -> Ready
/// for outbound connection is:
/// Connecting(Outbound) -> Ready
///
/// From every state the PeerActor can be immediately shut down.
/// In the Connecting state only Handshake-related messages are allowed.
/// All the other messages can be exchanged only in the Ready state.
///
/// For the exact process of establishing a connection between peers,
/// see PoolSnapshot in chain/network/src/peer_manager/connection.rs.
#[derive(Debug)]
enum PeerStatus {
    /// Handshake in progress.
    Connecting(HandshakeSignalSender, ConnectingStatus),
    /// Ready to go.
    Ready(Arc<connection::Connection>),
}<|MERGE_RESOLUTION|>--- conflicted
+++ resolved
@@ -6,11 +6,7 @@
 use crate::network_protocol::{
     Edge, EdgeState, Encoding, OwnedAccount, ParsePeerMessageError, PartialEdgeInfo,
     PeerChainInfoV2, PeerIdOrHash, PeerInfo, PeersRequest, PeersResponse, RawRoutedMessage,
-<<<<<<< HEAD
     RoutedMessageBody, RoutingTableUpdate, ShortestPathTree, StateResponseInfo, SyncAccountsData,
-=======
-    RoutedMessageBody, RoutingTableUpdate, StateResponseInfo, SyncAccountsData,
->>>>>>> 9125fc45
 };
 use crate::peer::stream;
 use crate::peer::tracker::Tracker;
@@ -1344,11 +1340,7 @@
                     return;
                 }
 
-<<<<<<< HEAD
                 self.network_state.add_route_back(&self.clock, &conn, msg.as_ref());
-=======
-                self.network_state.tier2_add_route_back(&self.clock, &conn, msg.as_ref());
->>>>>>> 9125fc45
                 if for_me {
                     // Handle Ping and Pong message if they are for us without sending to client.
                     // i.e. Return false in case of Ping and Pong
