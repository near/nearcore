use crate::accounts_data;
use crate::concurrency::atomic_cell::AtomicCell;
use crate::concurrency::demux;
use crate::network_protocol::{
    Edge, EdgeState, Encoding, ParsePeerMessageError, PartialEdgeInfo, PeerChainInfoV2, PeerInfo,
    RawRoutedMessage, RoutedMessageBody, RoutingTableUpdate, SyncAccountsData,
};
use crate::peer::stream;
use crate::peer::tracker::Tracker;
use crate::peer_manager::connection;
use crate::peer_manager::network_state::NetworkState;
use crate::peer_manager::peer_manager_actor::Event;
<<<<<<< HEAD
use crate::private_actix::{RegisterPeerError, SendMessage};
=======
use crate::private_actix::{
    PeerToManagerMsg, PeersRequest, PeersResponse, RegisterPeerError, SendMessage,
};
>>>>>>> d0108fca
use crate::routing::edge::verify_nonce;
use crate::stats::metrics;
use crate::tcp;
use crate::time;
use crate::types::{
    Handshake, HandshakeFailureReason, PeerIdOrHash, PeerMessage, PeerType, ReasonForBan,
};
use actix::fut::future::wrap_future;
use actix::{Actor, ActorContext, ActorFutureExt, AsyncContext, Context, Handler, Running};
use lru::LruCache;
use near_crypto::Signature;
use near_o11y::{handler_debug_span, log_assert, pretty, OpenTelemetrySpanExt, WithSpanContext};
use near_performance_metrics_macros::perf;
use near_primitives::hash::CryptoHash;
use near_primitives::network::{AnnounceAccount, PeerId};
use near_primitives::types::EpochId;
use near_primitives::utils::DisplayOption;
use near_primitives::version::{
    ProtocolVersion, PEER_MIN_ALLOWED_PROTOCOL_VERSION, PROTOCOL_VERSION,
};
use parking_lot::Mutex;
use std::fmt::Debug;
use std::io;
use std::net::SocketAddr;
use std::sync::atomic::{AtomicU64, Ordering};
use std::sync::Arc;
use tracing::{debug, error, info, warn, Instrument};

/// Maximum number of messages per minute from single peer.
// TODO(#5453): current limit is way to high due to us sending lots of messages during sync.
const MAX_PEER_MSG_PER_MIN: usize = usize::MAX;
/// How often to request peers from active peers.
const REQUEST_PEERS_INTERVAL: time::Duration = time::Duration::seconds(60);

/// Maximum number of transaction messages we will accept between block messages.
/// The purpose of this constant is to ensure we do not spend too much time deserializing and
/// dispatching transactions when we should be focusing on consensus-related messages.
const MAX_TRANSACTIONS_PER_BLOCK_MESSAGE: usize = 1000;
/// Limit cache size of 1000 messages
const ROUTED_MESSAGE_CACHE_SIZE: usize = 1000;
/// Duplicated messages will be dropped if routed through the same peer multiple times.
const DROP_DUPLICATED_MESSAGES_PERIOD: time::Duration = time::Duration::milliseconds(50);

#[derive(Debug, Clone, PartialEq, Eq)]
pub struct ConnectionClosedEvent {
    pub(crate) stream_id: tcp::StreamId,
    pub(crate) reason: ClosingReason,
}

#[derive(Debug, Clone, PartialEq, Eq)]
pub struct HandshakeStartedEvent {
    pub(crate) stream_id: tcp::StreamId,
}

#[derive(Debug, Clone, PartialEq, Eq)]
pub struct HandshakeCompletedEvent {
    pub(crate) stream_id: tcp::StreamId,
    pub(crate) edge: Edge,
}

#[derive(thiserror::Error, Clone, PartialEq, Eq, Debug)]
pub(crate) enum ClosingReason {
    #[error("too many inbound connections in connecting state")]
    TooManyInbound,
    #[error("outbound not allowed: {0}")]
    OutboundNotAllowed(connection::PoolError),

    #[error("peer banned: {0:?}")]
    Ban(ReasonForBan),
    #[error("handshake failed")]
    HandshakeFailed,
    #[error("rejected by PeerManager: {0:?}")]
    RejectedByPeerManager(RegisterPeerError),
    #[error("stream error")]
    StreamError,
    #[error("PeerManager requested to close the connection")]
    PeerManager,
    #[error("Received DisconnectMessage from peer")]
    DisconnectMessage,
}

pub(crate) struct PeerActor {
    clock: time::Clock,

    /// Shared state of the network module.
    network_state: Arc<NetworkState>,
    /// This node's id and address (either listening or socket address).
    my_node_info: PeerInfo,

    /// TEST-ONLY
    stream_id: crate::tcp::StreamId,
    /// Peer address from connection.
    peer_addr: SocketAddr,
    /// Peer type.
    peer_type: PeerType,
    /// OUTBOUND-ONLY: Handshake specification. For outbound connections it is initialized
    /// in constructor and then can change as HandshakeFailure and LastEdge messages
    /// are received. For inbound connections, handshake is stateless.

    /// Framed wrapper to send messages through the TCP connection.
    framed: stream::FramedStream<PeerActor>,

    /// Tracker for requests and responses.
    tracker: Arc<Mutex<Tracker>>,
    /// Network bandwidth stats.
    stats: Arc<connection::Stats>,
    /// Cache of recently routed messages, this allows us to drop duplicates
    routed_message_cache: LruCache<(PeerId, PeerIdOrHash, Signature), time::Instant>,
    /// Whether we detected support for protocol buffers during handshake.
    protocol_buffers_supported: bool,
    /// Whether the PeerActor should skip protobuf support detection and use
    /// a given encoding right away.
    force_encoding: Option<Encoding>,

    /// Peer status.
    peer_status: PeerStatus,
    closing_reason: Option<ClosingReason>,
    /// Peer id and info. Present when Ready,
    /// or (for outbound only) when Connecting.
    // TODO: move it to ConnectingStatus::Outbound.
    // When ready, use connection.peer_info instead.
    peer_info: DisplayOption<PeerInfo>,
}

impl Debug for PeerActor {
    fn fmt(&self, f: &mut std::fmt::Formatter<'_>) -> Result<(), std::fmt::Error> {
        write!(f, "{:?}", self.my_node_info)
    }
}

#[derive(Clone, Debug)]
struct HandshakeSpec {
    /// ID of the peer on the other side of the connection.
    peer_id: PeerId,
    protocol_version: ProtocolVersion,
    partial_edge_info: PartialEdgeInfo,
}

impl PeerActor {
    pub(crate) fn spawn(
        clock: time::Clock,
        stream: tcp::Stream,
        force_encoding: Option<Encoding>,
        network_state: Arc<NetworkState>,
    ) -> anyhow::Result<actix::Addr<Self>> {
        let stream_id = stream.id();
        match Self::spawn_inner(clock, stream, force_encoding, network_state.clone()) {
            Ok(it) => Ok(it),
            Err(reason) => {
                network_state.config.event_sink.push(Event::ConnectionClosed(
                    ConnectionClosedEvent { stream_id, reason: reason.clone() },
                ));
                Err(reason.into())
            }
        }
    }

    fn spawn_inner(
        clock: time::Clock,
        stream: tcp::Stream,
        force_encoding: Option<Encoding>,
        network_state: Arc<NetworkState>,
    ) -> Result<actix::Addr<Self>, ClosingReason> {
        let connecting_status = match &stream.type_ {
            tcp::StreamType::Inbound => ConnectingStatus::Inbound(
                network_state
                    .inbound_handshake_permits
                    .clone()
                    .try_acquire_owned()
                    .map_err(|_| ClosingReason::TooManyInbound)?,
            ),
            tcp::StreamType::Outbound { peer_id } => ConnectingStatus::Outbound {
                _permit: network_state
                    .tier2
                    .start_outbound(peer_id.clone())
                    .map_err(ClosingReason::OutboundNotAllowed)?,
                handshake_spec: HandshakeSpec {
                    partial_edge_info: network_state.propose_edge(peer_id, None),
                    protocol_version: PROTOCOL_VERSION,
                    peer_id: peer_id.clone(),
                },
            },
        };

        let my_node_info = PeerInfo {
            id: network_state.config.node_id(),
            addr: network_state.config.node_addr.clone(),
            account_id: network_state.config.validator.as_ref().map(|v| v.account_id()),
        };
        // Start PeerActor on separate thread.
        Ok(Self::start_in_arbiter(&actix::Arbiter::new().handle(), move |ctx| {
            let stats = Arc::new(connection::Stats::default());
            let stream_id = stream.id();
            let peer_addr = stream.peer_addr;
            let stream_type = stream.type_.clone();
            let framed = stream::FramedStream::spawn(ctx, stream, stats.clone());
            Self {
                closing_reason: None,
                clock,
                my_node_info,
                stream_id,
                peer_addr,
                peer_type: match &stream_type {
                    tcp::StreamType::Inbound => PeerType::Inbound,
                    tcp::StreamType::Outbound { .. } => PeerType::Outbound,
                },
                peer_status: PeerStatus::Connecting(connecting_status),
                framed,
                tracker: Default::default(),
                stats,
                routed_message_cache: LruCache::new(ROUTED_MESSAGE_CACHE_SIZE),
                protocol_buffers_supported: false,
                force_encoding,
                peer_info: match &stream_type {
                    tcp::StreamType::Inbound => None,
                    tcp::StreamType::Outbound { peer_id } => Some(PeerInfo {
                        id: peer_id.clone(),
                        addr: Some(peer_addr),
                        account_id: None,
                    }),
                }
                .into(),
                network_state,
            }
        }))
    }

    // Determines the encoding to use for communication with the peer.
    // It can be None while Handshake with the peer has not been finished yet.
    // In case it is None, both encodings are attempted for parsing, and each message
    // is sent twice.
    fn encoding(&self) -> Option<Encoding> {
        if self.force_encoding.is_some() {
            return self.force_encoding;
        }
        if self.protocol_buffers_supported {
            return Some(Encoding::Proto);
        }
        match self.peer_status {
            PeerStatus::Connecting { .. } => None,
            PeerStatus::Ready { .. } => Some(Encoding::Borsh),
        }
    }

    fn parse_message(&mut self, msg: &[u8]) -> Result<PeerMessage, ParsePeerMessageError> {
        let _span = tracing::trace_span!(target: "network", "parse_message").entered();
        if let Some(e) = self.encoding() {
            return PeerMessage::deserialize(e, msg);
        }
        if let Ok(msg) = PeerMessage::deserialize(Encoding::Proto, msg) {
            self.protocol_buffers_supported = true;
            return Ok(msg);
        }
        return PeerMessage::deserialize(Encoding::Borsh, msg);
    }

    fn send_message_or_log(&self, msg: &PeerMessage) {
        self.send_message(msg);
    }

    fn send_message(&self, msg: &PeerMessage) {
        if let (PeerStatus::Ready(conn), PeerMessage::PeersRequest) = (&self.peer_status, msg) {
            conn.last_time_peer_requested.store(Some(self.clock.now()));
        }
        if let Some(enc) = self.encoding() {
            return self.send_message_with_encoding(msg, enc);
        }
        self.send_message_with_encoding(msg, Encoding::Proto);
        self.send_message_with_encoding(msg, Encoding::Borsh);
    }

    fn send_message_with_encoding(&self, msg: &PeerMessage, enc: Encoding) {
        let msg_type: &str = msg.msg_variant();
        let _span = tracing::trace_span!(
            target: "network",
            "send_message_with_encoding",
            msg_type)
        .entered();
        // Skip sending block and headers if we received it or header from this peer.
        // Record block requests in tracker.
        match msg {
            PeerMessage::Block(b) if self.tracker.lock().has_received(b.hash()) => return,
            PeerMessage::BlockRequest(h) => self.tracker.lock().push_request(*h),
            _ => (),
        };

        let bytes = msg.serialize(enc);
        self.tracker.lock().increment_sent(&self.clock, bytes.len() as u64);
        let bytes_len = bytes.len();
        tracing::trace!(target: "network", msg_len = bytes_len);
        self.framed.send(stream::Frame(bytes));
        metrics::PEER_DATA_SENT_BYTES.inc_by(bytes_len as u64);
        metrics::PEER_MESSAGE_SENT_BY_TYPE_TOTAL.with_label_values(&[msg_type]).inc();
        metrics::PEER_MESSAGE_SENT_BY_TYPE_BYTES
            .with_label_values(&[msg_type])
            .inc_by(bytes_len as u64);
    }

    fn send_handshake(&self, spec: HandshakeSpec) {
        let chain_info = self.network_state.chain_info.load();
        let handshake = Handshake {
            protocol_version: spec.protocol_version,
            oldest_supported_version: PEER_MIN_ALLOWED_PROTOCOL_VERSION,
            sender_peer_id: self.network_state.config.node_id(),
            target_peer_id: spec.peer_id,
            sender_listen_port: self.network_state.config.node_addr.map(|a| a.port()),
            sender_chain_info: PeerChainInfoV2 {
                genesis_id: self.network_state.genesis_id.clone(),
                height: chain_info.height,
                tracked_shards: chain_info.tracked_shards.clone(),
                archival: self.network_state.config.archive,
            },
            partial_edge_info: spec.partial_edge_info,
        };
        let msg = PeerMessage::Handshake(handshake);
        self.send_message_or_log(&msg);
    }

    fn stop(&mut self, ctx: &mut Context<PeerActor>, reason: ClosingReason) {
        // Only the first call to stop sets the closing_reason.
        if self.closing_reason.is_none() {
            self.closing_reason = Some(reason);
        }
        ctx.stop();
    }

    /// `PeerId` of the current node.
    fn my_node_id(&self) -> &PeerId {
        &self.my_node_info.id
    }

    /// `PeerId` of the other node.
    fn other_peer_id(&self) -> Option<&PeerId> {
        self.peer_info.as_ref().as_ref().map(|peer_info| &peer_info.id)
    }

    /// Update stats when receiving msg
    fn update_stats_on_receiving_message(&mut self, msg_len: usize) {
        metrics::PEER_DATA_RECEIVED_BYTES.inc_by(msg_len as u64);
        metrics::PEER_MESSAGE_RECEIVED_TOTAL.inc();
        tracing::trace!(target: "network", msg_len);
        self.tracker.lock().increment_received(&self.clock, msg_len as u64);
    }

    fn process_handshake(
        &mut self,
        ctx: &mut <PeerActor as actix::Actor>::Context,
        handshake: Handshake,
    ) {
        debug!(target: "network", "{:?}: Received handshake {:?}", self.my_node_info.id, handshake);
        let cs = match &self.peer_status {
            PeerStatus::Connecting(it) => it,
            _ => panic!("process_handshake called in non-connecting state"),
        };
        match cs {
            ConnectingStatus::Outbound { handshake_spec: spec, .. } => {
                if handshake.protocol_version != spec.protocol_version {
                    warn!(target: "network", "Protocol version mismatch. Disconnecting peer {}", handshake.sender_peer_id);
                    self.stop(ctx, ClosingReason::HandshakeFailed);
                    return;
                }
                if handshake.sender_chain_info.genesis_id != self.network_state.genesis_id {
                    warn!(target: "network", "Genesis mismatch. Disconnecting peer {}", handshake.sender_peer_id);
                    self.stop(ctx, ClosingReason::HandshakeFailed);
                    return;
                }
                if handshake.sender_peer_id != spec.peer_id {
                    warn!(target: "network", "PeerId mismatch. Disconnecting peer {}", handshake.sender_peer_id);
                    self.stop(ctx, ClosingReason::HandshakeFailed);
                    return;
                }
                if handshake.partial_edge_info.nonce != spec.partial_edge_info.nonce {
                    warn!(target: "network", "Nonce mismatch. Disconnecting peer {}", handshake.sender_peer_id);
                    self.stop(ctx, ClosingReason::HandshakeFailed);
                    return;
                }
            }
            ConnectingStatus::Inbound { .. } => {
                if PEER_MIN_ALLOWED_PROTOCOL_VERSION > handshake.protocol_version
                    || handshake.protocol_version > PROTOCOL_VERSION
                {
                    debug!(
                        target: "network",
                        version = handshake.protocol_version,
                        "Received connection from node with unsupported PROTOCOL_VERSION.");
                    self.send_message_or_log(&PeerMessage::HandshakeFailure(
                        self.my_node_info.clone(),
                        HandshakeFailureReason::ProtocolVersionMismatch {
                            version: PROTOCOL_VERSION,
                            oldest_supported_version: PEER_MIN_ALLOWED_PROTOCOL_VERSION,
                        },
                    ));
                    return;
                }
                let genesis_id = self.network_state.genesis_id.clone();
                if handshake.sender_chain_info.genesis_id != genesis_id {
                    debug!(target: "network", "Received connection from node with different genesis.");
                    self.send_message_or_log(&PeerMessage::HandshakeFailure(
                        self.my_node_info.clone(),
                        HandshakeFailureReason::GenesisMismatch(genesis_id),
                    ));
                    return;
                }
                if handshake.target_peer_id != self.my_node_info.id {
                    debug!(target: "network", "Received handshake from {:?} to {:?} but I am {:?}", handshake.sender_peer_id, handshake.target_peer_id, self.my_node_info.id);
                    self.send_message_or_log(&PeerMessage::HandshakeFailure(
                        self.my_node_info.clone(),
                        HandshakeFailureReason::InvalidTarget,
                    ));
                    return;
                }
                // Verify if nonce is sane.
                if let Err(err) = verify_nonce(&self.clock, handshake.partial_edge_info.nonce) {
                    debug!(target: "network", nonce=?handshake.partial_edge_info.nonce, my_node_id = ?self.my_node_id(), peer_id=?handshake.sender_peer_id, "bad nonce, disconnecting: {err}");
                    self.stop(ctx, ClosingReason::HandshakeFailed);
                    return;
                }
                // Check that the received nonce is greater than the current nonce of this connection.
                // If not (and this is an inbound connection) propose a new nonce.
                if let Some(last_edge) =
                    self.network_state.routing_table_view.get_local_edge(&handshake.sender_peer_id)
                {
                    if last_edge.nonce() >= handshake.partial_edge_info.nonce {
                        debug!(target: "network", "{:?}: Received too low nonce from peer {:?} sending evidence.", self.my_node_id(), self.peer_addr);
                        self.send_message_or_log(&PeerMessage::LastEdge(last_edge));
                        return;
                    }
                }
            }
        }

        // Verify that the received partial edge is valid.
        // WARNING: signature is verified against the 2nd argument.
        if !Edge::partial_verify(
            &self.my_node_id(),
            &handshake.sender_peer_id,
            &handshake.partial_edge_info,
        ) {
            warn!(target: "network", "partial edge with invalid signature, disconnecting");
            self.stop(ctx, ClosingReason::Ban(ReasonForBan::InvalidSignature));
            return;
        }

        // Merge partial edges.
        let nonce = handshake.partial_edge_info.nonce;
        let partial_edge_info = match cs {
            ConnectingStatus::Outbound { handshake_spec, .. } => {
                handshake_spec.partial_edge_info.clone()
            }
            ConnectingStatus::Inbound { .. } => {
                self.network_state.propose_edge(&handshake.sender_peer_id, Some(nonce))
            }
        };
        let edge = Edge::new(
            self.my_node_id().clone(),
            handshake.sender_peer_id.clone(),
            nonce,
            partial_edge_info.signature.clone(),
            handshake.partial_edge_info.signature.clone(),
        );
        debug_assert!(edge.verify());

        // TODO(gprusak): not enabling a port for listening is also a valid setup.
        // In that case peer_info.addr should be None (same as now), however
        // we still should do the check against the PeerStore::blacklist.
        // Currently PeerManager is rejecting connections with peer_info.addr == None
        // preemptively.
        let peer_info = PeerInfo {
            id: handshake.sender_peer_id.clone(),
            addr: handshake
                .sender_listen_port
                .map(|port| SocketAddr::new(self.peer_addr.ip(), port)),
            account_id: None,
        };

        let now = self.clock.now();
        let conn = Arc::new(connection::Connection {
            addr: ctx.address(),
            peer_info: peer_info.clone(),
            initial_chain_info: handshake.sender_chain_info.clone(),
            chain_height: AtomicU64::new(handshake.sender_chain_info.height),
            edge,
            peer_type: self.peer_type,
            stats: self.stats.clone(),
            _peer_connections_metric: metrics::PEER_CONNECTIONS.new_point(&metrics::Connection {
                type_: self.peer_type,
                encoding: self.encoding(),
            }),
            last_time_peer_requested: AtomicCell::new(None),
            last_time_received_message: AtomicCell::new(now),
            connection_established_time: now,
            send_accounts_data_demux: demux::Demux::new(
                self.network_state.config.accounts_data_broadcast_rate_limit,
            ),
            send_routing_table_update_demux: demux::Demux::new(
                self.network_state.config.routing_table_update_rate_limit,
            ),
        });

        let tracker = self.tracker.clone();
        let clock = self.clock.clone();
        let mut interval =
            tokio::time::interval(self.network_state.config.peer_stats_period.try_into().unwrap());
        interval.set_missed_tick_behavior(tokio::time::MissedTickBehavior::Skip);
        ctx.spawn({
            let conn = conn.clone();
            wrap_future(async move {
                loop {
                    interval.tick().await;
                    let sent = tracker.lock().sent_bytes.minute_stats(&clock);
                    let received = tracker.lock().received_bytes.minute_stats(&clock);
                    conn.stats
                        .received_bytes_per_sec
                        .store(received.bytes_per_min / 60, Ordering::Relaxed);
                    conn.stats.sent_bytes_per_sec.store(sent.bytes_per_min / 60, Ordering::Relaxed);
                    // Whether the peer is considered abusive due to sending too many messages.
                    // I am allowing this for now because I assume `MAX_PEER_MSG_PER_MIN` will
                    // some day be less than `u64::MAX`.
                    let is_abusive = received.count_per_min > MAX_PEER_MSG_PER_MIN
                        || sent.count_per_min > MAX_PEER_MSG_PER_MIN;
                    if is_abusive {
                        tracing::trace!(
                        target: "network",
                        peer_id = ?conn.peer_info.id,
                        sent = sent.count_per_min,
                        recv = received.count_per_min,
                        "Banning peer for abuse");
                        // TODO(MarX, #1586): Ban peer if we found them abusive. Fix issue with heavy
                        //  network traffic that flags honest peers.
                        // Send ban signal to peer instance. It should send ban signal back and stop the instance.
                        // if let Some(connected_peer) = act.connected_peers.get(&peer_id1) {
                        //     connected_peer.addr.do_send(PeerManagerRequest::BanPeer(ReasonForBan::Abusive));
                        // }
                    }
                }
            })
        });

        // Here we stop processing any PeerActor events until PeerManager
        // decides whether to accept the connection or not: ctx.wait makes
        // the actor event loop poll on the future until it completes before
        // processing any other events.
        ctx.wait(wrap_future({
            let network_state = self.network_state.clone();
            let clock = self.clock.clone();
            let conn = conn.clone();
            async move { network_state.register(&clock,conn).await }
        })
            .map(move |res, act: &mut PeerActor, ctx| {
                match res {
                    Ok(()) => {
<<<<<<< HEAD

=======
>>>>>>> d0108fca
                        act.peer_info = Some(peer_info).into();
                        act.peer_status = PeerStatus::Ready(conn.clone());
                        // Respond to handshake if it's inbound and connection was consolidated.
                        if act.peer_type == PeerType::Inbound {
                            act.send_handshake(HandshakeSpec{
                                peer_id: handshake.sender_peer_id.clone(),
                                protocol_version: handshake.protocol_version,
                                partial_edge_info: partial_edge_info,
                            });
                        } else {
                            // Outbound peer triggers the inital full accounts data sync.
                            // TODO(gprusak): implement triggering the periodic full sync.
                            act.send_message_or_log(&PeerMessage::SyncAccountsData(SyncAccountsData{
                                accounts_data: act.network_state.accounts_data.load().data.values().cloned().collect(),
                                incremental: false,
                                requesting_full_sync: true,
                            }));
                            // Only broadcast the new edge from the outbound endpoint.
                            act.network_state.tier2.broadcast_message(Arc::new(PeerMessage::SyncRoutingTable(
                                RoutingTableUpdate::from_edges(vec![conn.edge.clone()]),
                            )));
                        }

                        // Exchange peers periodically.
                        ctx.spawn(wrap_future({
                            let conn = conn.clone();
                            async move {
                                let mut interval =
                                    tokio::time::interval(REQUEST_PEERS_INTERVAL.try_into().unwrap());
                                interval.set_missed_tick_behavior(tokio::time::MissedTickBehavior::Skip);
                                loop {
                                    interval.tick().await;
                                    conn.send_message(Arc::new(PeerMessage::PeersRequest));
                                }
                            }
                        }));
                        // Sync the RoutingTable.
                        act.sync_routing_table();
                        act.network_state.config.event_sink.push(Event::HandshakeCompleted(HandshakeCompletedEvent{
                            stream_id: act.stream_id,
                            edge: conn.edge.clone(),
                        }));
                    },
                    Err(err) => {
                        tracing::info!(target: "network", "{:?}: Connection with {:?} rejected by PeerManager: {:?}", act.my_node_id(),conn.peer_info.id,err);
                        act.stop(ctx,ClosingReason::RejectedByPeerManager(err));
                    }
                }
            })
        );
    }

    // Send full RoutingTable.
    fn sync_routing_table(&self) {
        let mut known_edges: Vec<Edge> =
            self.network_state.graph.read().edges().values().cloned().collect();
        if self.network_state.config.skip_tombstones.is_some() {
            known_edges.retain(|edge| edge.removal_info().is_none());
            metrics::EDGE_TOMBSTONE_SENDING_SKIPPED.inc();
        }
        let known_accounts = self.network_state.routing_table_view.get_announce_accounts();
        self.send_message_or_log(&PeerMessage::SyncRoutingTable(RoutingTableUpdate::new(
            known_edges,
            known_accounts,
        )));
    }

    fn handle_msg_connecting(&mut self, ctx: &mut actix::Context<Self>, msg: PeerMessage) {
        match (&mut self.peer_status, msg) {
            (
                PeerStatus::Connecting(ConnectingStatus::Outbound { handshake_spec, .. }),
                PeerMessage::HandshakeFailure(peer_info, reason),
            ) => {
                match reason {
                    HandshakeFailureReason::GenesisMismatch(genesis) => {
                        warn!(target: "network", "Attempting to connect to a node ({}) with a different genesis block. Our genesis: {:?}, their genesis: {:?}", peer_info, self.network_state.genesis_id, genesis);
                        self.stop(ctx, ClosingReason::HandshakeFailed);
                    }
                    HandshakeFailureReason::ProtocolVersionMismatch {
                        version,
                        oldest_supported_version,
                    } => {
                        // Retry the handshake with the common protocol version.
                        let common_version = std::cmp::min(version, PROTOCOL_VERSION);
                        if common_version < oldest_supported_version
                            || common_version < PEER_MIN_ALLOWED_PROTOCOL_VERSION
                        {
                            warn!(target: "network", "Unable to connect to a node ({}) due to a network protocol version mismatch. Our version: {:?}, their: {:?}", peer_info, (PROTOCOL_VERSION, PEER_MIN_ALLOWED_PROTOCOL_VERSION), (version, oldest_supported_version));
                            self.stop(ctx, ClosingReason::HandshakeFailed);
                            return;
                        }
                        handshake_spec.protocol_version = common_version;
                        let spec = handshake_spec.clone();
                        ctx.wait(actix::fut::ready(()).then(move |_, act: &mut Self, _| {
                            act.send_handshake(spec);
                            actix::fut::ready(())
                        }));
                    }
                    HandshakeFailureReason::InvalidTarget => {
                        tracing::debug!(target: "network", "Peer found was not what expected. Updating peer info with {:?}", peer_info);
                        if let Err(err) =
                            self.network_state.peer_store.add_direct_peer(&self.clock, peer_info)
                        {
                            tracing::error!(target: "network", ?err, "Fail to update peer store");
                        }
                        self.stop(ctx, ClosingReason::HandshakeFailed);
                    }
                }
            }
            // TODO(gprusak): LastEdge should rather be a variant of HandshakeFailure.
            // Clean this up (you don't have to modify the proto, just the translation layer).
            (
                PeerStatus::Connecting(ConnectingStatus::Outbound { handshake_spec, .. }),
                PeerMessage::LastEdge(edge),
            ) => {
                // Check that the edge provided:
                let ok =
                    // - is for the relevant pair of peers
                    edge.key()==&Edge::make_key(self.my_node_info.id.clone(),handshake_spec.peer_id.clone()) &&
                    // - is not younger than what we proposed originally. This protects us from
                    //   a situation in which the peer presents us with a very outdated edge e,
                    //   and then we sign a new edge with nonce e.nonce+1 which is also outdated.
                    //   It may still happen that an edge with an old nonce gets signed, but only
                    //   if both nodes not know about the newer edge. We don't defend against that.
                    //   Also a malicious peer might send the LastEdge with the edge we just
                    //   signed (pretending that it is old) but we cannot detect that, because the
                    //   signatures are currently deterministic.
                    edge.nonce() >= handshake_spec.partial_edge_info.nonce &&
                    // - is a correctly signed edge
                    edge.verify();
                // Disconnect if neighbor sent an invalid edge.
                if !ok {
                    info!(target: "network", "{:?}: Peer {:?} sent invalid edge. Disconnect.", self.my_node_id(), self.peer_addr);
                    self.stop(ctx, ClosingReason::HandshakeFailed);
                    return;
                }
                // Recreate the edge with a newer nonce.
                handshake_spec.partial_edge_info =
                    self.network_state.propose_edge(&handshake_spec.peer_id, Some(edge.next()));
                let spec = handshake_spec.clone();
                ctx.wait(actix::fut::ready(()).then(move |_, act: &mut Self, _| {
                    act.send_handshake(spec);
                    actix::fut::ready(())
                }));
            }
            (PeerStatus::Connecting { .. }, PeerMessage::Handshake(msg)) => {
                self.process_handshake(ctx, msg)
            }
            (_, msg) => {
                tracing::warn!(target:"network","unexpected message during handshake: {}",msg)
            }
        }
    }

    async fn receive_routed_message(
        clock: &time::Clock,
        network_state: &NetworkState,
        peer_id: PeerId,
        msg_hash: CryptoHash,
        body: RoutedMessageBody,
    ) -> Result<Option<RoutedMessageBody>, ReasonForBan> {
        let _span = tracing::trace_span!(target: "network", "receive_routed_message").entered();
        Ok(match body {
            RoutedMessageBody::TxStatusRequest(account_id, tx_hash) => network_state
                .client
                .tx_status_request(account_id, tx_hash)
                .await
                .map(|v| RoutedMessageBody::TxStatusResponse(*v)),
            RoutedMessageBody::TxStatusResponse(tx_result) => {
                network_state.client.tx_status_response(tx_result).await;
                None
            }
            RoutedMessageBody::StateRequestHeader(shard_id, sync_hash) => network_state
                .client
                .state_request_header(shard_id, sync_hash)
                .await?
                .map(RoutedMessageBody::VersionedStateResponse),
            RoutedMessageBody::StateRequestPart(shard_id, sync_hash, part_id) => network_state
                .client
                .state_request_part(shard_id, sync_hash, part_id)
                .await?
                .map(RoutedMessageBody::VersionedStateResponse),
            RoutedMessageBody::VersionedStateResponse(info) => {
                network_state.client.state_response(info).await;
                None
            }
            RoutedMessageBody::BlockApproval(approval) => {
                network_state.client.block_approval(approval, peer_id).await;
                None
            }
            RoutedMessageBody::ForwardTx(transaction) => {
                network_state.client.transaction(transaction, /*is_forwarded=*/ true).await;
                None
            }
            RoutedMessageBody::PartialEncodedChunkRequest(request) => {
                network_state.client.partial_encoded_chunk_request(request, msg_hash).await;
                None
            }
            RoutedMessageBody::PartialEncodedChunkResponse(response) => {
                network_state.client.partial_encoded_chunk_response(response, clock.now()).await;
                None
            }
            RoutedMessageBody::VersionedPartialEncodedChunk(chunk) => {
                network_state.client.partial_encoded_chunk(chunk).await;
                None
            }
            RoutedMessageBody::PartialEncodedChunkForward(msg) => {
                network_state.client.partial_encoded_chunk_forward(msg).await;
                None
            }
            RoutedMessageBody::ReceiptOutcomeRequest(_) => {
                // Silently ignore for the time being.  We’ve been still
                // sending those messages at protocol version 56 so we
                // need to wait until 59 before we can remove the
                // variant completely.
                None
            }
            body => {
                tracing::error!(target: "network", "Peer received unexpected message type: {:?}", body);
                None
            }
        })
    }

    fn receive_message(
        &self,
        ctx: &mut actix::Context<Self>,
        conn: &connection::Connection,
        msg: PeerMessage,
    ) {
        let _span = tracing::trace_span!(target: "network", "receive_message").entered();
        // This is a fancy way to clone the message iff event_sink is non-null.
        // If you have a better idea on how to achieve that, feel free to improve this.
        let message_processed_event = self
            .network_state
            .config
            .event_sink
            .delayed_push(|| Event::MessageProcessed(msg.clone()));
        let was_requested = match &msg {
            PeerMessage::Block(block) => {
                let hash = *block.hash();
                conn.chain_height.fetch_max(block.header().height(), Ordering::Relaxed);
                let mut tracker = self.tracker.lock();
                tracker.push_received(hash);
                tracker.has_request(&hash)
            }
            _ => false,
        };
        let clock = self.clock.clone();
        let network_state = self.network_state.clone();
        let peer_id = conn.peer_info.id.clone();
        ctx.spawn(wrap_future(async move {
            Ok(match msg {
                PeerMessage::Routed(msg) => {
                    let msg_hash = msg.hash();
                    Self::receive_routed_message(&clock, &network_state, peer_id, msg_hash, msg.msg.body).await?.map(
                        |body| {
                            PeerMessage::Routed(network_state.sign_message(
                                &clock,
                                RawRoutedMessage { target: PeerIdOrHash::Hash(msg_hash), body },
                            ))
                        },
                    )
                }
                PeerMessage::BlockRequest(hash) => {
                    network_state.client.block_request(hash).await.map(|b|PeerMessage::Block(*b))
                }
                PeerMessage::BlockHeadersRequest(hashes) => {
                    network_state.client.block_headers_request(hashes).await.map(PeerMessage::BlockHeaders)
                }
                PeerMessage::Block(block) => {
                    network_state.client.block(block, peer_id, was_requested).await;
                    None
                }
                PeerMessage::Transaction(transaction) => {
                    network_state.client.transaction(transaction, /*is_forwarded=*/ false).await;
                    None
                }
                PeerMessage::BlockHeaders(headers) => {
                    network_state.client.block_headers(headers, peer_id).await?;
                    None
                }
                PeerMessage::Challenge(challenge) => {
                    network_state.client.challenge(challenge).await;
                    None
                }
                msg => {
                    tracing::error!(target: "network", "Peer received unexpected type: {:?}", msg);
                    None
                }
            })}.in_current_span())
            .map(|res, act: &mut PeerActor, ctx| {
                match res {
                    // TODO(gprusak): make sure that for routed messages we drop routeback info correctly.
                    Ok(Some(resp)) => act.send_message_or_log(&resp),
                    Ok(None) => {}
                    Err(ban_reason) => act.stop(ctx, ClosingReason::Ban(ban_reason)),
                }
                message_processed_event();
            }),
        );
    }

    fn handle_msg_ready(
        &mut self,
        ctx: &mut actix::Context<Self>,
        conn: Arc<connection::Connection>,
        peer_msg: PeerMessage,
    ) {
        let _span = tracing::trace_span!(
            target: "network",
            "handle_msg_ready")
        .entered();

        match peer_msg.clone() {
            PeerMessage::Disconnect => {
                debug!(target: "network", "Disconnect signal. Me: {:?} Peer: {:?}", self.my_node_info.id, self.other_peer_id());
                self.stop(ctx, ClosingReason::DisconnectMessage);
            }
            PeerMessage::Handshake(_) => {
                // Received handshake after already have seen handshake from this peer.
                debug!(target: "network", "Duplicate handshake from {}", self.peer_info);
            }
            PeerMessage::PeersRequest => {
                let peers = self
                    .network_state
                    .peer_store
                    .healthy_peers(self.network_state.config.max_send_peers as usize);
                if !peers.is_empty() {
                    tracing::debug!(target: "network", "Peers request from {}: sending {} peers.", self.peer_info, peers.len());
                    self.send_message_or_log(&PeerMessage::PeersResponse(peers));
                }
                self.network_state.config.event_sink.push(Event::MessageProcessed(peer_msg));
            }
            PeerMessage::PeersResponse(peers) => {
                tracing::debug!(target: "network", "Received peers from {}: {} peers.", self.peer_info, peers.len());
                let node_id = self.network_state.config.node_id();
                if let Err(err) = self.network_state.peer_store.add_indirect_peers(
                    &self.clock,
                    peers.into_iter().filter(|peer_info| peer_info.id != node_id),
                ) {
                    tracing::error!(target: "network", ?err, "Fail to update peer store");
                };
                self.network_state.config.event_sink.push(Event::MessageProcessed(peer_msg));
            }
            PeerMessage::RequestUpdateNonce(edge_info) => {
                let clock = self.clock.clone();
                let network_state = self.network_state.clone();
                ctx.spawn(wrap_future(async move {
                    let peer_id = &conn.peer_info.id;
                    let edge = match network_state.routing_table_view.get_local_edge(peer_id) {
                        Some(cur_edge)
                            if cur_edge.edge_type() == EdgeState::Active
                                && cur_edge.nonce() >= edge_info.nonce =>
                        {
                            cur_edge.clone()
                        }
                        _ => match network_state
                            .finalize_edge(&clock, peer_id.clone(), edge_info)
                            .await
                        {
                            Ok(edge) => edge,
                            Err(ban_reason) => {
                                conn.stop(Some(ban_reason));
                                return;
                            }
                        },
                    };
                    conn.send_message(Arc::new(PeerMessage::SyncRoutingTable(
                        RoutingTableUpdate::from_edges(vec![edge]),
                    )));
                    network_state.config.event_sink.push(Event::MessageProcessed(peer_msg));
                }));
            }
            PeerMessage::SyncRoutingTable(rtu) => {
                self.handle_sync_routing_table(ctx, conn, rtu);
                self.network_state.config.event_sink.push(Event::MessageProcessed(peer_msg));
            }
            PeerMessage::SyncAccountsData(msg) => {
                let network_state = self.network_state.clone();
                // In case a full sync is requested, immediately send what we got.
                // It is a microoptimization: we do not send back the data we just received.
                if msg.requesting_full_sync {
                    self.send_message_or_log(&PeerMessage::SyncAccountsData(SyncAccountsData {
                        requesting_full_sync: false,
                        incremental: false,
                        accounts_data: network_state
                            .accounts_data
                            .load()
                            .data
                            .values()
                            .cloned()
                            .collect(),
                    }));
                }
                // Early exit, if there is no data in the message.
                if msg.accounts_data.is_empty() {
                    network_state.config.event_sink.push(Event::MessageProcessed(peer_msg));
                    return;
                }
                let network_state = self.network_state.clone();
                ctx.spawn(wrap_future(async move {
                    if let Some(err) = network_state.add_accounts_data(msg.accounts_data).await {
                        conn.stop(Some(match err {
                            accounts_data::Error::InvalidSignature => {
                                ReasonForBan::InvalidSignature
                            }
                            accounts_data::Error::DataTooLarge => ReasonForBan::Abusive,
                            accounts_data::Error::SingleAccountMultipleData => {
                                ReasonForBan::Abusive
                            }
                        }));
                    }
                    network_state.config.event_sink.push(Event::MessageProcessed(peer_msg));
                }));
            }
            PeerMessage::Routed(mut msg) => {
                tracing::trace!(
                    target: "network",
                    "Received routed message from {} to {:?}.",
                    self.peer_info,
                    msg.target);
                if !msg.verify() {
                    // Received invalid routed message from peer.
                    self.stop(ctx, ClosingReason::Ban(ReasonForBan::InvalidSignature));
                    return;
                }
                let from = &conn.peer_info.id;
                if msg.expect_response() {
                    tracing::trace!(target: "network", route_back = ?msg.clone(), "Received peer message that requires response");
                    self.network_state.routing_table_view.add_route_back(
                        &self.clock,
                        msg.hash(),
                        from.clone(),
                    );
                }
                if self.network_state.message_for_me(&msg.target) {
                    metrics::record_routed_msg_latency(&self.clock, &msg);
                    // Handle Ping and Pong message if they are for us without sending to client.
                    // i.e. Return false in case of Ping and Pong
                    match &msg.body {
                        RoutedMessageBody::Ping(ping) => {
                            self.network_state.send_pong(&self.clock, ping.nonce, msg.hash());
                            // TODO(gprusak): deprecate Event::Ping/Pong in favor of
                            // MessageProcessed.
                            self.network_state.config.event_sink.push(Event::Ping(ping.clone()));
                            self.network_state
                                .config
                                .event_sink
                                .push(Event::MessageProcessed(PeerMessage::Routed(msg)));
                        }
                        RoutedMessageBody::Pong(pong) => {
                            self.network_state.config.event_sink.push(Event::Pong(pong.clone()));
                            self.network_state
                                .config
                                .event_sink
                                .push(Event::MessageProcessed(PeerMessage::Routed(msg)));
                        }
                        _ => self.receive_message(ctx, &conn, PeerMessage::Routed(msg.clone())),
                    }
                } else {
                    if msg.decrease_ttl() {
                        self.network_state.send_message_to_peer(&self.clock, msg);
                    } else {
                        self.network_state.config.event_sink.push(Event::RoutedMessageDropped);
                        warn!(target: "network", ?msg, ?from, "Message dropped because TTL reached 0.");
                        metrics::ROUTED_MESSAGE_DROPPED
                            .with_label_values(&[msg.body_variant()])
                            .inc();
                    }
                }
            }
            msg => self.receive_message(ctx, &conn, msg),
        }
    }

    fn handle_sync_routing_table(
        &self,
<<<<<<< HEAD
        ctx: &mut Context<Self>,
=======
        ctx: &mut actix::Context<Self>,
>>>>>>> d0108fca
        conn: Arc<connection::Connection>,
        rtu: RoutingTableUpdate,
    ) {
        let _span = tracing::trace_span!(target: "network", "handle_sync_routing_table").entered();
        // Process edges and add new edges to the routing table. Also broadcast new edges.
<<<<<<< HEAD

=======
>>>>>>> d0108fca
        ctx.spawn(wrap_future({
            let edges = rtu.edges;
            let conn = conn.clone();
            let network_state = self.network_state.clone();
            let clock = self.clock.clone();
            async move {
                if let Err(ban_reason) = network_state.add_edges(&clock, edges).await {
                    conn.stop(Some(ban_reason));
                }
            }
        }));
        ctx.spawn(wrap_future({
            let accounts = rtu.accounts;
            let conn = conn.clone();
            let network_state = self.network_state.clone();
            async move {
                // For every announce we received, we fetch the last announce with the same account_id
                // that we already broadcasted. Client actor will both verify signatures of the received announces
                // as well as filter out those which are older than the fetched ones (to avoid overriding
                // a newer announce with an older one).
                let old = network_state
                    .routing_table_view
                    .get_broadcasted_announces(accounts.iter().map(|a| &a.account_id));
                let accounts: Vec<(AnnounceAccount, Option<EpochId>)> = accounts
                    .into_iter()
                    .map(|aa| {
                        let id = aa.account_id.clone();
                        (aa, old.get(&id).map(|old| old.epoch_id.clone()))
                    })
                    .collect();
                match network_state.client.announce_account(accounts).await {
                    Err(ban_reason) => conn.stop(Some(ban_reason)),
                    Ok(accounts) => network_state.add_accounts(accounts).await,
                }
            }
        }));
    }
}

impl actix::Actor for PeerActor {
    type Context = actix::Context<PeerActor>;

    fn started(&mut self, ctx: &mut Self::Context) {
        metrics::PEER_CONNECTIONS_TOTAL.inc();
        tracing::debug!(target: "network", "{:?}: Peer {:?} {:?} started", self.my_node_info.id, self.peer_addr, self.peer_type);
        // Set Handshake timeout for stopping actor if peer is not ready after given period of time.

        near_performance_metrics::actix::run_later(
            ctx,
            self.network_state.config.handshake_timeout.try_into().unwrap(),
            move |act, ctx| match act.peer_status {
                PeerStatus::Connecting { .. } => {
                    info!(target: "network", "Handshake timeout expired for {}", act.peer_info);
                    act.stop(ctx, ClosingReason::HandshakeFailed);
                }
                _ => {}
            },
        );

        // If outbound peer, initiate handshake.
        if let PeerStatus::Connecting(ConnectingStatus::Outbound { handshake_spec, .. }) =
            &self.peer_status
        {
            self.send_handshake(handshake_spec.clone());
        }
        self.network_state
            .config
            .event_sink
            .push(Event::HandshakeStarted(HandshakeStartedEvent { stream_id: self.stream_id }));
    }

    fn stopping(&mut self, _: &mut Self::Context) -> Running {
        metrics::PEER_CONNECTIONS_TOTAL.dec();
        debug!(target: "network", "{:?}: [status = {:?}] Peer {} disconnected.", self.my_node_info.id, self.peer_status, self.peer_info);
        match &self.peer_status {
            // If PeerActor is in Connecting state, then
            // it was not registered in the NewtorkState,
            // so there is nothing to be done.
            PeerStatus::Connecting(..) => {}
            // Clean up the Connection from the NetworkState.
            PeerStatus::Ready(conn) => {
                let network_state = self.network_state.clone();
                let clock = self.clock.clone();
                let conn = conn.clone();
                let ban_reason = match self.closing_reason {
                    Some(ClosingReason::Ban(reason)) => Some(reason),
                    _ => None,
                };
                network_state.unregister(&clock, &conn, ban_reason);
            }
        }
        Running::Stop
    }

    fn stopped(&mut self, _ctx: &mut Self::Context) {
        // closing_reason may be None in case the whole actix system is stopped.
        // It happens a lot in tests.
        if let Some(reason) = self.closing_reason.take() {
            self.network_state.config.event_sink.push(Event::ConnectionClosed(
                ConnectionClosedEvent { stream_id: self.stream_id, reason },
            ));
        }
        actix::Arbiter::current().stop();
    }
}

impl actix::Handler<stream::Error> for PeerActor {
    type Result = ();
    fn handle(&mut self, err: stream::Error, ctx: &mut Self::Context) {
        let expected = match &err {
            stream::Error::Recv(stream::RecvError::MessageTooLarge { .. }) => {
                self.stop(ctx, ClosingReason::Ban(ReasonForBan::Abusive));
                true
            }
            // It is expected in a sense that the peer might be just slow.
            stream::Error::Send(stream::SendError::QueueOverflow { .. }) => true,
            stream::Error::Recv(stream::RecvError::IO(err))
            | stream::Error::Send(stream::SendError::IO(err)) => match err.kind() {
                // Connection has been closed.
                io::ErrorKind::UnexpectedEof
                | io::ErrorKind::ConnectionReset
                | io::ErrorKind::BrokenPipe => true,
                // When stopping tokio runtime, an "IO driver has terminated" is sometimes
                // returned.
                io::ErrorKind::Other => true,
                // It is unexpected in a sense that stream got broken in an unexpected way.
                // In case you encounter an error that was actually to be expected,
                // please add it here and document.
                _ => false,
            },
        };
        log_assert!(expected, "unexpected closing reason: {err}");
        tracing::info!(target: "network", ?err, "Closing connection to {}", self.peer_info);
        self.stop(ctx, ClosingReason::StreamError);
    }
}

impl actix::Handler<stream::Frame> for PeerActor {
    type Result = ();
    #[perf]
    fn handle(&mut self, stream::Frame(msg): stream::Frame, ctx: &mut Self::Context) {
        let _span = tracing::trace_span!(
            target: "network",
            "handle",
            handler = "bytes",
            actor = "PeerActor",
            msg_len = msg.len(),
            peer = %self.peer_info)
        .entered();
        // TODO(#5155) We should change our code to track size of messages received from Peer
        // as long as it travels to PeerManager, etc.

        if self.closing_reason.is_some() {
            tracing::warn!(target: "network", "Received message from closing connection {:?}. Ignoring", self.peer_type);
            return;
        }

        self.update_stats_on_receiving_message(msg.len());
        let mut peer_msg = match self.parse_message(&msg) {
            Ok(msg) => msg,
            Err(err) => {
                debug!(target: "network", "Received invalid data {} from {}: {}", pretty::AbbrBytes(&msg), self.peer_info, err);
                return;
            }
        };

        match &peer_msg {
            PeerMessage::Routed(msg) => {
                let key = (msg.author.clone(), msg.target.clone(), msg.signature.clone());
                let now = self.clock.now();
                // Drop duplicated messages routed within DROP_DUPLICATED_MESSAGES_PERIOD ms
                if let Some(&t) = self.routed_message_cache.get(&key) {
                    if now <= t + DROP_DUPLICATED_MESSAGES_PERIOD {
                        debug!(target: "network", "Dropping duplicated message from {} to {:?}", msg.author, msg.target);
                        return;
                    }
                }
                if let RoutedMessageBody::ForwardTx(_) = &msg.body {
                    // Check whenever we exceeded number of transactions we got since last block.
                    // If so, drop the transaction.
                    let r = self.network_state.txns_since_last_block.load(Ordering::Acquire);
                    if r > MAX_TRANSACTIONS_PER_BLOCK_MESSAGE {
                        return;
                    }
                    self.network_state.txns_since_last_block.fetch_add(1, Ordering::AcqRel);
                }
                self.routed_message_cache.put(key, now);
            }
            PeerMessage::Block(_) => {
                self.network_state.txns_since_last_block.store(0, Ordering::Release);
            }
            _ => {}
        }

        tracing::trace!(target: "network", "Received message: {}", peer_msg);

        {
            let labels = [peer_msg.msg_variant()];
            metrics::PEER_MESSAGE_RECEIVED_BY_TYPE_TOTAL.with_label_values(&labels).inc();
            metrics::PEER_MESSAGE_RECEIVED_BY_TYPE_BYTES
                .with_label_values(&labels)
                .inc_by(msg.len() as u64);
        }
        match &self.peer_status {
            PeerStatus::Connecting { .. } => self.handle_msg_connecting(ctx, peer_msg),
            PeerStatus::Ready(conn) => {
                if self.closing_reason.is_some() {
                    tracing::warn!(target: "network", "Received {} from closing connection {:?}. Ignoring", peer_msg, self.peer_type);
                    return;
                }
                conn.last_time_received_message.store(self.clock.now());
                // Optionally, ignore any received tombstones after startup. This is to
                // prevent overload from too much accumulated deleted edges.
                //
                // We have similar code to skip sending tombstones, here we handle the
                // case when our peer doesn't use that logic yet.
                if let Some(skip_tombstones) = self.network_state.config.skip_tombstones {
                    if let PeerMessage::SyncRoutingTable(routing_table) = &mut peer_msg {
                        if conn.connection_established_time + skip_tombstones > self.clock.now() {
                            routing_table
                                .edges
                                .retain(|edge| edge.edge_type() == EdgeState::Active);
                            metrics::EDGE_TOMBSTONE_RECEIVING_SKIPPED.inc();
                        }
                    }
                }
                // Handle the message.
                self.handle_msg_ready(ctx, conn.clone(), peer_msg);
            }
        }
    }
}

impl Handler<WithSpanContext<SendMessage>> for PeerActor {
    type Result = ();

    #[perf]
    fn handle(&mut self, msg: WithSpanContext<SendMessage>, _: &mut Self::Context) {
        let (_span, msg) = handler_debug_span!(target: "network", msg);
        let _d = delay_detector::DelayDetector::new(|| "send message".into());
        self.send_message_or_log(&msg.message);
    }
}

/// Messages from PeerManager to Peer
#[derive(actix::Message, Debug)]
#[rtype(result = "()")]
pub(crate) struct Stop {
    pub ban_reason: Option<ReasonForBan>,
}

impl actix::Handler<WithSpanContext<Stop>> for PeerActor {
    type Result = ();

    #[perf]
    fn handle(&mut self, msg: WithSpanContext<Stop>, ctx: &mut Self::Context) -> Self::Result {
        let (_span, msg) = handler_debug_span!(target: "network", msg);
        self.stop(
            ctx,
            match msg.ban_reason {
                Some(reason) => ClosingReason::Ban(reason),
                None => ClosingReason::PeerManager,
            },
        );
    }
}

type InboundHandshakePermit = tokio::sync::OwnedSemaphorePermit;

#[derive(Debug)]
enum ConnectingStatus {
    Inbound(InboundHandshakePermit),
    Outbound { _permit: connection::OutboundHandshakePermit, handshake_spec: HandshakeSpec },
}

/// State machine of the PeerActor.
/// The transition graph for inbound connection is:
/// Connecting(Inbound) -> Ready
/// for outbound connection is:
/// Connecting(Outbound) -> Ready
///
/// From every state the PeerActor can be immediately shut down.
/// In the Connecting state only Handshake-related messages are allowed.
/// All the other messages can be exchanged only in the Ready state.
///
/// For the exact process of establishing a connection between peers,
/// see PoolSnapshot in chain/network/src/peer_manager/connection.rs.
#[derive(Debug)]
enum PeerStatus {
    /// Handshake in progress.
    Connecting(ConnectingStatus),
    /// Ready to go.
    Ready(Arc<connection::Connection>),
}<|MERGE_RESOLUTION|>--- conflicted
+++ resolved
@@ -10,13 +10,7 @@
 use crate::peer_manager::connection;
 use crate::peer_manager::network_state::NetworkState;
 use crate::peer_manager::peer_manager_actor::Event;
-<<<<<<< HEAD
 use crate::private_actix::{RegisterPeerError, SendMessage};
-=======
-use crate::private_actix::{
-    PeerToManagerMsg, PeersRequest, PeersResponse, RegisterPeerError, SendMessage,
-};
->>>>>>> d0108fca
 use crate::routing::edge::verify_nonce;
 use crate::stats::metrics;
 use crate::tcp;
@@ -568,10 +562,6 @@
             .map(move |res, act: &mut PeerActor, ctx| {
                 match res {
                     Ok(()) => {
-<<<<<<< HEAD
-
-=======
->>>>>>> d0108fca
                         act.peer_info = Some(peer_info).into();
                         act.peer_status = PeerStatus::Ready(conn.clone());
                         // Respond to handshake if it's inbound and connection was consolidated.
@@ -1050,20 +1040,12 @@
 
     fn handle_sync_routing_table(
         &self,
-<<<<<<< HEAD
-        ctx: &mut Context<Self>,
-=======
         ctx: &mut actix::Context<Self>,
->>>>>>> d0108fca
         conn: Arc<connection::Connection>,
         rtu: RoutingTableUpdate,
     ) {
         let _span = tracing::trace_span!(target: "network", "handle_sync_routing_table").entered();
         // Process edges and add new edges to the routing table. Also broadcast new edges.
-<<<<<<< HEAD
-
-=======
->>>>>>> d0108fca
         ctx.spawn(wrap_future({
             let edges = rtu.edges;
             let conn = conn.clone();
