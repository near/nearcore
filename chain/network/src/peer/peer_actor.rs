--- conflicted
+++ resolved
@@ -25,13 +25,8 @@
 use actix::{Actor, ActorContext, ActorFutureExt, AsyncContext, Context, Handler, Running};
 use lru::LruCache;
 use near_crypto::Signature;
-<<<<<<< HEAD
 use near_o11y::OpenTelemetrySpanExt;
 use near_o11y::{log_assert, WithSpanContext};
-=======
-use near_o11y::{handler_span, OpenTelemetrySpanExt};
-use near_o11y::{log_assert, WithSpanContext, WithSpanContextExt};
->>>>>>> 650e2103
 use near_performance_metrics_macros::perf;
 use near_primitives::hash::CryptoHash;
 use near_primitives::logging;
@@ -363,299 +358,6 @@
         self.peer_info.as_ref().as_ref().map(|peer_info| &peer_info.id)
     }
 
-<<<<<<< HEAD
-=======
-    fn receive_message(
-        &mut self,
-        ctx: &mut Context<PeerActor>,
-        conn: &connection::Connection,
-        msg: PeerMessage,
-    ) {
-        if msg.is_view_client_message() {
-            metrics::PEER_VIEW_CLIENT_MESSAGE_RECEIVED_BY_TYPE_TOTAL
-                .with_label_values(&[msg.msg_variant()])
-                .inc();
-            self.receive_view_client_message(ctx, msg);
-        } else if msg.is_client_message() {
-            metrics::PEER_CLIENT_MESSAGE_RECEIVED_BY_TYPE_TOTAL
-                .with_label_values(&[msg.msg_variant()])
-                .inc();
-            self.receive_client_message(ctx, conn, msg);
-        } else {
-            debug_assert!(false, "expected (view) client message, got: {}", msg.msg_variant());
-        }
-    }
-
-    fn receive_view_client_message(&self, ctx: &mut Context<PeerActor>, msg: PeerMessage) {
-        let mut msg_hash = None;
-        let view_client_message = match msg {
-            PeerMessage::Routed(message) => {
-                msg_hash = Some(message.hash());
-                match &message.msg.body {
-                    RoutedMessageBody::TxStatusRequest(account_id, tx_hash) => {
-                        NetworkViewClientMessages::TxStatus {
-                            tx_hash: tx_hash.clone(),
-                            signer_account_id: account_id.clone(),
-                        }
-                    }
-                    RoutedMessageBody::TxStatusResponse(tx_result) => {
-                        NetworkViewClientMessages::TxStatusResponse(Box::new(tx_result.clone()))
-                    }
-                    RoutedMessageBody::ReceiptOutcomeRequest(_receipt_id) => {
-                        // Silently ignore for the time being.  We’ve been still
-                        // sending those messages at protocol version 56 so we
-                        // need to wait until 59 before we can remove the
-                        // variant completely.
-                        return;
-                    }
-                    RoutedMessageBody::StateRequestHeader(shard_id, sync_hash) => {
-                        NetworkViewClientMessages::StateRequestHeader {
-                            shard_id: *shard_id,
-                            sync_hash: sync_hash.clone(),
-                        }
-                    }
-                    RoutedMessageBody::StateRequestPart(shard_id, sync_hash, part_id) => {
-                        NetworkViewClientMessages::StateRequestPart {
-                            shard_id: *shard_id,
-                            sync_hash: sync_hash.clone(),
-                            part_id: *part_id,
-                        }
-                    }
-                    body => {
-                        error!(target: "network", "Peer receive_view_client_message received unexpected type: {:?}", body);
-                        return;
-                    }
-                }
-            }
-            PeerMessage::BlockRequest(hash) => NetworkViewClientMessages::BlockRequest(hash),
-            PeerMessage::BlockHeadersRequest(hashes) => {
-                NetworkViewClientMessages::BlockHeadersRequest(hashes)
-            }
-            PeerMessage::EpochSyncRequest(epoch_id) => {
-                NetworkViewClientMessages::EpochSyncRequest { epoch_id }
-            }
-            PeerMessage::EpochSyncFinalizationRequest(epoch_id) => {
-                NetworkViewClientMessages::EpochSyncFinalizationRequest { epoch_id }
-            }
-            peer_message => {
-                error!(target: "network", "Peer receive_view_client_message received unexpected type: {:?}", peer_message);
-                return;
-            }
-        };
-
-        ctx.spawn(
-            wrap_future(
-                self.network_state.view_client_addr.send(view_client_message.with_span_context()),
-            )
-            .then(move |res, act: &mut PeerActor, _ctx| {
-                // Ban peer if client thinks received data is bad.
-                match res {
-                    Ok(NetworkViewClientResponses::TxStatus(tx_result)) => {
-                        let msg = act.network_state.sign_message(
-                            &act.clock,
-                            RawRoutedMessage {
-                                // TODO(gprusak): Rename AccountIrPeerIdOrHash to
-                                // RoutedMessageTarget for better readability.
-                                target: PeerIdOrHash::Hash(msg_hash.unwrap()),
-                                body: RoutedMessageBody::TxStatusResponse(*tx_result),
-                            },
-                        );
-                        act.network_state.send_message_to_peer(&act.clock, msg);
-                    }
-                    Ok(NetworkViewClientResponses::StateResponse(state_response)) => {
-                        let body = match *state_response {
-                            StateResponseInfo::V1(state_response) => {
-                                RoutedMessageBody::StateResponse(state_response)
-                            }
-                            state_response @ StateResponseInfo::V2(_) => {
-                                RoutedMessageBody::VersionedStateResponse(state_response)
-                            }
-                        };
-                        let msg = act.network_state.sign_message(
-                            &act.clock,
-                            RawRoutedMessage {
-                                target: PeerIdOrHash::Hash(msg_hash.unwrap()),
-                                body,
-                            },
-                        );
-                        act.network_state.send_message_to_peer(&act.clock, msg);
-                    }
-                    Ok(NetworkViewClientResponses::Block(block)) => {
-                        // MOO need protocol version
-                        act.send_message_or_log(&PeerMessage::Block(*block));
-                    }
-                    Ok(NetworkViewClientResponses::BlockHeaders(headers)) => {
-                        act.send_message_or_log(&PeerMessage::BlockHeaders(headers));
-                    }
-                    Ok(NetworkViewClientResponses::EpochSyncResponse(response)) => {
-                        act.send_message_or_log(&PeerMessage::EpochSyncResponse(response));
-                    }
-                    Ok(NetworkViewClientResponses::EpochSyncFinalizationResponse(response)) => {
-                        act.send_message_or_log(&PeerMessage::EpochSyncFinalizationResponse(
-                            response,
-                        ));
-                    }
-                    Err(err) => {
-                        error!(
-                            target: "network",
-                            "Received error sending message to view client: {} for {}",
-                            err, act.peer_info
-                        );
-                        return actix::fut::ready(());
-                    }
-                    _ => {}
-                };
-                actix::fut::ready(())
-            }),
-        );
-    }
-
-    /// Process non handshake/peer related messages.
-    fn receive_client_message(
-        &mut self,
-        ctx: &mut Context<PeerActor>,
-        conn: &connection::Connection,
-        msg: PeerMessage,
-    ) {
-        let _span = tracing::trace_span!(target: "network", "receive_client_message").entered();
-        let peer_id = conn.peer_info.id.clone();
-
-        // This is a fancy way to clone the message iff event_sink is non-null.
-        // If you have a better idea on how to achieve that, feel free to improve this.
-        let message_processed_event = self
-            .network_state
-            .config
-            .event_sink
-            .delayed_push(|| Event::MessageProcessed(msg.clone()));
-
-        // Wrap peer message into what client expects.
-        let network_client_msg = match msg {
-            PeerMessage::Block(block) => {
-                let block_hash = *block.hash();
-                self.tracker.lock().push_received(block_hash);
-                conn.chain_height.fetch_max(block.header().height(), Ordering::Relaxed);
-                NetworkClientMessages::Block(
-                    block,
-                    peer_id,
-                    self.tracker.lock().has_request(&block_hash),
-                )
-            }
-            PeerMessage::Transaction(transaction) => NetworkClientMessages::Transaction {
-                transaction,
-                is_forwarded: false,
-                check_only: false,
-            },
-            PeerMessage::BlockHeaders(headers) => {
-                NetworkClientMessages::BlockHeaders(headers, peer_id)
-            }
-            // All Routed messages received at this point are for us.
-            PeerMessage::Routed(routed_message) => {
-                let msg_hash = routed_message.hash();
-
-                match &routed_message.msg.body {
-                    RoutedMessageBody::BlockApproval(approval) => {
-                        NetworkClientMessages::BlockApproval(approval.clone(), peer_id)
-                    }
-                    RoutedMessageBody::ForwardTx(transaction) => {
-                        NetworkClientMessages::Transaction {
-                            transaction: transaction.clone(),
-                            is_forwarded: true,
-                            check_only: false,
-                        }
-                    }
-
-                    RoutedMessageBody::StateResponse(info) => {
-                        NetworkClientMessages::StateResponse(StateResponseInfo::V1(info.clone()))
-                    }
-                    RoutedMessageBody::VersionedStateResponse(info) => {
-                        NetworkClientMessages::StateResponse(info.clone())
-                    }
-                    RoutedMessageBody::PartialEncodedChunkRequest(request) => {
-                        NetworkClientMessages::PartialEncodedChunkRequest(request.clone(), msg_hash)
-                    }
-                    RoutedMessageBody::PartialEncodedChunkResponse(response) => {
-                        NetworkClientMessages::PartialEncodedChunkResponse(
-                            response.clone(),
-                            self.clock.now().into(),
-                        )
-                    }
-                    RoutedMessageBody::VersionedPartialEncodedChunk(chunk) => {
-                        NetworkClientMessages::PartialEncodedChunk(chunk.clone())
-                    }
-                    RoutedMessageBody::PartialEncodedChunkForward(forward) => {
-                        NetworkClientMessages::PartialEncodedChunkForward(forward.clone())
-                    }
-                    RoutedMessageBody::Ping(_)
-                    | RoutedMessageBody::Pong(_)
-                    | RoutedMessageBody::TxStatusRequest(_, _)
-                    | RoutedMessageBody::TxStatusResponse(_)
-                    | RoutedMessageBody::_UnusedQueryRequest
-                    | RoutedMessageBody::_UnusedQueryResponse
-                    | RoutedMessageBody::_UnusedPartialEncodedChunk
-                    | RoutedMessageBody::ReceiptOutcomeRequest(_)
-                    | RoutedMessageBody::_UnusedReceiptOutcomeResponse
-                    | RoutedMessageBody::StateRequestHeader(_, _)
-                    | RoutedMessageBody::StateRequestPart(_, _, _) => {
-                        error!(target: "network", "Peer receive_client_message received unexpected type: {:?}", routed_message);
-                        return;
-                    }
-                }
-            }
-            PeerMessage::Challenge(challenge) => NetworkClientMessages::Challenge(challenge),
-            PeerMessage::EpochSyncResponse(response) => {
-                NetworkClientMessages::EpochSyncResponse(peer_id, response)
-            }
-            PeerMessage::EpochSyncFinalizationResponse(response) => {
-                NetworkClientMessages::EpochSyncFinalizationResponse(peer_id, response)
-            }
-            PeerMessage::Handshake(_)
-            | PeerMessage::HandshakeFailure(_, _)
-            | PeerMessage::PeersRequest
-            | PeerMessage::PeersResponse(_)
-            | PeerMessage::SyncRoutingTable(_)
-            | PeerMessage::LastEdge(_)
-            | PeerMessage::Disconnect
-            | PeerMessage::RequestUpdateNonce(_)
-            | PeerMessage::ResponseUpdateNonce(_)
-            | PeerMessage::BlockRequest(_)
-            | PeerMessage::BlockHeadersRequest(_)
-            | PeerMessage::EpochSyncRequest(_)
-            | PeerMessage::EpochSyncFinalizationRequest(_)
-            | PeerMessage::SyncAccountsData(_) => {
-                error!(target: "network", "Peer receive_client_message received unexpected type: {:?}", msg);
-                return;
-            }
-        }.with_span_context();
-
-        ctx.spawn(wrap_future(self.network_state.client_addr.send(network_client_msg))
-            .then(move |res, act: &mut PeerActor, ctx| {
-                // Ban peer if client thinks received data is bad.
-                match res {
-                    Ok(NetworkClientResponses::InvalidTx(err)) => {
-                        warn!(target: "network", "Received invalid tx from peer {}: {}", act.peer_info, err);
-                        // TODO: count as malicious behavior?
-                    }
-                    Ok(NetworkClientResponses::Ban { ban_reason }) => {
-                        act.stop(ctx, ClosingReason::Ban(ban_reason));
-                    }
-                    Err(err) => {
-                        error!(
-                            target: "network",
-                            "Received error sending message to client: {} for {}",
-                            err, act.peer_info
-                        );
-                        return actix::fut::ready(());
-                    }
-                    _ => {
-                        message_processed_event();
-                    }
-                };
-                actix::fut::ready(())
-            })
-        );
-    }
-
->>>>>>> 650e2103
     /// Update stats when receiving msg
     fn update_stats_on_receiving_message(&mut self, msg_len: usize) {
         metrics::PEER_DATA_RECEIVED_BYTES.inc_by(msg_len as u64);
