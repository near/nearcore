--- conflicted
+++ resolved
@@ -135,12 +135,6 @@
         peer_type: PeerType,
         framed: FramedWrite<Vec<u8>, WriteHalf, Codec, Codec>,
         peer_manager_addr: Recipient<PeerToManagerMsg>,
-<<<<<<< HEAD
-        peer_manager_wrapper_addr: Recipient<ActixMessageWrapper<PeerToManagerMsg>>,
-=======
-        partial_edge_info: Option<PartialEdgeInfo>,
-        txns_since_last_block: Arc<AtomicUsize>,
->>>>>>> b44e138c
         peer_counter: Arc<AtomicUsize>,
         throttle_controller: ThrottleController,
         force_encoding: Option<Encoding>,
