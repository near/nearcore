use crate::network_protocol::testonly as data;
use crate::network_protocol::{
<<<<<<< HEAD
    Handshake, HandshakeFailureReason, PartialEdgeInfo, PeerMessage, PeersRequest, PeersResponse,
    RoutedMessageBody,
=======
    Encoding, Handshake, HandshakeFailureReason, PartialEdgeInfo, PeerMessage, PeersRequest,
    PeersResponse, T2MessageBody,
>>>>>>> 6b3d5e69
};
use crate::peer::testonly::{PeerConfig, PeerHandle};
use crate::peer_manager::peer_manager_actor::Event;
use crate::tcp;
use crate::testonly::make_rng;
use crate::testonly::stream::Stream;
use crate::types::{Edge, PartialEncodedChunkRequestMsg, PartialEncodedChunkResponseMsg};
use assert_matches::assert_matches;
use near_async::{ActorSystem, time};
use near_o11y::testonly::init_test_logger;
use near_primitives::version::{MIN_SUPPORTED_PROTOCOL_VERSION, PROTOCOL_VERSION};
use std::sync::Arc;

#[allow(clippy::large_stack_frames)]
#[tokio::test]
async fn test_peer_communication() -> anyhow::Result<()> {
    init_test_logger();
    let mut rng = make_rng(89028037453);
    let mut clock = time::FakeClock::default();

    let chain = Arc::new(data::Chain::make(&mut clock, &mut rng, 12));
    let inbound_cfg = PeerConfig { chain: chain.clone(), network: chain.make_config(&mut rng) };
    let outbound_cfg = PeerConfig { chain: chain.clone(), network: chain.make_config(&mut rng) };
    let (outbound_stream, inbound_stream) =
        tcp::Stream::loopback(inbound_cfg.id(), tcp::Tier::T2).await;
    let actor_system = ActorSystem::new();
    let mut inbound = PeerHandle::start_endpoint(
        clock.clock(),
        actor_system.clone(),
        inbound_cfg,
        inbound_stream,
    );
    let mut outbound =
        PeerHandle::start_endpoint(clock.clock(), actor_system, outbound_cfg, outbound_stream);

    outbound.complete_handshake().await;
    inbound.complete_handshake().await;

    let message_processed = |want| {
        move |ev| match ev {
            Event::MessageProcessed(_, got) if got == want => Some(()),
            _ => None,
        }
    };

    tracing::info!(target:"test","RequestUpdateNonce");
    let mut events = inbound.events.from_now();
    let want = PeerMessage::RequestUpdateNonce(PartialEdgeInfo::new(
        &outbound.cfg.network.node_id(),
        &inbound.cfg.network.node_id(),
        15,
        &outbound.cfg.network.node_key,
    ));
    outbound.send(want.clone()).await;
    events.recv_until(message_processed(want)).await;

    tracing::info!(target:"test","PeersRequest");
    let mut events = inbound.events.from_now();
    let want = PeerMessage::PeersRequest(PeersRequest { max_peers: None, max_direct_peers: None });
    outbound.send(want.clone()).await;
    events.recv_until(message_processed(want)).await;

    tracing::info!(target:"test","PeersResponse");
    let mut events = inbound.events.from_now();
    let want = PeerMessage::PeersResponse(PeersResponse {
        peers: (0..5).map(|_| data::make_peer_info(&mut rng)).collect(),
        direct_peers: vec![],
    });
    outbound.send(want.clone()).await;
    events.recv_until(message_processed(want)).await;

    tracing::info!(target:"test","BlockRequest");
    let mut events = inbound.events.from_now();
    let want = PeerMessage::BlockRequest(*chain.blocks[5].hash());
    outbound.send(want.clone()).await;
    events.recv_until(message_processed(want)).await;

    tracing::info!(target:"test","Block");
    let mut events = inbound.events.from_now();
    let want = PeerMessage::Block(chain.blocks[5].clone());
    outbound.send(want.clone()).await;
    events.recv_until(message_processed(want)).await;

    tracing::info!(target:"test","BlockHeadersRequest");
    let mut events = inbound.events.from_now();
    let want = PeerMessage::BlockHeadersRequest(chain.blocks.iter().map(|b| *b.hash()).collect());
    outbound.send(want.clone()).await;
    events.recv_until(message_processed(want)).await;

    tracing::info!(target:"test","BlockHeaders");
    let mut events = inbound.events.from_now();
    let want = PeerMessage::BlockHeaders(chain.get_block_headers().map(Into::into).collect());
    outbound.send(want.clone()).await;
    events.recv_until(message_processed(want)).await;

    tracing::info!(target:"test","SyncRoutingTable");
    let mut events = inbound.events.from_now();
    let want = PeerMessage::SyncRoutingTable(data::make_routing_table(&mut rng));
    outbound.send(want.clone()).await;
    events.recv_until(message_processed(want)).await;

    tracing::info!(target:"test","PartialEncodedChunkRequest");
    let mut events = inbound.events.from_now();
<<<<<<< HEAD
    let want = PeerMessage::Routed(Box::new(outbound.routed_message(
        RoutedMessageBody::PartialEncodedChunkRequest(PartialEncodedChunkRequestMsg {
            chunk_hash: chain.blocks[5].chunks()[2].chunk_hash(),
            part_ords: vec![],
            tracking_shards: Default::default(),
        }),
        inbound.cfg.id(),
        1, // ttl
        Some(clock.now_utc()),
    )));
=======
    let want = PeerMessage::Routed(Box::new(
        outbound.routed_message(
            T2MessageBody::PartialEncodedChunkRequest(PartialEncodedChunkRequestMsg {
                chunk_hash: chain.blocks[5].chunks()[2].chunk_hash().clone(),
                part_ords: vec![],
                tracking_shards: Default::default(),
            })
            .into(),
            inbound.cfg.id(),
            1,    // ttl
            None, // TODO(gprusak): this should be clock.now_utc(), once borsh support is dropped.
        ),
    ));
>>>>>>> 6b3d5e69
    outbound.send(want.clone()).await;
    events.recv_until(message_processed(want)).await;

    tracing::info!(target:"test","PartialEncodedChunkResponse");
    let mut events = inbound.events.from_now();
    let want_hash = chain.blocks[3].chunks()[0].chunk_hash().clone();
    let want_parts = data::make_chunk_parts(chain.chunks[&want_hash].clone());
<<<<<<< HEAD
    let want = PeerMessage::Routed(Box::new(outbound.routed_message(
        RoutedMessageBody::PartialEncodedChunkResponse(PartialEncodedChunkResponseMsg {
            chunk_hash: want_hash,
            parts: want_parts.clone(),
            receipts: vec![],
        }),
        inbound.cfg.id(),
        1, // ttl
        Some(clock.now_utc()),
    )));
=======
    let want = PeerMessage::Routed(Box::new(
        outbound.routed_message(
            T2MessageBody::PartialEncodedChunkResponse(PartialEncodedChunkResponseMsg {
                chunk_hash: want_hash,
                parts: want_parts.clone(),
                receipts: vec![],
            })
            .into(),
            inbound.cfg.id(),
            1,    // ttl
            None, // TODO(gprusak): this should be clock.now_utc(), once borsh support is dropped.
        ),
    ));
>>>>>>> 6b3d5e69
    outbound.send(want.clone()).await;
    events.recv_until(message_processed(want)).await;

    tracing::info!(target:"test","Transaction");
    let mut events = inbound.events.from_now();
    let want = data::make_signed_transaction(&mut rng);
    let want = PeerMessage::Transaction(want);
    outbound.send(want.clone()).await;
    events.recv_until(message_processed(want)).await;

    // TODO:
    // LastEdge, HandshakeFailure, Disconnect - affect the state of the PeerActor and are
    // observable only under specific conditions.
    Ok(())
}

#[tokio::test]
// Verifies that HandshakeFailures are served correctly.
async fn test_handshake() {
    init_test_logger();
    let mut rng = make_rng(89028037453);
    let mut clock = time::FakeClock::default();

    let chain = Arc::new(data::Chain::make(&mut clock, &mut rng, 12));
    let inbound_cfg = PeerConfig { network: chain.make_config(&mut rng), chain: chain.clone() };
    let outbound_cfg = PeerConfig { network: chain.make_config(&mut rng), chain: chain.clone() };
    let (outbound_stream, inbound_stream) =
        tcp::Stream::loopback(inbound_cfg.id(), tcp::Tier::T2).await;
    let inbound =
        PeerHandle::start_endpoint(clock.clock(), ActorSystem::new(), inbound_cfg, inbound_stream);
    let outbound_port = outbound_stream.local_addr.port();
    let mut outbound = Stream::new(outbound_stream);

    // Send too old PROTOCOL_VERSION, expect ProtocolVersionMismatch
    let mut handshake = Handshake {
        protocol_version: MIN_SUPPORTED_PROTOCOL_VERSION - 1,
        oldest_supported_version: MIN_SUPPORTED_PROTOCOL_VERSION - 1,
        sender_peer_id: outbound_cfg.id(),
        target_peer_id: inbound.cfg.id(),
        sender_listen_port: Some(outbound_port),
        sender_chain_info: outbound_cfg.chain.get_peer_chain_info(),
        partial_edge_info: outbound_cfg
            .partial_edge_info(&inbound.cfg.id(), Edge::create_fresh_nonce(&clock.clock())),
        owned_account: None,
    };
    // We will also introduce chain_id mismatch, but ProtocolVersionMismatch is expected to take priority.
    handshake.sender_chain_info.genesis_id.chain_id = "unknown_chain".to_string();
    outbound.write(&PeerMessage::Tier2Handshake(handshake.clone())).await;
    let resp = outbound.read().await.unwrap();
    assert_matches!(
        resp,
        PeerMessage::HandshakeFailure(_, HandshakeFailureReason::ProtocolVersionMismatch { .. })
    );

    // Send too new PROTOCOL_VERSION, expect ProtocolVersionMismatch
    handshake.protocol_version = PROTOCOL_VERSION + 1;
    handshake.oldest_supported_version = PROTOCOL_VERSION + 1;
    outbound.write(&PeerMessage::Tier2Handshake(handshake.clone())).await;
    let resp = outbound.read().await.unwrap();
    assert_matches!(
        resp,
        PeerMessage::HandshakeFailure(_, HandshakeFailureReason::ProtocolVersionMismatch { .. })
    );

    // Send mismatching chain_id, expect GenesisMismatch.
    // We fix protocol_version, but chain_id is still mismatching.
    handshake.protocol_version = PROTOCOL_VERSION;
    handshake.oldest_supported_version = PROTOCOL_VERSION;
    outbound.write(&PeerMessage::Tier2Handshake(handshake.clone())).await;
    let resp = outbound.read().await.unwrap();
    assert_matches!(
        resp,
        PeerMessage::HandshakeFailure(_, HandshakeFailureReason::GenesisMismatch(_))
    );

    // Send a correct Handshake, expect a matching Handshake response.
    handshake.sender_chain_info = chain.get_peer_chain_info();
    outbound.write(&PeerMessage::Tier2Handshake(handshake.clone())).await;
    let resp = outbound.read().await.unwrap();
    assert_matches!(resp, PeerMessage::Tier2Handshake(_));
}<|MERGE_RESOLUTION|>--- conflicted
+++ resolved
@@ -1,12 +1,7 @@
 use crate::network_protocol::testonly as data;
 use crate::network_protocol::{
-<<<<<<< HEAD
-    Handshake, HandshakeFailureReason, PartialEdgeInfo, PeerMessage, PeersRequest, PeersResponse,
-    RoutedMessageBody,
-=======
-    Encoding, Handshake, HandshakeFailureReason, PartialEdgeInfo, PeerMessage, PeersRequest,
+    Handshake, HandshakeFailureReason, PartialEdgeInfo, PeerMessage, PeersRequest,
     PeersResponse, T2MessageBody,
->>>>>>> 6b3d5e69
 };
 use crate::peer::testonly::{PeerConfig, PeerHandle};
 use crate::peer_manager::peer_manager_actor::Event;
@@ -110,18 +105,6 @@
 
     tracing::info!(target:"test","PartialEncodedChunkRequest");
     let mut events = inbound.events.from_now();
-<<<<<<< HEAD
-    let want = PeerMessage::Routed(Box::new(outbound.routed_message(
-        RoutedMessageBody::PartialEncodedChunkRequest(PartialEncodedChunkRequestMsg {
-            chunk_hash: chain.blocks[5].chunks()[2].chunk_hash(),
-            part_ords: vec![],
-            tracking_shards: Default::default(),
-        }),
-        inbound.cfg.id(),
-        1, // ttl
-        Some(clock.now_utc()),
-    )));
-=======
     let want = PeerMessage::Routed(Box::new(
         outbound.routed_message(
             T2MessageBody::PartialEncodedChunkRequest(PartialEncodedChunkRequestMsg {
@@ -131,11 +114,10 @@
             })
             .into(),
             inbound.cfg.id(),
-            1,    // ttl
-            None, // TODO(gprusak): this should be clock.now_utc(), once borsh support is dropped.
+            1, // ttl
+            Some(clock.now_utc()),
         ),
     ));
->>>>>>> 6b3d5e69
     outbound.send(want.clone()).await;
     events.recv_until(message_processed(want)).await;
 
@@ -143,18 +125,6 @@
     let mut events = inbound.events.from_now();
     let want_hash = chain.blocks[3].chunks()[0].chunk_hash().clone();
     let want_parts = data::make_chunk_parts(chain.chunks[&want_hash].clone());
-<<<<<<< HEAD
-    let want = PeerMessage::Routed(Box::new(outbound.routed_message(
-        RoutedMessageBody::PartialEncodedChunkResponse(PartialEncodedChunkResponseMsg {
-            chunk_hash: want_hash,
-            parts: want_parts.clone(),
-            receipts: vec![],
-        }),
-        inbound.cfg.id(),
-        1, // ttl
-        Some(clock.now_utc()),
-    )));
-=======
     let want = PeerMessage::Routed(Box::new(
         outbound.routed_message(
             T2MessageBody::PartialEncodedChunkResponse(PartialEncodedChunkResponseMsg {
@@ -164,11 +134,10 @@
             })
             .into(),
             inbound.cfg.id(),
-            1,    // ttl
-            None, // TODO(gprusak): this should be clock.now_utc(), once borsh support is dropped.
+            1, // ttl
+            Some(clock.now_utc()),
         ),
     ));
->>>>>>> 6b3d5e69
     outbound.send(want.clone()).await;
     events.recv_until(message_processed(want)).await;
 
