--- conflicted
+++ resolved
@@ -83,14 +83,8 @@
     let clock = time::FakeClock::default();
     let mut rng = make_rng(98324532);
     let (s1, s2) = tcp::Stream::loopback(data::make_peer_id(&mut rng), tcp::Tier::T2).await;
-<<<<<<< HEAD
-    tracing::info!(target:"test","spawn actors");
     let a1 = Actor::spawn(&clock.clock(), s1).await;
     let mut a2 = Actor::spawn(&clock.clock(), s2).await;
-=======
-    let a1 = Actor::spawn(s1).await;
-    let mut a2 = Actor::spawn(s2).await;
->>>>>>> 03eb0d62
 
     for i in 0..5 {
         tracing::info!(target:"test","iteration {i}");
