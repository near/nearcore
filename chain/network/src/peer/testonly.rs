--- conflicted
+++ resolved
@@ -168,7 +168,7 @@
                     .unwrap(),
                 Arc::new(network_cfg.verify().unwrap()),
                 cfg.chain.genesis_id.clone(),
-                client::Client::new(fc.clone().recipient(), fc.clone().recipient()),
+                fc,
                 fpm.recipient(),
             ));
             // WARNING: this is a hack to make PeerActor use a specific nonce
@@ -183,23 +183,6 @@
                     Signature::default(),
                 )]);
             }
-<<<<<<< HEAD
-=======
-            let mut network_cfg = cfg.network.clone();
-            network_cfg.event_sink = send.sink().compose(Event::Network);
-            let network_graph =
-                Arc::new(RwLock::new(routing::GraphWithCache::new(network_cfg.node_id().clone())));
-            let routing_table_addr =
-                routing::Actor::spawn(clock.clone(), store.clone(), network_graph.clone());
-            let network_state = Arc::new(NetworkState::new(
-                Arc::new(network_cfg.verify().unwrap()),
-                cfg.chain.genesis_id.clone(),
-                fc,
-                fpm.recipient(),
-                routing_table_addr,
-                routing_table_view,
-            ));
->>>>>>> c3c382b4
             PeerActor::spawn(clock, stream, cfg.force_encoding, network_state).unwrap()
         })
         .await;
