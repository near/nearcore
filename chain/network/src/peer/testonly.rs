use crate::auto_stop::AutoStopActor;
use crate::broadcast;
use crate::config::NetworkConfig;
use crate::network_protocol::{
    Edge, PartialEdgeInfo, PeerIdOrHash, PeerMessage, RawRoutedMessage, TieredMessageBody,
};
use crate::network_protocol::{RoutedMessage, testonly as data};
use crate::peer::peer_actor::PeerActor;
use crate::peer_manager::network_state::NetworkState;
use crate::peer_manager::peer_manager_actor::Event;
use crate::peer_manager::peer_store;
use crate::private_messages::SendMessage;
use crate::store;
use crate::tcp;
use near_async::messaging::{CanSendAsync, IntoMultiSender, IntoSender, Sender, noop};
use near_async::{ActorSystem, time};
use near_o11y::span_wrapped_msg::SpanWrappedMessageExt;
use near_primitives::network::PeerId;
use std::sync::Arc;

pub struct PeerConfig {
    pub chain: Arc<data::Chain>,
    pub network: NetworkConfig,
}

impl PeerConfig {
    pub fn id(&self) -> PeerId {
        self.network.node_id()
    }

    pub fn partial_edge_info(&self, other: &PeerId, nonce: u64) -> PartialEdgeInfo {
        PartialEdgeInfo::new(&self.id(), other, nonce, &self.network.node_key)
    }
}

pub(crate) struct PeerHandle {
    pub cfg: Arc<PeerConfig>,
    actor: AutoStopActor<PeerActor>,
    pub events: broadcast::Receiver<Event>,
    pub edge: Option<Edge>,
}

impl PeerHandle {
    pub async fn send(&self, message: PeerMessage) {
        self.actor
            .send_async(SendMessage { message: Arc::new(message) }.span_wrap())
            .await
            .unwrap();
    }

    pub async fn complete_handshake(&mut self) {
        self.edge = Some(
            self.events
                .recv_until(|ev| match ev {
                    Event::HandshakeCompleted(ev) => Some(ev.edge),
                    Event::ConnectionClosed(ev) => {
                        panic!("handshake failed: {}", ev.reason)
                    }
                    _ => None,
                })
                .await,
        );
    }

    pub fn routed_message(
        &self,
        body: TieredMessageBody,
        peer_id: PeerId,
        ttl: u8,
        utc: Option<time::Utc>,
    ) -> RoutedMessage {
        RawRoutedMessage { target: PeerIdOrHash::PeerId(peer_id), body }.sign(
            &self.cfg.network.node_key,
            ttl,
            utc,
        )
    }

    pub fn start_endpoint(
        clock: time::Clock,
        actor_system: ActorSystem,
        cfg: PeerConfig,
        stream: tcp::Stream,
    ) -> PeerHandle {
        let cfg = Arc::new(cfg);
        let (send, recv) = broadcast::unbounded_channel::<Event>();

        let store = store::Store::from(near_store::db::TestDB::new());
        let mut network_cfg = cfg.network.clone();
        network_cfg.event_sink = Sender::from_fn(move |event| {
            send.send(event);
        });
        let network_state = Arc::new(NetworkState::new(
            &clock,
            &*actor_system.new_future_spawner("network demux"),
            store,
            peer_store::PeerStore::new(&clock, network_cfg.peer_store.clone()).unwrap(),
            network_cfg.verify().unwrap(),
            cfg.chain.genesis_id.clone(),
            noop().into_multi_sender(),
            noop().into_multi_sender(),
            noop().into_multi_sender(),
            noop().into_sender(),
            noop().into_multi_sender(),
            vec![],
            noop().into_multi_sender(),
            noop().into_sender(),
        ));
<<<<<<< HEAD
        let actix = ActixSystem::spawn({
            let clock = clock.clone();
            move || PeerActor::spawn(clock, stream, network_state).unwrap().0
        })
        .await;
        Self { actix, cfg, events: recv, edge: None }
=======
        let actor = AutoStopActor(
            PeerActor::spawn(clock, actor_system, stream, cfg.force_encoding, network_state)
                .unwrap()
                .0,
        );
        Self { actor, cfg, events: recv, edge: None }
>>>>>>> 6b3d5e69
    }
}<|MERGE_RESOLUTION|>--- conflicted
+++ resolved
@@ -106,20 +106,11 @@
             noop().into_multi_sender(),
             noop().into_sender(),
         ));
-<<<<<<< HEAD
-        let actix = ActixSystem::spawn({
-            let clock = clock.clone();
-            move || PeerActor::spawn(clock, stream, network_state).unwrap().0
-        })
-        .await;
-        Self { actix, cfg, events: recv, edge: None }
-=======
         let actor = AutoStopActor(
-            PeerActor::spawn(clock, actor_system, stream, cfg.force_encoding, network_state)
+            PeerActor::spawn(clock, actor_system, stream, network_state)
                 .unwrap()
                 .0,
         );
         Self { actor, cfg, events: recv, edge: None }
->>>>>>> 6b3d5e69
     }
 }