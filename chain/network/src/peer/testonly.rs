--- conflicted
+++ resolved
@@ -94,25 +94,6 @@
     ) -> PeerHandle {
         let cfg = Arc::new(cfg);
         let (send, recv) = broadcast::unbounded_channel();
-<<<<<<< HEAD
-        let actix = ActixSystem::spawn(move || {
-            let fc = Arc::new(fake_client::Fake { event_sink: send.sink().compose(Event::Client) });
-            let store = store::Store::from(near_store::db::TestDB::new());
-            let mut network_cfg = cfg.network.clone();
-            network_cfg.event_sink = send.sink().compose(Event::Network);
-            let network_state = Arc::new(NetworkState::new(
-                &clock,
-                store.clone(),
-                peer_store::PeerStore::new(&clock, network_cfg.peer_store.clone(), store.clone())
-                    .unwrap(),
-                network_cfg.verify().unwrap(),
-                cfg.chain.genesis_id.clone(),
-                fc,
-                vec![],
-            ));
-            PeerActor::spawn_with_nonce(clock, stream, cfg.force_encoding, network_state, cfg.nonce)
-                .unwrap()
-=======
 
         let fc = Arc::new(fake_client::Fake { event_sink: send.sink().compose(Event::Client) });
         let store = store::Store::from(near_store::db::TestDB::new());
@@ -132,7 +113,6 @@
             let clock = clock.clone();
             let cfg = cfg.clone();
             move || PeerActor::spawn(clock, stream, cfg.force_encoding, network_state).unwrap()
->>>>>>> 045498b8
         })
         .await;
         Self { actix, cfg, events: recv, edge: None }
