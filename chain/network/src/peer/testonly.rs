use crate::broadcast;
use crate::concurrency::demux;
use crate::config::NetworkConfig;
use crate::network_protocol::testonly as data;
use crate::peer::peer_actor::{PeerActor, StreamConfig};
use crate::peer_manager::peer_manager_actor;
use crate::peer_manager::peer_manager_actor::NetworkState;
use crate::private_actix::{PeerRequestResult, RegisterPeerResponse, SendMessage};
use crate::private_actix::{PeerToManagerMsg, PeerToManagerMsgResp};
use crate::routing::routing_table_view::RoutingTableView;
use crate::store;
use crate::testonly::actix::ActixSystem;
use crate::testonly::fake_client;
use crate::types::{PeerMessage, RoutingTableUpdate};
use actix::{Actor, Context, Handler};
use near_crypto::{InMemorySigner, Signature};
use near_network_primitives::types::{
    AccountOrPeerIdOrHash, Edge, PartialEdgeInfo, PeerInfo, RawRoutedMessage, RoutedMessageBody,
    RoutedMessageV2,
};
<<<<<<< HEAD
use near_performance_metrics::framed_write::FramedWrite;
use crate::peer::framed_read::FramedRead;
use near_primitives::network::PeerId;
=======
use near_primitives::network::PeerId;
use near_rate_limiter::{ActixMessageResponse, ActixMessageWrapper, ThrottleToken};
>>>>>>> 1897d514

use near_network_primitives::time;
use std::sync::Arc;
use tokio::net::{TcpListener, TcpStream};
use tracing::Span;
use tracing_opentelemetry::OpenTelemetrySpanExt;

pub struct PeerConfig {
    pub chain: Arc<data::Chain>,
    pub network: NetworkConfig,
    pub peers: Vec<PeerInfo>,
    pub start_handshake_with: Option<PeerId>,
    pub force_encoding: Option<crate::network_protocol::Encoding>,
    /// If both start_handshake_with and nonce are set, PeerActor
    /// will use this nonce in the handshake.
    /// WARNING: it has to be >0.
    /// WARNING: currently nonce is decided by a lookup in the RoutingTableView,
    ///   so to enforce the nonce below, we add an artificial edge to RoutingTableView.
    ///   Once we switch to generating nonce from timestamp, this field should be deprecated
    ///   in favor of passing a fake clock.
    pub nonce: Option<u64>,
}

impl PeerConfig {
    pub fn id(&self) -> PeerId {
        self.network.node_id()
    }

    pub fn partial_edge_info(&self, other: &PeerId, nonce: u64) -> PartialEdgeInfo {
        PartialEdgeInfo::new(&self.id(), other, nonce, &self.network.node_key)
    }

    pub fn signer(&self) -> InMemorySigner {
        InMemorySigner::from_secret_key("node".parse().unwrap(), self.network.node_key.clone())
    }
}

#[derive(Debug, Clone, PartialEq, Eq)]
pub(crate) enum Event {
    HandshakeDone(Edge),
    RoutingTable(RoutingTableUpdate),
    RequestUpdateNonce(PartialEdgeInfo),
    ResponseUpdateNonce(Edge),
    PeersResponse(Vec<PeerInfo>),
    Client(fake_client::Event),
    Network(peer_manager_actor::Event),
}

struct FakePeerManagerActor {
    cfg: Arc<PeerConfig>,
    event_sink: crate::sink::Sink<Event>,
}

impl Actor for FakePeerManagerActor {
    type Context = Context<Self>;
}

impl Handler<PeerToManagerMsg> for FakePeerManagerActor {
    type Result = PeerToManagerMsgResp;
    fn handle(&mut self, msg: PeerToManagerMsg, _ctx: &mut Self::Context) -> Self::Result {
        let msg_type: &str = (&msg).into();
        println!("{}: PeerManager message {}", self.cfg.id(), msg_type);
        match msg {
            PeerToManagerMsg::RegisterPeer(msg) => {
                let this_edge_info = match &msg.this_edge_info {
                    Some(info) => info.clone(),
                    None => self.cfg.partial_edge_info(
                        &msg.connection.peer_info.id,
                        msg.connection.partial_edge_info.nonce,
                    ),
                };
                let edge = Edge::new(
                    self.cfg.id(),
                    msg.connection.peer_info.id.clone(),
                    this_edge_info.nonce,
                    this_edge_info.signature.clone(),
                    msg.connection.partial_edge_info.signature.clone(),
                );
                self.event_sink.push(Event::HandshakeDone(edge.clone()));
                PeerToManagerMsgResp::RegisterPeer(RegisterPeerResponse::Accept(
                    match msg.this_edge_info {
                        Some(_) => None,
                        None => Some(this_edge_info),
                    },
                ))
            }
            PeerToManagerMsg::SyncRoutingTable { routing_table_update, .. } => {
                self.event_sink.push(Event::RoutingTable(routing_table_update));
                PeerToManagerMsgResp::Empty
            }
            PeerToManagerMsg::RequestUpdateNonce(_, edge) => {
                self.event_sink.push(Event::RequestUpdateNonce(edge));
                PeerToManagerMsgResp::Empty
            }
            PeerToManagerMsg::ResponseUpdateNonce(edge) => {
                self.event_sink.push(Event::ResponseUpdateNonce(edge));
                PeerToManagerMsgResp::Empty
            }
            PeerToManagerMsg::PeersRequest(_) => {
                // PeerActor would panic if we returned a different response.
                // This also triggers sending a message to the peer.
                PeerToManagerMsgResp::PeersRequest(PeerRequestResult {
                    peers: self.cfg.peers.clone(),
                })
            }
            PeerToManagerMsg::PeersResponse(resp) => {
                self.event_sink.push(Event::PeersResponse(resp.peers));
                PeerToManagerMsgResp::Empty
            }
            PeerToManagerMsg::Unregister(_) => PeerToManagerMsgResp::Empty,
            _ => panic!("unsupported message"),
        }
    }
}

pub struct PeerHandle {
    pub(crate) cfg: Arc<PeerConfig>,
    actix: ActixSystem<PeerActor>,
    pub(crate) events: broadcast::Receiver<Event>,
}

impl PeerHandle {
    pub async fn send(&self, message: PeerMessage) {
        self.actix
            .addr
            .send(SendMessage { message: Arc::new(message), context: Span::current().context() })
            .await
            .unwrap();
    }

    pub async fn complete_handshake(&mut self) -> Edge {
        match self.events.recv().await {
            Event::HandshakeDone(edge) => edge,
            ev => panic!("want HandshakeDone, got {ev:?}"),
        }
    }
    pub async fn fail_handshake(&mut self) {
        match self.events.recv().await {
            Event::Network(peer_manager_actor::Event::PeerActorStopped) => (),
            ev => panic!("want PeerActorStopped, got {ev:?}"),
        }
    }

    pub fn routed_message(
        &self,
        body: RoutedMessageBody,
        peer_id: PeerId,
        ttl: u8,
        utc: Option<time::Utc>,
    ) -> RoutedMessageV2 {
        RawRoutedMessage { target: AccountOrPeerIdOrHash::PeerId(peer_id), body }.sign(
            self.cfg.id(),
            &self.cfg.network.node_key,
            ttl,
            utc,
        )
    }

    pub async fn start_endpoint(
        clock: time::Clock,
        cfg: PeerConfig,
        stream: TcpStream,
    ) -> PeerHandle {
        let cfg = Arc::new(cfg);
        let cfg_ = cfg.clone();
        let (send, recv) = broadcast::unbounded_channel();
        let actix = ActixSystem::spawn(move || {
            let fpm = FakePeerManagerActor { cfg: cfg.clone(), event_sink: send.sink() }.start();
            let fc = fake_client::start(send.sink().compose(Event::Client));
            let store = store::Store::from(near_store::db::TestDB::new());
<<<<<<< HEAD
            let read = FramedRead::new(read)
                .take_while(|x| match x {
                    Ok(_) => true,
                    Err(_) => false,
                })
                .map(Result::unwrap);
=======
>>>>>>> 1897d514
            let routing_table_view = RoutingTableView::new(store, cfg.id());
            // WARNING: this is a hack to make PeerActor use a specific nonce
            if let (Some(nonce), Some(peer_id)) = (&cfg.nonce, &cfg.start_handshake_with) {
                routing_table_view.add_local_edges(&[Edge::new(
                    cfg.id(),
                    peer_id.clone(),
                    nonce - 1,
                    Signature::default(),
                    Signature::default(),
                )]);
            }
            let mut network_cfg = cfg.network.clone();
            network_cfg.event_sink = send.sink().compose(Event::Network);
            let network_state = Arc::new(NetworkState::new(
                Arc::new(network_cfg.verify().unwrap()),
                cfg.chain.genesis_id.clone(),
                fc.clone().recipient(),
                fc.clone().recipient(),
                fpm.recipient(),
                routing_table_view,
                demux::RateLimit { qps: 100., burst: 1 },
            ));
<<<<<<< HEAD
            PeerActor::create(move |ctx| {
                PeerActor::add_stream(read, ctx);
                PeerActor::new(
                    clock,
                    PeerInfo { id: cfg.id(), addr: Some(my_addr), account_id: None },
                    peer_addr.clone(),
                    cfg.start_handshake_with.as_ref().map(|id| PeerInfo {
                        id: id.clone(),
                        addr: Some(peer_addr.clone()),
                        account_id: None,
                    }),
                    match &cfg.start_handshake_with {
                        Some(id) => ConnectingStatus::Outbound(
                            network_state.tier2.start_outbound(id.clone()).unwrap(),
                        ),
                        None => ConnectingStatus::Inbound(
                            network_state
                                .inbound_handshake_permits
                                .clone()
                                .try_acquire_owned()
                                .unwrap(),
                        ),
                    },
                    FramedWrite::new(write, Codec::default(), Codec::default(), ctx),
                    fpm.clone().recipient(),
                    cfg.force_encoding,
                    network_state,
                )
            })
=======
            PeerActor::spawn(
                clock,
                stream,
                match &cfg.start_handshake_with {
                    None => StreamConfig::Inbound,
                    Some(id) => StreamConfig::Outbound { peer_id: id.clone() },
                },
                cfg.force_encoding,
                network_state,
            )
            .unwrap()
>>>>>>> 1897d514
        })
        .await;
        Self { actix, cfg: cfg_, events: recv }
    }

    pub async fn start_connection() -> (TcpStream, TcpStream) {
        let listener = TcpListener::bind("127.0.0.1:0").await.unwrap();
        let connect_future = TcpStream::connect(listener.local_addr().unwrap());
        let accept_future = listener.accept();
        let (connect_result, accept_result) = tokio::join!(connect_future, accept_future);
        let outbound_stream = connect_result.unwrap();
        let (inbound_stream, _) = accept_result.unwrap();
        (outbound_stream, inbound_stream)
    }
}<|MERGE_RESOLUTION|>--- conflicted
+++ resolved
@@ -18,14 +18,7 @@
     AccountOrPeerIdOrHash, Edge, PartialEdgeInfo, PeerInfo, RawRoutedMessage, RoutedMessageBody,
     RoutedMessageV2,
 };
-<<<<<<< HEAD
-use near_performance_metrics::framed_write::FramedWrite;
-use crate::peer::framed_read::FramedRead;
 use near_primitives::network::PeerId;
-=======
-use near_primitives::network::PeerId;
-use near_rate_limiter::{ActixMessageResponse, ActixMessageWrapper, ThrottleToken};
->>>>>>> 1897d514
 
 use near_network_primitives::time;
 use std::sync::Arc;
@@ -196,15 +189,6 @@
             let fpm = FakePeerManagerActor { cfg: cfg.clone(), event_sink: send.sink() }.start();
             let fc = fake_client::start(send.sink().compose(Event::Client));
             let store = store::Store::from(near_store::db::TestDB::new());
-<<<<<<< HEAD
-            let read = FramedRead::new(read)
-                .take_while(|x| match x {
-                    Ok(_) => true,
-                    Err(_) => false,
-                })
-                .map(Result::unwrap);
-=======
->>>>>>> 1897d514
             let routing_table_view = RoutingTableView::new(store, cfg.id());
             // WARNING: this is a hack to make PeerActor use a specific nonce
             if let (Some(nonce), Some(peer_id)) = (&cfg.nonce, &cfg.start_handshake_with) {
@@ -227,37 +211,6 @@
                 routing_table_view,
                 demux::RateLimit { qps: 100., burst: 1 },
             ));
-<<<<<<< HEAD
-            PeerActor::create(move |ctx| {
-                PeerActor::add_stream(read, ctx);
-                PeerActor::new(
-                    clock,
-                    PeerInfo { id: cfg.id(), addr: Some(my_addr), account_id: None },
-                    peer_addr.clone(),
-                    cfg.start_handshake_with.as_ref().map(|id| PeerInfo {
-                        id: id.clone(),
-                        addr: Some(peer_addr.clone()),
-                        account_id: None,
-                    }),
-                    match &cfg.start_handshake_with {
-                        Some(id) => ConnectingStatus::Outbound(
-                            network_state.tier2.start_outbound(id.clone()).unwrap(),
-                        ),
-                        None => ConnectingStatus::Inbound(
-                            network_state
-                                .inbound_handshake_permits
-                                .clone()
-                                .try_acquire_owned()
-                                .unwrap(),
-                        ),
-                    },
-                    FramedWrite::new(write, Codec::default(), Codec::default(), ctx),
-                    fpm.clone().recipient(),
-                    cfg.force_encoding,
-                    network_state,
-                )
-            })
-=======
             PeerActor::spawn(
                 clock,
                 stream,
@@ -269,7 +222,6 @@
                 network_state,
             )
             .unwrap()
->>>>>>> 1897d514
         })
         .await;
         Self { actix, cfg: cfg_, events: recv }
