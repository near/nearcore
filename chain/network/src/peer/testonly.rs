use crate::broadcast;
use crate::concurrency::demux;
use crate::config::NetworkConfig;
use crate::network_protocol::testonly as data;
use crate::peer::codec::Codec;
<<<<<<< HEAD
use crate::peer::peer_actor;
use crate::peer::peer_actor::{ConnectingStatus, PeerActor};
=======
use crate::peer::peer_actor::{ConnectingStatus, PeerActor};
use crate::peer_manager::peer_manager_actor;
>>>>>>> a07297ed
use crate::peer_manager::peer_manager_actor::NetworkState;
use crate::private_actix::{PeerRequestResult, RegisterPeerResponse, SendMessage, Unregister};
use crate::private_actix::{PeerToManagerMsg, PeerToManagerMsgResp};
use crate::routing::routing_table_view::RoutingTableView;
use crate::store;
use crate::testonly::actix::ActixSystem;
use crate::testonly::fake_client;
use crate::types::{PeerMessage, RoutingTableUpdate};
use actix::{Actor, Context, Handler, StreamHandler as _};
<<<<<<< HEAD
use near_crypto::InMemorySigner;
=======
use near_crypto::{InMemorySigner, Signature};
use near_network_primitives::time;
>>>>>>> a07297ed
use near_network_primitives::types::{
    AccountOrPeerIdOrHash, Edge, PartialEdgeInfo, PeerInfo, RawRoutedMessage, RoutedMessageBody,
    RoutedMessageV2,
};
use near_performance_metrics::framed_write::FramedWrite;
use near_primitives::network::PeerId;
use near_rate_limiter::{
    ActixMessageResponse, ActixMessageWrapper, ThrottleController, ThrottleFramedRead,
    ThrottleToken,
};
use near_store::test_utils::create_test_store;

<<<<<<< HEAD
use near_network_primitives::time;
=======
use near_network_primitives::time::Utc;
>>>>>>> a07297ed
use std::sync::atomic::AtomicUsize;
use std::sync::Arc;
use tokio::net::{TcpListener, TcpStream};
use tokio_stream::StreamExt;
use tracing::Span;
use tracing_opentelemetry::OpenTelemetrySpanExt;

pub struct PeerConfig {
    pub chain: Arc<data::Chain>,
    pub network: NetworkConfig,
    pub peers: Vec<PeerInfo>,
    pub start_handshake_with: Option<PeerId>,
    pub force_encoding: Option<crate::network_protocol::Encoding>,
    /// If both start_handshake_with and nonce are set, PeerActor
    /// will use this nonce in the handshake.
    /// WARNING: it has to be >0.
    /// WARNING: currently nonce is decided by a lookup in the RoutingTableView,
    ///   so to enforce the nonce below, we add an artificial edge to RoutingTableView.
    ///   Once we switch to generating nonce from timestamp, this field should be deprecated
    ///   in favor of passing a fake clock.
    pub nonce: Option<u64>,
}

impl PeerConfig {
    pub fn id(&self) -> PeerId {
        self.network.node_id()
    }

    pub fn partial_edge_info(&self, other: &PeerId, nonce: u64) -> PartialEdgeInfo {
        PartialEdgeInfo::new(&self.id(), other, nonce, &self.network.node_key)
    }

    pub fn signer(&self) -> InMemorySigner {
        InMemorySigner::from_secret_key("node".parse().unwrap(), self.network.node_key.clone())
    }
}

#[derive(Debug, Clone, PartialEq, Eq)]
pub(crate) enum Event {
    HandshakeDone(Edge),
    Routed(Box<RoutedMessageV2>),
    RoutingTable(RoutingTableUpdate),
    RequestUpdateNonce(PartialEdgeInfo),
    ResponseUpdateNonce(Edge),
    PeersResponse(Vec<PeerInfo>),
    Client(fake_client::Event),
    Network(peer_manager_actor::Event),
    Unregister(Unregister),
}

struct FakePeerManagerActor {
    cfg: Arc<PeerConfig>,
    event_sink: crate::sink::Sink<Event>,
}

impl Actor for FakePeerManagerActor {
    type Context = Context<Self>;
}

impl Handler<ActixMessageWrapper<PeerToManagerMsg>> for FakePeerManagerActor {
    type Result = ActixMessageResponse<PeerToManagerMsgResp>;

    fn handle(
        &mut self,
        msg: ActixMessageWrapper<PeerToManagerMsg>,
        ctx: &mut Self::Context,
    ) -> Self::Result {
        let (msg, throttle_token) = msg.take();
        ActixMessageResponse::new(
            self.handle(msg, ctx),
            ThrottleToken::new_without_size(throttle_token.throttle_controller().cloned()),
        )
    }
}

impl Handler<PeerToManagerMsg> for FakePeerManagerActor {
    type Result = PeerToManagerMsgResp;
    fn handle(&mut self, msg: PeerToManagerMsg, _ctx: &mut Self::Context) -> Self::Result {
        let msg_type: &str = (&msg).into();
        println!("{}: PeerManager message {}", self.cfg.id(), msg_type);
        match msg {
            PeerToManagerMsg::RegisterPeer(msg) => {
                let this_edge_info = match &msg.this_edge_info {
                    Some(info) => info.clone(),
                    None => self.cfg.partial_edge_info(
                        &msg.connection.peer_info.id,
                        msg.connection.partial_edge_info.nonce,
                    ),
                };
                let edge = Edge::new(
                    self.cfg.id(),
                    msg.connection.peer_info.id.clone(),
                    this_edge_info.nonce,
                    this_edge_info.signature.clone(),
                    msg.connection.partial_edge_info.signature.clone(),
                );
                self.event_sink.push(Event::HandshakeDone(edge.clone()));
                PeerToManagerMsgResp::RegisterPeer(RegisterPeerResponse::Accept(
                    match msg.this_edge_info {
                        Some(_) => None,
                        None => Some(this_edge_info),
                    },
                ))
            }
            PeerToManagerMsg::RoutedMessageFrom(rmf) => {
                self.event_sink.push(Event::Routed(rmf.msg.clone()));
                // Reject all incoming routed messages.
                PeerToManagerMsgResp::RoutedMessageFrom(false)
            }
            PeerToManagerMsg::SyncRoutingTable { routing_table_update, .. } => {
                self.event_sink.push(Event::RoutingTable(routing_table_update));
                PeerToManagerMsgResp::Empty
            }
            PeerToManagerMsg::RequestUpdateNonce(_, edge) => {
                self.event_sink.push(Event::RequestUpdateNonce(edge));
                PeerToManagerMsgResp::Empty
            }
            PeerToManagerMsg::ResponseUpdateNonce(edge) => {
                self.event_sink.push(Event::ResponseUpdateNonce(edge));
                PeerToManagerMsgResp::Empty
            }
            PeerToManagerMsg::PeersRequest(_) => {
                // PeerActor would panic if we returned a different response.
                // This also triggers sending a message to the peer.
                PeerToManagerMsgResp::PeersRequest(PeerRequestResult {
                    peers: self.cfg.peers.clone(),
                })
            }
            PeerToManagerMsg::PeersResponse(resp) => {
                self.event_sink.push(Event::PeersResponse(resp.peers));
                PeerToManagerMsgResp::Empty
            }
            PeerToManagerMsg::Unregister(unregister) => {
                self.event_sink.push(Event::Unregister(unregister));
                PeerToManagerMsgResp::Empty
            }
            _ => panic!("unsupported message"),
        }
    }
}

pub struct PeerHandle {
    pub(crate) cfg: Arc<PeerConfig>,
    actix: ActixSystem<PeerActor>,
    pub(crate) events: broadcast::Receiver<Event>,
}

impl PeerHandle {
    pub async fn send(&self, message: PeerMessage) {
        self.actix
            .addr
            .send(SendMessage { message: Arc::new(message), context: Span::current().context() })
            .await
            .unwrap();
    }

    pub async fn complete_handshake(&mut self) -> Edge {
        match self.events.recv().await {
            Event::HandshakeDone(edge) => edge,
            ev => panic!("want HandshakeDone, got {ev:?}"),
        }
    }
    pub async fn fail_handshake(&mut self) {
        match self.events.recv().await {
<<<<<<< HEAD
            Event::Peer(peer_actor::Event::PeerActorStopped) => (),
=======
            Event::Network(peer_manager_actor::Event::PeerActorStopped) => (),
>>>>>>> a07297ed
            ev => panic!("want PeerActorStopped, got {ev:?}"),
        }
    }

    pub fn routed_message(
        &self,
        body: RoutedMessageBody,
        peer_id: PeerId,
        ttl: u8,
        utc: Option<time::Utc>,
    ) -> Box<RoutedMessageV2> {
        RawRoutedMessage { target: AccountOrPeerIdOrHash::PeerId(peer_id), body }.sign(
            self.cfg.id(),
            &self.cfg.network.node_key,
            ttl,
            utc,
        )
    }

    pub async fn start_endpoint(
        clock: time::Clock,
        cfg: PeerConfig,
        stream: TcpStream,
    ) -> PeerHandle {
        let cfg = Arc::new(cfg);
        let cfg_ = cfg.clone();
        let (send, recv) = broadcast::unbounded_channel();
        let actix = ActixSystem::spawn(move || {
            let my_addr = stream.local_addr().unwrap();
            let peer_addr = stream.peer_addr().unwrap();
            let (read, write) = tokio::io::split(stream);
            let fpm = FakePeerManagerActor { cfg: cfg.clone(), event_sink: send.sink() }.start();
            let fc = fake_client::start(send.sink().compose(Event::Client));
            let store = store::Store::from(create_test_store());
            let rate_limiter = ThrottleController::new(usize::MAX, usize::MAX);
            let read = ThrottleFramedRead::new(read, Codec::default(), rate_limiter.clone())
                .take_while(|x| match x {
                    Ok(_) => true,
                    Err(_) => false,
                })
                .map(Result::unwrap);
<<<<<<< HEAD
            let network_state = Arc::new(NetworkState::new(
                Arc::new(cfg.network.clone().verify().unwrap()),
                cfg.chain.genesis_id.clone(),
                fc.clone().recipient(),
                fc.clone().recipient(),
=======
            let routing_table_view = RoutingTableView::new(store, cfg.id());
            // WARNING: this is a hack to make PeerActor use a specific nonce
            if let (Some(nonce), Some(peer_id)) = (&cfg.nonce, &cfg.start_handshake_with) {
                routing_table_view.add_local_edges(&[Edge::new(
                    cfg.id(),
                    peer_id.clone(),
                    nonce - 1,
                    Signature::default(),
                    Signature::default(),
                )]);
            }
            let mut network_cfg = cfg.network.clone();
            network_cfg.event_sink = send.sink().compose(Event::Network);
            let network_state = Arc::new(NetworkState::new(
                Arc::new(network_cfg.verify().unwrap()),
                cfg.chain.genesis_id.clone(),
                fc.clone().recipient(),
                fc.clone().recipient(),
                routing_table_view,
>>>>>>> a07297ed
                demux::RateLimit { qps: 100., burst: 1 },
            ));
            PeerActor::create(move |ctx| {
                PeerActor::add_stream(read, ctx);
                PeerActor::new(
                    clock,
                    PeerInfo { id: cfg.id(), addr: Some(my_addr), account_id: None },
                    peer_addr.clone(),
                    cfg.start_handshake_with.as_ref().map(|id| PeerInfo {
                        id: id.clone(),
                        addr: Some(peer_addr.clone()),
                        account_id: None,
                    }),
                    match &cfg.start_handshake_with {
<<<<<<< HEAD
                        None => ConnectingStatus::Inbound(
                            network_state
                                .inbound_handshake_permits
                                .clone()
                                .try_acquire_owned()
                                .unwrap(),
                        ),
                        Some(_) => ConnectingStatus::Outbound,
=======
                        Some(id) => ConnectingStatus::Outbound(
                            network_state.tier2.start_outbound(id.clone()).unwrap(),
                        ),
                        None => ConnectingStatus::Inbound,
>>>>>>> a07297ed
                    },
                    FramedWrite::new(write, Codec::default(), Codec::default(), ctx),
                    fpm.clone().recipient(),
<<<<<<< HEAD
                    cfg.start_handshake_with
                        .as_ref()
                        .map(|id| cfg.partial_edge_info(id, cfg.nonce.unwrap_or(1))),
=======
>>>>>>> a07297ed
                    Arc::new(AtomicUsize::new(0)),
                    rate_limiter,
                    cfg.force_encoding,
                    network_state,
<<<<<<< HEAD
                    send.sink().compose(Event::Peer),
=======
>>>>>>> a07297ed
                )
            })
        })
        .await;
        Self { actix, cfg: cfg_, events: recv }
    }

    pub async fn start_connection() -> (TcpStream, TcpStream) {
        let listener = TcpListener::bind("127.0.0.1:0").await.unwrap();
        let connect_future = TcpStream::connect(listener.local_addr().unwrap());
        let accept_future = listener.accept();
        let (connect_result, accept_result) = tokio::join!(connect_future, accept_future);
        let outbound_stream = connect_result.unwrap();
        let (inbound_stream, _) = accept_result.unwrap();
        (outbound_stream, inbound_stream)
    }
}<|MERGE_RESOLUTION|>--- conflicted
+++ resolved
@@ -3,13 +3,8 @@
 use crate::config::NetworkConfig;
 use crate::network_protocol::testonly as data;
 use crate::peer::codec::Codec;
-<<<<<<< HEAD
-use crate::peer::peer_actor;
-use crate::peer::peer_actor::{ConnectingStatus, PeerActor};
-=======
 use crate::peer::peer_actor::{ConnectingStatus, PeerActor};
 use crate::peer_manager::peer_manager_actor;
->>>>>>> a07297ed
 use crate::peer_manager::peer_manager_actor::NetworkState;
 use crate::private_actix::{PeerRequestResult, RegisterPeerResponse, SendMessage, Unregister};
 use crate::private_actix::{PeerToManagerMsg, PeerToManagerMsgResp};
@@ -19,12 +14,7 @@
 use crate::testonly::fake_client;
 use crate::types::{PeerMessage, RoutingTableUpdate};
 use actix::{Actor, Context, Handler, StreamHandler as _};
-<<<<<<< HEAD
-use near_crypto::InMemorySigner;
-=======
 use near_crypto::{InMemorySigner, Signature};
-use near_network_primitives::time;
->>>>>>> a07297ed
 use near_network_primitives::types::{
     AccountOrPeerIdOrHash, Edge, PartialEdgeInfo, PeerInfo, RawRoutedMessage, RoutedMessageBody,
     RoutedMessageV2,
@@ -37,12 +27,7 @@
 };
 use near_store::test_utils::create_test_store;
 
-<<<<<<< HEAD
 use near_network_primitives::time;
-=======
-use near_network_primitives::time::Utc;
->>>>>>> a07297ed
-use std::sync::atomic::AtomicUsize;
 use std::sync::Arc;
 use tokio::net::{TcpListener, TcpStream};
 use tokio_stream::StreamExt;
@@ -206,11 +191,7 @@
     }
     pub async fn fail_handshake(&mut self) {
         match self.events.recv().await {
-<<<<<<< HEAD
-            Event::Peer(peer_actor::Event::PeerActorStopped) => (),
-=======
             Event::Network(peer_manager_actor::Event::PeerActorStopped) => (),
->>>>>>> a07297ed
             ev => panic!("want PeerActorStopped, got {ev:?}"),
         }
     }
@@ -252,13 +233,6 @@
                     Err(_) => false,
                 })
                 .map(Result::unwrap);
-<<<<<<< HEAD
-            let network_state = Arc::new(NetworkState::new(
-                Arc::new(cfg.network.clone().verify().unwrap()),
-                cfg.chain.genesis_id.clone(),
-                fc.clone().recipient(),
-                fc.clone().recipient(),
-=======
             let routing_table_view = RoutingTableView::new(store, cfg.id());
             // WARNING: this is a hack to make PeerActor use a specific nonce
             if let (Some(nonce), Some(peer_id)) = (&cfg.nonce, &cfg.start_handshake_with) {
@@ -278,7 +252,6 @@
                 fc.clone().recipient(),
                 fc.clone().recipient(),
                 routing_table_view,
->>>>>>> a07297ed
                 demux::RateLimit { qps: 100., burst: 1 },
             ));
             PeerActor::create(move |ctx| {
@@ -293,7 +266,9 @@
                         account_id: None,
                     }),
                     match &cfg.start_handshake_with {
-<<<<<<< HEAD
+                        Some(id) => ConnectingStatus::Outbound(
+                            network_state.tier2.start_outbound(id.clone()).unwrap(),
+                        ),
                         None => ConnectingStatus::Inbound(
                             network_state
                                 .inbound_handshake_permits
@@ -301,30 +276,12 @@
                                 .try_acquire_owned()
                                 .unwrap(),
                         ),
-                        Some(_) => ConnectingStatus::Outbound,
-=======
-                        Some(id) => ConnectingStatus::Outbound(
-                            network_state.tier2.start_outbound(id.clone()).unwrap(),
-                        ),
-                        None => ConnectingStatus::Inbound,
->>>>>>> a07297ed
                     },
                     FramedWrite::new(write, Codec::default(), Codec::default(), ctx),
                     fpm.clone().recipient(),
-<<<<<<< HEAD
-                    cfg.start_handshake_with
-                        .as_ref()
-                        .map(|id| cfg.partial_edge_info(id, cfg.nonce.unwrap_or(1))),
-=======
->>>>>>> a07297ed
-                    Arc::new(AtomicUsize::new(0)),
                     rate_limiter,
                     cfg.force_encoding,
                     network_state,
-<<<<<<< HEAD
-                    send.sink().compose(Event::Peer),
-=======
->>>>>>> a07297ed
                 )
             })
         })
