use crate::broadcast;
use crate::concurrency::demux;
use crate::config::NetworkConfig;
use crate::network_protocol::testonly as data;
use crate::peer::codec::Codec;
use crate::peer::peer_actor::PeerActor;
use crate::peer_manager::peer_manager_actor;
use crate::peer_manager::peer_manager_actor::NetworkState;
use crate::private_actix::{PeerRequestResult, RegisterPeerResponse, SendMessage, Unregister};
use crate::private_actix::{PeerToManagerMsg, PeerToManagerMsgResp};
use crate::routing::routing_table_view::RoutingTableView;
use crate::store;
use crate::testonly::actix::ActixSystem;
use crate::testonly::fake_client;
use crate::types::{PeerMessage, RoutingTableUpdate};
use actix::{Actor, Context, Handler, StreamHandler as _};
use near_crypto::{InMemorySigner, Signature};
use near_network_primitives::time;
use near_network_primitives::types::{
    AccountOrPeerIdOrHash, Edge, PartialEdgeInfo, PeerInfo, PeerType, RawRoutedMessage,
    RoutedMessageBody, RoutedMessageV2,
};
use near_performance_metrics::framed_write::FramedWrite;
use near_primitives::network::PeerId;
use near_rate_limiter::{
    ActixMessageResponse, ActixMessageWrapper, ThrottleController, ThrottleFramedRead,
    ThrottleToken,
};
use near_store::test_utils::create_test_store;

use near_network_primitives::time::Utc;
use std::sync::atomic::AtomicUsize;
use std::sync::Arc;
use tokio::net::{TcpListener, TcpStream};
use tokio_stream::StreamExt;
use tracing::Span;
use tracing_opentelemetry::OpenTelemetrySpanExt;

pub struct PeerConfig {
    pub chain: Arc<data::Chain>,
    pub network: NetworkConfig,
    pub peers: Vec<PeerInfo>,
    pub start_handshake_with: Option<PeerId>,
    pub force_encoding: Option<crate::network_protocol::Encoding>,
    pub nonce: Option<u64>,
}

impl PeerConfig {
    pub fn id(&self) -> PeerId {
        self.network.node_id()
    }

    pub fn peer_type(&self) -> PeerType {
        match self.start_handshake_with {
            Some(_) => PeerType::Outbound,
            None => PeerType::Inbound,
        }
    }

    pub fn partial_edge_info(&self, other: &PeerId, nonce: u64) -> PartialEdgeInfo {
        PartialEdgeInfo::new(&self.id(), other, nonce, &self.network.node_key)
    }

    pub fn signer(&self) -> InMemorySigner {
        InMemorySigner::from_secret_key("node".parse().unwrap(), self.network.node_key.clone())
    }
}

#[derive(Debug, Clone, PartialEq, Eq)]
pub(crate) enum Event {
    HandshakeDone(Edge),
    Routed(Box<RoutedMessageV2>),
    RoutingTable(RoutingTableUpdate),
    RequestUpdateNonce(PartialEdgeInfo),
    ResponseUpdateNonce(Edge),
    PeersResponse(Vec<PeerInfo>),
    Client(fake_client::Event),
    Network(peer_manager_actor::Event),
    Unregister(Unregister),
}

struct FakePeerManagerActor {
    cfg: Arc<PeerConfig>,
    event_sink: crate::sink::Sink<Event>,
}

impl Actor for FakePeerManagerActor {
    type Context = Context<Self>;
}

impl Handler<ActixMessageWrapper<PeerToManagerMsg>> for FakePeerManagerActor {
    type Result = ActixMessageResponse<PeerToManagerMsgResp>;

    fn handle(
        &mut self,
        msg: ActixMessageWrapper<PeerToManagerMsg>,
        ctx: &mut Self::Context,
    ) -> Self::Result {
        let (msg, throttle_token) = msg.take();
        ActixMessageResponse::new(
            self.handle(msg, ctx),
            ThrottleToken::new_without_size(throttle_token.throttle_controller().cloned()),
        )
    }
}

impl Handler<PeerToManagerMsg> for FakePeerManagerActor {
    type Result = PeerToManagerMsgResp;
    fn handle(&mut self, msg: PeerToManagerMsg, _ctx: &mut Self::Context) -> Self::Result {
        let msg_type: &str = (&msg).into();
        println!("{}: PeerManager message {}", self.cfg.id(), msg_type);
        match msg {
            PeerToManagerMsg::RegisterPeer(msg) => {
                let this_edge_info = match &msg.this_edge_info {
                    Some(info) => info.clone(),
                    None => self.cfg.partial_edge_info(
                        &msg.connection_state.peer_info.id,
                        msg.connection_state.partial_edge_info.nonce,
                    ),
                };
                let edge = Edge::new(
                    self.cfg.id(),
                    msg.connection_state.peer_info.id.clone(),
                    this_edge_info.nonce,
                    this_edge_info.signature.clone(),
                    msg.connection_state.partial_edge_info.signature.clone(),
                );
                self.event_sink.push(Event::HandshakeDone(edge.clone()));
                PeerToManagerMsgResp::RegisterPeer(RegisterPeerResponse::Accept(
                    match msg.this_edge_info {
                        Some(_) => None,
                        None => Some(this_edge_info),
                    },
                ))
            }
            PeerToManagerMsg::RoutedMessageFrom(rmf) => {
                self.event_sink.push(Event::Routed(rmf.msg.clone()));
                // Reject all incoming routed messages.
                PeerToManagerMsgResp::RoutedMessageFrom(false)
            }
            PeerToManagerMsg::SyncRoutingTable { routing_table_update, .. } => {
                self.event_sink.push(Event::RoutingTable(routing_table_update));
                PeerToManagerMsgResp::Empty
            }
            PeerToManagerMsg::RequestUpdateNonce(_, edge) => {
                self.event_sink.push(Event::RequestUpdateNonce(edge));
                PeerToManagerMsgResp::Empty
            }
            PeerToManagerMsg::ResponseUpdateNonce(edge) => {
                self.event_sink.push(Event::ResponseUpdateNonce(edge));
                PeerToManagerMsgResp::Empty
            }
            PeerToManagerMsg::PeersRequest(_) => {
                // PeerActor would panic if we returned a different response.
                // This also triggers sending a message to the peer.
                PeerToManagerMsgResp::PeersRequest(PeerRequestResult {
                    peers: self.cfg.peers.clone(),
                })
            }
            PeerToManagerMsg::PeersResponse(resp) => {
                self.event_sink.push(Event::PeersResponse(resp.peers));
                PeerToManagerMsgResp::Empty
            }
            PeerToManagerMsg::Unregister(unregister) => {
                self.event_sink.push(Event::Unregister(unregister));
                PeerToManagerMsgResp::Empty
            }
            _ => panic!("unsupported message"),
        }
    }
}

pub struct PeerHandle {
    pub(crate) cfg: Arc<PeerConfig>,
    actix: ActixSystem<PeerActor>,
    pub(crate) events: broadcast::Receiver<Event>,
}

impl PeerHandle {
    pub async fn send(&self, message: PeerMessage) {
        self.actix
            .addr
            .send(SendMessage { message: Arc::new(message), context: Span::current().context() })
            .await
            .unwrap();
    }

    pub async fn complete_handshake(&mut self) -> Edge {
        match self.events.recv().await {
            Event::HandshakeDone(edge) => edge,
            ev => panic!("want HandshakeDone, got {ev:?}"),
        }
    }
    pub async fn fail_handshake(&mut self) {
        match self.events.recv().await {
            Event::Network(peer_manager_actor::Event::PeerActorStopped) => (),
            ev => panic!("want PeerActorStopped, got {ev:?}"),
        }
    }

    pub fn routed_message(
        &self,
        body: RoutedMessageBody,
        peer_id: PeerId,
        ttl: u8,
        utc: Option<Utc>,
    ) -> Box<RoutedMessageV2> {
        RawRoutedMessage { target: AccountOrPeerIdOrHash::PeerId(peer_id), body }.sign(
            self.cfg.id(),
            &self.cfg.network.node_key,
            ttl,
            utc,
        )
    }

    pub async fn start_endpoint(
        clock: time::Clock,
        cfg: PeerConfig,
        stream: TcpStream,
    ) -> PeerHandle {
        let cfg = Arc::new(cfg);
        let cfg_ = cfg.clone();
        let (send, recv) = broadcast::unbounded_channel();
        let actix = ActixSystem::spawn(move || {
            let my_addr = stream.local_addr().unwrap();
            let peer_addr = stream.peer_addr().unwrap();
            let (read, write) = tokio::io::split(stream);
            let fpm = FakePeerManagerActor { cfg: cfg.clone(), event_sink: send.sink() }.start();
            let fc = fake_client::start(send.sink().compose(Event::Client));
            let store = store::Store::from(create_test_store());
            let rate_limiter = ThrottleController::new(usize::MAX, usize::MAX);
            let read = ThrottleFramedRead::new(read, Codec::default(), rate_limiter.clone())
                .take_while(|x| match x {
                    Ok(_) => true,
                    Err(_) => false,
                })
                .map(Result::unwrap);
            let routing_table_view = RoutingTableView::new(store, cfg.id());
            // WARNING: this is a hack to make PeerActor use a specific nonce
            if let (Some(nonce), Some(peer_id)) = (&cfg.nonce, &cfg.start_handshake_with) {
                routing_table_view.add_local_edge(Edge::new(
                    cfg.id(),
                    peer_id.clone(),
                    nonce - 1,
                    Signature::default(),
                    Signature::default(),
                ));
            }
            let mut network_cfg = cfg.network.clone();
            network_cfg.event_sink = send.sink().compose(Event::Network);
            let network_state = Arc::new(NetworkState::new(
                Arc::new(network_cfg.verify().unwrap()),
                cfg.chain.genesis_id.clone(),
                fc.clone().recipient(),
                fc.clone().recipient(),
                routing_table_view,
                demux::RateLimit { qps: 100., burst: 1 },
            ));

            PeerActor::create(move |ctx| {
                PeerActor::add_stream(read, ctx);
                PeerActor::new(
                    clock,
                    PeerInfo { id: cfg.id(), addr: Some(my_addr), account_id: None },
                    peer_addr.clone(),
                    cfg.start_handshake_with.as_ref().map(|id| PeerInfo {
                        id: id.clone(),
                        addr: Some(peer_addr.clone()),
                        account_id: None,
                    }),
                    cfg.peer_type(),
                    FramedWrite::new(write, Codec::default(), Codec::default(), ctx),
                    fpm.clone().recipient(),
<<<<<<< HEAD
                    fpm.clone().recipient(),
=======
                    cfg.start_handshake_with
                        .as_ref()
                        .map(|id| cfg.partial_edge_info(id, cfg.nonce.unwrap_or(1))),
                    Arc::new(AtomicUsize::new(0)),
>>>>>>> b44e138c
                    Arc::new(AtomicUsize::new(0)),
                    rate_limiter,
                    cfg.force_encoding,
                    network_state,
                )
            })
        })
        .await;
        Self { actix, cfg: cfg_, events: recv }
    }

    pub async fn start_connection() -> (TcpStream, TcpStream) {
        let listener = TcpListener::bind("127.0.0.1:0").await.unwrap();
        let connect_future = TcpStream::connect(listener.local_addr().unwrap());
        let accept_future = listener.accept();
        let (connect_result, accept_result) = tokio::join!(connect_future, accept_future);
        let outbound_stream = connect_result.unwrap();
        let (inbound_stream, _) = accept_result.unwrap();
        (outbound_stream, inbound_stream)
    }
}<|MERGE_RESOLUTION|>--- conflicted
+++ resolved
@@ -271,14 +271,6 @@
                     cfg.peer_type(),
                     FramedWrite::new(write, Codec::default(), Codec::default(), ctx),
                     fpm.clone().recipient(),
-<<<<<<< HEAD
-                    fpm.clone().recipient(),
-=======
-                    cfg.start_handshake_with
-                        .as_ref()
-                        .map(|id| cfg.partial_edge_info(id, cfg.nonce.unwrap_or(1))),
-                    Arc::new(AtomicUsize::new(0)),
->>>>>>> b44e138c
                     Arc::new(AtomicUsize::new(0)),
                     rate_limiter,
                     cfg.force_encoding,
