/// Type that belong to the network protocol.
pub use crate::network_protocol::{
    Disconnect, Encoding, Handshake, HandshakeFailureReason, PeerMessage, RoutingTableUpdate,
    SignedAccountData,
};
/// Exported types, which are part of network protocol.
pub use crate::network_protocol::{
    Edge, PartialEdgeInfo, PartialEncodedChunkForwardMsg, PartialEncodedChunkRequestMsg,
    PartialEncodedChunkResponseMsg, PeerChainInfoV2, PeerInfo, SnapshotHostInfo, StateResponseInfo,
    StateResponseInfoV1, StateResponseInfoV2,
};
use crate::routing::routing_table_view::RoutingTableInfo;
pub use crate::state_sync::StateSyncResponse;
use near_async::messaging::{AsyncSender, Sender};
use near_async::time;
use near_crypto::PublicKey;
use near_primitives::block::{ApprovalMessage, Block, GenesisId};
use near_primitives::challenge::Challenge;
use near_primitives::epoch_sync::CompressedEpochSyncProof;
use near_primitives::hash::CryptoHash;
use near_primitives::network::{AnnounceAccount, PeerId};
use near_primitives::sharding::PartialEncodedChunkWithArcReceipts;
use near_primitives::stateless_validation::chunk_endorsement::ChunkEndorsement;
use near_primitives::stateless_validation::contract_distribution::{
    ChunkContractAccesses, ContractCodeRequest, ContractCodeResponse,
};
use near_primitives::stateless_validation::partial_witness::PartialEncodedStateWitness;
use near_primitives::stateless_validation::state_witness::ChunkStateWitnessAck;
use near_primitives::transaction::SignedTransaction;
use near_primitives::types::{AccountId, BlockHeight, EpochHeight, ShardId};
use near_schema_checker_lib::ProtocolSchema;
use std::collections::{HashMap, HashSet};
use std::fmt::Debug;
use std::net::SocketAddr;
use std::sync::Arc;

/// Number of hops a message is allowed to travel before being dropped.
/// This is used to avoid infinite loop because of inconsistent view of the network
/// by different nodes.
pub const ROUTED_MESSAGE_TTL: u8 = 100;

/// Peer type.
#[derive(Copy, Clone, Debug, Eq, PartialEq, Hash, strum::IntoStaticStr)]
pub enum PeerType {
    /// Inbound session
    Inbound,
    /// Outbound session
    Outbound,
}

#[derive(Debug, Clone, PartialEq, Eq)]
pub struct KnownProducer {
    pub account_id: AccountId,
    pub addr: Option<SocketAddr>,
    pub peer_id: PeerId,
    pub next_hops: Option<Vec<PeerId>>,
}

/// Ban reason.
#[derive(
    borsh::BorshSerialize,
    borsh::BorshDeserialize,
    Debug,
    Clone,
    PartialEq,
    Eq,
    Copy,
    ProtocolSchema,
)]
#[borsh(use_discriminant = false)]
pub enum ReasonForBan {
    None = 0,
    BadBlock = 1,
    BadBlockHeader = 2,
    HeightFraud = 3,
    BadHandshake = 4,
    BadBlockApproval = 5,
    Abusive = 6,
    InvalidSignature = 7,
    InvalidPeerId = 8,
    InvalidHash = 9,
    InvalidEdge = 10,
    InvalidDistanceVector = 11,
    Blacklisted = 14,
    ProvidedNotEnoughHeaders = 15,
    BadChunkStateWitness = 16,
}

/// Banning signal sent from Peer instance to PeerManager
/// just before Peer instance is stopped.
#[derive(actix::Message, Debug)]
#[rtype(result = "()")]
pub struct Ban {
    pub peer_id: PeerId,
    pub ban_reason: ReasonForBan,
}

/// Status of the known peers.
#[derive(Eq, PartialEq, Debug, Clone)]
pub enum KnownPeerStatus {
    /// We got information about this peer from someone, but we didn't
    /// verify them yet. This peer might not exist, invalid IP etc.
    /// Also the peers that we failed to connect to, will be marked as 'Unknown'.
    Unknown,
    /// We know that this peer exists - we were connected to it, or it was provided as boot node.
    NotConnected,
    /// We're currently connected to this peer.
    Connected,
    /// We banned this peer for some reason. Once the ban time is over, it will move to 'NotConnected' state.
    Banned(ReasonForBan, time::Utc),
}

/// Information node stores about known peers.
#[derive(Debug, Clone)]
pub struct KnownPeerState {
    pub peer_info: PeerInfo,
    pub status: KnownPeerStatus,
    pub first_seen: time::Utc,
    pub last_seen: time::Utc,
    // Last time we tried to connect to this peer.
    // This data is not persisted in storage.
    pub last_outbound_attempt: Option<(time::Utc, Result<(), String>)>,
}

impl KnownPeerState {
    pub fn new(peer_info: PeerInfo, now: time::Utc) -> Self {
        KnownPeerState {
            peer_info,
            status: KnownPeerStatus::Unknown,
            first_seen: now,
            last_seen: now,
            last_outbound_attempt: None,
        }
    }
}

#[derive(Debug, Clone, Eq, PartialEq, Hash)]
pub struct ConnectionInfo {
    pub peer_info: PeerInfo,
    pub time_established: time::Utc,
    pub time_connected_until: time::Utc,
}

impl KnownPeerStatus {
    pub fn is_banned(&self) -> bool {
        matches!(self, KnownPeerStatus::Banned(_, _))
    }
}

/// Set of account keys.
/// This is information which chain pushes to network to implement tier1.
/// See ChainInfo.
pub type AccountKeys = HashMap<AccountId, HashSet<PublicKey>>;

/// Network-relevant data about the chain.
// TODO(gprusak): it is more like node info, or sth.
#[derive(Debug, Clone)]
pub struct ChainInfo {
    pub tracked_shards: Vec<ShardId>,
    // The lastest block on chain.
    pub block: Block,
    // Public keys of accounts participating in the BFT consensus
    // It currently includes "block producers", "chunk producers" and "approvers".
    // They are collectively known as "validators".
    // Peers acting on behalf of these accounts have a higher
    // priority on the NEAR network than other peers.
    pub tier1_accounts: Arc<AccountKeys>,
}

#[derive(Debug, actix::Message)]
#[rtype(result = "()")]
pub struct SetChainInfo(pub ChainInfo);

/// Public actix interface of `PeerManagerActor`.
#[derive(actix::Message, Debug, strum::IntoStaticStr)]
#[rtype(result = "PeerManagerMessageResponse")]
pub enum PeerManagerMessageRequest {
    NetworkRequests(NetworkRequests),
    /// Request PeerManager to call `tier1_advertise_proxies()`. Used internally.
    /// The effect would be accounts data known by this node broadcasted to other tier1 nodes.
    /// That includes info about validator signer of this node.
    AdvertiseTier1Proxies,
    /// Request PeerManager to connect to the given peer.
    /// Used in tests and internally by PeerManager.
    /// TODO: replace it with AsyncContext::spawn/run_later for internal use.
    OutboundTcpConnect(crate::tcp::Stream),
    /// The following types of requests are used to trigger actions in the Peer Manager for testing.
    /// TEST-ONLY: Fetch current routing table.
    FetchRoutingTable,
}

impl PeerManagerMessageRequest {
    pub fn as_network_requests(self) -> NetworkRequests {
        if let PeerManagerMessageRequest::NetworkRequests(item) = self {
            item
        } else {
            panic!("expected PeerMessageRequest::NetworkRequests(");
        }
    }

    pub fn as_network_requests_ref(&self) -> &NetworkRequests {
        if let PeerManagerMessageRequest::NetworkRequests(item) = self {
            item
        } else {
            panic!("expected PeerMessageRequest::NetworkRequests");
        }
    }
}

/// List of all replies to messages to `PeerManager`. See `PeerManagerMessageRequest` for more details.
#[derive(actix::MessageResponse, Debug)]
pub enum PeerManagerMessageResponse {
    NetworkResponses(NetworkResponses),
    AdvertiseTier1Proxies,
    /// TEST-ONLY
    OutboundTcpConnect,
    FetchRoutingTable(RoutingTableInfo),
}

impl PeerManagerMessageResponse {
    pub fn as_network_response(self) -> NetworkResponses {
        if let PeerManagerMessageResponse::NetworkResponses(item) = self {
            item
        } else {
            panic!("expected PeerMessageRequest::NetworkResponses");
        }
    }
}

impl From<NetworkResponses> for PeerManagerMessageResponse {
    fn from(msg: NetworkResponses) -> Self {
        PeerManagerMessageResponse::NetworkResponses(msg)
    }
}

// TODO(#1313): Use Box
#[derive(Clone, strum::AsRefStr, Debug, Eq, PartialEq)]
#[allow(clippy::large_enum_variant)]
pub enum NetworkRequests {
    /// Sends block, either when block was just produced or when requested.
    Block { block: Block },
    /// Sends approval.
    Approval { approval_message: ApprovalMessage },
    /// Request block with given hash from given peer.
    BlockRequest { hash: CryptoHash, peer_id: PeerId },
    /// Request given block headers.
    BlockHeadersRequest { hashes: Vec<CryptoHash>, peer_id: PeerId },
    /// Request state header for given shard at given state root.
    StateRequestHeader { shard_id: ShardId, sync_hash: CryptoHash, peer_id: PeerId },
    /// Request state part for given shard at given state root.
    StateRequestPart {
        shard_id: ShardId,
        sync_hash: CryptoHash,
        sync_prev_prev_hash: CryptoHash,
        part_id: u64,
    },
    /// Ban given peer.
    BanPeer { peer_id: PeerId, ban_reason: ReasonForBan },
    /// Announce account
    AnnounceAccount(AnnounceAccount),
    /// Broadcast information about a hosted snapshot.
    SnapshotHostInfo { sync_hash: CryptoHash, epoch_height: EpochHeight, shards: Vec<ShardId> },

    /// Request chunk parts and/or receipts
    PartialEncodedChunkRequest {
        target: AccountIdOrPeerTrackingShard,
        request: PartialEncodedChunkRequestMsg,
        create_time: time::Instant,
    },
    /// Information about chunk such as its header, some subset of parts and/or incoming receipts
    PartialEncodedChunkResponse { route_back: CryptoHash, response: PartialEncodedChunkResponseMsg },
    /// Information about chunk such as its header, some subset of parts and/or incoming receipts
    PartialEncodedChunkMessage {
        account_id: AccountId,
        partial_encoded_chunk: PartialEncodedChunkWithArcReceipts,
    },
    /// Forwarding a chunk part to a validator tracking the shard
    PartialEncodedChunkForward { account_id: AccountId, forward: PartialEncodedChunkForwardMsg },
    /// Valid transaction but since we are not validators we send this transaction to current validators.
    ForwardTx(AccountId, SignedTransaction),
    /// Query transaction status
    TxStatus(AccountId, AccountId, CryptoHash),
    /// A challenge to invalidate a block.
    Challenge(Challenge),
    /// Acknowledgement to a chunk's state witness, sent back to the originating chunk producer.
    ChunkStateWitnessAck(AccountId, ChunkStateWitnessAck),
    /// Message for a chunk endorsement, sent by a chunk validator to the block producer.
    ChunkEndorsement(AccountId, ChunkEndorsement),
    /// Message from chunk producer to set of chunk validators to send state witness part.
    PartialEncodedStateWitness(Vec<(AccountId, PartialEncodedStateWitness)>),
    /// Message from chunk validator to all other chunk validators to forward state witness part.
    PartialEncodedStateWitnessForward(Vec<AccountId>, PartialEncodedStateWitness),
    /// Requests an epoch sync
    EpochSyncRequest { peer_id: PeerId },
    /// Response to an epoch sync request
<<<<<<< HEAD
    EpochSyncResponse { peer_id: PeerId, proof: CompressedEpochSyncProof },
=======
    EpochSyncResponse { route_back: CryptoHash, proof: CompressedEpochSyncProof },
    /// Message from chunk producer to chunk validators containing the code-hashes of contracts
    /// accessed for the main state transition in the witness.
    ChunkContractAccesses(Vec<AccountId>, ChunkContractAccesses),
    /// Message from chunk validator to chunk producer to request missing contract code.
    /// This message is currently sent as a result of receiving the ChunkContractAccesses message
    /// and failing to find the corresponding code for the hashes received.
    ContractCodeRequest(AccountId, ContractCodeRequest),
    /// Message from chunk producer to chunk validators to send the contract code as response to ContractCodeRequest.
    ContractCodeResponse(AccountId, ContractCodeResponse),
>>>>>>> a743a856
}

#[derive(Debug, actix::Message, strum::IntoStaticStr)]
#[rtype(result = "()")]
pub enum StateSyncEvent {
    StatePartReceived(ShardId, u64),
}

/// Combines peer address info, chain.
#[derive(Debug, Clone, Eq, PartialEq)]
pub struct FullPeerInfo {
    pub peer_info: PeerInfo,
    pub chain_info: PeerChainInfo,
}

/// These are the information needed for highest height peers. For these peers, we guarantee that
/// the height and hash of the latest block are set.
#[derive(Debug, Clone, PartialEq, Eq)]
pub struct HighestHeightPeerInfo {
    pub peer_info: PeerInfo,
    /// Chain Id and hash of genesis block.
    pub genesis_id: GenesisId,
    /// Height and hash of the highest block we've ever received from the peer
    pub highest_block_height: BlockHeight,
    /// Hash of the latest block
    pub highest_block_hash: CryptoHash,
    /// Shards that the peer is tracking.
    pub tracked_shards: Vec<ShardId>,
    /// Denote if a node is running in archival mode or not.
    pub archival: bool,
}

impl From<FullPeerInfo> for Option<HighestHeightPeerInfo> {
    fn from(p: FullPeerInfo) -> Self {
        if p.chain_info.last_block.is_some() {
            Some(HighestHeightPeerInfo {
                peer_info: p.peer_info,
                genesis_id: p.chain_info.genesis_id,
                highest_block_height: p.chain_info.last_block.unwrap().height,
                highest_block_hash: p.chain_info.last_block.unwrap().hash,
                tracked_shards: p.chain_info.tracked_shards,
                archival: p.chain_info.archival,
            })
        } else {
            None
        }
    }
}

#[derive(Debug, Copy, Clone, Eq, PartialEq)]
pub struct BlockInfo {
    pub height: BlockHeight,
    pub hash: CryptoHash,
}

/// This is the internal representation of PeerChainInfoV2.
/// We separate these two structs because PeerChainInfoV2 is part of network protocol, and can't be
/// modified easily.
#[derive(Debug, Clone, Eq, PartialEq)]
pub struct PeerChainInfo {
    /// Chain Id and hash of genesis block.
    pub genesis_id: GenesisId,
    /// Height and hash of the highest block we've ever received from the peer
    pub last_block: Option<BlockInfo>,
    /// Shards that the peer is tracking.
    pub tracked_shards: Vec<ShardId>,
    /// Denote if a node is running in archival mode or not.
    pub archival: bool,
}

// Information about the connected peer that is shared with the rest of the system.
#[derive(Debug, Clone, PartialEq, Eq)]
pub struct ConnectedPeerInfo {
    pub full_peer_info: FullPeerInfo,
    /// Number of bytes we've received from the peer.
    pub received_bytes_per_sec: u64,
    /// Number of bytes we've sent to the peer.
    pub sent_bytes_per_sec: u64,
    /// Last time requested peers.
    pub last_time_peer_requested: time::Instant,
    /// Last time we received a message from this peer.
    pub last_time_received_message: time::Instant,
    /// Time where the connection was established.
    pub connection_established_time: time::Instant,
    /// Who started connection. Inbound (other) or Outbound (us).
    pub peer_type: PeerType,
    /// Nonce used for the connection with the peer.
    pub nonce: u64,
}

#[derive(Debug, Clone, actix::MessageResponse, PartialEq, Eq)]
pub struct NetworkInfo {
    /// TIER2 connections.
    pub connected_peers: Vec<ConnectedPeerInfo>,
    pub num_connected_peers: usize,
    pub peer_max_count: u32,
    pub highest_height_peers: Vec<HighestHeightPeerInfo>,
    pub sent_bytes_per_sec: u64,
    pub received_bytes_per_sec: u64,
    /// Accounts of known block and chunk producers from routing table.
    pub known_producers: Vec<KnownProducer>,
    /// Collected data about the current TIER1 accounts.
    pub tier1_accounts_keys: Vec<PublicKey>,
    pub tier1_accounts_data: Vec<Arc<SignedAccountData>>,
    /// TIER1 connections.
    pub tier1_connections: Vec<ConnectedPeerInfo>,
}

#[derive(Debug, actix::MessageResponse, PartialEq, Eq)]
pub enum NetworkResponses {
    NoResponse,
    RouteNotFound,
}

#[derive(Clone, near_async::MultiSend, near_async::MultiSenderFrom)]
pub struct PeerManagerAdapter {
    pub async_request_sender: AsyncSender<PeerManagerMessageRequest, PeerManagerMessageResponse>,
    pub request_sender: Sender<PeerManagerMessageRequest>,
    pub set_chain_info_sender: Sender<SetChainInfo>,
    pub state_sync_event_sender: Sender<StateSyncEvent>,
}

#[cfg(test)]
mod tests {
    use super::*;
    use crate::network_protocol::{RawRoutedMessage, RoutedMessage, RoutedMessageBody};

    const ALLOWED_SIZE: usize = 1 << 20;
    const NOTIFY_SIZE: usize = 1024;

    macro_rules! assert_size {
        ($type:ident) => {
            let struct_size = std::mem::size_of::<$type>();
            if struct_size >= NOTIFY_SIZE {
                println!("The size of {} is {}", stringify!($type), struct_size);
            }
            assert!(struct_size <= ALLOWED_SIZE);
        };
    }

    #[test]
    fn test_size() {
        assert_size!(HandshakeFailureReason);
        assert_size!(NetworkRequests);
        assert_size!(NetworkResponses);
        assert_size!(Handshake);
        assert_size!(RoutingTableUpdate);
        assert_size!(FullPeerInfo);
        assert_size!(NetworkInfo);
    }

    macro_rules! assert_size {
        ($type:ident) => {
            let struct_size = std::mem::size_of::<$type>();
            if struct_size >= NOTIFY_SIZE {
                println!("The size of {} is {}", stringify!($type), struct_size);
            }
            assert!(struct_size <= ALLOWED_SIZE);
        };
    }

    #[test]
    fn test_enum_size() {
        assert_size!(PeerType);
        assert_size!(RoutedMessageBody);
        assert_size!(KnownPeerStatus);
        assert_size!(ReasonForBan);
    }

    #[test]
    fn test_struct_size() {
        assert_size!(PeerInfo);
        assert_size!(AnnounceAccount);
        assert_size!(RawRoutedMessage);
        assert_size!(RoutedMessage);
        assert_size!(KnownPeerState);
        assert_size!(Ban);
        assert_size!(StateResponseInfoV1);
        assert_size!(PartialEncodedChunkRequestMsg);
    }

    #[test]
    fn routed_message_body_compatibility_smoke_test() {
        #[track_caller]
        fn check(msg: RoutedMessageBody, expected: &[u8]) {
            let actual = borsh::to_vec(&msg).unwrap();
            assert_eq!(actual.as_slice(), expected);
        }

        check(
            RoutedMessageBody::TxStatusRequest("test_x".parse().unwrap(), CryptoHash([42; 32])),
            &[
                2, 6, 0, 0, 0, 116, 101, 115, 116, 95, 120, 42, 42, 42, 42, 42, 42, 42, 42, 42, 42,
                42, 42, 42, 42, 42, 42, 42, 42, 42, 42, 42, 42, 42, 42, 42, 42, 42, 42, 42, 42, 42,
                42,
            ],
        );
    }
}

#[derive(Debug, Clone, PartialEq, Eq, Hash)]
/// Defines the destination for a network request.
/// The request should be sent either to the `account_id` as a routed message, or directly to
/// any peer that tracks the shard.
/// If `prefer_peer` is `true`, should be sent to the peer, unless no peer tracks the shard, in which
/// case fall back to sending to the account.
/// Otherwise, send to the account, unless we do not know the route, in which case send to the peer.
pub struct AccountIdOrPeerTrackingShard {
    /// Target account to send the request to
    pub account_id: Option<AccountId>,
    /// Whether to check peers first or target account first
    pub prefer_peer: bool,
    /// Select peers that track shard `shard_id`
    pub shard_id: ShardId,
    /// Select peers that are archival nodes if it is true
    pub only_archival: bool,
    /// Only send messages to peers whose latest chain height is no less `min_height`
    pub min_height: BlockHeight,
}

#[derive(Debug, Clone, PartialEq, Eq, Hash)]
/// An inbound request to which a response should be sent over Tier3
pub struct Tier3Request {
    /// Target peer to send the response to
    pub peer_info: PeerInfo,
    /// Contents of the request
    pub body: Tier3RequestBody,
}

#[derive(Debug, Clone, PartialEq, Eq, Hash)]
pub enum Tier3RequestBody {
    StatePart(StatePartRequestBody),
}

#[derive(Debug, Clone, PartialEq, Eq, Hash)]
pub struct StatePartRequestBody {
    pub shard_id: ShardId,
    pub sync_hash: CryptoHash,
    pub part_id: u64,
}<|MERGE_RESOLUTION|>--- conflicted
+++ resolved
@@ -293,10 +293,7 @@
     /// Requests an epoch sync
     EpochSyncRequest { peer_id: PeerId },
     /// Response to an epoch sync request
-<<<<<<< HEAD
     EpochSyncResponse { peer_id: PeerId, proof: CompressedEpochSyncProof },
-=======
-    EpochSyncResponse { route_back: CryptoHash, proof: CompressedEpochSyncProof },
     /// Message from chunk producer to chunk validators containing the code-hashes of contracts
     /// accessed for the main state transition in the witness.
     ChunkContractAccesses(Vec<AccountId>, ChunkContractAccesses),
@@ -306,7 +303,6 @@
     ContractCodeRequest(AccountId, ContractCodeRequest),
     /// Message from chunk producer to chunk validators to send the contract code as response to ContractCodeRequest.
     ContractCodeResponse(AccountId, ContractCodeResponse),
->>>>>>> a743a856
 }
 
 #[derive(Debug, actix::Message, strum::IntoStaticStr)]
