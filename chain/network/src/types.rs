--- conflicted
+++ resolved
@@ -177,16 +177,6 @@
     }
 }
 
-<<<<<<< HEAD
-=======
-#[derive(BorshSerialize, BorshDeserialize, Serialize)]
-struct AnnounceAccountRouteHeader {
-    pub account_id: AccountId,
-    pub peer_id: PeerId,
-    pub epoch_id: EpochId,
-}
-
->>>>>>> 9e2cc908
 /// Account route description
 #[derive(BorshSerialize, BorshDeserialize, Serialize, PartialEq, Eq, Clone, Debug)]
 pub struct AnnounceAccountRoute {
@@ -195,43 +185,7 @@
     pub signature: Signature,
 }
 
-<<<<<<< HEAD
-#[derive(BorshSerialize, BorshDeserialize, PartialEq, Eq, Clone, Debug)]
-=======
-/// Account announcement information
 #[derive(BorshSerialize, BorshDeserialize, Serialize, PartialEq, Eq, Clone, Debug)]
-pub struct AnnounceAccount {
-    /// AccountId to be announced.
-    pub account_id: AccountId,
-    /// PeerId from the owner of the account.
-    pub peer_id: PeerId,
-    /// This announcement is only valid for this `epoch`.
-    pub epoch_id: EpochId,
-    /// Signature using AccountId associated secret key.
-    pub signature: Signature,
-}
-
-impl AnnounceAccount {
-    pub fn build_header_hash(
-        account_id: &AccountId,
-        peer_id: &PeerId,
-        epoch_id: &EpochId,
-    ) -> CryptoHash {
-        let header = AnnounceAccountRouteHeader {
-            account_id: account_id.clone(),
-            peer_id: peer_id.clone(),
-            epoch_id: epoch_id.clone(),
-        };
-        hash(&header.try_to_vec().unwrap())
-    }
-
-    pub fn hash(&self) -> CryptoHash {
-        AnnounceAccount::build_header_hash(&self.account_id, &self.peer_id, &self.epoch_id)
-    }
-}
-
-#[derive(BorshSerialize, BorshDeserialize, Serialize, PartialEq, Eq, Clone, Debug)]
->>>>>>> 9e2cc908
 pub enum HandshakeFailureReason {
     ProtocolVersionMismatch(u32),
     GenesisMismatch(GenesisId),
