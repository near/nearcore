use std::convert::From;
use std::convert::{Into, TryFrom, TryInto};
use std::fmt;
use std::hash::{Hash, Hasher};
use std::iter::FromIterator;
use std::net::SocketAddr;
use std::time::Duration;

use actix::dev::{MessageResponse, ResponseChannel};
use actix::{Actor, Addr, Message};
use chrono::{DateTime, Utc};
use protobuf::well_known_types::UInt32Value;
use protobuf::{RepeatedField, SingularPtrField};
use serde_derive::{Deserialize, Serialize};
use tokio::net::TcpStream;

use near_chain::{Block, BlockApproval, BlockHeader, Weight};
use near_primitives::crypto::signature::{sign, PublicKey, SecretKey, Signature};
use near_primitives::hash::{hash, CryptoHash};
use near_primitives::logging::pretty_str;
use near_primitives::serialize::{BaseEncode, Decode};
use near_primitives::transaction::{ReceiptTransaction, SignedTransaction};
use near_primitives::types::{AccountId, BlockIndex, ShardId};
use near_primitives::utils::{proto_to_type, to_string_value};
use near_protos::network as network_proto;

use crate::peer::Peer;
use std::collections::HashMap;

/// Current latest version of the protocol
pub const PROTOCOL_VERSION: u32 = 1;

/// Peer id is the public key.
#[derive(Copy, Clone, Eq, PartialOrd, Ord, PartialEq, Serialize, Deserialize)]
pub struct PeerId(PublicKey);

impl PeerId {
    pub fn public_key(&self) -> PublicKey {
        self.0
    }
}

impl From<PeerId> for Vec<u8> {
    fn from(peer_id: PeerId) -> Vec<u8> {
        (&peer_id.0).into()
    }
}

impl From<PublicKey> for PeerId {
    fn from(public_key: PublicKey) -> PeerId {
        PeerId(public_key)
    }
}

impl TryFrom<Vec<u8>> for PeerId {
    type Error = Box<dyn std::error::Error>;

    fn try_from(bytes: Vec<u8>) -> Result<PeerId, Self::Error> {
        Ok(PeerId(bytes.try_into()?))
    }
}

impl std::convert::AsRef<[u8]> for PeerId {
    fn as_ref(&self) -> &[u8] {
        &(self.0).0[..]
    }
}

impl Hash for PeerId {
    fn hash<H: Hasher>(&self, state: &mut H) {
        state.write(self.0.as_ref());
    }
}

impl fmt::Display for PeerId {
    fn fmt(&self, f: &mut fmt::Formatter) -> fmt::Result {
        write!(f, "{}", self.0)
    }
}

impl fmt::Debug for PeerId {
    fn fmt(&self, f: &mut fmt::Formatter) -> fmt::Result {
        write!(f, "{}", pretty_str(&self.0.to_base(), 4))
    }
}

/// Peer information.
#[derive(Clone, Debug, Eq, PartialEq, Serialize, Deserialize)]
pub struct PeerInfo {
    pub id: PeerId,
    pub addr: Option<SocketAddr>,
    pub account_id: Option<AccountId>,
}

impl PeerInfo {
    pub fn addr_port(&self) -> Option<u16> {
        self.addr.map(|addr| addr.port())
    }
}

impl PeerInfo {
    pub fn new(id: PeerId, addr: SocketAddr) -> Self {
        PeerInfo { id, addr: Some(addr), account_id: None }
    }
}

impl fmt::Display for PeerInfo {
    fn fmt(&self, f: &mut fmt::Formatter) -> fmt::Result {
        if let Some(acc) = self.account_id.as_ref() {
            write!(f, "({}, {:?}, {})", self.id, self.addr, acc)
        } else {
            write!(f, "({}, {:?})", self.id, self.addr)
        }
    }
}

impl TryFrom<&str> for PeerInfo {
    type Error = Box<dyn std::error::Error>;

    fn try_from(s: &str) -> Result<Self, Self::Error> {
        let chunks: Vec<_> = s.split("@").collect();
        if chunks.len() != 2 {
            return Err(format!("Invalid peer info format, got {}, must be id@ip_addr", s).into());
        }
        Ok(PeerInfo {
            id: PublicKey::try_from(chunks[0])?.into(),
            addr: Some(
                chunks[1].parse().map_err(|err| {
                    format!("Invalid ip address format for {}: {}", chunks[1], err)
                })?,
            ),
            account_id: None,
        })
    }
}

impl TryFrom<network_proto::PeerInfo> for PeerInfo {
    type Error = Box<dyn std::error::Error>;

    fn try_from(proto: network_proto::PeerInfo) -> Result<Self, Self::Error> {
        let addr = proto.addr.into_option().and_then(|s| s.value.parse::<SocketAddr>().ok());
        let account_id = proto.account_id.into_option().map(|s| s.value);
        Ok(PeerInfo { id: PublicKey::try_from(proto.id)?.into(), addr, account_id })
    }
}

impl From<PeerInfo> for network_proto::PeerInfo {
    fn from(peer_info: PeerInfo) -> network_proto::PeerInfo {
        let id = peer_info.id;
        let addr = SingularPtrField::from_option(
            peer_info.addr.map(|s| to_string_value(format!("{}", s))),
        );
        let account_id = SingularPtrField::from_option(peer_info.account_id.map(to_string_value));
        network_proto::PeerInfo { id: (&id.0).into(), addr, account_id, ..Default::default() }
    }
}

/// Peer chain information.
#[derive(Copy, Clone, Debug, Eq, PartialEq, Default)]
pub struct PeerChainInfo {
    /// Genesis hash.
    pub genesis: CryptoHash,
    /// Last known chain height of the peer.
    pub height: BlockIndex,
    /// Last known chain weight of the peer.
    pub total_weight: Weight,
}

impl TryFrom<network_proto::PeerChainInfo> for PeerChainInfo {
    type Error = Box<dyn std::error::Error>;

    fn try_from(proto: network_proto::PeerChainInfo) -> Result<Self, Self::Error> {
        Ok(PeerChainInfo {
            genesis: proto.genesis.try_into()?,
            height: proto.height,
            total_weight: proto.total_weight.into(),
        })
    }
}

impl From<PeerChainInfo> for network_proto::PeerChainInfo {
    fn from(chain_peer_info: PeerChainInfo) -> network_proto::PeerChainInfo {
        network_proto::PeerChainInfo {
            genesis: chain_peer_info.genesis.into(),
            height: chain_peer_info.height,
            total_weight: chain_peer_info.total_weight.to_num(),
            ..Default::default()
        }
    }
}

/// Peer type.
#[derive(Copy, Clone, Debug, Eq, PartialEq)]
pub enum PeerType {
    /// Inbound session
    Inbound,
    /// Outbound session
    Outbound,
}

/// Peer status.
#[derive(Copy, Clone, Debug, Eq, PartialEq)]
pub enum PeerStatus {
    /// Waiting for handshake.
    Connecting,
    /// Ready to go.
    Ready,
    /// Banned, should shutdown this peer.
    Banned(ReasonForBan),
}

#[derive(PartialEq, Eq, Clone, Debug)]
pub struct Handshake {
    /// Protocol version.
    pub version: u32,
    /// Sender's peer id.
    pub peer_id: PeerId,
    /// Sender's listening addr.
    pub listen_port: Option<u16>,
    /// Peer's chain information.
    pub chain_info: PeerChainInfo,
}

impl Handshake {
    pub fn new(peer_id: PeerId, listen_port: Option<u16>, chain_info: PeerChainInfo) -> Self {
        Handshake { version: PROTOCOL_VERSION, peer_id, listen_port, chain_info }
    }
}

impl TryFrom<network_proto::Handshake> for Handshake {
    type Error = Box<dyn std::error::Error>;

    fn try_from(proto: network_proto::Handshake) -> Result<Self, Self::Error> {
        let listen_port = proto.listen_port.into_option().map(|v| v.value as u16);
        let peer_id: PublicKey = proto.peer_id.try_into().map_err(|e| format!("{}", e))?;
        let chain_info = proto_to_type(proto.chain_info)?;
        Ok(Handshake { version: proto.version, peer_id: peer_id.into(), listen_port, chain_info })
    }
}

impl From<Handshake> for network_proto::Handshake {
    fn from(handshake: Handshake) -> network_proto::Handshake {
        let listen_port = SingularPtrField::from_option(handshake.listen_port.map(|v| {
            let mut res = UInt32Value::new();
            res.set_value(u32::from(v));
            res
        }));
        network_proto::Handshake {
            version: handshake.version,
            peer_id: handshake.peer_id.into(),
            listen_port,
            chain_info: SingularPtrField::some(handshake.chain_info.into()),
            ..Default::default()
        }
    }
}

/// Account route description
#[derive(PartialEq, Eq, Clone, Debug)]
pub struct AnnounceAccountRoute {
    pub peer_id: PeerId,
    pub hash: CryptoHash,
    pub signature: Signature,
}

impl TryFrom<network_proto::AnnounceAccountRoute> for AnnounceAccountRoute {
    type Error = Box<dyn std::error::Error>;

    fn try_from(proto: network_proto::AnnounceAccountRoute) -> Result<Self, Self::Error> {
        let peer_id: PeerId = proto.peer_id.try_into().map_err(|e| format!("{}", e))?;
        let hash: CryptoHash = proto.hash.try_into().map_err(|e| format!("{}", e))?;
        let signature: Signature = proto.signature.try_into().map_err(|e| format!("{}", e))?;
        Ok(AnnounceAccountRoute { peer_id, hash, signature })
    }
}

impl From<AnnounceAccountRoute> for network_proto::AnnounceAccountRoute {
    fn from(announce_account_route: AnnounceAccountRoute) -> network_proto::AnnounceAccountRoute {
        network_proto::AnnounceAccountRoute {
            peer_id: announce_account_route.peer_id.into(),
            hash: announce_account_route.hash.into(),
            signature: announce_account_route.signature.into(),
            ..Default::default()
        }
    }
}

/// Account announcement information
#[derive(PartialEq, Eq, Clone, Debug)]
pub struct AnnounceAccount {
    /// AccountId to be announced
    pub account_id: AccountId,
    /// This announcement is only valid for this `epoch`
    pub epoch: CryptoHash,
    /// Complete route description to account id
    /// First element of the route (header) contains:
    ///     peer_id owner of the account_id
    ///     hash of the announcement
    ///     signature with account id secret key
    /// Subsequent elements of the route contain:
    ///     peer_id of intermediates hop in the route
    ///     hash built using previous hash and peer_id
    ///     signature with peer id secret key
    pub route: Vec<AnnounceAccountRoute>,
}

impl AnnounceAccount {
    pub fn new(
        account_id: AccountId,
        epoch_hash: CryptoHash,
        peer_id: PeerId,
        hash: CryptoHash,
        signature: Signature,
    ) -> Self {
        let route = vec![AnnounceAccountRoute { peer_id, hash, signature }];
        Self { account_id, epoch: epoch_hash, route }
    }

    pub fn build_header_hash(
        account_id: &AccountId,
        peer_id: &PeerId,
        epoch: CryptoHash,
    ) -> CryptoHash {
        hash([account_id.as_bytes(), peer_id.as_ref(), epoch.as_ref()].concat().as_slice())
    }

    pub fn header_hash(&self) -> CryptoHash {
        AnnounceAccount::build_header_hash(
            &self.account_id,
            &self.route.first().unwrap().peer_id,
            self.epoch,
        )
    }

    pub fn header(&self) -> &AnnounceAccountRoute {
        self.route.first().unwrap()
    }

    pub fn peer_id_sender(&self) -> PeerId {
        self.route.last().unwrap().peer_id
    }

    pub fn num_hops(&self) -> usize {
        self.route.len() - 1
    }

    pub fn extend(&mut self, peer_id: PeerId, secret_key: &SecretKey) {
        let last_hash = self.route.last().unwrap().hash;
        let new_hash = hash([last_hash.as_ref(), peer_id.as_ref()].concat().as_slice());
        let signature = sign(new_hash.as_ref(), secret_key);
        self.route.push(AnnounceAccountRoute { peer_id, hash: new_hash, signature })
    }
}

impl TryFrom<network_proto::AnnounceAccount> for AnnounceAccount {
    type Error = Box<dyn std::error::Error>;

    fn try_from(proto: network_proto::AnnounceAccount) -> Result<Self, Self::Error> {
        let epoch: CryptoHash = proto.epoch.try_into().map_err(|e| format!("{}", e))?;
        Ok(AnnounceAccount {
            account_id: proto.account_id,
            epoch,
            route: proto
                .route
                .into_iter()
                .filter_map(|hop| match hop.try_into() {
                    Ok(hop) => Some(hop),
                    Err(_) => None,
                })
                .collect(),
        })
    }
}

impl From<AnnounceAccount> for network_proto::AnnounceAccount {
    fn from(announce_account: AnnounceAccount) -> network_proto::AnnounceAccount {
        network_proto::AnnounceAccount {
            account_id: announce_account.account_id,
            epoch: announce_account.epoch.into(),
            route: RepeatedField::from_iter(
                announce_account.route.into_iter().map(|hop| hop.into()),
            ),
            ..Default::default()
        }
    }
}

#[derive(PartialEq, Eq, Clone, Debug)]
pub enum PeerMessage {
    Handshake(Handshake),

    PeersRequest,
    PeersResponse(Vec<PeerInfo>),

    BlockHeadersRequest(Vec<CryptoHash>),
    BlockHeaders(Vec<BlockHeader>),
    BlockHeaderAnnounce(BlockHeader),

    BlockRequest(CryptoHash),
    Block(Block),
    BlockApproval(AccountId, CryptoHash, Signature),

    Transaction(SignedTransaction),

    StateRequest(ShardId, CryptoHash),
    StateResponse(ShardId, CryptoHash, Vec<u8>, Vec<ReceiptTransaction>),

    AnnounceAccount(AnnounceAccount),
}

impl fmt::Display for PeerMessage {
    fn fmt(&self, f: &mut fmt::Formatter) -> fmt::Result {
        match self {
            PeerMessage::Handshake(_) => f.write_str("Handshake"),
            PeerMessage::PeersRequest => f.write_str("PeersRequest"),
            PeerMessage::PeersResponse(_) => f.write_str("PeersResponse"),
            PeerMessage::BlockHeadersRequest(_) => f.write_str("BlockHeaderRequest"),
            PeerMessage::BlockHeaders(_) => f.write_str("BlockHeaders"),
            PeerMessage::BlockHeaderAnnounce(_) => f.write_str("BlockHeaderAnnounce"),
            PeerMessage::BlockRequest(_) => f.write_str("BlockRequest"),
            PeerMessage::Block(_) => f.write_str("Block"),
            PeerMessage::BlockApproval(_, _, _) => f.write_str("BlockApproval"),
            PeerMessage::Transaction(_) => f.write_str("Transaction"),
            PeerMessage::StateRequest(_, _) => f.write_str("StateRequest"),
            PeerMessage::StateResponse(_, _, _, _) => f.write_str("StateResponse"),
            PeerMessage::AnnounceAccount(_) => f.write_str("AnnounceAccount"),
        }
    }
}

impl TryFrom<network_proto::PeerMessage> for PeerMessage {
    type Error = Box<dyn std::error::Error>;

    fn try_from(proto: network_proto::PeerMessage) -> Result<Self, Self::Error> {
        match proto.message_type {
            Some(network_proto::PeerMessage_oneof_message_type::hand_shake(hand_shake)) => {
                hand_shake.try_into().map(PeerMessage::Handshake)
            }
            Some(network_proto::PeerMessage_oneof_message_type::peers_request(_)) => {
                Ok(PeerMessage::PeersRequest)
            }
            Some(network_proto::PeerMessage_oneof_message_type::peers_response(peers_response)) => {
                let peers_response = peers_response
                    .peers
                    .into_iter()
                    .map(TryInto::try_into)
                    .collect::<Result<Vec<_>, _>>()?;
                Ok(PeerMessage::PeersResponse(peers_response))
            }
            Some(network_proto::PeerMessage_oneof_message_type::block(block)) => {
                Ok(PeerMessage::Block(block.try_into()?))
            }
            Some(network_proto::PeerMessage_oneof_message_type::block_header_announce(header)) => {
                Ok(PeerMessage::BlockHeaderAnnounce(header.try_into()?))
            }
            Some(network_proto::PeerMessage_oneof_message_type::transaction(transaction)) => {
                Ok(PeerMessage::Transaction(transaction.try_into()?))
            }
            Some(network_proto::PeerMessage_oneof_message_type::block_approval(block_approval)) => {
                Ok(PeerMessage::BlockApproval(
                    block_approval.account_id,
                    block_approval.hash.try_into()?,
                    block_approval.signature.try_into()?,
                ))
            }
            Some(network_proto::PeerMessage_oneof_message_type::block_request(block_request)) => {
                Ok(PeerMessage::BlockRequest(block_request.try_into()?))
            }
            Some(network_proto::PeerMessage_oneof_message_type::block_headers_request(
                block_headers_request,
            )) => Ok(PeerMessage::BlockHeadersRequest(
                block_headers_request
                    .hashes
                    .into_iter()
                    .map(TryInto::try_into)
                    .collect::<Result<Vec<_>, _>>()?,
            )),
            Some(network_proto::PeerMessage_oneof_message_type::block_headers(block_headers)) => {
                Ok(PeerMessage::BlockHeaders(
                    block_headers
                        .headers
                        .into_iter()
                        .map(TryInto::try_into)
                        .collect::<Result<Vec<_>, _>>()?,
                ))
            }
            Some(network_proto::PeerMessage_oneof_message_type::state_request(state_request)) => {
                Ok(PeerMessage::StateRequest(
                    state_request.shard_id,
                    state_request.hash.try_into()?,
                ))
            }
            Some(network_proto::PeerMessage_oneof_message_type::state_response(state_response)) => {
                Ok(PeerMessage::StateResponse(
                    state_response.shard_id,
                    state_response.hash.try_into()?,
                    state_response.payload,
                    state_response
                        .receipts
                        .into_iter()
                        .map(TryInto::try_into)
                        .collect::<Result<Vec<_>, _>>()?,
                ))
            }
<<<<<<< HEAD
            Some(network_proto::PeerMessage_oneof_message_type::announce_account(
                announce_account,
            )) => announce_account.try_into().map(PeerMessage::AnnounceAccount),
            None => unreachable!(),
=======
            None => Err(format!("Unexpected empty message body").into()),
>>>>>>> af9c5457
        }
    }
}

impl From<PeerMessage> for network_proto::PeerMessage {
    fn from(message: PeerMessage) -> network_proto::PeerMessage {
        let message_type = match message {
            PeerMessage::Handshake(hand_shake) => {
                Some(network_proto::PeerMessage_oneof_message_type::hand_shake(hand_shake.into()))
            }
            PeerMessage::PeersRequest => {
                Some(network_proto::PeerMessage_oneof_message_type::peers_request(true))
            }
            PeerMessage::PeersResponse(peers_response) => {
                let peers_response = network_proto::PeersResponse {
                    peers: RepeatedField::from_iter(
                        peers_response.into_iter().map(std::convert::Into::into),
                    ),
                    cached_size: Default::default(),
                    unknown_fields: Default::default(),
                };
                Some(network_proto::PeerMessage_oneof_message_type::peers_response(peers_response))
            }
            PeerMessage::Block(block) => {
                Some(network_proto::PeerMessage_oneof_message_type::block(block.into()))
            }
            PeerMessage::BlockHeaderAnnounce(header) => Some(
                network_proto::PeerMessage_oneof_message_type::block_header_announce(header.into()),
            ),
            PeerMessage::Transaction(transaction) => {
                Some(network_proto::PeerMessage_oneof_message_type::transaction(transaction.into()))
            }
            PeerMessage::BlockApproval(account_id, hash, signature) => {
                let block_approval = network_proto::BlockApproval {
                    account_id,
                    hash: hash.into(),
                    signature: signature.into(),
                    cached_size: Default::default(),
                    unknown_fields: Default::default(),
                };
                Some(network_proto::PeerMessage_oneof_message_type::block_approval(block_approval))
            }
            PeerMessage::BlockRequest(hash) => {
                Some(network_proto::PeerMessage_oneof_message_type::block_request(hash.into()))
            }
            PeerMessage::BlockHeadersRequest(hashes) => {
                let request = network_proto::BlockHeaderRequest {
                    hashes: RepeatedField::from_iter(
                        hashes.into_iter().map(std::convert::Into::into),
                    ),
                    cached_size: Default::default(),
                    unknown_fields: Default::default(),
                };
                Some(network_proto::PeerMessage_oneof_message_type::block_headers_request(request))
            }
            PeerMessage::BlockHeaders(headers) => {
                let block_headers = network_proto::BlockHeaders {
                    headers: RepeatedField::from_iter(
                        headers.into_iter().map(std::convert::Into::into),
                    ),
                    cached_size: Default::default(),
                    unknown_fields: Default::default(),
                };
                Some(network_proto::PeerMessage_oneof_message_type::block_headers(block_headers))
            }
            PeerMessage::StateRequest(shard_id, hash) => {
                let state_request = network_proto::StateRequest {
                    shard_id,
                    hash: hash.into(),
                    cached_size: Default::default(),
                    unknown_fields: Default::default(),
                };
                Some(network_proto::PeerMessage_oneof_message_type::state_request(state_request))
            }
            PeerMessage::StateResponse(shard_id, hash, payload, receipts) => {
                let state_response = network_proto::StateResponse {
                    shard_id,
                    hash: hash.into(),
                    payload,
                    receipts: RepeatedField::from_iter(
                        receipts.into_iter().map(std::convert::Into::into),
                    ),
                    cached_size: Default::default(),
                    unknown_fields: Default::default(),
                };
                Some(network_proto::PeerMessage_oneof_message_type::state_response(state_response))
            }
            PeerMessage::AnnounceAccount(announce_account) => {
                Some(network_proto::PeerMessage_oneof_message_type::announce_account(
                    announce_account.into(),
                ))
            }
        };
        network_proto::PeerMessage { message_type, ..Default::default() }
    }
}

/// Configuration for the peer-to-peer manager.
#[derive(Clone)]
pub struct NetworkConfig {
    pub public_key: PublicKey,
    pub secret_key: SecretKey,
    pub account_id: Option<AccountId>,
    pub addr: Option<SocketAddr>,
    pub boot_nodes: Vec<PeerInfo>,
    pub handshake_timeout: Duration,
    pub reconnect_delay: Duration,
    pub bootstrap_peers_period: Duration,
    pub peer_max_count: u32,
    /// Duration of the ban for misbehaving peers.
    pub ban_window: Duration,
    /// Remove expired peers.
    pub peer_expiration_duration: Duration,
    /// Maximum number of peer addresses we should ever send.
    pub max_send_peers: u32,
    /// Duration for checking on stats from the peers.
    pub peer_stats_period: Duration,
}

/// Status of the known peers.
#[derive(Serialize, Deserialize, Eq, PartialEq, Debug)]
pub enum KnownPeerStatus {
    Unknown,
    NotConnected,
    Connected,
    Banned(ReasonForBan, DateTime<Utc>),
}

/// Information node stores about known peers.
#[derive(Serialize, Deserialize, Debug)]
pub struct KnownPeerState {
    pub peer_info: PeerInfo,
    pub status: KnownPeerStatus,
    pub first_seen: DateTime<Utc>,
    pub last_seen: DateTime<Utc>,
}

impl KnownPeerState {
    pub fn new(peer_info: PeerInfo) -> Self {
        KnownPeerState {
            peer_info,
            status: KnownPeerStatus::Unknown,
            first_seen: Utc::now(),
            last_seen: Utc::now(),
        }
    }
}

impl TryFrom<Vec<u8>> for KnownPeerState {
    type Error = Box<dyn std::error::Error>;

    fn try_from(bytes: Vec<u8>) -> Result<KnownPeerState, Self::Error> {
        Decode::decode(&bytes).map_err(|err| err.into())
    }
}

/// Actor message that holds the TCP stream from an inbound TCP connection
#[derive(Message)]
pub struct InboundTcpConnect {
    /// Tcp stream of the inbound connections
    pub stream: TcpStream,
}

impl InboundTcpConnect {
    /// Method to create a new InboundTcpConnect message from a TCP stream
    pub fn new(stream: TcpStream) -> InboundTcpConnect {
        InboundTcpConnect { stream }
    }
}

/// Actor message to request the creation of an outbound TCP connection to a peer.
#[derive(Message)]
pub struct OutboundTcpConnect {
    /// Peer information of the outbound connection
    pub peer_info: PeerInfo,
}

#[derive(Message, Clone, Debug)]
pub struct SendMessage {
    pub message: PeerMessage,
}

/// Actor message to consolidate potential new peer.
/// Returns if connection should be kept or dropped.
pub struct Consolidate {
    pub actor: Addr<Peer>,
    pub peer_info: PeerInfo,
    pub peer_type: PeerType,
    pub chain_info: PeerChainInfo,
}

impl Message for Consolidate {
    type Result = bool;
}

/// Unregister message from Peer to PeerManager.
#[derive(Message)]
pub struct Unregister {
    pub peer_id: PeerId,
}

pub struct PeerList {
    pub peers: Vec<PeerInfo>,
}

/// Requesting peers from peer manager to communicate to a peer.
pub struct PeersRequest {}

impl Message for PeersRequest {
    type Result = PeerList;
}

/// Received new peers from another peer.
#[derive(Message)]
pub struct PeersResponse {
    pub peers: Vec<PeerInfo>,
}

impl<A, M> MessageResponse<A, M> for PeerList
where
    A: Actor,
    M: Message<Result = PeerList>,
{
    fn handle<R: ResponseChannel<M>>(self, _: &mut A::Context, tx: Option<R>) {
        if let Some(tx) = tx {
            tx.send(self)
        }
    }
}

/// Ban reason.
#[derive(Debug, Clone, PartialEq, Eq, Copy, Serialize, Deserialize)]
pub enum ReasonForBan {
    None = 0,
    BadBlock = 1,
    BadBlockHeader = 2,
    HeightFraud = 3,
    BadHandshake = 4,
    BadBlockApproval = 5,
    Abusive = 6,
    InvalidSignature = 7,
    InvalidPeerId = 8,
    InvalidHash = 9,
}

#[derive(Message)]
pub struct Ban {
    pub peer_id: PeerId,
    pub ban_reason: ReasonForBan,
}

#[derive(Debug)]
pub enum NetworkRequests {
    /// Fetch information from the network.
    /// Level denote how much information is going to be delivered.
    /// Higher level implies more information. (This is useful for testing)
    FetchInfo { level: usize },
    /// Sends block, either when block was just produced or when requested.
    Block { block: Block },
    /// Sends block header announcement, with possibly attaching approval for this block if
    /// participating in this epoch.
    BlockHeaderAnnounce { header: BlockHeader, approval: Option<BlockApproval> },
    /// Request block with given hash from given peer.
    BlockRequest { hash: CryptoHash, peer_id: PeerId },
    /// Request given block headers.
    BlockHeadersRequest { hashes: Vec<CryptoHash>, peer_id: PeerId },
    /// Request state for given shard at given state root.
    StateRequest { shard_id: ShardId, hash: CryptoHash, peer_id: PeerId },
    /// Ban given peer.
    BanPeer { peer_id: PeerId, ban_reason: ReasonForBan },
    /// Announce account
    AnnounceAccount(AnnounceAccount),
}

/// Combines peer address info and chain information.
#[derive(Debug, Clone, Eq, PartialEq)]
pub struct FullPeerInfo {
    pub peer_info: PeerInfo,
    pub chain_info: PeerChainInfo,
}

#[derive(Debug)]
pub struct NetworkInfo {
    pub num_active_peers: usize,
    pub peer_max_count: u32,
    pub most_weight_peers: Vec<FullPeerInfo>,
    pub sent_bytes_per_sec: u64,
    pub received_bytes_per_sec: u64,
    // Only send full routes to accounts on demand
    pub routes: Option<HashMap<AccountId, (PeerId, usize)>>,
}

#[derive(Debug)]
pub enum NetworkResponses {
    NoResponse,
    Info(NetworkInfo),
}

impl<A, M> MessageResponse<A, M> for NetworkResponses
where
    A: Actor,
    M: Message<Result = NetworkResponses>,
{
    fn handle<R: ResponseChannel<M>>(self, _: &mut A::Context, tx: Option<R>) {
        if let Some(tx) = tx {
            tx.send(self)
        }
    }
}

impl Message for NetworkRequests {
    type Result = NetworkResponses;
}

#[derive(Debug)]
pub enum NetworkClientMessages {
    /// Received transaction.
    Transaction(SignedTransaction),
    /// Received block header.
    BlockHeader(BlockHeader, PeerId),
    /// Received block, possibly requested.
    Block(Block, PeerId, bool),
    /// Received list of headers for syncing.
    BlockHeaders(Vec<BlockHeader>, PeerId),
    /// Get Chain information from Client.
    GetChainInfo,
    /// Block approval.
    BlockApproval(AccountId, CryptoHash, Signature),
    /// Request headers.
    BlockHeadersRequest(Vec<CryptoHash>),
    /// Request a block.
    BlockRequest(CryptoHash),
    /// State request.
    StateRequest(ShardId, CryptoHash),
    /// State response.
    StateResponse(ShardId, CryptoHash, Vec<u8>, Vec<ReceiptTransaction>),
    /// Account announcement that needs to be validated before being processed
    AnnounceAccount(AnnounceAccount),
}

pub enum NetworkClientResponses {
    /// No response.
    NoResponse,
    /// Valid transaction inserted into mempool as response to Transaction.
    ValidTx,
    /// Invalid transaction inserted into mempool as response to Transaction.
    InvalidTx(String),
    /// Ban peer for malicious behaviour.
    Ban { ban_reason: ReasonForBan },
    /// Chain information.
    ChainInfo { genesis: CryptoHash, height: BlockIndex, total_weight: Weight },
    /// Block response.
    Block(Block),
    /// Headers response.
    BlockHeaders(Vec<BlockHeader>),
    /// Response to state request.
    StateResponse {
        shard_id: ShardId,
        hash: CryptoHash,
        payload: Vec<u8>,
        receipts: Vec<ReceiptTransaction>,
    },
}

impl<A, M> MessageResponse<A, M> for NetworkClientResponses
where
    A: Actor,
    M: Message<Result = NetworkClientResponses>,
{
    fn handle<R: ResponseChannel<M>>(self, _: &mut A::Context, tx: Option<R>) {
        if let Some(tx) = tx {
            tx.send(self)
        }
    }
}

impl Message for NetworkClientMessages {
    type Result = NetworkClientResponses;
}

/// Peer stats query.
pub struct QueryPeerStats {}

/// Peer stats result
#[derive(Debug)]
pub struct PeerStatsResult {
    /// Chain info.
    pub chain_info: PeerChainInfo,
    /// Number of bytes we've received from the peer.
    pub received_bytes_per_sec: u64,
    /// Number of bytes we've sent to the peer.
    pub sent_bytes_per_sec: u64,
    /// Returns if this peer is abusive and should be banned.
    pub is_abusive: bool,
    /// Counts of incoming/outgoing messages from given peer.
    pub message_counts: (u64, u64),
}

impl<A, M> MessageResponse<A, M> for PeerStatsResult
where
    A: Actor,
    M: Message<Result = PeerStatsResult>,
{
    fn handle<R: ResponseChannel<M>>(self, _: &mut A::Context, tx: Option<R>) {
        if let Some(tx) = tx {
            tx.send(self)
        }
    }
}

impl Message for QueryPeerStats {
    type Result = PeerStatsResult;
}<|MERGE_RESOLUTION|>--- conflicted
+++ resolved
@@ -502,14 +502,10 @@
                         .collect::<Result<Vec<_>, _>>()?,
                 ))
             }
-<<<<<<< HEAD
             Some(network_proto::PeerMessage_oneof_message_type::announce_account(
                 announce_account,
             )) => announce_account.try_into().map(PeerMessage::AnnounceAccount),
-            None => unreachable!(),
-=======
             None => Err(format!("Unexpected empty message body").into()),
->>>>>>> af9c5457
         }
     }
 }
