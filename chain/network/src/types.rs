--- conflicted
+++ resolved
@@ -26,25 +26,11 @@
 use near_primitives::transaction::SignedTransaction;
 use near_primitives::types::{AccountId, BlockIndex, EpochId, Range, ShardId};
 use near_primitives::utils::{from_timestamp, to_timestamp};
-<<<<<<< HEAD
 use near_primitives::views::{FinalExecutionOutcomeView, QueryResponse};
-use serde_derive::{Deserialize, Serialize};
-use std::collections::{HashMap, HashSet};
-use std::convert::{From, TryInto};
-use std::convert::{Into, TryFrom};
-use std::fmt;
-use std::hash::{Hash, Hasher};
-use std::net::SocketAddr;
-use std::str::FromStr;
-use std::time::Duration;
-use tokio::net::TcpStream;
-=======
-use near_primitives::views::FinalExecutionOutcomeView;
 
 use crate::metrics;
 use crate::peer::Peer;
 use crate::routing::{Edge, EdgeInfo, RoutingTableInfo};
->>>>>>> 92959b0c
 
 /// Current latest version of the protocol
 pub const PROTOCOL_VERSION: u32 = 4;
@@ -310,7 +296,6 @@
 
     TxStatusRequest(AccountId, CryptoHash),
     TxStatusResponse(FinalExecutionOutcomeView),
-<<<<<<< HEAD
     QueryRequest {
         path: String,
         data: Vec<u8>,
@@ -320,9 +305,6 @@
         response: QueryResponse,
         id: String,
     },
-=======
-
->>>>>>> 92959b0c
     StateRequest(ShardId, CryptoHash, bool, Vec<Range>),
     StateResponse(StateResponseInfo),
 
@@ -521,14 +503,10 @@
                 RoutedMessageBody::TxStatusResponse(_) => {
                     f.write_str("Transaction status response")
                 }
-<<<<<<< HEAD
                 RoutedMessageBody::QueryRequest { .. } => f.write_str("Query request"),
                 RoutedMessageBody::QueryResponse { .. } => f.write_str("Query response"),
                 RoutedMessageBody::StateRequest(_, _, _, _) => f.write_str("StateResponse"),
-=======
-                RoutedMessageBody::StateRequest(_, _, _, _) => f.write_str("StateRequest"),
                 RoutedMessageBody::StateResponse(_) => f.write_str("StateResponse"),
->>>>>>> 92959b0c
                 RoutedMessageBody::ChunkPartRequest(_) => f.write_str("ChunkPartRequest"),
                 RoutedMessageBody::ChunkOnePartRequest(_) => f.write_str("ChunkOnePartRequest"),
                 RoutedMessageBody::ChunkOnePart(_) => f.write_str("ChunkOnePart"),
