use std::convert::{From, TryInto};
use std::convert::{Into, TryFrom};
use std::fmt;
use std::hash::{Hash, Hasher};
use std::net::SocketAddr;
use std::time::Duration;

use actix::dev::{MessageResponse, ResponseChannel};
use actix::{Actor, Addr, Message};
use borsh::{BorshDeserialize, BorshSerialize};
use chrono::{DateTime, Utc};
use reed_solomon_erasure::Shard;
use tokio::net::TcpStream;

use near_chain::types::ReceiptResponse;
use near_chain::{Block, BlockApproval, BlockHeader, Weight};
<<<<<<< HEAD
use near_primitives::crypto::signature::{sign, verify, PublicKey, SecretKey, Signature};
use near_primitives::hash::{hash, hash_struct, CryptoHash};
use near_primitives::logging::pretty_str;
=======
use near_crypto::{PublicKey, ReadablePublicKey, SecretKey, Signature};
use near_primitives::hash::{hash, CryptoHash};
>>>>>>> 3762990c
use near_primitives::merkle::MerklePath;
use near_primitives::sharding::{ChunkHash, ChunkOnePart};
use near_primitives::transaction::SignedTransaction;
use near_primitives::types::{AccountId, BlockIndex, ChunkExtra, EpochId, ShardId};
use near_primitives::utils::{from_timestamp, to_timestamp};

use crate::peer::Peer;

/// Current latest version of the protocol
pub const PROTOCOL_VERSION: u32 = 3;

/// Peer id is the public key.
#[derive(BorshSerialize, BorshDeserialize, Copy, Clone, Eq, PartialOrd, Ord, PartialEq)]
pub struct PeerId(PublicKey);

impl PeerId {
    pub fn public_key(&self) -> PublicKey {
        self.0
    }
}

impl From<PeerId> for Vec<u8> {
    fn from(peer_id: PeerId) -> Vec<u8> {
        peer_id.0.try_to_vec().unwrap()
    }
}

impl From<PublicKey> for PeerId {
    fn from(public_key: PublicKey) -> PeerId {
        PeerId(public_key)
    }
}

impl TryFrom<Vec<u8>> for PeerId {
    type Error = Box<dyn std::error::Error>;

    fn try_from(bytes: Vec<u8>) -> Result<PeerId, Self::Error> {
        Ok(PeerId(PublicKey::try_from_slice(&bytes)?))
    }
}

impl Hash for PeerId {
    fn hash<H: Hasher>(&self, state: &mut H) {
        state.write(&self.0.try_to_vec().unwrap());
    }
}

impl fmt::Display for PeerId {
    fn fmt(&self, f: &mut fmt::Formatter) -> fmt::Result {
        write!(f, "{}", self.0)
    }
}

impl fmt::Debug for PeerId {
    fn fmt(&self, f: &mut fmt::Formatter) -> fmt::Result {
        write!(f, "{}", self.0)
    }
}

/// Peer information.
#[derive(BorshSerialize, BorshDeserialize, Clone, Debug, Eq, PartialEq)]
pub struct PeerInfo {
    pub id: PeerId,
    pub addr: Option<SocketAddr>,
    pub account_id: Option<AccountId>,
}

impl PeerInfo {
    pub fn addr_port(&self) -> Option<u16> {
        self.addr.map(|addr| addr.port())
    }
}

impl PeerInfo {
    pub fn new(id: PeerId, addr: SocketAddr) -> Self {
        PeerInfo { id, addr: Some(addr), account_id: None }
    }
}

impl fmt::Display for PeerInfo {
    fn fmt(&self, f: &mut fmt::Formatter) -> fmt::Result {
        if let Some(acc) = self.account_id.as_ref() {
            write!(f, "({}, {:?}, {})", self.id, self.addr, acc)
        } else {
            write!(f, "({}, {:?})", self.id, self.addr)
        }
    }
}

impl TryFrom<&str> for PeerInfo {
    type Error = Box<dyn std::error::Error>;

    fn try_from(s: &str) -> Result<Self, Self::Error> {
        let chunks: Vec<_> = s.split("@").collect();
        if chunks.len() != 2 {
            return Err(format!("Invalid peer info format, got {}, must be id@ip_addr", s).into());
        }
        Ok(PeerInfo {
            id: PeerId(ReadablePublicKey::new(chunks[0]).try_into()?),
            addr: Some(
                chunks[1].parse().map_err(|err| {
                    format!("Invalid ip address format for {}: {}", chunks[1], err)
                })?,
            ),
            account_id: None,
        })
    }
}

/// Peer chain information.
#[derive(BorshSerialize, BorshDeserialize, Copy, Clone, Debug, Eq, PartialEq, Default)]
pub struct PeerChainInfo {
    /// Genesis hash.
    pub genesis: CryptoHash,
    /// Last known chain height of the peer.
    pub height: BlockIndex,
    /// Last known chain weight of the peer.
    pub total_weight: Weight,
}

/// Peer type.
#[derive(Copy, Clone, Debug, Eq, PartialEq)]
pub enum PeerType {
    /// Inbound session
    Inbound,
    /// Outbound session
    Outbound,
}

/// Peer status.
#[derive(Copy, Clone, Debug, Eq, PartialEq)]
pub enum PeerStatus {
    /// Waiting for handshake.
    Connecting,
    /// Ready to go.
    Ready,
    /// Banned, should shutdown this peer.
    Banned(ReasonForBan),
}

#[derive(BorshSerialize, BorshDeserialize, PartialEq, Eq, Clone, Debug)]
pub struct Handshake {
    /// Protocol version.
    pub version: u32,
    /// Sender's peer id.
    pub peer_id: PeerId,
    /// Sender's listening addr.
    pub listen_port: Option<u16>,
    /// Peer's chain information.
    pub chain_info: PeerChainInfo,
}

impl Handshake {
    pub fn new(peer_id: PeerId, listen_port: Option<u16>, chain_info: PeerChainInfo) -> Self {
        Handshake { version: PROTOCOL_VERSION, peer_id, listen_port, chain_info }
    }
}

#[derive(BorshSerialize, BorshDeserialize)]
struct AnnounceAccountRouteHeader {
    pub account_id: AccountId,
    pub peer_id: PeerId,
    pub epoch_id: EpochId,
}

/// Account route description
#[derive(BorshSerialize, BorshDeserialize, PartialEq, Eq, Clone, Debug)]
pub struct AnnounceAccountRoute {
    pub peer_id: PeerId,
    pub hash: CryptoHash,
    pub signature: Signature,
}

/// Account announcement information
#[derive(BorshSerialize, BorshDeserialize, PartialEq, Eq, Clone, Debug)]
pub struct AnnounceAccount {
    /// AccountId to be announced
    pub account_id: AccountId,
    /// This announcement is only valid for this `epoch`
    pub epoch_id: EpochId,
    /// Complete route description to account id
    /// First element of the route (header) contains:
    ///     peer_id owner of the account_id
    ///     hash of the announcement
    ///     signature with account id secret key
    /// Subsequent elements of the route contain:
    ///     peer_id of intermediates hop in the route
    ///     hash built using previous hash and peer_id
    ///     signature with peer id secret key
    pub route: Vec<AnnounceAccountRoute>,
}

impl AnnounceAccount {
    pub fn new(
        account_id: AccountId,
        epoch_id: EpochId,
        peer_id: PeerId,
        hash: CryptoHash,
        signature: Signature,
    ) -> Self {
        let route = vec![AnnounceAccountRoute { peer_id, hash, signature }];
        Self { account_id, epoch_id, route }
    }

    pub fn build_header_hash(
        account_id: &AccountId,
        peer_id: &PeerId,
        epoch_id: &EpochId,
    ) -> CryptoHash {
        let header = AnnounceAccountRouteHeader {
            account_id: account_id.clone(),
            peer_id: peer_id.clone(),
            epoch_id: epoch_id.clone(),
        };
        hash(&header.try_to_vec().unwrap())
    }

    pub fn header_hash(&self) -> CryptoHash {
        AnnounceAccount::build_header_hash(
            &self.account_id,
            &self.route.first().unwrap().peer_id,
            &self.epoch_id,
        )
    }

    pub fn header(&self) -> &AnnounceAccountRoute {
        self.route.first().unwrap()
    }

    /// Peer Id sending this announcement.
    pub fn peer_id(&self) -> PeerId {
        self.route.last().unwrap().peer_id
    }

    /// Peer Id of the originator of this announcement.
    pub fn original_peer_id(&self) -> PeerId {
        self.route.first().unwrap().peer_id
    }

    pub fn num_hops(&self) -> usize {
        self.route.len() - 1
    }

    pub fn extend(&mut self, peer_id: PeerId, secret_key: &SecretKey) {
        let last_hash = self.route.last().unwrap().hash;
        let new_hash =
            hash([last_hash.as_ref(), peer_id.try_to_vec().unwrap().as_ref()].concat().as_slice());
        let signature = secret_key.sign(new_hash.as_ref());
        self.route.push(AnnounceAccountRoute { peer_id, hash: new_hash, signature })
    }
}

#[derive(BorshSerialize, BorshDeserialize, PartialEq, Eq, Clone, Debug)]
pub enum HandshakeFailureReason {
    ProtocolVersionMismatch(u32),
    GenesisMismatch(CryptoHash),
}

<<<<<<< HEAD
#[derive(PartialEq, Eq, Clone, Debug, Serialize, Deserialize)]
pub enum RoutedMessageBody {
    BlockApproval(AccountId, CryptoHash, Signature),
    ForwardTx(SignedTransaction),
    StateRequest(ShardId, CryptoHash),
    ChunkPartRequest(ChunkPartRequestMsg),
    ChunkOnePartRequest(ChunkOnePartRequestMsg),
    ChunkOnePart(ChunkOnePart),
}

#[derive(Message)]
pub struct RawRoutedMessage {
    pub account_id: AccountId,
    pub body: RoutedMessageBody,
}

impl RawRoutedMessage {
    pub fn sign(self, author: PeerId, secret_key: &SecretKey) -> RoutedMessage {
        let hash = RoutedMessage::build_hash(&self.account_id, &author, &self.body);
        let signature = sign(hash.as_ref(), &secret_key);
        RoutedMessage { account_id: self.account_id, author, signature, body: self.body }
    }
}

/// RoutedMessage represent a package that will travel the network towards a specific account id.
/// It contains the peer_id and signature from the original sender. Every intermediate peer in the
/// route must verify that this signature is valid otherwise previous sender of this package should
/// be banned. If the final receiver of this package finds that the body is invalid the original
/// sender of the package should be banned instead. (Notice that this peer might not be connected
/// to us)
#[derive(PartialEq, Eq, Clone, Debug)]
pub struct RoutedMessage {
    /// Account id which is directed this message
    pub account_id: AccountId,
    /// Original sender of this message
    pub author: PeerId,
    /// Signature from the author of the message. If this signature is invalid we should ban
    /// last sender of this message. If the message is invalid we should ben author of the message.
    pub signature: Signature,
    /// Message
    pub body: RoutedMessageBody,
}

impl RoutedMessage {
    pub fn build_hash(
        account_id: &AccountId,
        author: &PeerId,
        body: &RoutedMessageBody,
    ) -> CryptoHash {
        hash_struct(&(account_id, author, body))
    }

    fn hash(&self) -> CryptoHash {
        RoutedMessage::build_hash(&self.account_id, &self.author, &self.body)
    }

    pub fn verify(&self) -> bool {
        verify(self.hash().as_ref(), &self.signature, &self.author.public_key())
    }
}

impl Message for RoutedMessage {
    type Result = bool;
}

impl TryFrom<network_proto::RoutedMessage> for RoutedMessage {
    type Error = Box<dyn std::error::Error>;

    fn try_from(proto: network_proto::RoutedMessage) -> Result<Self, Self::Error> {
        let body = match proto.body {
            Some(network_proto::RoutedMessage_oneof_body::block_approval(block_approval)) => {
                RoutedMessageBody::BlockApproval(
                    block_approval.account_id,
                    block_approval.hash.try_into()?,
                    block_approval.signature.try_into()?,
                )
            }
            Some(network_proto::RoutedMessage_oneof_body::transaction(transaction)) => {
                RoutedMessageBody::ForwardTx(transaction.try_into()?)
            }
            Some(network_proto::RoutedMessage_oneof_body::state_request(state_request)) => {
                RoutedMessageBody::StateRequest(
                    state_request.shard_id,
                    state_request.hash.try_into()?,
                )
            }
            Some(network_proto::RoutedMessage_oneof_body::chunk_part_request(
                chunk_part_request,
            )) => RoutedMessageBody::ChunkPartRequest(ChunkPartRequestMsg {
                shard_id: chunk_part_request.shard_id,
                chunk_hash: ChunkHash(chunk_part_request.chunk_hash.try_into()?),
                height: chunk_part_request.height,
                part_id: chunk_part_request.part_id,
            }),
            Some(network_proto::RoutedMessage_oneof_body::chunk_one_part_request(
                chunk_one_part_request,
            )) => RoutedMessageBody::ChunkOnePartRequest(ChunkOnePartRequestMsg {
                shard_id: chunk_one_part_request.shard_id,
                chunk_hash: ChunkHash(chunk_one_part_request.chunk_hash.try_into()?),
                height: chunk_one_part_request.height,
                part_id: chunk_one_part_request.part_id,
                recipient: chunk_one_part_request.recipient.try_into()?,
            }),
            Some(network_proto::RoutedMessage_oneof_body::chunk_header_and_part(
                chunk_header_and_part,
            )) => RoutedMessageBody::ChunkOnePart(ChunkOnePart {
                shard_id: chunk_header_and_part.shard_id,
                chunk_hash: ChunkHash(chunk_header_and_part.chunk_hash.try_into()?),
                header: proto_to_type(chunk_header_and_part.header)?,
                part_id: chunk_header_and_part.part_id,
                part: chunk_header_and_part.part.into_boxed_slice(),
                receipts: chunk_header_and_part
                    .receipts
                    .into_iter()
                    .map(TryInto::try_into)
                    .collect::<Result<Vec<_>, _>>()?,
                receipts_proofs: chunk_header_and_part
                    .receipts_proofs
                    .into_iter()
                    .map(|proof| Ok(MerklePath::decode(proof.as_slice())?))
                    .collect::<Result<Vec<MerklePath>, Self::Error>>()?,
                merkle_path: MerklePath::decode(chunk_header_and_part.merkle_path.as_slice())?,
            }),
            None => return Err(format!("Unexpected empty message body").into()),
        };

        let account_id = proto.account_id.try_into()?;
        let author = proto.author.try_into().map_err(|e| format!("{}", e))?;
        let signature: Signature = proto.signature.try_into().map_err(|e| format!("{}", e))?;
        Ok(RoutedMessage { account_id, author, signature, body })
    }
}

impl From<RoutedMessage> for network_proto::RoutedMessage {
    fn from(routed_message: RoutedMessage) -> Self {
        let body = match routed_message.body {
            RoutedMessageBody::BlockApproval(account_id, hash, signature) => {
                Some(network_proto::RoutedMessage_oneof_body::block_approval(
                    network_proto::BlockApproval {
                        account_id,
                        hash: hash.into(),
                        signature: signature.into(),
                        cached_size: Default::default(),
                        ..Default::default()
                    },
                ))
            }
            RoutedMessageBody::ForwardTx(transaction) => {
                Some(network_proto::RoutedMessage_oneof_body::transaction(transaction.into()))
            }
            RoutedMessageBody::StateRequest(shard_id, hash) => {
                let state_request = network_proto::StateRequest {
                    shard_id,
                    hash: hash.into(),
                    cached_size: Default::default(),
                    unknown_fields: Default::default(),
                };
                Some(network_proto::RoutedMessage_oneof_body::state_request(state_request))
            }

            RoutedMessageBody::ChunkPartRequest(chunk_part_request) => {
                let chunk_part_request = network_proto::ChunkPartRequest {
                    shard_id: chunk_part_request.shard_id,
                    chunk_hash: chunk_part_request.chunk_hash.0.into(),
                    height: chunk_part_request.height,
                    part_id: chunk_part_request.part_id,
                    ..Default::default()
                };
                Some(network_proto::RoutedMessage_oneof_body::chunk_part_request(
                    chunk_part_request,
                ))
            }
            RoutedMessageBody::ChunkOnePartRequest(chunk_one_part_request) => {
                let chunk_one_part_request = network_proto::ChunkOnePartRequest {
                    shard_id: chunk_one_part_request.shard_id,
                    chunk_hash: chunk_one_part_request.chunk_hash.0.into(),
                    height: chunk_one_part_request.height,
                    part_id: chunk_one_part_request.part_id,
                    recipient: chunk_one_part_request.recipient.into(),
                    cached_size: Default::default(),
                    unknown_fields: Default::default(),
                };
                Some(network_proto::RoutedMessage_oneof_body::chunk_one_part_request(
                    chunk_one_part_request,
                ))
            }
            RoutedMessageBody::ChunkOnePart(chunk_header_and_part) => {
                let chunk_header_and_part = network_proto::ChunkOnePart {
                    shard_id: chunk_header_and_part.shard_id,
                    chunk_hash: chunk_header_and_part.chunk_hash.0.into(),
                    header: SingularPtrField::some(chunk_header_and_part.header.into()),
                    part_id: chunk_header_and_part.part_id,
                    part: (*chunk_header_and_part.part).to_vec(),
                    merkle_path: MerklePath::encode(&chunk_header_and_part.merkle_path).unwrap(),
                    ..Default::default()
                };
                Some(network_proto::RoutedMessage_oneof_body::chunk_header_and_part(
                    chunk_header_and_part,
                ))
            }
        };

        network_proto::RoutedMessage {
            account_id: routed_message.account_id,
            author: routed_message.author.into(),
            signature: routed_message.signature.into(),
            body,
            ..Default::default()
        }
    }
}

// TODO(MarX): We have duplicated types of messages for now while routing between non-validators
//  is necessary. Some message are routed and others are directed between peers.
#[derive(PartialEq, Eq, Clone, Debug)]
=======
#[derive(BorshSerialize, BorshDeserialize, PartialEq, Eq, Clone, Debug)]
>>>>>>> 3762990c
pub enum PeerMessage {
    Handshake(Handshake),
    HandshakeFailure(PeerInfo, HandshakeFailureReason),

    PeersRequest,
    PeersResponse(Vec<PeerInfo>),

    BlockHeadersRequest(Vec<CryptoHash>),
    BlockHeaders(Vec<BlockHeader>),
    BlockHeaderAnnounce(BlockHeader),

    BlockRequest(CryptoHash),
    Block(Block),

    Transaction(SignedTransaction),

    StateRequest(ShardId, CryptoHash),
    StateResponse(StateResponseInfo),
    AnnounceAccount(AnnounceAccount),
    Routed(RoutedMessage),

    ChunkPartRequest(ChunkPartRequestMsg),
    ChunkOnePartRequest(ChunkOnePartRequestMsg),
    ChunkPart(ChunkPartMsg),
    ChunkOnePart(ChunkOnePart),
}

impl fmt::Display for PeerMessage {
    fn fmt(&self, f: &mut fmt::Formatter) -> fmt::Result {
        match self {
            PeerMessage::Handshake(_) => f.write_str("Handshake"),
            PeerMessage::HandshakeFailure(_, _) => f.write_str("HandshakeFailure"),
            PeerMessage::PeersRequest => f.write_str("PeersRequest"),
            PeerMessage::PeersResponse(_) => f.write_str("PeersResponse"),
            PeerMessage::BlockHeadersRequest(_) => f.write_str("BlockHeaderRequest"),
            PeerMessage::BlockHeaders(_) => f.write_str("BlockHeaders"),
            PeerMessage::BlockHeaderAnnounce(_) => f.write_str("BlockHeaderAnnounce"),
            PeerMessage::BlockRequest(_) => f.write_str("BlockRequest"),
            PeerMessage::Block(_) => f.write_str("Block"),
            PeerMessage::Transaction(_) => f.write_str("Transaction"),
            PeerMessage::StateRequest(_, _) => f.write_str("StateRequest"),
            PeerMessage::StateResponse(_) => f.write_str("StateResponse"),
            PeerMessage::AnnounceAccount(_) => f.write_str("AnnounceAccount"),
            PeerMessage::Routed(routed_message) => match routed_message.body {
                RoutedMessageBody::BlockApproval(_, _, _) => f.write_str("BlockApproval"),
                RoutedMessageBody::ForwardTx(_) => f.write_str("ForwardTx"),
                RoutedMessageBody::StateRequest(_, _) => f.write_str("StateResponse"),
                RoutedMessageBody::ChunkPartRequest(_) => f.write_str("ChunkPartRequest"),
                RoutedMessageBody::ChunkOnePartRequest(_) => f.write_str("ChunkOnePartRequest"),
                RoutedMessageBody::ChunkOnePart(_) => f.write_str("ChunkOnePart"),
            },
            PeerMessage::ChunkPartRequest(_) => f.write_str("ChunkPartRequest"),
            PeerMessage::ChunkOnePartRequest(_) => f.write_str("ChunkOnePartRequest"),
            PeerMessage::ChunkPart(_) => f.write_str("ChunkPart"),
            PeerMessage::ChunkOnePart(_) => f.write_str("ChunkOnePart"),
        }
    }
}

<<<<<<< HEAD
impl TryFrom<network_proto::PeerMessage> for PeerMessage {
    type Error = Box<dyn std::error::Error>;

    fn try_from(proto: network_proto::PeerMessage) -> Result<Self, Self::Error> {
        match proto.message_type {
            Some(network_proto::PeerMessage_oneof_message_type::hand_shake(hand_shake)) => {
                hand_shake.try_into().map(PeerMessage::Handshake)
            }
            Some(network_proto::PeerMessage_oneof_message_type::peers_request(_)) => {
                Ok(PeerMessage::PeersRequest)
            }
            Some(network_proto::PeerMessage_oneof_message_type::peers_response(peers_response)) => {
                let peers_response = peers_response
                    .peers
                    .into_iter()
                    .map(TryInto::try_into)
                    .collect::<Result<Vec<_>, _>>()?;
                Ok(PeerMessage::PeersResponse(peers_response))
            }
            Some(network_proto::PeerMessage_oneof_message_type::block(block)) => {
                Ok(PeerMessage::Block(block.try_into()?))
            }
            Some(network_proto::PeerMessage_oneof_message_type::block_header_announce(header)) => {
                Ok(PeerMessage::BlockHeaderAnnounce(header.try_into()?))
            }
            Some(network_proto::PeerMessage_oneof_message_type::transaction(transaction)) => {
                Ok(PeerMessage::Transaction(transaction.try_into()?))
            }
            Some(network_proto::PeerMessage_oneof_message_type::block_request(block_request)) => {
                Ok(PeerMessage::BlockRequest(block_request.try_into()?))
            }
            Some(network_proto::PeerMessage_oneof_message_type::block_headers_request(
                block_headers_request,
            )) => Ok(PeerMessage::BlockHeadersRequest(
                block_headers_request
                    .hashes
                    .into_iter()
                    .map(TryInto::try_into)
                    .collect::<Result<Vec<_>, _>>()?,
            )),
            Some(network_proto::PeerMessage_oneof_message_type::block_headers(block_headers)) => {
                Ok(PeerMessage::BlockHeaders(
                    block_headers
                        .headers
                        .into_iter()
                        .map(TryInto::try_into)
                        .collect::<Result<Vec<_>, _>>()?,
                ))
            }
            Some(network_proto::PeerMessage_oneof_message_type::state_request(state_request)) => {
                Ok(PeerMessage::StateRequest(
                    state_request.shard_id,
                    state_request.hash.try_into()?,
                ))
            }
            Some(network_proto::PeerMessage_oneof_message_type::state_response(state_response)) => {
                let outgoing_receipts_proto =
                    state_response
                        .outgoing_receipts
                        .into_option()
                        .ok_or::<Self::Error>("missing outgoing_receipts".into())?;
                Ok(PeerMessage::StateResponse(StateResponseInfo {
                    shard_id: state_response.shard_id,
                    hash: state_response.hash.try_into()?,
                    prev_chunk_extra: ChunkExtra {
                        state_root: state_response.prev_state_root.try_into()?,
                        validator_proposals: state_response
                            .validator_proposals
                            .into_iter()
                            .map(TryInto::try_into)
                            .collect::<Result<Vec<_>, _>>()?,
                        gas_used: state_response.prev_gas_used.try_into()?,
                        gas_limit: state_response.prev_gas_limit.try_into()?,
                    },
                    payload: state_response.payload,
                    outgoing_receipts: (
                        outgoing_receipts_proto.hash.try_into()?,
                        outgoing_receipts_proto
                            .receipts
                            .into_iter()
                            .map(TryInto::try_into)
                            .collect::<Result<Vec<_>, _>>()?,
                    ),
                    incoming_receipts: state_response
                        .incoming_receipts
                        .into_iter()
                        .map(|receipt| {
                            Ok((
                                receipt.hash.try_into()?,
                                receipt
                                    .receipts
                                    .into_iter()
                                    .map(TryInto::try_into)
                                    .collect::<Result<Vec<_>, _>>()?,
                            ))
                        })
                        .collect::<Result<Vec<(CryptoHash, Vec<ReceiptTransaction>)>, Self::Error>>(
                        )?,
                }))
            }
            Some(network_proto::PeerMessage_oneof_message_type::chunk_part_request(
                chunk_part_request,
            )) => Ok(PeerMessage::ChunkPartRequest(ChunkPartRequestMsg {
                shard_id: chunk_part_request.shard_id,
                chunk_hash: ChunkHash(chunk_part_request.chunk_hash.try_into()?),
                height: chunk_part_request.height,
                part_id: chunk_part_request.part_id,
            })),
            Some(network_proto::PeerMessage_oneof_message_type::chunk_one_part_request(
                chunk_one_part_request,
            )) => Ok(PeerMessage::ChunkOnePartRequest(ChunkOnePartRequestMsg {
                shard_id: chunk_one_part_request.shard_id,
                chunk_hash: ChunkHash(chunk_one_part_request.chunk_hash.try_into()?),
                height: chunk_one_part_request.height,
                part_id: chunk_one_part_request.part_id,
                recipient: chunk_one_part_request.recipient.try_into()?,
            })),
            Some(network_proto::PeerMessage_oneof_message_type::chunk_part(chunk_part)) => {
                Ok(PeerMessage::ChunkPart(ChunkPartMsg {
                    shard_id: chunk_part.shard_id,
                    chunk_hash: ChunkHash(chunk_part.chunk_hash.try_into()?),
                    part_id: chunk_part.part_id,
                    part: chunk_part.part.into_boxed_slice(),
                    merkle_path: MerklePath::decode(chunk_part.merkle_path.as_slice())?,
                }))
            }
            Some(network_proto::PeerMessage_oneof_message_type::chunk_header_and_part(
                chunk_header_and_part,
            )) => Ok(PeerMessage::ChunkOnePart(ChunkOnePart {
                shard_id: chunk_header_and_part.shard_id,
                chunk_hash: ChunkHash(chunk_header_and_part.chunk_hash.try_into()?),
                header: proto_to_type(chunk_header_and_part.header)?,
                part_id: chunk_header_and_part.part_id,
                part: chunk_header_and_part.part.into_boxed_slice(),
                receipts: chunk_header_and_part
                    .receipts
                    .into_iter()
                    .map(TryInto::try_into)
                    .collect::<Result<Vec<_>, _>>()?,
                receipts_proofs: chunk_header_and_part
                    .receipts_proofs
                    .into_iter()
                    .map(|proof| Ok(MerklePath::decode(proof.as_slice())?))
                    .collect::<Result<Vec<MerklePath>, Self::Error>>()?,
                merkle_path: MerklePath::decode(chunk_header_and_part.merkle_path.as_slice())?,
            })),
            Some(network_proto::PeerMessage_oneof_message_type::announce_account(
                announce_account,
            )) => announce_account.try_into().map(PeerMessage::AnnounceAccount),
            Some(network_proto::PeerMessage_oneof_message_type::routed_message(routed_message)) => {
                routed_message.try_into().map(PeerMessage::Routed)
            }
            None => Err(format!("Unexpected empty message body").into()),
        }
    }
}

impl From<PeerMessage> for network_proto::PeerMessage {
    fn from(message: PeerMessage) -> network_proto::PeerMessage {
        let message_type = match message {
            PeerMessage::Handshake(hand_shake) => {
                Some(network_proto::PeerMessage_oneof_message_type::hand_shake(hand_shake.into()))
            }
            PeerMessage::PeersRequest => {
                Some(network_proto::PeerMessage_oneof_message_type::peers_request(true))
            }
            PeerMessage::PeersResponse(peers_response) => {
                let peers_response = network_proto::PeersResponse {
                    peers: RepeatedField::from_iter(
                        peers_response.into_iter().map(std::convert::Into::into),
                    ),
                    cached_size: Default::default(),
                    unknown_fields: Default::default(),
                };
                Some(network_proto::PeerMessage_oneof_message_type::peers_response(peers_response))
            }
            PeerMessage::Block(block) => {
                Some(network_proto::PeerMessage_oneof_message_type::block(block.into()))
            }
            PeerMessage::BlockHeaderAnnounce(header) => Some(
                network_proto::PeerMessage_oneof_message_type::block_header_announce(header.into()),
            ),
            PeerMessage::Transaction(transaction) => {
                Some(network_proto::PeerMessage_oneof_message_type::transaction(transaction.into()))
            }
            PeerMessage::BlockRequest(hash) => {
                Some(network_proto::PeerMessage_oneof_message_type::block_request(hash.into()))
            }
            PeerMessage::BlockHeadersRequest(hashes) => {
                let request = network_proto::BlockHeaderRequest {
                    hashes: RepeatedField::from_iter(
                        hashes.into_iter().map(std::convert::Into::into),
                    ),
                    cached_size: Default::default(),
                    unknown_fields: Default::default(),
                };
                Some(network_proto::PeerMessage_oneof_message_type::block_headers_request(request))
            }
            PeerMessage::BlockHeaders(headers) => {
                let block_headers = network_proto::BlockHeaders {
                    headers: RepeatedField::from_iter(
                        headers.into_iter().map(std::convert::Into::into),
                    ),
                    cached_size: Default::default(),
                    unknown_fields: Default::default(),
                };
                Some(network_proto::PeerMessage_oneof_message_type::block_headers(block_headers))
            }
            PeerMessage::StateRequest(shard_id, hash) => {
                let state_request = network_proto::StateRequest {
                    shard_id,
                    hash: hash.into(),
                    cached_size: Default::default(),
                    unknown_fields: Default::default(),
                };
                Some(network_proto::PeerMessage_oneof_message_type::state_request(state_request))
            }
            PeerMessage::StateResponse(StateResponseInfo {
                shard_id,
                hash,
                prev_chunk_extra,
                payload,
                outgoing_receipts,
                incoming_receipts,
            }) => {
                let state_response = network_proto::StateResponse {
                    shard_id,
                    hash: hash.into(),
                    prev_state_root: prev_chunk_extra.state_root.into(),
                    validator_proposals: RepeatedField::from_iter(
                        prev_chunk_extra
                            .validator_proposals
                            .into_iter()
                            .map(std::convert::Into::into),
                    ),
                    prev_gas_used: prev_chunk_extra.gas_used.into(),
                    prev_gas_limit: prev_chunk_extra.gas_limit.into(),
                    payload,
                    outgoing_receipts: SingularPtrField::some(
                        network_proto::StateResponseReceipts {
                            hash: outgoing_receipts.0.into(),
                            receipts: RepeatedField::from_iter(
                                outgoing_receipts.1.into_iter().map(std::convert::Into::into),
                            ),
                            cached_size: Default::default(),
                            unknown_fields: Default::default(),
                        },
                    ),
                    incoming_receipts: RepeatedField::from_iter(incoming_receipts.into_iter().map(
                        |(hash, receipts)| {
                            (network_proto::StateResponseReceipts {
                                hash: hash.into(),
                                receipts: RepeatedField::from_iter(
                                    receipts.into_iter().map(std::convert::Into::into),
                                ),
                                cached_size: Default::default(),
                                unknown_fields: Default::default(),
                            })
                        },
                    )),
                    cached_size: Default::default(),
                    unknown_fields: Default::default(),
                };
                Some(network_proto::PeerMessage_oneof_message_type::state_response(state_response))
            }
            PeerMessage::ChunkPartRequest(chunk_part_request) => {
                let chunk_part_request = network_proto::ChunkPartRequest {
                    shard_id: chunk_part_request.shard_id,
                    chunk_hash: chunk_part_request.chunk_hash.0.into(),
                    height: chunk_part_request.height,
                    part_id: chunk_part_request.part_id,
                    cached_size: Default::default(),
                    unknown_fields: Default::default(),
                };
                Some(network_proto::PeerMessage_oneof_message_type::chunk_part_request(
                    chunk_part_request,
                ))
            }
            PeerMessage::ChunkOnePartRequest(chunk_one_part_request) => {
                let chunk_one_part_request = network_proto::ChunkOnePartRequest {
                    shard_id: chunk_one_part_request.shard_id,
                    chunk_hash: chunk_one_part_request.chunk_hash.0.into(),
                    height: chunk_one_part_request.height,
                    part_id: chunk_one_part_request.part_id,
                    recipient: chunk_one_part_request.recipient.into(),
                    cached_size: Default::default(),
                    unknown_fields: Default::default(),
                };
                Some(network_proto::PeerMessage_oneof_message_type::chunk_one_part_request(
                    chunk_one_part_request,
                ))
            }
            PeerMessage::ChunkPart(chunk_part) => {
                let chunk_part = network_proto::ChunkPart {
                    shard_id: chunk_part.shard_id,
                    chunk_hash: chunk_part.chunk_hash.0.into(),
                    part_id: chunk_part.part_id,
                    part: (*chunk_part.part).to_vec(),
                    merkle_path: MerklePath::encode(&chunk_part.merkle_path).unwrap(),
                    cached_size: Default::default(),
                    unknown_fields: Default::default(),
                };
                Some(network_proto::PeerMessage_oneof_message_type::chunk_part(chunk_part))
            }
            PeerMessage::ChunkOnePart(chunk_header_and_part) => {
                let chunk_header_and_part = network_proto::ChunkOnePart {
                    shard_id: chunk_header_and_part.shard_id,
                    chunk_hash: chunk_header_and_part.chunk_hash.0.into(),
                    header: SingularPtrField::some(chunk_header_and_part.header.into()),
                    part_id: chunk_header_and_part.part_id,
                    part: (*chunk_header_and_part.part).to_vec(),
                    merkle_path: MerklePath::encode(&chunk_header_and_part.merkle_path).unwrap(),
                    receipts: RepeatedField::from_iter(
                        chunk_header_and_part.receipts.into_iter().map(std::convert::Into::into),
                    ),
                    receipts_proofs: RepeatedField::from_iter(
                        chunk_header_and_part
                            .receipts_proofs
                            .into_iter()
                            .map(|proof| MerklePath::encode(&proof).unwrap()),
                    ),
                    cached_size: Default::default(),
                    unknown_fields: Default::default(),
                };
                Some(network_proto::PeerMessage_oneof_message_type::chunk_header_and_part(
                    chunk_header_and_part,
                ))
            }
            PeerMessage::AnnounceAccount(announce_account) => {
                Some(network_proto::PeerMessage_oneof_message_type::announce_account(
                    announce_account.into(),
                ))
            }
            PeerMessage::Routed(routed_message) => {
                Some(network_proto::PeerMessage_oneof_message_type::routed_message(
                    routed_message.into(),
                ))
            }
        };
        network_proto::PeerMessage {
            message_type,
            cached_size: Default::default(),
            unknown_fields: Default::default(),
        }
    }
}

=======
>>>>>>> 3762990c
/// Configuration for the peer-to-peer manager.
#[derive(Clone)]
pub struct NetworkConfig {
    pub public_key: PublicKey,
    pub secret_key: SecretKey,
    pub account_id: Option<AccountId>,
    pub addr: Option<SocketAddr>,
    pub boot_nodes: Vec<PeerInfo>,
    pub handshake_timeout: Duration,
    pub reconnect_delay: Duration,
    pub bootstrap_peers_period: Duration,
    pub peer_max_count: u32,
    /// Duration of the ban for misbehaving peers.
    pub ban_window: Duration,
    /// Remove expired peers.
    pub peer_expiration_duration: Duration,
    /// Maximum number of peer addresses we should ever send.
    pub max_send_peers: u32,
    /// Duration for checking on stats from the peers.
    pub peer_stats_period: Duration,
    /// Time to persist Accounts Id in the router without removing them.
    pub ttl_account_id_router: Duration,
    /// Maximum number of routes that we should keep track for each Account id in the Routing Table.
    pub max_routes_to_store: usize,
}

/// Status of the known peers.
#[derive(BorshSerialize, BorshDeserialize, Eq, PartialEq, Debug)]
pub enum KnownPeerStatus {
    Unknown,
    NotConnected,
    Connected,
    Banned(ReasonForBan, u64),
}

/// Information node stores about known peers.
#[derive(BorshSerialize, BorshDeserialize, Debug)]
pub struct KnownPeerState {
    pub peer_info: PeerInfo,
    pub status: KnownPeerStatus,
    pub first_seen: u64,
    pub last_seen: u64,
}

impl KnownPeerState {
    pub fn new(peer_info: PeerInfo) -> Self {
        KnownPeerState {
            peer_info,
            status: KnownPeerStatus::Unknown,
            first_seen: to_timestamp(Utc::now()),
            last_seen: to_timestamp(Utc::now()),
        }
    }

    pub fn first_seen(&self) -> DateTime<Utc> {
        from_timestamp(self.first_seen)
    }

    pub fn last_seen(&self) -> DateTime<Utc> {
        from_timestamp(self.last_seen)
    }
}

impl TryFrom<Vec<u8>> for KnownPeerState {
    type Error = Box<dyn std::error::Error>;

    fn try_from(bytes: Vec<u8>) -> Result<KnownPeerState, Self::Error> {
        KnownPeerState::try_from_slice(&bytes).map_err(|err| err.into())
    }
}

/// Actor message that holds the TCP stream from an inbound TCP connection
#[derive(Message)]
pub struct InboundTcpConnect {
    /// Tcp stream of the inbound connections
    pub stream: TcpStream,
}

impl InboundTcpConnect {
    /// Method to create a new InboundTcpConnect message from a TCP stream
    pub fn new(stream: TcpStream) -> InboundTcpConnect {
        InboundTcpConnect { stream }
    }
}

/// Actor message to request the creation of an outbound TCP connection to a peer.
#[derive(Message)]
pub struct OutboundTcpConnect {
    /// Peer information of the outbound connection
    pub peer_info: PeerInfo,
}

#[derive(Message, Clone, Debug)]
pub struct SendMessage {
    pub message: PeerMessage,
}

/// Actor message to consolidate potential new peer.
/// Returns if connection should be kept or dropped.
pub struct Consolidate {
    pub actor: Addr<Peer>,
    pub peer_info: PeerInfo,
    pub peer_type: PeerType,
    pub chain_info: PeerChainInfo,
}

impl Message for Consolidate {
    type Result = bool;
}

/// Unregister message from Peer to PeerManager.
#[derive(Message)]
pub struct Unregister {
    pub peer_id: PeerId,
}

pub struct PeerList {
    pub peers: Vec<PeerInfo>,
}

/// Requesting peers from peer manager to communicate to a peer.
pub struct PeersRequest {}

impl Message for PeersRequest {
    type Result = PeerList;
}

/// Received new peers from another peer.
#[derive(Message)]
pub struct PeersResponse {
    pub peers: Vec<PeerInfo>,
}

impl<A, M> MessageResponse<A, M> for PeerList
where
    A: Actor,
    M: Message<Result = PeerList>,
{
    fn handle<R: ResponseChannel<M>>(self, _: &mut A::Context, tx: Option<R>) {
        if let Some(tx) = tx {
            tx.send(self)
        }
    }
}

/// Ban reason.
#[derive(BorshSerialize, BorshDeserialize, Debug, Clone, PartialEq, Eq, Copy)]
pub enum ReasonForBan {
    None = 0,
    BadBlock = 1,
    BadBlockHeader = 2,
    HeightFraud = 3,
    BadHandshake = 4,
    BadBlockApproval = 5,
    Abusive = 6,
    InvalidSignature = 7,
    InvalidPeerId = 8,
    InvalidHash = 9,
}

#[derive(Message)]
pub struct Ban {
    pub peer_id: PeerId,
    pub ban_reason: ReasonForBan,
}

#[derive(Debug, Clone, PartialEq)]
pub enum NetworkRequests {
    /// Fetch information from the network.
    FetchInfo,
    /// Sends block, either when block was just produced or when requested.
    Block { block: Block },
    /// Sends block header announcement, with possibly attaching approval for this block if
    /// participating in this epoch.
    BlockHeaderAnnounce { header: BlockHeader, approval: Option<BlockApproval> },
    /// Request block with given hash from given peer.
    BlockRequest { hash: CryptoHash, peer_id: PeerId },
    /// Request given block headers.
    BlockHeadersRequest { hashes: Vec<CryptoHash>, peer_id: PeerId },
    /// Request state for given shard at given state root.
    StateRequest { shard_id: ShardId, hash: CryptoHash, account_id: AccountId },
    /// Ban given peer.
    BanPeer { peer_id: PeerId, ban_reason: ReasonForBan },
    /// Announce account
    AnnounceAccount(AnnounceAccount),

    /// Request chunk part
    ChunkPartRequest { account_id: AccountId, part_request: ChunkPartRequestMsg },
    /// Request chunk part and receipts
    ChunkOnePartRequest { account_id: AccountId, one_part_request: ChunkOnePartRequestMsg },
    /// Response to a peer with chunk part and receipts.
    ChunkOnePartResponse { peer_id: PeerId, header_and_part: ChunkOnePart },
    /// A chunk header and one part for another validator.
    ChunkOnePartMessage { account_id: AccountId, header_and_part: ChunkOnePart },
    /// A chunk part
    ChunkPart { peer_id: PeerId, part: ChunkPartMsg },
}

/// Combines peer address info and chain information.
#[derive(Debug, Clone, Eq, PartialEq)]
pub struct FullPeerInfo {
    pub peer_info: PeerInfo,
    pub chain_info: PeerChainInfo,
}

#[derive(Debug)]
pub struct NetworkInfo {
    pub num_active_peers: usize,
    pub peer_max_count: u32,
    pub most_weight_peers: Vec<FullPeerInfo>,
    pub sent_bytes_per_sec: u64,
    pub received_bytes_per_sec: u64,
    /// Accounts of known block and chunk producers from routing table.
    pub known_producers: Vec<AccountId>,
}

#[derive(Debug)]
pub enum NetworkResponses {
    NoResponse,
    Info(NetworkInfo),
}

impl<A, M> MessageResponse<A, M> for NetworkResponses
where
    A: Actor,
    M: Message<Result = NetworkResponses>,
{
    fn handle<R: ResponseChannel<M>>(self, _: &mut A::Context, tx: Option<R>) {
        if let Some(tx) = tx {
            tx.send(self)
        }
    }
}

impl Message for NetworkRequests {
    type Result = NetworkResponses;
}

#[derive(PartialEq, Eq, Clone, Debug, BorshSerialize, BorshDeserialize)]
pub struct StateResponseInfo {
    pub shard_id: ShardId,
    pub hash: CryptoHash,
    pub prev_chunk_extra: ChunkExtra,
    pub payload: Vec<u8>,
    pub outgoing_receipts: ReceiptResponse,
    pub incoming_receipts: Vec<ReceiptResponse>,
}

#[derive(Debug)]
pub enum NetworkClientMessages {
    /// Received transaction.
    Transaction(SignedTransaction),
    /// Received block header.
    BlockHeader(BlockHeader, PeerId),
    /// Received block, possibly requested.
    Block(Block, PeerId, bool),
    /// Received list of headers for syncing.
    BlockHeaders(Vec<BlockHeader>, PeerId),
    /// Get Chain information from Client.
    GetChainInfo,
    /// Block approval.
    BlockApproval(AccountId, CryptoHash, Signature, PeerId),
    /// Request headers.
    BlockHeadersRequest(Vec<CryptoHash>),
    /// Request a block.
    BlockRequest(CryptoHash),
    /// State request.
    StateRequest(ShardId, CryptoHash),
    /// State response.
    StateResponse(StateResponseInfo),
    /// Account announcement that needs to be validated before being processed
    AnnounceAccount(AnnounceAccount),

    /// Request chunk part
    ChunkPartRequest(ChunkPartRequestMsg, PeerId),
    /// Request chunk part
    ChunkOnePartRequest(ChunkOnePartRequestMsg, PeerId),
    /// A chunk part
    ChunkPart(ChunkPartMsg),
    /// A chunk header and one part
    ChunkOnePart(ChunkOnePart),
}

pub enum NetworkClientResponses {
    /// No response.
    NoResponse,
    /// Valid transaction inserted into mempool as response to Transaction.
    ValidTx,
    /// Invalid transaction inserted into mempool as response to Transaction.
    InvalidTx(String),
    /// Valid transaction but since we are not validators we send this transaction to current validators.
    ForwardTx(AccountId, SignedTransaction),
    /// Ban peer for malicious behaviour.
    Ban { ban_reason: ReasonForBan },
    /// Chain information.
    ChainInfo { genesis: CryptoHash, height: BlockIndex, total_weight: Weight },
    /// Block response.
    Block(Block),
    /// Headers response.
    BlockHeaders(Vec<BlockHeader>),
    /// Response to state request.
    StateResponse(StateResponseInfo),
}

impl<A, M> MessageResponse<A, M> for NetworkClientResponses
where
    A: Actor,
    M: Message<Result = NetworkClientResponses>,
{
    fn handle<R: ResponseChannel<M>>(self, _: &mut A::Context, tx: Option<R>) {
        if let Some(tx) = tx {
            tx.send(self)
        }
    }
}

impl Message for NetworkClientMessages {
    type Result = NetworkClientResponses;
}

/// Peer stats query.
pub struct QueryPeerStats {}

/// Peer stats result
#[derive(Debug)]
pub struct PeerStatsResult {
    /// Chain info.
    pub chain_info: PeerChainInfo,
    /// Number of bytes we've received from the peer.
    pub received_bytes_per_sec: u64,
    /// Number of bytes we've sent to the peer.
    pub sent_bytes_per_sec: u64,
    /// Returns if this peer is abusive and should be banned.
    pub is_abusive: bool,
    /// Counts of incoming/outgoing messages from given peer.
    pub message_counts: (u64, u64),
}

impl<A, M> MessageResponse<A, M> for PeerStatsResult
where
    A: Actor,
    M: Message<Result = PeerStatsResult>,
{
    fn handle<R: ResponseChannel<M>>(self, _: &mut A::Context, tx: Option<R>) {
        if let Some(tx) = tx {
            tx.send(self)
        }
    }
}

impl Message for QueryPeerStats {
    type Result = PeerStatsResult;
}

<<<<<<< HEAD
#[derive(Clone, Debug, Eq, PartialEq, Serialize, Deserialize)]
=======
#[derive(Clone, Debug, Eq, PartialEq, BorshSerialize, BorshDeserialize)]
>>>>>>> 3762990c
pub struct ChunkPartRequestMsg {
    pub shard_id: u64,
    pub chunk_hash: ChunkHash,
    pub height: BlockIndex,
    pub part_id: u64,
}

<<<<<<< HEAD
#[derive(Clone, Debug, Eq, PartialEq, Serialize, Deserialize)]
=======
#[derive(Clone, Debug, Eq, PartialEq, BorshSerialize, BorshDeserialize)]
>>>>>>> 3762990c
pub struct ChunkOnePartRequestMsg {
    pub shard_id: u64,
    pub chunk_hash: ChunkHash,
    pub height: BlockIndex,
    pub part_id: u64,
    pub recipient: AccountId,
}

#[derive(Clone, Debug, Eq, PartialEq, BorshSerialize, BorshDeserialize)]
pub struct ChunkPartMsg {
    pub shard_id: u64,
    pub chunk_hash: ChunkHash,
    pub part_id: u64,
    pub part: Shard,
    pub merkle_path: MerklePath,
}<|MERGE_RESOLUTION|>--- conflicted
+++ resolved
@@ -14,14 +14,8 @@
 
 use near_chain::types::ReceiptResponse;
 use near_chain::{Block, BlockApproval, BlockHeader, Weight};
-<<<<<<< HEAD
-use near_primitives::crypto::signature::{sign, verify, PublicKey, SecretKey, Signature};
-use near_primitives::hash::{hash, hash_struct, CryptoHash};
-use near_primitives::logging::pretty_str;
-=======
 use near_crypto::{PublicKey, ReadablePublicKey, SecretKey, Signature};
 use near_primitives::hash::{hash, CryptoHash};
->>>>>>> 3762990c
 use near_primitives::merkle::MerklePath;
 use near_primitives::sharding::{ChunkHash, ChunkOnePart};
 use near_primitives::transaction::SignedTransaction;
@@ -280,8 +274,7 @@
     GenesisMismatch(CryptoHash),
 }
 
-<<<<<<< HEAD
-#[derive(PartialEq, Eq, Clone, Debug, Serialize, Deserialize)]
+#[derive(BorshSerialize, BorshDeserialize, PartialEq, Eq, Clone, Debug)]
 pub enum RoutedMessageBody {
     BlockApproval(AccountId, CryptoHash, Signature),
     ForwardTx(SignedTransaction),
@@ -300,9 +293,16 @@
 impl RawRoutedMessage {
     pub fn sign(self, author: PeerId, secret_key: &SecretKey) -> RoutedMessage {
         let hash = RoutedMessage::build_hash(&self.account_id, &author, &self.body);
-        let signature = sign(hash.as_ref(), &secret_key);
+        let signature = secret_key.sign(hash.as_ref());
         RoutedMessage { account_id: self.account_id, author, signature, body: self.body }
     }
+}
+
+#[derive(BorshSerialize, BorshDeserialize, PartialEq, Eq, Clone, Debug)]
+pub struct RoutedMessageMsg {
+    account_id: AccountId,
+    author: PeerId,
+    body: RoutedMessageBody,
 }
 
 /// RoutedMessage represent a package that will travel the network towards a specific account id.
@@ -311,7 +311,7 @@
 /// be banned. If the final receiver of this package finds that the body is invalid the original
 /// sender of the package should be banned instead. (Notice that this peer might not be connected
 /// to us)
-#[derive(PartialEq, Eq, Clone, Debug)]
+#[derive(BorshSerialize, BorshDeserialize, PartialEq, Eq, Clone, Debug)]
 pub struct RoutedMessage {
     /// Account id which is directed this message
     pub account_id: AccountId,
@@ -330,7 +330,15 @@
         author: &PeerId,
         body: &RoutedMessageBody,
     ) -> CryptoHash {
-        hash_struct(&(account_id, author, body))
+        hash(
+            &RoutedMessageMsg {
+                account_id: account_id.clone(),
+                author: author.clone(),
+                body: body.clone(),
+            }
+            .try_to_vec()
+            .expect("Failed to serialize"),
+        )
     }
 
     fn hash(&self) -> CryptoHash {
@@ -338,7 +346,7 @@
     }
 
     pub fn verify(&self) -> bool {
-        verify(self.hash().as_ref(), &self.signature, &self.author.public_key())
+        self.signature.verify(self.hash().as_ref(), &self.author.public_key())
     }
 }
 
@@ -346,159 +354,9 @@
     type Result = bool;
 }
 
-impl TryFrom<network_proto::RoutedMessage> for RoutedMessage {
-    type Error = Box<dyn std::error::Error>;
-
-    fn try_from(proto: network_proto::RoutedMessage) -> Result<Self, Self::Error> {
-        let body = match proto.body {
-            Some(network_proto::RoutedMessage_oneof_body::block_approval(block_approval)) => {
-                RoutedMessageBody::BlockApproval(
-                    block_approval.account_id,
-                    block_approval.hash.try_into()?,
-                    block_approval.signature.try_into()?,
-                )
-            }
-            Some(network_proto::RoutedMessage_oneof_body::transaction(transaction)) => {
-                RoutedMessageBody::ForwardTx(transaction.try_into()?)
-            }
-            Some(network_proto::RoutedMessage_oneof_body::state_request(state_request)) => {
-                RoutedMessageBody::StateRequest(
-                    state_request.shard_id,
-                    state_request.hash.try_into()?,
-                )
-            }
-            Some(network_proto::RoutedMessage_oneof_body::chunk_part_request(
-                chunk_part_request,
-            )) => RoutedMessageBody::ChunkPartRequest(ChunkPartRequestMsg {
-                shard_id: chunk_part_request.shard_id,
-                chunk_hash: ChunkHash(chunk_part_request.chunk_hash.try_into()?),
-                height: chunk_part_request.height,
-                part_id: chunk_part_request.part_id,
-            }),
-            Some(network_proto::RoutedMessage_oneof_body::chunk_one_part_request(
-                chunk_one_part_request,
-            )) => RoutedMessageBody::ChunkOnePartRequest(ChunkOnePartRequestMsg {
-                shard_id: chunk_one_part_request.shard_id,
-                chunk_hash: ChunkHash(chunk_one_part_request.chunk_hash.try_into()?),
-                height: chunk_one_part_request.height,
-                part_id: chunk_one_part_request.part_id,
-                recipient: chunk_one_part_request.recipient.try_into()?,
-            }),
-            Some(network_proto::RoutedMessage_oneof_body::chunk_header_and_part(
-                chunk_header_and_part,
-            )) => RoutedMessageBody::ChunkOnePart(ChunkOnePart {
-                shard_id: chunk_header_and_part.shard_id,
-                chunk_hash: ChunkHash(chunk_header_and_part.chunk_hash.try_into()?),
-                header: proto_to_type(chunk_header_and_part.header)?,
-                part_id: chunk_header_and_part.part_id,
-                part: chunk_header_and_part.part.into_boxed_slice(),
-                receipts: chunk_header_and_part
-                    .receipts
-                    .into_iter()
-                    .map(TryInto::try_into)
-                    .collect::<Result<Vec<_>, _>>()?,
-                receipts_proofs: chunk_header_and_part
-                    .receipts_proofs
-                    .into_iter()
-                    .map(|proof| Ok(MerklePath::decode(proof.as_slice())?))
-                    .collect::<Result<Vec<MerklePath>, Self::Error>>()?,
-                merkle_path: MerklePath::decode(chunk_header_and_part.merkle_path.as_slice())?,
-            }),
-            None => return Err(format!("Unexpected empty message body").into()),
-        };
-
-        let account_id = proto.account_id.try_into()?;
-        let author = proto.author.try_into().map_err(|e| format!("{}", e))?;
-        let signature: Signature = proto.signature.try_into().map_err(|e| format!("{}", e))?;
-        Ok(RoutedMessage { account_id, author, signature, body })
-    }
-}
-
-impl From<RoutedMessage> for network_proto::RoutedMessage {
-    fn from(routed_message: RoutedMessage) -> Self {
-        let body = match routed_message.body {
-            RoutedMessageBody::BlockApproval(account_id, hash, signature) => {
-                Some(network_proto::RoutedMessage_oneof_body::block_approval(
-                    network_proto::BlockApproval {
-                        account_id,
-                        hash: hash.into(),
-                        signature: signature.into(),
-                        cached_size: Default::default(),
-                        ..Default::default()
-                    },
-                ))
-            }
-            RoutedMessageBody::ForwardTx(transaction) => {
-                Some(network_proto::RoutedMessage_oneof_body::transaction(transaction.into()))
-            }
-            RoutedMessageBody::StateRequest(shard_id, hash) => {
-                let state_request = network_proto::StateRequest {
-                    shard_id,
-                    hash: hash.into(),
-                    cached_size: Default::default(),
-                    unknown_fields: Default::default(),
-                };
-                Some(network_proto::RoutedMessage_oneof_body::state_request(state_request))
-            }
-
-            RoutedMessageBody::ChunkPartRequest(chunk_part_request) => {
-                let chunk_part_request = network_proto::ChunkPartRequest {
-                    shard_id: chunk_part_request.shard_id,
-                    chunk_hash: chunk_part_request.chunk_hash.0.into(),
-                    height: chunk_part_request.height,
-                    part_id: chunk_part_request.part_id,
-                    ..Default::default()
-                };
-                Some(network_proto::RoutedMessage_oneof_body::chunk_part_request(
-                    chunk_part_request,
-                ))
-            }
-            RoutedMessageBody::ChunkOnePartRequest(chunk_one_part_request) => {
-                let chunk_one_part_request = network_proto::ChunkOnePartRequest {
-                    shard_id: chunk_one_part_request.shard_id,
-                    chunk_hash: chunk_one_part_request.chunk_hash.0.into(),
-                    height: chunk_one_part_request.height,
-                    part_id: chunk_one_part_request.part_id,
-                    recipient: chunk_one_part_request.recipient.into(),
-                    cached_size: Default::default(),
-                    unknown_fields: Default::default(),
-                };
-                Some(network_proto::RoutedMessage_oneof_body::chunk_one_part_request(
-                    chunk_one_part_request,
-                ))
-            }
-            RoutedMessageBody::ChunkOnePart(chunk_header_and_part) => {
-                let chunk_header_and_part = network_proto::ChunkOnePart {
-                    shard_id: chunk_header_and_part.shard_id,
-                    chunk_hash: chunk_header_and_part.chunk_hash.0.into(),
-                    header: SingularPtrField::some(chunk_header_and_part.header.into()),
-                    part_id: chunk_header_and_part.part_id,
-                    part: (*chunk_header_and_part.part).to_vec(),
-                    merkle_path: MerklePath::encode(&chunk_header_and_part.merkle_path).unwrap(),
-                    ..Default::default()
-                };
-                Some(network_proto::RoutedMessage_oneof_body::chunk_header_and_part(
-                    chunk_header_and_part,
-                ))
-            }
-        };
-
-        network_proto::RoutedMessage {
-            account_id: routed_message.account_id,
-            author: routed_message.author.into(),
-            signature: routed_message.signature.into(),
-            body,
-            ..Default::default()
-        }
-    }
-}
-
 // TODO(MarX): We have duplicated types of messages for now while routing between non-validators
 //  is necessary. Some message are routed and others are directed between peers.
-#[derive(PartialEq, Eq, Clone, Debug)]
-=======
 #[derive(BorshSerialize, BorshDeserialize, PartialEq, Eq, Clone, Debug)]
->>>>>>> 3762990c
 pub enum PeerMessage {
     Handshake(Handshake),
     HandshakeFailure(PeerInfo, HandshakeFailureReason),
@@ -558,356 +416,6 @@
     }
 }
 
-<<<<<<< HEAD
-impl TryFrom<network_proto::PeerMessage> for PeerMessage {
-    type Error = Box<dyn std::error::Error>;
-
-    fn try_from(proto: network_proto::PeerMessage) -> Result<Self, Self::Error> {
-        match proto.message_type {
-            Some(network_proto::PeerMessage_oneof_message_type::hand_shake(hand_shake)) => {
-                hand_shake.try_into().map(PeerMessage::Handshake)
-            }
-            Some(network_proto::PeerMessage_oneof_message_type::peers_request(_)) => {
-                Ok(PeerMessage::PeersRequest)
-            }
-            Some(network_proto::PeerMessage_oneof_message_type::peers_response(peers_response)) => {
-                let peers_response = peers_response
-                    .peers
-                    .into_iter()
-                    .map(TryInto::try_into)
-                    .collect::<Result<Vec<_>, _>>()?;
-                Ok(PeerMessage::PeersResponse(peers_response))
-            }
-            Some(network_proto::PeerMessage_oneof_message_type::block(block)) => {
-                Ok(PeerMessage::Block(block.try_into()?))
-            }
-            Some(network_proto::PeerMessage_oneof_message_type::block_header_announce(header)) => {
-                Ok(PeerMessage::BlockHeaderAnnounce(header.try_into()?))
-            }
-            Some(network_proto::PeerMessage_oneof_message_type::transaction(transaction)) => {
-                Ok(PeerMessage::Transaction(transaction.try_into()?))
-            }
-            Some(network_proto::PeerMessage_oneof_message_type::block_request(block_request)) => {
-                Ok(PeerMessage::BlockRequest(block_request.try_into()?))
-            }
-            Some(network_proto::PeerMessage_oneof_message_type::block_headers_request(
-                block_headers_request,
-            )) => Ok(PeerMessage::BlockHeadersRequest(
-                block_headers_request
-                    .hashes
-                    .into_iter()
-                    .map(TryInto::try_into)
-                    .collect::<Result<Vec<_>, _>>()?,
-            )),
-            Some(network_proto::PeerMessage_oneof_message_type::block_headers(block_headers)) => {
-                Ok(PeerMessage::BlockHeaders(
-                    block_headers
-                        .headers
-                        .into_iter()
-                        .map(TryInto::try_into)
-                        .collect::<Result<Vec<_>, _>>()?,
-                ))
-            }
-            Some(network_proto::PeerMessage_oneof_message_type::state_request(state_request)) => {
-                Ok(PeerMessage::StateRequest(
-                    state_request.shard_id,
-                    state_request.hash.try_into()?,
-                ))
-            }
-            Some(network_proto::PeerMessage_oneof_message_type::state_response(state_response)) => {
-                let outgoing_receipts_proto =
-                    state_response
-                        .outgoing_receipts
-                        .into_option()
-                        .ok_or::<Self::Error>("missing outgoing_receipts".into())?;
-                Ok(PeerMessage::StateResponse(StateResponseInfo {
-                    shard_id: state_response.shard_id,
-                    hash: state_response.hash.try_into()?,
-                    prev_chunk_extra: ChunkExtra {
-                        state_root: state_response.prev_state_root.try_into()?,
-                        validator_proposals: state_response
-                            .validator_proposals
-                            .into_iter()
-                            .map(TryInto::try_into)
-                            .collect::<Result<Vec<_>, _>>()?,
-                        gas_used: state_response.prev_gas_used.try_into()?,
-                        gas_limit: state_response.prev_gas_limit.try_into()?,
-                    },
-                    payload: state_response.payload,
-                    outgoing_receipts: (
-                        outgoing_receipts_proto.hash.try_into()?,
-                        outgoing_receipts_proto
-                            .receipts
-                            .into_iter()
-                            .map(TryInto::try_into)
-                            .collect::<Result<Vec<_>, _>>()?,
-                    ),
-                    incoming_receipts: state_response
-                        .incoming_receipts
-                        .into_iter()
-                        .map(|receipt| {
-                            Ok((
-                                receipt.hash.try_into()?,
-                                receipt
-                                    .receipts
-                                    .into_iter()
-                                    .map(TryInto::try_into)
-                                    .collect::<Result<Vec<_>, _>>()?,
-                            ))
-                        })
-                        .collect::<Result<Vec<(CryptoHash, Vec<ReceiptTransaction>)>, Self::Error>>(
-                        )?,
-                }))
-            }
-            Some(network_proto::PeerMessage_oneof_message_type::chunk_part_request(
-                chunk_part_request,
-            )) => Ok(PeerMessage::ChunkPartRequest(ChunkPartRequestMsg {
-                shard_id: chunk_part_request.shard_id,
-                chunk_hash: ChunkHash(chunk_part_request.chunk_hash.try_into()?),
-                height: chunk_part_request.height,
-                part_id: chunk_part_request.part_id,
-            })),
-            Some(network_proto::PeerMessage_oneof_message_type::chunk_one_part_request(
-                chunk_one_part_request,
-            )) => Ok(PeerMessage::ChunkOnePartRequest(ChunkOnePartRequestMsg {
-                shard_id: chunk_one_part_request.shard_id,
-                chunk_hash: ChunkHash(chunk_one_part_request.chunk_hash.try_into()?),
-                height: chunk_one_part_request.height,
-                part_id: chunk_one_part_request.part_id,
-                recipient: chunk_one_part_request.recipient.try_into()?,
-            })),
-            Some(network_proto::PeerMessage_oneof_message_type::chunk_part(chunk_part)) => {
-                Ok(PeerMessage::ChunkPart(ChunkPartMsg {
-                    shard_id: chunk_part.shard_id,
-                    chunk_hash: ChunkHash(chunk_part.chunk_hash.try_into()?),
-                    part_id: chunk_part.part_id,
-                    part: chunk_part.part.into_boxed_slice(),
-                    merkle_path: MerklePath::decode(chunk_part.merkle_path.as_slice())?,
-                }))
-            }
-            Some(network_proto::PeerMessage_oneof_message_type::chunk_header_and_part(
-                chunk_header_and_part,
-            )) => Ok(PeerMessage::ChunkOnePart(ChunkOnePart {
-                shard_id: chunk_header_and_part.shard_id,
-                chunk_hash: ChunkHash(chunk_header_and_part.chunk_hash.try_into()?),
-                header: proto_to_type(chunk_header_and_part.header)?,
-                part_id: chunk_header_and_part.part_id,
-                part: chunk_header_and_part.part.into_boxed_slice(),
-                receipts: chunk_header_and_part
-                    .receipts
-                    .into_iter()
-                    .map(TryInto::try_into)
-                    .collect::<Result<Vec<_>, _>>()?,
-                receipts_proofs: chunk_header_and_part
-                    .receipts_proofs
-                    .into_iter()
-                    .map(|proof| Ok(MerklePath::decode(proof.as_slice())?))
-                    .collect::<Result<Vec<MerklePath>, Self::Error>>()?,
-                merkle_path: MerklePath::decode(chunk_header_and_part.merkle_path.as_slice())?,
-            })),
-            Some(network_proto::PeerMessage_oneof_message_type::announce_account(
-                announce_account,
-            )) => announce_account.try_into().map(PeerMessage::AnnounceAccount),
-            Some(network_proto::PeerMessage_oneof_message_type::routed_message(routed_message)) => {
-                routed_message.try_into().map(PeerMessage::Routed)
-            }
-            None => Err(format!("Unexpected empty message body").into()),
-        }
-    }
-}
-
-impl From<PeerMessage> for network_proto::PeerMessage {
-    fn from(message: PeerMessage) -> network_proto::PeerMessage {
-        let message_type = match message {
-            PeerMessage::Handshake(hand_shake) => {
-                Some(network_proto::PeerMessage_oneof_message_type::hand_shake(hand_shake.into()))
-            }
-            PeerMessage::PeersRequest => {
-                Some(network_proto::PeerMessage_oneof_message_type::peers_request(true))
-            }
-            PeerMessage::PeersResponse(peers_response) => {
-                let peers_response = network_proto::PeersResponse {
-                    peers: RepeatedField::from_iter(
-                        peers_response.into_iter().map(std::convert::Into::into),
-                    ),
-                    cached_size: Default::default(),
-                    unknown_fields: Default::default(),
-                };
-                Some(network_proto::PeerMessage_oneof_message_type::peers_response(peers_response))
-            }
-            PeerMessage::Block(block) => {
-                Some(network_proto::PeerMessage_oneof_message_type::block(block.into()))
-            }
-            PeerMessage::BlockHeaderAnnounce(header) => Some(
-                network_proto::PeerMessage_oneof_message_type::block_header_announce(header.into()),
-            ),
-            PeerMessage::Transaction(transaction) => {
-                Some(network_proto::PeerMessage_oneof_message_type::transaction(transaction.into()))
-            }
-            PeerMessage::BlockRequest(hash) => {
-                Some(network_proto::PeerMessage_oneof_message_type::block_request(hash.into()))
-            }
-            PeerMessage::BlockHeadersRequest(hashes) => {
-                let request = network_proto::BlockHeaderRequest {
-                    hashes: RepeatedField::from_iter(
-                        hashes.into_iter().map(std::convert::Into::into),
-                    ),
-                    cached_size: Default::default(),
-                    unknown_fields: Default::default(),
-                };
-                Some(network_proto::PeerMessage_oneof_message_type::block_headers_request(request))
-            }
-            PeerMessage::BlockHeaders(headers) => {
-                let block_headers = network_proto::BlockHeaders {
-                    headers: RepeatedField::from_iter(
-                        headers.into_iter().map(std::convert::Into::into),
-                    ),
-                    cached_size: Default::default(),
-                    unknown_fields: Default::default(),
-                };
-                Some(network_proto::PeerMessage_oneof_message_type::block_headers(block_headers))
-            }
-            PeerMessage::StateRequest(shard_id, hash) => {
-                let state_request = network_proto::StateRequest {
-                    shard_id,
-                    hash: hash.into(),
-                    cached_size: Default::default(),
-                    unknown_fields: Default::default(),
-                };
-                Some(network_proto::PeerMessage_oneof_message_type::state_request(state_request))
-            }
-            PeerMessage::StateResponse(StateResponseInfo {
-                shard_id,
-                hash,
-                prev_chunk_extra,
-                payload,
-                outgoing_receipts,
-                incoming_receipts,
-            }) => {
-                let state_response = network_proto::StateResponse {
-                    shard_id,
-                    hash: hash.into(),
-                    prev_state_root: prev_chunk_extra.state_root.into(),
-                    validator_proposals: RepeatedField::from_iter(
-                        prev_chunk_extra
-                            .validator_proposals
-                            .into_iter()
-                            .map(std::convert::Into::into),
-                    ),
-                    prev_gas_used: prev_chunk_extra.gas_used.into(),
-                    prev_gas_limit: prev_chunk_extra.gas_limit.into(),
-                    payload,
-                    outgoing_receipts: SingularPtrField::some(
-                        network_proto::StateResponseReceipts {
-                            hash: outgoing_receipts.0.into(),
-                            receipts: RepeatedField::from_iter(
-                                outgoing_receipts.1.into_iter().map(std::convert::Into::into),
-                            ),
-                            cached_size: Default::default(),
-                            unknown_fields: Default::default(),
-                        },
-                    ),
-                    incoming_receipts: RepeatedField::from_iter(incoming_receipts.into_iter().map(
-                        |(hash, receipts)| {
-                            (network_proto::StateResponseReceipts {
-                                hash: hash.into(),
-                                receipts: RepeatedField::from_iter(
-                                    receipts.into_iter().map(std::convert::Into::into),
-                                ),
-                                cached_size: Default::default(),
-                                unknown_fields: Default::default(),
-                            })
-                        },
-                    )),
-                    cached_size: Default::default(),
-                    unknown_fields: Default::default(),
-                };
-                Some(network_proto::PeerMessage_oneof_message_type::state_response(state_response))
-            }
-            PeerMessage::ChunkPartRequest(chunk_part_request) => {
-                let chunk_part_request = network_proto::ChunkPartRequest {
-                    shard_id: chunk_part_request.shard_id,
-                    chunk_hash: chunk_part_request.chunk_hash.0.into(),
-                    height: chunk_part_request.height,
-                    part_id: chunk_part_request.part_id,
-                    cached_size: Default::default(),
-                    unknown_fields: Default::default(),
-                };
-                Some(network_proto::PeerMessage_oneof_message_type::chunk_part_request(
-                    chunk_part_request,
-                ))
-            }
-            PeerMessage::ChunkOnePartRequest(chunk_one_part_request) => {
-                let chunk_one_part_request = network_proto::ChunkOnePartRequest {
-                    shard_id: chunk_one_part_request.shard_id,
-                    chunk_hash: chunk_one_part_request.chunk_hash.0.into(),
-                    height: chunk_one_part_request.height,
-                    part_id: chunk_one_part_request.part_id,
-                    recipient: chunk_one_part_request.recipient.into(),
-                    cached_size: Default::default(),
-                    unknown_fields: Default::default(),
-                };
-                Some(network_proto::PeerMessage_oneof_message_type::chunk_one_part_request(
-                    chunk_one_part_request,
-                ))
-            }
-            PeerMessage::ChunkPart(chunk_part) => {
-                let chunk_part = network_proto::ChunkPart {
-                    shard_id: chunk_part.shard_id,
-                    chunk_hash: chunk_part.chunk_hash.0.into(),
-                    part_id: chunk_part.part_id,
-                    part: (*chunk_part.part).to_vec(),
-                    merkle_path: MerklePath::encode(&chunk_part.merkle_path).unwrap(),
-                    cached_size: Default::default(),
-                    unknown_fields: Default::default(),
-                };
-                Some(network_proto::PeerMessage_oneof_message_type::chunk_part(chunk_part))
-            }
-            PeerMessage::ChunkOnePart(chunk_header_and_part) => {
-                let chunk_header_and_part = network_proto::ChunkOnePart {
-                    shard_id: chunk_header_and_part.shard_id,
-                    chunk_hash: chunk_header_and_part.chunk_hash.0.into(),
-                    header: SingularPtrField::some(chunk_header_and_part.header.into()),
-                    part_id: chunk_header_and_part.part_id,
-                    part: (*chunk_header_and_part.part).to_vec(),
-                    merkle_path: MerklePath::encode(&chunk_header_and_part.merkle_path).unwrap(),
-                    receipts: RepeatedField::from_iter(
-                        chunk_header_and_part.receipts.into_iter().map(std::convert::Into::into),
-                    ),
-                    receipts_proofs: RepeatedField::from_iter(
-                        chunk_header_and_part
-                            .receipts_proofs
-                            .into_iter()
-                            .map(|proof| MerklePath::encode(&proof).unwrap()),
-                    ),
-                    cached_size: Default::default(),
-                    unknown_fields: Default::default(),
-                };
-                Some(network_proto::PeerMessage_oneof_message_type::chunk_header_and_part(
-                    chunk_header_and_part,
-                ))
-            }
-            PeerMessage::AnnounceAccount(announce_account) => {
-                Some(network_proto::PeerMessage_oneof_message_type::announce_account(
-                    announce_account.into(),
-                ))
-            }
-            PeerMessage::Routed(routed_message) => {
-                Some(network_proto::PeerMessage_oneof_message_type::routed_message(
-                    routed_message.into(),
-                ))
-            }
-        };
-        network_proto::PeerMessage {
-            message_type,
-            cached_size: Default::default(),
-            unknown_fields: Default::default(),
-        }
-    }
-}
-
-=======
->>>>>>> 3762990c
 /// Configuration for the peer-to-peer manager.
 #[derive(Clone)]
 pub struct NetworkConfig {
@@ -1262,11 +770,7 @@
     type Result = PeerStatsResult;
 }
 
-<<<<<<< HEAD
-#[derive(Clone, Debug, Eq, PartialEq, Serialize, Deserialize)]
-=======
 #[derive(Clone, Debug, Eq, PartialEq, BorshSerialize, BorshDeserialize)]
->>>>>>> 3762990c
 pub struct ChunkPartRequestMsg {
     pub shard_id: u64,
     pub chunk_hash: ChunkHash,
@@ -1274,11 +778,7 @@
     pub part_id: u64,
 }
 
-<<<<<<< HEAD
-#[derive(Clone, Debug, Eq, PartialEq, Serialize, Deserialize)]
-=======
 #[derive(Clone, Debug, Eq, PartialEq, BorshSerialize, BorshDeserialize)]
->>>>>>> 3762990c
 pub struct ChunkOnePartRequestMsg {
     pub shard_id: u64,
     pub chunk_hash: ChunkHash,
