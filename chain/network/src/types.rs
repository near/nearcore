use std::collections::HashSet;
use std::convert::{From, TryInto};
use std::convert::{Into, TryFrom};
use std::fmt;
use std::hash::{Hash, Hasher};
use std::net::SocketAddr;
use std::time::Duration;

use actix::dev::{MessageResponse, ResponseChannel};
use actix::{Actor, Addr, Message};
use borsh::{BorshDeserialize, BorshSerialize};
use chrono::{DateTime, Utc};
use tokio::net::TcpStream;

use near_chain::types::ShardStateSyncResponse;
use near_chain::{Block, BlockApproval, BlockHeader, Weight};
use near_crypto::{BlsSignature, PublicKey, ReadablePublicKey, SecretKey, Signature};
use near_primitives::hash::{hash, CryptoHash};
pub use near_primitives::sharding::ChunkPartMsg;
use near_primitives::sharding::{ChunkHash, ChunkOnePart};
use near_primitives::transaction::SignedTransaction;
use near_primitives::types::{AccountId, BlockIndex, EpochId, ShardId};
use near_primitives::utils::{from_timestamp, to_timestamp};
use serde_derive::{Deserialize, Serialize};

use crate::peer::Peer;

/// Current latest version of the protocol
pub const PROTOCOL_VERSION: u32 = 4;

/// Peer id is the public key.
#[derive(BorshSerialize, BorshDeserialize, Clone, Eq, PartialOrd, Ord, Serialize, Deserialize)]
pub struct PeerId(PublicKey);

impl PeerId {
    pub fn public_key(&self) -> PublicKey {
        self.0.clone()
    }
}

impl From<PeerId> for Vec<u8> {
    fn from(peer_id: PeerId) -> Vec<u8> {
        peer_id.0.try_to_vec().unwrap()
    }
}

impl From<PublicKey> for PeerId {
    fn from(public_key: PublicKey) -> PeerId {
        PeerId(public_key)
    }
}

impl TryFrom<Vec<u8>> for PeerId {
    type Error = Box<dyn std::error::Error>;

    fn try_from(bytes: Vec<u8>) -> Result<PeerId, Self::Error> {
        Ok(PeerId(PublicKey::try_from_slice(&bytes)?))
    }
}

impl Hash for PeerId {
    fn hash<H: Hasher>(&self, state: &mut H) {
        state.write(&self.0.try_to_vec().unwrap());
    }
}

impl PartialEq for PeerId {
    fn eq(&self, other: &Self) -> bool {
        self.0 == other.0
    }
}

impl fmt::Display for PeerId {
    fn fmt(&self, f: &mut fmt::Formatter) -> fmt::Result {
        write!(f, "{}", self.0)
    }
}

impl fmt::Debug for PeerId {
    fn fmt(&self, f: &mut fmt::Formatter) -> fmt::Result {
        write!(f, "{}", self.0)
    }
}

/// Peer information.
#[derive(BorshSerialize, BorshDeserialize, Clone, Debug, Eq, PartialEq, Serialize, Deserialize)]
pub struct PeerInfo {
    pub id: PeerId,
    pub addr: Option<SocketAddr>,
    pub account_id: Option<AccountId>,
}

impl PeerInfo {
    pub fn addr_port(&self) -> Option<u16> {
        self.addr.map(|addr| addr.port())
    }
}

impl PeerInfo {
    pub fn new(id: PeerId, addr: SocketAddr) -> Self {
        PeerInfo { id, addr: Some(addr), account_id: None }
    }
}

impl fmt::Display for PeerInfo {
    fn fmt(&self, f: &mut fmt::Formatter) -> fmt::Result {
        if let Some(acc) = self.account_id.as_ref() {
            write!(f, "({}, {:?}, {})", self.id, self.addr, acc)
        } else {
            write!(f, "({}, {:?})", self.id, self.addr)
        }
    }
}

impl TryFrom<&str> for PeerInfo {
    type Error = Box<dyn std::error::Error>;

    fn try_from(s: &str) -> Result<Self, Self::Error> {
        let chunks: Vec<_> = s.split('@').collect();
        if chunks.len() != 2 {
            return Err(format!("Invalid peer info format, got {}, must be id@ip_addr", s).into());
        }
        Ok(PeerInfo {
            id: PeerId(ReadablePublicKey::new(chunks[0]).try_into()?),
            addr: Some(
                chunks[1].parse().map_err(|err| {
                    format!("Invalid ip address format for {}: {}", chunks[1], err)
                })?,
            ),
            account_id: None,
        })
    }
}

/// Peer chain information.
#[derive(BorshSerialize, BorshDeserialize, Copy, Clone, Debug, Eq, PartialEq, Default)]
pub struct PeerChainInfo {
    /// Genesis hash.
    pub genesis: CryptoHash,
    /// Last known chain height of the peer.
    pub height: BlockIndex,
    /// Last known chain weight of the peer.
    pub total_weight: Weight,
}

/// Peer type.
#[derive(Copy, Clone, Debug, Eq, PartialEq)]
pub enum PeerType {
    /// Inbound session
    Inbound,
    /// Outbound session
    Outbound,
}

/// Peer status.
#[derive(Copy, Clone, Debug, Eq, PartialEq)]
pub enum PeerStatus {
    /// Waiting for handshake.
    Connecting,
    /// Ready to go.
    Ready,
    /// Banned, should shutdown this peer.
    Banned(ReasonForBan),
}

#[derive(BorshSerialize, BorshDeserialize, PartialEq, Eq, Clone, Debug)]
pub struct Handshake {
    /// Protocol version.
    pub version: u32,
    /// Sender's peer id.
    pub peer_id: PeerId,
    /// Sender's listening addr.
    pub listen_port: Option<u16>,
    /// Peer's chain information.
    pub chain_info: PeerChainInfo,
}

impl Handshake {
    pub fn new(peer_id: PeerId, listen_port: Option<u16>, chain_info: PeerChainInfo) -> Self {
        Handshake { version: PROTOCOL_VERSION, peer_id, listen_port, chain_info }
    }
}

#[derive(BorshSerialize, BorshDeserialize)]
struct AnnounceAccountRouteHeader {
    pub account_id: AccountId,
    pub peer_id: PeerId,
    pub epoch_id: EpochId,
}

#[derive(BorshSerialize, BorshDeserialize, PartialEq, Eq, Clone, Debug)]
pub enum AccountOrPeerSignature {
    PeerSignature(Signature),
    AccountSignature(BlsSignature),
}

impl AccountOrPeerSignature {
    pub fn peer_signature(&self) -> Option<&Signature> {
        match self {
            AccountOrPeerSignature::PeerSignature(signature) => Some(signature),
            AccountOrPeerSignature::AccountSignature(_) => None,
        }
    }

    pub fn account_signature(&self) -> Option<&BlsSignature> {
        match self {
            AccountOrPeerSignature::PeerSignature(_) => None,
            AccountOrPeerSignature::AccountSignature(signature) => Some(signature),
        }
    }

    pub fn verify_peer(&self, data: &[u8], public_key: &PublicKey) -> bool {
        match self {
            AccountOrPeerSignature::PeerSignature(signature) => signature.verify(data, public_key),
            AccountOrPeerSignature::AccountSignature(_) => false,
        }
    }
}

/// Account route description
#[derive(BorshSerialize, BorshDeserialize, PartialEq, Eq, Clone, Debug)]
pub struct AnnounceAccountRoute {
    pub peer_id: PeerId,
    pub hash: CryptoHash,
    pub signature: AccountOrPeerSignature,
}

/// Account announcement information
#[derive(BorshSerialize, BorshDeserialize, PartialEq, Eq, Clone, Debug)]
pub struct AnnounceAccount {
    /// AccountId to be announced
    pub account_id: AccountId,
    /// This announcement is only valid for this `epoch`
    pub epoch_id: EpochId,
    /// Complete route description to account id
    /// First element of the route (header) contains:
    ///     peer_id owner of the account_id
    ///     hash of the announcement
    ///     signature with account id secret key
    /// Subsequent elements of the route contain:
    ///     peer_id of intermediates hop in the route
    ///     hash built using previous hash and peer_id
    ///     signature with peer id secret key
    pub route: Vec<AnnounceAccountRoute>,
}

impl AnnounceAccount {
    pub fn new(
        account_id: AccountId,
        epoch_id: EpochId,
        peer_id: PeerId,
        hash: CryptoHash,
        signature: AccountOrPeerSignature,
    ) -> Self {
        let route = vec![AnnounceAccountRoute { peer_id, hash, signature }];
        Self { account_id, epoch_id, route }
    }

    pub fn build_header_hash(
        account_id: &AccountId,
        peer_id: &PeerId,
        epoch_id: &EpochId,
    ) -> CryptoHash {
        let header = AnnounceAccountRouteHeader {
            account_id: account_id.clone(),
            peer_id: peer_id.clone(),
            epoch_id: epoch_id.clone(),
        };
        hash(&header.try_to_vec().unwrap())
    }

    pub fn header_hash(&self) -> CryptoHash {
        AnnounceAccount::build_header_hash(
            &self.account_id,
            &self.route.first().unwrap().peer_id,
            &self.epoch_id,
        )
    }

    pub fn header(&self) -> &AnnounceAccountRoute {
        self.route.first().unwrap()
    }

    /// Peer Id sending this announcement.
    pub fn peer_id(&self) -> PeerId {
        self.route.last().unwrap().peer_id.clone()
    }

    /// Peer Id of the originator of this announcement.
    pub fn original_peer_id(&self) -> PeerId {
        self.route.first().unwrap().peer_id.clone()
    }

    pub fn num_hops(&self) -> usize {
        self.route.len() - 1
    }

    pub fn extend(&mut self, peer_id: PeerId, secret_key: &SecretKey) {
        let last_hash = self.route.last().unwrap().hash;
        let new_hash =
            hash([last_hash.as_ref(), peer_id.try_to_vec().unwrap().as_ref()].concat().as_slice());
        let signature = secret_key.sign(new_hash.as_ref());
        self.route.push(AnnounceAccountRoute {
            peer_id,
            hash: new_hash,
            signature: AccountOrPeerSignature::PeerSignature(signature),
        })
    }
}

#[derive(BorshSerialize, BorshDeserialize, PartialEq, Eq, Clone, Debug)]
pub enum HandshakeFailureReason {
    ProtocolVersionMismatch(u32),
    GenesisMismatch(CryptoHash),
}

#[derive(BorshSerialize, BorshDeserialize, PartialEq, Eq, Clone, Debug)]
// TODO(#1313): Use Box
#[allow(clippy::large_enum_variant)]
pub enum RoutedMessageBody {
    BlockApproval(AccountId, CryptoHash, BlsSignature),
    ForwardTx(SignedTransaction),
    StateRequest(ShardId, CryptoHash),
    ChunkPartRequest(ChunkPartRequestMsg),
    ChunkOnePartRequest(ChunkOnePartRequestMsg),
    ChunkOnePart(ChunkOnePart),
}

#[derive(Message)]
pub struct RawRoutedMessage {
    pub account_id: AccountId,
    pub body: RoutedMessageBody,
}

impl RawRoutedMessage {
    pub fn sign(self, author: PeerId, secret_key: &SecretKey) -> RoutedMessage {
        let hash = RoutedMessage::build_hash(&self.account_id, &author, &self.body);
        let signature = secret_key.sign(hash.as_ref());
        RoutedMessage {
            account_id: self.account_id,
            author,
            signature: AccountOrPeerSignature::PeerSignature(signature),
            body: self.body,
        }
    }
}

#[derive(BorshSerialize, BorshDeserialize, PartialEq, Eq, Clone, Debug)]
pub struct RoutedMessageMsg {
    account_id: AccountId,
    author: PeerId,
    body: RoutedMessageBody,
}

/// RoutedMessage represent a package that will travel the network towards a specific account id.
/// It contains the peer_id and signature from the original sender. Every intermediate peer in the
/// route must verify that this signature is valid otherwise previous sender of this package should
/// be banned. If the final receiver of this package finds that the body is invalid the original
/// sender of the package should be banned instead. (Notice that this peer might not be connected
/// to us)
#[derive(BorshSerialize, BorshDeserialize, PartialEq, Eq, Clone, Debug)]
pub struct RoutedMessage {
    /// Account id which is directed this message
    pub account_id: AccountId,
    /// Original sender of this message
    pub author: PeerId,
    /// Signature from the author of the message. If this signature is invalid we should ban
    /// last sender of this message. If the message is invalid we should ben author of the message.
    pub signature: AccountOrPeerSignature,
    /// Message
    pub body: RoutedMessageBody,
}

impl RoutedMessage {
    pub fn build_hash(
        account_id: &AccountId,
        author: &PeerId,
        body: &RoutedMessageBody,
    ) -> CryptoHash {
        hash(
            &RoutedMessageMsg {
                account_id: account_id.clone(),
                author: author.clone(),
                body: body.clone(),
            }
            .try_to_vec()
            .expect("Failed to serialize"),
        )
    }

    fn hash(&self) -> CryptoHash {
        RoutedMessage::build_hash(&self.account_id, &self.author, &self.body)
    }

    pub fn verify(&self) -> bool {
        self.signature.verify_peer(self.hash().as_ref(), &self.author.public_key())
    }
}

impl Message for RoutedMessage {
    type Result = bool;
}

// TODO(MarX): We have duplicated types of messages for now while routing between non-validators
//  is necessary. Some message are routed and others are directed between peers.
#[derive(BorshSerialize, BorshDeserialize, PartialEq, Eq, Clone, Debug)]
// TODO(#1313): Use Box
#[allow(clippy::large_enum_variant)]
pub enum PeerMessage {
    Handshake(Handshake),
    HandshakeFailure(PeerInfo, HandshakeFailureReason),

    PeersRequest,
    PeersResponse(Vec<PeerInfo>),

    BlockHeadersRequest(Vec<CryptoHash>),
    BlockHeaders(Vec<BlockHeader>),
    BlockHeaderAnnounce(BlockHeader),

    BlockRequest(CryptoHash),
    Block(Block),

    Transaction(SignedTransaction),

    StateRequest(ShardId, CryptoHash),
    StateResponse(StateResponseInfo),
    AnnounceAccount(AnnounceAccount),
    Routed(RoutedMessage),

    ChunkPartRequest(ChunkPartRequestMsg),
    ChunkOnePartRequest(ChunkOnePartRequestMsg),
    ChunkPart(ChunkPartMsg),
    ChunkOnePart(ChunkOnePart),
}

impl fmt::Display for PeerMessage {
    fn fmt(&self, f: &mut fmt::Formatter) -> fmt::Result {
        match self {
            PeerMessage::Handshake(_) => f.write_str("Handshake"),
            PeerMessage::HandshakeFailure(_, _) => f.write_str("HandshakeFailure"),
            PeerMessage::PeersRequest => f.write_str("PeersRequest"),
            PeerMessage::PeersResponse(_) => f.write_str("PeersResponse"),
            PeerMessage::BlockHeadersRequest(_) => f.write_str("BlockHeaderRequest"),
            PeerMessage::BlockHeaders(_) => f.write_str("BlockHeaders"),
            PeerMessage::BlockHeaderAnnounce(_) => f.write_str("BlockHeaderAnnounce"),
            PeerMessage::BlockRequest(_) => f.write_str("BlockRequest"),
            PeerMessage::Block(_) => f.write_str("Block"),
            PeerMessage::Transaction(_) => f.write_str("Transaction"),
            PeerMessage::StateRequest(_, _) => f.write_str("StateRequest"),
            PeerMessage::StateResponse(_) => f.write_str("StateResponse"),
            PeerMessage::AnnounceAccount(_) => f.write_str("AnnounceAccount"),
            PeerMessage::Routed(routed_message) => match routed_message.body {
                RoutedMessageBody::BlockApproval(_, _, _) => f.write_str("BlockApproval"),
                RoutedMessageBody::ForwardTx(_) => f.write_str("ForwardTx"),
                RoutedMessageBody::StateRequest(_, _) => f.write_str("StateResponse"),
                RoutedMessageBody::ChunkPartRequest(_) => f.write_str("ChunkPartRequest"),
                RoutedMessageBody::ChunkOnePartRequest(_) => f.write_str("ChunkOnePartRequest"),
                RoutedMessageBody::ChunkOnePart(_) => f.write_str("ChunkOnePart"),
            },
            PeerMessage::ChunkPartRequest(_) => f.write_str("ChunkPartRequest"),
            PeerMessage::ChunkOnePartRequest(_) => f.write_str("ChunkOnePartRequest"),
            PeerMessage::ChunkPart(_) => f.write_str("ChunkPart"),
            PeerMessage::ChunkOnePart(_) => f.write_str("ChunkOnePart"),
        }
    }
}

/// Configuration for the peer-to-peer manager.
#[derive(Clone)]
pub struct NetworkConfig {
    pub public_key: PublicKey,
    pub secret_key: SecretKey,
    pub account_id: Option<AccountId>,
    pub addr: Option<SocketAddr>,
    pub boot_nodes: Vec<PeerInfo>,
    pub handshake_timeout: Duration,
    pub reconnect_delay: Duration,
    pub bootstrap_peers_period: Duration,
    pub peer_max_count: u32,
    /// Duration of the ban for misbehaving peers.
    pub ban_window: Duration,
    /// Remove expired peers.
    pub peer_expiration_duration: Duration,
    /// Maximum number of peer addresses we should ever send.
    pub max_send_peers: u32,
    /// Duration for checking on stats from the peers.
    pub peer_stats_period: Duration,
    /// Time to persist Accounts Id in the router without removing them.
    pub ttl_account_id_router: Duration,
    /// Maximum number of routes that we should keep track for each Account id in the Routing Table.
    pub max_routes_to_store: usize,
}

/// Status of the known peers.
#[derive(BorshSerialize, BorshDeserialize, Eq, PartialEq, Debug)]
pub enum KnownPeerStatus {
    Unknown,
    NotConnected,
    Connected,
    Banned(ReasonForBan, u64),
}

/// Information node stores about known peers.
#[derive(BorshSerialize, BorshDeserialize, Debug)]
pub struct KnownPeerState {
    pub peer_info: PeerInfo,
    pub status: KnownPeerStatus,
    pub first_seen: u64,
    pub last_seen: u64,
}

impl KnownPeerState {
    pub fn new(peer_info: PeerInfo) -> Self {
        KnownPeerState {
            peer_info,
            status: KnownPeerStatus::Unknown,
            first_seen: to_timestamp(Utc::now()),
            last_seen: to_timestamp(Utc::now()),
        }
    }

    pub fn first_seen(&self) -> DateTime<Utc> {
        from_timestamp(self.first_seen)
    }

    pub fn last_seen(&self) -> DateTime<Utc> {
        from_timestamp(self.last_seen)
    }
}

impl TryFrom<Vec<u8>> for KnownPeerState {
    type Error = Box<dyn std::error::Error>;

    fn try_from(bytes: Vec<u8>) -> Result<KnownPeerState, Self::Error> {
        KnownPeerState::try_from_slice(&bytes).map_err(|err| err.into())
    }
}

/// Actor message that holds the TCP stream from an inbound TCP connection
#[derive(Message)]
pub struct InboundTcpConnect {
    /// Tcp stream of the inbound connections
    pub stream: TcpStream,
}

impl InboundTcpConnect {
    /// Method to create a new InboundTcpConnect message from a TCP stream
    pub fn new(stream: TcpStream) -> InboundTcpConnect {
        InboundTcpConnect { stream }
    }
}

/// Actor message to request the creation of an outbound TCP connection to a peer.
#[derive(Message)]
pub struct OutboundTcpConnect {
    /// Peer information of the outbound connection
    pub peer_info: PeerInfo,
}

#[derive(Message, Clone, Debug)]
pub struct SendMessage {
    pub message: PeerMessage,
}

/// Actor message to consolidate potential new peer.
/// Returns if connection should be kept or dropped.
pub struct Consolidate {
    pub actor: Addr<Peer>,
    pub peer_info: PeerInfo,
    pub peer_type: PeerType,
    pub chain_info: PeerChainInfo,
}

impl Message for Consolidate {
    type Result = bool;
}

/// Unregister message from Peer to PeerManager.
#[derive(Message)]
pub struct Unregister {
    pub peer_id: PeerId,
}

pub struct PeerList {
    pub peers: Vec<PeerInfo>,
}

/// Requesting peers from peer manager to communicate to a peer.
pub struct PeersRequest {}

impl Message for PeersRequest {
    type Result = PeerList;
}

/// Received new peers from another peer.
#[derive(Message)]
pub struct PeersResponse {
    pub peers: Vec<PeerInfo>,
}

impl<A, M> MessageResponse<A, M> for PeerList
where
    A: Actor,
    M: Message<Result = PeerList>,
{
    fn handle<R: ResponseChannel<M>>(self, _: &mut A::Context, tx: Option<R>) {
        if let Some(tx) = tx {
            tx.send(self)
        }
    }
}

/// Ban reason.
#[derive(BorshSerialize, BorshDeserialize, Debug, Clone, PartialEq, Eq, Copy)]
pub enum ReasonForBan {
    None = 0,
    BadBlock = 1,
    BadBlockHeader = 2,
    HeightFraud = 3,
    BadHandshake = 4,
    BadBlockApproval = 5,
    Abusive = 6,
    InvalidSignature = 7,
    InvalidPeerId = 8,
    InvalidHash = 9,
}

#[derive(Message)]
pub struct Ban {
    pub peer_id: PeerId,
    pub ban_reason: ReasonForBan,
}

#[derive(Debug, Clone, PartialEq)]
// TODO(#1313): Use Box
#[allow(clippy::large_enum_variant)]
pub enum NetworkRequests {
    /// Fetch information from the network.
    FetchInfo,
    /// Sends block, either when block was just produced or when requested.
    Block { block: Block },
    /// Sends block header announcement, with possibly attaching approval for this block if
    /// participating in this epoch.
    BlockHeaderAnnounce { header: BlockHeader, approval: Option<BlockApproval> },
    /// Request block with given hash from given peer.
    BlockRequest { hash: CryptoHash, peer_id: PeerId },
    /// Request given block headers.
    BlockHeadersRequest { hashes: Vec<CryptoHash>, peer_id: PeerId },
    /// Request state for given shard at given state root.
    StateRequest { shard_id: ShardId, hash: CryptoHash, account_id: AccountId },
    /// Ban given peer.
    BanPeer { peer_id: PeerId, ban_reason: ReasonForBan },
    /// Announce account
    AnnounceAccount(AnnounceAccount),

    /// Request chunk part
    ChunkPartRequest { account_id: AccountId, part_request: ChunkPartRequestMsg },
    /// Request chunk part and receipts
    ChunkOnePartRequest { account_id: AccountId, one_part_request: ChunkOnePartRequestMsg },
    /// Response to a peer with chunk part and receipts.
    ChunkOnePartResponse { peer_id: PeerId, header_and_part: ChunkOnePart },
    /// A chunk header and one part for another validator.
    ChunkOnePartMessage { account_id: AccountId, header_and_part: ChunkOnePart },
    /// A chunk part
    ChunkPart { peer_id: PeerId, part: ChunkPartMsg },
}

/// Combines peer address info and chain information.
#[derive(Debug, Clone, Eq, PartialEq)]
pub struct FullPeerInfo {
    pub peer_info: PeerInfo,
    pub chain_info: PeerChainInfo,
}

#[derive(Debug)]
pub struct NetworkInfo {
    pub active_peers: Vec<FullPeerInfo>,
    pub num_active_peers: usize,
    pub peer_max_count: u32,
    pub most_weight_peers: Vec<FullPeerInfo>,
    pub sent_bytes_per_sec: u64,
    pub received_bytes_per_sec: u64,
    /// Accounts of known block and chunk producers from routing table.
    pub known_producers: Vec<AccountId>,
}

#[derive(Debug)]
pub enum NetworkResponses {
    NoResponse,
    Info(NetworkInfo),
}

impl<A, M> MessageResponse<A, M> for NetworkResponses
where
    A: Actor,
    M: Message<Result = NetworkResponses>,
{
    fn handle<R: ResponseChannel<M>>(self, _: &mut A::Context, tx: Option<R>) {
        if let Some(tx) = tx {
            tx.send(self)
        }
    }
}

impl Message for NetworkRequests {
    type Result = NetworkResponses;
}

#[derive(PartialEq, Eq, Clone, Debug, BorshSerialize, BorshDeserialize)]
pub struct StateResponseInfo {
    pub shard_id: ShardId,
    pub hash: CryptoHash,
<<<<<<< HEAD
    pub shard_state: ShardStateSyncResponse,
=======
    pub chunk: ShardChunk,
    pub chunk_proof: MerklePath,
    pub prev_payload: Vec<u8>,
    pub incoming_receipts_proofs: Vec<ReceiptProofResponse>,
    pub root_proofs: Vec<Vec<RootProof>>,
>>>>>>> f5d7c988
}

#[derive(Debug)]
// TODO(#1313): Use Box
#[allow(clippy::large_enum_variant)]
pub enum NetworkClientMessages {
    /// Received transaction.
    Transaction(SignedTransaction),
    /// Received block header.
    BlockHeader(BlockHeader, PeerId),
    /// Received block, possibly requested.
    Block(Block, PeerId, bool),
    /// Received list of headers for syncing.
    BlockHeaders(Vec<BlockHeader>, PeerId),
    /// Get Chain information from Client.
    GetChainInfo,
    /// Block approval.
    BlockApproval(AccountId, CryptoHash, BlsSignature, PeerId),
    /// Request headers.
    BlockHeadersRequest(Vec<CryptoHash>),
    /// Request a block.
    BlockRequest(CryptoHash),
    /// State request.
    StateRequest(ShardId, CryptoHash),
    /// State response.
    StateResponse(StateResponseInfo),
    /// Account announcement that needs to be validated before being processed
    AnnounceAccount(AnnounceAccount),

    /// Request chunk part
    ChunkPartRequest(ChunkPartRequestMsg, PeerId),
    /// Request chunk part
    ChunkOnePartRequest(ChunkOnePartRequestMsg, PeerId),
    /// A chunk part
    ChunkPart(ChunkPartMsg),
    /// A chunk header and one part
    ChunkOnePart(ChunkOnePart),
}

// TODO(#1313): Use Box
#[derive(Eq, PartialEq, Debug)]
#[allow(clippy::large_enum_variant)]
pub enum NetworkClientResponses {
    /// No response.
    NoResponse,
    /// Valid transaction inserted into mempool as response to Transaction.
    ValidTx,
    /// Invalid transaction inserted into mempool as response to Transaction.
    InvalidTx(String),
    /// Valid transaction but since we are not validators we send this transaction to current validators.
    ForwardTx(AccountId, SignedTransaction),
    /// Ban peer for malicious behaviour.
    Ban { ban_reason: ReasonForBan },
    /// Chain information.
    ChainInfo { genesis: CryptoHash, height: BlockIndex, total_weight: Weight },
    /// Block response.
    Block(Block),
    /// Headers response.
    BlockHeaders(Vec<BlockHeader>),
    /// Response to state request.
    StateResponse(StateResponseInfo),
}

impl<A, M> MessageResponse<A, M> for NetworkClientResponses
where
    A: Actor,
    M: Message<Result = NetworkClientResponses>,
{
    fn handle<R: ResponseChannel<M>>(self, _: &mut A::Context, tx: Option<R>) {
        if let Some(tx) = tx {
            tx.send(self)
        }
    }
}

impl Message for NetworkClientMessages {
    type Result = NetworkClientResponses;
}

/// Peer stats query.
pub struct QueryPeerStats {}

/// Peer stats result
#[derive(Debug)]
pub struct PeerStatsResult {
    /// Chain info.
    pub chain_info: PeerChainInfo,
    /// Number of bytes we've received from the peer.
    pub received_bytes_per_sec: u64,
    /// Number of bytes we've sent to the peer.
    pub sent_bytes_per_sec: u64,
    /// Returns if this peer is abusive and should be banned.
    pub is_abusive: bool,
    /// Counts of incoming/outgoing messages from given peer.
    pub message_counts: (u64, u64),
}

impl<A, M> MessageResponse<A, M> for PeerStatsResult
where
    A: Actor,
    M: Message<Result = PeerStatsResult>,
{
    fn handle<R: ResponseChannel<M>>(self, _: &mut A::Context, tx: Option<R>) {
        if let Some(tx) = tx {
            tx.send(self)
        }
    }
}

impl Message for QueryPeerStats {
    type Result = PeerStatsResult;
}

#[derive(Clone, Debug, Eq, PartialEq, BorshSerialize, BorshDeserialize)]
pub struct ChunkPartRequestMsg {
    pub shard_id: ShardId,
    pub chunk_hash: ChunkHash,
    pub height: BlockIndex,
    pub part_id: u64,
}

#[derive(Clone, Debug, Eq, PartialEq, BorshSerialize, BorshDeserialize)]
pub struct ChunkOnePartRequestMsg {
    pub shard_id: ShardId,
    pub chunk_hash: ChunkHash,
    pub height: BlockIndex,
    pub part_id: u64,
    pub tracking_shards: HashSet<ShardId>,
}<|MERGE_RESOLUTION|>--- conflicted
+++ resolved
@@ -710,15 +710,7 @@
 pub struct StateResponseInfo {
     pub shard_id: ShardId,
     pub hash: CryptoHash,
-<<<<<<< HEAD
     pub shard_state: ShardStateSyncResponse,
-=======
-    pub chunk: ShardChunk,
-    pub chunk_proof: MerklePath,
-    pub prev_payload: Vec<u8>,
-    pub incoming_receipts_proofs: Vec<ReceiptProofResponse>,
-    pub root_proofs: Vec<Vec<RootProof>>,
->>>>>>> f5d7c988
 }
 
 #[derive(Debug)]
