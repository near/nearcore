use std::convert::From;
use std::convert::{Into, TryFrom, TryInto};
use std::fmt;
use std::hash::{Hash, Hasher};
use std::iter::FromIterator;
use std::net::SocketAddr;
use std::time::Duration;

use actix::dev::{MessageResponse, ResponseChannel};
use actix::{Actor, Addr, Message};
use chrono::{DateTime, Utc};
use protobuf::well_known_types::UInt32Value;
use protobuf::{RepeatedField, SingularPtrField};
use reed_solomon_erasure::Shard;
use serde_derive::{Deserialize, Serialize};
use tokio::net::TcpStream;

use near_chain::{Block, BlockApproval, BlockHeader, Weight};
use near_primitives::crypto::signature::{sign, verify, PublicKey, SecretKey, Signature};
use near_primitives::hash::{hash, CryptoHash};
use near_primitives::logging::pretty_str;
use near_primitives::merkle::MerklePath;
use near_primitives::serialize::{BaseEncode, Decode, Encode};
use near_primitives::sharding::{ChunkHash, ChunkOnePart};
use near_primitives::transaction::{ReceiptTransaction, SignedTransaction};
use near_primitives::types::{AccountId, BlockIndex, ChunkExtra, EpochId, ShardId};
use near_primitives::utils::{proto_to_type, to_string_value};
use near_protos::network as network_proto;

use crate::peer::Peer;
<<<<<<< HEAD
use crate::peer_manager::RoutingTable;
=======
>>>>>>> 95f6c249

/// Current latest version of the protocol
pub const PROTOCOL_VERSION: u32 = 2;

/// Peer id is the public key.
#[derive(Copy, Clone, Eq, PartialOrd, Ord, PartialEq, Serialize, Deserialize)]
pub struct PeerId(PublicKey);

impl PeerId {
    pub fn public_key(&self) -> PublicKey {
        self.0
    }
}

impl From<PeerId> for Vec<u8> {
    fn from(peer_id: PeerId) -> Vec<u8> {
        (&peer_id.0).into()
    }
}

impl From<PublicKey> for PeerId {
    fn from(public_key: PublicKey) -> PeerId {
        PeerId(public_key)
    }
}

impl TryFrom<Vec<u8>> for PeerId {
    type Error = Box<dyn std::error::Error>;

    fn try_from(bytes: Vec<u8>) -> Result<PeerId, Self::Error> {
        Ok(PeerId(bytes.try_into()?))
    }
}

impl std::convert::AsRef<[u8]> for PeerId {
    fn as_ref(&self) -> &[u8] {
        &(self.0).0[..]
    }
}

impl Hash for PeerId {
    fn hash<H: Hasher>(&self, state: &mut H) {
        state.write(self.0.as_ref());
    }
}

impl fmt::Display for PeerId {
    fn fmt(&self, f: &mut fmt::Formatter) -> fmt::Result {
        write!(f, "{}", self.0)
    }
}

impl fmt::Debug for PeerId {
    fn fmt(&self, f: &mut fmt::Formatter) -> fmt::Result {
        write!(f, "{}", pretty_str(&self.0.to_base(), 4))
    }
}

/// Peer information.
#[derive(Clone, Debug, Eq, PartialEq, Serialize, Deserialize)]
pub struct PeerInfo {
    pub id: PeerId,
    pub addr: Option<SocketAddr>,
    pub account_id: Option<AccountId>,
}

impl PeerInfo {
    pub fn addr_port(&self) -> Option<u16> {
        self.addr.map(|addr| addr.port())
    }
}

impl PeerInfo {
    pub fn new(id: PeerId, addr: SocketAddr) -> Self {
        PeerInfo { id, addr: Some(addr), account_id: None }
    }
}

impl fmt::Display for PeerInfo {
    fn fmt(&self, f: &mut fmt::Formatter) -> fmt::Result {
        if let Some(acc) = self.account_id.as_ref() {
            write!(f, "({}, {:?}, {})", self.id, self.addr, acc)
        } else {
            write!(f, "({}, {:?})", self.id, self.addr)
        }
    }
}

impl TryFrom<&str> for PeerInfo {
    type Error = Box<dyn std::error::Error>;

    fn try_from(s: &str) -> Result<Self, Self::Error> {
        let chunks: Vec<_> = s.split("@").collect();
        if chunks.len() != 2 {
            return Err(format!("Invalid peer info format, got {}, must be id@ip_addr", s).into());
        }
        Ok(PeerInfo {
            id: PublicKey::try_from(chunks[0])?.into(),
            addr: Some(
                chunks[1].parse().map_err(|err| {
                    format!("Invalid ip address format for {}: {}", chunks[1], err)
                })?,
            ),
            account_id: None,
        })
    }
}

impl TryFrom<network_proto::PeerInfo> for PeerInfo {
    type Error = Box<dyn std::error::Error>;

    fn try_from(proto: network_proto::PeerInfo) -> Result<Self, Self::Error> {
        let addr = proto.addr.into_option().and_then(|s| s.value.parse::<SocketAddr>().ok());
        let account_id = proto.account_id.into_option().map(|s| s.value);
        Ok(PeerInfo { id: PublicKey::try_from(proto.id)?.into(), addr, account_id })
    }
}

impl From<PeerInfo> for network_proto::PeerInfo {
    fn from(peer_info: PeerInfo) -> network_proto::PeerInfo {
        let id = peer_info.id;
        let addr = SingularPtrField::from_option(
            peer_info.addr.map(|s| to_string_value(format!("{}", s))),
        );
        let account_id = SingularPtrField::from_option(peer_info.account_id.map(to_string_value));
        network_proto::PeerInfo {
            id: (&id.0).into(),
            addr,
            account_id,
            cached_size: Default::default(),
            unknown_fields: Default::default(),
        }
    }
}

/// Peer chain information.
#[derive(Copy, Clone, Debug, Eq, PartialEq, Default)]
pub struct PeerChainInfo {
    /// Genesis hash.
    pub genesis: CryptoHash,
    /// Last known chain height of the peer.
    pub height: BlockIndex,
    /// Last known chain weight of the peer.
    pub total_weight: Weight,
}

impl TryFrom<network_proto::PeerChainInfo> for PeerChainInfo {
    type Error = Box<dyn std::error::Error>;

    fn try_from(proto: network_proto::PeerChainInfo) -> Result<Self, Self::Error> {
        Ok(PeerChainInfo {
            genesis: proto.genesis.try_into()?,
            height: proto.height,
            total_weight: proto.total_weight.into(),
        })
    }
}

impl From<PeerChainInfo> for network_proto::PeerChainInfo {
    fn from(chain_peer_info: PeerChainInfo) -> network_proto::PeerChainInfo {
        network_proto::PeerChainInfo {
            genesis: chain_peer_info.genesis.into(),
            height: chain_peer_info.height,
            total_weight: chain_peer_info.total_weight.to_num(),
            cached_size: Default::default(),
            unknown_fields: Default::default(),
        }
    }
}

/// Peer type.
#[derive(Copy, Clone, Debug, Eq, PartialEq)]
pub enum PeerType {
    /// Inbound session
    Inbound,
    /// Outbound session
    Outbound,
}

/// Peer status.
#[derive(Copy, Clone, Debug, Eq, PartialEq)]
pub enum PeerStatus {
    /// Waiting for handshake.
    Connecting,
    /// Ready to go.
    Ready,
    /// Banned, should shutdown this peer.
    Banned(ReasonForBan),
}

#[derive(PartialEq, Eq, Clone, Debug)]
pub struct Handshake {
    /// Protocol version.
    pub version: u32,
    /// Sender's peer id.
    pub peer_id: PeerId,
    /// Sender's listening addr.
    pub listen_port: Option<u16>,
    /// Peer's chain information.
    pub chain_info: PeerChainInfo,
}

impl Handshake {
    pub fn new(peer_id: PeerId, listen_port: Option<u16>, chain_info: PeerChainInfo) -> Self {
        Handshake { version: PROTOCOL_VERSION, peer_id, listen_port, chain_info }
    }
}

impl TryFrom<network_proto::Handshake> for Handshake {
    type Error = Box<dyn std::error::Error>;

    fn try_from(proto: network_proto::Handshake) -> Result<Self, Self::Error> {
        let listen_port = proto.listen_port.into_option().map(|v| v.value as u16);
        let peer_id: PublicKey = proto.peer_id.try_into().map_err(|e| format!("{}", e))?;
        let chain_info = proto_to_type(proto.chain_info)?;
        Ok(Handshake { version: proto.version, peer_id: peer_id.into(), listen_port, chain_info })
    }
}

impl From<Handshake> for network_proto::Handshake {
    fn from(handshake: Handshake) -> network_proto::Handshake {
        let listen_port = SingularPtrField::from_option(handshake.listen_port.map(|v| {
            let mut res = UInt32Value::new();
            res.set_value(u32::from(v));
            res
        }));
        network_proto::Handshake {
            version: handshake.version,
            peer_id: handshake.peer_id.into(),
            listen_port,
            chain_info: SingularPtrField::some(handshake.chain_info.into()),
            cached_size: Default::default(),
            unknown_fields: Default::default(),
        }
    }
}

/// Account route description
#[derive(PartialEq, Eq, Clone, Debug)]
pub struct AnnounceAccountRoute {
    pub peer_id: PeerId,
    pub hash: CryptoHash,
    pub signature: Signature,
}

impl TryFrom<network_proto::AnnounceAccountRoute> for AnnounceAccountRoute {
    type Error = Box<dyn std::error::Error>;

    fn try_from(proto: network_proto::AnnounceAccountRoute) -> Result<Self, Self::Error> {
        let peer_id: PeerId = proto.peer_id.try_into().map_err(|e| format!("{}", e))?;
        let hash: CryptoHash = proto.hash.try_into().map_err(|e| format!("{}", e))?;
        let signature: Signature = proto.signature.try_into().map_err(|e| format!("{}", e))?;
        Ok(AnnounceAccountRoute { peer_id, hash, signature })
    }
}

impl From<AnnounceAccountRoute> for network_proto::AnnounceAccountRoute {
    fn from(announce_account_route: AnnounceAccountRoute) -> network_proto::AnnounceAccountRoute {
        network_proto::AnnounceAccountRoute {
            peer_id: announce_account_route.peer_id.into(),
            hash: announce_account_route.hash.into(),
            signature: announce_account_route.signature.into(),
            cached_size: Default::default(),
            unknown_fields: Default::default(),
        }
    }
}

/// Account announcement information
#[derive(PartialEq, Eq, Clone, Debug)]
pub struct AnnounceAccount {
    /// AccountId to be announced
    pub account_id: AccountId,
    /// This announcement is only valid for this `epoch`
    pub epoch_id: EpochId,
    /// Complete route description to account id
    /// First element of the route (header) contains:
    ///     peer_id owner of the account_id
    ///     hash of the announcement
    ///     signature with account id secret key
    /// Subsequent elements of the route contain:
    ///     peer_id of intermediates hop in the route
    ///     hash built using previous hash and peer_id
    ///     signature with peer id secret key
    pub route: Vec<AnnounceAccountRoute>,
}

impl AnnounceAccount {
    pub fn new(
        account_id: AccountId,
        epoch_id: EpochId,
        peer_id: PeerId,
        hash: CryptoHash,
        signature: Signature,
    ) -> Self {
        let route = vec![AnnounceAccountRoute { peer_id, hash, signature }];
        Self { account_id, epoch_id, route }
    }

    pub fn build_header_hash(
        account_id: &AccountId,
        peer_id: &PeerId,
        epoch_id: &EpochId,
    ) -> CryptoHash {
        hash([account_id.as_bytes(), peer_id.as_ref(), epoch_id.as_ref()].concat().as_slice())
    }

    pub fn header_hash(&self) -> CryptoHash {
        AnnounceAccount::build_header_hash(
            &self.account_id,
            &self.route.first().unwrap().peer_id,
            &self.epoch_id,
        )
    }

    pub fn header(&self) -> &AnnounceAccountRoute {
        self.route.first().unwrap()
    }

    /// Peer Id sending this announcement.
    pub fn peer_id(&self) -> PeerId {
        self.route.last().unwrap().peer_id
    }

    pub fn num_hops(&self) -> usize {
        self.route.len() - 1
    }

    pub fn extend(&mut self, peer_id: PeerId, secret_key: &SecretKey) {
        let last_hash = self.route.last().unwrap().hash;
        let new_hash = hash([last_hash.as_ref(), peer_id.as_ref()].concat().as_slice());
        let signature = sign(new_hash.as_ref(), secret_key);
        self.route.push(AnnounceAccountRoute { peer_id, hash: new_hash, signature })
    }
}

impl TryFrom<network_proto::AnnounceAccount> for AnnounceAccount {
    type Error = Box<dyn std::error::Error>;

    fn try_from(proto: network_proto::AnnounceAccount) -> Result<Self, Self::Error> {
        let epoch_id: CryptoHash = proto.epoch.try_into().map_err(|e| format!("{}", e))?;
        Ok(AnnounceAccount {
            account_id: proto.account_id,
            epoch_id: EpochId(epoch_id),
            route: proto
                .route
                .into_iter()
                .filter_map(|hop| match hop.try_into() {
                    Ok(hop) => Some(hop),
                    Err(_) => None,
                })
                .collect(),
        })
    }
}

impl From<AnnounceAccount> for network_proto::AnnounceAccount {
    fn from(announce_account: AnnounceAccount) -> network_proto::AnnounceAccount {
        network_proto::AnnounceAccount {
            account_id: announce_account.account_id,
            epoch: announce_account.epoch_id.0.into(),
            route: RepeatedField::from_iter(
                announce_account.route.into_iter().map(|hop| hop.into()),
            ),
            cached_size: Default::default(),
            unknown_fields: Default::default(),
        }
    }
}

#[derive(PartialEq, Eq, Clone, Debug)]
pub enum RoutedMessageBody {
    BlockApproval(AccountId, CryptoHash, Signature),
    ForwardTx(SignedTransaction),
}

impl RoutedMessageBody {
    pub fn hash(&self) -> CryptoHash {
        match &self {
            RoutedMessageBody::BlockApproval(_, hash, _) => hash.clone(),
            RoutedMessageBody::ForwardTx(tx) => tx.get_hash(),
        }
    }
}

#[derive(Message)]
pub struct RawRoutedMessage {
    pub account_id: AccountId,
    pub body: RoutedMessageBody,
}

impl RawRoutedMessage {}

/// RoutedMessage represent a package that will travel the network towards a specific account id.
/// It contains the peer_id and signature from the original sender. Every intermediate peer in the
/// route must verify that this signature is valid otherwise previous sender of this package should
/// be banned. If the final receiver of this package finds that the body is invalid the original
/// sender of the package should be banned instead. (Notice that this peer might not be connected
/// to us)
#[derive(PartialEq, Eq, Clone, Debug)]
pub struct RoutedMessage {
    /// Account id which is directed this message
    pub account_id: AccountId,
    /// Original sender of this message
    pub author: PeerId,
    /// Signature from the author of the message. If this signature is invalid we should ban
    /// last sender of this message. If the message is invalid we should ben author of the message.
    pub signature: Signature,
    /// Message
    pub body: RoutedMessageBody,
}

impl RoutedMessage {
    pub fn verify(&self) -> bool {
        verify(self.body.hash().as_ref(), &self.signature, &self.author.public_key())
    }
}

impl Message for RoutedMessage {
    type Result = bool;
}

impl TryFrom<network_proto::RoutedMessage> for RoutedMessage {
    type Error = Box<dyn std::error::Error>;

    fn try_from(proto: network_proto::RoutedMessage) -> Result<Self, Self::Error> {
        let body = match proto.body {
            Some(network_proto::RoutedMessage_oneof_body::block_approval(block_approval)) => {
                RoutedMessageBody::BlockApproval(
                    block_approval.account_id,
                    block_approval.hash.try_into()?,
                    block_approval.signature.try_into()?,
                )
            }
            Some(network_proto::RoutedMessage_oneof_body::transaction(transaction)) => {
                RoutedMessageBody::ForwardTx(transaction.try_into()?)
            }
            None => return Err(format!("Unexpected empty message body").into()),
        };

        let account_id = proto.account_id.try_into()?;
        let author = proto.author.try_into().map_err(|e| format!("{}", e))?;
        let signature: Signature = proto.signature.try_into().map_err(|e| format!("{}", e))?;
        Ok(RoutedMessage { account_id, author, signature, body })
    }
}

impl From<RoutedMessage> for network_proto::RoutedMessage {
    fn from(routed_message: RoutedMessage) -> Self {
        let body = match routed_message.body {
            RoutedMessageBody::BlockApproval(account_id, hash, signature) => {
                Some(network_proto::RoutedMessage_oneof_body::block_approval(
                    network_proto::BlockApproval {
                        account_id,
                        hash: hash.into(),
                        signature: signature.into(),
                        cached_size: Default::default(),
                        ..Default::default()
                    },
                ))
            }
            RoutedMessageBody::ForwardTx(transaction) => {
                Some(network_proto::RoutedMessage_oneof_body::transaction(transaction.into()))
            }
        };

        network_proto::RoutedMessage {
            account_id: routed_message.account_id,
            author: routed_message.author.into(),
            signature: routed_message.signature.into(),
            body,
            ..Default::default()
        }
    }
}

#[derive(PartialEq, Eq, Clone, Debug)]
pub enum PeerMessage {
    Handshake(Handshake),

    PeersRequest,
    PeersResponse(Vec<PeerInfo>),

    BlockHeadersRequest(Vec<CryptoHash>),
    BlockHeaders(Vec<BlockHeader>),
    BlockHeaderAnnounce(BlockHeader),

    BlockRequest(CryptoHash),
    Block(Block),

    Transaction(SignedTransaction),

    StateRequest(ShardId, CryptoHash),
    StateResponse(StateResponseInfo),
    AnnounceAccount(AnnounceAccount),
<<<<<<< HEAD
    Routed(RoutedMessage),
=======

    ChunkPartRequest(ChunkPartRequestMsg),
    ChunkOnePartRequest(ChunkPartRequestMsg),
    ChunkPart(ChunkPartMsg),
    ChunkOnePart(ChunkOnePart),
>>>>>>> 95f6c249
}

impl fmt::Display for PeerMessage {
    fn fmt(&self, f: &mut fmt::Formatter) -> fmt::Result {
        match self {
            PeerMessage::Handshake(_) => f.write_str("Handshake"),
            PeerMessage::PeersRequest => f.write_str("PeersRequest"),
            PeerMessage::PeersResponse(_) => f.write_str("PeersResponse"),
            PeerMessage::BlockHeadersRequest(_) => f.write_str("BlockHeaderRequest"),
            PeerMessage::BlockHeaders(_) => f.write_str("BlockHeaders"),
            PeerMessage::BlockHeaderAnnounce(_) => f.write_str("BlockHeaderAnnounce"),
            PeerMessage::BlockRequest(_) => f.write_str("BlockRequest"),
            PeerMessage::Block(_) => f.write_str("Block"),
            PeerMessage::Transaction(_) => f.write_str("Transaction"),
            PeerMessage::StateRequest(_, _) => f.write_str("StateRequest"),
            PeerMessage::StateResponse(_) => f.write_str("StateResponse"),
            PeerMessage::AnnounceAccount(_) => f.write_str("AnnounceAccount"),
<<<<<<< HEAD
            PeerMessage::Routed(routed_message) => match routed_message.body {
                RoutedMessageBody::BlockApproval(_, _, _) => f.write_str("BlockApproval"),
                RoutedMessageBody::ForwardTx(_) => f.write_str("ForwardTx"),
            },
=======
            PeerMessage::ChunkPartRequest(_) => f.write_str("ChunkPartRequest"),
            PeerMessage::ChunkOnePartRequest(_) => f.write_str("ChunkOnePartRequest"),
            PeerMessage::ChunkPart(_) => f.write_str("ChunkPart"),
            PeerMessage::ChunkOnePart(_) => f.write_str("ChunkOnePart"),
>>>>>>> 95f6c249
        }
    }
}

impl TryFrom<network_proto::PeerMessage> for PeerMessage {
    type Error = Box<dyn std::error::Error>;

    fn try_from(proto: network_proto::PeerMessage) -> Result<Self, Self::Error> {
        match proto.message_type {
            Some(network_proto::PeerMessage_oneof_message_type::hand_shake(hand_shake)) => {
                hand_shake.try_into().map(PeerMessage::Handshake)
            }
            Some(network_proto::PeerMessage_oneof_message_type::peers_request(_)) => {
                Ok(PeerMessage::PeersRequest)
            }
            Some(network_proto::PeerMessage_oneof_message_type::peers_response(peers_response)) => {
                let peers_response = peers_response
                    .peers
                    .into_iter()
                    .map(TryInto::try_into)
                    .collect::<Result<Vec<_>, _>>()?;
                Ok(PeerMessage::PeersResponse(peers_response))
            }
            Some(network_proto::PeerMessage_oneof_message_type::block(block)) => {
                Ok(PeerMessage::Block(block.try_into()?))
            }
            Some(network_proto::PeerMessage_oneof_message_type::block_header_announce(header)) => {
                Ok(PeerMessage::BlockHeaderAnnounce(header.try_into()?))
            }
            Some(network_proto::PeerMessage_oneof_message_type::transaction(transaction)) => {
                Ok(PeerMessage::Transaction(transaction.try_into()?))
            }
            Some(network_proto::PeerMessage_oneof_message_type::block_request(block_request)) => {
                Ok(PeerMessage::BlockRequest(block_request.try_into()?))
            }
            Some(network_proto::PeerMessage_oneof_message_type::block_headers_request(
                block_headers_request,
            )) => Ok(PeerMessage::BlockHeadersRequest(
                block_headers_request
                    .hashes
                    .into_iter()
                    .map(TryInto::try_into)
                    .collect::<Result<Vec<_>, _>>()?,
            )),
            Some(network_proto::PeerMessage_oneof_message_type::block_headers(block_headers)) => {
                Ok(PeerMessage::BlockHeaders(
                    block_headers
                        .headers
                        .into_iter()
                        .map(TryInto::try_into)
                        .collect::<Result<Vec<_>, _>>()?,
                ))
            }
            Some(network_proto::PeerMessage_oneof_message_type::state_request(state_request)) => {
                Ok(PeerMessage::StateRequest(
                    state_request.shard_id,
                    state_request.hash.try_into()?,
                ))
            }
            Some(network_proto::PeerMessage_oneof_message_type::state_response(state_response)) => {
                let outgoing_receipts_proto =
                    state_response
                        .outgoing_receipts
                        .into_option()
                        .ok_or::<Self::Error>("missing outgoing_receipts".into())?;
                Ok(PeerMessage::StateResponse(StateResponseInfo {
                    shard_id: state_response.shard_id,
                    hash: state_response.hash.try_into()?,
                    prev_chunk_hash: ChunkHash(state_response.prev_chunk_hash.try_into()?),
                    prev_chunk_extra: ChunkExtra {
                        state_root: state_response.prev_state_root.try_into()?,
                        validator_proposals: state_response
                            .validator_proposals
                            .into_iter()
                            .map(TryInto::try_into)
                            .collect::<Result<Vec<_>, _>>()?,
                        gas_used: state_response.prev_gas_used.try_into()?,
                        gas_limit: state_response.prev_gas_limit.try_into()?,
                    },
                    payload: state_response.payload,
                    outgoing_receipts: (
                        outgoing_receipts_proto.hash.try_into()?,
                        outgoing_receipts_proto
                            .receipts
                            .into_iter()
                            .map(TryInto::try_into)
                            .collect::<Result<Vec<_>, _>>()?,
                    ),
                    incoming_receipts: state_response
                        .incoming_receipts
                        .into_iter()
                        .map(|receipt| {
                            Ok((
                                receipt.hash.try_into()?,
                                receipt
                                    .receipts
                                    .into_iter()
                                    .map(TryInto::try_into)
                                    .collect::<Result<Vec<_>, _>>()?,
                            ))
                        })
                        .collect::<Result<Vec<(CryptoHash, Vec<ReceiptTransaction>)>, Self::Error>>(
                        )?,
                }))
            }
            Some(network_proto::PeerMessage_oneof_message_type::chunk_part_request(
                chunk_part_request,
            )) => Ok(PeerMessage::ChunkPartRequest(ChunkPartRequestMsg {
                shard_id: chunk_part_request.shard_id,
                chunk_hash: ChunkHash(chunk_part_request.chunk_hash.try_into()?),
                height: chunk_part_request.height,
                part_id: chunk_part_request.part_id,
            })),
            Some(network_proto::PeerMessage_oneof_message_type::chunk_one_part_request(
                chunk_part_request,
            )) => Ok(PeerMessage::ChunkOnePartRequest(ChunkPartRequestMsg {
                shard_id: chunk_part_request.shard_id,
                chunk_hash: ChunkHash(chunk_part_request.chunk_hash.try_into()?),
                height: chunk_part_request.height,
                part_id: chunk_part_request.part_id,
            })),
            Some(network_proto::PeerMessage_oneof_message_type::chunk_part(chunk_part)) => {
                Ok(PeerMessage::ChunkPart(ChunkPartMsg {
                    shard_id: chunk_part.shard_id,
                    chunk_hash: ChunkHash(chunk_part.chunk_hash.try_into()?),
                    part_id: chunk_part.part_id,
                    part: chunk_part.part.into_boxed_slice(),
                    merkle_path: MerklePath::decode(chunk_part.merkle_path.as_slice())?,
                }))
            }
            Some(network_proto::PeerMessage_oneof_message_type::chunk_header_and_part(
                chunk_header_and_part,
            )) => Ok(PeerMessage::ChunkOnePart(ChunkOnePart {
                shard_id: chunk_header_and_part.shard_id,
                chunk_hash: ChunkHash(chunk_header_and_part.chunk_hash.try_into()?),
                header: proto_to_type(chunk_header_and_part.header)?,
                part_id: chunk_header_and_part.part_id,
                part: chunk_header_and_part.part.into_boxed_slice(),
                receipts: chunk_header_and_part
                    .receipts
                    .into_iter()
                    .map(TryInto::try_into)
                    .collect::<Result<Vec<_>, _>>()?,
                merkle_path: MerklePath::decode(chunk_header_and_part.merkle_path.as_slice())?,
            })),
            Some(network_proto::PeerMessage_oneof_message_type::announce_account(
                announce_account,
            )) => announce_account.try_into().map(PeerMessage::AnnounceAccount),
            Some(network_proto::PeerMessage_oneof_message_type::routed_message(routed_message)) => {
                routed_message.try_into().map(PeerMessage::Routed)
            }
            None => Err(format!("Unexpected empty message body").into()),
        }
    }
}

impl From<PeerMessage> for network_proto::PeerMessage {
    fn from(message: PeerMessage) -> network_proto::PeerMessage {
        let message_type = match message {
            PeerMessage::Handshake(hand_shake) => {
                Some(network_proto::PeerMessage_oneof_message_type::hand_shake(hand_shake.into()))
            }
            PeerMessage::PeersRequest => {
                Some(network_proto::PeerMessage_oneof_message_type::peers_request(true))
            }
            PeerMessage::PeersResponse(peers_response) => {
                let peers_response = network_proto::PeersResponse {
                    peers: RepeatedField::from_iter(
                        peers_response.into_iter().map(std::convert::Into::into),
                    ),
                    cached_size: Default::default(),
                    unknown_fields: Default::default(),
                };
                Some(network_proto::PeerMessage_oneof_message_type::peers_response(peers_response))
            }
            PeerMessage::Block(block) => {
                Some(network_proto::PeerMessage_oneof_message_type::block(block.into()))
            }
            PeerMessage::BlockHeaderAnnounce(header) => Some(
                network_proto::PeerMessage_oneof_message_type::block_header_announce(header.into()),
            ),
            PeerMessage::Transaction(transaction) => {
                Some(network_proto::PeerMessage_oneof_message_type::transaction(transaction.into()))
            }
            PeerMessage::BlockRequest(hash) => {
                Some(network_proto::PeerMessage_oneof_message_type::block_request(hash.into()))
            }
            PeerMessage::BlockHeadersRequest(hashes) => {
                let request = network_proto::BlockHeaderRequest {
                    hashes: RepeatedField::from_iter(
                        hashes.into_iter().map(std::convert::Into::into),
                    ),
                    cached_size: Default::default(),
                    unknown_fields: Default::default(),
                };
                Some(network_proto::PeerMessage_oneof_message_type::block_headers_request(request))
            }
            PeerMessage::BlockHeaders(headers) => {
                let block_headers = network_proto::BlockHeaders {
                    headers: RepeatedField::from_iter(
                        headers.into_iter().map(std::convert::Into::into),
                    ),
                    cached_size: Default::default(),
                    unknown_fields: Default::default(),
                };
                Some(network_proto::PeerMessage_oneof_message_type::block_headers(block_headers))
            }
            PeerMessage::StateRequest(shard_id, hash) => {
                let state_request = network_proto::StateRequest {
                    shard_id,
                    hash: hash.into(),
                    cached_size: Default::default(),
                    unknown_fields: Default::default(),
                };
                Some(network_proto::PeerMessage_oneof_message_type::state_request(state_request))
            }
            PeerMessage::StateResponse(StateResponseInfo {
                shard_id,
                hash,
                prev_chunk_hash,
                prev_chunk_extra,
                payload,
                outgoing_receipts,
                incoming_receipts,
            }) => {
                let state_response = network_proto::StateResponse {
                    shard_id,
                    hash: hash.into(),
                    prev_chunk_hash: prev_chunk_hash.0.into(),
                    prev_state_root: prev_chunk_extra.state_root.into(),
                    validator_proposals: RepeatedField::from_iter(
                        prev_chunk_extra
                            .validator_proposals
                            .into_iter()
                            .map(std::convert::Into::into),
                    ),
                    prev_gas_used: prev_chunk_extra.gas_used.into(),
                    prev_gas_limit: prev_chunk_extra.gas_limit.into(),
                    payload,
                    outgoing_receipts: SingularPtrField::some(
                        network_proto::StateResponseReceipts {
                            hash: outgoing_receipts.0.into(),
                            receipts: RepeatedField::from_iter(
                                outgoing_receipts.1.into_iter().map(std::convert::Into::into),
                            ),
                            cached_size: Default::default(),
                            unknown_fields: Default::default(),
                        },
                    ),
                    incoming_receipts: RepeatedField::from_iter(incoming_receipts.into_iter().map(
                        |(hash, receipts)| {
                            (network_proto::StateResponseReceipts {
                                hash: hash.into(),
                                receipts: RepeatedField::from_iter(
                                    receipts.into_iter().map(std::convert::Into::into),
                                ),
                                cached_size: Default::default(),
                                unknown_fields: Default::default(),
                            })
                        },
                    )),
                    cached_size: Default::default(),
                    unknown_fields: Default::default(),
                };
                Some(network_proto::PeerMessage_oneof_message_type::state_response(state_response))
            }
            PeerMessage::ChunkPartRequest(chunk_part_request) => {
                let chunk_part_request = network_proto::ChunkPartRequest {
                    shard_id: chunk_part_request.shard_id,
                    chunk_hash: chunk_part_request.chunk_hash.0.into(),
                    height: chunk_part_request.height,
                    part_id: chunk_part_request.part_id,
                    ..Default::default()
                };
                Some(network_proto::PeerMessage_oneof_message_type::chunk_part_request(
                    chunk_part_request,
                ))
            }
            PeerMessage::ChunkOnePartRequest(chunk_part_request) => {
                let chunk_part_request = network_proto::ChunkPartRequest {
                    shard_id: chunk_part_request.shard_id,
                    chunk_hash: chunk_part_request.chunk_hash.0.into(),
                    height: chunk_part_request.height,
                    part_id: chunk_part_request.part_id,
                    ..Default::default()
                };
                Some(network_proto::PeerMessage_oneof_message_type::chunk_one_part_request(
                    chunk_part_request,
                ))
            }
            PeerMessage::ChunkPart(chunk_part) => {
                let chunk_part = network_proto::ChunkPart {
                    shard_id: chunk_part.shard_id,
                    chunk_hash: chunk_part.chunk_hash.0.into(),
                    part_id: chunk_part.part_id,
                    part: (*chunk_part.part).to_vec(),
                    merkle_path: MerklePath::encode(&chunk_part.merkle_path).unwrap(),
                    ..Default::default()
                };
                Some(network_proto::PeerMessage_oneof_message_type::chunk_part(chunk_part))
            }
            PeerMessage::ChunkOnePart(chunk_header_and_part) => {
                let chunk_header_and_part = network_proto::ChunkOnePart {
                    shard_id: chunk_header_and_part.shard_id,
                    chunk_hash: chunk_header_and_part.chunk_hash.0.into(),
                    header: SingularPtrField::some(chunk_header_and_part.header.into()),
                    part_id: chunk_header_and_part.part_id,
                    part: (*chunk_header_and_part.part).to_vec(),
                    merkle_path: MerklePath::encode(&chunk_header_and_part.merkle_path).unwrap(),
                    ..Default::default()
                };
                Some(network_proto::PeerMessage_oneof_message_type::chunk_header_and_part(
                    chunk_header_and_part,
                ))
            }
            PeerMessage::AnnounceAccount(announce_account) => {
                Some(network_proto::PeerMessage_oneof_message_type::announce_account(
                    announce_account.into(),
                ))
            }
            PeerMessage::Routed(routed_message) => {
                Some(network_proto::PeerMessage_oneof_message_type::routed_message(
                    routed_message.into(),
                ))
            }
        };
        network_proto::PeerMessage {
            message_type,
            cached_size: Default::default(),
            unknown_fields: Default::default(),
        }
    }
}

/// Configuration for the peer-to-peer manager.
#[derive(Clone)]
pub struct NetworkConfig {
    pub public_key: PublicKey,
    pub secret_key: SecretKey,
    pub account_id: Option<AccountId>,
    pub addr: Option<SocketAddr>,
    pub boot_nodes: Vec<PeerInfo>,
    pub handshake_timeout: Duration,
    pub reconnect_delay: Duration,
    pub bootstrap_peers_period: Duration,
    pub peer_max_count: u32,
    /// Duration of the ban for misbehaving peers.
    pub ban_window: Duration,
    /// Remove expired peers.
    pub peer_expiration_duration: Duration,
    /// Maximum number of peer addresses we should ever send.
    pub max_send_peers: u32,
    /// Duration for checking on stats from the peers.
    pub peer_stats_period: Duration,
    /// Time to persist Accounts Id in the router without removing them.
    pub ttl_account_id_router: Duration,
    /// Maximum number of routes that we should keep track for each Account id in the Routing Table.
    pub max_routes_to_store: usize,
}

/// Status of the known peers.
#[derive(Serialize, Deserialize, Eq, PartialEq, Debug)]
pub enum KnownPeerStatus {
    Unknown,
    NotConnected,
    Connected,
    Banned(ReasonForBan, DateTime<Utc>),
}

/// Information node stores about known peers.
#[derive(Serialize, Deserialize, Debug)]
pub struct KnownPeerState {
    pub peer_info: PeerInfo,
    pub status: KnownPeerStatus,
    pub first_seen: DateTime<Utc>,
    pub last_seen: DateTime<Utc>,
}

impl KnownPeerState {
    pub fn new(peer_info: PeerInfo) -> Self {
        KnownPeerState {
            peer_info,
            status: KnownPeerStatus::Unknown,
            first_seen: Utc::now(),
            last_seen: Utc::now(),
        }
    }
}

impl TryFrom<Vec<u8>> for KnownPeerState {
    type Error = Box<dyn std::error::Error>;

    fn try_from(bytes: Vec<u8>) -> Result<KnownPeerState, Self::Error> {
        Decode::decode(&bytes).map_err(|err| err.into())
    }
}

/// Actor message that holds the TCP stream from an inbound TCP connection
#[derive(Message)]
pub struct InboundTcpConnect {
    /// Tcp stream of the inbound connections
    pub stream: TcpStream,
}

impl InboundTcpConnect {
    /// Method to create a new InboundTcpConnect message from a TCP stream
    pub fn new(stream: TcpStream) -> InboundTcpConnect {
        InboundTcpConnect { stream }
    }
}

/// Actor message to request the creation of an outbound TCP connection to a peer.
#[derive(Message)]
pub struct OutboundTcpConnect {
    /// Peer information of the outbound connection
    pub peer_info: PeerInfo,
}

#[derive(Message, Clone, Debug)]
pub struct SendMessage {
    pub message: PeerMessage,
}

/// Actor message to consolidate potential new peer.
/// Returns if connection should be kept or dropped.
pub struct Consolidate {
    pub actor: Addr<Peer>,
    pub peer_info: PeerInfo,
    pub peer_type: PeerType,
    pub chain_info: PeerChainInfo,
}

impl Message for Consolidate {
    type Result = bool;
}

/// Unregister message from Peer to PeerManager.
#[derive(Message)]
pub struct Unregister {
    pub peer_id: PeerId,
}

pub struct PeerList {
    pub peers: Vec<PeerInfo>,
}

/// Requesting peers from peer manager to communicate to a peer.
pub struct PeersRequest {}

impl Message for PeersRequest {
    type Result = PeerList;
}

/// Received new peers from another peer.
#[derive(Message)]
pub struct PeersResponse {
    pub peers: Vec<PeerInfo>,
}

impl<A, M> MessageResponse<A, M> for PeerList
where
    A: Actor,
    M: Message<Result = PeerList>,
{
    fn handle<R: ResponseChannel<M>>(self, _: &mut A::Context, tx: Option<R>) {
        if let Some(tx) = tx {
            tx.send(self)
        }
    }
}

/// Ban reason.
#[derive(Debug, Clone, PartialEq, Eq, Copy, Serialize, Deserialize)]
pub enum ReasonForBan {
    None = 0,
    BadBlock = 1,
    BadBlockHeader = 2,
    HeightFraud = 3,
    BadHandshake = 4,
    BadBlockApproval = 5,
    Abusive = 6,
    InvalidSignature = 7,
    InvalidPeerId = 8,
    InvalidHash = 9,
}

#[derive(Message)]
pub struct Ban {
    pub peer_id: PeerId,
    pub ban_reason: ReasonForBan,
}

#[derive(Debug)]
pub enum NetworkRequests {
    /// Fetch information from the network.
    FetchInfo,
    /// Sends block, either when block was just produced or when requested.
    Block { block: Block },
    /// Sends block header announcement, with possibly attaching approval for this block if
    /// participating in this epoch.
    BlockHeaderAnnounce { header: BlockHeader, approval: Option<BlockApproval> },
    /// Request block with given hash from given peer.
    BlockRequest { hash: CryptoHash, peer_id: PeerId },
    /// Request given block headers.
    BlockHeadersRequest { hashes: Vec<CryptoHash>, peer_id: PeerId },
    /// Request state for given shard at given state root.
    StateRequest { shard_id: ShardId, hash: CryptoHash, account_id: AccountId },
    /// Ban given peer.
    BanPeer { peer_id: PeerId, ban_reason: ReasonForBan },
    /// Announce account
    AnnounceAccount(AnnounceAccount),

    /// Request chunk part
    ChunkPartRequest { account_id: AccountId, part_request: ChunkPartRequestMsg },
    /// Request chunk part and receipts
    ChunkOnePartRequest { account_id: AccountId, part_request: ChunkPartRequestMsg },
    /// Response to a peer with chunk part and receipts.
    ChunkOnePartResponse { peer_id: PeerId, header_and_part: ChunkOnePart },
    /// A chunk header and one part for another validator.
    ChunkOnePartMessage { account_id: AccountId, header_and_part: ChunkOnePart },
    /// A chunk part
    ChunkPart { peer_id: PeerId, part: ChunkPartMsg },
}

/// Combines peer address info and chain information.
#[derive(Debug, Clone, Eq, PartialEq)]
pub struct FullPeerInfo {
    pub peer_info: PeerInfo,
    pub chain_info: PeerChainInfo,
}

#[derive(Debug)]
pub struct NetworkInfo {
    pub num_active_peers: usize,
    pub peer_max_count: u32,
    pub most_weight_peers: Vec<FullPeerInfo>,
    pub sent_bytes_per_sec: u64,
    pub received_bytes_per_sec: u64,
<<<<<<< HEAD
    // Only send full routes to accounts on demand
    pub routes: Option<RoutingTable>,
=======
    /// Accounts of known block and chunk producers from routing table.  
    pub known_producers: Vec<AccountId>,
>>>>>>> 95f6c249
}

#[derive(Debug)]
pub enum NetworkResponses {
    NoResponse,
    Info(NetworkInfo),
}

impl<A, M> MessageResponse<A, M> for NetworkResponses
where
    A: Actor,
    M: Message<Result = NetworkResponses>,
{
    fn handle<R: ResponseChannel<M>>(self, _: &mut A::Context, tx: Option<R>) {
        if let Some(tx) = tx {
            tx.send(self)
        }
    }
}

impl Message for NetworkRequests {
    type Result = NetworkResponses;
}

#[derive(PartialEq, Eq, Clone, Debug)]
pub struct StateResponseInfo {
    pub shard_id: ShardId,
    pub hash: CryptoHash,
    pub prev_chunk_hash: ChunkHash,
    pub prev_chunk_extra: ChunkExtra,
    pub payload: Vec<u8>,
    pub outgoing_receipts: (CryptoHash, Vec<ReceiptTransaction>),
    pub incoming_receipts: Vec<(CryptoHash, Vec<ReceiptTransaction>)>,
}

#[derive(Debug)]
pub enum NetworkClientMessages {
    /// Received transaction.
    Transaction(SignedTransaction),
    /// Received block header.
    BlockHeader(BlockHeader, PeerId),
    /// Received block, possibly requested.
    Block(Block, PeerId, bool),
    /// Received list of headers for syncing.
    BlockHeaders(Vec<BlockHeader>, PeerId),
    /// Get Chain information from Client.
    GetChainInfo,
    /// Block approval.
    BlockApproval(AccountId, CryptoHash, Signature),
    /// Request headers.
    BlockHeadersRequest(Vec<CryptoHash>),
    /// Request a block.
    BlockRequest(CryptoHash),
    /// State request.
    StateRequest(ShardId, CryptoHash),
    /// State response.
    StateResponse(StateResponseInfo),
    /// Account announcement that needs to be validated before being processed
    AnnounceAccount(AnnounceAccount),

    /// Request chunk part
    ChunkPartRequest(ChunkPartRequestMsg, PeerId),
    /// Request chunk part
    ChunkOnePartRequest(ChunkPartRequestMsg, PeerId),
    /// A chunk part
    ChunkPart(ChunkPartMsg),
    /// A chunk header and one part
    ChunkOnePart(ChunkOnePart),
}

pub enum NetworkClientResponses {
    /// No response.
    NoResponse,
    /// Valid transaction inserted into mempool as response to Transaction.
    ValidTx,
    /// Invalid transaction inserted into mempool as response to Transaction.
    InvalidTx(String),
    /// Valid transaction but since we are not validators we send this transaction to current validators.
    ForwardTx(AccountId, SignedTransaction),
    /// Ban peer for malicious behaviour.
    Ban { ban_reason: ReasonForBan },
    /// Chain information.
    ChainInfo { genesis: CryptoHash, height: BlockIndex, total_weight: Weight },
    /// Block response.
    Block(Block),
    /// Headers response.
    BlockHeaders(Vec<BlockHeader>),
    /// Response to state request.
    StateResponse(StateResponseInfo),
}

impl<A, M> MessageResponse<A, M> for NetworkClientResponses
where
    A: Actor,
    M: Message<Result = NetworkClientResponses>,
{
    fn handle<R: ResponseChannel<M>>(self, _: &mut A::Context, tx: Option<R>) {
        if let Some(tx) = tx {
            tx.send(self)
        }
    }
}

impl Message for NetworkClientMessages {
    type Result = NetworkClientResponses;
}

/// Peer stats query.
pub struct QueryPeerStats {}

/// Peer stats result
#[derive(Debug)]
pub struct PeerStatsResult {
    /// Chain info.
    pub chain_info: PeerChainInfo,
    /// Number of bytes we've received from the peer.
    pub received_bytes_per_sec: u64,
    /// Number of bytes we've sent to the peer.
    pub sent_bytes_per_sec: u64,
    /// Returns if this peer is abusive and should be banned.
    pub is_abusive: bool,
    /// Counts of incoming/outgoing messages from given peer.
    pub message_counts: (u64, u64),
}

impl<A, M> MessageResponse<A, M> for PeerStatsResult
where
    A: Actor,
    M: Message<Result = PeerStatsResult>,
{
    fn handle<R: ResponseChannel<M>>(self, _: &mut A::Context, tx: Option<R>) {
        if let Some(tx) = tx {
            tx.send(self)
        }
    }
}

impl Message for QueryPeerStats {
    type Result = PeerStatsResult;
}

#[derive(Clone, Debug, Eq, PartialEq)]
pub struct ChunkPartRequestMsg {
    pub shard_id: u64,
    pub chunk_hash: ChunkHash,
    pub height: BlockIndex,
    pub part_id: u64,
}

#[derive(Clone, Debug, Eq, PartialEq)]
pub struct ChunkPartMsg {
    pub shard_id: u64,
    pub chunk_hash: ChunkHash,
    pub part_id: u64,
    pub part: Shard,
    pub merkle_path: MerklePath,
}<|MERGE_RESOLUTION|>--- conflicted
+++ resolved
@@ -28,10 +28,6 @@
 use near_protos::network as network_proto;
 
 use crate::peer::Peer;
-<<<<<<< HEAD
-use crate::peer_manager::RoutingTable;
-=======
->>>>>>> 95f6c249
 
 /// Current latest version of the protocol
 pub const PROTOCOL_VERSION: u32 = 2;
@@ -90,6 +86,7 @@
     }
 }
 
+// TODO(MarX): Duplicate Code remove this.
 /// Peer information.
 #[derive(Clone, Debug, Eq, PartialEq, Serialize, Deserialize)]
 pub struct PeerInfo {
@@ -406,13 +403,22 @@
 pub enum RoutedMessageBody {
     BlockApproval(AccountId, CryptoHash, Signature),
     ForwardTx(SignedTransaction),
+    StateRequest(ShardId, CryptoHash),
+    ChunkPartRequest(ChunkPartRequestMsg),
+    ChunkOnePartRequest(ChunkPartRequestMsg),
+    ChunkOnePart(ChunkOnePart),
 }
 
 impl RoutedMessageBody {
+    // TODO(MarX): Explain what is this hash for, and check used hash is valid.
     pub fn hash(&self) -> CryptoHash {
         match &self {
             RoutedMessageBody::BlockApproval(_, hash, _) => hash.clone(),
             RoutedMessageBody::ForwardTx(tx) => tx.get_hash(),
+            RoutedMessageBody::StateRequest(_, hash) => hash.clone(),
+            RoutedMessageBody::ChunkPartRequest(part) => part.chunk_hash.0.clone(),
+            RoutedMessageBody::ChunkOnePartRequest(one_part) => one_part.chunk_hash.0.clone(),
+            RoutedMessageBody::ChunkOnePart(one_part) => one_part.chunk_hash.0.clone(),
         }
     }
 }
@@ -469,6 +475,43 @@
             Some(network_proto::RoutedMessage_oneof_body::transaction(transaction)) => {
                 RoutedMessageBody::ForwardTx(transaction.try_into()?)
             }
+            Some(network_proto::RoutedMessage_oneof_body::state_request(state_request)) => {
+                RoutedMessageBody::StateRequest(
+                    state_request.shard_id,
+                    state_request.hash.try_into()?,
+                )
+            }
+            Some(network_proto::RoutedMessage_oneof_body::chunk_part_request(
+                chunk_part_request,
+            )) => RoutedMessageBody::ChunkPartRequest(ChunkPartRequestMsg {
+                shard_id: chunk_part_request.shard_id,
+                chunk_hash: ChunkHash(chunk_part_request.chunk_hash.try_into()?),
+                height: chunk_part_request.height,
+                part_id: chunk_part_request.part_id,
+            }),
+            Some(network_proto::RoutedMessage_oneof_body::chunk_one_part_request(
+                chunk_part_request,
+            )) => RoutedMessageBody::ChunkOnePartRequest(ChunkPartRequestMsg {
+                shard_id: chunk_part_request.shard_id,
+                chunk_hash: ChunkHash(chunk_part_request.chunk_hash.try_into()?),
+                height: chunk_part_request.height,
+                part_id: chunk_part_request.part_id,
+            }),
+            Some(network_proto::RoutedMessage_oneof_body::chunk_header_and_part(
+                chunk_header_and_part,
+            )) => RoutedMessageBody::ChunkOnePart(ChunkOnePart {
+                shard_id: chunk_header_and_part.shard_id,
+                chunk_hash: ChunkHash(chunk_header_and_part.chunk_hash.try_into()?),
+                header: proto_to_type(chunk_header_and_part.header)?,
+                part_id: chunk_header_and_part.part_id,
+                part: chunk_header_and_part.part.into_boxed_slice(),
+                receipts: chunk_header_and_part
+                    .receipts
+                    .into_iter()
+                    .map(TryInto::try_into)
+                    .collect::<Result<Vec<_>, _>>()?,
+                merkle_path: MerklePath::decode(chunk_header_and_part.merkle_path.as_slice())?,
+            }),
             None => return Err(format!("Unexpected empty message body").into()),
         };
 
@@ -496,6 +539,54 @@
             RoutedMessageBody::ForwardTx(transaction) => {
                 Some(network_proto::RoutedMessage_oneof_body::transaction(transaction.into()))
             }
+            RoutedMessageBody::StateRequest(shard_id, hash) => {
+                let state_request = network_proto::StateRequest {
+                    shard_id,
+                    hash: hash.into(),
+                    cached_size: Default::default(),
+                    unknown_fields: Default::default(),
+                };
+                Some(network_proto::RoutedMessage_oneof_body::state_request(state_request))
+            }
+
+            RoutedMessageBody::ChunkPartRequest(chunk_part_request) => {
+                let chunk_part_request = network_proto::ChunkPartRequest {
+                    shard_id: chunk_part_request.shard_id,
+                    chunk_hash: chunk_part_request.chunk_hash.0.into(),
+                    height: chunk_part_request.height,
+                    part_id: chunk_part_request.part_id,
+                    ..Default::default()
+                };
+                Some(network_proto::RoutedMessage_oneof_body::chunk_part_request(
+                    chunk_part_request,
+                ))
+            }
+            RoutedMessageBody::ChunkOnePartRequest(chunk_part_request) => {
+                let chunk_part_request = network_proto::ChunkPartRequest {
+                    shard_id: chunk_part_request.shard_id,
+                    chunk_hash: chunk_part_request.chunk_hash.0.into(),
+                    height: chunk_part_request.height,
+                    part_id: chunk_part_request.part_id,
+                    ..Default::default()
+                };
+                Some(network_proto::RoutedMessage_oneof_body::chunk_one_part_request(
+                    chunk_part_request,
+                ))
+            }
+            RoutedMessageBody::ChunkOnePart(chunk_header_and_part) => {
+                let chunk_header_and_part = network_proto::ChunkOnePart {
+                    shard_id: chunk_header_and_part.shard_id,
+                    chunk_hash: chunk_header_and_part.chunk_hash.0.into(),
+                    header: SingularPtrField::some(chunk_header_and_part.header.into()),
+                    part_id: chunk_header_and_part.part_id,
+                    part: (*chunk_header_and_part.part).to_vec(),
+                    merkle_path: MerklePath::encode(&chunk_header_and_part.merkle_path).unwrap(),
+                    ..Default::default()
+                };
+                Some(network_proto::RoutedMessage_oneof_body::chunk_header_and_part(
+                    chunk_header_and_part,
+                ))
+            }
         };
 
         network_proto::RoutedMessage {
@@ -524,18 +615,19 @@
 
     Transaction(SignedTransaction),
 
+    // TODO(MarX): Remove State Request from here
     StateRequest(ShardId, CryptoHash),
     StateResponse(StateResponseInfo),
     AnnounceAccount(AnnounceAccount),
-<<<<<<< HEAD
     Routed(RoutedMessage),
-=======
-
+
+    // TODO(MarX): this
     ChunkPartRequest(ChunkPartRequestMsg),
+    // TODO(MarX): this
     ChunkOnePartRequest(ChunkPartRequestMsg),
     ChunkPart(ChunkPartMsg),
+    // TODO(MarX): this
     ChunkOnePart(ChunkOnePart),
->>>>>>> 95f6c249
 }
 
 impl fmt::Display for PeerMessage {
@@ -553,17 +645,18 @@
             PeerMessage::StateRequest(_, _) => f.write_str("StateRequest"),
             PeerMessage::StateResponse(_) => f.write_str("StateResponse"),
             PeerMessage::AnnounceAccount(_) => f.write_str("AnnounceAccount"),
-<<<<<<< HEAD
             PeerMessage::Routed(routed_message) => match routed_message.body {
                 RoutedMessageBody::BlockApproval(_, _, _) => f.write_str("BlockApproval"),
                 RoutedMessageBody::ForwardTx(_) => f.write_str("ForwardTx"),
+                RoutedMessageBody::StateRequest(_, _) => f.write_str("StateResponse"),
+                RoutedMessageBody::ChunkPartRequest(_) => f.write_str("ChunkPartRequest"),
+                RoutedMessageBody::ChunkOnePartRequest(_) => f.write_str("ChunkOnePartRequest"),
+                RoutedMessageBody::ChunkOnePart(_) => f.write_str("ChunkOnePart"),
             },
-=======
             PeerMessage::ChunkPartRequest(_) => f.write_str("ChunkPartRequest"),
             PeerMessage::ChunkOnePartRequest(_) => f.write_str("ChunkOnePartRequest"),
             PeerMessage::ChunkPart(_) => f.write_str("ChunkPart"),
             PeerMessage::ChunkOnePart(_) => f.write_str("ChunkOnePart"),
->>>>>>> 95f6c249
         }
     }
 }
@@ -1102,13 +1195,8 @@
     pub most_weight_peers: Vec<FullPeerInfo>,
     pub sent_bytes_per_sec: u64,
     pub received_bytes_per_sec: u64,
-<<<<<<< HEAD
-    // Only send full routes to accounts on demand
-    pub routes: Option<RoutingTable>,
-=======
-    /// Accounts of known block and chunk producers from routing table.  
+    /// Accounts of known block and chunk producers from routing table.
     pub known_producers: Vec<AccountId>,
->>>>>>> 95f6c249
 }
 
 #[derive(Debug)]
