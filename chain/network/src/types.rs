--- conflicted
+++ resolved
@@ -13,18 +13,10 @@
 use tokio::net::TcpStream;
 
 use near_chain::{Block, BlockApproval, BlockHeader, Weight};
-<<<<<<< HEAD
 use near_crypto::{PublicKey, ReadablePublicKey, SecretKey, Signature};
 use near_primitives::hash::{hash, CryptoHash};
 use near_primitives::receipt::Receipt;
 use near_primitives::transaction::SignedTransaction;
-=======
-use near_primitives::crypto::signature::{sign, PublicKey, SecretKey, Signature};
-use near_primitives::hash::{hash, CryptoHash};
-use near_primitives::logging::pretty_str;
-use near_primitives::serialize::{BaseEncode, Decode};
-use near_primitives::transaction::{ReceiptTransaction, SignedTransaction};
->>>>>>> 2b0d8e8a
 use near_primitives::types::{AccountId, BlockIndex, ShardId};
 use near_primitives::utils::{from_timestamp, to_timestamp};
 
@@ -32,11 +24,7 @@
 use std::collections::HashMap;
 
 /// Current latest version of the protocol
-<<<<<<< HEAD
 pub const PROTOCOL_VERSION: u32 = 3;
-=======
-pub const PROTOCOL_VERSION: u32 = 2;
->>>>>>> 2b0d8e8a
 
 /// Peer id is the public key.
 #[derive(BorshSerialize, BorshDeserialize, Copy, Clone, Eq, PartialOrd, Ord, PartialEq)]
@@ -182,7 +170,6 @@
 impl Handshake {
     pub fn new(peer_id: PeerId, listen_port: Option<u16>, chain_info: PeerChainInfo) -> Self {
         Handshake { version: PROTOCOL_VERSION, peer_id, listen_port, chain_info }
-<<<<<<< HEAD
     }
 }
 
@@ -230,8 +217,6 @@
     ) -> Self {
         let route = vec![AnnounceAccountRoute { peer_id, hash, signature }];
         Self { account_id, epoch: epoch_hash, route }
-=======
->>>>>>> 2b0d8e8a
     }
 
     pub fn build_header_hash(
@@ -243,23 +228,14 @@
         hash(&header.try_to_vec().unwrap())
     }
 
-<<<<<<< HEAD
     pub fn header_hash(&self) -> CryptoHash {
         AnnounceAccount::build_header_hash(
             self.account_id.clone(),
             self.route.first().unwrap().peer_id,
             self.epoch,
         )
-=======
-    fn try_from(proto: network_proto::Handshake) -> Result<Self, Self::Error> {
-        let listen_port = proto.listen_port.into_option().map(|v| v.value as u16);
-        let peer_id: PublicKey = proto.peer_id.try_into().map_err(|e| format!("{}", e))?;
-        let chain_info = proto_to_type(proto.chain_info)?;
-        Ok(Handshake { version: proto.version, peer_id: peer_id.into(), listen_port, chain_info })
->>>>>>> 2b0d8e8a
-    }
-
-<<<<<<< HEAD
+    }
+
     pub fn header(&self) -> &AnnounceAccountRoute {
         self.route.first().unwrap()
     }
@@ -282,156 +258,6 @@
 }
 
 #[derive(BorshSerialize, BorshDeserialize, PartialEq, Eq, Clone, Debug)]
-=======
-impl From<Handshake> for network_proto::Handshake {
-    fn from(handshake: Handshake) -> network_proto::Handshake {
-        let listen_port = SingularPtrField::from_option(handshake.listen_port.map(|v| {
-            let mut res = UInt32Value::new();
-            res.set_value(u32::from(v));
-            res
-        }));
-        network_proto::Handshake {
-            version: handshake.version,
-            peer_id: handshake.peer_id.into(),
-            listen_port,
-            chain_info: SingularPtrField::some(handshake.chain_info.into()),
-            ..Default::default()
-        }
-    }
-}
-
-/// Account route description
-#[derive(PartialEq, Eq, Clone, Debug)]
-pub struct AnnounceAccountRoute {
-    pub peer_id: PeerId,
-    pub hash: CryptoHash,
-    pub signature: Signature,
-}
-
-impl TryFrom<network_proto::AnnounceAccountRoute> for AnnounceAccountRoute {
-    type Error = Box<dyn std::error::Error>;
-
-    fn try_from(proto: network_proto::AnnounceAccountRoute) -> Result<Self, Self::Error> {
-        let peer_id: PeerId = proto.peer_id.try_into().map_err(|e| format!("{}", e))?;
-        let hash: CryptoHash = proto.hash.try_into().map_err(|e| format!("{}", e))?;
-        let signature: Signature = proto.signature.try_into().map_err(|e| format!("{}", e))?;
-        Ok(AnnounceAccountRoute { peer_id, hash, signature })
-    }
-}
-
-impl From<AnnounceAccountRoute> for network_proto::AnnounceAccountRoute {
-    fn from(announce_account_route: AnnounceAccountRoute) -> network_proto::AnnounceAccountRoute {
-        network_proto::AnnounceAccountRoute {
-            peer_id: announce_account_route.peer_id.into(),
-            hash: announce_account_route.hash.into(),
-            signature: announce_account_route.signature.into(),
-            ..Default::default()
-        }
-    }
-}
-
-/// Account announcement information
-#[derive(PartialEq, Eq, Clone, Debug)]
-pub struct AnnounceAccount {
-    /// AccountId to be announced
-    pub account_id: AccountId,
-    /// This announcement is only valid for this `epoch`
-    pub epoch: CryptoHash,
-    /// Complete route description to account id
-    /// First element of the route (header) contains:
-    ///     peer_id owner of the account_id
-    ///     hash of the announcement
-    ///     signature with account id secret key
-    /// Subsequent elements of the route contain:
-    ///     peer_id of intermediates hop in the route
-    ///     hash built using previous hash and peer_id
-    ///     signature with peer id secret key
-    pub route: Vec<AnnounceAccountRoute>,
-}
-
-impl AnnounceAccount {
-    pub fn new(
-        account_id: AccountId,
-        epoch_hash: CryptoHash,
-        peer_id: PeerId,
-        hash: CryptoHash,
-        signature: Signature,
-    ) -> Self {
-        let route = vec![AnnounceAccountRoute { peer_id, hash, signature }];
-        Self { account_id, epoch: epoch_hash, route }
-    }
-
-    pub fn build_header_hash(
-        account_id: &AccountId,
-        peer_id: &PeerId,
-        epoch: CryptoHash,
-    ) -> CryptoHash {
-        hash([account_id.as_bytes(), peer_id.as_ref(), epoch.as_ref()].concat().as_slice())
-    }
-
-    pub fn header_hash(&self) -> CryptoHash {
-        AnnounceAccount::build_header_hash(
-            &self.account_id,
-            &self.route.first().unwrap().peer_id,
-            self.epoch,
-        )
-    }
-
-    pub fn header(&self) -> &AnnounceAccountRoute {
-        self.route.first().unwrap()
-    }
-
-    pub fn peer_id_sender(&self) -> PeerId {
-        self.route.last().unwrap().peer_id
-    }
-
-    pub fn num_hops(&self) -> usize {
-        self.route.len() - 1
-    }
-
-    pub fn extend(&mut self, peer_id: PeerId, secret_key: &SecretKey) {
-        let last_hash = self.route.last().unwrap().hash;
-        let new_hash = hash([last_hash.as_ref(), peer_id.as_ref()].concat().as_slice());
-        let signature = sign(new_hash.as_ref(), secret_key);
-        self.route.push(AnnounceAccountRoute { peer_id, hash: new_hash, signature })
-    }
-}
-
-impl TryFrom<network_proto::AnnounceAccount> for AnnounceAccount {
-    type Error = Box<dyn std::error::Error>;
-
-    fn try_from(proto: network_proto::AnnounceAccount) -> Result<Self, Self::Error> {
-        let epoch: CryptoHash = proto.epoch.try_into().map_err(|e| format!("{}", e))?;
-        Ok(AnnounceAccount {
-            account_id: proto.account_id,
-            epoch,
-            route: proto
-                .route
-                .into_iter()
-                .filter_map(|hop| match hop.try_into() {
-                    Ok(hop) => Some(hop),
-                    Err(_) => None,
-                })
-                .collect(),
-        })
-    }
-}
-
-impl From<AnnounceAccount> for network_proto::AnnounceAccount {
-    fn from(announce_account: AnnounceAccount) -> network_proto::AnnounceAccount {
-        network_proto::AnnounceAccount {
-            account_id: announce_account.account_id,
-            epoch: announce_account.epoch.into(),
-            route: RepeatedField::from_iter(
-                announce_account.route.into_iter().map(|hop| hop.into()),
-            ),
-            ..Default::default()
-        }
-    }
-}
-
-#[derive(PartialEq, Eq, Clone, Debug)]
->>>>>>> 2b0d8e8a
 pub enum PeerMessage {
     Handshake(Handshake),
 
@@ -449,11 +275,7 @@
     Transaction(SignedTransaction),
 
     StateRequest(ShardId, CryptoHash),
-<<<<<<< HEAD
     StateResponse(ShardId, CryptoHash, Vec<u8>, Vec<Receipt>),
-=======
-    StateResponse(ShardId, CryptoHash, Vec<u8>, Vec<ReceiptTransaction>),
->>>>>>> 2b0d8e8a
 
     AnnounceAccount(AnnounceAccount),
 }
@@ -478,184 +300,6 @@
     }
 }
 
-<<<<<<< HEAD
-=======
-impl TryFrom<network_proto::PeerMessage> for PeerMessage {
-    type Error = Box<dyn std::error::Error>;
-
-    fn try_from(proto: network_proto::PeerMessage) -> Result<Self, Self::Error> {
-        match proto.message_type {
-            Some(network_proto::PeerMessage_oneof_message_type::hand_shake(hand_shake)) => {
-                hand_shake.try_into().map(PeerMessage::Handshake)
-            }
-            Some(network_proto::PeerMessage_oneof_message_type::peers_request(_)) => {
-                Ok(PeerMessage::PeersRequest)
-            }
-            Some(network_proto::PeerMessage_oneof_message_type::peers_response(peers_response)) => {
-                let peers_response = peers_response
-                    .peers
-                    .into_iter()
-                    .map(TryInto::try_into)
-                    .collect::<Result<Vec<_>, _>>()?;
-                Ok(PeerMessage::PeersResponse(peers_response))
-            }
-            Some(network_proto::PeerMessage_oneof_message_type::block(block)) => {
-                Ok(PeerMessage::Block(block.try_into()?))
-            }
-            Some(network_proto::PeerMessage_oneof_message_type::block_header_announce(header)) => {
-                Ok(PeerMessage::BlockHeaderAnnounce(header.try_into()?))
-            }
-            Some(network_proto::PeerMessage_oneof_message_type::transaction(transaction)) => {
-                Ok(PeerMessage::Transaction(transaction.try_into()?))
-            }
-            Some(network_proto::PeerMessage_oneof_message_type::block_approval(block_approval)) => {
-                Ok(PeerMessage::BlockApproval(
-                    block_approval.account_id,
-                    block_approval.hash.try_into()?,
-                    block_approval.signature.try_into()?,
-                ))
-            }
-            Some(network_proto::PeerMessage_oneof_message_type::block_request(block_request)) => {
-                Ok(PeerMessage::BlockRequest(block_request.try_into()?))
-            }
-            Some(network_proto::PeerMessage_oneof_message_type::block_headers_request(
-                block_headers_request,
-            )) => Ok(PeerMessage::BlockHeadersRequest(
-                block_headers_request
-                    .hashes
-                    .into_iter()
-                    .map(TryInto::try_into)
-                    .collect::<Result<Vec<_>, _>>()?,
-            )),
-            Some(network_proto::PeerMessage_oneof_message_type::block_headers(block_headers)) => {
-                Ok(PeerMessage::BlockHeaders(
-                    block_headers
-                        .headers
-                        .into_iter()
-                        .map(TryInto::try_into)
-                        .collect::<Result<Vec<_>, _>>()?,
-                ))
-            }
-            Some(network_proto::PeerMessage_oneof_message_type::state_request(state_request)) => {
-                Ok(PeerMessage::StateRequest(
-                    state_request.shard_id,
-                    state_request.hash.try_into()?,
-                ))
-            }
-            Some(network_proto::PeerMessage_oneof_message_type::state_response(state_response)) => {
-                Ok(PeerMessage::StateResponse(
-                    state_response.shard_id,
-                    state_response.hash.try_into()?,
-                    state_response.payload,
-                    state_response
-                        .receipts
-                        .into_iter()
-                        .map(TryInto::try_into)
-                        .collect::<Result<Vec<_>, _>>()?,
-                ))
-            }
-            Some(network_proto::PeerMessage_oneof_message_type::announce_account(
-                announce_account,
-            )) => announce_account.try_into().map(PeerMessage::AnnounceAccount),
-            None => Err(format!("Unexpected empty message body").into()),
-        }
-    }
-}
-
-impl From<PeerMessage> for network_proto::PeerMessage {
-    fn from(message: PeerMessage) -> network_proto::PeerMessage {
-        let message_type = match message {
-            PeerMessage::Handshake(hand_shake) => {
-                Some(network_proto::PeerMessage_oneof_message_type::hand_shake(hand_shake.into()))
-            }
-            PeerMessage::PeersRequest => {
-                Some(network_proto::PeerMessage_oneof_message_type::peers_request(true))
-            }
-            PeerMessage::PeersResponse(peers_response) => {
-                let peers_response = network_proto::PeersResponse {
-                    peers: RepeatedField::from_iter(
-                        peers_response.into_iter().map(std::convert::Into::into),
-                    ),
-                    cached_size: Default::default(),
-                    unknown_fields: Default::default(),
-                };
-                Some(network_proto::PeerMessage_oneof_message_type::peers_response(peers_response))
-            }
-            PeerMessage::Block(block) => {
-                Some(network_proto::PeerMessage_oneof_message_type::block(block.into()))
-            }
-            PeerMessage::BlockHeaderAnnounce(header) => Some(
-                network_proto::PeerMessage_oneof_message_type::block_header_announce(header.into()),
-            ),
-            PeerMessage::Transaction(transaction) => {
-                Some(network_proto::PeerMessage_oneof_message_type::transaction(transaction.into()))
-            }
-            PeerMessage::BlockApproval(account_id, hash, signature) => {
-                let block_approval = network_proto::BlockApproval {
-                    account_id,
-                    hash: hash.into(),
-                    signature: signature.into(),
-                    cached_size: Default::default(),
-                    unknown_fields: Default::default(),
-                };
-                Some(network_proto::PeerMessage_oneof_message_type::block_approval(block_approval))
-            }
-            PeerMessage::BlockRequest(hash) => {
-                Some(network_proto::PeerMessage_oneof_message_type::block_request(hash.into()))
-            }
-            PeerMessage::BlockHeadersRequest(hashes) => {
-                let request = network_proto::BlockHeaderRequest {
-                    hashes: RepeatedField::from_iter(
-                        hashes.into_iter().map(std::convert::Into::into),
-                    ),
-                    cached_size: Default::default(),
-                    unknown_fields: Default::default(),
-                };
-                Some(network_proto::PeerMessage_oneof_message_type::block_headers_request(request))
-            }
-            PeerMessage::BlockHeaders(headers) => {
-                let block_headers = network_proto::BlockHeaders {
-                    headers: RepeatedField::from_iter(
-                        headers.into_iter().map(std::convert::Into::into),
-                    ),
-                    cached_size: Default::default(),
-                    unknown_fields: Default::default(),
-                };
-                Some(network_proto::PeerMessage_oneof_message_type::block_headers(block_headers))
-            }
-            PeerMessage::StateRequest(shard_id, hash) => {
-                let state_request = network_proto::StateRequest {
-                    shard_id,
-                    hash: hash.into(),
-                    cached_size: Default::default(),
-                    unknown_fields: Default::default(),
-                };
-                Some(network_proto::PeerMessage_oneof_message_type::state_request(state_request))
-            }
-            PeerMessage::StateResponse(shard_id, hash, payload, receipts) => {
-                let state_response = network_proto::StateResponse {
-                    shard_id,
-                    hash: hash.into(),
-                    payload,
-                    receipts: RepeatedField::from_iter(
-                        receipts.into_iter().map(std::convert::Into::into),
-                    ),
-                    cached_size: Default::default(),
-                    unknown_fields: Default::default(),
-                };
-                Some(network_proto::PeerMessage_oneof_message_type::state_response(state_response))
-            }
-            PeerMessage::AnnounceAccount(announce_account) => {
-                Some(network_proto::PeerMessage_oneof_message_type::announce_account(
-                    announce_account.into(),
-                ))
-            }
-        };
-        network_proto::PeerMessage { message_type, ..Default::default() }
-    }
-}
-
->>>>>>> 2b0d8e8a
 /// Configuration for the peer-to-peer manager.
 #[derive(Clone)]
 pub struct NetworkConfig {
@@ -902,11 +546,7 @@
     /// State request.
     StateRequest(ShardId, CryptoHash),
     /// State response.
-<<<<<<< HEAD
     StateResponse(ShardId, CryptoHash, Vec<u8>, Vec<Receipt>),
-=======
-    StateResponse(ShardId, CryptoHash, Vec<u8>, Vec<ReceiptTransaction>),
->>>>>>> 2b0d8e8a
     /// Account announcement that needs to be validated before being processed
     AnnounceAccount(AnnounceAccount),
 }
