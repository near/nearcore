/// Type that belong to the network protocol.
pub use crate::network_protocol::{
    AccountOrPeerIdOrHash, Encoding, Handshake, HandshakeFailureReason, PeerMessage,
    RoutingTableUpdate, SignedAccountData,
};
use crate::routing::routing_table_view::RoutingTableInfo;
use crate::time;
use futures::future::BoxFuture;
use futures::FutureExt;
use near_crypto::PublicKey;
use near_o11y::WithSpanContext;
use near_primitives::block::{ApprovalMessage, Block, GenesisId};
use near_primitives::challenge::Challenge;
use near_primitives::hash::CryptoHash;
use near_primitives::network::{AnnounceAccount, PeerId};
use near_primitives::sharding::PartialEncodedChunkWithArcReceipts;
use near_primitives::transaction::SignedTransaction;
use near_primitives::types::BlockHeight;
use near_primitives::types::{AccountId, ShardId};
use once_cell::sync::OnceCell;
use std::collections::{HashMap, HashSet};
use std::fmt::Debug;
use std::net::SocketAddr;
use std::sync::Arc;

/// Exported types, which are part of network protocol.
pub use crate::network_protocol::{
    Edge, PartialEdgeInfo, PartialEncodedChunkForwardMsg, PartialEncodedChunkRequestMsg,
    PartialEncodedChunkResponseMsg, PeerChainInfoV2, PeerIdOrHash, PeerInfo, Ping, Pong,
    StateResponseInfo, StateResponseInfoV1, StateResponseInfoV2,
};

/// Number of hops a message is allowed to travel before being dropped.
/// This is used to avoid infinite loop because of inconsistent view of the network
/// by different nodes.
pub const ROUTED_MESSAGE_TTL: u8 = 100;

/// Peer type.
#[derive(Copy, Clone, Debug, Eq, PartialEq, Hash, strum::IntoStaticStr)]
pub enum PeerType {
    /// Inbound session
    Inbound,
    /// Outbound session
    Outbound,
}

#[derive(Debug, Clone)]
pub struct KnownProducer {
    pub account_id: AccountId,
    pub addr: Option<SocketAddr>,
    pub peer_id: PeerId,
    pub next_hops: Option<Vec<PeerId>>,
}

/// Ban reason.
#[derive(borsh::BorshSerialize, borsh::BorshDeserialize, Debug, Clone, PartialEq, Eq, Copy)]
pub enum ReasonForBan {
    None = 0,
    BadBlock = 1,
    BadBlockHeader = 2,
    HeightFraud = 3,
    BadHandshake = 4,
    BadBlockApproval = 5,
    Abusive = 6,
    InvalidSignature = 7,
    InvalidPeerId = 8,
    InvalidHash = 9,
    InvalidEdge = 10,
    Blacklisted = 14,
}

/// Banning signal sent from Peer instance to PeerManager
/// just before Peer instance is stopped.
#[derive(actix::Message, Debug)]
#[rtype(result = "()")]
pub struct Ban {
    pub peer_id: PeerId,
    pub ban_reason: ReasonForBan,
}

/// Status of the known peers.
#[derive(Eq, PartialEq, Debug, Clone)]
pub enum KnownPeerStatus {
    /// We got information about this peer from someone, but we didn't
    /// verify them yet. This peer might not exist, invalid IP etc.
    /// Also the peers that we failed to connect to, will be marked as 'Unknown'.
    Unknown,
    /// We know that this peer exists - we were connected to it, or it was provided as boot node.
    NotConnected,
    /// We're currently connected to this peer.
    Connected,
    /// We banned this peer for some reason. Once the ban time is over, it will move to 'NotConnected' state.
    Banned(ReasonForBan, time::Utc),
}

/// Information node stores about known peers.
#[derive(Debug, Clone)]
pub struct KnownPeerState {
    pub peer_info: PeerInfo,
    pub status: KnownPeerStatus,
    pub first_seen: time::Utc,
    pub last_seen: time::Utc,
    // Last time we tried to connect to this peer.
    // This data is not persisted in storage.
    pub last_outbound_attempt: Option<(time::Utc, Result<(), String>)>,
}

impl KnownPeerState {
    pub fn new(peer_info: PeerInfo, now: time::Utc) -> Self {
        KnownPeerState {
            peer_info,
            status: KnownPeerStatus::Unknown,
            first_seen: now,
            last_seen: now,
            last_outbound_attempt: None,
        }
    }
}

impl KnownPeerStatus {
    pub fn is_banned(&self) -> bool {
        matches!(self, KnownPeerStatus::Banned(_, _))
    }
}

/// Set of account keys.
/// This is information which chain pushes to network to implement tier1.
/// See ChainInfo.
pub type AccountKeys = HashMap<AccountId, HashSet<PublicKey>>;

/// Network-relevant data about the chain.
// TODO(gprusak): it is more like node info, or sth.
#[derive(Debug, Clone)]
pub struct ChainInfo {
    pub tracked_shards: Vec<ShardId>,
    // The lastest block on chain.
    pub block: Block,
    // Public keys of accounts participating in the BFT consensus
    // (both accounts from current and next epoch are important, that's why
    // the map is indexed by (EpochId,AccountId) pair).
    // It currently includes "block producers", "chunk producers" and "approvers".
    // They are collectively known as "validators".
    // Peers acting on behalf of these accounts have a higher
    // priority on the NEAR network than other peers.
    pub tier1_accounts: Arc<AccountKeys>,
}

#[derive(Debug, actix::Message)]
#[rtype(result = "()")]
pub struct SetChainInfo(pub ChainInfo);

#[derive(Debug, actix::Message)]
#[rtype(result = "NetworkInfo")]
pub struct GetNetworkInfo;

/// Public actix interface of `PeerManagerActor`.
#[derive(actix::Message, Debug, strum::IntoStaticStr)]
#[rtype(result = "PeerManagerMessageResponse")]
pub enum PeerManagerMessageRequest {
    NetworkRequests(NetworkRequests),
    /// Request PeerManager to connect to the given peer.
    /// Used in tests and internally by PeerManager.
    /// TODO: replace it with AsyncContext::spawn/run_later for internal use.
    OutboundTcpConnect(crate::tcp::Stream),
    /// TEST-ONLY
    SetAdvOptions(crate::test_utils::SetAdvOptions),
    /// The following types of requests are used to trigger actions in the Peer Manager for testing.
    /// TEST-ONLY: Fetch current routing table.
    FetchRoutingTable,
    /// TEST-ONLY Start ping to `PeerId` with `nonce`.
    PingTo {
        nonce: u64,
        target: PeerId,
    },
}

impl PeerManagerMessageRequest {
    pub fn as_network_requests(self) -> NetworkRequests {
        if let PeerManagerMessageRequest::NetworkRequests(item) = self {
            item
        } else {
            panic!("expected PeerMessageRequest::NetworkRequests(");
        }
    }

    pub fn as_network_requests_ref(&self) -> &NetworkRequests {
        if let PeerManagerMessageRequest::NetworkRequests(item) = self {
            item
        } else {
            panic!("expected PeerMessageRequest::NetworkRequests");
        }
    }
}

/// List of all replies to messages to `PeerManager`. See `PeerManagerMessageRequest` for more details.
#[derive(actix::MessageResponse, Debug)]
pub enum PeerManagerMessageResponse {
    NetworkResponses(NetworkResponses),
    /// TEST-ONLY
    OutboundTcpConnect,
    SetAdvOptions,
    FetchRoutingTable(RoutingTableInfo),
    PingTo,
}

impl PeerManagerMessageResponse {
    pub fn as_network_response(self) -> NetworkResponses {
        if let PeerManagerMessageResponse::NetworkResponses(item) = self {
            item
        } else {
            panic!("expected PeerMessageRequest::NetworkResponses(");
        }
    }
}

impl From<NetworkResponses> for PeerManagerMessageResponse {
    fn from(msg: NetworkResponses) -> Self {
        PeerManagerMessageResponse::NetworkResponses(msg)
    }
}

// TODO(#1313): Use Box
#[derive(Clone, strum::AsRefStr, Debug, Eq, PartialEq)]
#[allow(clippy::large_enum_variant)]
pub enum NetworkRequests {
    /// Sends block, either when block was just produced or when requested.
    Block { block: Block },
    /// Sends approval.
    Approval { approval_message: ApprovalMessage },
    /// Request block with given hash from given peer.
    BlockRequest { hash: CryptoHash, peer_id: PeerId },
    /// Request given block headers.
    BlockHeadersRequest { hashes: Vec<CryptoHash>, peer_id: PeerId },
    /// Request state header for given shard at given state root.
    StateRequestHeader { shard_id: ShardId, sync_hash: CryptoHash, target: AccountOrPeerIdOrHash },
    /// Request state part for given shard at given state root.
    StateRequestPart {
        shard_id: ShardId,
        sync_hash: CryptoHash,
        part_id: u64,
        target: AccountOrPeerIdOrHash,
    },
    /// Response to state request.
    StateResponse { route_back: CryptoHash, response: StateResponseInfo },
    /// Ban given peer.
    BanPeer { peer_id: PeerId, ban_reason: ReasonForBan },
    /// Announce account
    AnnounceAccount(AnnounceAccount),

    /// Request chunk parts and/or receipts
    PartialEncodedChunkRequest {
        target: AccountIdOrPeerTrackingShard,
        request: PartialEncodedChunkRequestMsg,
        create_time: time::Instant,
    },
    /// Information about chunk such as its header, some subset of parts and/or incoming receipts
    PartialEncodedChunkResponse { route_back: CryptoHash, response: PartialEncodedChunkResponseMsg },
    /// Information about chunk such as its header, some subset of parts and/or incoming receipts
    PartialEncodedChunkMessage {
        account_id: AccountId,
        partial_encoded_chunk: PartialEncodedChunkWithArcReceipts,
    },
    /// Forwarding a chunk part to a validator tracking the shard
    PartialEncodedChunkForward { account_id: AccountId, forward: PartialEncodedChunkForwardMsg },

    /// Valid transaction but since we are not validators we send this transaction to current validators.
    ForwardTx(AccountId, SignedTransaction),
    /// Query transaction status
    TxStatus(AccountId, AccountId, CryptoHash),
    /// A challenge to invalidate a block.
    Challenge(Challenge),
}

/// Combines peer address info, chain.
#[derive(Debug, Clone, Eq, PartialEq)]
pub struct FullPeerInfo {
    pub peer_info: PeerInfo,
    pub chain_info: PeerChainInfo,
}

/// These are the information needed for highest height peers. For these peers, we guarantee that
/// the height and hash of the latest block are set.
#[derive(Debug, Clone)]
pub struct HighestHeightPeerInfo {
    pub peer_info: PeerInfo,
    /// Chain Id and hash of genesis block.
    pub genesis_id: GenesisId,
    /// Height and hash of the highest block we've ever received from the peer
    pub highest_block_height: BlockHeight,
    /// Hash of the latest block
    pub highest_block_hash: CryptoHash,
    /// Shards that the peer is tracking.
    pub tracked_shards: Vec<ShardId>,
    /// Denote if a node is running in archival mode or not.
    pub archival: bool,
}

impl From<FullPeerInfo> for Option<HighestHeightPeerInfo> {
    fn from(p: FullPeerInfo) -> Self {
        if p.chain_info.last_block.is_some() {
            Some(HighestHeightPeerInfo {
                peer_info: p.peer_info,
                genesis_id: p.chain_info.genesis_id,
                highest_block_height: p.chain_info.last_block.unwrap().height,
                highest_block_hash: p.chain_info.last_block.unwrap().hash,
                tracked_shards: p.chain_info.tracked_shards,
                archival: p.chain_info.archival,
            })
        } else {
            None
        }
    }
}

#[derive(Debug, Copy, Clone, Eq, PartialEq)]
pub struct BlockInfo {
    pub height: BlockHeight,
    pub hash: CryptoHash,
}

/// This is the internal representation of PeerChainInfoV2.
/// We separate these two structs because PeerChainInfoV2 is part of network protocol, and can't be
/// modified easily.
#[derive(Debug, Clone, Eq, PartialEq)]
pub struct PeerChainInfo {
    /// Chain Id and hash of genesis block.
    pub genesis_id: GenesisId,
    /// Height and hash of the highest block we've ever received from the peer
    pub last_block: Option<BlockInfo>,
    /// Shards that the peer is tracking.
    pub tracked_shards: Vec<ShardId>,
    /// Denote if a node is running in archival mode or not.
    pub archival: bool,
}

impl From<&FullPeerInfo> for ConnectedPeerInfo {
    fn from(full_peer_info: &FullPeerInfo) -> Self {
        ConnectedPeerInfo {
            full_peer_info: full_peer_info.clone(),
            received_bytes_per_sec: 0,
            sent_bytes_per_sec: 0,
            last_time_peer_requested: time::Instant::now(),
            last_time_received_message: time::Instant::now(),
            connection_established_time: time::Instant::now(),
            peer_type: PeerType::Outbound,
        }
    }
}

<<<<<<< HEAD
impl From<&ConnectedPeerInfo> for PeerInfoView {
    fn from(connected_peer_info: &ConnectedPeerInfo) -> Self {
        let full_peer_info = &connected_peer_info.full_peer_info;
        PeerInfoView {
            addr: match full_peer_info.peer_info.addr {
                Some(socket_addr) => socket_addr.to_string(),
                None => "N/A".to_string(),
            },
            account_id: full_peer_info.peer_info.account_id.clone(),
            height: full_peer_info.chain_info.height,
            tracked_shards: full_peer_info.chain_info.tracked_shards.clone(),
            archival: full_peer_info.chain_info.archival,
            peer_id: full_peer_info.peer_info.id.public_key().clone(),
            received_bytes_per_sec: connected_peer_info.received_bytes_per_sec,
            sent_bytes_per_sec: connected_peer_info.sent_bytes_per_sec,
            last_time_peer_requested_millis: connected_peer_info
                .last_time_peer_requested
                .elapsed()
                .whole_milliseconds() as u64,
            last_time_received_message_millis: connected_peer_info
                .last_time_received_message
                .elapsed()
                .whole_milliseconds() as u64,
            connection_established_time_millis: connected_peer_info
                .connection_established_time
                .elapsed()
                .whole_milliseconds() as u64,
            is_outbound_peer: connected_peer_info.peer_type == PeerType::Outbound,
            nonce: connected_peer_info.full_peer_info.partial_edge_info.nonce,
        }
    }
}

=======
>>>>>>> 824880f5
// Information about the connected peer that is shared with the rest of the system.
#[derive(Debug, Clone)]
pub struct ConnectedPeerInfo {
    pub full_peer_info: FullPeerInfo,
    /// Number of bytes we've received from the peer.
    pub received_bytes_per_sec: u64,
    /// Number of bytes we've sent to the peer.
    pub sent_bytes_per_sec: u64,
    /// Last time requested peers.
    pub last_time_peer_requested: time::Instant,
    /// Last time we received a message from this peer.
    pub last_time_received_message: time::Instant,
    /// Time where the connection was established.
    pub connection_established_time: time::Instant,
    /// Who started connection. Inbound (other) or Outbound (us).
    pub peer_type: PeerType,
}

#[derive(Debug, Clone, actix::MessageResponse)]
pub struct NetworkInfo {
    pub connected_peers: Vec<ConnectedPeerInfo>,
    pub num_connected_peers: usize,
    pub peer_max_count: u32,
    pub highest_height_peers: Vec<HighestHeightPeerInfo>,
    pub sent_bytes_per_sec: u64,
    pub received_bytes_per_sec: u64,
    /// Accounts of known block and chunk producers from routing table.
    pub known_producers: Vec<KnownProducer>,
    pub tier1_accounts: Vec<Arc<SignedAccountData>>,
}

#[derive(Debug, actix::MessageResponse)]
pub enum NetworkResponses {
    NoResponse,
    PingPongInfo { pings: Vec<Ping>, pongs: Vec<Pong> },
    RouteNotFound,
}

#[cfg(feature = "test_features")]
#[derive(actix::Message, Debug)]
#[rtype(result = "Option<u64>")]
pub enum NetworkAdversarialMessage {
    AdvProduceBlocks(u64, bool),
    AdvSwitchToHeight(u64),
    AdvDisableHeaderSync,
    AdvDisableDoomslug,
    AdvGetSavedBlocks,
    AdvCheckStorageConsistency,
}

pub trait MsgRecipient<M: actix::Message>: Send + Sync + 'static {
    fn send(&self, msg: M) -> BoxFuture<'static, Result<M::Result, actix::MailboxError>>;
    fn do_send(&self, msg: M);
}

impl<A, M> MsgRecipient<M> for actix::Addr<A>
where
    M: actix::Message + Send + 'static,
    M::Result: Send,
    A: actix::Actor + actix::Handler<M>,
    A::Context: actix::dev::ToEnvelope<A, M>,
{
    fn send(&self, msg: M) -> BoxFuture<'static, Result<M::Result, actix::MailboxError>> {
        actix::Addr::send(self, msg).boxed()
    }
    fn do_send(&self, msg: M) {
        actix::Addr::do_send(self, msg)
    }
}
pub trait PeerManagerAdapter:
    MsgRecipient<WithSpanContext<PeerManagerMessageRequest>>
    + MsgRecipient<WithSpanContext<SetChainInfo>>
{
}
impl<
        A: MsgRecipient<WithSpanContext<PeerManagerMessageRequest>>
            + MsgRecipient<WithSpanContext<SetChainInfo>>,
    > PeerManagerAdapter for A
{
}

pub struct NetworkRecipient<T> {
    recipient: OnceCell<Arc<T>>,
}

impl<T> Default for NetworkRecipient<T> {
    fn default() -> Self {
        Self { recipient: OnceCell::default() }
    }
}

impl<T> NetworkRecipient<T> {
    pub fn set_recipient(&self, t: T) {
        self.recipient.set(Arc::new(t)).ok().expect("cannot set recipient twice");
    }
}

impl<M: actix::Message, T: MsgRecipient<M>> MsgRecipient<M> for NetworkRecipient<T> {
    fn send(&self, msg: M) -> BoxFuture<'static, Result<M::Result, actix::MailboxError>> {
        self.recipient.wait().send(msg)
    }
    fn do_send(&self, msg: M) {
        self.recipient.wait().do_send(msg);
    }
}

#[cfg(test)]
mod tests {
    use super::*;
    use crate::network_protocol::{RawRoutedMessage, RoutedMessage, RoutedMessageBody};
    use borsh::BorshSerialize as _;
    use near_primitives::syncing::ShardStateSyncResponseV1;

    const ALLOWED_SIZE: usize = 1 << 20;
    const NOTIFY_SIZE: usize = 1024;

    macro_rules! assert_size {
        ($type:ident) => {
            let struct_size = std::mem::size_of::<$type>();
            if struct_size >= NOTIFY_SIZE {
                println!("The size of {} is {}", stringify!($type), struct_size);
            }
            assert!(struct_size <= ALLOWED_SIZE);
        };
    }

    #[test]
    fn test_size() {
        assert_size!(HandshakeFailureReason);
        assert_size!(NetworkRequests);
        assert_size!(NetworkResponses);
        assert_size!(Handshake);
        assert_size!(Ping);
        assert_size!(Pong);
        assert_size!(RoutingTableUpdate);
        assert_size!(FullPeerInfo);
        assert_size!(NetworkInfo);
    }

    macro_rules! assert_size {
        ($type:ident) => {
            let struct_size = std::mem::size_of::<$type>();
            if struct_size >= NOTIFY_SIZE {
                println!("The size of {} is {}", stringify!($type), struct_size);
            }
            assert!(struct_size <= ALLOWED_SIZE);
        };
    }

    #[test]
    fn test_enum_size() {
        assert_size!(PeerType);
        assert_size!(RoutedMessageBody);
        assert_size!(PeerIdOrHash);
        assert_size!(KnownPeerStatus);
        assert_size!(ReasonForBan);
    }

    #[test]
    fn test_struct_size() {
        assert_size!(PeerInfo);
        assert_size!(AnnounceAccount);
        assert_size!(Ping);
        assert_size!(Pong);
        assert_size!(RawRoutedMessage);
        assert_size!(RoutedMessage);
        assert_size!(KnownPeerState);
        assert_size!(Ban);
        assert_size!(StateResponseInfoV1);
        assert_size!(PartialEncodedChunkRequestMsg);
    }

    #[test]
    fn routed_message_body_compatibility_smoke_test() {
        #[track_caller]
        fn check(msg: RoutedMessageBody, expected: &[u8]) {
            let actual = msg.try_to_vec().unwrap();
            assert_eq!(actual.as_slice(), expected);
        }

        check(
            RoutedMessageBody::TxStatusRequest("test_x".parse().unwrap(), CryptoHash([42; 32])),
            &[
                2, 6, 0, 0, 0, 116, 101, 115, 116, 95, 120, 42, 42, 42, 42, 42, 42, 42, 42, 42, 42,
                42, 42, 42, 42, 42, 42, 42, 42, 42, 42, 42, 42, 42, 42, 42, 42, 42, 42, 42, 42, 42,
                42,
            ],
        );

        check(
            RoutedMessageBody::VersionedStateResponse(StateResponseInfo::V1(StateResponseInfoV1 {
                shard_id: 62,
                sync_hash: CryptoHash([92; 32]),
                state_response: ShardStateSyncResponseV1 { header: None, part: None },
            })),
            &[
                17, 0, 62, 0, 0, 0, 0, 0, 0, 0, 92, 92, 92, 92, 92, 92, 92, 92, 92, 92, 92, 92, 92,
                92, 92, 92, 92, 92, 92, 92, 92, 92, 92, 92, 92, 92, 92, 92, 92, 92, 92, 92, 0, 0,
            ],
        );
    }
}

// Don't need Borsh ?
#[derive(Debug, Clone, PartialEq, Eq, borsh::BorshSerialize, borsh::BorshDeserialize, Hash)]
/// Defines the destination for a network request.
/// The request should be sent either to the `account_id` as a routed message, or directly to
/// any peer that tracks the shard.
/// If `prefer_peer` is `true`, should be sent to the peer, unless no peer tracks the shard, in which
/// case fall back to sending to the account.
/// Otherwise, send to the account, unless we do not know the route, in which case send to the peer.
pub struct AccountIdOrPeerTrackingShard {
    /// Target account to send the the request to
    pub account_id: Option<AccountId>,
    /// Whether to check peers first or target account first
    pub prefer_peer: bool,
    /// Select peers that track shard `shard_id`
    pub shard_id: ShardId,
    /// Select peers that are archival nodes if it is true
    pub only_archival: bool,
    /// Only send messages to peers whose latest chain height is no less `min_height`
    pub min_height: BlockHeight,
}<|MERGE_RESOLUTION|>--- conflicted
+++ resolved
@@ -347,42 +347,6 @@
     }
 }
 
-<<<<<<< HEAD
-impl From<&ConnectedPeerInfo> for PeerInfoView {
-    fn from(connected_peer_info: &ConnectedPeerInfo) -> Self {
-        let full_peer_info = &connected_peer_info.full_peer_info;
-        PeerInfoView {
-            addr: match full_peer_info.peer_info.addr {
-                Some(socket_addr) => socket_addr.to_string(),
-                None => "N/A".to_string(),
-            },
-            account_id: full_peer_info.peer_info.account_id.clone(),
-            height: full_peer_info.chain_info.height,
-            tracked_shards: full_peer_info.chain_info.tracked_shards.clone(),
-            archival: full_peer_info.chain_info.archival,
-            peer_id: full_peer_info.peer_info.id.public_key().clone(),
-            received_bytes_per_sec: connected_peer_info.received_bytes_per_sec,
-            sent_bytes_per_sec: connected_peer_info.sent_bytes_per_sec,
-            last_time_peer_requested_millis: connected_peer_info
-                .last_time_peer_requested
-                .elapsed()
-                .whole_milliseconds() as u64,
-            last_time_received_message_millis: connected_peer_info
-                .last_time_received_message
-                .elapsed()
-                .whole_milliseconds() as u64,
-            connection_established_time_millis: connected_peer_info
-                .connection_established_time
-                .elapsed()
-                .whole_milliseconds() as u64,
-            is_outbound_peer: connected_peer_info.peer_type == PeerType::Outbound,
-            nonce: connected_peer_info.full_peer_info.partial_edge_info.nonce,
-        }
-    }
-}
-
-=======
->>>>>>> 824880f5
 // Information about the connected peer that is shared with the rest of the system.
 #[derive(Debug, Clone)]
 pub struct ConnectedPeerInfo {
