use std::collections::{HashMap, HashSet};
use std::convert::{From, TryInto};
use std::convert::{Into, TryFrom};
use std::fmt;
use std::hash::{Hash, Hasher};
use std::net::SocketAddr;
use std::time::Duration;

use actix::dev::{MessageResponse, ResponseChannel};
use actix::{Actor, Addr, Message};
use borsh::{BorshDeserialize, BorshSerialize};
use chrono::{DateTime, Utc};
use serde_derive::{Deserialize, Serialize};
use tokio::net::TcpStream;

use near_chain::types::ShardStateSyncResponse;
use near_chain::{Block, BlockApproval, BlockHeader, Weight};
use near_crypto::{BlsSignature, PublicKey, SecretKey, Signature};
use near_primitives::challenge::Challenge;
use near_primitives::errors::InvalidTxError;
use near_primitives::hash::{hash, CryptoHash};
pub use near_primitives::sharding::ChunkPartMsg;
use near_primitives::sharding::{ChunkHash, ChunkOnePart};
use near_primitives::transaction::SignedTransaction;
use near_primitives::types::{AccountId, BlockIndex, EpochId, Range, ShardId};
use near_primitives::utils::{from_timestamp, to_timestamp};

use crate::peer::Peer;
use crate::routing::{Edge, EdgeInfo, RoutingTableInfo};

/// Current latest version of the protocol
pub const PROTOCOL_VERSION: u32 = 4;

/// Peer id is the public key.
#[derive(BorshSerialize, BorshDeserialize, Clone, Eq, PartialOrd, Ord, Serialize, Deserialize)]
pub struct PeerId(PublicKey);

impl PeerId {
    pub fn public_key(&self) -> PublicKey {
        self.0.clone()
    }
}

impl From<PeerId> for Vec<u8> {
    fn from(peer_id: PeerId) -> Vec<u8> {
        peer_id.0.try_to_vec().unwrap()
    }
}

impl From<PublicKey> for PeerId {
    fn from(public_key: PublicKey) -> PeerId {
        PeerId(public_key)
    }
}

impl TryFrom<Vec<u8>> for PeerId {
    type Error = Box<dyn std::error::Error>;

    fn try_from(bytes: Vec<u8>) -> Result<PeerId, Self::Error> {
        Ok(PeerId(PublicKey::try_from_slice(&bytes)?))
    }
}

impl Hash for PeerId {
    fn hash<H: Hasher>(&self, state: &mut H) {
        state.write(&self.0.try_to_vec().unwrap());
    }
}

impl PartialEq for PeerId {
    fn eq(&self, other: &Self) -> bool {
        self.0 == other.0
    }
}

impl fmt::Display for PeerId {
    fn fmt(&self, f: &mut fmt::Formatter) -> fmt::Result {
        write!(f, "{}", self.0)
    }
}

impl fmt::Debug for PeerId {
    fn fmt(&self, f: &mut fmt::Formatter) -> fmt::Result {
        write!(f, "{}", self.0)
    }
}

/// Peer information.
#[derive(BorshSerialize, BorshDeserialize, Clone, Debug, Eq, PartialEq, Serialize, Deserialize)]
pub struct PeerInfo {
    pub id: PeerId,
    pub addr: Option<SocketAddr>,
    pub account_id: Option<AccountId>,
}

impl PeerInfo {
    pub fn addr_port(&self) -> Option<u16> {
        self.addr.map(|addr| addr.port())
    }
}

impl PeerInfo {
    pub fn new(id: PeerId, addr: SocketAddr) -> Self {
        PeerInfo { id, addr: Some(addr), account_id: None }
    }
}

impl fmt::Display for PeerInfo {
    fn fmt(&self, f: &mut fmt::Formatter) -> fmt::Result {
        if let Some(acc) = self.account_id.as_ref() {
            write!(f, "({}, {:?}, {})", self.id, self.addr, acc)
        } else {
            write!(f, "({}, {:?})", self.id, self.addr)
        }
    }
}

impl TryFrom<&str> for PeerInfo {
    type Error = Box<dyn std::error::Error>;

    fn try_from(s: &str) -> Result<Self, Self::Error> {
        let chunks: Vec<_> = s.split('@').collect();
        if chunks.len() != 2 {
            return Err(format!("Invalid peer info format, got {}, must be id@ip_addr", s).into());
        }
        Ok(PeerInfo {
            id: PeerId(chunks[0].try_into()?),
            addr: Some(
                chunks[1].parse().map_err(|err| {
                    format!("Invalid ip address format for {}: {}", chunks[1], err)
                })?,
            ),
            account_id: None,
        })
    }
}

/// Peer chain information.
#[derive(BorshSerialize, BorshDeserialize, Copy, Clone, Debug, Eq, PartialEq, Default)]
pub struct PeerChainInfo {
    /// Genesis hash.
    pub genesis: CryptoHash,
    /// Last known chain height of the peer.
    pub height: BlockIndex,
    /// Last known chain weight of the peer.
    pub total_weight: Weight,
}

/// Peer type.
#[derive(Copy, Clone, Debug, Eq, PartialEq)]
pub enum PeerType {
    /// Inbound session
    Inbound,
    /// Outbound session
    Outbound,
}

/// Peer status.
#[derive(Copy, Clone, Debug, Eq, PartialEq)]
pub enum PeerStatus {
    /// Waiting for handshake.
    Connecting,
    /// Ready to go.
    Ready,
    /// Banned, should shutdown this peer.
    Banned(ReasonForBan),
}

#[derive(BorshSerialize, BorshDeserialize, PartialEq, Eq, Clone, Debug)]
pub struct Handshake {
    /// Protocol version.
    pub version: u32,
    /// Sender's peer id.
    pub peer_id: PeerId,
    /// Sender's listening addr.
    pub listen_port: Option<u16>,
    /// Peer's chain information.
    pub chain_info: PeerChainInfo,
    /// Info for new edge.
    pub edge_info: EdgeInfo,
}

impl Handshake {
    pub fn new(
        peer_id: PeerId,
        listen_port: Option<u16>,
        chain_info: PeerChainInfo,
        edge_info: EdgeInfo,
    ) -> Self {
        Handshake { version: PROTOCOL_VERSION, peer_id, listen_port, chain_info, edge_info }
    }
}

#[derive(BorshSerialize, BorshDeserialize)]
struct AnnounceAccountRouteHeader {
    pub account_id: AccountId,
    pub peer_id: PeerId,
    pub epoch_id: EpochId,
}

#[derive(BorshSerialize, BorshDeserialize, PartialEq, Eq, Clone, Debug)]
pub enum AccountOrPeerSignature {
    PeerSignature(Signature),
    AccountSignature(BlsSignature),
}

impl AccountOrPeerSignature {
    pub fn peer_signature(&self) -> Option<&Signature> {
        match self {
            AccountOrPeerSignature::PeerSignature(signature) => Some(signature),
            AccountOrPeerSignature::AccountSignature(_) => None,
        }
    }

    pub fn account_signature(&self) -> Option<&BlsSignature> {
        match self {
            AccountOrPeerSignature::PeerSignature(_) => None,
            AccountOrPeerSignature::AccountSignature(signature) => Some(signature),
        }
    }

    pub fn verify_peer(&self, data: &[u8], public_key: &PublicKey) -> bool {
        match self {
            AccountOrPeerSignature::PeerSignature(signature) => signature.verify(data, public_key),
            AccountOrPeerSignature::AccountSignature(_) => false,
        }
    }
}

/// Account route description
#[derive(BorshSerialize, BorshDeserialize, PartialEq, Eq, Clone, Debug)]
pub struct AnnounceAccountRoute {
    pub peer_id: PeerId,
    pub hash: CryptoHash,
    pub signature: AccountOrPeerSignature,
}

/// Account announcement information
#[derive(BorshSerialize, BorshDeserialize, PartialEq, Eq, Clone, Debug)]
pub struct AnnounceAccount {
    /// AccountId to be announced.
    pub account_id: AccountId,
    /// PeerId from the owner of the account.
    pub peer_id: PeerId,
    /// This announcement is only valid for this `epoch`.
    pub epoch_id: EpochId,
    /// Signature using AccountId associated secret key.
    pub signature: BlsSignature,
}

impl AnnounceAccount {
    pub fn build_header_hash(
        account_id: &AccountId,
        peer_id: &PeerId,
        epoch_id: &EpochId,
    ) -> CryptoHash {
        let header = AnnounceAccountRouteHeader {
            account_id: account_id.clone(),
            peer_id: peer_id.clone(),
            epoch_id: epoch_id.clone(),
        };
        hash(&header.try_to_vec().unwrap())
    }

    pub fn hash(&self) -> CryptoHash {
        AnnounceAccount::build_header_hash(&self.account_id, &self.peer_id, &self.epoch_id)
    }
}

#[derive(BorshSerialize, BorshDeserialize, PartialEq, Eq, Clone, Debug)]
pub enum HandshakeFailureReason {
    ProtocolVersionMismatch(u32),
    GenesisMismatch(CryptoHash),
}

#[derive(BorshSerialize, BorshDeserialize, PartialEq, Eq, Clone, Debug)]
pub struct Ping {
    nonce: usize,
}

#[derive(BorshSerialize, BorshDeserialize, PartialEq, Eq, Clone, Debug)]
pub struct Pong {
    nonce: usize,
}

// TODO(#1313): Use Box
#[derive(BorshSerialize, BorshDeserialize, PartialEq, Eq, Clone, Debug)]
#[allow(clippy::large_enum_variant)]
pub enum RoutedMessageBody {
    BlockApproval(AccountId, CryptoHash, BlsSignature),
    ForwardTx(SignedTransaction),
    StateRequest(ShardId, CryptoHash, bool, Vec<Range>),
    ChunkPartRequest(ChunkPartRequestMsg),
    ChunkOnePartRequest(ChunkOnePartRequestMsg),
    ChunkOnePart(ChunkOnePart),
    /// Ping and Pong are used for testing networking and routing
    Ping(Ping),
    Pong(Pong),
}

pub enum AccountOrPeerId {
    AccountId(AccountId),
    PeerId(PeerId),
}

impl AccountOrPeerId {
    fn peer_id(&self) -> Option<PeerId> {
        match self {
            AccountOrPeerId::AccountId(_) => None,
            AccountOrPeerId::PeerId(peer_id) => Some(peer_id.clone()),
        }
    }
}

#[derive(Message)]
pub struct RawRoutedMessage {
    pub target: AccountOrPeerId,
    pub body: RoutedMessageBody,
}

impl RawRoutedMessage {
    /// Add signature to the message.
    /// Panics if the target is an AccountId instead of a PeerId.
    pub fn sign(self, author: PeerId, secret_key: &SecretKey) -> RoutedMessage {
        let target = self.target.peer_id().unwrap();
        let hash = RoutedMessage::build_hash(target.clone(), author.clone(), self.body.clone());
        let signature = secret_key.sign(hash.as_ref());
        RoutedMessage { target, author, signature, body: self.body }
    }
}

#[derive(BorshSerialize, BorshDeserialize, PartialEq, Eq, Clone, Debug)]
pub struct RoutedMessageNoSignature {
    target: PeerId,
    author: PeerId,
    body: RoutedMessageBody,
}

// TODO(MarX, #1367): Add TTL for routed message to avoid infinite loops
/// RoutedMessage represent a package that will travel the network towards a specific peer id.
/// It contains the peer_id and signature from the original sender. Every intermediate peer in the
/// route must verify that this signature is valid otherwise previous sender of this package should
/// be banned. If the final receiver of this package finds that the body is invalid the original
/// sender of the package should be banned instead.
#[derive(BorshSerialize, BorshDeserialize, PartialEq, Eq, Clone, Debug)]
pub struct RoutedMessage {
    /// Account id which is directed this message
    pub target: PeerId,
    /// Original sender of this message
    pub author: PeerId,
    /// Signature from the author of the message. If this signature is invalid we should ban
    /// last sender of this message. If the message is invalid we should ben author of the message.
    pub signature: Signature,
    /// Message
    pub body: RoutedMessageBody,
}

impl RoutedMessage {
    pub fn build_hash(target: PeerId, source: PeerId, body: RoutedMessageBody) -> CryptoHash {
        hash(
            &RoutedMessageNoSignature { target, author: source, body }
                .try_to_vec()
                .expect("Failed to serialize"),
        )
    }

    fn hash(&self) -> CryptoHash {
        RoutedMessage::build_hash(self.target.clone(), self.author.clone(), self.body.clone())
    }

    pub fn verify(&self) -> bool {
        self.signature.verify(self.hash().as_ref(), &self.author.public_key())
    }

    pub fn expect_response(&self) -> bool {
        // TODO(MarX, #1368): Mark some message as requiring response
        false
    }
}

impl Message for RoutedMessage {
    type Result = bool;
}

#[derive(BorshSerialize, BorshDeserialize, PartialEq, Eq, Clone, Debug)]
pub struct SyncData {
    pub edges: Vec<Edge>,
    pub known_accounts: HashMap<AccountId, PeerId>,
}

impl SyncData {
    pub fn edge(edge: Edge) -> Self {
        Self { edges: vec![edge], known_accounts: HashMap::new() }
    }

    pub fn is_empty(&self) -> bool {
        self.edges.is_empty() && self.known_accounts.is_empty()
    }
}

// TODO(MarX, #1312): We have duplicated types of messages for now while routing between non-validators
//  is necessary. Some message are routed and others are directed between peers.
// TODO(MarX, #1312): Separate PeerMessages in client messages and network messages. I expect that most of
//  the client messages are routed.
#[derive(BorshSerialize, BorshDeserialize, PartialEq, Eq, Clone, Debug)]
// TODO(#1313): Use Box
#[allow(clippy::large_enum_variant)]
pub enum PeerMessage {
    Handshake(Handshake),
    HandshakeFailure(PeerInfo, HandshakeFailureReason),
    Sync(SyncData),

    PeersRequest,
    PeersResponse(Vec<PeerInfo>),

    BlockHeadersRequest(Vec<CryptoHash>),
    BlockHeaders(Vec<BlockHeader>),
    BlockHeaderAnnounce(BlockHeader),

    BlockRequest(CryptoHash),
    Block(Block),

    Transaction(SignedTransaction),

    StateRequest(ShardId, CryptoHash, bool, Vec<Range>),
    StateResponse(StateResponseInfo),
    AnnounceAccount(AnnounceAccount),
    Routed(RoutedMessage),

    ChunkPartRequest(ChunkPartRequestMsg),
    ChunkOnePartRequest(ChunkOnePartRequestMsg),
    ChunkPart(ChunkPartMsg),
    ChunkOnePart(ChunkOnePart),

    Challenge(Challenge),
}

impl fmt::Display for PeerMessage {
    fn fmt(&self, f: &mut fmt::Formatter) -> fmt::Result {
        match self {
            PeerMessage::Handshake(_) => f.write_str("Handshake"),
            PeerMessage::HandshakeFailure(_, _) => f.write_str("HandshakeFailure"),
            PeerMessage::Sync(_) => f.write_str("Sync"),
            PeerMessage::PeersRequest => f.write_str("PeersRequest"),
            PeerMessage::PeersResponse(_) => f.write_str("PeersResponse"),
            PeerMessage::BlockHeadersRequest(_) => f.write_str("BlockHeaderRequest"),
            PeerMessage::BlockHeaders(_) => f.write_str("BlockHeaders"),
            PeerMessage::BlockHeaderAnnounce(_) => f.write_str("BlockHeaderAnnounce"),
            PeerMessage::BlockRequest(_) => f.write_str("BlockRequest"),
            PeerMessage::Block(_) => f.write_str("Block"),
            PeerMessage::Transaction(_) => f.write_str("Transaction"),
            PeerMessage::StateRequest(_, _, _, _) => f.write_str("StateRequest"),
            PeerMessage::StateResponse(_) => f.write_str("StateResponse"),
            PeerMessage::AnnounceAccount(_) => f.write_str("AnnounceAccount"),
            PeerMessage::Routed(routed_message) => match routed_message.body {
                RoutedMessageBody::BlockApproval(_, _, _) => f.write_str("BlockApproval"),
                RoutedMessageBody::ForwardTx(_) => f.write_str("ForwardTx"),
                RoutedMessageBody::StateRequest(_, _, _, _) => f.write_str("StateResponse"),
                RoutedMessageBody::ChunkPartRequest(_) => f.write_str("ChunkPartRequest"),
                RoutedMessageBody::ChunkOnePartRequest(_) => f.write_str("ChunkOnePartRequest"),
                RoutedMessageBody::ChunkOnePart(_) => f.write_str("ChunkOnePart"),
                RoutedMessageBody::Ping(_) => f.write_str("Ping"),
                RoutedMessageBody::Pong(_) => f.write_str("Pong"),
            },
            PeerMessage::ChunkPartRequest(_) => f.write_str("ChunkPartRequest"),
            PeerMessage::ChunkOnePartRequest(_) => f.write_str("ChunkOnePartRequest"),
            PeerMessage::ChunkPart(_) => f.write_str("ChunkPart"),
            PeerMessage::ChunkOnePart(_) => f.write_str("ChunkOnePart"),
            PeerMessage::Challenge(_) => f.write_str("Challenge"),
        }
    }
}

/// Configuration for the peer-to-peer manager.
#[derive(Clone)]
pub struct NetworkConfig {
    pub public_key: PublicKey,
    pub secret_key: SecretKey,
    pub account_id: Option<AccountId>,
    pub addr: Option<SocketAddr>,
    pub boot_nodes: Vec<PeerInfo>,
    pub handshake_timeout: Duration,
    pub reconnect_delay: Duration,
    pub bootstrap_peers_period: Duration,
    pub peer_max_count: u32,
    /// Duration of the ban for misbehaving peers.
    pub ban_window: Duration,
    /// Remove expired peers.
    pub peer_expiration_duration: Duration,
    /// Maximum number of peer addresses we should ever send.
    pub max_send_peers: u32,
    /// Duration for checking on stats from the peers.
    pub peer_stats_period: Duration,
    /// Time to persist Accounts Id in the router without removing them.
    pub ttl_account_id_router: Duration,
    /// Maximum number of routes that we should keep track for each Account id in the Routing Table.
    pub max_routes_to_store: usize,
}

/// Status of the known peers.
#[derive(BorshSerialize, BorshDeserialize, Eq, PartialEq, Debug)]
pub enum KnownPeerStatus {
    Unknown,
    NotConnected,
    Connected,
    Banned(ReasonForBan, u64),
}

/// Information node stores about known peers.
#[derive(BorshSerialize, BorshDeserialize, Debug)]
pub struct KnownPeerState {
    pub peer_info: PeerInfo,
    pub status: KnownPeerStatus,
    pub first_seen: u64,
    pub last_seen: u64,
}

impl KnownPeerState {
    pub fn new(peer_info: PeerInfo) -> Self {
        KnownPeerState {
            peer_info,
            status: KnownPeerStatus::Unknown,
            first_seen: to_timestamp(Utc::now()),
            last_seen: to_timestamp(Utc::now()),
        }
    }

    pub fn first_seen(&self) -> DateTime<Utc> {
        from_timestamp(self.first_seen)
    }

    pub fn last_seen(&self) -> DateTime<Utc> {
        from_timestamp(self.last_seen)
    }
}

impl TryFrom<Vec<u8>> for KnownPeerState {
    type Error = Box<dyn std::error::Error>;

    fn try_from(bytes: Vec<u8>) -> Result<KnownPeerState, Self::Error> {
        KnownPeerState::try_from_slice(&bytes).map_err(|err| err.into())
    }
}

/// Actor message that holds the TCP stream from an inbound TCP connection
#[derive(Message)]
pub struct InboundTcpConnect {
    /// Tcp stream of the inbound connections
    pub stream: TcpStream,
}

impl InboundTcpConnect {
    /// Method to create a new InboundTcpConnect message from a TCP stream
    pub fn new(stream: TcpStream) -> InboundTcpConnect {
        InboundTcpConnect { stream }
    }
}

/// Actor message to request the creation of an outbound TCP connection to a peer.
#[derive(Message)]
pub struct OutboundTcpConnect {
    /// Peer information of the outbound connection
    pub peer_info: PeerInfo,
}

#[derive(Message, Clone, Debug)]
pub struct SendMessage {
    pub message: PeerMessage,
}

/// Actor message to consolidate potential new peer.
/// Returns if connection should be kept or dropped.
pub struct Consolidate {
    pub actor: Addr<Peer>,
    pub peer_info: PeerInfo,
    pub peer_type: PeerType,
    pub chain_info: PeerChainInfo,
    // Edge information from this node.
    // If this is None it implies we are outbound connection, so we need to create our
    // EdgeInfo part and send it to the other peer.
    pub this_edge_info: Option<EdgeInfo>,
    // Edge information from other node.
    pub other_edge_info: EdgeInfo,
}

impl Message for Consolidate {
    type Result = ConsolidateResponse;
}

#[derive(MessageResponse)]
pub struct ConsolidateResponse(pub bool, pub Option<EdgeInfo>);

/// Unregister message from Peer to PeerManager.
#[derive(Message)]
pub struct Unregister {
    pub peer_id: PeerId,
}

pub struct PeerList {
    pub peers: Vec<PeerInfo>,
}

/// Requesting peers from peer manager to communicate to a peer.
pub struct PeersRequest {}

impl Message for PeersRequest {
    type Result = PeerList;
}

/// Received new peers from another peer.
#[derive(Message)]
pub struct PeersResponse {
    pub peers: Vec<PeerInfo>,
}

impl<A, M> MessageResponse<A, M> for PeerList
where
    A: Actor,
    M: Message<Result = PeerList>,
{
    fn handle<R: ResponseChannel<M>>(self, _: &mut A::Context, tx: Option<R>) {
        if let Some(tx) = tx {
            tx.send(self)
        }
    }
}

/// Ban reason.
#[derive(BorshSerialize, BorshDeserialize, Debug, Clone, PartialEq, Eq, Copy)]
pub enum ReasonForBan {
    None = 0,
    BadBlock = 1,
    BadBlockHeader = 2,
    HeightFraud = 3,
    BadHandshake = 4,
    BadBlockApproval = 5,
    Abusive = 6,
    InvalidSignature = 7,
    InvalidPeerId = 8,
    InvalidHash = 9,
}

#[derive(Message)]
pub struct Ban {
    pub peer_id: PeerId,
    pub ban_reason: ReasonForBan,
}

// TODO(#1313): Use Box
#[derive(Debug, Clone, PartialEq)]
#[allow(clippy::large_enum_variant)]
pub enum NetworkRequests {
    /// Fetch information from the network.
    FetchInfo,
    /// Sends block, either when block was just produced or when requested.
    Block {
        block: Block,
    },
    /// Sends block header announcement, with possibly attaching approval for this block if
    /// participating in this epoch.
    BlockHeaderAnnounce {
        header: BlockHeader,
        approval: Option<BlockApproval>,
    },
    /// Request block with given hash from given peer.
    BlockRequest {
        hash: CryptoHash,
        peer_id: PeerId,
    },
    /// Request given block headers.
    BlockHeadersRequest {
        hashes: Vec<CryptoHash>,
        peer_id: PeerId,
    },
    /// Request state for given shard at given state root.
    StateRequest {
        shard_id: ShardId,
        hash: CryptoHash,
        need_header: bool,
        parts_ranges: Vec<Range>,
        account_id: AccountId,
    },
    /// Ban given peer.
    BanPeer {
        peer_id: PeerId,
        ban_reason: ReasonForBan,
    },
    /// Announce account
    AnnounceAccount(AnnounceAccount),

    /// Request chunk part
    ChunkPartRequest {
        account_id: AccountId,
        part_request: ChunkPartRequestMsg,
    },
    /// Request chunk part and receipts
    ChunkOnePartRequest {
        account_id: AccountId,
        one_part_request: ChunkOnePartRequestMsg,
    },
    /// Response to a peer with chunk part and receipts.
    ChunkOnePartResponse {
        peer_id: PeerId,
        header_and_part: ChunkOnePart,
    },
    /// A chunk header and one part for another validator.
    ChunkOnePartMessage {
        account_id: AccountId,
        header_and_part: ChunkOnePart,
    },
    /// A chunk part
    ChunkPart {
        peer_id: PeerId,
        part: ChunkPartMsg,
    },

    // The following types of requests are used to trigger actions in the Peer Manager for testing.
    // Fetch current routing table
    FetchRoutingTable,
<<<<<<< HEAD
    // New edge from the network.
    Edges(Vec<Edge>),

    /// A challenge to invalidate a block.
    Challenge(Challenge),
=======
    // Data to sync routing table from active peer.
    Sync(SyncData),
>>>>>>> 8a3dde5f
}

/// Messages from PeerManager to Peer
#[derive(Message)]
pub enum PeerManagerRequest {
    BanPeer(ReasonForBan),
}

/// Combines peer address info and chain information.
#[derive(Debug, Clone, Eq, PartialEq)]
pub struct FullPeerInfo {
    pub peer_info: PeerInfo,
    pub chain_info: PeerChainInfo,
    pub edge_info: EdgeInfo,
}

#[derive(Debug)]
pub struct NetworkInfo {
    pub active_peers: Vec<FullPeerInfo>,
    pub num_active_peers: usize,
    pub peer_max_count: u32,
    pub most_weight_peers: Vec<FullPeerInfo>,
    pub sent_bytes_per_sec: u64,
    pub received_bytes_per_sec: u64,
    /// Accounts of known block and chunk producers from routing table.
    pub known_producers: Vec<AccountId>,
}

#[derive(Debug)]
pub enum NetworkResponses {
    NoResponse,
    Info(NetworkInfo),
    RoutingTableInfo(RoutingTableInfo),
}

impl<A, M> MessageResponse<A, M> for NetworkResponses
where
    A: Actor,
    M: Message<Result = NetworkResponses>,
{
    fn handle<R: ResponseChannel<M>>(self, _: &mut A::Context, tx: Option<R>) {
        if let Some(tx) = tx {
            tx.send(self)
        }
    }
}

impl Message for NetworkRequests {
    type Result = NetworkResponses;
}

#[derive(PartialEq, Eq, Clone, Debug, BorshSerialize, BorshDeserialize)]
pub struct StateResponseInfo {
    pub shard_id: ShardId,
    pub hash: CryptoHash,
    pub shard_state: ShardStateSyncResponse,
}

#[derive(Debug)]
// TODO(#1313): Use Box
#[allow(clippy::large_enum_variant)]
pub enum NetworkClientMessages {
    /// Received transaction.
    Transaction(SignedTransaction),
    /// Received block header.
    BlockHeader(BlockHeader, PeerId),
    /// Received block, possibly requested.
    Block(Block, PeerId, bool),
    /// Received list of headers for syncing.
    BlockHeaders(Vec<BlockHeader>, PeerId),
    /// Get Chain information from Client.
    GetChainInfo,
    /// Block approval.
    BlockApproval(AccountId, CryptoHash, BlsSignature, PeerId),
    /// Request headers.
    BlockHeadersRequest(Vec<CryptoHash>),
    /// Request a block.
    BlockRequest(CryptoHash),
    /// State request.
    StateRequest(ShardId, CryptoHash, bool, Vec<Range>),
    /// State response.
    StateResponse(StateResponseInfo),
    /// Account announcement that needs to be validated before being processed
    AnnounceAccount(AnnounceAccount),

    /// Request chunk part
    ChunkPartRequest(ChunkPartRequestMsg, PeerId),
    /// Request chunk part
    ChunkOnePartRequest(ChunkOnePartRequestMsg, PeerId),
    /// A chunk part
    ChunkPart(ChunkPartMsg),
    /// A chunk header and one part
    ChunkOnePart(ChunkOnePart),

    /// A challenge to invalidate the block.
    Challenge(Challenge),
}

// TODO(#1313): Use Box
#[derive(Eq, PartialEq, Debug)]
#[allow(clippy::large_enum_variant)]
pub enum NetworkClientResponses {
    /// No response.
    NoResponse,
    /// Valid transaction inserted into mempool as response to Transaction.
    ValidTx,
    /// Invalid transaction inserted into mempool as response to Transaction.
    InvalidTx(InvalidTxError),
    /// Valid transaction but since we are not validators we send this transaction to current validators.
    ForwardTx(AccountId, SignedTransaction),
    /// Ban peer for malicious behaviour.
    Ban { ban_reason: ReasonForBan },
    /// Chain information.
    ChainInfo { genesis: CryptoHash, height: BlockIndex, total_weight: Weight },
    /// Block response.
    Block(Block),
    /// Headers response.
    BlockHeaders(Vec<BlockHeader>),
    /// Response to state request.
    StateResponse(StateResponseInfo),
}

impl<A, M> MessageResponse<A, M> for NetworkClientResponses
where
    A: Actor,
    M: Message<Result = NetworkClientResponses>,
{
    fn handle<R: ResponseChannel<M>>(self, _: &mut A::Context, tx: Option<R>) {
        if let Some(tx) = tx {
            tx.send(self)
        }
    }
}

impl Message for NetworkClientMessages {
    type Result = NetworkClientResponses;
}

/// Peer stats query.
pub struct QueryPeerStats {}

/// Peer stats result
#[derive(Debug)]
pub struct PeerStatsResult {
    /// Chain info.
    pub chain_info: PeerChainInfo,
    /// Number of bytes we've received from the peer.
    pub received_bytes_per_sec: u64,
    /// Number of bytes we've sent to the peer.
    pub sent_bytes_per_sec: u64,
    /// Returns if this peer is abusive and should be banned.
    pub is_abusive: bool,
    /// Counts of incoming/outgoing messages from given peer.
    pub message_counts: (u64, u64),
}

impl<A, M> MessageResponse<A, M> for PeerStatsResult
where
    A: Actor,
    M: Message<Result = PeerStatsResult>,
{
    fn handle<R: ResponseChannel<M>>(self, _: &mut A::Context, tx: Option<R>) {
        if let Some(tx) = tx {
            tx.send(self)
        }
    }
}

impl Message for QueryPeerStats {
    type Result = PeerStatsResult;
}

#[derive(Clone, Debug, Eq, PartialEq, BorshSerialize, BorshDeserialize)]
pub struct ChunkPartRequestMsg {
    pub shard_id: ShardId,
    pub chunk_hash: ChunkHash,
    pub height: BlockIndex,
    pub part_id: u64,
}

#[derive(Clone, Debug, Eq, PartialEq, BorshSerialize, BorshDeserialize)]
pub struct ChunkOnePartRequestMsg {
    pub shard_id: ShardId,
    pub chunk_hash: ChunkHash,
    pub height: BlockIndex,
    pub part_id: u64,
    pub tracking_shards: HashSet<ShardId>,
}<|MERGE_RESOLUTION|>--- conflicted
+++ resolved
@@ -717,16 +717,11 @@
     // The following types of requests are used to trigger actions in the Peer Manager for testing.
     // Fetch current routing table
     FetchRoutingTable,
-<<<<<<< HEAD
-    // New edge from the network.
-    Edges(Vec<Edge>),
+    // Data to sync routing table from active peer.
+    Sync(SyncData),
 
     /// A challenge to invalidate a block.
     Challenge(Challenge),
-=======
-    // Data to sync routing table from active peer.
-    Sync(SyncData),
->>>>>>> 8a3dde5f
 }
 
 /// Messages from PeerManager to Peer
