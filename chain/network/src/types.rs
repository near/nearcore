/// Type that belong to the network protocol.
pub use crate::network_protocol::{
    Disconnect, Encoding, Handshake, HandshakeFailureReason, PeerMessage, RoutingTableUpdate,
    SignedAccountData,
};
/// Exported types, which are part of network protocol.
pub use crate::network_protocol::{
    Edge, PartialEdgeInfo, PartialEncodedChunkForwardMsg, PartialEncodedChunkRequestMsg,
    PartialEncodedChunkResponseMsg, PeerChainInfoV2, PeerInfo, SnapshotHostInfo, StateResponseInfo,
    StateResponseInfoV1, StateResponseInfoV2,
};
use crate::routing::routing_table_view::RoutingTableInfo;
pub use crate::state_sync::StateSyncResponse;
use near_async::messaging::{AsyncSender, Sender};
use near_async::time;
use near_crypto::PublicKey;
use near_primitives::block::{ApprovalMessage, Block, GenesisId};
use near_primitives::challenge::Challenge;
use near_primitives::epoch_sync::CompressedEpochSyncProof;
use near_primitives::hash::CryptoHash;
use near_primitives::network::{AnnounceAccount, PeerId};
use near_primitives::sharding::PartialEncodedChunkWithArcReceipts;
use near_primitives::stateless_validation::chunk_endorsement::ChunkEndorsement;
use near_primitives::stateless_validation::contract_distribution::{
    ChunkContractAccesses, ContractCodeRequest, ContractCodeResponse,
};
use near_primitives::stateless_validation::partial_witness::PartialEncodedStateWitness;
use near_primitives::stateless_validation::state_witness::ChunkStateWitnessAck;
use near_primitives::transaction::SignedTransaction;
use near_primitives::types::{AccountId, BlockHeight, EpochHeight, ShardId};
use near_schema_checker_lib::ProtocolSchema;
use std::collections::{HashMap, HashSet};
use std::fmt::Debug;
use std::net::SocketAddr;
use std::sync::Arc;

/// Number of hops a message is allowed to travel before being dropped.
/// This is used to avoid infinite loop because of inconsistent view of the network
/// by different nodes.
pub const ROUTED_MESSAGE_TTL: u8 = 100;

/// Peer type.
#[derive(Copy, Clone, Debug, Eq, PartialEq, Hash, strum::IntoStaticStr)]
pub enum PeerType {
    /// Inbound session
    Inbound,
    /// Outbound session
    Outbound,
}

#[derive(Debug, Clone, PartialEq, Eq)]
pub struct KnownProducer {
    pub account_id: AccountId,
    pub addr: Option<SocketAddr>,
    pub peer_id: PeerId,
    pub next_hops: Option<Vec<PeerId>>,
}

/// Ban reason.
#[derive(
    borsh::BorshSerialize,
    borsh::BorshDeserialize,
    Debug,
    Clone,
    PartialEq,
    Eq,
    Copy,
    ProtocolSchema,
)]
#[borsh(use_discriminant = false)]
pub enum ReasonForBan {
    None = 0,
    BadBlock = 1,
    BadBlockHeader = 2,
    HeightFraud = 3,
    BadHandshake = 4,
    BadBlockApproval = 5,
    Abusive = 6,
    InvalidSignature = 7,
    InvalidPeerId = 8,
    InvalidHash = 9,
    InvalidEdge = 10,
    InvalidDistanceVector = 11,
    Blacklisted = 14,
    ProvidedNotEnoughHeaders = 15,
    BadChunkStateWitness = 16,
}

/// Banning signal sent from Peer instance to PeerManager
/// just before Peer instance is stopped.
#[derive(actix::Message, Debug)]
#[rtype(result = "()")]
pub struct Ban {
    pub peer_id: PeerId,
    pub ban_reason: ReasonForBan,
}

/// Status of the known peers.
#[derive(Eq, PartialEq, Debug, Clone)]
pub enum KnownPeerStatus {
    /// We got information about this peer from someone, but we didn't
    /// verify them yet. This peer might not exist, invalid IP etc.
    /// Also the peers that we failed to connect to, will be marked as 'Unknown'.
    Unknown,
    /// We know that this peer exists - we were connected to it, or it was provided as boot node.
    NotConnected,
    /// We're currently connected to this peer.
    Connected,
    /// We banned this peer for some reason. Once the ban time is over, it will move to 'NotConnected' state.
    Banned(ReasonForBan, time::Utc),
}

/// Information node stores about known peers.
#[derive(Debug, Clone)]
pub struct KnownPeerState {
    pub peer_info: PeerInfo,
    pub status: KnownPeerStatus,
    pub first_seen: time::Utc,
    pub last_seen: time::Utc,
    // Last time we tried to connect to this peer.
    // This data is not persisted in storage.
    pub last_outbound_attempt: Option<(time::Utc, Result<(), String>)>,
}

impl KnownPeerState {
    pub fn new(peer_info: PeerInfo, now: time::Utc) -> Self {
        KnownPeerState {
            peer_info,
            status: KnownPeerStatus::Unknown,
            first_seen: now,
            last_seen: now,
            last_outbound_attempt: None,
        }
    }
}

#[derive(Debug, Clone, Eq, PartialEq, Hash)]
pub struct ConnectionInfo {
    pub peer_info: PeerInfo,
    pub time_established: time::Utc,
    pub time_connected_until: time::Utc,
}

impl KnownPeerStatus {
    pub fn is_banned(&self) -> bool {
        matches!(self, KnownPeerStatus::Banned(_, _))
    }
}

/// Set of account keys.
/// This is information which chain pushes to network to implement tier1.
/// See ChainInfo.
pub type AccountKeys = HashMap<AccountId, HashSet<PublicKey>>;

/// Network-relevant data about the chain.
// TODO(gprusak): it is more like node info, or sth.
#[derive(Debug, Clone)]
pub struct ChainInfo {
    pub tracked_shards: Vec<ShardId>,
    // The lastest block on chain.
    pub block: Block,
    // Public keys of accounts participating in the BFT consensus
    // It currently includes "block producers", "chunk producers" and "approvers".
    // They are collectively known as "validators".
    // Peers acting on behalf of these accounts have a higher
    // priority on the NEAR network than other peers.
    pub tier1_accounts: Arc<AccountKeys>,
}

#[derive(Debug, actix::Message)]
#[rtype(result = "()")]
pub struct SetChainInfo(pub ChainInfo);

/// Public actix interface of `PeerManagerActor`.
#[derive(actix::Message, Debug, strum::IntoStaticStr)]
#[rtype(result = "PeerManagerMessageResponse")]
pub enum PeerManagerMessageRequest {
    NetworkRequests(NetworkRequests),
    /// Request PeerManager to call `tier1_advertise_proxies()`. Used internally.
    /// The effect would be accounts data known by this node broadcasted to other tier1 nodes.
    /// That includes info about validator signer of this node.
    AdvertiseTier1Proxies,
    /// Request PeerManager to connect to the given peer.
    /// Used in tests and internally by PeerManager.
    /// TODO: replace it with AsyncContext::spawn/run_later for internal use.
    OutboundTcpConnect(crate::tcp::Stream),
    /// The following types of requests are used to trigger actions in the Peer Manager for testing.
    /// TEST-ONLY: Fetch current routing table.
    FetchRoutingTable,
}

impl PeerManagerMessageRequest {
    pub fn as_network_requests(self) -> NetworkRequests {
        if let PeerManagerMessageRequest::NetworkRequests(item) = self {
            item
        } else {
            panic!("expected PeerMessageRequest::NetworkRequests(");
        }
    }

    pub fn as_network_requests_ref(&self) -> &NetworkRequests {
        if let PeerManagerMessageRequest::NetworkRequests(item) = self {
            item
        } else {
            panic!("expected PeerMessageRequest::NetworkRequests");
        }
    }
}

/// List of all replies to messages to `PeerManager`. See `PeerManagerMessageRequest` for more details.
#[derive(actix::MessageResponse, Debug)]
pub enum PeerManagerMessageResponse {
    NetworkResponses(NetworkResponses),
    AdvertiseTier1Proxies,
    /// TEST-ONLY
    OutboundTcpConnect,
    FetchRoutingTable(RoutingTableInfo),
}

impl PeerManagerMessageResponse {
    pub fn as_network_response(self) -> NetworkResponses {
        if let PeerManagerMessageResponse::NetworkResponses(item) = self {
            item
        } else {
            panic!("expected PeerMessageRequest::NetworkResponses");
        }
    }
}

impl From<NetworkResponses> for PeerManagerMessageResponse {
    fn from(msg: NetworkResponses) -> Self {
        PeerManagerMessageResponse::NetworkResponses(msg)
    }
}

// TODO(#1313): Use Box
#[derive(Clone, strum::AsRefStr, Debug, Eq, PartialEq)]
#[allow(clippy::large_enum_variant)]
pub enum NetworkRequests {
    /// Sends block, either when block was just produced or when requested.
    Block { block: Block },
    /// Sends approval.
    Approval { approval_message: ApprovalMessage },
    /// Request block with given hash from given peer.
    BlockRequest { hash: CryptoHash, peer_id: PeerId },
    /// Request given block headers.
    BlockHeadersRequest { hashes: Vec<CryptoHash>, peer_id: PeerId },
    /// Request state header for given shard at given state root.
    StateRequestHeader { shard_id: ShardId, sync_hash: CryptoHash, peer_id: PeerId },
    /// Request state part for given shard at given state root.
    StateRequestPart {
        shard_id: ShardId,
        sync_hash: CryptoHash,
        sync_prev_prev_hash: CryptoHash,
        part_id: u64,
    },
    /// Ban given peer.
    BanPeer { peer_id: PeerId, ban_reason: ReasonForBan },
    /// Announce account
    AnnounceAccount(AnnounceAccount),
    /// Broadcast information about a hosted snapshot.
    SnapshotHostInfo { sync_hash: CryptoHash, epoch_height: EpochHeight, shards: Vec<ShardId> },

    /// Request chunk parts and/or receipts
    PartialEncodedChunkRequest {
        target: AccountIdOrPeerTrackingShard,
        request: PartialEncodedChunkRequestMsg,
        create_time: time::Instant,
    },
    /// Information about chunk such as its header, some subset of parts and/or incoming receipts
    PartialEncodedChunkResponse { route_back: CryptoHash, response: PartialEncodedChunkResponseMsg },
    /// Information about chunk such as its header, some subset of parts and/or incoming receipts
    PartialEncodedChunkMessage {
        account_id: AccountId,
        partial_encoded_chunk: PartialEncodedChunkWithArcReceipts,
    },
    /// Forwarding a chunk part to a validator tracking the shard
    PartialEncodedChunkForward { account_id: AccountId, forward: PartialEncodedChunkForwardMsg },
    /// Valid transaction but since we are not validators we send this transaction to current validators.
    ForwardTx(AccountId, SignedTransaction),
    /// Query transaction status
    TxStatus(AccountId, AccountId, CryptoHash),
    /// A challenge to invalidate a block.
    Challenge(Challenge),
    /// Acknowledgement to a chunk's state witness, sent back to the originating chunk producer.
    ChunkStateWitnessAck(AccountId, ChunkStateWitnessAck),
    /// Message for a chunk endorsement, sent by a chunk validator to the block producer.
    ChunkEndorsement(AccountId, ChunkEndorsement),
    /// Message from chunk producer to set of chunk validators to send state witness part.
    PartialEncodedStateWitness(Vec<(AccountId, PartialEncodedStateWitness)>),
    /// Message from chunk validator to all other chunk validators to forward state witness part.
    PartialEncodedStateWitnessForward(Vec<AccountId>, PartialEncodedStateWitness),
    /// Requests an epoch sync
    EpochSyncRequest { peer_id: PeerId },
    /// Response to an epoch sync request
    EpochSyncResponse { route_back: CryptoHash, proof: CompressedEpochSyncProof },
    /// Message from chunk producer to chunk validators containing the code-hashes of contracts
<<<<<<< HEAD
    /// accessed by applying the last chunk before creating the state-witness of the new chunk.
=======
    /// accessed for the main state transition in the witness.
>>>>>>> be520233
    ChunkContractAccesses(Vec<AccountId>, ChunkContractAccesses),
    /// Message from chunk validator to chunk producer to request missing contract code.
    /// This message is currently sent as a result of receiving the ChunkContractAccesses message
    /// and failing to find the corresponding code for the hashes received.
    ContractCodeRequest(AccountId, ContractCodeRequest),
    /// Message from chunk producer to chunk validators to send the contract code as response to ContractCodeRequest.
    ContractCodeResponse(AccountId, ContractCodeResponse),
}

#[derive(Debug, actix::Message, strum::IntoStaticStr)]
#[rtype(result = "()")]
pub enum StateSyncEvent {
    StatePartReceived(ShardId, u64),
}

/// Combines peer address info, chain.
#[derive(Debug, Clone, Eq, PartialEq)]
pub struct FullPeerInfo {
    pub peer_info: PeerInfo,
    pub chain_info: PeerChainInfo,
}

/// These are the information needed for highest height peers. For these peers, we guarantee that
/// the height and hash of the latest block are set.
#[derive(Debug, Clone, PartialEq, Eq)]
pub struct HighestHeightPeerInfo {
    pub peer_info: PeerInfo,
    /// Chain Id and hash of genesis block.
    pub genesis_id: GenesisId,
    /// Height and hash of the highest block we've ever received from the peer
    pub highest_block_height: BlockHeight,
    /// Hash of the latest block
    pub highest_block_hash: CryptoHash,
    /// Shards that the peer is tracking.
    pub tracked_shards: Vec<ShardId>,
    /// Denote if a node is running in archival mode or not.
    pub archival: bool,
}

impl From<FullPeerInfo> for Option<HighestHeightPeerInfo> {
    fn from(p: FullPeerInfo) -> Self {
        if p.chain_info.last_block.is_some() {
            Some(HighestHeightPeerInfo {
                peer_info: p.peer_info,
                genesis_id: p.chain_info.genesis_id,
                highest_block_height: p.chain_info.last_block.unwrap().height,
                highest_block_hash: p.chain_info.last_block.unwrap().hash,
                tracked_shards: p.chain_info.tracked_shards,
                archival: p.chain_info.archival,
            })
        } else {
            None
        }
    }
}

#[derive(Debug, Copy, Clone, Eq, PartialEq)]
pub struct BlockInfo {
    pub height: BlockHeight,
    pub hash: CryptoHash,
}

/// This is the internal representation of PeerChainInfoV2.
/// We separate these two structs because PeerChainInfoV2 is part of network protocol, and can't be
/// modified easily.
#[derive(Debug, Clone, Eq, PartialEq)]
pub struct PeerChainInfo {
    /// Chain Id and hash of genesis block.
    pub genesis_id: GenesisId,
    /// Height and hash of the highest block we've ever received from the peer
    pub last_block: Option<BlockInfo>,
    /// Shards that the peer is tracking.
    pub tracked_shards: Vec<ShardId>,
    /// Denote if a node is running in archival mode or not.
    pub archival: bool,
}

// Information about the connected peer that is shared with the rest of the system.
#[derive(Debug, Clone, PartialEq, Eq)]
pub struct ConnectedPeerInfo {
    pub full_peer_info: FullPeerInfo,
    /// Number of bytes we've received from the peer.
    pub received_bytes_per_sec: u64,
    /// Number of bytes we've sent to the peer.
    pub sent_bytes_per_sec: u64,
    /// Last time requested peers.
    pub last_time_peer_requested: time::Instant,
    /// Last time we received a message from this peer.
    pub last_time_received_message: time::Instant,
    /// Time where the connection was established.
    pub connection_established_time: time::Instant,
    /// Who started connection. Inbound (other) or Outbound (us).
    pub peer_type: PeerType,
    /// Nonce used for the connection with the peer.
    pub nonce: u64,
}

#[derive(Debug, Clone, actix::MessageResponse, PartialEq, Eq)]
pub struct NetworkInfo {
    /// TIER2 connections.
    pub connected_peers: Vec<ConnectedPeerInfo>,
    pub num_connected_peers: usize,
    pub peer_max_count: u32,
    pub highest_height_peers: Vec<HighestHeightPeerInfo>,
    pub sent_bytes_per_sec: u64,
    pub received_bytes_per_sec: u64,
    /// Accounts of known block and chunk producers from routing table.
    pub known_producers: Vec<KnownProducer>,
    /// Collected data about the current TIER1 accounts.
    pub tier1_accounts_keys: Vec<PublicKey>,
    pub tier1_accounts_data: Vec<Arc<SignedAccountData>>,
    /// TIER1 connections.
    pub tier1_connections: Vec<ConnectedPeerInfo>,
}

#[derive(Debug, actix::MessageResponse, PartialEq, Eq)]
pub enum NetworkResponses {
    NoResponse,
    RouteNotFound,
}

#[derive(Clone, near_async::MultiSend, near_async::MultiSenderFrom)]
pub struct PeerManagerAdapter {
    pub async_request_sender: AsyncSender<PeerManagerMessageRequest, PeerManagerMessageResponse>,
    pub request_sender: Sender<PeerManagerMessageRequest>,
    pub set_chain_info_sender: Sender<SetChainInfo>,
    pub state_sync_event_sender: Sender<StateSyncEvent>,
}

#[cfg(test)]
mod tests {
    use super::*;
    use crate::network_protocol::{RawRoutedMessage, RoutedMessage, RoutedMessageBody};

    const ALLOWED_SIZE: usize = 1 << 20;
    const NOTIFY_SIZE: usize = 1024;

    macro_rules! assert_size {
        ($type:ident) => {
            let struct_size = std::mem::size_of::<$type>();
            if struct_size >= NOTIFY_SIZE {
                println!("The size of {} is {}", stringify!($type), struct_size);
            }
            assert!(struct_size <= ALLOWED_SIZE);
        };
    }

    #[test]
    fn test_size() {
        assert_size!(HandshakeFailureReason);
        assert_size!(NetworkRequests);
        assert_size!(NetworkResponses);
        assert_size!(Handshake);
        assert_size!(RoutingTableUpdate);
        assert_size!(FullPeerInfo);
        assert_size!(NetworkInfo);
    }

    macro_rules! assert_size {
        ($type:ident) => {
            let struct_size = std::mem::size_of::<$type>();
            if struct_size >= NOTIFY_SIZE {
                println!("The size of {} is {}", stringify!($type), struct_size);
            }
            assert!(struct_size <= ALLOWED_SIZE);
        };
    }

    #[test]
    fn test_enum_size() {
        assert_size!(PeerType);
        assert_size!(RoutedMessageBody);
        assert_size!(KnownPeerStatus);
        assert_size!(ReasonForBan);
    }

    #[test]
    fn test_struct_size() {
        assert_size!(PeerInfo);
        assert_size!(AnnounceAccount);
        assert_size!(RawRoutedMessage);
        assert_size!(RoutedMessage);
        assert_size!(KnownPeerState);
        assert_size!(Ban);
        assert_size!(StateResponseInfoV1);
        assert_size!(PartialEncodedChunkRequestMsg);
    }

    #[test]
    fn routed_message_body_compatibility_smoke_test() {
        #[track_caller]
        fn check(msg: RoutedMessageBody, expected: &[u8]) {
            let actual = borsh::to_vec(&msg).unwrap();
            assert_eq!(actual.as_slice(), expected);
        }

        check(
            RoutedMessageBody::TxStatusRequest("test_x".parse().unwrap(), CryptoHash([42; 32])),
            &[
                2, 6, 0, 0, 0, 116, 101, 115, 116, 95, 120, 42, 42, 42, 42, 42, 42, 42, 42, 42, 42,
                42, 42, 42, 42, 42, 42, 42, 42, 42, 42, 42, 42, 42, 42, 42, 42, 42, 42, 42, 42, 42,
                42,
            ],
        );
    }
}

#[derive(Debug, Clone, PartialEq, Eq, Hash)]
/// Defines the destination for a network request.
/// The request should be sent either to the `account_id` as a routed message, or directly to
/// any peer that tracks the shard.
/// If `prefer_peer` is `true`, should be sent to the peer, unless no peer tracks the shard, in which
/// case fall back to sending to the account.
/// Otherwise, send to the account, unless we do not know the route, in which case send to the peer.
pub struct AccountIdOrPeerTrackingShard {
    /// Target account to send the request to
    pub account_id: Option<AccountId>,
    /// Whether to check peers first or target account first
    pub prefer_peer: bool,
    /// Select peers that track shard `shard_id`
    pub shard_id: ShardId,
    /// Select peers that are archival nodes if it is true
    pub only_archival: bool,
    /// Only send messages to peers whose latest chain height is no less `min_height`
    pub min_height: BlockHeight,
}

#[derive(Debug, Clone, PartialEq, Eq, Hash)]
/// An inbound request to which a response should be sent over Tier3
pub struct Tier3Request {
    /// Target peer to send the response to
    pub peer_info: PeerInfo,
    /// Contents of the request
    pub body: Tier3RequestBody,
}

#[derive(Debug, Clone, PartialEq, Eq, Hash)]
pub enum Tier3RequestBody {
    StatePart(StatePartRequestBody),
}

#[derive(Debug, Clone, PartialEq, Eq, Hash)]
pub struct StatePartRequestBody {
    pub shard_id: ShardId,
    pub sync_hash: CryptoHash,
    pub part_id: u64,
}<|MERGE_RESOLUTION|>--- conflicted
+++ resolved
@@ -295,11 +295,7 @@
     /// Response to an epoch sync request
     EpochSyncResponse { route_back: CryptoHash, proof: CompressedEpochSyncProof },
     /// Message from chunk producer to chunk validators containing the code-hashes of contracts
-<<<<<<< HEAD
-    /// accessed by applying the last chunk before creating the state-witness of the new chunk.
-=======
     /// accessed for the main state transition in the witness.
->>>>>>> be520233
     ChunkContractAccesses(Vec<AccountId>, ChunkContractAccesses),
     /// Message from chunk validator to chunk producer to request missing contract code.
     /// This message is currently sent as a result of receiving the ChunkContractAccesses message
