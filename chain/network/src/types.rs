--- conflicted
+++ resolved
@@ -787,7 +787,7 @@
     pub chain_info: PeerChainInfo,
 }
 
-<<<<<<< HEAD
+#[derive(Debug)]
 pub struct NetworkInfo {
     pub num_active_peers: usize,
     pub peer_max_count: u32,
@@ -798,9 +798,7 @@
     pub routes: Option<HashMap<AccountId, (PeerId, usize)>>,
 }
 
-=======
 #[derive(Debug)]
->>>>>>> 42b8c1b8
 pub enum NetworkResponses {
     NoResponse,
     Info(NetworkInfo),
