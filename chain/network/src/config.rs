--- conflicted
+++ resolved
@@ -218,11 +218,7 @@
             outbound_disabled: false,
             archive,
             accounts_data_broadcast_rate_limit: demux::RateLimit { qps: 0.1, burst: 1 },
-<<<<<<< HEAD
-            routing_table_update_rate_limit: demux::RateLimit { qps: 0.2, burst: 1 },
-=======
             routing_table_update_rate_limit: demux::RateLimit { qps: 0.5, burst: 1 },
->>>>>>> d0108fca
             features,
             inbound_disabled: cfg.experimental.inbound_disabled,
             skip_tombstones: if cfg.experimental.skip_sending_tombstones_seconds > 0 {
