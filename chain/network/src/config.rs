--- conflicted
+++ resolved
@@ -255,13 +255,8 @@
             outbound_disabled: false,
             archive,
             accounts_data_broadcast_rate_limit: demux::RateLimit { qps: 0.1, burst: 1 },
-<<<<<<< HEAD
             routing_table_update_rate_limit: demux::RateLimit { qps: 1., burst: 1 },
-            features,
-=======
-            routing_table_update_rate_limit: demux::RateLimit { qps: 0.5, burst: 1 },
             tier1: Some(Tier1 { advertise_proxies_interval: time::Duration::minutes(15) }),
->>>>>>> 085b6410
             inbound_disabled: cfg.experimental.inbound_disabled,
             skip_tombstones: if cfg.experimental.skip_sending_tombstones_seconds > 0 {
                 Some(time::Duration::seconds(cfg.experimental.skip_sending_tombstones_seconds))
@@ -325,17 +320,12 @@
             inbound_disabled: false,
             archive: false,
             accounts_data_broadcast_rate_limit: demux::RateLimit { qps: 100., burst: 1000000 },
-<<<<<<< HEAD
             routing_table_update_rate_limit: demux::RateLimit { qps: 10., burst: 1 },
-            features: Features { enable_tier1: true },
-=======
-            routing_table_update_rate_limit: demux::RateLimit { qps: 100., burst: 1000000 },
             tier1: Some(Tier1 {
                 // Interval is very large, so that it doesn't happen spontaneously in tests.
                 // It should rather be triggered manually in tests.
                 advertise_proxies_interval: time::Duration::hours(1000),
             }),
->>>>>>> 085b6410
             skip_tombstones: None,
             event_sink: Sink::null(),
         }
