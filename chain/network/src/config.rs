--- conflicted
+++ resolved
@@ -427,12 +427,8 @@
     use crate::config;
     use crate::network_protocol;
     use crate::network_protocol::testonly as data;
-<<<<<<< HEAD
-    use crate::network_protocol::AccountData;
+    use crate::network_protocol::{AccountData, VersionedAccountData};
     use crate::tcp;
-=======
-    use crate::network_protocol::{AccountData, VersionedAccountData};
->>>>>>> 88d6d5b0
     use crate::testonly::make_rng;
     use crate::time;
 
