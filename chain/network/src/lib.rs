--- conflicted
+++ resolved
@@ -15,12 +15,8 @@
 pub mod client;
 pub mod config;
 pub mod config_json;
-<<<<<<< HEAD
-pub(crate) mod private_actix;
+pub mod debug;
 pub mod raw;
-=======
-pub mod debug;
->>>>>>> d7626c0b
 pub mod routing;
 pub mod tcp;
 pub mod test_utils;
