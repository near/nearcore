/// Store module defines atomic DB operations on top of schema module.
/// All transactions should be implemented within this module,
/// in particular schema::StoreUpdate is not exported.
use crate::types::ConnectionInfo;
use std::sync::Arc;

mod schema;

/// Opaque error type representing storage errors.
///
/// Invariant: any store error is a critical operational error
/// which signals about data corruption. It wouldn't be wrong to replace all places /// where the error originates with outright panics.
///
/// If you have an error condition which needs to be handled somehow, it should be
/// some *other* error type.
#[derive(thiserror::Error, Debug)]
#[error("{0}")]
pub(crate) struct Error(schema::Error);

/// Store allows for performing synchronous atomic operations on the DB.
/// In particular it doesn't implement Clone and requires &mut self for
/// methods writing to the DB.
#[derive(Clone)]
pub(crate) struct Store(schema::Store);

<<<<<<< HEAD
=======
impl Store {
    /// Inserts (account_id,aa) to the AccountAnnouncements column.
    #[tracing::instrument(
        target = "network::store",
        level = "trace",
        "Store::set_account_announcement",
        skip_all,
        fields(%account_id)
    )]
    pub fn set_account_announcement(
        &self,
        account_id: &AccountId,
        aa: &AnnounceAccount,
    ) -> Result<(), Error> {
        let mut update = self.0.new_update();
        update.set::<schema::AccountAnnouncements>(account_id, aa);
        self.0.commit(update).map_err(Error)
    }

    /// Fetches row with key account_id from the AccountAnnouncements column.
    pub fn get_account_announcement(
        &self,
        account_id: &AccountId,
    ) -> Result<Option<AnnounceAccount>, Error> {
        self.0.get::<schema::AccountAnnouncements>(account_id).map_err(Error)
    }
}

>>>>>>> 669fb7cd
// ConnectionStore storage.
impl Store {
    #[tracing::instrument(
        target = "network::store",
        level = "trace",
        "Store::set_recent_outbound_connections",
        skip_all
    )]
    pub fn set_recent_outbound_connections(
        &self,
        recent_outbound_connections: &Vec<ConnectionInfo>,
    ) -> Result<(), Error> {
        let mut update = self.0.new_update();
        update.set::<schema::RecentOutboundConnections>(&(), &recent_outbound_connections);
        self.0.commit(update).map_err(Error)
    }

    pub fn get_recent_outbound_connections(&self) -> Vec<ConnectionInfo> {
        self.0
            .get::<schema::RecentOutboundConnections>(&())
            .unwrap_or(Some(vec![]))
            .unwrap_or(vec![])
    }
}

impl From<Arc<dyn near_store::db::Database>> for Store {
    fn from(store: Arc<dyn near_store::db::Database>) -> Self {
        Self(schema::Store::from(store))
    }
}

#[cfg(test)]
impl From<Arc<near_store::db::TestDB>> for Store {
    fn from(store: Arc<near_store::db::TestDB>) -> Self {
        let database: Arc<dyn near_store::db::Database> = store;
        Self(schema::Store::from(database))
    }
}<|MERGE_RESOLUTION|>--- conflicted
+++ resolved
@@ -23,37 +23,6 @@
 #[derive(Clone)]
 pub(crate) struct Store(schema::Store);
 
-<<<<<<< HEAD
-=======
-impl Store {
-    /// Inserts (account_id,aa) to the AccountAnnouncements column.
-    #[tracing::instrument(
-        target = "network::store",
-        level = "trace",
-        "Store::set_account_announcement",
-        skip_all,
-        fields(%account_id)
-    )]
-    pub fn set_account_announcement(
-        &self,
-        account_id: &AccountId,
-        aa: &AnnounceAccount,
-    ) -> Result<(), Error> {
-        let mut update = self.0.new_update();
-        update.set::<schema::AccountAnnouncements>(account_id, aa);
-        self.0.commit(update).map_err(Error)
-    }
-
-    /// Fetches row with key account_id from the AccountAnnouncements column.
-    pub fn get_account_announcement(
-        &self,
-        account_id: &AccountId,
-    ) -> Result<Option<AnnounceAccount>, Error> {
-        self.0.get::<schema::AccountAnnouncements>(account_id).map_err(Error)
-    }
-}
-
->>>>>>> 669fb7cd
 // ConnectionStore storage.
 impl Store {
     #[tracing::instrument(
