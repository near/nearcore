/// Store module defines atomic DB operations on top of schema module.
/// All transactions should be implemented within this module,
/// in particular schema::StoreUpdate is not exported.
use near_network_primitives::types::{Edge, KnownPeerState};
use near_primitives::network::{AnnounceAccount, PeerId};
use near_primitives::types::AccountId;
use near_store::{NodeStorage, Temperature};
use std::collections::HashSet;
use std::sync::Arc;
use tracing::debug;

mod schema;
#[cfg(test)]
pub mod testonly;

/// Opaque error type representing storage errors.
///
/// Invariant: any store error is a critical operational operational error
/// which signals about data corruption. It wouldn't be wrong to replace all places /// where the error originates with outright panics.
///
/// If you have an error condition which needs to be handled somehow, it should be
/// some *other* error type.
#[derive(thiserror::Error, Debug)]
#[error("{0}")]
pub(crate) struct Error(schema::Error);

/// Store allows for performing synchronous atomic operations on the DB.
/// In particular it doesn't implement Clone and requires &mut self for
/// methods writing to the DB.
#[derive(Clone)]
pub(crate) struct Store(schema::Store);

/// Everytime a group of peers becomes unreachable at the same time; We store edges belonging to
/// them in components. We remove all of those edges from memory, and save them to database,
/// If any of them become reachable again, we re-add whole component.
///
/// To store components, we have following column in the DB.
/// DBCol::LastComponentNonce -> stores component_nonce: u64, which is the lowest nonce that
///                          hasn't been used yet. If new component gets created it will use
///                          this nonce.
/// DBCol::ComponentEdges     -> Mapping from `component_nonce` to list of edges
/// DBCol::PeerComponent      -> Mapping from `peer_id` to last component nonce if there
///                          exists one it belongs to.
impl Store {
    /// Inserts (account_id,aa) to the AccountAnnouncements column.
    pub fn set_account_announcement(
        &mut self,
        account_id: &AccountId,
        aa: &AnnounceAccount,
    ) -> Result<(), Error> {
        let mut update = self.0.new_update();
        update.set::<schema::AccountAnnouncements>(account_id, aa);
        self.0.commit(update).map_err(Error)
    }

    /// Fetches row with key account_id from the AccountAnnouncements column.
    pub fn get_account_announcement(
        &self,
        account_id: &AccountId,
    ) -> Result<Option<AnnounceAccount>, Error> {
        self.0.get::<schema::AccountAnnouncements>(account_id).map_err(Error)
    }

    /// Atomically stores a graph component consisting of <peers> and <edges>
    /// to the DB. On completion, all peers are considered members of the new component
    /// (even if they were members of a different component so far).
    /// The name (even though technically correct) is misleading, because the <edges> do
    /// NOT have to constitute a CONNECTED component. I'm not fixing that because
    /// the whole routing table in the current form is scheduled for deprecation.
    pub fn push_component(
        &mut self,
        peers: &HashSet<PeerId>,
        edges: &Vec<Edge>,
    ) -> Result<(), Error> {
        debug!(target: "network", "push_component: moving {} peers from memory to DB", peers.len());
        let component =
            self.0.get::<schema::LastComponentNonce>(&()).map_err(Error)?.unwrap_or(0) + 1;
        let mut update = self.0.new_update();
        update.set::<schema::LastComponentNonce>(&(), &component);
        update.set::<schema::ComponentEdges>(&component, &edges);
        for peer_id in peers {
            update.set::<schema::PeerComponent>(peer_id, &component);
        }
        self.0.commit(update).map_err(Error)
    }

    /// Reads and deletes from DB the component that <peer_id> is a member of.
    /// Returns Ok(vec![]) if peer_id is not a member of any component.
    pub fn pop_component(&mut self, peer_id: &PeerId) -> Result<Vec<Edge>, Error> {
        // Fetch the component assigned to the peer.
        let component = match self.0.get::<schema::PeerComponent>(peer_id).map_err(Error)? {
            Some(c) => c,
            None => return Ok(vec![]),
        };
        let edges =
            self.0.get::<schema::ComponentEdges>(&component).map_err(Error)?.unwrap_or(vec![]);
        let mut update = self.0.new_update();
        update.delete::<schema::ComponentEdges>(&component);
        let mut peers_checked = HashSet::new();
        for edge in &edges {
            let key = edge.key();
            for peer_id in [&key.0, &key.1] {
                if !peers_checked.insert(peer_id.clone()) {
                    // Store doesn't accept 2 mutations modifying the same row in a single
                    // transaction, even if they are identical. Therefore tracking peers_checked
                    // is critical for correctness, rather than just an optimization minimizing
                    // the number of lookups.
                    continue;
                }
                match self.0.get::<schema::PeerComponent>(&peer_id).map_err(Error)? {
                    Some(c) if c == component => update.delete::<schema::PeerComponent>(&peer_id),
                    _ => {}
                }
            }
        }
        self.0.commit(update).map_err(Error)?;
        Ok(edges)
    }
}

// PeerStore storage.
impl Store {
    /// Inserts (peer_id,peer_state) to Peers column.
    pub fn set_peer_state(
        &mut self,
        peer_id: &PeerId,
        peer_state: &KnownPeerState,
    ) -> Result<(), Error> {
        let mut update = self.0.new_update();
        update.set::<schema::Peers>(peer_id, peer_state);
        self.0.commit(update).map_err(Error)
    }

    /// Deletes rows with keys in <peers> from Peers column.
    pub fn delete_peer_states(&mut self, peers: &[PeerId]) -> Result<(), Error> {
        let mut update = self.0.new_update();
        for p in peers {
            update.delete::<schema::Peers>(p);
        }
        self.0.commit(update).map_err(Error)
    }

    /// Reads the whole Peers column.
    pub fn list_peer_states(&self) -> Result<Vec<(PeerId, KnownPeerState)>, Error> {
        self.0.iter::<schema::Peers>().collect::<Result<_, _>>().map_err(Error)
    }
}

<<<<<<< HEAD
impl From<near_store::Store> for Store {
    fn from(store: near_store::Store) -> Self {
        Self(schema::Store::from(store.into_inner()))
    }
}

impl From<Arc<dyn near_store::db::Database>> for Store {
    fn from(store: Arc<dyn near_store::db::Database>) -> Self {
        Self(schema::Store::from(store))
=======
impl From<NodeStorage> for Store {
    fn from(store: NodeStorage) -> Self {
        Self(schema::Store::new(store.into_inner(Temperature::Hot)))
    }
}

impl From<&NodeStorage> for Store {
    fn from(store: &NodeStorage) -> Self {
        Self(schema::Store::new(store.get_inner(Temperature::Hot)))
>>>>>>> 27d74802
    }
}<|MERGE_RESOLUTION|>--- conflicted
+++ resolved
@@ -4,7 +4,6 @@
 use near_network_primitives::types::{Edge, KnownPeerState};
 use near_primitives::network::{AnnounceAccount, PeerId};
 use near_primitives::types::AccountId;
-use near_store::{NodeStorage, Temperature};
 use std::collections::HashSet;
 use std::sync::Arc;
 use tracing::debug;
@@ -146,26 +145,14 @@
     }
 }
 
-<<<<<<< HEAD
-impl From<near_store::Store> for Store {
-    fn from(store: near_store::Store) -> Self {
-        Self(schema::Store::from(store.into_inner()))
+impl From<near_store::NodeStorage> for Store {
+    fn from(store: near_store::NodeStorage) -> Self {
+        Self::from(store.into_inner(near_store::Temperature::Hot))
     }
 }
 
 impl From<Arc<dyn near_store::db::Database>> for Store {
     fn from(store: Arc<dyn near_store::db::Database>) -> Self {
         Self(schema::Store::from(store))
-=======
-impl From<NodeStorage> for Store {
-    fn from(store: NodeStorage) -> Self {
-        Self(schema::Store::new(store.into_inner(Temperature::Hot)))
-    }
-}
-
-impl From<&NodeStorage> for Store {
-    fn from(store: &NodeStorage) -> Self {
-        Self(schema::Store::new(store.get_inner(Temperature::Hot)))
->>>>>>> 27d74802
     }
 }