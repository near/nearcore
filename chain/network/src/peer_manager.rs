use std::cmp;
use std::collections::{HashMap, HashSet};
use std::sync::Arc;
use std::time::{Duration, Instant};

use actix::actors::resolver::{ConnectAddr, Resolver};
use actix::io::FramedWrite;
use actix::prelude::Stream;
use actix::{
    Actor, ActorFuture, Addr, AsyncContext, Context, ContextFutureSpawner, Handler, Recipient,
    StreamHandler, SystemService, WrapFuture,
};
use chrono::offset::TimeZone;
use chrono::{DateTime, Utc};
use futures::{future, Future};
use log::{debug, error, info, warn};
use rand::{thread_rng, Rng};
use tokio::codec::FramedRead;
use tokio::io::AsyncRead;
use tokio::net::{TcpListener, TcpStream};

use near_primitives::types::AccountId;
use near_store::Store;

use crate::codec::Codec;
use crate::peer::Peer;
use crate::peer_store::PeerStore;
use crate::types::{
    AnnounceAccount, Ban, Consolidate, FullPeerInfo, InboundTcpConnect, KnownPeerStatus,
    NetworkInfo, OutboundTcpConnect, PeerId, PeerList, PeerMessage, PeerType, PeersRequest,
    PeersResponse, QueryPeerStats, RawRoutedMessage, ReasonForBan, RoutedMessage,
    RoutedMessageBody, SendMessage, Unregister,
};
use crate::types::{
    NetworkClientMessages, NetworkConfig, NetworkRequests, NetworkResponses, PeerInfo,
};
use near_primitives::crypto::signature::sign;

/// How often to request peers from active peers.
const REQUEST_PEERS_SECS: i64 = 60;

macro_rules! unwrap_or_error(($obj: expr, $error: expr) => (match $obj {
    Ok(result) => result,
    Err(err) => {
        error!(target: "network", "{}: {}", $error, err);
        return;
    }
}));

/// Contains information relevant to an active peer.
struct ActivePeer {
    addr: Addr<Peer>,
    full_peer_info: FullPeerInfo,
    /// Number of bytes we've received from the peer.
    received_bytes_per_sec: u64,
    /// Number of bytes we've sent to the peer.
    sent_bytes_per_sec: u64,
    /// Last time requested peers.
    last_time_peer_requested: DateTime<Utc>,
}

enum RoutingTableUpdate {
    NewAccount,
    NewRoute,
    UpdatedAccount,
    Ignore,
}

impl RoutingTableUpdate {
    fn is_new(&self) -> bool {
        match self {
            RoutingTableUpdate::NewAccount => true,
            _ => false,
        }
    }
}

<<<<<<< HEAD
#[derive(Debug, Clone)]
pub struct RoutingTableEntry {
    /// Keep track of several routes for the same account id.
    pub routes: Vec<AnnounceAccount>,
    /// Last time a route was used.
    last_update: Instant,
    /// Index of the last route reported to the Peer Manager to send message.
    last_route_reported: usize,
    /// When new peers get connected to us, we will send one (among the shortest routes)
    /// for every account id known to us.
    /// This is the index of the last best route shared.
    last_shortest_route_reported: usize,
    /// Maximum number of routes that we should keep track.
    max_routes_to_save: usize,
}

impl RoutingTableEntry {
    fn new(route: AnnounceAccount, max_routes_to_save: usize) -> Self {
        Self {
            routes: vec![route],
            last_update: Instant::now(),
            last_route_reported: 0,
            last_shortest_route_reported: 0,
            max_routes_to_save,
        }
    }

    fn route_through_peer_index(&self, peer_id: &PeerId) -> Option<usize> {
        self.routes
            .iter()
            .enumerate()
            .find(|(_, route)| route.peer_id() == *peer_id)
            .map(|(position, _)| position)
    }

    fn add_route(&mut self, route: AnnounceAccount) -> RoutingTableUpdate {
        self.last_update = Instant::now();
        let peer_index = self.route_through_peer_index(&route.peer_id());

        if let Some(peer_index) = peer_index {
            // We already have a route through this peer.
            if self.routes[peer_index].num_hops() <= route.num_hops() {
                // Ignore this route since we already have a route at least as good
                // as this one through this peer.
                RoutingTableUpdate::Ignore
            } else {
                // Overwrite old route through this peer with better route.
                self.routes[peer_index] = route;
                RoutingTableUpdate::UpdatedAccount
            }
        } else {
            if self.routes.len() == self.max_routes_to_save {
                // Don't exceed maximum number of routes to store for every
                RoutingTableUpdate::Ignore
            } else {
                self.routes.push(route);
                RoutingTableUpdate::NewRoute
            }
        }
    }

    fn next_peer_id(&mut self) -> PeerId {
        self.last_route_reported += 1;
        if self.last_route_reported == self.routes.len() {
            self.last_route_reported = 0;
        }
        self.routes[self.last_route_reported].peer_id()
    }

    pub fn next_best_route(&mut self) -> AnnounceAccount {
        // Save unwrap (there is at least one route always).
        let shortest_route_hops = self.routes.iter().map(|route| route.num_hops()).min().unwrap();

        loop {
            self.last_shortest_route_reported += 1;
            if self.last_shortest_route_reported == self.routes.len() {
                self.last_shortest_route_reported = 0;
            }

            if self.routes[self.last_shortest_route_reported].num_hops() == shortest_route_hops {
                return self.routes[self.last_shortest_route_reported].clone();
            }
        }
    }
}

#[derive(Debug, Clone)]
pub struct RoutingTable {
    pub account_peers: HashMap<AccountId, RoutingTableEntry>,
    last_purge: Instant,
    ttl_account_id_router: Duration,
    /// Maximum number of routes that we should keep track for each Account id
    max_routes_to_save: usize,
=======
// TODO: Clear routing table periodically
#[derive(Debug)]
struct RoutingTable {
    account_peers: HashMap<AccountId, (PeerId, usize)>,
>>>>>>> 95f6c249
}

impl RoutingTable {
    fn new(ttl_account_id_router: Duration, max_routes_to_save: usize) -> Self {
        Self {
            account_peers: HashMap::new(),
            last_purge: Instant::now(),
            ttl_account_id_router,
            max_routes_to_save,
        }
    }

    fn remove_old_routes(&mut self) {
        let now = Instant::now();
        let ttl_account_id_router = self.ttl_account_id_router;

        if (now - self.last_purge) >= ttl_account_id_router {
            self.account_peers = self
                .account_peers
                .drain()
                .filter(|entry| now - entry.1.last_update < ttl_account_id_router)
                .collect();

            self.last_purge = Instant::now();
        }
    }

    fn update(&mut self, data: AnnounceAccount) -> RoutingTableUpdate {
        self.remove_old_routes();
        match self.account_peers.get_mut(&data.account_id) {
            // If this account id is already tracked in the routing table ...
            Some(entry) => entry.add_route(data),
            // If we don't have this account id store it in the routing table.
            None => {
                self.account_peers.insert(
                    data.account_id.clone(),
                    RoutingTableEntry::new(data, self.max_routes_to_save),
                );
                RoutingTableUpdate::NewAccount
            }
        }
    }

    /// Remove all routes that contains this peer as the first hop.
    fn remove(&mut self, peer_id: &PeerId) {
        let mut to_delete = vec![];
        for (account_id, mut value) in self.account_peers.iter_mut() {
            value.routes =
                value.routes.drain(..).filter(|route| &route.peer_id() != peer_id).collect();

            if value.routes.is_empty() {
                to_delete.push(account_id.clone());
            }
        }

        for account_id in to_delete.into_iter() {
            self.account_peers.remove(&account_id);
        }
    }

    fn get_route(&mut self, account_id: &AccountId) -> Option<PeerId> {
        self.remove_old_routes();
        self.account_peers.get_mut(account_id).map(|entry| {
            entry.last_update = Instant::now();
            entry.next_peer_id()
        })
    }
}

/// Actor that manages peers connections.
pub struct PeerManagerActor {
    /// Networking configuration.
    config: NetworkConfig,
    /// Peer information for this node.
    peer_id: PeerId,
    /// Address of the client actor.
    client_addr: Recipient<NetworkClientMessages>,
    /// Peer store that provides read/write access to peers.
    peer_store: PeerStore,
    /// Set of outbound connections that were not consolidated yet.
    outgoing_peers: HashSet<PeerId>,
    /// Active peers (inbound and outbound) with their full peer information.
    active_peers: HashMap<PeerId, ActivePeer>,
    /// Routing table to keep track of account id
    routing_table: RoutingTable,
    /// Monitor peers attempts, used for fast checking in the beginning with exponential backoff.
    monitor_peers_attempts: u64,
}

impl PeerManagerActor {
    pub fn new(
        store: Arc<Store>,
        config: NetworkConfig,
        client_addr: Recipient<NetworkClientMessages>,
    ) -> Result<Self, Box<dyn std::error::Error>> {
        let peer_store = PeerStore::new(store, &config.boot_nodes)?;
        debug!(target: "network", "Found known peers: {} (boot nodes={})", peer_store.len(), config.boot_nodes.len());
        let ttl_account_id_router = config.ttl_account_id_router;
        let max_routes_to_save = config.max_routes_to_store;
        Ok(PeerManagerActor {
            peer_id: config.public_key.into(),
            config,
            client_addr,
            peer_store,
            active_peers: HashMap::default(),
            outgoing_peers: HashSet::default(),
            routing_table: RoutingTable::new(ttl_account_id_router, max_routes_to_save),
            monitor_peers_attempts: 0,
        })
    }

    fn num_active_peers(&self) -> usize {
        self.active_peers.len()
    }

    fn register_peer(&mut self, full_peer_info: FullPeerInfo, addr: Addr<Peer>) {
        if self.outgoing_peers.contains(&full_peer_info.peer_info.id) {
            self.outgoing_peers.remove(&full_peer_info.peer_info.id);
        }
        unwrap_or_error!(
            self.peer_store.peer_connected(&full_peer_info),
            "Failed to save peer data"
        );

        self.active_peers.insert(
            full_peer_info.peer_info.id,
            ActivePeer {
                addr: addr.clone(),
                full_peer_info,
                sent_bytes_per_sec: 0,
                received_bytes_per_sec: 0,
                last_time_peer_requested: Utc.timestamp(0, 0),
            },
        );

        // Sync routes to known account ids with new peer.
        for mut announcement in
            self.routing_table.account_peers.values_mut().map(|entry| entry.next_best_route())
        {
            // Update route with our information in case we are not the source.
            if announcement.header().peer_id != self.peer_id {
                announcement.extend(self.peer_id, &self.config.secret_key);
            }
            actix::spawn(
                addr.send(SendMessage { message: PeerMessage::AnnounceAccount(announcement) })
                    .map_err(|e| error!(target: "network", "{}", e))
                    .map(|_| ()),
            );
        }
    }

    fn unregister_peer(&mut self, peer_id: PeerId) {
        // If this is an unconsolidated peer because failed / connected inbound, just delete it.
        if self.outgoing_peers.contains(&peer_id) {
            self.outgoing_peers.remove(&peer_id);
            return;
        }
        self.active_peers.remove(&peer_id);
        self.routing_table.remove(&peer_id);
        unwrap_or_error!(self.peer_store.peer_disconnected(&peer_id), "Failed to save peer data");
    }

    // TODO: Should broadcast this with evidence in case of *intentional* misbehaviour.
    fn ban_peer(&mut self, peer_id: &PeerId, ban_reason: ReasonForBan) {
        warn!(target: "network", "Banning peer {:?}", peer_id);
        self.active_peers.remove(&peer_id);
        self.routing_table.remove(&peer_id);
        unwrap_or_error!(self.peer_store.peer_ban(peer_id, ban_reason), "Failed to save peer data");
    }

    /// Connects peer with given TcpStream and optional information if it's outbound.
    fn connect_peer(
        &mut self,
        recipient: Addr<Self>,
        stream: TcpStream,
        peer_type: PeerType,
        peer_info: Option<PeerInfo>,
    ) {
        let peer_id = self.peer_id;
        let account_id = self.config.account_id.clone();
        let server_addr = self.config.addr;
        let handshake_timeout = self.config.handshake_timeout;
        let client_addr = self.client_addr.clone();
        Peer::create(move |ctx| {
            let server_addr = server_addr.unwrap_or_else(|| stream.local_addr().unwrap());
            let remote_addr = stream.peer_addr().unwrap();
            let (read, write) = stream.split();

            // TODO: check if peer is banned or known based on IP address and port.

            Peer::add_stream(FramedRead::new(read, Codec::new()), ctx);
            Peer::new(
                PeerInfo { id: peer_id, addr: Some(server_addr), account_id },
                remote_addr,
                peer_info,
                peer_type,
                FramedWrite::new(write, Codec::new(), ctx),
                handshake_timeout,
                recipient,
                client_addr,
            )
        });
    }

    fn is_outbound_bootstrap_needed(&self) -> bool {
        (self.active_peers.len() + self.outgoing_peers.len())
            < (self.config.peer_max_count as usize)
    }

    /// Returns single random peer with the most weight.
    fn most_weight_peers(&self) -> Vec<FullPeerInfo> {
        let max_weight = match self
            .active_peers
            .values()
            .map(|active_peer| active_peer.full_peer_info.chain_info.total_weight)
            .max()
        {
            Some(w) => w,
            None => {
                return vec![];
            }
        };
        self.active_peers
            .values()
            .filter_map(|active_peer| {
                if active_peer.full_peer_info.chain_info.total_weight == max_weight {
                    Some(active_peer.full_peer_info.clone())
                } else {
                    None
                }
            })
            .collect::<Vec<_>>()
    }

    /// Returns bytes sent/received across all peers.
    fn get_total_bytes_per_sec(&self) -> (u64, u64) {
        let sent_bps = self.active_peers.values().map(|x| x.sent_bytes_per_sec).sum();
        let received_bps = self.active_peers.values().map(|x| x.received_bytes_per_sec).sum();
        (sent_bps, received_bps)
    }

    /// Get a random peer we are not connected to from the known list.
    fn sample_random_peer(&self, ignore_list: &HashSet<PeerId>) -> Option<PeerInfo> {
        let unconnected_peers = self.peer_store.unconnected_peers(ignore_list);
        let index = thread_rng().gen_range(0, std::cmp::max(unconnected_peers.len(), 1));

        unconnected_peers
            .iter()
            .enumerate()
            .filter_map(|(i, v)| if i == index { Some(v.clone()) } else { None })
            .next()
    }

    /// Query current peers for more peers.
    fn query_active_peers_for_more_peers(&mut self, ctx: &mut Context<Self>) {
        let mut requests = vec![];
        let msg = SendMessage { message: PeerMessage::PeersRequest };
        for (_, active_peer) in self.active_peers.iter_mut() {
            if Utc::now().signed_duration_since(active_peer.last_time_peer_requested).num_seconds()
                > REQUEST_PEERS_SECS
            {
                active_peer.last_time_peer_requested = Utc::now();
                requests.push(active_peer.addr.send(msg.clone()));
            }
        }
        future::join_all(requests)
            .into_actor(self)
            .map_err(|e, _, _| error!("Failed sending broadcast message: {}", e))
            .and_then(|_, _, _| actix::fut::ok(()))
            .spawn(ctx);
    }

    /// Periodically query peer actors for latest weight and traffic info.
    fn monitor_peer_stats(&mut self, ctx: &mut Context<Self>) {
        for (peer_id, active_peer) in self.active_peers.iter() {
            let peer_id1 = *peer_id;
            active_peer.addr.send(QueryPeerStats {})
                .into_actor(self)
                .map_err(|err, _, _| error!("Failed sending message: {}", err))
                .and_then(move |res, act, _| {
                    if res.is_abusive {
                        warn!(target: "network", "Banning peer {} for abuse ({} sent, {} recv)", peer_id1, res.message_counts.0, res.message_counts.1);
                        act.ban_peer(&peer_id1, ReasonForBan::Abusive);
                    } else if let Some(active_peer) = act.active_peers.get_mut(&peer_id1) {
                        active_peer.full_peer_info.chain_info = res.chain_info;
                        active_peer.sent_bytes_per_sec = res.sent_bytes_per_sec;
                        active_peer.received_bytes_per_sec = res.received_bytes_per_sec;
                    }
                    actix::fut::ok(())
                })
                .spawn(ctx);
        }

        ctx.run_later(self.config.peer_stats_period, move |act, ctx| {
            act.monitor_peer_stats(ctx);
        });
    }

    /// Periodically monitor list of peers and:
    ///  - request new peers from connected peers,
    ///  - bootstrap outbound connections from known peers,
    ///  - unban peers that have been banned for awhile,
    ///  - remove expired peers,
    fn monitor_peers(&mut self, ctx: &mut Context<Self>) {
        let mut to_unban = vec![];
        for (peer_id, peer_state) in self.peer_store.iter() {
            match peer_state.status {
                KnownPeerStatus::Banned(_, last_banned) => {
                    let interval = unwrap_or_error!(
                        (Utc::now() - last_banned).to_std(),
                        "Failed to convert time"
                    );
                    if interval > self.config.ban_window {
                        info!(target: "network", "Monitor peers: unbanned {} after {:?}.", peer_id, interval);
                        to_unban.push(peer_id.clone());
                    }
                }
                _ => {}
            }
        }
        for peer_id in to_unban {
            unwrap_or_error!(self.peer_store.peer_unban(&peer_id), "Failed to unban a peer");
        }

        if self.is_outbound_bootstrap_needed() {
            if let Some(peer_info) = self.sample_random_peer(&self.outgoing_peers) {
                self.outgoing_peers.insert(peer_info.id);
                ctx.notify(OutboundTcpConnect { peer_info });
            } else {
                self.query_active_peers_for_more_peers(ctx);
            }
        }

        unwrap_or_error!(
            self.peer_store.remove_expired(&self.config),
            "Failed to remove expired peers"
        );

        // Reschedule the bootstrap peer task, starting of as quick as possible with exponential backoff.
        let wait = Duration::from_millis(cmp::min(
            self.config.bootstrap_peers_period.as_millis() as u64,
            10 << self.monitor_peers_attempts,
        ));
        self.monitor_peers_attempts = cmp::min(13, self.monitor_peers_attempts + 1);
        ctx.run_later(wait, move |act, ctx| {
            act.monitor_peers(ctx);
        });
    }

    /// Broadcast message to all active peers.
    fn broadcast_message(&self, ctx: &mut Context<Self>, msg: SendMessage) {
        let requests: Vec<_> =
            self.active_peers.values().map(|peer| peer.addr.send(msg.clone())).collect();
        future::join_all(requests)
            .into_actor(self)
            .map_err(|e, _, _| error!("Failed sending broadcast message: {}", e))
            .and_then(|_, _, _| actix::fut::ok(()))
            .spawn(ctx);
    }

    fn announce_account(&mut self, ctx: &mut Context<Self>, mut announce_account: AnnounceAccount) {
        // If this is an announcement of our account id.
        if announce_account.peer_id() == self.peer_id {
            assert_eq!(announce_account.num_hops(), 0);
            let msg = SendMessage { message: PeerMessage::AnnounceAccount(announce_account) };
            self.broadcast_message(ctx, msg);
        } else {
            // Check that we don't belong to this route.
            if announce_account.route.iter().any(|announce| announce.peer_id == self.peer_id) {
                return;
            }

            // Use shorter suffix such that we know peer in that suffix.
            let mut found = false;
            announce_account.route = announce_account
                .route
                .into_iter()
                .take_while(|x| {
                    if found {
                        return false;
                    } else {
                        if self.active_peers.contains_key(&x.peer_id) {
                            found = true;
                        }
                        true
                    }
                })
                .collect();

            assert!(self.active_peers.contains_key(&announce_account.peer_id()));

            // If this is a new account send an announcement to random set of peers.
            if self.routing_table.update(announce_account.clone()).is_new() {
                let routes: Vec<_> = announce_account.route.iter().map(|hop| hop.peer_id).collect();
                announce_account.extend(self.peer_id, &self.config.secret_key);
                let msg = SendMessage { message: PeerMessage::AnnounceAccount(announce_account) };

                // Broadcast announcements to peer that don't belong to this route.
                let requests: Vec<_> = self
                    .active_peers
                    .values()
                    .filter(|&peer| {
                        routes.iter().all(|peer_id| peer_id != &peer.full_peer_info.peer_info.id)
                    })
                    .map(|peer| peer.addr.send(msg.clone()))
                    .collect();

                future::join_all(requests)
                    .into_actor(self)
                    .map_err(|e, _, _| error!("Failed sending broadcast message: {}", e))
                    .and_then(|_, _, _| actix::fut::ok(()))
                    .spawn(ctx);
            }
        }
    }

    /// Send message to specific account.
    fn send_message_to_account(&mut self, ctx: &mut Context<Self>, msg: RoutedMessage) {
        let account_id = &msg.account_id;
        if let Some(peer_id) = self.routing_table.get_route(account_id) {
            if let Some(active_peer) = self.active_peers.get(&peer_id) {
                active_peer
                    .addr
                    .send(SendMessage { message: PeerMessage::Routed(msg) })
                    .into_actor(self)
                    .map_err(|e, _, _| error!("Failed sending message: {}", e))
                    .and_then(|_, _, _| actix::fut::ok(()))
                    .spawn(ctx);
            } else {
                // TODO WTF: remove this
                //                println!("Self: {:?}", self.peer_id);
                //                panic!(format!(
                //                    "Sending message to {} / {} not a peer: {:?}\n{:?}",
                //                    account_id,
                //                    peer_id,
                //                    self.active_peers.keys(),
                //                    msg
                //                ));
                error!(target: "network", "Missing peer {:?} that is related to account {}", peer_id, account_id);
            }
        } else {
<<<<<<< HEAD
            warn!(target: "network", "Unknown account {} in routing table. Dropping message.", account_id);
        }
    }

    fn sign_routed_message(&self, msg: RawRoutedMessage) -> RoutedMessage {
        let hash = msg.body.hash();
        let signature = sign(hash.as_ref(), &self.config.secret_key);
        RoutedMessage {
            account_id: msg.account_id,
            author: self.peer_id,
            signature,
            body: msg.body,
=======
            // TODO WTF: remove this
            //            panic!(format!(
            //                "Unknown account {} in routing table: {:?}",
            //                account_id, self.routing_table
            //            ));
            warn!(target: "network", "Unknown account {} in routing table.", account_id);
>>>>>>> 95f6c249
        }
    }
}

impl Actor for PeerManagerActor {
    type Context = Context<Self>;

    fn started(&mut self, ctx: &mut Self::Context) {
        // Start server if address provided.
        if let Some(server_addr) = self.config.addr {
            // TODO: for now crashes if server didn't start.
            let listener = TcpListener::bind(&server_addr).unwrap();
            info!(target: "info", "Server listening at {}@{}", self.peer_id, server_addr);
            ctx.add_message_stream(listener.incoming().map_err(|_| ()).map(InboundTcpConnect::new));
        }

        // Start peer monitoring.
        self.monitor_peers(ctx);

        // Start active peer stats querying.
        self.monitor_peer_stats(ctx);
    }
}

impl Handler<NetworkRequests> for PeerManagerActor {
    type Result = NetworkResponses;

    fn handle(&mut self, msg: NetworkRequests, ctx: &mut Context<Self>) -> Self::Result {
        match msg {
            NetworkRequests::FetchInfo => {
                let (sent_bytes_per_sec, received_bytes_per_sec) = self.get_total_bytes_per_sec();

<<<<<<< HEAD
                let routes = if level > 0 { Some(self.routing_table.clone()) } else { None };
=======
                let known_producers =
                    self.routing_table.account_peers.keys().cloned().collect::<Vec<_>>();
>>>>>>> 95f6c249

                NetworkResponses::Info(NetworkInfo {
                    num_active_peers: self.num_active_peers(),
                    peer_max_count: self.config.peer_max_count,
                    most_weight_peers: self.most_weight_peers(),
                    sent_bytes_per_sec,
                    received_bytes_per_sec,
                    known_producers,
                })
            }
            NetworkRequests::Block { block } => {
                self.broadcast_message(ctx, SendMessage { message: PeerMessage::Block(block) });
                NetworkResponses::NoResponse
            }
            NetworkRequests::BlockHeaderAnnounce { header, approval } => {
                if let Some(approval) = approval {
                    if let Some(account_id) = self.config.account_id.clone() {
                        self.send_message_to_account(
                            ctx,
                            self.sign_routed_message(RawRoutedMessage {
                                account_id: approval.target,
                                body: RoutedMessageBody::BlockApproval(
                                    account_id,
                                    approval.hash,
                                    approval.signature,
                                ),
                            }),
                        );
                    }
                }
                self.broadcast_message(
                    ctx,
                    SendMessage { message: PeerMessage::BlockHeaderAnnounce(header) },
                );
                NetworkResponses::NoResponse
            }
            NetworkRequests::BlockRequest { hash, peer_id } => {
                if let Some(active_peer) = self.active_peers.get(&peer_id) {
                    active_peer
                        .addr
                        .do_send(SendMessage { message: PeerMessage::BlockRequest(hash) });
                }
                NetworkResponses::NoResponse
            }
            NetworkRequests::BlockHeadersRequest { hashes, peer_id } => {
                if let Some(active_peer) = self.active_peers.get(&peer_id) {
                    active_peer
                        .addr
                        .do_send(SendMessage { message: PeerMessage::BlockHeadersRequest(hashes) });
                }
                NetworkResponses::NoResponse
            }
            NetworkRequests::StateRequest { shard_id, hash, account_id } => {
                self.send_message_to_account(
                    ctx,
                    account_id,
                    SendMessage { message: PeerMessage::StateRequest(shard_id, hash) },
                );
                NetworkResponses::NoResponse
            }
            NetworkRequests::BanPeer { peer_id, ban_reason } => {
                if let Some(_) = self.active_peers.get(&peer_id) {
                    // TODO: send stop signal to the addr.
                }
                self.ban_peer(&peer_id, ban_reason);
                NetworkResponses::NoResponse
            }
            NetworkRequests::AnnounceAccount(announce_account) => {
                self.announce_account(ctx, announce_account);
                NetworkResponses::NoResponse
            }
            NetworkRequests::ChunkPartRequest { account_id, part_request } => {
                self.send_message_to_account(
                    ctx,
                    account_id,
                    SendMessage { message: PeerMessage::ChunkPartRequest(part_request) },
                );
                NetworkResponses::NoResponse
            }
            NetworkRequests::ChunkOnePartRequest { account_id, part_request } => {
                self.send_message_to_account(
                    ctx,
                    account_id,
                    SendMessage { message: PeerMessage::ChunkOnePartRequest(part_request) },
                );
                NetworkResponses::NoResponse
            }
            NetworkRequests::ChunkOnePartResponse { peer_id, header_and_part } => {
                if let Some(active_peer) = self.active_peers.get(&peer_id) {
                    active_peer.addr.do_send(SendMessage {
                        message: PeerMessage::ChunkOnePart(header_and_part),
                    });
                }
                NetworkResponses::NoResponse
            }
            NetworkRequests::ChunkPart { peer_id, part } => {
                if let Some(active_peer) = self.active_peers.get(&peer_id) {
                    active_peer.addr.do_send(SendMessage { message: PeerMessage::ChunkPart(part) });
                }
                NetworkResponses::NoResponse
            }
            NetworkRequests::ChunkOnePartMessage { account_id, header_and_part } => {
                self.send_message_to_account(
                    ctx,
                    account_id,
                    SendMessage { message: PeerMessage::ChunkOnePart(header_and_part) },
                );
                NetworkResponses::NoResponse
            }
        }
    }
}

impl Handler<InboundTcpConnect> for PeerManagerActor {
    type Result = ();

    fn handle(&mut self, msg: InboundTcpConnect, ctx: &mut Self::Context) {
        self.connect_peer(ctx.address(), msg.stream, PeerType::Inbound, None);
    }
}

impl Handler<OutboundTcpConnect> for PeerManagerActor {
    type Result = ();

    fn handle(&mut self, msg: OutboundTcpConnect, ctx: &mut Self::Context) {
        if let Some(addr) = msg.peer_info.addr {
            Resolver::from_registry()
                .send(ConnectAddr(addr))
                .into_actor(self)
                .then(move |res, act, ctx| match res {
                    Ok(res) => match res {
                        Ok(stream) => {
                            debug!(target: "network", "Connected to {}", msg.peer_info);
                            act.connect_peer(
                                ctx.address(),
                                stream,
                                PeerType::Outbound,
                                Some(msg.peer_info),
                            );
                            actix::fut::ok(())
                        }
                        Err(err) => {
                            info!(target: "network", "Error connecting to {}: {}", addr, err);
                            act.outgoing_peers.remove(&msg.peer_info.id);
                            actix::fut::err(())
                        }
                    },
                    Err(err) => {
                        info!(target: "network", "Error connecting to {}: {}", addr, err);
                        act.outgoing_peers.remove(&msg.peer_info.id);
                        actix::fut::err(())
                    }
                })
                .wait(ctx);
        } else {
            warn!(target: "network", "Trying to connect to peer with no public address: {:?}", msg.peer_info);
        }
    }
}

impl Handler<Consolidate> for PeerManagerActor {
    type Result = bool;

    fn handle(&mut self, msg: Consolidate, _ctx: &mut Self::Context) -> Self::Result {
        // We already connected to this peer.
        if self.active_peers.contains_key(&msg.peer_info.id) {
            return false;
        }
        // This is incoming connection but we have this peer already in outgoing.
        // This only happens when both of us connect at the same time, break tie using higher peer id.
        if msg.peer_type == PeerType::Inbound && self.outgoing_peers.contains(&msg.peer_info.id) {
            // We pick connection that has lower id.
            if msg.peer_info.id > self.peer_id {
                return false;
            }
        }
        // TODO: double check that address is connectable and add account id.
        self.register_peer(
            FullPeerInfo { peer_info: msg.peer_info, chain_info: msg.chain_info },
            msg.actor,
        );
        true
    }
}

impl Handler<Unregister> for PeerManagerActor {
    type Result = ();

    fn handle(&mut self, msg: Unregister, _ctx: &mut Self::Context) {
        self.unregister_peer(msg.peer_id);
    }
}

impl Handler<Ban> for PeerManagerActor {
    type Result = ();

    fn handle(&mut self, msg: Ban, _ctx: &mut Self::Context) {
        self.ban_peer(&msg.peer_id, msg.ban_reason);
    }
}

impl Handler<PeersRequest> for PeerManagerActor {
    type Result = PeerList;

    fn handle(&mut self, _msg: PeersRequest, _ctx: &mut Self::Context) -> Self::Result {
        PeerList { peers: self.peer_store.healthy_peers(self.config.max_send_peers) }
    }
}

impl Handler<PeersResponse> for PeerManagerActor {
    type Result = ();

    fn handle(&mut self, mut msg: PeersResponse, _ctx: &mut Self::Context) {
        self.peer_store.add_peers(
            msg.peers.drain(..).filter(|peer_info| peer_info.id != self.peer_id).collect(),
        );
    }
}

/// "Return" true if this message is for this peer and should be sent to the client.
/// Otherwise try to route this message to the final receiver and return false.
impl Handler<RoutedMessage> for PeerManagerActor {
    type Result = bool;

    fn handle(&mut self, msg: RoutedMessage, ctx: &mut Self::Context) -> Self::Result {
        if self.config.account_id.as_ref().map_or(false, |me| me == &msg.account_id) {
            true
        } else {
            self.send_message_to_account(ctx, msg);
            // Otherwise route it to its corresponding destination.
            false
        }
    }
}

impl Handler<RawRoutedMessage> for PeerManagerActor {
    type Result = ();

    fn handle(&mut self, msg: RawRoutedMessage, ctx: &mut Self::Context) {
        self.send_message_to_account(ctx, self.sign_routed_message(msg));
    }
}<|MERGE_RESOLUTION|>--- conflicted
+++ resolved
@@ -75,7 +75,6 @@
     }
 }
 
-<<<<<<< HEAD
 #[derive(Debug, Clone)]
 pub struct RoutingTableEntry {
     /// Keep track of several routes for the same account id.
@@ -169,12 +168,6 @@
     ttl_account_id_router: Duration,
     /// Maximum number of routes that we should keep track for each Account id
     max_routes_to_save: usize,
-=======
-// TODO: Clear routing table periodically
-#[derive(Debug)]
-struct RoutingTable {
-    account_peers: HashMap<AccountId, (PeerId, usize)>,
->>>>>>> 95f6c249
 }
 
 impl RoutingTable {
@@ -500,6 +493,7 @@
         }
 
         if self.is_outbound_bootstrap_needed() {
+            // TODO(MarX): Don't remove random peer from outgoing peers.
             if let Some(peer_info) = self.sample_random_peer(&self.outgoing_peers) {
                 self.outgoing_peers.insert(peer_info.id);
                 ctx.notify(OutboundTcpConnect { peer_info });
@@ -604,19 +598,16 @@
                     .and_then(|_, _, _| actix::fut::ok(()))
                     .spawn(ctx);
             } else {
-                // TODO WTF: remove this
-                //                println!("Self: {:?}", self.peer_id);
-                //                panic!(format!(
-                //                    "Sending message to {} / {} not a peer: {:?}\n{:?}",
-                //                    account_id,
-                //                    peer_id,
-                //                    self.active_peers.keys(),
-                //                    msg
-                //                ));
-                error!(target: "network", "Missing peer {:?} that is related to account {}", peer_id, account_id);
+                // This should be unreachable!
+                error!(target: "network",
+                    "Sending message to {} / {} not a peer: {:?}\n{:?}",
+                    account_id,
+                    peer_id,
+                    self.active_peers.keys(),
+                    msg
+                );
             }
         } else {
-<<<<<<< HEAD
             warn!(target: "network", "Unknown account {} in routing table. Dropping message.", account_id);
         }
     }
@@ -629,14 +620,6 @@
             author: self.peer_id,
             signature,
             body: msg.body,
-=======
-            // TODO WTF: remove this
-            //            panic!(format!(
-            //                "Unknown account {} in routing table: {:?}",
-            //                account_id, self.routing_table
-            //            ));
-            warn!(target: "network", "Unknown account {} in routing table.", account_id);
->>>>>>> 95f6c249
         }
     }
 }
@@ -669,12 +652,8 @@
             NetworkRequests::FetchInfo => {
                 let (sent_bytes_per_sec, received_bytes_per_sec) = self.get_total_bytes_per_sec();
 
-<<<<<<< HEAD
-                let routes = if level > 0 { Some(self.routing_table.clone()) } else { None };
-=======
                 let known_producers =
                     self.routing_table.account_peers.keys().cloned().collect::<Vec<_>>();
->>>>>>> 95f6c249
 
                 NetworkResponses::Info(NetworkInfo {
                     num_active_peers: self.num_active_peers(),
@@ -730,8 +709,10 @@
             NetworkRequests::StateRequest { shard_id, hash, account_id } => {
                 self.send_message_to_account(
                     ctx,
-                    account_id,
-                    SendMessage { message: PeerMessage::StateRequest(shard_id, hash) },
+                    self.sign_routed_message(RawRoutedMessage {
+                        account_id,
+                        body: RoutedMessageBody::StateRequest(shard_id, hash),
+                    }),
                 );
                 NetworkResponses::NoResponse
             }
@@ -749,16 +730,20 @@
             NetworkRequests::ChunkPartRequest { account_id, part_request } => {
                 self.send_message_to_account(
                     ctx,
-                    account_id,
-                    SendMessage { message: PeerMessage::ChunkPartRequest(part_request) },
+                    self.sign_routed_message(RawRoutedMessage {
+                        account_id,
+                        body: RoutedMessageBody::ChunkPartRequest(part_request),
+                    }),
                 );
                 NetworkResponses::NoResponse
             }
             NetworkRequests::ChunkOnePartRequest { account_id, part_request } => {
                 self.send_message_to_account(
                     ctx,
-                    account_id,
-                    SendMessage { message: PeerMessage::ChunkOnePartRequest(part_request) },
+                    self.sign_routed_message(RawRoutedMessage {
+                        account_id,
+                        body: RoutedMessageBody::ChunkOnePartRequest(part_request),
+                    }),
                 );
                 NetworkResponses::NoResponse
             }
@@ -771,6 +756,7 @@
                 NetworkResponses::NoResponse
             }
             NetworkRequests::ChunkPart { peer_id, part } => {
+                // TODO(MarX): Inspect what is happening with this message.
                 if let Some(active_peer) = self.active_peers.get(&peer_id) {
                     active_peer.addr.do_send(SendMessage { message: PeerMessage::ChunkPart(part) });
                 }
@@ -779,8 +765,10 @@
             NetworkRequests::ChunkOnePartMessage { account_id, header_and_part } => {
                 self.send_message_to_account(
                     ctx,
-                    account_id,
-                    SendMessage { message: PeerMessage::ChunkOnePart(header_and_part) },
+                    self.sign_routed_message(RawRoutedMessage {
+                        account_id,
+                        body: RoutedMessageBody::ChunkOnePart(header_and_part),
+                    }),
                 );
                 NetworkResponses::NoResponse
             }
