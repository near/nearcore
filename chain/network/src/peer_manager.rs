--- conflicted
+++ resolved
@@ -813,7 +813,7 @@
         // Check if the message is for myself and don't try to send it in that case.
         if let PeerIdOrHash::PeerId(target) = &msg.target {
             if target == &self.peer_id {
-                debug!(target: "network", "{:?} Drop signed message to myself ({:?}). Message: {}.", self.config.account_id, self.peer_id, msg);
+                debug!(target: "network", "{:?} Drop signed message to myself ({:?}). Message: {:?}.", self.config.account_id, self.peer_id, msg);
                 return false;
             }
         }
@@ -830,17 +830,12 @@
             }
             Err(find_route_error) => {
                 // TODO(MarX, #1369): Message is dropped here. Define policy for this case.
-<<<<<<< HEAD
-                near_metrics::inc_counter(&metrics::DROP_MESSAGE_UNREACHABLE_PEER);
-                debug!(target: "network", "{:?} Drop signed message to {:?} Reason {:?}. Known peers: {:?} Message {}",
-=======
                 self.network_metrics.inc(
                     NetworkMetrics::peer_message_dropped(strum::AsStaticRef::as_static(&msg.body))
                         .as_str(),
                 );
 
                 debug!(target: "network", "{:?} Drop signed message to {:?} Reason {:?}. Known peers: {:?} Message {:?}",
->>>>>>> eca04c26
                       self.config.account_id,
                       msg.target,
                       find_route_error,
