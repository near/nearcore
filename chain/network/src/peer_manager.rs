--- conflicted
+++ resolved
@@ -39,12 +39,9 @@
     NetworkClientMessages, NetworkConfig, NetworkRequests, NetworkResponses, PeerInfo,
 };
 use crate::NetworkClientResponses;
-<<<<<<< HEAD
 use futures::task::Poll;
+use std::net::SocketAddr;
 use std::pin::Pin;
-=======
-use std::net::SocketAddr;
->>>>>>> b2e9880a
 
 /// How often to request peers from active peers.
 const REQUEST_PEERS_SECS: i64 = 60;
