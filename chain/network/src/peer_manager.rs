use rand::seq::{IteratorRandom, SliceRandom};
use std::cmp;
use std::collections::{HashMap, HashSet};
use std::net::SocketAddr;
use std::pin::Pin;
use std::sync::{atomic::AtomicUsize, Arc};
use std::time::{Duration, Instant};

use actix::actors::resolver::{ConnectAddr, Resolver};
use actix::io::FramedWrite;
use actix::{
    Actor, ActorFuture, Addr, Arbiter, AsyncContext, Context, ContextFutureSpawner, Handler,
    Recipient, Running, StreamHandler, SyncArbiter, SyncContext, SystemService, WrapFuture,
};
use chrono::Utc;
use futures::task::Poll;
use futures::{future, Stream, StreamExt};
use tokio::net::{TcpListener, TcpStream};
use tokio_util::codec::FramedRead;
use tracing::{debug, error, info, trace, warn};

use near_primitives::hash::CryptoHash;
use near_primitives::network::{AnnounceAccount, PeerId};
use near_primitives::types::AccountId;
use near_primitives::utils::from_timestamp;
use near_store::Store;

use crate::codec::Codec;
use crate::metrics;
use crate::peer::Peer;
use crate::peer_store::{PeerStore, TrustLevel};
#[cfg(feature = "metric_recorder")]
use crate::recorder::{MetricRecorder, PeerMessageMetadata};
use crate::routing::{Edge, EdgeInfo, EdgeType, ProcessEdgeResult, RoutingTable};
use crate::types::{
<<<<<<< HEAD
    AccountIdOrPeerTrackingShard, AccountOrPeerIdOrHash, Ban, BlockedPorts, Consolidate,
    ConsolidateResponse, FullPeerInfo, InboundTcpConnect, KnownPeerStatus, KnownProducer,
    NetworkInfo, NetworkViewClientMessages, NetworkViewClientResponses, OutboundTcpConnect,
    PeerIdOrHash, PeerList, PeerManagerRequest, PeerMessage, PeerRequest, PeerResponse, PeerType,
    PeersRequest, PeersResponse, Ping, Pong, QueryPeerStats, RawRoutedMessage, ReasonForBan,
    RoutedMessage, RoutedMessageBody, RoutedMessageFrom, SendMessage, SyncData, Unregister,
    VersionedStateResponseInfo,
=======
    AccountOrPeerIdOrHash, Ban, BlockedPorts, Consolidate, ConsolidateResponse, FullPeerInfo,
    InboundTcpConnect, KnownPeerStatus, KnownProducer, NetworkInfo, NetworkViewClientMessages,
    NetworkViewClientResponses, OutboundTcpConnect, PeerIdOrHash, PeerList, PeerManagerRequest,
    PeerMessage, PeerRequest, PeerResponse, PeerType, PeersRequest, PeersResponse, Ping, Pong,
    QueryPeerStats, RawRoutedMessage, ReasonForBan, RoutedMessage, RoutedMessageBody,
    RoutedMessageFrom, SendMessage, SyncData, Unregister,
>>>>>>> 735e6238
};
use crate::types::{
    EdgeList, KnownPeerState, NetworkClientMessages, NetworkConfig, NetworkRequests,
    NetworkResponses, PeerInfo,
};
#[cfg(feature = "delay_detector")]
use delay_detector::DelayDetector;
use metrics::NetworkMetrics;
use rand::thread_rng;

/// How often to request peers from active peers.
const REQUEST_PEERS_SECS: u64 = 60;
/// How much time to wait (in milliseconds) after we send update nonce request before disconnecting.
/// This number should be large to handle pair of nodes with high latency.
const WAIT_ON_TRY_UPDATE_NONCE: u64 = 6_000;
/// If we see an edge between us and other peer, but this peer is not a current connection, wait this
/// timeout and in case it didn't become an active peer, broadcast edge removal update.
const WAIT_PEER_BEFORE_REMOVE: u64 = 6_000;
/// Maximum number an edge can increase between oldest known edge and new proposed edge.
const EDGE_NONCE_BUMP_ALLOWED: u64 = 1_000;
/// Ratio between consecutive attempts to establish connection with another peer.
/// In the kth step node should wait `10 * EXPONENTIAL_BACKOFF_RATIO**k` milliseconds
const EXPONENTIAL_BACKOFF_RATIO: f64 = 1.1;
/// The maximum waiting time between consecutive attempts to establish connection
/// with another peer is 60 seconds. This is the minimum exponent after such threshold
/// is less than the exponential backoff.
///
/// 10 * EXPONENTIAL_BACKOFF_RATIO**EXPONENTIAL_BACKOFF_LIMIT > 60000
///
/// EXPONENTIAL_BACKOFF_LIMIT = math.log(60000 / 10, EXPONENTIAL_BACKOFF_RATIO)
const EXPONENTIAL_BACKOFF_LIMIT: u64 = 91;
/// Time to wait before sending ping to all reachable peers.
#[cfg(feature = "metric_recorder")]
const WAIT_BEFORE_PING: u64 = 20_000;

macro_rules! unwrap_or_error(($obj: expr, $error: expr) => (match $obj {
    Ok(result) => result,
    Err(err) => {
        error!(target: "network", "{}: {}", $error, err);
        return;
    }
}));

/// Contains information relevant to an active peer.
struct ActivePeer {
    addr: Addr<Peer>,
    full_peer_info: FullPeerInfo,
    /// Number of bytes we've received from the peer.
    received_bytes_per_sec: u64,
    /// Number of bytes we've sent to the peer.
    sent_bytes_per_sec: u64,
    /// Last time requested peers.
    last_time_peer_requested: Instant,
    /// Last time we received a message from this peer.
    last_time_received_message: Instant,
    /// Time where the connection was established.
    connection_established_time: Instant,
    /// Who started connection. Inbound (other) or Outbound (us).
    peer_type: PeerType,
}

struct EdgeVerifier {}

impl Actor for EdgeVerifier {
    type Context = SyncContext<Self>;
}

impl Handler<EdgeList> for EdgeVerifier {
    type Result = bool;

    fn handle(&mut self, msg: EdgeList, _ctx: &mut Self::Context) -> Self::Result {
        msg.0.iter().all(|edge| edge.verify())
    }
}

/// Actor that manages peers connections.
pub struct PeerManagerActor {
    /// Networking configuration.
    config: NetworkConfig,
    /// Peer information for this node.
    peer_id: PeerId,
    /// Address of the client actor.
    client_addr: Recipient<NetworkClientMessages>,
    /// Address of the view client actor.
    view_client_addr: Recipient<NetworkViewClientMessages>,
    /// Peer store that provides read/write access to peers.
    peer_store: PeerStore,
    /// Set of outbound connections that were not consolidated yet.
    outgoing_peers: HashSet<PeerId>,
    /// Active peers (inbound and outbound) with their full peer information.
    active_peers: HashMap<PeerId, ActivePeer>,
    /// Routing table to keep track of account id
    routing_table: RoutingTable,
    /// Flag that track whether we started attempts to establish outbound connections.
    started_connect_attempts: bool,
    /// Monitor peers attempts, used for fast checking in the beginning with exponential backoff.
    monitor_peers_attempts: u64,
    /// Active peers we have sent new edge update, but we haven't received response so far.
    pending_update_nonce_request: HashMap<PeerId, u64>,
    /// Dynamic Prometheus metrics
    network_metrics: NetworkMetrics,
    /// Store all collected metrics from a node.
    #[cfg(feature = "metric_recorder")]
    metric_recorder: MetricRecorder,
    edge_verifier_pool: Addr<EdgeVerifier>,
    txns_since_last_block: Arc<AtomicUsize>,
}

impl PeerManagerActor {
    pub fn new(
        store: Arc<Store>,
        config: NetworkConfig,
        client_addr: Recipient<NetworkClientMessages>,
        view_client_addr: Recipient<NetworkViewClientMessages>,
    ) -> Result<Self, Box<dyn std::error::Error>> {
        let peer_store = PeerStore::new(store.clone(), &config.boot_nodes)?;
        debug!(target: "network", "Found known peers: {} (boot nodes={})", peer_store.len(), config.boot_nodes.len());
        debug!(target: "network", "Blacklist: {:?}", config.blacklist);

        let edge_verifier_pool = SyncArbiter::start(4, || EdgeVerifier {});

        let me: PeerId = config.public_key.clone().into();
        let routing_table = RoutingTable::new(me.clone(), store);

        #[cfg(feature = "metric_recorder")]
        let metric_recorder = MetricRecorder::default().set_me(me.clone());

        let txns_since_last_block = Arc::new(AtomicUsize::new(0));

        Ok(PeerManagerActor {
            peer_id: me,
            config,
            client_addr,
            view_client_addr,
            peer_store,
            active_peers: HashMap::default(),
            outgoing_peers: HashSet::default(),
            routing_table,
            monitor_peers_attempts: 0,
            started_connect_attempts: false,
            pending_update_nonce_request: HashMap::new(),
            network_metrics: NetworkMetrics::new(),
            edge_verifier_pool,
            #[cfg(feature = "metric_recorder")]
            metric_recorder,
            txns_since_last_block,
        })
    }

    fn num_active_peers(&self) -> usize {
        self.active_peers.len()
    }

    fn is_blacklisted(&self, addr: &SocketAddr) -> bool {
        if let Some(blocked_ports) = self.config.blacklist.get(&addr.ip()) {
            match blocked_ports {
                BlockedPorts::All => true,
                BlockedPorts::Some(ports) => ports.contains(&addr.port()),
            }
        } else {
            false
        }
    }

    /// Register a direct connection to a new peer. This will be called after successfully
    /// establishing a connection with another peer. It become part of the active peers.
    ///
    /// To build new edge between this pair of nodes both signatures are required.
    /// Signature from this node is passed in `edge_info`
    /// Signature from the other node is passed in `full_peer_info.edge_info`.
    fn register_peer(
        &mut self,
        full_peer_info: FullPeerInfo,
        edge_info: EdgeInfo,
        peer_type: PeerType,
        addr: Addr<Peer>,
        ctx: &mut Context<Self>,
    ) {
        debug!(target: "network", "Consolidated connection with {:?}", full_peer_info);

        if self.outgoing_peers.contains(&full_peer_info.peer_info.id) {
            self.outgoing_peers.remove(&full_peer_info.peer_info.id);
        }
        unwrap_or_error!(
            self.peer_store.peer_connected(&full_peer_info.peer_info),
            "Failed to save peer data"
        );

        let target_peer_id = full_peer_info.peer_info.id.clone();

        let new_edge = Edge::new(
            self.peer_id.clone(),   // source
            target_peer_id.clone(), // target
            edge_info.nonce,
            edge_info.signature,
            full_peer_info.edge_info.signature.clone(),
        );

        self.active_peers.insert(
            target_peer_id.clone(),
            ActivePeer {
                addr: addr.clone(),
                full_peer_info,
                sent_bytes_per_sec: 0,
                received_bytes_per_sec: 0,
                last_time_peer_requested: Instant::now(),
                last_time_received_message: Instant::now(),
                connection_established_time: Instant::now(),
                peer_type,
            },
        );

        self.process_edges(ctx, vec![new_edge.clone()]);

        // TODO(MarX, #1363): Implement sync service. Right now all edges and known validators
        //  are sent during handshake.
        let known_edges = self.routing_table.get_edges();
        let known_accounts = self.routing_table.get_announce_accounts();
        let wait_for_sync = 1;

        // Start syncing network point of view. Wait until both parties are connected before start
        // sending messages.
        ctx.run_later(Duration::from_secs(wait_for_sync), move |act, ctx| {
            let _ = addr.do_send(SendMessage {
                message: PeerMessage::RoutingTableSync(SyncData {
                    edges: known_edges,
                    accounts: known_accounts,
                }),
            });

            // Ask for peers list on connection.
            let _ = addr.do_send(SendMessage { message: PeerMessage::PeersRequest });
            if let Some(active_peer) = act.active_peers.get_mut(&target_peer_id) {
                active_peer.last_time_peer_requested = Instant::now();
            }

            if peer_type == PeerType::Outbound {
                // Only broadcast new message from the outbound endpoint.
                // Wait a time out before broadcasting this new edge to let the other party finish handshake.
                act.broadcast_message(
                    ctx,
                    SendMessage {
                        message: PeerMessage::RoutingTableSync(SyncData::edge(new_edge)),
                    },
                );
            }
        });
    }

    /// Remove peer from active set.
    /// Check it match peer_type to avoid removing a peer that both started connection to each other.
    /// If peer_type is None, remove anyway disregarding who started the connection.
    fn remove_active_peer(
        &mut self,
        ctx: &mut Context<Self>,
        peer_id: &PeerId,
        peer_type: Option<PeerType>,
    ) {
        if let Some(peer_type) = peer_type {
            if let Some(peer) = self.active_peers.get(&peer_id) {
                if peer.peer_type != peer_type {
                    // Don't remove the peer
                    return;
                }
            }
        }

        // If the last edge we have with this peer represent a connection addition, create the edge
        // update that represents the connection removal.
        self.active_peers.remove(&peer_id);

        if let Some(edge) = self.routing_table.get_edge(self.peer_id.clone(), peer_id.clone()) {
            if edge.edge_type() == EdgeType::Added {
                let edge_update = edge.remove_edge(self.peer_id.clone(), &self.config.secret_key);
                self.process_edges(ctx, vec![edge_update.clone()]);
                self.broadcast_message(
                    ctx,
                    SendMessage {
                        message: PeerMessage::RoutingTableSync(SyncData::edge(edge_update)),
                    },
                );
            }
        }
    }

    /// Remove a peer from the active peer set. If the peer doesn't belong to the active peer set
    /// data from ongoing connection established is removed.
    fn unregister_peer(
        &mut self,
        ctx: &mut Context<Self>,
        peer_id: PeerId,
        peer_type: PeerType,
        remove_from_peer_store: bool,
    ) {
        debug!(target: "network", "Unregister peer: {:?} {:?}", peer_id, peer_type);
        // If this is an unconsolidated peer because failed / connected inbound, just delete it.
        if peer_type == PeerType::Outbound && self.outgoing_peers.contains(&peer_id) {
            self.outgoing_peers.remove(&peer_id);
            return;
        }

        if remove_from_peer_store {
            self.remove_active_peer(ctx, &peer_id, Some(peer_type));
            unwrap_or_error!(
                self.peer_store.peer_disconnected(&peer_id),
                "Failed to save peer data"
            );
        }
    }

    /// Add peer to ban list.
    /// This function should only be called after Peer instance is stopped.
    /// Note: Use `try_ban_peer` if there might be a Peer instance still active.
    fn ban_peer(&mut self, ctx: &mut Context<Self>, peer_id: &PeerId, ban_reason: ReasonForBan) {
        warn!(target: "network", "Banning peer {:?} for {:?}", peer_id, ban_reason);
        self.remove_active_peer(ctx, peer_id, None);
        unwrap_or_error!(self.peer_store.peer_ban(peer_id, ban_reason), "Failed to save peer data");
    }

    /// Ban peer. Stop peer instance if it is still active,
    /// and then mark peer as banned in the peer store.
    pub(crate) fn try_ban_peer(
        &mut self,
        ctx: &mut Context<Self>,
        peer_id: &PeerId,
        ban_reason: ReasonForBan,
    ) {
        if let Some(peer) = self.active_peers.get(&peer_id) {
            let _ = peer.addr.do_send(PeerManagerRequest::BanPeer(ban_reason));
        } else {
            warn!(target: "network", "Try to ban a disconnected peer for {:?}: {:?}", ban_reason, peer_id);
            // Call `ban_peer` in peer manager to trigger action that persists information
            // of ban in disk.
            self.ban_peer(ctx, &peer_id, ban_reason);
        }
    }

    /// Connects peer with given TcpStream and optional information if it's outbound.
    /// This might fail if the other peers drop listener at its endpoint while establishing connection.
    fn try_connect_peer(
        &mut self,
        recipient: Addr<Self>,
        stream: TcpStream,
        peer_type: PeerType,
        peer_info: Option<PeerInfo>,
        edge_info: Option<EdgeInfo>,
    ) {
        let peer_id = self.peer_id.clone();
        let account_id = self.config.account_id.clone();
        let server_addr = self.config.addr;
        let handshake_timeout = self.config.handshake_timeout;
        let client_addr = self.client_addr.clone();
        let view_client_addr = self.view_client_addr.clone();

        let server_addr = match server_addr {
            Some(server_addr) => server_addr,
            None => match stream.local_addr() {
                Ok(server_addr) => server_addr,
                _ => {
                    warn!(target: "network", "Failed establishing connection with {:?}", peer_info);
                    return;
                }
            },
        };

        let remote_addr = match stream.peer_addr() {
            Ok(remote_addr) => remote_addr,
            _ => {
                warn!(target: "network", "Failed establishing connection with {:?}", peer_info);
                return;
            }
        };

        let network_metrics = self.network_metrics.clone();
        let txns_since_last_block = Arc::clone(&self.txns_since_last_block);

        // Start every peer actor on separate thread.
        let arbiter = Arbiter::new();
        Peer::start_in_arbiter(&arbiter, move |ctx| {
            let (read, write) = tokio::io::split(stream);

            // TODO: check if peer is banned or known based on IP address and port.
            Peer::add_stream(
                FramedRead::new(read, Codec::new())
                    .take_while(|x| match x {
                        Ok(_) => future::ready(true),
                        Err(e) => {
                            warn!(target: "network", "Peer stream error: {:?}", e);
                            future::ready(false)
                        }
                    })
                    .map(Result::unwrap),
                ctx,
            );

            Peer::new(
                PeerInfo { id: peer_id, addr: Some(server_addr), account_id },
                remote_addr,
                peer_info,
                peer_type,
                FramedWrite::new(write, Codec::new(), ctx),
                handshake_timeout,
                recipient,
                client_addr,
                view_client_addr,
                edge_info,
                network_metrics,
                txns_since_last_block,
            )
        });
    }

    fn num_active_outgoing_peers(&self) -> usize {
        self.active_peers
            .values()
            .filter(|active_peer| active_peer.peer_type == PeerType::Outbound)
            .count()
    }

    fn num_archival_peers(&self) -> usize {
        self.active_peers
            .values()
            .filter(|active_peer| active_peer.full_peer_info.chain_info.archival)
            .count()
    }

    /// Check if it is needed to create a new outbound connection.
    /// If the number of active connections is less than `ideal_connections_lo` or
    /// (the number of outgoing connections is less than `minimum_outbound_peers`
    ///     and the total connections is less than `max_num_peers`)
    fn is_outbound_bootstrap_needed(&self) -> bool {
        let total_connections = self.active_peers.len() + self.outgoing_peers.len();
        let potential_outgoing_connections =
            self.num_active_outgoing_peers() + self.outgoing_peers.len();

        (total_connections < self.config.ideal_connections_lo as usize
            || (total_connections < self.config.max_num_peers as usize
                && potential_outgoing_connections < self.config.minimum_outbound_peers as usize))
            && !self.config.outbound_disabled
    }

    fn is_inbound_allowed(&self) -> bool {
        self.active_peers.len() + self.outgoing_peers.len() < self.config.max_num_peers as usize
    }

    /// Returns single random peer with close to the highest height
    fn highest_height_peers(&self) -> Vec<FullPeerInfo> {
        // This finds max height among peers, and returns one peer close to such height.
        let max_height = match self
            .active_peers
            .values()
            .map(|active_peers| active_peers.full_peer_info.chain_info.height)
            .max()
        {
            Some(height) => height,
            None => return vec![],
        };
        // Find all peers whose height is within `highest_peer_horizon` from max height peer(s).
        self.active_peers
            .values()
            .filter_map(|active_peer| {
                if active_peer.full_peer_info.chain_info.height + self.config.highest_peer_horizon
                    >= max_height
                {
                    Some(active_peer.full_peer_info.clone())
                } else {
                    None
                }
            })
            .collect::<Vec<_>>()
    }

    /// Returns bytes sent/received across all peers.
    fn get_total_bytes_per_sec(&self) -> (u64, u64) {
        let sent_bps = self.active_peers.values().map(|x| x.sent_bytes_per_sec).sum();
        let received_bps = self.active_peers.values().map(|x| x.received_bytes_per_sec).sum();
        (sent_bps, received_bps)
    }

    /// Get a random peer we are not connected to from the known list.
    fn sample_random_peer(&self, ignore_fn: impl Fn(&KnownPeerState) -> bool) -> Option<PeerInfo> {
        let unconnected_peers = self.peer_store.unconnected_peers(ignore_fn);
        unconnected_peers.choose(&mut rand::thread_rng()).cloned()
    }

    /// Query current peers for more peers.
    fn query_active_peers_for_more_peers(&mut self, ctx: &mut Context<Self>) {
        let mut requests = futures::stream::FuturesUnordered::new();
        let msg = SendMessage { message: PeerMessage::PeersRequest };
        for (_, active_peer) in self.active_peers.iter_mut() {
            if active_peer.last_time_peer_requested.elapsed().as_secs() > REQUEST_PEERS_SECS {
                active_peer.last_time_peer_requested = Instant::now();
                requests.push(active_peer.addr.send(msg.clone()));
            }
        }
        ctx.spawn(async move {
            while let Some(response) = requests.next().await {
                if let Err(e) = response {
                    debug!(target: "network", "Failed sending broadcast message(query_active_peers): {}", e);
                }
            }
        }.into_actor(self));
    }

    /// Add an edge update to the routing table and return if it is a new edge update.
    fn process_edges(&mut self, ctx: &mut Context<Self>, edges: Vec<Edge>) -> bool {
        let ProcessEdgeResult { new_edge, schedule_computation } =
            self.routing_table.process_edges(edges);

        if let Some(duration) = schedule_computation {
            ctx.run_later(duration, |act, _ctx| {
                act.routing_table.update();
                #[cfg(feature = "metric_recorder")]
                act.metric_recorder.set_graph(act.routing_table.get_raw_graph())
            });
        }

        new_edge
    }

    fn wait_peer_or_remove(&mut self, ctx: &mut Context<Self>, edge: Edge) {
        // This edge says this is an active peer, which is currently not in the set of active peers.
        // Wait for some time to let the connection begin or broadcast edge removal instead.

        ctx.run_later(Duration::from_millis(WAIT_PEER_BEFORE_REMOVE), move |act, ctx| {
            let other = edge.other(&act.peer_id).unwrap();
            if !act.active_peers.contains_key(&other) {
                // Peer is still not active after waiting a timeout.
                let new_edge = edge.remove_edge(act.peer_id.clone(), &act.config.secret_key);
                act.broadcast_message(
                    ctx,
                    SendMessage {
                        message: PeerMessage::RoutingTableSync(SyncData::edge(new_edge)),
                    },
                );
            }
        });
    }

    fn try_update_nonce(&mut self, ctx: &mut Context<Self>, edge: Edge, other: PeerId) {
        let nonce = edge.next();

        if let Some(last_nonce) = self.pending_update_nonce_request.get(&other) {
            if *last_nonce >= nonce {
                // We already tried to update an edge with equal or higher nonce.
                return;
            }
        }

        self.send_message(
            ctx,
            other.clone(),
            PeerMessage::RequestUpdateNonce(EdgeInfo::new(
                self.peer_id.clone(),
                other.clone(),
                nonce,
                &self.config.secret_key,
            )),
        );

        self.pending_update_nonce_request.insert(other.clone(), nonce);

        ctx.run_later(Duration::from_millis(WAIT_ON_TRY_UPDATE_NONCE), move |act, _ctx| {
            if let Some(cur_nonce) = act.pending_update_nonce_request.get(&other) {
                if *cur_nonce == nonce {
                    if let Some(peer) = act.active_peers.get(&other) {
                        // Send disconnect signal to this peer if we haven't edge update.
                        peer.addr.do_send(PeerManagerRequest::UnregisterPeer);
                    }
                    act.pending_update_nonce_request.remove(&other);
                }
            }
        });
    }

    #[cfg(feature = "metric_recorder")]
    fn ping_all_peers(&mut self, ctx: &mut Context<Self>) {
        for peer_id in self.routing_table.reachable_peers().cloned().collect::<Vec<_>>() {
            let nonce = self.routing_table.get_ping(peer_id.clone());
            self.send_ping(ctx, nonce, peer_id);
        }

        ctx.run_later(Duration::from_millis(WAIT_BEFORE_PING), move |act, ctx| {
            act.ping_all_peers(ctx);
        });
    }

    /// Periodically query peer actors for latest weight and traffic info.
    fn monitor_peer_stats(&mut self, ctx: &mut Context<Self>) {
        for (peer_id, active_peer) in self.active_peers.iter() {
            let peer_id1 = peer_id.clone();
            active_peer
                .addr
                .send(QueryPeerStats {})
                .into_actor(self)
                .map(|result, _, _| result.map_err(|err| error!(target: "network", "Failed sending message(monitor_peer_stats): {}", err)))
                .map(move |res, act, _| {
                    let _ignore = res.map(|res| {
                        if res.is_abusive {
                            trace!(target: "network", "Banning peer {} for abuse ({} sent, {} recv)", peer_id1, res.message_counts.0, res.message_counts.1);
                            // TODO(MarX, #1586): Ban peer if we found them abusive. Fix issue with heavy
                            //  network traffic that flags honest peers.
                            // Send ban signal to peer instance. It should send ban signal back and stop the instance.
                            // if let Some(active_peer) = act.active_peers.get(&peer_id1) {
                            //     active_peer.addr.do_send(PeerManagerRequest::BanPeer(ReasonForBan::Abusive));
                            // }
                        } else if let Some(active_peer) = act.active_peers.get_mut(&peer_id1) {
                            active_peer.full_peer_info.chain_info = res.chain_info;
                            active_peer.sent_bytes_per_sec = res.sent_bytes_per_sec;
                            active_peer.received_bytes_per_sec = res.received_bytes_per_sec;
                        }
                    });
                })
                .spawn(ctx);
        }

        ctx.run_later(self.config.peer_stats_period, move |act, ctx| {
            act.monitor_peer_stats(ctx);
        });
    }

    /// Select one peer and send signal to stop connection to it gracefully.
    /// Selection process:
    ///     Create a safe set of peers, and among the remaining peers select one at random.
    ///     If the number of outbound connections is less or equal than minimum_outbound_connections,
    ///         add all outbound connections to the safe set.
    ///     While the length of the safe set is less than safe_set_size:
    ///         Among all the peers we have received a message within the last peer_recent_time_window,
    ///             find the one we connected earlier and add it to the safe set.
    ///         else break
    fn try_stop_active_connection(&self) {
        debug!(target: "network", "Trying to stop an active connection. Number of active connections: {}", self.active_peers.len());

        // Build safe set
        let mut safe_set = HashSet::new();

        if self.num_active_outgoing_peers() + self.outgoing_peers.len()
            <= self.config.minimum_outbound_peers as usize
        {
            for (peer, active) in self.active_peers.iter() {
                if active.peer_type == PeerType::Outbound {
                    safe_set.insert(peer.clone());
                }
            }
        }

        if self.config.archive
            && self.num_archival_peers()
                <= self.config.archival_peer_connections_lower_bound as usize
        {
            for (peer, active) in self.active_peers.iter() {
                if active.full_peer_info.chain_info.archival {
                    safe_set.insert(peer.clone());
                }
            }
        }

        // Find all recent connections
        let mut recent_connections = self
            .active_peers
            .iter()
            .filter_map(|(peer_id, active)| {
                if active.last_time_received_message.elapsed() < self.config.peer_recent_time_window
                {
                    Some((peer_id.clone(), active.connection_established_time))
                } else {
                    None
                }
            })
            .collect::<Vec<_>>();

        // Sort by established time
        recent_connections.sort_by(|(_, established_time_a), (_, established_time_b)| {
            established_time_a.cmp(established_time_b)
        });

        // Take remaining peers
        for (peer_id, _) in recent_connections
            .into_iter()
            .take((self.config.safe_set_size as usize).saturating_sub(safe_set.len()))
        {
            safe_set.insert(peer_id.clone());
        }

        // Build valid candidate list to choose the peer to be removed. All peers outside the safe set.
        let candidates = self
            .active_peers
            .keys()
            .filter_map(
                |peer_id| {
                    if safe_set.contains(&peer_id) {
                        None
                    } else {
                        Some(peer_id.clone())
                    }
                },
            )
            .collect::<Vec<_>>();

        if let Some(peer_id) = candidates.choose(&mut rand::thread_rng()) {
            if let Some(active_peer) = self.active_peers.get(&peer_id) {
                debug!(target: "network", "Stop active connection: {:?}", peer_id);
                active_peer.addr.do_send(PeerManagerRequest::UnregisterPeer);
            }
        }
    }

    /// Periodically monitor list of peers and:
    ///  - request new peers from connected peers,
    ///  - bootstrap outbound connections from known peers,
    ///  - unban peers that have been banned for awhile,
    ///  - remove expired peers,
    fn monitor_peers(&mut self, ctx: &mut Context<Self>) {
        let mut to_unban = vec![];
        for (peer_id, peer_state) in self.peer_store.iter() {
            if let KnownPeerStatus::Banned(_, last_banned) = peer_state.status {
                let interval = unwrap_or_error!(
                    (Utc::now() - from_timestamp(last_banned)).to_std(),
                    "Failed to convert time"
                );
                if interval > self.config.ban_window {
                    info!(target: "network", "Monitor peers: unbanned {} after {:?}.", peer_id, interval);
                    to_unban.push(peer_id.clone());
                }
            }
        }

        for peer_id in to_unban {
            unwrap_or_error!(self.peer_store.peer_unban(&peer_id), "Failed to unban a peer");
        }

        if self.is_outbound_bootstrap_needed() {
            if let Some(peer_info) = self.sample_random_peer(|peer_state| {
                // Ignore connecting to ourself
                self.peer_id == peer_state.peer_info.id
                    || self.config.addr == peer_state.peer_info.addr
                    // Or to peers we are currently trying to connect to
                    || self.outgoing_peers.contains(&peer_state.peer_info.id)
            }) {
                // Start monitor_peers_attempts from start after we discover the first healthy peer
                if !self.started_connect_attempts {
                    self.started_connect_attempts = true;
                    self.monitor_peers_attempts = 0;
                }

                self.outgoing_peers.insert(peer_info.id.clone());
                ctx.notify(OutboundTcpConnect { peer_info });
            } else {
                self.query_active_peers_for_more_peers(ctx);
            }
        }

        // If there are too many active connections try to remove some connections
        if self.active_peers.len() > self.config.ideal_connections_hi as usize {
            self.try_stop_active_connection();
        }

        unwrap_or_error!(
            self.peer_store.remove_expired(&self.config),
            "Failed to remove expired peers"
        );

        // Reschedule the bootstrap peer task, starting of as quick as possible with exponential backoff.
        let wait = if self.monitor_peers_attempts >= EXPONENTIAL_BACKOFF_LIMIT {
            // This is expected to be 60 seconds
            self.config.bootstrap_peers_period.as_millis() as u64
        } else {
            (10f64 * EXPONENTIAL_BACKOFF_RATIO.powf(self.monitor_peers_attempts as f64)) as u64
        };

        self.monitor_peers_attempts =
            cmp::min(EXPONENTIAL_BACKOFF_LIMIT, self.monitor_peers_attempts + 1);
        ctx.run_later(Duration::from_millis(wait), move |act, ctx| {
            act.monitor_peers(ctx);
        });
    }

    /// Broadcast message to all active peers.
    fn broadcast_message(&self, ctx: &mut Context<Self>, msg: SendMessage) {
        // TODO(MarX, #1363): Implement smart broadcasting. (MST)

        let mut requests: futures::stream::FuturesUnordered<_> =
            self.active_peers.values().map(|peer| peer.addr.send(msg.clone())).collect();

        ctx.spawn(async move {
            while let Some(response) = requests.next().await {
                if let Err(e) = response {
                    debug!(target: "network", "Failed sending broadcast message(broadcast_message): {}", e);
                }
            }
        }.into_actor(self));
    }

    fn announce_account(&mut self, ctx: &mut Context<Self>, announce_account: AnnounceAccount) {
        debug!(target: "network", "{:?} Account announce: {:?}", self.config.account_id, announce_account);
        if !self.routing_table.contains_account(&announce_account) {
            self.routing_table.add_account(announce_account.clone());
            self.broadcast_message(
                ctx,
                SendMessage {
                    message: PeerMessage::RoutingTableSync(SyncData::account(announce_account)),
                },
            );
        }
    }

    /// Send message to peer that belong to our active set
    /// Return whether the message is sent or not.
    fn send_message(
        &mut self,
        ctx: &mut Context<Self>,
        peer_id: PeerId,
        message: PeerMessage,
    ) -> bool {
        if let Some(active_peer) = self.active_peers.get(&peer_id) {
            let msg_kind = message.msg_variant().to_string();
            trace!(target: "network", "Send message: {}", msg_kind);
            active_peer
                .addr
                .send(SendMessage { message })
                .into_actor(self)
                .map(move |res, act, _|
                    res.map_err(|e| {
                        // Peer could have disconnect between check and sending the message.
                        if act.active_peers.contains_key(&peer_id) {
                            error!(target: "network", "Failed sending message(send_message, {}): {}", msg_kind, e)
                        }
                    })
                )
                .map(|_, _, _| ())
                .spawn(ctx);
            true
        } else {
            debug!(target: "network",
                   "Sending message to: {} (which is not an active peer) Num active Peers: {}\n{}",
                   peer_id,
                   self.active_peers.len(),
                   message
            );
            false
        }
    }

    /// Return whether the message is sent or not.
    fn send_message_to_account_or_peer_or_hash(
        &mut self,
        ctx: &mut Context<Self>,
        target: &AccountOrPeerIdOrHash,
        msg: RoutedMessageBody,
    ) -> bool {
        match target {
            AccountOrPeerIdOrHash::AccountId(account_id) => {
                self.send_message_to_account(ctx, &account_id, msg)
            }
            peer_or_hash @ AccountOrPeerIdOrHash::PeerId(_)
            | peer_or_hash @ AccountOrPeerIdOrHash::Hash(_) => self.send_message_to_peer(
                ctx,
                RawRoutedMessage { target: peer_or_hash.clone(), body: msg },
            ),
        }
    }

    /// Route signed message to target peer.
    /// Return whether the message is sent or not.
    fn send_signed_message_to_peer(&mut self, ctx: &mut Context<Self>, msg: RoutedMessage) -> bool {
        // Check if the message is for myself and don't try to send it in that case.
        if let PeerIdOrHash::PeerId(target) = &msg.target {
            if target == &self.peer_id {
                debug!(target: "network", "{:?} Drop signed message to myself ({:?}). Message: {:?}.", self.config.account_id, self.peer_id, msg);
                return false;
            }
        }

        match self.routing_table.find_route(&msg.target) {
            Ok(peer_id) => {
                // Remember if we expect a response for this message.
                if msg.author == self.peer_id && msg.expect_response() {
                    trace!(target: "network", "initiate route back {:?}", msg);
                    self.routing_table.add_route_back(msg.hash(), self.peer_id.clone());
                }

                self.send_message(ctx, peer_id, PeerMessage::Routed(msg))
            }
            Err(find_route_error) => {
                // TODO(MarX, #1369): Message is dropped here. Define policy for this case.
                self.network_metrics.inc(
                    NetworkMetrics::peer_message_dropped(strum::AsStaticRef::as_static(&msg.body))
                        .as_str(),
                );

                debug!(target: "network", "{:?} Drop signed message to {:?} Reason {:?}. Num known peers: {} Message {:?}",
                      self.config.account_id,
                      msg.target,
                      find_route_error,
                      self.routing_table.peer_forwarding.len(),
                      msg.body,
                );
                false
            }
        }
    }

    /// Route message to target peer.
    /// Return whether the message is sent or not.
    fn send_message_to_peer(&mut self, ctx: &mut Context<Self>, msg: RawRoutedMessage) -> bool {
        let msg = self.sign_routed_message(msg);
        self.send_signed_message_to_peer(ctx, msg)
    }

    /// Send message to specific account.
    /// Return whether the message is sent or not.
    fn send_message_to_account(
        &mut self,
        ctx: &mut Context<Self>,
        account_id: &AccountId,
        msg: RoutedMessageBody,
    ) -> bool {
        let target = match self.routing_table.account_owner(&account_id) {
            Ok(peer_id) => peer_id,
            Err(find_route_error) => {
                // TODO(MarX, #1369): Message is dropped here. Define policy for this case.
                near_metrics::inc_counter(&metrics::DROP_MESSAGE_UNKNOWN_ACCOUNT);
                debug!(target: "network", "{:?} Drop message to {} Reason {:?}. Message {:?}",
                       self.config.account_id,
                       account_id,
                       find_route_error,
                       msg,
                );
                trace!(target: "network", "Known peers: {:?}", self.routing_table.get_accounts_keys());
                return false;
            }
        };

        let msg = RawRoutedMessage { target: AccountOrPeerIdOrHash::PeerId(target), body: msg };
        self.send_message_to_peer(ctx, msg)
    }

    fn sign_routed_message(&self, msg: RawRoutedMessage) -> RoutedMessage {
        msg.sign(self.peer_id.clone(), &self.config.secret_key, self.config.routed_message_ttl)
    }

    // Determine if the given target is referring to us.
    fn message_for_me(&mut self, target: &PeerIdOrHash) -> bool {
        match target {
            PeerIdOrHash::PeerId(peer_id) => peer_id == &self.peer_id,
            PeerIdOrHash::Hash(hash) => {
                self.routing_table.compare_route_back(hash.clone(), &self.peer_id)
            }
        }
    }

    fn propose_edge(&self, peer1: PeerId, with_nonce: Option<u64>) -> EdgeInfo {
        let key = Edge::key(self.peer_id.clone(), peer1.clone());

        // When we create a new edge we increase the latest nonce by 2 in case we miss a removal
        // proposal from our partner.
        let nonce = with_nonce.unwrap_or_else(|| {
            self.routing_table.get_edge(self.peer_id.clone(), peer1).map_or(1, |edge| edge.next())
        });

        EdgeInfo::new(key.0, key.1, nonce, &self.config.secret_key)
    }

    // Ping pong useful functions.

    fn send_ping(&mut self, ctx: &mut Context<Self>, nonce: usize, target: PeerId) {
        let body =
            RoutedMessageBody::Ping(Ping { nonce: nonce as u64, source: self.peer_id.clone() });
        self.routing_table.sending_ping(nonce, target.clone());
        let msg = RawRoutedMessage { target: AccountOrPeerIdOrHash::PeerId(target), body };
        self.send_message_to_peer(ctx, msg);
    }

    fn send_pong(&mut self, ctx: &mut Context<Self>, nonce: usize, target: CryptoHash) {
        let body =
            RoutedMessageBody::Pong(Pong { nonce: nonce as u64, source: self.peer_id.clone() });
        let msg = RawRoutedMessage { target: AccountOrPeerIdOrHash::Hash(target), body };
        self.send_message_to_peer(ctx, msg);
    }

    fn handle_ping(&mut self, ctx: &mut Context<Self>, ping: Ping, hash: CryptoHash) {
        self.send_pong(ctx, ping.nonce as usize, hash);
        self.routing_table.add_ping(ping);
    }

    /// Handle pong messages. Add pong temporary to the routing table, mostly used for testing.
    /// If `metric_recorder` feature flag is enabled, save how much time passed since we sent ping.
    fn handle_pong(&mut self, _ctx: &mut Context<Self>, pong: Pong) {
        #[cfg(feature = "metric_recorder")]
        let source = pong.source.clone();
        #[allow(unused_variables)]
        let latency = self.routing_table.add_pong(pong);
        #[cfg(feature = "metric_recorder")]
        latency.and_then::<(), _>(|latency| {
            self.metric_recorder.add_latency(source, latency);
            None
        });
    }

    pub(crate) fn get_network_info(&mut self) -> NetworkInfo {
        let (sent_bytes_per_sec, received_bytes_per_sec) = self.get_total_bytes_per_sec();
        NetworkInfo {
            active_peers: self
                .active_peers
                .values()
                .map(|a| a.full_peer_info.clone())
                .collect::<Vec<_>>(),
            num_active_peers: self.num_active_peers(),
            peer_max_count: self.config.max_num_peers,
            highest_height_peers: self.highest_height_peers(),
            sent_bytes_per_sec,
            received_bytes_per_sec,
            known_producers: self
                .routing_table
                .get_announce_accounts()
                .iter()
                .map(|announce_account| KnownProducer {
                    account_id: announce_account.account_id.clone(),
                    peer_id: announce_account.peer_id.clone(),
                    // TODO: fill in the address.
                    addr: None,
                })
                .collect(),
            #[cfg(feature = "metric_recorder")]
            metric_recorder: self.metric_recorder.clone(),
        }
    }

    fn push_network_info(&mut self, ctx: &mut Context<Self>) {
        let network_info = self.get_network_info();

        let _ = self.client_addr.do_send(NetworkClientMessages::NetworkInfo(network_info));
        ctx.run_later(self.config.push_info_period, move |act, ctx| {
            act.push_network_info(ctx);
        });
    }
}

// TODO Incoming needs someone to own TcpListener, temporary workaround until there is a better way
pub struct IncomingCrutch {
    listener: TcpListener,
}

impl Stream for IncomingCrutch {
    type Item = std::io::Result<TcpStream>;

    fn poll_next(
        mut self: Pin<&mut Self>,
        cx: &mut std::task::Context<'_>,
    ) -> Poll<Option<Self::Item>> {
        Stream::poll_next(std::pin::Pin::new(&mut self.listener.incoming()), cx)
    }
}

impl Actor for PeerManagerActor {
    type Context = Context<Self>;

    fn started(&mut self, ctx: &mut Self::Context) {
        // Start server if address provided.
        if let Some(server_addr) = self.config.addr {
            // TODO: for now crashes if server didn't start.
            ctx.spawn(TcpListener::bind(server_addr).into_actor(self).then(
                move |listener, act, ctx| {
                    let listener = listener.unwrap();
                    let incoming = IncomingCrutch { listener };
                    info!(target: "stats", "Server listening at {}@{}", act.peer_id, server_addr);
                    ctx.add_message_stream(
                        incoming.filter_map(|x| future::ready(x.map(InboundTcpConnect::new).ok())),
                    );
                    actix::fut::ready(())
                },
            ));
        }

        // Periodically push network information to client
        self.push_network_info(ctx);

        // Start peer monitoring.
        self.monitor_peers(ctx);

        // Start active peer stats querying.
        self.monitor_peer_stats(ctx);

        // Periodically ping all peers to determine latencies between pair of peers.
        #[cfg(feature = "metric_recorder")]
        self.ping_all_peers(ctx);
    }

    /// Try to gracefully disconnect from active peers.
    fn stopping(&mut self, _: &mut Self::Context) -> Running {
        let msg = SendMessage { message: PeerMessage::Disconnect };

        for (_, active_peer) in self.active_peers.iter() {
            active_peer.addr.do_send(msg.clone());
        }

        Running::Stop
    }
}

impl Handler<NetworkRequests> for PeerManagerActor {
    type Result = NetworkResponses;

    fn handle(&mut self, msg: NetworkRequests, ctx: &mut Context<Self>) -> Self::Result {
        #[cfg(feature = "delay_detector")]
        let _d = DelayDetector::new(format!("network request {}", msg.as_ref()).into());
        match msg {
            NetworkRequests::Block { block } => {
                self.broadcast_message(ctx, SendMessage { message: PeerMessage::Block(block) });
                NetworkResponses::NoResponse
            }
            NetworkRequests::Approval { approval_message } => {
                self.send_message_to_account(
                    ctx,
                    &approval_message.target,
                    RoutedMessageBody::BlockApproval(approval_message.approval),
                );
                NetworkResponses::NoResponse
            }
            NetworkRequests::BlockRequest { hash, peer_id } => {
                if self.send_message(ctx, peer_id, PeerMessage::BlockRequest(hash)) {
                    NetworkResponses::NoResponse
                } else {
                    NetworkResponses::RouteNotFound
                }
            }
            NetworkRequests::BlockHeadersRequest { hashes, peer_id } => {
                if self.send_message(ctx, peer_id, PeerMessage::BlockHeadersRequest(hashes)) {
                    NetworkResponses::NoResponse
                } else {
                    NetworkResponses::RouteNotFound
                }
            }
            NetworkRequests::StateRequestHeader { shard_id, sync_hash, target } => {
                if self.send_message_to_account_or_peer_or_hash(
                    ctx,
                    &target,
                    RoutedMessageBody::StateRequestHeader(shard_id, sync_hash),
                ) {
                    NetworkResponses::NoResponse
                } else {
                    NetworkResponses::RouteNotFound
                }
            }
            NetworkRequests::StateRequestPart { shard_id, sync_hash, part_id, target } => {
                if self.send_message_to_account_or_peer_or_hash(
                    ctx,
                    &target,
                    RoutedMessageBody::StateRequestPart(shard_id, sync_hash, part_id),
                ) {
                    NetworkResponses::NoResponse
                } else {
                    NetworkResponses::RouteNotFound
                }
            }
            NetworkRequests::StateResponse { route_back, response } => {
                let body = match response {
                    VersionedStateResponseInfo::V1(response) => {
                        RoutedMessageBody::StateResponse(response)
                    }
                    response @ VersionedStateResponseInfo::V2(_) => {
                        RoutedMessageBody::VersionedStateResponse(response)
                    }
                };
                if self.send_message_to_peer(
                    ctx,
                    RawRoutedMessage { target: AccountOrPeerIdOrHash::Hash(route_back), body },
                ) {
                    NetworkResponses::NoResponse
                } else {
                    NetworkResponses::RouteNotFound
                }
            }
            NetworkRequests::BanPeer { peer_id, ban_reason } => {
                self.try_ban_peer(ctx, &peer_id, ban_reason);
                NetworkResponses::NoResponse
            }
            NetworkRequests::AnnounceAccount(announce_account) => {
                self.announce_account(ctx, announce_account);
                NetworkResponses::NoResponse
            }
            NetworkRequests::PartialEncodedChunkRequest { target, request } => {
                let mut success = false;

                // Make two attempts to send the message. First following the preference of `prefer_peer`,
                // and if it fails, against the preference.
                for prefer_peer in &[target.prefer_peer, !target.prefer_peer] {
                    if !prefer_peer {
                        if let Some(account_id) = target.account_id.as_ref() {
                            if self.send_message_to_account(
                                ctx,
                                &account_id,
                                RoutedMessageBody::PartialEncodedChunkRequest(request.clone()),
                            ) {
                                success = true;
                                break;
                            }
                        }
                    } else {
                        let mut matching_peers = vec![];
                        for (peer_id, active_peer) in self.active_peers.iter() {
                            if (active_peer.full_peer_info.chain_info.archival
                                || !target.only_archival)
                                && active_peer
                                    .full_peer_info
                                    .chain_info
                                    .tracked_shards
                                    .contains(&target.shard_id)
                            {
                                matching_peers.push(peer_id.clone());
                            }
                        }

                        if let Some(matching_peer) = matching_peers.iter().choose(&mut thread_rng())
                        {
                            if self.send_message_to_peer(
                                ctx,
                                RawRoutedMessage {
                                    target: AccountOrPeerIdOrHash::PeerId(matching_peer.clone()),
                                    body: RoutedMessageBody::PartialEncodedChunkRequest(
                                        request.clone(),
                                    ),
                                },
                            ) {
                                success = true;
                                break;
                            }
                        }
                    }
                }

                if success {
                    NetworkResponses::NoResponse
                } else {
                    NetworkResponses::RouteNotFound
                }
            }
            NetworkRequests::PartialEncodedChunkResponse { route_back, response } => {
                if self.send_message_to_peer(
                    ctx,
                    RawRoutedMessage {
                        target: AccountOrPeerIdOrHash::Hash(route_back),
                        body: RoutedMessageBody::PartialEncodedChunkResponse(response),
                    },
                ) {
                    NetworkResponses::NoResponse
                } else {
                    NetworkResponses::RouteNotFound
                }
            }
            NetworkRequests::PartialEncodedChunkMessage { account_id, partial_encoded_chunk } => {
                if self.send_message_to_account(ctx, &account_id, partial_encoded_chunk.into()) {
                    NetworkResponses::NoResponse
                } else {
                    NetworkResponses::RouteNotFound
                }
            }
            NetworkRequests::ForwardTx(account_id, tx) => {
                if self.send_message_to_account(ctx, &account_id, RoutedMessageBody::ForwardTx(tx))
                {
                    NetworkResponses::NoResponse
                } else {
                    NetworkResponses::RouteNotFound
                }
            }
            NetworkRequests::TxStatus(account_id, signer_account_id, tx_hash) => {
                if self.send_message_to_account(
                    ctx,
                    &account_id,
                    RoutedMessageBody::TxStatusRequest(signer_account_id, tx_hash),
                ) {
                    NetworkResponses::NoResponse
                } else {
                    NetworkResponses::RouteNotFound
                }
            }
            NetworkRequests::Query { query_id, account_id, block_reference, request } => {
                if self.send_message_to_account(
                    ctx,
                    &account_id,
                    RoutedMessageBody::QueryRequest { query_id, block_reference, request },
                ) {
                    NetworkResponses::NoResponse
                } else {
                    NetworkResponses::RouteNotFound
                }
            }
            NetworkRequests::ReceiptOutComeRequest(account_id, receipt_id) => {
                if self.send_message_to_account(
                    ctx,
                    &account_id,
                    RoutedMessageBody::ReceiptOutcomeRequest(receipt_id),
                ) {
                    NetworkResponses::NoResponse
                } else {
                    NetworkResponses::RouteNotFound
                }
            }
            NetworkRequests::FetchRoutingTable => {
                NetworkResponses::RoutingTableInfo(self.routing_table.info())
            }
            NetworkRequests::Sync { peer_id, sync_data } => {
                // Process edges and add new edges to the routing table. Also broadcast new edges.
                let SyncData { edges, accounts } = sync_data;

                self.edge_verifier_pool.send(EdgeList(edges.clone()))
                    .into_actor(self)
                    .then(move |response, act, ctx| {
                        match response {
                            Ok(false) => act.try_ban_peer(ctx, &peer_id, ReasonForBan::InvalidEdge),
                            Ok(true) => {
                            // Filter known accounts before validating them.
                            let new_accounts = accounts
                                .into_iter()
                                .filter_map(|announce_account| {
                                    if let Some(current_announce_account) =
                                        act.routing_table.get_announce(&announce_account.account_id)
                                    {
                                        if announce_account.epoch_id == current_announce_account.epoch_id {
                                            None
                                        } else {
                                            Some((announce_account, Some(current_announce_account.epoch_id)))
                                        }
                                    } else {
                                        Some((announce_account, None))
                                    }
                                })
                                .collect();

                            // Ask client to validate accounts before accepting them.
                            act.view_client_addr
                                .send(NetworkViewClientMessages::AnnounceAccount(new_accounts))
                                .into_actor(act)
                                .then(move |response, act, ctx| {
                                    match response {
                                    Ok(NetworkViewClientResponses::Ban { ban_reason }) => {
                                        act.try_ban_peer(ctx, &peer_id, ban_reason);
                                    }
                                    Ok(NetworkViewClientResponses::AnnounceAccount(accounts)) => {
                                        // Filter known edges.
                                        let me = act.peer_id.clone();

                                        let new_edges: Vec<_> = edges
                                            .into_iter()
                                            .filter( |edge| {
                                                if let Some(cur_edge) = act.routing_table.get_edge(edge.peer0.clone(), edge.peer1.clone()){
                                                    if cur_edge.nonce >= edge.nonce {
                                                        // We have newer update. Drop this.
                                                        return false;
                                                    }
                                                }
                                                // Add new edge update to the routing table.
                                                act.process_edges(ctx, vec![edge.clone()]);
                                                if let Some(other) = edge.other(&me) {
                                                    // We belong to this edge.
                                                    if act.active_peers.contains_key(&other) {
                                                        // This is an active connection.
                                                        match edge.edge_type() {
                                                            EdgeType::Added => true,
                                                            EdgeType::Removed => {
                                                                // Try to update the nonce, and in case it fails removes the peer.
                                                                act.try_update_nonce(ctx, edge.clone(), other);
                                                                false
                                                            }
                                                        }
                                                    } else {
                                                        match edge.edge_type() {
                                                            EdgeType::Added => {
                                                                act.wait_peer_or_remove(ctx, edge.clone());
                                                                false
                                                            }
                                                            EdgeType::Removed => true
                                                        }
                                                    }
                                                } else {
                                                    true
                                                }

                                            })
                                            .collect();

                                        // Add accounts to the routing table.
                                        if !accounts.is_empty() {
                                            debug!(target: "network", "{:?} Received new accounts: {:?}", act.config.account_id, accounts);
                                        }
                                        for account in accounts.iter() {
                                            act.routing_table.add_account(account.clone());
                                        }

                                        let new_data = SyncData { edges: new_edges, accounts };

                                        if !new_data.is_empty() {
                                            act.broadcast_message(
                                                ctx,
                                                SendMessage { message: PeerMessage::RoutingTableSync(new_data) },
                                            )
                                        };
                                    }
                                    _ => {
                                        debug!(target: "network", "Received invalid account confirmation from client.");
                                    }
                                }
                                    actix::fut::ready(())
                                })
                                .spawn(ctx);
                            }
                            Err(err) => warn!(target: "network", "error validating edges: {}", err),
                        }
                        actix::fut::ready(())
                    })
                    .spawn(ctx);

                NetworkResponses::NoResponse
            }
            NetworkRequests::Challenge(challenge) => {
                // TODO(illia): smarter routing?
                self.broadcast_message(
                    ctx,
                    SendMessage { message: PeerMessage::Challenge(challenge) },
                );
                NetworkResponses::NoResponse
            }
            NetworkRequests::RequestUpdateNonce(peer_id, edge_info) => {
                if Edge::partial_verify(self.peer_id.clone(), peer_id.clone(), &edge_info) {
                    if let Some(cur_edge) =
                        self.routing_table.get_edge(self.peer_id.clone(), peer_id.clone())
                    {
                        if cur_edge.edge_type() == EdgeType::Added
                            && cur_edge.nonce >= edge_info.nonce
                        {
                            return NetworkResponses::EdgeUpdate(Box::new(cur_edge));
                        }
                    }

                    let new_edge = Edge::build_with_secret_key(
                        self.peer_id.clone(),
                        peer_id,
                        edge_info.nonce,
                        &self.config.secret_key,
                        edge_info.signature,
                    );

                    self.process_edges(ctx, vec![new_edge.clone()]);
                    NetworkResponses::EdgeUpdate(Box::new(new_edge))
                } else {
                    NetworkResponses::BanPeer(ReasonForBan::InvalidEdge)
                }
            }
            NetworkRequests::ResponseUpdateNonce(edge) => {
                if edge.contains_peer(&self.peer_id) && edge.verify() {
                    if self.process_edges(ctx, vec![edge.clone()]) {
                        let other = edge.other(&self.peer_id).unwrap();
                        if let Some(nonce) = self.pending_update_nonce_request.get(&other) {
                            if edge.nonce >= *nonce {
                                self.pending_update_nonce_request.remove(&other);
                            }
                        }
                    }
                    NetworkResponses::NoResponse
                } else {
                    NetworkResponses::BanPeer(ReasonForBan::InvalidEdge)
                }
            }
            NetworkRequests::PingTo(nonce, target) => {
                self.send_ping(ctx, nonce, target);
                NetworkResponses::NoResponse
            }
            NetworkRequests::FetchPingPongInfo => {
                let (pings, pongs) = self.routing_table.fetch_ping_pong();
                NetworkResponses::PingPongInfo { pings, pongs }
            }
        }
    }
}

impl Handler<InboundTcpConnect> for PeerManagerActor {
    type Result = ();

    fn handle(&mut self, msg: InboundTcpConnect, ctx: &mut Self::Context) {
        #[cfg(feature = "delay_detector")]
        let _d = DelayDetector::new("inbound tcp connect".into());
        if self.is_inbound_allowed() {
            self.try_connect_peer(ctx.address(), msg.stream, PeerType::Inbound, None, None);
        } else {
            // TODO(1896): Gracefully drop inbound connection for other peer.
            debug!(target: "network", "Inbound connection dropped (network at max capacity).");
        }
    }
}

impl Handler<OutboundTcpConnect> for PeerManagerActor {
    type Result = ();

    fn handle(&mut self, msg: OutboundTcpConnect, ctx: &mut Self::Context) {
        #[cfg(feature = "delay_detector")]
        let _d = DelayDetector::new("outbound tcp connect".into());
        debug!(target: "network", "Trying to connect to {}", msg.peer_info);
        if let Some(addr) = msg.peer_info.addr {
            Resolver::from_registry()
                .send(ConnectAddr(addr))
                .into_actor(self)
                .then(move |res, act, ctx| match res {
                    Ok(res) => match res {
                        Ok(stream) => {
                            debug!(target: "network", "Connecting to {}", msg.peer_info);
                            let edge_info = act.propose_edge(msg.peer_info.id.clone(), None);

                            act.try_connect_peer(
                                ctx.address(),
                                stream,
                                PeerType::Outbound,
                                Some(msg.peer_info),
                                Some(edge_info),
                            );
                            actix::fut::ready(())
                        }
                        Err(err) => {
                            info!(target: "network", "Error connecting to {}: {}", addr, err);
                            act.outgoing_peers.remove(&msg.peer_info.id);
                            actix::fut::ready(())
                        }
                    },
                    Err(err) => {
                        info!(target: "network", "Error connecting to {}: {}", addr, err);
                        act.outgoing_peers.remove(&msg.peer_info.id);
                        actix::fut::ready(())
                    }
                })
                .wait(ctx);
        } else {
            warn!(target: "network", "Trying to connect to peer with no public address: {:?}", msg.peer_info);
        }
    }
}

impl Handler<Consolidate> for PeerManagerActor {
    type Result = ConsolidateResponse;

    fn handle(&mut self, msg: Consolidate, ctx: &mut Self::Context) -> Self::Result {
        #[cfg(feature = "delay_detector")]
        let _d = DelayDetector::new("consolidate".into());
        // Check if this is a blacklisted peer.
        if msg.peer_info.addr.as_ref().map_or(true, |addr| self.is_blacklisted(addr)) {
            debug!(target: "network", "Dropping connection from blacklisted peer or unknown address: {:?}", msg.peer_info);
            return ConsolidateResponse::Reject;
        }

        if self.peer_store.is_banned(&msg.peer_info.id) {
            debug!(target: "network", "Dropping connection from banned peer: {:?}", msg.peer_info.id);
            return ConsolidateResponse::Reject;
        }

        // We already connected to this peer.
        if self.active_peers.contains_key(&msg.peer_info.id) {
            debug!(target: "network", "Dropping handshake (Active Peer). {:?} {:?}", self.peer_id, msg.peer_info.id);
            return ConsolidateResponse::Reject;
        }

        // This is incoming connection but we have this peer already in outgoing.
        // This only happens when both of us connect at the same time, break tie using higher peer id.
        if msg.peer_type == PeerType::Inbound && self.outgoing_peers.contains(&msg.peer_info.id) {
            // We pick connection that has lower id.
            if msg.peer_info.id > self.peer_id {
                debug!(target: "network", "Dropping handshake (Tied). {:?} {:?}", self.peer_id, msg.peer_info.id);
                return ConsolidateResponse::Reject;
            }
        }

        if msg.peer_type == PeerType::Inbound && !self.is_inbound_allowed() {
            // TODO(1896): Gracefully drop inbound connection for other peer.
            debug!(target: "network", "Inbound connection dropped (network at max capacity).");
            return ConsolidateResponse::Reject;
        }

        if msg.other_edge_info.nonce == 0 {
            debug!(target: "network", "Invalid nonce. It must be greater than 0. nonce={}", msg.other_edge_info.nonce);
            return ConsolidateResponse::Reject;
        }

        let last_edge = self.routing_table.get_edge(self.peer_id.clone(), msg.peer_info.id.clone());
        let last_nonce = last_edge.as_ref().map_or(0, |edge| edge.nonce);

        // Check that the received nonce is greater than the current nonce of this connection.
        if last_nonce >= msg.other_edge_info.nonce {
            debug!(target: "network", "Too low nonce. ({} <= {}) {:?} {:?}", msg.other_edge_info.nonce, last_nonce, self.peer_id, msg.peer_info.id);
            // If the check fails don't allow this connection.
            return ConsolidateResponse::InvalidNonce(last_edge.map(Box::new).unwrap());
        }

        if msg.other_edge_info.nonce >= Edge::next_nonce(last_nonce) + EDGE_NONCE_BUMP_ALLOWED {
            debug!(target: "network", "Too large nonce. ({} >= {} + {}) {:?} {:?}", msg.other_edge_info.nonce, last_nonce, EDGE_NONCE_BUMP_ALLOWED, self.peer_id, msg.peer_info.id);
            return ConsolidateResponse::Reject;
        }

        let require_response = msg.this_edge_info.is_none();

        let edge_info = msg.this_edge_info.clone().unwrap_or_else(|| {
            self.propose_edge(msg.peer_info.id.clone(), Some(msg.other_edge_info.nonce))
        });

        let edge_info_response = if require_response { Some(edge_info.clone()) } else { None };

        // TODO: double check that address is connectable and add account id.
        self.register_peer(
            FullPeerInfo {
                peer_info: msg.peer_info,
                chain_info: msg.chain_info,
                edge_info: msg.other_edge_info,
            },
            edge_info,
            msg.peer_type,
            msg.actor,
            ctx,
        );

        return ConsolidateResponse::Accept(edge_info_response);
    }
}

impl Handler<Unregister> for PeerManagerActor {
    type Result = ();

    fn handle(&mut self, msg: Unregister, ctx: &mut Self::Context) {
        #[cfg(feature = "delay_detector")]
        let _d = DelayDetector::new("unregister".into());
        self.unregister_peer(ctx, msg.peer_id, msg.peer_type, msg.remove_from_peer_store);
    }
}

impl Handler<Ban> for PeerManagerActor {
    type Result = ();

    fn handle(&mut self, msg: Ban, ctx: &mut Self::Context) {
        #[cfg(feature = "delay_detector")]
        let _d = DelayDetector::new("ban".into());
        self.ban_peer(ctx, &msg.peer_id, msg.ban_reason);
    }
}

impl Handler<PeersRequest> for PeerManagerActor {
    type Result = PeerList;

    fn handle(&mut self, _msg: PeersRequest, _ctx: &mut Self::Context) -> Self::Result {
        #[cfg(feature = "delay_detector")]
        let _d = DelayDetector::new("peers request".into());
        PeerList { peers: self.peer_store.healthy_peers(self.config.max_send_peers) }
    }
}

impl Handler<PeersResponse> for PeerManagerActor {
    type Result = ();

    fn handle(&mut self, msg: PeersResponse, _ctx: &mut Self::Context) {
        #[cfg(feature = "delay_detector")]
        let _d = DelayDetector::new("peers response".into());
        unwrap_or_error!(
            self.peer_store.add_indirect_peers(
                msg.peers.into_iter().filter(|peer_info| peer_info.id != self.peer_id).collect()
            ),
            "Fail to update peer store"
        );
    }
}

/// "Return" true if this message is for this peer and should be sent to the client.
/// Otherwise try to route this message to the final receiver and return false.
impl Handler<RoutedMessageFrom> for PeerManagerActor {
    type Result = bool;

    fn handle(&mut self, msg: RoutedMessageFrom, ctx: &mut Self::Context) -> Self::Result {
        #[cfg(feature = "delay_detector")]
        let _d = DelayDetector::new(
            format!("routed message from {}", strum::AsStaticRef::as_static(&msg.msg.body)).into(),
        );
        let RoutedMessageFrom { mut msg, from } = msg;

        if msg.expect_response() {
            trace!(target: "network", "Received peer message that requires route back: {}", PeerMessage::Routed(msg.clone()));
            self.routing_table.add_route_back(msg.hash(), from.clone());
        }

        if self.message_for_me(&msg.target) {
            // Handle Ping and Pong message if they are for us without sending to client.
            // i.e. Return false in case of Ping and Pong
            match &msg.body {
                RoutedMessageBody::Ping(ping) => self.handle_ping(ctx, ping.clone(), msg.hash()),
                RoutedMessageBody::Pong(pong) => self.handle_pong(ctx, pong.clone()),
                _ => return true,
            }

            false
        } else {
            if msg.decrease_ttl() {
                self.send_signed_message_to_peer(ctx, msg);
            } else {
                warn!(target: "network", "Message dropped because TTL reached 0. Message: {:?} From: {:?}", msg, from);
            }
            false
        }
    }
}

impl Handler<RawRoutedMessage> for PeerManagerActor {
    type Result = ();

    fn handle(&mut self, msg: RawRoutedMessage, ctx: &mut Self::Context) {
        #[cfg(feature = "delay_detector")]
        let _d = DelayDetector::new(
            format!("raw routed message {}", strum::AsStaticRef::as_static(&msg.body)).into(),
        );
        if let AccountOrPeerIdOrHash::AccountId(target) = msg.target {
            self.send_message_to_account(ctx, &target, msg.body);
        } else {
            self.send_message_to_peer(ctx, msg);
        }
    }
}

impl Handler<PeerRequest> for PeerManagerActor {
    type Result = PeerResponse;

    fn handle(&mut self, msg: PeerRequest, ctx: &mut Self::Context) -> Self::Result {
        #[cfg(feature = "delay_detector")]
        let _d = DelayDetector::new(format!("peer request {}", msg.as_ref()).into());
        match msg {
            PeerRequest::UpdateEdge((peer, nonce)) => {
                PeerResponse::UpdatedEdge(self.propose_edge(peer, Some(nonce)))
            }
            PeerRequest::RouteBack(body, target) => {
                trace!(target: "network", "Sending message to route back: {:?}", target);
                self.send_message_to_peer(
                    ctx,
                    RawRoutedMessage { target: AccountOrPeerIdOrHash::Hash(target), body: *body },
                );
                PeerResponse::NoResponse
            }
            PeerRequest::UpdatePeerInfo(peer_info) => {
                if let Err(err) = self.peer_store.add_trusted_peer(peer_info, TrustLevel::Direct) {
                    error!(target: "network", "Fail to update peer store: {}", err);
                }
                PeerResponse::NoResponse
            }
            PeerRequest::ReceivedMessage(peer_id, last_time_received_message) => {
                if let Some(active_peer) = self.active_peers.get_mut(&peer_id) {
                    active_peer.last_time_received_message = last_time_received_message;
                }
                PeerResponse::NoResponse
            }
        }
    }
}

#[cfg(feature = "metric_recorder")]
impl Handler<PeerMessageMetadata> for PeerManagerActor {
    type Result = ();
    fn handle(&mut self, msg: PeerMessageMetadata, _ctx: &mut Self::Context) -> Self::Result {
        #[cfg(feature = "delay_detector")]
        let _d = DelayDetector::new("peer message metadata".into());
        self.metric_recorder.handle_peer_message(msg);
    }
}<|MERGE_RESOLUTION|>--- conflicted
+++ resolved
@@ -33,22 +33,12 @@
 use crate::recorder::{MetricRecorder, PeerMessageMetadata};
 use crate::routing::{Edge, EdgeInfo, EdgeType, ProcessEdgeResult, RoutingTable};
 use crate::types::{
-<<<<<<< HEAD
-    AccountIdOrPeerTrackingShard, AccountOrPeerIdOrHash, Ban, BlockedPorts, Consolidate,
-    ConsolidateResponse, FullPeerInfo, InboundTcpConnect, KnownPeerStatus, KnownProducer,
-    NetworkInfo, NetworkViewClientMessages, NetworkViewClientResponses, OutboundTcpConnect,
-    PeerIdOrHash, PeerList, PeerManagerRequest, PeerMessage, PeerRequest, PeerResponse, PeerType,
-    PeersRequest, PeersResponse, Ping, Pong, QueryPeerStats, RawRoutedMessage, ReasonForBan,
-    RoutedMessage, RoutedMessageBody, RoutedMessageFrom, SendMessage, SyncData, Unregister,
-    VersionedStateResponseInfo,
-=======
     AccountOrPeerIdOrHash, Ban, BlockedPorts, Consolidate, ConsolidateResponse, FullPeerInfo,
     InboundTcpConnect, KnownPeerStatus, KnownProducer, NetworkInfo, NetworkViewClientMessages,
     NetworkViewClientResponses, OutboundTcpConnect, PeerIdOrHash, PeerList, PeerManagerRequest,
     PeerMessage, PeerRequest, PeerResponse, PeerType, PeersRequest, PeersResponse, Ping, Pong,
     QueryPeerStats, RawRoutedMessage, ReasonForBan, RoutedMessage, RoutedMessageBody,
-    RoutedMessageFrom, SendMessage, SyncData, Unregister,
->>>>>>> 735e6238
+    RoutedMessageFrom, SendMessage, SyncData, Unregister, VersionedStateResponseInfo,
 };
 use crate::types::{
     EdgeList, KnownPeerState, NetworkClientMessages, NetworkConfig, NetworkRequests,
