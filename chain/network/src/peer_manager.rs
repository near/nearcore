use std::cmp;
use std::collections::{HashMap, HashSet};
use std::sync::Arc;
use std::time::Duration;

use actix::actors::resolver::{ConnectAddr, Resolver};
use actix::io::FramedWrite;
use actix::prelude::Stream;
use actix::{
    Actor, ActorContext, ActorFuture, Addr, AsyncContext, Context, ContextFutureSpawner, Handler,
    Recipient, Running, StreamHandler, SystemService, WrapFuture,
};
use chrono::offset::TimeZone;
use chrono::{DateTime, Utc};
use futures::future;
use log::{debug, error, info, trace, warn};
use rand::{thread_rng, Rng};
use tokio::codec::FramedRead;
use tokio::io::AsyncRead;
use tokio::net::{TcpListener, TcpStream};

use near_primitives::hash::CryptoHash;
use near_primitives::types::AccountId;
use near_primitives::utils::from_timestamp;
use near_store::Store;

use crate::codec::Codec;
use crate::peer::Peer;
use crate::peer_store::PeerStore;
use crate::routing::{Edge, EdgeInfo, RoutingTable};
use crate::types::{
    AccountOrPeerIdOrHash, AnnounceAccount, Ban, Consolidate, ConsolidateResponse, FullPeerInfo,
    InboundTcpConnect, KnownPeerStatus, NetworkInfo, OutboundTcpConnect, PeerId, PeerIdOrHash,
    PeerList, PeerManagerRequest, PeerMessage, PeerRequest, PeerResponse, PeerType, PeersRequest,
    PeersResponse, Ping, Pong, QueryPeerStats, RawRoutedMessage, ReasonForBan, RoutedMessage,
    RoutedMessageBody, RoutedMessageFrom, SendMessage, StopSignal, SyncData, Unregister,
};
use crate::types::{
    NetworkClientMessages, NetworkConfig, NetworkRequests, NetworkResponses, PeerInfo,
};
use crate::NetworkClientResponses;

/// How often to request peers from active peers.
const REQUEST_PEERS_SECS: i64 = 60;

macro_rules! unwrap_or_error(($obj: expr, $error: expr) => (match $obj {
    Ok(result) => result,
    Err(err) => {
        error!(target: "network", "{}: {}", $error, err);
        return;
    }
}));

/// Contains information relevant to an active peer.
struct ActivePeer {
    addr: Addr<Peer>,
    full_peer_info: FullPeerInfo,
    /// Number of bytes we've received from the peer.
    received_bytes_per_sec: u64,
    /// Number of bytes we've sent to the peer.
    sent_bytes_per_sec: u64,
    /// Last time requested peers.
    last_time_peer_requested: DateTime<Utc>,
}

/// Actor that manages peers connections.
pub struct PeerManagerActor {
    /// Networking configuration.
    config: NetworkConfig,
    /// Peer information for this node.
    peer_id: PeerId,
    /// Address of the client actor.
    client_addr: Recipient<NetworkClientMessages>,
    /// Peer store that provides read/write access to peers.
    peer_store: PeerStore,
    /// Set of outbound connections that were not consolidated yet.
    outgoing_peers: HashSet<PeerId>,
    /// Active peers (inbound and outbound) with their full peer information.
    active_peers: HashMap<PeerId, ActivePeer>,
    /// Routing table to keep track of account id
    routing_table: RoutingTable,
    /// Monitor peers attempts, used for fast checking in the beginning with exponential backoff.
    monitor_peers_attempts: u64,
}

impl PeerManagerActor {
    pub fn new(
        store: Arc<Store>,
        config: NetworkConfig,
        client_addr: Recipient<NetworkClientMessages>,
    ) -> Result<Self, Box<dyn std::error::Error>> {
        let peer_store = PeerStore::new(store, &config.boot_nodes)?;
        debug!(target: "network", "Found known peers: {} (boot nodes={})", peer_store.len(), config.boot_nodes.len());

        let me = config.public_key.clone().into();
        Ok(PeerManagerActor {
            peer_id: config.public_key.clone().into(),
            config,
            client_addr,
            peer_store,
            active_peers: HashMap::default(),
            outgoing_peers: HashSet::default(),
            routing_table: RoutingTable::new(me),
            monitor_peers_attempts: 0,
        })
    }

    fn num_active_peers(&self) -> usize {
        self.active_peers.len()
    }

    /// Register a direct connection to a new peer. This will be called after successfully
    /// establishing a connection with another peer. It become part of the active peers.
    ///
    /// To build new edge between this pair of nodes both signatures are required.
    /// Signature from this node is passed in `edge_info`
    /// Signature from the other node is passed in `full_peer_info.edge_info`.
    fn register_peer(
        &mut self,
        full_peer_info: FullPeerInfo,
        edge_info: EdgeInfo,
        peer_type: PeerType,
        addr: Addr<Peer>,
        ctx: &mut Context<Self>,
    ) {
        if self.outgoing_peers.contains(&full_peer_info.peer_info.id) {
            self.outgoing_peers.remove(&full_peer_info.peer_info.id);
        }
        unwrap_or_error!(
            self.peer_store.peer_connected(&full_peer_info),
            "Failed to save peer data"
        );

        let new_edge = Edge::new(
            self.peer_id.clone(),                // source
            full_peer_info.peer_info.id.clone(), // target
            edge_info.nonce,
            edge_info.signature,
            full_peer_info.edge_info.signature.clone(),
        );

        self.active_peers.insert(
            full_peer_info.peer_info.id.clone(),
            ActivePeer {
                addr: addr.clone(),
                full_peer_info,
                sent_bytes_per_sec: 0,
                received_bytes_per_sec: 0,
                last_time_peer_requested: Utc.timestamp(0, 0),
            },
        );

        assert!(self.routing_table.process_edge(new_edge.clone()));

        // TODO(MarX, #1363): Implement sync service. Right now all edges and known validators
        //  are sent during handshake.
        let known_edges = self.routing_table.get_edges();
        let known_accounts = self.routing_table.get_accounts();
        let wait_for_sync = 1;

        // Start syncing network point of view. Wait until both parties are connected before start
        // sending messages.
        ctx.run_later(Duration::from_secs(wait_for_sync), move |act, ctx| {
            let _ = addr.do_send(SendMessage {
                message: PeerMessage::Sync(SyncData {
                    edges: known_edges,
                    accounts: known_accounts,
                }),
            });

            if peer_type == PeerType::Outbound {
                // Only broadcast new message from the outbound endpoint.
                // Wait a time out before broadcasting this new edge to let the other party finish handshake.
                act.broadcast_message(
                    ctx,
                    SendMessage { message: PeerMessage::Sync(SyncData::edge(new_edge)) },
                );
            }
        });
    }

    fn remove_active_peer(&mut self, peer_id: &PeerId) {
        // TODO(MarX, #1312): Trigger actions after a peer is removed successfully regarding networking
        //  (Write specification about the actions)
        self.active_peers.remove(&peer_id);
    }

    /// Remove a peer from the active peer set. If the peer doesn't belong to the active peer set
    /// data from ongoing connection established is removed.
    fn unregister_peer(&mut self, peer_id: PeerId) {
        // If this is an unconsolidated peer because failed / connected inbound, just delete it.
        if self.outgoing_peers.contains(&peer_id) {
            self.outgoing_peers.remove(&peer_id);
            return;
        }
        self.remove_active_peer(&peer_id);
        unwrap_or_error!(self.peer_store.peer_disconnected(&peer_id), "Failed to save peer data");
    }

    /// Add peer to ban list.
    fn ban_peer(&mut self, peer_id: &PeerId, ban_reason: ReasonForBan) {
        info!(target: "network", "Banning peer {:?} for {:?}", peer_id, ban_reason);
        self.remove_active_peer(peer_id);
        unwrap_or_error!(self.peer_store.peer_ban(peer_id, ban_reason), "Failed to save peer data");
    }

    /// Connects peer with given TcpStream and optional information if it's outbound.
    fn connect_peer(
        &mut self,
        recipient: Addr<Self>,
        stream: TcpStream,
        peer_type: PeerType,
        peer_info: Option<PeerInfo>,
        edge_info: Option<EdgeInfo>,
    ) {
        let peer_id = self.peer_id.clone();
        let account_id = self.config.account_id.clone();
        let server_addr = self.config.addr;
        let handshake_timeout = self.config.handshake_timeout;
        let client_addr = self.client_addr.clone();
        Peer::create(move |ctx| {
            let server_addr = server_addr.unwrap_or_else(|| stream.local_addr().unwrap());
            let remote_addr = stream.peer_addr().unwrap();
            let (read, write) = stream.split();

            // TODO: check if peer is banned or known based on IP address and port.

            Peer::add_stream(FramedRead::new(read, Codec::new()), ctx);
            Peer::new(
                PeerInfo { id: peer_id, addr: Some(server_addr), account_id },
                remote_addr,
                peer_info,
                peer_type,
                FramedWrite::new(write, Codec::new(), ctx),
                handshake_timeout,
                recipient,
                client_addr,
                edge_info,
            )
        });
    }

    fn is_outbound_bootstrap_needed(&self) -> bool {
        (self.active_peers.len() + self.outgoing_peers.len())
            < (self.config.peer_max_count as usize)
    }

    /// Returns single random peer with the most weight.
    fn most_weight_peers(&self) -> Vec<FullPeerInfo> {
        let max_weight = match self
            .active_peers
            .values()
            .map(|active_peer| active_peer.full_peer_info.chain_info.total_weight)
            .max()
        {
            Some(w) => w,
            None => {
                return vec![];
            }
        };
        self.active_peers
            .values()
            .filter_map(|active_peer| {
                if active_peer.full_peer_info.chain_info.total_weight == max_weight {
                    Some(active_peer.full_peer_info.clone())
                } else {
                    None
                }
            })
            .collect::<Vec<_>>()
    }

    /// Returns bytes sent/received across all peers.
    fn get_total_bytes_per_sec(&self) -> (u64, u64) {
        let sent_bps = self.active_peers.values().map(|x| x.sent_bytes_per_sec).sum();
        let received_bps = self.active_peers.values().map(|x| x.received_bytes_per_sec).sum();
        (sent_bps, received_bps)
    }

    /// Get a random peer we are not connected to from the known list.
    fn sample_random_peer(&self, ignore_list: &HashSet<PeerId>) -> Option<PeerInfo> {
        let unconnected_peers = self.peer_store.unconnected_peers(ignore_list);
        let index = thread_rng().gen_range(0, std::cmp::max(unconnected_peers.len(), 1));

        unconnected_peers
            .iter()
            .enumerate()
            .filter_map(|(i, v)| if i == index { Some(v.clone()) } else { None })
            .next()
    }

    /// Query current peers for more peers.
    fn query_active_peers_for_more_peers(&mut self, ctx: &mut Context<Self>) {
        let mut requests = vec![];
        let msg = SendMessage { message: PeerMessage::PeersRequest };
        for (_, active_peer) in self.active_peers.iter_mut() {
            if Utc::now().signed_duration_since(active_peer.last_time_peer_requested).num_seconds()
                > REQUEST_PEERS_SECS
            {
                active_peer.last_time_peer_requested = Utc::now();
                requests.push(active_peer.addr.send(msg.clone()));
            }
        }
        future::join_all(requests)
            .into_actor(self)
            .map_err(|e, _, _| error!("Failed sending broadcast message: {}", e))
            .and_then(|_, _, _| actix::fut::ok(()))
            .spawn(ctx);
    }

    /// Periodically query peer actors for latest weight and traffic info.
    fn monitor_peer_stats(&mut self, ctx: &mut Context<Self>) {
        for (peer_id, active_peer) in self.active_peers.iter() {
            let peer_id1 = peer_id.clone();
            active_peer.addr.send(QueryPeerStats {})
                .into_actor(self)
                .map_err(|err, _, _| error!("Failed sending message: {}", err))
                .and_then(move |res, act, _| {
                    if res.is_abusive {
                        warn!(target: "network", "Banning peer {} for abuse ({} sent, {} recv)", peer_id1, res.message_counts.0, res.message_counts.1);
                        // TODO(MarX): I think banning peer here leaves a hanging Peer instance.
                        //  We should send signal to peer instead, and expect signal back.
                        act.ban_peer(&peer_id1, ReasonForBan::Abusive);
                    } else if let Some(active_peer) = act.active_peers.get_mut(&peer_id1) {
                        active_peer.full_peer_info.chain_info = res.chain_info;
                        active_peer.sent_bytes_per_sec = res.sent_bytes_per_sec;
                        active_peer.received_bytes_per_sec = res.received_bytes_per_sec;
                    }
                    actix::fut::ok(())
                })
                .spawn(ctx);
        }

        ctx.run_later(self.config.peer_stats_period, move |act, ctx| {
            act.monitor_peer_stats(ctx);
        });
    }

    /// Periodically monitor list of peers and:
    ///  - request new peers from connected peers,
    ///  - bootstrap outbound connections from known peers,
    ///  - unban peers that have been banned for awhile,
    ///  - remove expired peers,
    fn monitor_peers(&mut self, ctx: &mut Context<Self>) {
        let mut to_unban = vec![];
        for (peer_id, peer_state) in self.peer_store.iter() {
            if let KnownPeerStatus::Banned(_, last_banned) = peer_state.status {
                let interval = unwrap_or_error!(
                    (Utc::now() - from_timestamp(last_banned)).to_std(),
                    "Failed to convert time"
                );
                if interval > self.config.ban_window {
                    info!(target: "network", "Monitor peers: unbanned {} after {:?}.", peer_id, interval);
                    to_unban.push(peer_id.clone());
                }
            }
        }
        for peer_id in to_unban {
            unwrap_or_error!(self.peer_store.peer_unban(&peer_id), "Failed to unban a peer");
        }

        if self.is_outbound_bootstrap_needed() {
            if let Some(peer_info) = self.sample_random_peer(&self.outgoing_peers) {
                self.outgoing_peers.insert(peer_info.id.clone());
                ctx.notify(OutboundTcpConnect { peer_info });
            } else {
                self.query_active_peers_for_more_peers(ctx);
            }
        }

        unwrap_or_error!(
            self.peer_store.remove_expired(&self.config),
            "Failed to remove expired peers"
        );

        // Reschedule the bootstrap peer task, starting of as quick as possible with exponential backoff.
        let wait = Duration::from_millis(cmp::min(
            self.config.bootstrap_peers_period.as_millis() as u64,
            10 << self.monitor_peers_attempts,
        ));
        self.monitor_peers_attempts = cmp::min(13, self.monitor_peers_attempts + 1);
        ctx.run_later(wait, move |act, ctx| {
            act.monitor_peers(ctx);
        });
    }

    /// Broadcast message to all active peers.
    fn broadcast_message(&self, ctx: &mut Context<Self>, msg: SendMessage) {
        // TODO(MarX, #1363): Implement smart broadcasting. (MST)

        let requests: Vec<_> =
            self.active_peers.values().map(|peer| peer.addr.send(msg.clone())).collect();

        future::join_all(requests)
            .into_actor(self)
            .map_err(|e, _, _| error!("Failed sending broadcast message: {}", e))
            .and_then(|_, _, _| actix::fut::ok(()))
            .spawn(ctx);
    }

    fn announce_account(&mut self, ctx: &mut Context<Self>, announce_account: AnnounceAccount) {
        if self.routing_table.add_account(announce_account.clone()) {
            self.broadcast_message(
                ctx,
                SendMessage { message: PeerMessage::Sync(SyncData::account(announce_account)) },
            );
        }
    }

    /// Send message to peer that belong to our active set
    fn send_message(&mut self, ctx: &mut Context<Self>, peer_id: &PeerId, message: PeerMessage) {
        if let Some(active_peer) = self.active_peers.get(&peer_id) {
            active_peer
                .addr
                .send(SendMessage { message })
                .into_actor(self)
                .map_err(|e, _, _| error!("Failed sending message: {}", e))
                .and_then(|_, _, _| actix::fut::ok(()))
                .spawn(ctx);
        } else {
            // TODO(MarX): This should be unreachable! Probably it is reaching this point because
            //  the peer is added to the routing table before being added to the set of active peers.
            debug!(target: "network",
                   "Sending message to: {} (which is not an active peer) Active Peers: {:?}\n{:?}",
                   peer_id,
                   self.active_peers.keys(),
                   message
            );
        }
    }

    /// Route signed message to target peer.
    fn send_signed_message_to_peer(&mut self, ctx: &mut Context<Self>, msg: RoutedMessage) {
        match self.routing_table.find_route(&msg.target) {
            Ok(peer_id) => {
                // Remember if we expect a response for this message.
                if msg.author == self.peer_id && msg.expect_response() {
                    self.routing_table.add_route_back(msg.hash(), self.peer_id.clone());
                }

                self.send_message(ctx, &peer_id, PeerMessage::Routed(msg));
            }
            Err(find_route_error) => {
                // TODO(MarX, #1369): Message is dropped here. Define policy for this case.
                trace!(target: "network", "Drop message to {:?} Reason {:?}. Known peers: {:?} Message {:?}",
                      msg.target,
                      find_route_error,
                      self.routing_table.peer_forwarding.keys(),
                      msg,
                );
            }
        }
    }

    /// Route message to target peer.
    fn send_message_to_peer(&mut self, ctx: &mut Context<Self>, msg: RawRoutedMessage) {
        let msg = self.sign_routed_message(msg);
        self.send_signed_message_to_peer(ctx, msg);
    }

    /// Send message to specific account.
    fn send_message_to_account(
        &mut self,
        ctx: &mut Context<Self>,
        account_id: &AccountId,
        msg: RoutedMessageBody,
    ) {
        let target = match self.routing_table.account_owner(&account_id) {
            Ok(peer_id) => peer_id,
            Err(find_route_error) => {
                // TODO(MarX, #1369): Message is dropped here. Define policy for this case.
                trace!(target: "network", "Drop message to {} Reason {:?}. Known peers: {:?} Message {:?}",
                      account_id,
                      find_route_error,
                      self.routing_table.peer_forwarding.keys(),
                      msg,
                );
                return;
            }
        };

        let msg = RawRoutedMessage { target: AccountOrPeerIdOrHash::PeerId(target), body: msg };
        self.send_message_to_peer(ctx, msg);
    }

    fn sign_routed_message(&self, msg: RawRoutedMessage) -> RoutedMessage {
        msg.sign(self.peer_id.clone(), &self.config.secret_key)
    }

    // Determine if the given target is referring to us.
    fn message_for_me(&mut self, target: &PeerIdOrHash) -> bool {
        match target {
            PeerIdOrHash::PeerId(peer_id) => peer_id == &self.peer_id,
            PeerIdOrHash::Hash(hash) => {
                self.routing_table.compare_route_back(hash.clone(), &self.peer_id)
            }
        }
    }

    fn propose_edge(&self, peer1: PeerId, with_nonce: Option<u64>) -> EdgeInfo {
        let key = Edge::key(self.peer_id.clone(), peer1.clone());

        // When we create a new edge we increase the latest nonce by 2 in case we miss a removal
        // proposal from our partner.
        let nonce = with_nonce.unwrap_or_else(|| {
            self.routing_table
                .get_edge(self.peer_id.clone(), peer1)
                .map_or(1, |edge| edge.next_nonce())
        });

        EdgeInfo::new(key.0, key.1, nonce, &self.config.secret_key)
    }

    // Ping pong useful functions.

    fn send_ping(&mut self, ctx: &mut Context<Self>, nonce: usize, target: PeerId) {
        let body = RoutedMessageBody::Ping(Ping { nonce, source: self.peer_id.clone() });
        let msg = RawRoutedMessage { target: AccountOrPeerIdOrHash::PeerId(target), body };
        self.send_message_to_peer(ctx, msg);
    }

    fn send_pong(&mut self, ctx: &mut Context<Self>, nonce: usize, target: CryptoHash) {
        let body = RoutedMessageBody::Pong(Pong { nonce, source: self.peer_id.clone() });
        let msg = RawRoutedMessage { target: AccountOrPeerIdOrHash::Hash(target), body };
        self.send_message_to_peer(ctx, msg);
    }

    fn handle_ping(&mut self, ctx: &mut Context<Self>, ping: Ping, hash: CryptoHash) {
        self.send_pong(ctx, ping.nonce, hash);
        self.routing_table.add_ping(ping);
    }

    fn handle_pong(&mut self, _ctx: &mut Context<Self>, pong: Pong) {
        self.routing_table.add_pong(pong);
    }
}

impl Actor for PeerManagerActor {
    type Context = Context<Self>;

    fn started(&mut self, ctx: &mut Self::Context) {
        // Start server if address provided.
        if let Some(server_addr) = self.config.addr {
            // TODO: for now crashes if server didn't start.
            let listener = TcpListener::bind(&server_addr).unwrap();
            info!(target: "info", "Server listening at {}@{}", self.peer_id, server_addr);
            ctx.add_message_stream(listener.incoming().map_err(|_| ()).map(InboundTcpConnect::new));
        }

        // Start peer monitoring.
        self.monitor_peers(ctx);

        // Start active peer stats querying.
        self.monitor_peer_stats(ctx);
    }

    /// Try to gracefully disconnect from active peers.
    fn stopping(&mut self, _: &mut Self::Context) -> Running {
        let msg = SendMessage { message: PeerMessage::Disconnect };

        for (_, active_peer) in self.active_peers.iter() {
            active_peer.addr.do_send(msg.clone());
        }

        Running::Stop
    }
}

impl Handler<NetworkRequests> for PeerManagerActor {
    type Result = NetworkResponses;

    fn handle(&mut self, msg: NetworkRequests, ctx: &mut Context<Self>) -> Self::Result {
        match msg {
            NetworkRequests::FetchInfo => {
                let (sent_bytes_per_sec, received_bytes_per_sec) = self.get_total_bytes_per_sec();

                let known_producers =
                    self.routing_table.account_peers.keys().cloned().collect::<Vec<_>>();

                NetworkResponses::Info(NetworkInfo {
                    active_peers: self
                        .active_peers
                        .values()
                        .map(|a| a.full_peer_info.clone())
                        .collect::<Vec<_>>(),
                    num_active_peers: self.num_active_peers(),
                    peer_max_count: self.config.peer_max_count,
                    most_weight_peers: self.most_weight_peers(),
                    sent_bytes_per_sec,
                    received_bytes_per_sec,
                    known_producers,
                })
            }
            NetworkRequests::Block { block } => {
                self.broadcast_message(ctx, SendMessage { message: PeerMessage::Block(block) });
                NetworkResponses::NoResponse
            }
            NetworkRequests::BlockHeaderAnnounce { header, approval } => {
                if let Some(approval) = approval {
                    if let Some(account_id) = self.config.account_id.clone() {
                        self.send_message_to_account(
                            ctx,
                            &approval.target,
                            RoutedMessageBody::BlockApproval(
                                account_id,
                                approval.hash,
                                approval.signature,
                            ),
                        )
                    }
                }
                self.broadcast_message(
                    ctx,
                    SendMessage { message: PeerMessage::BlockHeaderAnnounce(header) },
                );
                NetworkResponses::NoResponse
            }
            NetworkRequests::BlockRequest { hash, peer_id } => {
                if let Some(active_peer) = self.active_peers.get(&peer_id) {
                    active_peer
                        .addr
                        .do_send(SendMessage { message: PeerMessage::BlockRequest(hash) });
                }
                NetworkResponses::NoResponse
            }
            NetworkRequests::BlockHeadersRequest { hashes, peer_id } => {
                if let Some(active_peer) = self.active_peers.get(&peer_id) {
                    active_peer
                        .addr
                        .do_send(SendMessage { message: PeerMessage::BlockHeadersRequest(hashes) });
                }
                NetworkResponses::NoResponse
            }
            NetworkRequests::StateRequest {
                shard_id,
                hash,
                need_header,
                parts_ranges,
                account_id,
            } => {
                self.send_message_to_account(
                    ctx,
                    &account_id,
                    RoutedMessageBody::StateRequest(shard_id, hash, need_header, parts_ranges),
                );
                NetworkResponses::NoResponse
            }
            NetworkRequests::BanPeer { peer_id, ban_reason } => {
                if let Some(peer) = self.active_peers.get(&peer_id) {
                    let _ = peer.addr.do_send(PeerManagerRequest::BanPeer(ban_reason));
                } else {
                    warn!(target: "network", "Try to ban a disconnected peer: {:?}", peer_id);
                    // Call `ban_peer` in peer manager to trigger action that persists information
                    // of ban in disk.
                    self.ban_peer(&peer_id, ban_reason);
                }

                NetworkResponses::NoResponse
            }
            NetworkRequests::AnnounceAccount(announce_account) => {
                self.announce_account(ctx, announce_account);
                NetworkResponses::NoResponse
            }
            NetworkRequests::ChunkPartRequest { account_id, part_request } => {
                self.send_message_to_account(
                    ctx,
                    &account_id,
                    RoutedMessageBody::ChunkPartRequest(part_request),
                );
                NetworkResponses::NoResponse
            }
            NetworkRequests::ChunkOnePartRequest { account_id, one_part_request } => {
                self.send_message_to_account(
                    ctx,
                    &account_id,
                    RoutedMessageBody::ChunkOnePartRequest(one_part_request),
                );
                NetworkResponses::NoResponse
            }
            NetworkRequests::ChunkOnePartResponse { peer_id, header_and_part } => {
                if let Some(active_peer) = self.active_peers.get(&peer_id) {
                    active_peer.addr.do_send(SendMessage {
                        message: PeerMessage::ChunkOnePart(header_and_part),
                    });
                }
                NetworkResponses::NoResponse
            }
            NetworkRequests::ChunkPart { peer_id, part } => {
                if let Some(active_peer) = self.active_peers.get(&peer_id) {
                    active_peer.addr.do_send(SendMessage { message: PeerMessage::ChunkPart(part) });
                }
                NetworkResponses::NoResponse
            }
            NetworkRequests::ChunkOnePartMessage { account_id, header_and_part } => {
                self.send_message_to_account(
                    ctx,
                    &account_id,
                    RoutedMessageBody::ChunkOnePart(header_and_part),
                );
                NetworkResponses::NoResponse
            }
            NetworkRequests::ForwardTx(account_id, tx) => {
                self.send_message_to_account(ctx, &account_id, RoutedMessageBody::ForwardTx(tx));
                NetworkResponses::NoResponse
            }
            NetworkRequests::TxStatus(account_id, signer_account_id, tx_hash) => {
                self.send_message_to_account(
                    ctx,
                    &account_id,
                    RoutedMessageBody::TxStatusRequest(signer_account_id, tx_hash),
                );
                NetworkResponses::NoResponse
            }
            NetworkRequests::FetchRoutingTable => {
                NetworkResponses::RoutingTableInfo(self.routing_table.info())
            }
            NetworkRequests::Sync { peer_id, sync_data } => {
                // TODO(MarX): Don't add edges if it is between us and another peer
                //  Send evidence that we are not already connected to that peer
                //  Handle this case properly (maybe we are on the middle of a handshake, so wait
                //  before saying we are not connected).
                // Process edges and add new edges to the routing table. Also broadcast new edges.
                let SyncData { edges, accounts } = sync_data;

                if !edges.iter().all(|edge| edge.verify()) {
                    return NetworkResponses::BanPeer(ReasonForBan::InvalidEdge);
                }

                // Filter known accounts before validating them.
                let new_accounts = accounts
                    .into_iter()
                    .filter(|announce_account| {
                        !self.routing_table.contains_account(announce_account.clone())
                    })
                    .collect();

                // Ask client to validate accounts before accepting them.
                self.client_addr
                    .send(NetworkClientMessages::AnnounceAccount(new_accounts))
                    .into_actor(self)
                    .then(move |response, act, ctx| {
                        match response {
                        Ok(NetworkClientResponses::Ban { ban_reason }) => {
                            if let Some(active_peer) = act.active_peers.get(&peer_id) {
                                active_peer.addr.do_send(PeerManagerRequest::BanPeer(ban_reason));
                            }
                        }
                        Ok(NetworkClientResponses::AnnounceAccount(accounts)) => {
                            // Filter known edges.
                            let new_edges: Vec<_> = edges
                                .into_iter()
                                .filter(|edge| act.routing_table.process_edge(edge.clone()))
                                .collect();

                            // Add accounts to the routing table.
                            for account in accounts.iter() {
                                act.routing_table.add_account(account.clone());
                            }

                            let new_data = SyncData { edges: new_edges, accounts };

                            if !new_data.is_empty() {
                                act.broadcast_message(
                                    ctx,
                                    SendMessage { message: PeerMessage::Sync(new_data) },
                                )
                            };
                        }
                        _ => {
                            debug!(target: "network", "Received invalid account confirmation from client.");
                        }
                    }
                        actix::fut::ok(())
                    })
                    .spawn(ctx);

                NetworkResponses::NoResponse
            }
<<<<<<< HEAD
            NetworkRequests::Challenge(challenge) => {
                // TODO(illia): smarter routing?
                self.broadcast_message(
                    ctx,
                    SendMessage { message: PeerMessage::Challenge(challenge) },
                );
                NetworkResponses::NoResponse
            }
=======
            NetworkRequests::PingTo(nonce, target) => {
                self.send_ping(ctx, nonce, target);
                NetworkResponses::NoResponse
            }
            NetworkRequests::FetchPingPongInfo => {
                let (pings, pongs) = self.routing_table.fetch_ping_pong();
                NetworkResponses::PingPongInfo { pings, pongs }
            }
>>>>>>> dc2a4765
        }
    }
}

impl Handler<InboundTcpConnect> for PeerManagerActor {
    type Result = ();

    fn handle(&mut self, msg: InboundTcpConnect, ctx: &mut Self::Context) {
        self.connect_peer(ctx.address(), msg.stream, PeerType::Inbound, None, None);
    }
}

impl Handler<OutboundTcpConnect> for PeerManagerActor {
    type Result = ();

    fn handle(&mut self, msg: OutboundTcpConnect, ctx: &mut Self::Context) {
        if let Some(addr) = msg.peer_info.addr {
            Resolver::from_registry()
                .send(ConnectAddr(addr))
                .into_actor(self)
                .then(move |res, act, ctx| match res {
                    Ok(res) => match res {
                        Ok(stream) => {
                            debug!(target: "network", "Connected to {}", msg.peer_info);
                            let edge_info = act.propose_edge(msg.peer_info.id.clone(), None);

                            act.connect_peer(
                                ctx.address(),
                                stream,
                                PeerType::Outbound,
                                Some(msg.peer_info),
                                Some(edge_info),
                            );
                            actix::fut::ok(())
                        }
                        Err(err) => {
                            info!(target: "network", "Error connecting to {}: {}", addr, err);
                            act.outgoing_peers.remove(&msg.peer_info.id);
                            actix::fut::err(())
                        }
                    },
                    Err(err) => {
                        info!(target: "network", "Error connecting to {}: {}", addr, err);
                        act.outgoing_peers.remove(&msg.peer_info.id);
                        actix::fut::err(())
                    }
                })
                .wait(ctx);
        } else {
            warn!(target: "network", "Trying to connect to peer with no public address: {:?}", msg.peer_info);
        }
    }
}

impl Handler<Consolidate> for PeerManagerActor {
    type Result = ConsolidateResponse;

    fn handle(&mut self, msg: Consolidate, ctx: &mut Self::Context) -> Self::Result {
        // We already connected to this peer.
        if self.active_peers.contains_key(&msg.peer_info.id) {
            debug!(target: "network", "Dropping handshake (Active Peer). {:?} {:?}", self.peer_id, msg.peer_info.id);
            return ConsolidateResponse::Reject;
        }
        // This is incoming connection but we have this peer already in outgoing.
        // This only happens when both of us connect at the same time, break tie using higher peer id.
        if msg.peer_type == PeerType::Inbound && self.outgoing_peers.contains(&msg.peer_info.id) {
            // We pick connection that has lower id.
            if msg.peer_info.id > self.peer_id {
                debug!(target: "network", "Dropping handshake (Tied). {:?} {:?}", self.peer_id, msg.peer_info.id);
                return ConsolidateResponse::Reject;
            }
        }

        if msg.other_edge_info.nonce == 0 {
            debug!(target: "network", "Invalid nonce. It must be greater than 0. nonce={}", msg.other_edge_info.nonce);
            return ConsolidateResponse::Reject;
        }

        let last_edge = self.routing_table.get_edge(self.peer_id.clone(), msg.peer_info.id.clone());
        let last_nonce = last_edge.as_ref().map_or(0, |edge| edge.nonce);

        // Check that the received nonce is greater than the current nonce of this connection.
        if last_nonce >= msg.other_edge_info.nonce {
            debug!(target: "network", "Too low nonce. ({} <= {}) {:?} {:?}", msg.other_edge_info.nonce, last_nonce, self.peer_id, msg.peer_info.id);
            // If the check fails don't allow this connection.
            return ConsolidateResponse::InvalidNonce(last_edge.unwrap());
        }

        let require_response = msg.this_edge_info.is_none();

        let edge_info = msg.this_edge_info.clone().unwrap_or_else(|| {
            self.propose_edge(msg.peer_info.id.clone(), Some(msg.other_edge_info.nonce))
        });

        let edge_info_response = if require_response { Some(edge_info.clone()) } else { None };

        // TODO: double check that address is connectable and add account id.
        self.register_peer(
            FullPeerInfo {
                peer_info: msg.peer_info,
                chain_info: msg.chain_info,
                edge_info: msg.other_edge_info,
            },
            edge_info,
            msg.peer_type,
            msg.actor,
            ctx,
        );

        return ConsolidateResponse::Accept(edge_info_response);
    }
}

impl Handler<Unregister> for PeerManagerActor {
    type Result = ();

    fn handle(&mut self, msg: Unregister, _ctx: &mut Self::Context) {
        self.unregister_peer(msg.peer_id);
    }
}

impl Handler<Ban> for PeerManagerActor {
    type Result = ();

    fn handle(&mut self, msg: Ban, _ctx: &mut Self::Context) {
        self.ban_peer(&msg.peer_id, msg.ban_reason);
    }
}

impl Handler<PeersRequest> for PeerManagerActor {
    type Result = PeerList;

    fn handle(&mut self, _msg: PeersRequest, _ctx: &mut Self::Context) -> Self::Result {
        PeerList { peers: self.peer_store.healthy_peers(self.config.max_send_peers) }
    }
}

impl Handler<PeersResponse> for PeerManagerActor {
    type Result = ();

    fn handle(&mut self, msg: PeersResponse, _ctx: &mut Self::Context) {
        self.peer_store.add_peers(
            msg.peers.into_iter().filter(|peer_info| peer_info.id != self.peer_id).collect(),
        );
    }
}

/// "Return" true if this message is for this peer and should be sent to the client.
/// Otherwise try to route this message to the final receiver and return false.
impl Handler<RoutedMessageFrom> for PeerManagerActor {
    type Result = bool;

    fn handle(&mut self, msg: RoutedMessageFrom, ctx: &mut Self::Context) -> Self::Result {
        let RoutedMessageFrom { msg, from } = msg;

        if msg.expect_response() {
            self.routing_table.add_route_back(msg.hash(), from.clone());
        }

        if self.message_for_me(&msg.target) {
            // Handle Ping and Pong message if they are for us without sending to client.
            // i.e. Return false in case of Ping and Pong
            match &msg.body {
                RoutedMessageBody::Ping(ping) => self.handle_ping(ctx, ping.clone(), msg.hash()),
                RoutedMessageBody::Pong(pong) => self.handle_pong(ctx, pong.clone()),
                RoutedMessageBody::TxStatusRequest(account_id, tx_hash) => {
                    self.client_addr
                        .send(NetworkClientMessages::TxStatus { tx_hash: *tx_hash, signer_account_id: account_id.to_string() })
                        .into_actor(self)
                        .then(move |response, act, ctx| {
                            match response {
                                Ok(NetworkClientResponses::TxStatus(tx_result)) => {
                                    let body = RoutedMessageBody::TxStatusResponse(tx_result);
                                    let msg = RawRoutedMessage { target: AccountOrPeerIdOrHash::PeerId(from), body };
                                    act.send_message_to_peer(ctx, msg);
                                }
                                Ok(NetworkClientResponses::RequestRouted) => {
                                    debug!(target: "network", "Routed transaction status query is again routed");
                                }
                                _ => {
                                    debug!(target: "network", "Received invalid transaction status from client.");
                                }
                            }
                            actix::fut::ok(())
                        })
                        .spawn(ctx);
                    return true;
                }
                _ => return true,
            }

            false
        } else {
            // Otherwise route it to its corresponding destination.
            self.send_signed_message_to_peer(ctx, msg);
            false
        }
    }
}

impl Handler<RawRoutedMessage> for PeerManagerActor {
    type Result = ();

    fn handle(&mut self, msg: RawRoutedMessage, ctx: &mut Self::Context) {
        if let AccountOrPeerIdOrHash::AccountId(target) = msg.target {
            self.send_message_to_account(ctx, &target, msg.body);
        } else {
            self.send_message_to_peer(ctx, msg);
        }
    }
}

impl Handler<PeerRequest> for PeerManagerActor {
    type Result = PeerResponse;

    fn handle(&mut self, msg: PeerRequest, _ctx: &mut Self::Context) -> Self::Result {
        match msg {
            PeerRequest::UpdateEdge((peer, nonce)) => {
                PeerResponse::UpdatedEdge(self.propose_edge(peer, Some(nonce)))
            }
        }
    }
}

impl Handler<StopSignal> for PeerManagerActor {
    type Result = ();

    fn handle(&mut self, _msg: StopSignal, ctx: &mut Self::Context) -> Self::Result {
        debug!(target: "network", "Receive Stop Signal. Me: {:?}", self.peer_id);
        ctx.stop();
    }
}<|MERGE_RESOLUTION|>--- conflicted
+++ resolved
@@ -776,7 +776,6 @@
 
                 NetworkResponses::NoResponse
             }
-<<<<<<< HEAD
             NetworkRequests::Challenge(challenge) => {
                 // TODO(illia): smarter routing?
                 self.broadcast_message(
@@ -785,7 +784,6 @@
                 );
                 NetworkResponses::NoResponse
             }
-=======
             NetworkRequests::PingTo(nonce, target) => {
                 self.send_ping(ctx, nonce, target);
                 NetworkResponses::NoResponse
@@ -794,7 +792,6 @@
                 let (pings, pongs) = self.routing_table.fetch_ping_pong();
                 NetworkResponses::PingPongInfo { pings, pongs }
             }
->>>>>>> dc2a4765
         }
     }
 }
