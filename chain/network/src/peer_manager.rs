--- conflicted
+++ resolved
@@ -1,4 +1,3 @@
-use crate::metrics;
 use std::cmp;
 use std::collections::{HashMap, HashSet};
 use std::sync::Arc;
@@ -26,6 +25,7 @@
 use near_store::Store;
 
 use crate::codec::Codec;
+use crate::metrics;
 use crate::peer::Peer;
 use crate::peer_store::PeerStore;
 use crate::routing::{Edge, EdgeInfo, EdgeType, ProcessEdgeResult, RoutingTable};
@@ -534,13 +534,9 @@
             }
             Err(find_route_error) => {
                 // TODO(MarX, #1369): Message is dropped here. Define policy for this case.
-<<<<<<< HEAD
                 near_metrics::inc_counter(&metrics::DROP_MESSAGE_UNREACHABLE_PEER);
-                trace!(target: "network", "Drop message to {:?} Reason {:?}. Known peers: {:?} Message {:?}",
-=======
                 debug!(target: "network", "{:?} Drop signed message to {:?} Reason {:?}. Known peers: {:?} Message {:?}",
                       self.config.account_id,
->>>>>>> 58d0ca26
                       msg.target,
                       find_route_error,
                       self.routing_table.peer_forwarding.keys(),
@@ -567,13 +563,9 @@
             Ok(peer_id) => peer_id,
             Err(find_route_error) => {
                 // TODO(MarX, #1369): Message is dropped here. Define policy for this case.
-<<<<<<< HEAD
                 near_metrics::inc_counter(&metrics::DROP_MESSAGE_UNKNOWN_ACCOUNT);
-                trace!(target: "network", "Drop message to {} Reason {:?}. Known peers: {:?} Message {:?}",
-=======
                 debug!(target: "network", "{:?} Drop message to {} Reason {:?}. Known peers: {:?} Message {:?}",
                       self.config.account_id,
->>>>>>> 58d0ca26
                       account_id,
                       find_route_error,
                       self.routing_table.account_peers.keys(),
