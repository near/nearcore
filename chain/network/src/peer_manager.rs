--- conflicted
+++ resolved
@@ -332,11 +332,7 @@
 
     // TODO: Should broadcast this with evidence in case of *intentional* misbehaviour.
     fn ban_peer(&mut self, peer_id: &PeerId, ban_reason: ReasonForBan) {
-<<<<<<< HEAD
-        warn!(target: "network", "Banning peer {:?}", peer_id);
-=======
         info!(target: "network", "Banning peer {:?} for {:?}", peer_id, ban_reason);
->>>>>>> ea785c7e
         self.active_peers.remove(&peer_id);
         self.routing_table.remove(&peer_id);
         unwrap_or_error!(self.peer_store.peer_ban(peer_id, ban_reason), "Failed to save peer data");
@@ -533,27 +529,10 @@
             .spawn(ctx);
     }
 
-<<<<<<< HEAD
     fn announce_account(&mut self, ctx: &mut Context<Self>, mut announce_account: AnnounceAccount) {
         // If this is an announcement of our account id.
         if announce_account.peer_id() == self.peer_id {
             assert_eq!(announce_account.num_hops(), 0);
-=======
-    fn announce_account(
-        &mut self,
-        ctx: &mut Context<Self>,
-        mut announce_account: AnnounceAccount,
-        force: bool,
-    ) {
-        // If this is a new account send an announcement to random set of peers.
-        if self.routing_table.update(&announce_account).is_new() || force {
-            if announce_account.peer_id_sender() != self.peer_id {
-                // If this announcement was not sent by this peer, add peer information
-                assert!(!force);
-                announce_account.extend(self.peer_id, &self.config.secret_key);
-            }
-
->>>>>>> ea785c7e
             let msg = SendMessage { message: PeerMessage::AnnounceAccount(announce_account) };
             self.broadcast_message(ctx, msg);
         } else {
@@ -749,8 +728,8 @@
                 self.ban_peer(&peer_id, ban_reason);
                 NetworkResponses::NoResponse
             }
-            NetworkRequests::AnnounceAccount(announce_account, force) => {
-                self.announce_account(ctx, announce_account, force);
+            NetworkRequests::AnnounceAccount(announce_account) => {
+                self.announce_account(ctx, announce_account);
                 NetworkResponses::NoResponse
             }
             NetworkRequests::ChunkPartRequest { account_id, part_request } => {
