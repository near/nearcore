use crate::config::SocketOptions;
use crate::network_protocol::{
<<<<<<< HEAD
    Handshake, HandshakeFailureReason, PartialEdgeInfo, PeerChainInfoV2, PeerIdOrHash, PeerMessage,
    Ping, Pong, RawRoutedMessage, RoutedMessageBody, RoutingTableUpdate,
=======
    Encoding, Handshake, HandshakeFailureReason, PartialEdgeInfo, PeerChainInfoV2, PeerIdOrHash,
    PeerMessage, Ping, Pong, RawRoutedMessage, RoutingTableUpdate, T2MessageBody,
    TieredMessageBody,
>>>>>>> 6b3d5e69
};
use crate::tcp;
use crate::types::{
    Edge, PartialEncodedChunkRequestMsg, PartialEncodedChunkResponseMsg, PeerInfo,
    StateResponseInfo,
};
use bytes::BytesMut;
use bytes::buf::{Buf, BufMut};
use near_async::time::{Clock, Duration, Instant, Utc};
use near_crypto::{KeyType, SecretKey};
use near_primitives::block::{Block, BlockHeader};
use near_primitives::genesis::GenesisId;
use near_primitives::hash::CryptoHash;
use near_primitives::network::{AnnounceAccount, PeerId};
use near_primitives::types::{BlockHeight, ShardId};
use near_primitives::version::{PROTOCOL_VERSION, ProtocolVersion};
use std::fmt;
use std::io;
use std::net::SocketAddr;
use std::num::NonZeroUsize;
use std::sync::Arc;
use time::ext::InstantExt as _;
use tokio::io::{AsyncReadExt, AsyncWriteExt};

/// Represents a connection to a peer, and provides only minimal functionality.
/// Almost none of the usual NEAR network logic is implemented, and the user
/// will receive messages via the recv() function and send messages via
/// send_message() and send_routed_message()
pub struct Connection {
    secret_key: SecretKey,
    my_peer_id: PeerId,
    peer_id: PeerId,
    stream: PeerStream,
    // this is used to keep track of routed messages we've sent so that when we get a reply
    // that references one of our previously sent messages, we can determine that the message is for us
    route_cache: lru::LruCache<CryptoHash, ()>,
}

// The types of messages it's possible to route to a target PeerId via the connected peer as a first hop
// These can be sent with Connection::send_routed_message(), and received in Message::Routed() from
// Connection::recv()
#[derive(Clone, strum::IntoStaticStr)]
pub enum RoutedMessage {
    Ping { nonce: u64 },
    Pong { nonce: u64, source: PeerId },
    PartialEncodedChunkRequest(PartialEncodedChunkRequestMsg),
    PartialEncodedChunkResponse(PartialEncodedChunkResponseMsg),
}

impl fmt::Display for RoutedMessage {
    fn fmt(&self, f: &mut fmt::Formatter<'_>) -> fmt::Result {
        fmt::Display::fmt(<&'static str>::from(self), f)
    }
}

impl fmt::Debug for RoutedMessage {
    fn fmt(&self, f: &mut fmt::Formatter<'_>) -> fmt::Result {
        match self {
            Self::Ping { nonce } => write!(f, "Ping({})", nonce),
            Self::Pong { nonce, source } => write!(f, "Pong({}, {})", nonce, source),
            Self::PartialEncodedChunkRequest(r) => write!(f, "PartialEncodedChunkRequest({:?})", r),
            Self::PartialEncodedChunkResponse(r) => write!(
                f,
                "PartialEncodedChunkResponse(chunk_hash: {} parts_ords: {:?} num_receipts: {})",
                &r.chunk_hash.0,
                r.parts.iter().map(|p| p.part_ord).collect::<Vec<_>>(),
                r.receipts.len()
            ),
        }
    }
}

// The types of messages it's possible to send directly to the connected peer.
// These can be sent with Connection::send_message(), and received in Message::Direct() from
// Connection::recv()
#[derive(Clone, strum::IntoStaticStr)]
pub enum DirectMessage {
    AnnounceAccounts(Vec<AnnounceAccount>),
    BlockRequest(CryptoHash),
    Block(Arc<Block>),
    BlockHeadersRequest(Vec<CryptoHash>),
    BlockHeaders(Vec<Arc<BlockHeader>>),
    StateRequestHeader(ShardId, CryptoHash),
    StateRequestPart(ShardId, CryptoHash, u64),
    VersionedStateResponse(Box<StateResponseInfo>),
}

impl fmt::Display for DirectMessage {
    fn fmt(&self, f: &mut fmt::Formatter<'_>) -> fmt::Result {
        fmt::Display::fmt(<&'static str>::from(self), f)
    }
}

impl fmt::Debug for DirectMessage {
    fn fmt(&self, f: &mut fmt::Formatter<'_>) -> fmt::Result {
        match self {
            Self::AnnounceAccounts(a) => write!(f, "AnnounceAccounts({:?})", a),
            Self::BlockRequest(r) => write!(f, "BlockRequest({})", r),
            Self::Block(b) => write!(f, "Block(#{} {})", b.header().height(), b.header().hash()),
            Self::BlockHeadersRequest(r) => write!(f, "BlockHeadersRequest({:?})", r),
            Self::BlockHeaders(h) => {
                write!(
                    f,
                    "BlockHeaders({:?})",
                    h.iter().map(|h| format!("#{} {}", h.height(), h.hash())).collect::<Vec<_>>()
                )
            }
            Self::StateRequestHeader(shard_id, hash) => {
                write!(f, "StateRequestHeader({}, {})", shard_id, hash)
            }
            Self::StateRequestPart(shard_id, hash, part_id) => {
                write!(f, "StateRequestPart({}, {}, {})", shard_id, hash, part_id)
            }
            Self::VersionedStateResponse(r) => write!(
                f,
                "VersionedStateResponse(shard_id: {} sync_hash: {})",
                r.shard_id(),
                r.sync_hash()
            ),
        }
    }
}

/// The types of messages it's possible to send/receive from a `Connection`. Any PeerMessage
/// we receive that doesn't fit one of the types we've enumerated will just be logged and dropped.
#[derive(Clone, strum::IntoStaticStr)]
pub enum Message {
    Direct(DirectMessage),
    Routed(RoutedMessage),
}

impl fmt::Display for Message {
    fn fmt(&self, f: &mut fmt::Formatter<'_>) -> fmt::Result {
        match self {
            Self::Direct(msg) => write!(f, "raw::{}", msg),
            Self::Routed(msg) => write!(f, "raw::Routed({})", msg),
        }
    }
}

impl fmt::Debug for Message {
    fn fmt(&self, f: &mut fmt::Formatter<'_>) -> fmt::Result {
        match self {
            Self::Direct(msg) => write!(f, "raw::{:?}", msg),
            Self::Routed(msg) => write!(f, "raw::Routed({:?})", msg),
        }
    }
}

impl std::fmt::Debug for Connection {
    fn fmt(&self, f: &mut std::fmt::Formatter<'_>) -> Result<(), std::fmt::Error> {
        write!(
            f,
            "raw::Connection({:?}@{} -> {:?}@{})",
            &self.my_peer_id,
            &self.stream.stream.local_addr,
            &self.peer_id,
            &self.stream.stream.peer_addr
        )
    }
}

#[derive(thiserror::Error, Debug)]
pub enum ConnectError {
    #[error(transparent)]
    IO(std::io::Error),
    #[error("failed parsing protobuf of length {0}")]
    Parse(usize),
    #[error("handshake failed {0:?}")]
    HandshakeFailure(HandshakeFailureReason),
    #[error("received unexpected message before the handshake: {0:?}")]
    UnexpectedFirstMessage(Box<PeerMessage>),
    #[error(transparent)]
    TcpConnect(anyhow::Error),
    #[error(transparent)]
    Accept(std::io::Error),
}

impl From<RecvError> for ConnectError {
    fn from(err: RecvError) -> Self {
        match err {
            RecvError::IO(io) => Self::IO(io),
            RecvError::Parse(len) => Self::Parse(len),
        }
    }
}

fn new_handshake(
    secret_key: &SecretKey,
    my_peer_id: &PeerId,
    target_peer_id: &PeerId,
    listen_port: u16,
    nonce: u64,
    protocol_version: ProtocolVersion,
    chain_id: &str,
    genesis_hash: CryptoHash,
    head_height: BlockHeight,
    tracked_shards: Vec<ShardId>,
    archival: bool,
) -> PeerMessage {
    PeerMessage::Tier2Handshake(Handshake {
        protocol_version,
        oldest_supported_version: protocol_version - 2,
        sender_peer_id: my_peer_id.clone(),
        target_peer_id: target_peer_id.clone(),
        // we have to set this even if we have no intention of listening since otherwise
        // the peer will drop our connection
        sender_listen_port: Some(listen_port),
        sender_chain_info: PeerChainInfoV2 {
            genesis_id: GenesisId { chain_id: chain_id.to_string(), hash: genesis_hash },
            height: head_height,
            tracked_shards,
            archival,
        },
        partial_edge_info: PartialEdgeInfo::new(my_peer_id, target_peer_id, nonce, secret_key),
        owned_account: None,
    })
}

impl Connection {
    /// Connect to the NEAR node at `peer_id`@`addr`. The inputs are used to build out handshake,
    /// and this function will return a `Peer` when a handshake has been received successfully.
    pub async fn connect(
        clock: &Clock,
        addr: SocketAddr,
        peer_id: PeerId,
        my_protocol_version: Option<ProtocolVersion>,
        chain_id: &str,
        genesis_hash: CryptoHash,
        head_height: BlockHeight,
        tracked_shards: Vec<ShardId>,
        recv_timeout: Option<Duration>,
    ) -> Result<Self, ConnectError> {
        let secret_key = SecretKey::from_random(KeyType::ED25519);
        let my_peer_id = PeerId::new(secret_key.public_key());

        let start = Instant::now();
        let stream = tcp::Stream::connect(
            &PeerInfo::new(peer_id.clone(), addr),
            tcp::Tier::T2,
            &SocketOptions::default(),
        )
        .await
        .map_err(ConnectError::TcpConnect)?;
        tracing::info!(
            target: "network",
            %peer_id, ?addr, latency=?start.elapsed(), "Connection established",
        );
        let mut peer = Self {
            stream: PeerStream::new(stream, recv_timeout),
            peer_id,
            secret_key,
            my_peer_id,
            route_cache: lru::LruCache::new(NonZeroUsize::new(1_000_000).unwrap()),
        };
        peer.do_handshake(
            &clock,
            my_protocol_version.unwrap_or(PROTOCOL_VERSION),
            chain_id,
            genesis_hash,
            head_height,
            tracked_shards,
        )
        .await?;

        Ok(peer)
    }

    async fn on_accept(
        stream: tcp::Stream,
        secret_key: SecretKey,
        chain_id: &str,
        genesis_hash: CryptoHash,
        head_height: BlockHeight,
        tracked_shards: Vec<ShardId>,
        archival: bool,
        recv_timeout: Option<Duration>,
        protocol_version: Option<ProtocolVersion>,
    ) -> Result<Self, ConnectError> {
        let mut stream = PeerStream::new(stream, recv_timeout);
        let (message, _timestamp) = match stream.recv_message().await {
            Ok(m) => m,
            Err(RecvError::Parse(len)) => {
                tracing::debug!(target: "network", "dropping a non protobuf message of length {}. Probably an extra handshake.", len);
                stream.recv_message().await?
            }
            Err(RecvError::IO(e)) => return Err(ConnectError::IO(e)),
        };

        let (peer_id, nonce, handshake_protocol_version) = match message {
            // TODO: maybe check the handshake for sanity
            PeerMessage::Tier2Handshake(h) => {
                (h.sender_peer_id, h.partial_edge_info.nonce, h.protocol_version)
            }
            PeerMessage::HandshakeFailure(_peer_info, reason) => {
                return Err(ConnectError::HandshakeFailure(reason));
            }
            _ => return Err(ConnectError::UnexpectedFirstMessage(Box::new(message))),
        };

        let my_peer_id = PeerId::new(secret_key.public_key());
        let handshake = new_handshake(
            &secret_key,
            &my_peer_id,
            &peer_id,
            stream.stream.local_addr.port(),
            nonce,
            protocol_version.unwrap_or(handshake_protocol_version),
            chain_id,
            genesis_hash,
            head_height,
            tracked_shards,
            archival,
        );

        stream.write_message(&handshake).await.map_err(ConnectError::IO)?;

        Ok(Self {
            secret_key,
            my_peer_id,
            stream,
            peer_id,
            route_cache: lru::LruCache::new(NonZeroUsize::new(1_000_000).unwrap()),
        })
    }

    async fn do_handshake(
        &mut self,
        clock: &Clock,
        protocol_version: ProtocolVersion,
        chain_id: &str,
        genesis_hash: CryptoHash,
        head_height: BlockHeight,
        tracked_shards: Vec<ShardId>,
    ) -> Result<(), ConnectError> {
        let handshake = new_handshake(
            &self.secret_key,
            &self.my_peer_id,
            &self.peer_id,
            self.stream.stream.local_addr.port(),
            Edge::create_fresh_nonce(&clock),
            protocol_version,
            chain_id,
            genesis_hash,
            head_height,
            tracked_shards,
            false,
        );

        self.stream.write_message(&handshake).await.map_err(ConnectError::IO)?;

        let start = Instant::now();

        let (message, timestamp) = self.stream.recv_message().await?;

        match message {
            // TODO: maybe check the handshake for sanity
            PeerMessage::Tier2Handshake(_) => {
                tracing::info!(
                    target: "network",
                    handshake_latency=%timestamp.signed_duration_since(start)
                );
            }
            PeerMessage::HandshakeFailure(_peer_info, reason) => {
                return Err(ConnectError::HandshakeFailure(reason));
            }
            _ => return Err(ConnectError::UnexpectedFirstMessage(Box::new(message))),
        };

        Ok(())
    }

    // Try to send a PeerMessage corresponding to the given DirectMessage
    pub async fn send_message(&mut self, msg: DirectMessage) -> io::Result<()> {
        let peer_msg = match msg {
            DirectMessage::AnnounceAccounts(accounts) => {
                PeerMessage::SyncRoutingTable(RoutingTableUpdate { edges: Vec::new(), accounts })
            }
            DirectMessage::BlockRequest(h) => PeerMessage::BlockRequest(h),
            DirectMessage::Block(b) => PeerMessage::Block(b),
            DirectMessage::BlockHeadersRequest(h) => PeerMessage::BlockHeadersRequest(h),
            DirectMessage::BlockHeaders(h) => PeerMessage::BlockHeaders(h),
            DirectMessage::StateRequestHeader(shard_id, sync_hash) => {
                PeerMessage::StateRequestHeader(shard_id, sync_hash)
            }
            DirectMessage::StateRequestPart(shard_id, sync_hash, part_id) => {
                PeerMessage::StateRequestPart(shard_id, sync_hash, part_id)
            }
            DirectMessage::VersionedStateResponse(request) => {
                PeerMessage::VersionedStateResponse(*request)
            }
        };

        self.stream.write_message(&peer_msg).await
    }

    // Try to send a routed PeerMessage corresponding to the given RoutedMessage
    pub async fn send_routed_message(
        &mut self,
        msg: RoutedMessage,
        target: PeerId,
        ttl: u8,
    ) -> io::Result<()> {
        let body = match msg {
            RoutedMessage::Ping { nonce } => {
                T2MessageBody::Ping(Ping { nonce, source: self.my_peer_id.clone() })
            }
            RoutedMessage::Pong { nonce, source } => T2MessageBody::Pong(Pong { nonce, source }),
            RoutedMessage::PartialEncodedChunkRequest(request) => {
                T2MessageBody::PartialEncodedChunkRequest(request)
            }
            RoutedMessage::PartialEncodedChunkResponse(response) => {
                T2MessageBody::PartialEncodedChunkResponse(response)
            }
        }
        .into();
        let msg = RawRoutedMessage { target: PeerIdOrHash::PeerId(target), body }.sign(
            &self.secret_key,
            ttl,
            Some(Utc::now_utc()),
        );
        self.route_cache.put(msg.hash(), ());
        self.stream.write_message(&PeerMessage::Routed(Box::new(msg))).await
    }

    fn target_is_for_me(&mut self, target: &PeerIdOrHash) -> bool {
        match target {
            PeerIdOrHash::PeerId(peer_id) => peer_id == &self.my_peer_id,
            PeerIdOrHash::Hash(hash) => self.route_cache.pop(hash).is_some(),
        }
    }

    fn recv_routed_msg(
        &mut self,
        msg: &crate::network_protocol::RoutedMessage,
    ) -> Option<RoutedMessage> {
        if !self.target_is_for_me(msg.target()) {
            tracing::debug!(
                target: "network", "{:?} dropping routed message {} for {:?}",
                &self, msg.body_variant(), msg.target()
            );
            return None;
        }
        match msg.body() {
            TieredMessageBody::T1(_) => None,
            TieredMessageBody::T2(t2) => match t2.as_ref() {
                T2MessageBody::Ping(p) => Some(RoutedMessage::Ping { nonce: p.nonce }),
                T2MessageBody::Pong(p) => {
                    Some(RoutedMessage::Pong { nonce: p.nonce, source: p.source.clone() })
                }
                T2MessageBody::PartialEncodedChunkRequest(request) => {
                    Some(RoutedMessage::PartialEncodedChunkRequest(request.clone()))
                }
                T2MessageBody::PartialEncodedChunkResponse(response) => {
                    Some(RoutedMessage::PartialEncodedChunkResponse(response.clone()))
                }
                _ => None,
            },
        }
    }

    /// Reads from the socket until we receive some message that we care to pass to the caller
    /// (that is, represented in `DirectMessage` or `RoutedMessage`).
    pub async fn recv(&mut self) -> io::Result<(Message, Instant)> {
        loop {
            let (msg, timestamp) = match self.stream.recv_message().await {
                Ok(m) => m,
                Err(RecvError::Parse(len)) => {
                    return Err(io::Error::new(
                        io::ErrorKind::InvalidData,
                        format!("error parsing protobuf of length {}", len),
                    ));
                }
                Err(RecvError::IO(e)) => return Err(e),
            };
            match msg {
                PeerMessage::Routed(r) => {
                    if let Some(msg) = self.recv_routed_msg(&r) {
                        return Ok((Message::Routed(msg), timestamp));
                    }
                }
                PeerMessage::SyncRoutingTable(r) => {
                    return Ok((
                        Message::Direct(DirectMessage::AnnounceAccounts(r.accounts)),
                        timestamp,
                    ));
                }
                PeerMessage::BlockRequest(hash) => {
                    return Ok((Message::Direct(DirectMessage::BlockRequest(hash)), timestamp));
                }
                PeerMessage::Block(b) => {
                    return Ok((Message::Direct(DirectMessage::Block(b)), timestamp));
                }
                PeerMessage::BlockHeadersRequest(hashes) => {
                    return Ok((
                        Message::Direct(DirectMessage::BlockHeadersRequest(hashes)),
                        timestamp,
                    ));
                }
                PeerMessage::BlockHeaders(headers) => {
                    return Ok((Message::Direct(DirectMessage::BlockHeaders(headers)), timestamp));
                }
                PeerMessage::VersionedStateResponse(state_response) => {
                    return Ok((
                        Message::Direct(DirectMessage::VersionedStateResponse(Box::new(
                            state_response,
                        ))),
                        timestamp,
                    ));
                }
                _ => {}
            }
        }
    }

    pub fn peer_id(&self) -> &PeerId {
        &self.peer_id
    }
}

#[derive(thiserror::Error, Debug)]
enum RecvError {
    #[error(transparent)]
    IO(#[from] std::io::Error),
    #[error("error parsing protobuf of length {0}")]
    Parse(usize),
}

struct PeerStream {
    stream: tcp::Stream,
    buf: BytesMut,
    recv_timeout: Option<Duration>,
}

impl std::fmt::Debug for PeerStream {
    fn fmt(&self, f: &mut std::fmt::Formatter<'_>) -> Result<(), std::fmt::Error> {
        write!(f, "raw::PeerStream({} -> {})", &self.stream.local_addr, &self.stream.peer_addr)
    }
}

impl PeerStream {
    fn new(stream: tcp::Stream, recv_timeout: Option<Duration>) -> Self {
        Self { stream, buf: BytesMut::with_capacity(1024), recv_timeout }
    }

    async fn write_message(&mut self, msg: &PeerMessage) -> io::Result<()> {
        let mut msg = msg.serialize();
        let mut buf = (msg.len() as u32).to_le_bytes().to_vec();
        buf.append(&mut msg);
        self.stream.stream.write_all(&buf).await
    }

    async fn do_read(&mut self) -> io::Result<()> {
        let read = self.stream.stream.read_buf(&mut self.buf);
        let n = if let Some(recv_timeout) = self.recv_timeout {
            tokio::time::timeout(recv_timeout.try_into().unwrap(), read).await??
        } else {
            read.await?
        };

        tracing::trace!(target: "network", "Read {} bytes from {:?}", n, self.stream.peer_addr);
        if n == 0 {
            return Err(io::Error::new(
                io::ErrorKind::UnexpectedEof,
                "no more bytes available, but expected to receive a message",
            ));
        }
        Ok(())
    }

    // read at least 4 bytes, but probably the whole message in most cases
    async fn read_msg_length(&mut self) -> io::Result<(usize, Instant)> {
        let mut first_byte_time = None;
        while self.buf.remaining() < 4 {
            self.do_read().await?;
            if first_byte_time.is_none() {
                first_byte_time = Some(Instant::now());
            }
        }
        let len = u32::from_le_bytes(self.buf[..4].try_into().unwrap());
        // If first_byte_time is None, there were already 4 bytes from last time,
        // and they must have come before a partial frame.
        // So the Instant::now() is not quite correct, since the time was really in the past,
        // but this is prob not so important
        Ok((len as usize, first_byte_time.unwrap_or_else(Instant::now)))
    }

    // Reads from the socket until there is at least one full PeerMessage available.
    async fn recv_message(&mut self) -> Result<(PeerMessage, Instant), RecvError> {
        let (msg_length, first_byte_time) = self.read_msg_length().await?;

        while self.buf.remaining() < msg_length + 4 {
            self.do_read().await?;
        }

        self.buf.advance(4);
        let msg = PeerMessage::deserialize(&self.buf[..msg_length]);
        self.buf.advance(msg_length);

        // make sure we can probably read the next message in one syscall next time
        let max_len_after_next_read = self.buf.chunk_mut().len() + self.buf.remaining();
        if max_len_after_next_read < 512 {
            self.buf.reserve(512 - max_len_after_next_read);
        }
        msg.map(|m| {
            tracing::debug!(target: "network", "{:?} received PeerMessage::{} len: {}", &self, &m, msg_length);
            (m, first_byte_time)
        })
        .map_err(|_| RecvError::Parse(msg_length))
    }
}

pub struct Listener {
    listener: tcp::Listener,
    secret_key: SecretKey,
    chain_id: String,
    genesis_hash: CryptoHash,
    head_height: BlockHeight,
    tracked_shards: Vec<ShardId>,
    archival: bool,
    recv_timeout: Option<Duration>,
    handshake_protocol_version: Option<ProtocolVersion>,
}

impl Listener {
    pub fn bind(
        addr: tcp::ListenerAddr,
        secret_key: SecretKey,
        chain_id: &str,
        genesis_hash: CryptoHash,
        head_height: BlockHeight,
        tracked_shards: Vec<ShardId>,
        archival: bool,
        recv_timeout: Option<Duration>,
        handshake_protocol_version: Option<ProtocolVersion>,
    ) -> io::Result<Self> {
        Ok(Self {
            listener: addr.listener()?,
            secret_key,
            chain_id: chain_id.to_string(),
            genesis_hash,
            head_height,
            tracked_shards,
            archival,
            recv_timeout,
            handshake_protocol_version,
        })
    }

    pub async fn accept(&mut self) -> Result<Connection, ConnectError> {
        // TODO: get rid of this listener type and make Connection::on_accept() pub. That way
        // the calling code can just accept in a loop and then call Connection::on_accept() in
        // different tasks
        let stream = self.listener.accept().await.map_err(ConnectError::Accept)?;
        Connection::on_accept(
            stream,
            self.secret_key.clone(),
            &self.chain_id,
            self.genesis_hash,
            self.head_height,
            self.tracked_shards.clone(),
            self.archival,
            self.recv_timeout,
            self.handshake_protocol_version,
        )
        .await
    }
}<|MERGE_RESOLUTION|>--- conflicted
+++ resolved
@@ -1,13 +1,8 @@
 use crate::config::SocketOptions;
 use crate::network_protocol::{
-<<<<<<< HEAD
-    Handshake, HandshakeFailureReason, PartialEdgeInfo, PeerChainInfoV2, PeerIdOrHash, PeerMessage,
-    Ping, Pong, RawRoutedMessage, RoutedMessageBody, RoutingTableUpdate,
-=======
-    Encoding, Handshake, HandshakeFailureReason, PartialEdgeInfo, PeerChainInfoV2, PeerIdOrHash,
+    Handshake, HandshakeFailureReason, PartialEdgeInfo, PeerChainInfoV2, PeerIdOrHash,
     PeerMessage, Ping, Pong, RawRoutedMessage, RoutingTableUpdate, T2MessageBody,
     TieredMessageBody,
->>>>>>> 6b3d5e69
 };
 use crate::tcp;
 use crate::types::{
