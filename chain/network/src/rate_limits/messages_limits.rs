--- conflicted
+++ resolved
@@ -180,13 +180,10 @@
     ChunkStateWitnessAck,
     PartialEncodedStateWitness,
     PartialEncodedStateWitnessForward,
-<<<<<<< HEAD
-    EpochSyncRequest,
-=======
     ChunkContractAccesses,
     ContractCodeRequest,
     ContractCodeResponse,
->>>>>>> a743a856
+    EpochSyncRequest,
 }
 
 /// Given a `PeerMessage` returns a tuple containing the `RateLimitedPeerMessageKey`
