--- conflicted
+++ resolved
@@ -13,11 +13,7 @@
 use near_primitives::hash::CryptoHash;
 use near_primitives::network::{AnnounceAccount, PeerId};
 use near_primitives::num_rational::Ratio;
-<<<<<<< HEAD
-use near_primitives::reed_solomon::rs_encode;
-=======
 use near_primitives::reed_solomon::reed_solomon_encode;
->>>>>>> b60aafa2
 use near_primitives::sharding::{
     ChunkHash, EncodedShardChunkBody, PartialEncodedChunkPart, ShardChunk,
 };
@@ -190,11 +186,7 @@
     let rs = ReedSolomon::new(total_shard_count, parity_shard_count).unwrap();
     let transaction_receipts =
         (chunk.transactions().to_vec(), chunk.prev_outgoing_receipts().to_vec());
-<<<<<<< HEAD
-    let (parts, _) = rs_encode(&rs, transaction_receipts);
-=======
     let (parts, _) = reed_solomon_encode(&rs, transaction_receipts);
->>>>>>> b60aafa2
 
     let mut content = EncodedShardChunkBody { parts };
     let (_, merkle_paths) = content.get_merkle_hash_and_paths();
