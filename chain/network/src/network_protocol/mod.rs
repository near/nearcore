/// Contains types that belong to the `network protocol.
#[path = "borsh.rs"]
mod borsh_;
mod borsh_conv;
mod edge;
mod peer;
mod proto_conv;
mod state_sync;
use borsh::BorshDeserialize;
use borsh::BorshSerialize;
pub use edge::*;
use near_primitives::genesis::GenesisId;
use near_primitives::stateless_validation::chunk_endorsement::ChunkEndorsement;
use near_primitives::stateless_validation::contract_distribution::ChunkContractAccesses;
use near_primitives::stateless_validation::contract_distribution::ContractCodeRequest;
use near_primitives::stateless_validation::contract_distribution::ContractCodeResponse;
use near_primitives::stateless_validation::contract_distribution::PartialEncodedContractDeploys;
use near_primitives::stateless_validation::partial_witness::PartialEncodedStateWitness;
use near_primitives::stateless_validation::state_witness::ChunkStateWitnessAck;
use near_primitives::version::PROTOCOL_VERSION;
use near_primitives::version::ProtocolFeature;
pub use peer::*;
pub use state_sync::*;

#[cfg(test)]
pub(crate) mod testonly;
#[cfg(test)]
mod tests;

mod _proto {
    // TODO: protobuf codegen includes `#![allow(box_pointers)]` which Clippy
    // doesn’t like.  Allow renamed_and_removed_lints to silence that warning.
    // Remove this once protobuf codegen is updated.
    #![allow(renamed_and_removed_lints)]
    include!(concat!(env!("OUT_DIR"), "/proto/mod.rs"));
}

pub use _proto::network as proto;

use crate::network_protocol::proto_conv::trace_context::{
    extract_span_context, inject_trace_context,
};
use near_async::time;
use near_crypto::PublicKey;
use near_crypto::Signature;
use near_o11y::OpenTelemetrySpanExt;
use near_primitives::block::{Approval, Block, BlockHeader};
use near_primitives::challenge::Challenge;
use near_primitives::epoch_sync::CompressedEpochSyncProof;
use near_primitives::hash::CryptoHash;
use near_primitives::merkle::combine_hash;
use near_primitives::network::{AnnounceAccount, PeerId};
use near_primitives::optimistic_block::OptimisticBlock;
use near_primitives::sharding::{
    ChunkHash, PartialEncodedChunk, PartialEncodedChunkPart, ReceiptProof, ShardChunkHeader,
};
use near_primitives::state_sync::{ShardStateSyncResponse, ShardStateSyncResponseV1};
use near_primitives::transaction::SignedTransaction;
use near_primitives::types::AccountId;
use near_primitives::types::{BlockHeight, ShardId};
use near_primitives::validator_signer::ValidatorSigner;
use near_primitives::views::FinalExecutionOutcomeView;
use near_schema_checker_lib::ProtocolSchema;
use protobuf::Message as _;
use std::collections::HashSet;
use std::fmt;
use std::fmt::Debug;
use std::io::Read;
use std::io::Write;
use std::sync::Arc;
use tracing::Span;

/// Send important messages three times.
/// We send these messages multiple times to reduce the chance that they are lost
const IMPORTANT_MESSAGE_RESENT_COUNT: usize = 3;

#[derive(PartialEq, Eq, Clone, Debug, Hash)]
pub struct PeerAddr {
    pub addr: std::net::SocketAddr,
    pub peer_id: PeerId,
}

impl serde::Serialize for PeerAddr {
    fn serialize<S: serde::Serializer>(&self, s: S) -> Result<S::Ok, S::Error> {
        s.serialize_str(&format!("{}@{}", self.peer_id, self.addr))
    }
}

impl<'a> serde::Deserialize<'a> for PeerAddr {
    fn deserialize<D: serde::Deserializer<'a>>(d: D) -> Result<Self, D::Error> {
        <String as serde::Deserialize>::deserialize(d)?.parse().map_err(serde::de::Error::custom)
    }
}

#[derive(thiserror::Error, Debug)]
pub enum ParsePeerAddrError {
    #[error("expected <PeerId>@<IP>:<port>, got \'{0}\'")]
    Format(String),
    #[error("PeerId: {0}")]
    PeerId(#[source] near_crypto::ParseKeyError),
    #[error("SocketAddr: {0}")]
    SocketAddr(#[source] std::net::AddrParseError),
}

impl std::str::FromStr for PeerAddr {
    type Err = ParsePeerAddrError;
    fn from_str(s: &str) -> Result<Self, Self::Err> {
        let parts: Vec<_> = s.split('@').collect();
        if parts.len() != 2 {
            return Err(Self::Err::Format(s.to_string()));
        }
        Ok(PeerAddr {
            peer_id: PeerId::new(parts[0].parse().map_err(Self::Err::PeerId)?),
            addr: parts[1].parse().map_err(Self::Err::SocketAddr)?,
        })
    }
}

/// AccountData is a piece of global state that a validator
/// signs and broadcasts to the network. It is essentially
/// the data that a validator wants to share with the network.
/// All the nodes in the network are collecting the account data
/// broadcasted by the validators.
/// Since the number of the validators is bounded and their
/// identity is known (and the maximal size of allowed AccountData is bounded)
/// the global state that is distributed in the form of AccountData is bounded
/// as well.
#[derive(Clone, PartialEq, Eq, Debug, Hash)]
pub struct AccountData {
    /// ID of the node that handles the account key (aka validator key).
    pub peer_id: PeerId,
    /// Proxy nodes that are directly connected to the validator node
    /// (this list may include the validator node itself).
    /// TIER1 nodes should connect to one of the proxies to sent TIER1
    /// messages to the validator.
    pub proxies: Vec<PeerAddr>,
}

/// Wrapper of the AccountData which adds metadata to it.
/// It allows to decide which AccountData is newer (authoritative)
/// and discard the older versions.
#[derive(PartialEq, Eq, Debug, Hash, Clone)]
pub struct VersionedAccountData {
    /// The wrapped account data.
    pub data: AccountData,
    /// Account key of the validator signing this AccountData.
    pub account_key: PublicKey,
    /// Version of the AccountData. Each network node stores only
    /// the newest version of the data per validator. The newest AccountData
    /// is the one with the lexicographically biggest (version,timestamp) tuple:
    /// * version is a manually incremented version counter. In case a validator
    ///   (after a restart/crash/state loss) learns from the network that it has
    ///   already published AccountData with some version, it can immediately
    ///   override it by signing and broadcasting AccountData with a higher version.
    /// * timestamp is a version tie breaker, introduced only to minimize
    ///   the risk of version collision (see accounts_data/mod.rs).
    pub version: u64,
    /// UTC timestamp of when the AccountData has been signed.
    pub timestamp: time::Utc,
}

/// Limit on the size of the serialized AccountData message.
/// It is important to have such a constraint on the serialized proto,
/// because it may contain many unknown fields (which are dropped during parsing).
pub const MAX_ACCOUNT_DATA_SIZE_BYTES: usize = 10000; // 10kB

/// Limit on the number of shard ids in a single [`SnapshotHostInfo`](state_sync::SnapshotHostInfo) message.
/// The number of shards has to be limited, otherwise a malicious attack could fill the snapshot host cache
/// with millions of shards.
/// The assumption is that no single host is going to track state for more than 512 shards. Keeping state for
/// a shard requires significant resources, so a single peer shouldn't be able to handle too many of them.
/// If this assumption changes in the future, this limit will have to be revisited.
///
/// Warning: adjusting this constant directly will break upgradeability. A new versioned-node would not interop
/// correctly with an old-versioned node; it could send an excessively large message to an old node.
/// If we ever want to change it we will need to introduce separate send and receive limits,
/// increase the receive limit in one release then increase the send limit in the next.
pub const MAX_SHARDS_PER_SNAPSHOT_HOST_INFO: usize = 512;

impl VersionedAccountData {
    /// Serializes AccountData to proto and signs it using `signer`.
    /// Panics if AccountData.account_id doesn't match signer.validator_id(),
    /// as this would likely be a bug.
    /// Returns an error if the serialized data is too large to be broadcasted.
    /// TODO(gprusak): consider separating serialization from signing (so introducing an
    /// intermediate SerializedAccountData type) so that sign() then could fail only
    /// due to account_id mismatch. Then instead of panicking we could return an error
    /// and the caller (who constructs the arguments) would do an unwrap(). This would
    /// constitute a cleaner never-panicking interface.
    pub fn sign(self, signer: &ValidatorSigner) -> anyhow::Result<SignedAccountData> {
        assert_eq!(
            self.account_key,
            signer.public_key(),
            "AccountData.account_key doesn't match the signer's account_key"
        );
        let payload = proto::AccountKeyPayload::from(&self).write_to_bytes().unwrap();
        if payload.len() > MAX_ACCOUNT_DATA_SIZE_BYTES {
            anyhow::bail!(
                "payload size = {}, max is {}",
                payload.len(),
                MAX_ACCOUNT_DATA_SIZE_BYTES
            );
        }
        let signature = signer.sign_bytes(&payload);
        Ok(SignedAccountData {
            account_data: self,
            payload: AccountKeySignedPayload { payload, signature },
        })
    }
}

impl std::ops::Deref for VersionedAccountData {
    type Target = AccountData;
    fn deref(&self) -> &Self::Target {
        &self.data
    }
}

#[derive(Clone, PartialEq, Eq, Debug, Hash)]
pub struct AccountKeySignedPayload {
    payload: Vec<u8>,
    signature: near_crypto::Signature,
}

impl AccountKeySignedPayload {
    pub fn len(&self) -> usize {
        self.payload.len()
    }
    pub fn signature(&self) -> &near_crypto::Signature {
        &self.signature
    }
    pub fn verify(&self, key: &PublicKey) -> Result<(), ()> {
        match self.signature.verify(&self.payload, key) {
            true => Ok(()),
            false => Err(()),
        }
    }
}

// TODO(gprusak): this is effectively immutable, and we always pass it around
// in an Arc, so the Arc can be moved inside (except that constructing malformed
// SignedAccountData for tests may get a little tricky).
#[derive(PartialEq, Eq, Debug, Hash, Clone)]
pub struct SignedAccountData {
    account_data: VersionedAccountData,
    // Serialized and signed AccountData.
    payload: AccountKeySignedPayload,
}

impl std::ops::Deref for SignedAccountData {
    type Target = VersionedAccountData;
    fn deref(&self) -> &Self::Target {
        &self.account_data
    }
}

impl SignedAccountData {
    pub fn payload(&self) -> &AccountKeySignedPayload {
        &self.payload
    }
}

/// Proof that a given peer owns the account key.
/// Included in every handshake sent by a validator node.
#[derive(Clone, PartialEq, Eq, Debug, Hash)]
pub struct OwnedAccount {
    pub(crate) account_key: PublicKey,
    pub(crate) peer_id: PeerId,
    pub(crate) timestamp: time::Utc,
}

impl OwnedAccount {
    /// Serializes OwnedAccount to proto and signs it using `signer`.
    /// Panics if OwnedAccount.account_key doesn't match signer.public_key(),
    /// as this would likely be a bug.
    pub fn sign(self, signer: &ValidatorSigner) -> SignedOwnedAccount {
        assert_eq!(
            self.account_key,
            signer.public_key(),
            "OwnedAccount.account_key doesn't match the signer's account_key"
        );
        let payload = proto::AccountKeyPayload::from(&self).write_to_bytes().unwrap();
        let signature = signer.sign_bytes(&payload);
        SignedOwnedAccount {
            owned_account: self,
            payload: AccountKeySignedPayload { payload, signature },
        }
    }
}

#[derive(Clone, PartialEq, Eq, Debug, Hash)]
pub struct SignedOwnedAccount {
    owned_account: OwnedAccount,
    // Serialized and signed OwnedAccount.
    payload: AccountKeySignedPayload,
}

impl std::ops::Deref for SignedOwnedAccount {
    type Target = OwnedAccount;
    fn deref(&self) -> &Self::Target {
        &self.owned_account
    }
}

impl SignedOwnedAccount {
    pub fn payload(&self) -> &AccountKeySignedPayload {
        &self.payload
    }
}

#[derive(PartialEq, Eq, Clone, Debug, Default)]
pub struct RoutingTableUpdate {
    pub edges: Vec<Edge>,
    pub accounts: Vec<AnnounceAccount>,
}

impl RoutingTableUpdate {
    pub(crate) fn from_edges(edges: Vec<Edge>) -> Self {
        Self { edges, accounts: Vec::new() }
    }

    pub fn from_accounts(accounts: Vec<AnnounceAccount>) -> Self {
        Self { edges: Vec::new(), accounts }
    }

    pub(crate) fn new(edges: Vec<Edge>, accounts: Vec<AnnounceAccount>) -> Self {
        Self { edges, accounts }
    }
}

/// Denotes a network path to `destination` of length `distance`.
#[derive(PartialEq, Eq, Clone, Debug)]
pub struct AdvertisedPeerDistance {
    pub destination: PeerId,
    pub distance: u32,
}

/// Struct shared by a peer listing the distances it has to other peers
/// in the NEAR network.
///
/// It includes a collection of signed edges forming a spanning tree
/// which verifiably achieves the advertised routing distances.
///
/// The distances in the tree may be the same or better than the advertised
/// distances; see routing::graph_v2::tests::inconsistent_peers.
#[derive(PartialEq, Eq, Clone, Debug)]
pub struct DistanceVector {
    /// PeerId of the node sending the message.
    pub root: PeerId,
    /// List of distances the root has to other peers in the network.
    pub distances: Vec<AdvertisedPeerDistance>,
    /// Spanning tree of signed edges achieving the claimed distances (or better).
    pub edges: Vec<Edge>,
}

/// Structure representing handshake between peers.
#[derive(PartialEq, Eq, Clone, Debug)]
pub struct Handshake {
    /// Current protocol version.
    pub(crate) protocol_version: u32,
    /// Oldest supported protocol version.
    pub(crate) oldest_supported_version: u32,
    /// Sender's peer id.
    pub(crate) sender_peer_id: PeerId,
    /// Receiver's peer id.
    pub(crate) target_peer_id: PeerId,
    /// Sender's listening addr.
    pub(crate) sender_listen_port: Option<u16>,
    /// Peer's chain information.
    pub(crate) sender_chain_info: PeerChainInfoV2,
    /// Represents new `edge`. Contains only `none` and `Signature` from the sender.
    pub(crate) partial_edge_info: PartialEdgeInfo,
    /// Account owned by the sender.
    pub(crate) owned_account: Option<SignedOwnedAccount>,
}

#[derive(PartialEq, Eq, Clone, Debug, strum::IntoStaticStr)]
pub enum HandshakeFailureReason {
    ProtocolVersionMismatch { version: u32, oldest_supported_version: u32 },
    GenesisMismatch(GenesisId),
    InvalidTarget,
}

/// See SyncAccountsData in network_protocol/network.proto.
#[derive(PartialEq, Eq, Clone, Debug)]
pub struct SyncAccountsData {
    pub accounts_data: Vec<Arc<SignedAccountData>>,
    pub requesting_full_sync: bool,
    pub incremental: bool,
}

/// Message sent to request a PeersResponse
#[derive(PartialEq, Eq, Clone, Debug)]
pub struct PeersRequest {
    /// Limits the number of peers to send back
    pub max_peers: Option<u32>,
    /// Limits the number of direct peers to send back
    pub max_direct_peers: Option<u32>,
}

/// Message sent as a response to PeersRequest
#[derive(PartialEq, Eq, Clone, Debug)]
pub struct PeersResponse {
    /// Peers drawn from the PeerStore of the responding node,
    /// which includes peers learned transitively from other peers
    pub peers: Vec<PeerInfo>,
    /// Peers directly connected to the responding node
    pub direct_peers: Vec<PeerInfo>,
}

/// Message sent when gracefully disconnecting from the other peer.
#[derive(PartialEq, Eq, Clone, Debug)]
pub struct Disconnect {
    /// Advises the other peer to remove the connection from storage
    /// Used when it is not expected that a reconnect attempt would succeed
    pub remove_from_connection_store: bool,
}

#[derive(PartialEq, Eq, Clone, Debug, strum::IntoStaticStr, strum::EnumVariantNames)]
#[allow(clippy::large_enum_variant)]
pub enum PeerMessage {
    Tier1Handshake(Handshake),
    Tier2Handshake(Handshake),
    Tier3Handshake(Handshake),
    HandshakeFailure(PeerInfo, HandshakeFailureReason),
    /// When a failed nonce is used by some peer, this message is sent back as evidence.
    LastEdge(Edge),
    /// Contains accounts and edge information.
    SyncRoutingTable(RoutingTableUpdate),
    DistanceVector(DistanceVector),
    RequestUpdateNonce(PartialEdgeInfo),

    SyncAccountsData(SyncAccountsData),

    PeersRequest(PeersRequest),
    PeersResponse(PeersResponse),

    BlockHeadersRequest(Vec<CryptoHash>),
    BlockHeaders(Vec<Arc<BlockHeader>>),

    BlockRequest(CryptoHash),
    Block(Arc<Block>),
    OptimisticBlock(OptimisticBlock),

    Transaction(SignedTransaction),
    Routed(Box<RoutedMessage>),

    /// Gracefully disconnect from other peer.
    Disconnect(Disconnect),
    Challenge(Box<Challenge>),

    SyncSnapshotHosts(SyncSnapshotHosts),
    StateRequestHeader(ShardId, CryptoHash),
    StateRequestPart(ShardId, CryptoHash, u64),
    VersionedStateResponse(StateResponseInfo),

    EpochSyncRequest,
    EpochSyncResponse(CompressedEpochSyncProof),
    RoutedV3(Box<RoutedMessage>),
}

impl fmt::Display for PeerMessage {
    fn fmt(&self, f: &mut fmt::Formatter<'_>) -> fmt::Result {
        fmt::Display::fmt(self.msg_variant(), f)
    }
}

#[derive(Copy, Clone, PartialEq, Eq, Debug, Hash, strum::IntoStaticStr)]
pub enum Encoding {
    Borsh,
    Proto,
}

#[derive(thiserror::Error, Debug)]
pub enum ParsePeerMessageError {
    #[error("BorshDecode")]
    BorshDecode(#[source] std::io::Error),
    #[error("BorshConv")]
    BorshConv(#[source] borsh_conv::ParsePeerMessageError),
    #[error("ProtoDecode")]
    ProtoDecode(#[source] protobuf::Error),
    #[error("ProtoConv")]
    ProtoConv(#[source] proto_conv::ParsePeerMessageError),
}

impl PeerMessage {
    /// Serializes a message in the given encoding.
    /// If the encoding is `Proto`, then also attaches current Span's context to the message.
    pub(crate) fn serialize(&self, enc: Encoding) -> Vec<u8> {
        match enc {
            Encoding::Borsh => borsh::to_vec(&borsh_::PeerMessage::from(self)).unwrap(),
            Encoding::Proto => {
                let mut msg = proto::PeerMessage::from(self);
                let cx = Span::current().context();
                msg.trace_context = inject_trace_context(&cx);
                msg.write_to_bytes().unwrap()
            }
        }
    }

    pub(crate) fn deserialize(
        enc: Encoding,
        data: &[u8],
    ) -> Result<PeerMessage, ParsePeerMessageError> {
        let span = tracing::trace_span!(target: "network", "deserialize").entered();
        Ok(match enc {
            Encoding::Borsh => (&borsh_::PeerMessage::try_from_slice(data)
                .map_err(ParsePeerMessageError::BorshDecode)?)
                .try_into()
                .map_err(ParsePeerMessageError::BorshConv)?,
            Encoding::Proto => {
                let proto_msg: proto::PeerMessage = proto::PeerMessage::parse_from_bytes(data)
                    .map_err(ParsePeerMessageError::ProtoDecode)?;
                if let Ok(extracted_span_context) = extract_span_context(&proto_msg.trace_context) {
                    span.clone().or_current().add_link(extracted_span_context);
                }
                (&proto_msg).try_into().map_err(|err| ParsePeerMessageError::ProtoConv(err))?
            }
        })
    }

    pub(crate) fn msg_variant(&self) -> &'static str {
        match self {
            PeerMessage::Routed(routed_msg) => routed_msg.body_variant(),
            PeerMessage::RoutedV3(routed_msg) => routed_msg.body_variant(),
            _ => self.into(),
        }
    }
}

/// `TieredMessageBody` is used to distinguish between T1 and T2 messages.
/// T1 messages are sent over T1 connections and they are critical for the progress of the network.
/// T2 messages are sent over T2 connections and they are routed over multiple hops.
#[derive(
    borsh::BorshSerialize,
    borsh::BorshDeserialize,
    PartialEq,
    Eq,
    Clone,
    strum::IntoStaticStr,
    ProtocolSchema,
)]
pub enum TieredMessageBody {
    T1(Box<T1MessageBody>),
    T2(Box<T2MessageBody>),
}

impl fmt::Debug for TieredMessageBody {
    fn fmt(&self, f: &mut fmt::Formatter<'_>) -> fmt::Result {
        match self {
            TieredMessageBody::T1(body) => write!(f, "T1({:?})", body),
            TieredMessageBody::T2(body) => write!(f, "T2({:?})", body),
        }
    }
}

impl TieredMessageBody {
    pub fn is_t1(&self) -> bool {
        matches!(self, TieredMessageBody::T1(_))
    }

    pub fn message_resend_count(&self) -> usize {
        match self {
            TieredMessageBody::T1(body) => body.message_resend_count(),
            TieredMessageBody::T2(body) => body.message_resend_count(),
        }
    }

    // Return true if we allow the message sent to our own account_id to be redirected back to us.
    // The default behavior is to drop all messages sent to our own account_id.
    // This is helpful in managing scenarios like sending chunk_endorsement to block_producer, where
    // we may be the block_producer.
    pub fn allow_sending_to_self(&self) -> bool {
        match self {
            TieredMessageBody::T1(body) => body.allow_sending_to_self(),
            TieredMessageBody::T2(body) => body.allow_sending_to_self(),
        }
    }

    pub fn from_routed(routed: RoutedMessageBody) -> Self {
        match routed {
            RoutedMessageBody::BlockApproval(approval) => {
                T1MessageBody::BlockApproval(approval).into()
            }
            RoutedMessageBody::ForwardTx(signed_transaction) => {
                T2MessageBody::ForwardTx(signed_transaction).into()
            }
            RoutedMessageBody::TxStatusRequest(account_id, crypto_hash) => {
                T2MessageBody::TxStatusRequest(account_id, crypto_hash).into()
            }
            RoutedMessageBody::TxStatusResponse(final_execution_outcome_view) => {
                T2MessageBody::TxStatusResponse(Box::new(final_execution_outcome_view)).into()
            }
            RoutedMessageBody::PartialEncodedChunkRequest(partial_encoded_chunk_request_msg) => {
                T2MessageBody::PartialEncodedChunkRequest(partial_encoded_chunk_request_msg).into()
            }
            RoutedMessageBody::PartialEncodedChunkResponse(partial_encoded_chunk_response_msg) => {
                T2MessageBody::PartialEncodedChunkResponse(partial_encoded_chunk_response_msg)
                    .into()
            }
            RoutedMessageBody::Ping(ping) => T2MessageBody::Ping(ping).into(),
            RoutedMessageBody::Pong(pong) => T2MessageBody::Pong(pong).into(),
            RoutedMessageBody::VersionedPartialEncodedChunk(partial_encoded_chunk) => {
                T1MessageBody::VersionedPartialEncodedChunk(Box::new(partial_encoded_chunk)).into()
            }
            RoutedMessageBody::PartialEncodedChunkForward(partial_encoded_chunk_forward_msg) => {
                T1MessageBody::PartialEncodedChunkForward(partial_encoded_chunk_forward_msg).into()
            }
            RoutedMessageBody::ChunkStateWitnessAck(chunk_state_witness_ack) => {
                T2MessageBody::ChunkStateWitnessAck(chunk_state_witness_ack).into()
            }
            RoutedMessageBody::PartialEncodedStateWitness(partial_encoded_state_witness) => {
                T1MessageBody::PartialEncodedStateWitness(partial_encoded_state_witness).into()
            }
            RoutedMessageBody::PartialEncodedStateWitnessForward(partial_encoded_state_witness) => {
                T1MessageBody::PartialEncodedStateWitnessForward(partial_encoded_state_witness)
                    .into()
            }
            RoutedMessageBody::VersionedChunkEndorsement(chunk_endorsement) => {
                T1MessageBody::VersionedChunkEndorsement(chunk_endorsement).into()
            }
            RoutedMessageBody::StatePartRequest(state_part_request) => {
                T2MessageBody::StatePartRequest(state_part_request).into()
            }
            RoutedMessageBody::ChunkContractAccesses(chunk_contract_accesses) => {
                T1MessageBody::ChunkContractAccesses(chunk_contract_accesses).into()
            }
            RoutedMessageBody::ContractCodeRequest(contract_code_request) => {
                T1MessageBody::ContractCodeRequest(contract_code_request).into()
            }
            RoutedMessageBody::ContractCodeResponse(contract_code_response) => {
                T1MessageBody::ContractCodeResponse(contract_code_response).into()
            }
            RoutedMessageBody::PartialEncodedContractDeploys(partial_encoded_contract_deploys) => {
                T2MessageBody::PartialEncodedContractDeploys(partial_encoded_contract_deploys)
                    .into()
            }
            RoutedMessageBody::StateHeaderRequest(state_header_request) => {
                T2MessageBody::StateHeaderRequest(state_header_request).into()
            }
            RoutedMessageBody::_UnusedQueryRequest
            | RoutedMessageBody::_UnusedQueryResponse
            | RoutedMessageBody::_UnusedReceiptOutcomeRequest(_)
            | RoutedMessageBody::_UnusedReceiptOutcomeResponse
            | RoutedMessageBody::_UnusedStateRequestHeader
            | RoutedMessageBody::_UnusedStateRequestPart
            | RoutedMessageBody::_UnusedStateResponse
            | RoutedMessageBody::_UnusedPartialEncodedChunk
            | RoutedMessageBody::_UnusedVersionedStateResponse
            | RoutedMessageBody::_UnusedChunkStateWitness
            | RoutedMessageBody::_UnusedChunkEndorsement
            | RoutedMessageBody::_UnusedEpochSyncRequest
            | RoutedMessageBody::_UnusedEpochSyncResponse(_) => unreachable!(),
        }
    }
}

impl From<T1MessageBody> for TieredMessageBody {
    fn from(body: T1MessageBody) -> Self {
        TieredMessageBody::T1(Box::new(body))
    }
}

impl From<T2MessageBody> for TieredMessageBody {
    fn from(body: T2MessageBody) -> Self {
        TieredMessageBody::T2(Box::new(body))
    }
}

#[derive(
    borsh::BorshSerialize,
    borsh::BorshDeserialize,
    PartialEq,
    Eq,
    Clone,
    strum::IntoStaticStr,
    ProtocolSchema,
)]
pub enum T1MessageBody {
    BlockApproval(Approval),
    VersionedPartialEncodedChunk(Box<PartialEncodedChunk>),
    PartialEncodedChunkForward(PartialEncodedChunkForwardMsg),
    PartialEncodedStateWitness(PartialEncodedStateWitness),
    PartialEncodedStateWitnessForward(PartialEncodedStateWitness),
    VersionedChunkEndorsement(ChunkEndorsement),
    ChunkContractAccesses(ChunkContractAccesses),
    ContractCodeRequest(ContractCodeRequest),
    ContractCodeResponse(ContractCodeResponse),
}

impl T1MessageBody {
    pub fn message_resend_count(&self) -> usize {
        match self {
            T1MessageBody::BlockApproval(_) | T1MessageBody::VersionedPartialEncodedChunk(_) => {
                IMPORTANT_MESSAGE_RESENT_COUNT
            }
            _ => 1,
        }
    }

    pub fn allow_sending_to_self(&self) -> bool {
        match self {
            T1MessageBody::PartialEncodedStateWitness(_)
            | T1MessageBody::PartialEncodedStateWitnessForward(_)
            | T1MessageBody::VersionedChunkEndorsement(_) => true,
            _ => false,
        }
    }
}

impl fmt::Debug for T1MessageBody {
    fn fmt(&self, f: &mut fmt::Formatter<'_>) -> fmt::Result {
        match self {
            T1MessageBody::BlockApproval(approval) => write!(f, "BlockApproval({:?})", approval),
            T1MessageBody::VersionedPartialEncodedChunk(chunk) => {
                write!(f, "VersionedPartialEncodedChunk({:?})", chunk)
            }
            T1MessageBody::PartialEncodedChunkForward(forward) => {
                write!(f, "PartialEncodedChunkForward({:?})", forward)
            }
            T1MessageBody::PartialEncodedStateWitness(witness) => {
                write!(f, "PartialEncodedStateWitness({:?})", witness)
            }
            T1MessageBody::PartialEncodedStateWitnessForward(witness) => {
                write!(f, "PartialEncodedStateWitnessForward({:?})", witness)
            }
            T1MessageBody::VersionedChunkEndorsement(endorsement) => {
                write!(f, "VersionedChunkEndorsement({:?})", endorsement)
            }
            T1MessageBody::ChunkContractAccesses(accesses) => {
                write!(f, "ChunkContractAccesses({:?})", accesses)
            }
            T1MessageBody::ContractCodeRequest(request) => {
                write!(f, "ContractCodeRequest({:?})", request)
            }
            T1MessageBody::ContractCodeResponse(response) => {
                write!(f, "ContractCodeResponse({:?})", response)
            }
        }
    }
}

// TODO(#1313): Use Box
#[derive(
    borsh::BorshSerialize,
    borsh::BorshDeserialize,
    PartialEq,
    Eq,
    Clone,
    strum::IntoStaticStr,
    ProtocolSchema,
)]
pub enum T2MessageBody {
    ForwardTx(SignedTransaction),
    TxStatusRequest(AccountId, CryptoHash),
    TxStatusResponse(Box<FinalExecutionOutcomeView>),
    PartialEncodedChunkRequest(PartialEncodedChunkRequestMsg),
    PartialEncodedChunkResponse(PartialEncodedChunkResponseMsg),
    /// Ping/Pong used for testing networking and routing.
    Ping(Ping),
    Pong(Pong),
    ChunkStateWitnessAck(ChunkStateWitnessAck),
    StatePartRequest(StatePartRequest),
    PartialEncodedContractDeploys(PartialEncodedContractDeploys),
    StateHeaderRequest(StateHeaderRequest),
}

impl T2MessageBody {
    pub fn message_resend_count(&self) -> usize {
        1
    }

    pub fn allow_sending_to_self(&self) -> bool {
        false
    }
}

impl fmt::Debug for T2MessageBody {
    fn fmt(&self, f: &mut fmt::Formatter<'_>) -> fmt::Result {
        match self {
            T2MessageBody::ForwardTx(tx) => write!(f, "ForwardTx({:?})", tx),
            T2MessageBody::TxStatusRequest(account_id, crypto_hash) => {
                write!(f, "TxStatusRequest({:?}, {:?})", account_id, crypto_hash)
            }
            T2MessageBody::TxStatusResponse(final_execution_outcome_view) => {
                write!(f, "TxStatusResponse({:?})", final_execution_outcome_view)
            }
            T2MessageBody::PartialEncodedChunkRequest(partial_encoded_chunk_request_msg) => {
                write!(f, "PartialEncodedChunkRequest({:?})", partial_encoded_chunk_request_msg)
            }
            T2MessageBody::PartialEncodedChunkResponse(partial_encoded_chunk_response_msg) => {
                write!(f, "PartialEncodedChunkResponse({:?})", partial_encoded_chunk_response_msg)
            }
            T2MessageBody::Ping(ping) => write!(f, "Ping({:?})", ping),
            T2MessageBody::Pong(pong) => write!(f, "Pong({:?})", pong),
            T2MessageBody::ChunkStateWitnessAck(chunk_state_witness_ack) => {
                write!(f, "ChunkStateWitnessAck({:?})", chunk_state_witness_ack)
            }
            T2MessageBody::StatePartRequest(state_part_request) => {
                write!(f, "StatePartRequest({:?})", state_part_request)
            }
            T2MessageBody::PartialEncodedContractDeploys(partial_encoded_contract_deploys) => {
                write!(f, "PartialEncodedContractDeploys({:?})", partial_encoded_contract_deploys)
            }
            T2MessageBody::StateHeaderRequest(state_header_request) => {
                write!(f, "StateHeaderRequest({:?})", state_header_request)
            }
        }
    }
}

// TODO(#1313): Use Box
#[derive(
    borsh::BorshSerialize,
    borsh::BorshDeserialize,
    PartialEq,
    Eq,
    Clone,
    strum::IntoStaticStr,
    ProtocolSchema,
)]
pub enum RoutedMessageBody {
    BlockApproval(Approval),
    ForwardTx(SignedTransaction),
    TxStatusRequest(AccountId, CryptoHash),
    TxStatusResponse(FinalExecutionOutcomeView),
    /// Not used, but needed for borsh backward compatibility.
    _UnusedQueryRequest,
    _UnusedQueryResponse,
    _UnusedReceiptOutcomeRequest(CryptoHash),
    _UnusedReceiptOutcomeResponse,
    _UnusedStateRequestHeader,
    _UnusedStateRequestPart,
    _UnusedStateResponse,
    PartialEncodedChunkRequest(PartialEncodedChunkRequestMsg),
    PartialEncodedChunkResponse(PartialEncodedChunkResponseMsg),
    _UnusedPartialEncodedChunk,
    /// Ping/Pong used for testing networking and routing.
    Ping(Ping),
    Pong(Pong),
    VersionedPartialEncodedChunk(PartialEncodedChunk),
    _UnusedVersionedStateResponse,
    PartialEncodedChunkForward(PartialEncodedChunkForwardMsg),
    _UnusedChunkStateWitness,
    _UnusedChunkEndorsement,
    ChunkStateWitnessAck(ChunkStateWitnessAck),
    PartialEncodedStateWitness(PartialEncodedStateWitness),
    PartialEncodedStateWitnessForward(PartialEncodedStateWitness),
    VersionedChunkEndorsement(ChunkEndorsement),
    /// Not used, but needed for borsh backward compatibility.
    _UnusedEpochSyncRequest,
    _UnusedEpochSyncResponse(CompressedEpochSyncProof),
    StatePartRequest(StatePartRequest),
    ChunkContractAccesses(ChunkContractAccesses),
    ContractCodeRequest(ContractCodeRequest),
    ContractCodeResponse(ContractCodeResponse),
    PartialEncodedContractDeploys(PartialEncodedContractDeploys),
    StateHeaderRequest(StateHeaderRequest),
}

impl RoutedMessageBody {
    // Return the number of times this message should be sent.
    // In routing logics, we send important messages multiple times to minimize the risk that they are lost
    pub fn message_resend_count(&self) -> usize {
        match self {
            // These messages are important because they are critical for block and chunk production,
            // and lost messages cannot be requested again.
            RoutedMessageBody::BlockApproval(_)
            | RoutedMessageBody::VersionedPartialEncodedChunk(_) => IMPORTANT_MESSAGE_RESENT_COUNT,
            // Default value is sending just once.
            _ => 1,
        }
    }

    // Return true if we allow the message sent to our own account_id to be redirected back to us.
    // The default behavior is to drop all messages sent to our own account_id.
    // This is helpful in managing scenarios like sending chunk_endorsement to block_producer, where
    // we may be the block_producer.
    pub fn allow_sending_to_self(&self) -> bool {
        match self {
            RoutedMessageBody::PartialEncodedStateWitness(_)
            | RoutedMessageBody::PartialEncodedStateWitnessForward(_)
            | RoutedMessageBody::VersionedChunkEndorsement(_) => true,
            _ => false,
        }
    }
}

impl fmt::Debug for RoutedMessageBody {
    fn fmt(&self, f: &mut fmt::Formatter<'_>) -> fmt::Result {
        match self {
            RoutedMessageBody::BlockApproval(approval) => write!(
                f,
                "Approval({}, {}, {:?})",
                approval.target_height, approval.account_id, approval.inner
            ),
            RoutedMessageBody::ForwardTx(tx) => write!(f, "tx {}", tx.get_hash()),
            RoutedMessageBody::TxStatusRequest(account_id, hash) => {
                write!(f, "TxStatusRequest({}, {})", account_id, hash)
            }
            RoutedMessageBody::TxStatusResponse(response) => {
                write!(f, "TxStatusResponse({})", response.transaction.hash)
            }
            RoutedMessageBody::_UnusedQueryRequest => write!(f, "QueryRequest"),
            RoutedMessageBody::_UnusedQueryResponse => write!(f, "QueryResponse"),
            RoutedMessageBody::_UnusedReceiptOutcomeRequest(_) => write!(f, "ReceiptRequest"),
            RoutedMessageBody::_UnusedReceiptOutcomeResponse => write!(f, "ReceiptResponse"),
            RoutedMessageBody::_UnusedStateRequestHeader => write!(f, "StateRequestHeader"),
            RoutedMessageBody::_UnusedStateRequestPart => write!(f, "StateRequestPart"),
            RoutedMessageBody::_UnusedStateResponse => write!(f, "StateResponse"),
            RoutedMessageBody::PartialEncodedChunkRequest(request) => {
                write!(f, "PartialChunkRequest({:?}, {:?})", request.chunk_hash, request.part_ords)
            }
            RoutedMessageBody::PartialEncodedChunkResponse(response) => write!(
                f,
                "PartialChunkResponse({:?}, {:?})",
                response.chunk_hash,
                response.parts.iter().map(|p| p.part_ord).collect::<Vec<_>>()
            ),
            RoutedMessageBody::_UnusedPartialEncodedChunk => write!(f, "PartialEncodedChunk"),
            RoutedMessageBody::VersionedPartialEncodedChunk(_) => {
                write!(f, "VersionedPartialEncodedChunk(?)")
            }
            RoutedMessageBody::PartialEncodedChunkForward(forward) => write!(
                f,
                "PartialChunkForward({:?}, {:?})",
                forward.chunk_hash,
                forward.parts.iter().map(|p| p.part_ord).collect::<Vec<_>>(),
            ),
            RoutedMessageBody::Ping(_) => write!(f, "Ping"),
            RoutedMessageBody::Pong(_) => write!(f, "Pong"),
            RoutedMessageBody::_UnusedVersionedStateResponse => write!(f, "VersionedStateResponse"),
            RoutedMessageBody::_UnusedChunkStateWitness => write!(f, "ChunkStateWitness"),
            RoutedMessageBody::_UnusedChunkEndorsement => write!(f, "ChunkEndorsement"),
            RoutedMessageBody::ChunkStateWitnessAck(ack, ..) => {
                f.debug_tuple("ChunkStateWitnessAck").field(&ack.chunk_hash).finish()
            }
            RoutedMessageBody::PartialEncodedStateWitness(_) => {
                write!(f, "PartialEncodedStateWitness")
            }
            RoutedMessageBody::PartialEncodedStateWitnessForward(_) => {
                write!(f, "PartialEncodedStateWitnessForward")
            }
            RoutedMessageBody::VersionedChunkEndorsement(_) => {
                write!(f, "VersionedChunkEndorsement")
            }
            RoutedMessageBody::_UnusedEpochSyncRequest => write!(f, "EpochSyncRequest"),
            RoutedMessageBody::_UnusedEpochSyncResponse(_) => {
                write!(f, "EpochSyncResponse")
            }
            RoutedMessageBody::StatePartRequest(request) => write!(
                f,
                "StatePartRequest(sync_hash={:?}, shard_id={:?}, part_id={:?})",
                request.sync_hash, request.shard_id, request.part_id,
            ),
            RoutedMessageBody::ChunkContractAccesses(accesses) => {
                write!(f, "ChunkContractAccesses(code_hashes={:?})", accesses.contracts())
            }
            RoutedMessageBody::ContractCodeRequest(request) => {
                write!(f, "ContractCodeRequest(code_hashes={:?})", request.contracts())
            }
            RoutedMessageBody::ContractCodeResponse(_) => write!(f, "ContractCodeResponse",),
            RoutedMessageBody::PartialEncodedContractDeploys(deploys) => {
                write!(f, "PartialEncodedContractDeploys(part={:?})", deploys.part())
            }
            RoutedMessageBody::StateHeaderRequest(request) => write!(
                f,
                "StateHeaderRequest(sync_hash={:?}, shard_id={:?})",
                request.sync_hash, request.shard_id,
            ),
        }
    }
}

impl From<TieredMessageBody> for RoutedMessageBody {
    fn from(tiered: TieredMessageBody) -> Self {
        match tiered {
            TieredMessageBody::T1(body) => match *body {
                T1MessageBody::BlockApproval(approval) => {
                    RoutedMessageBody::BlockApproval(approval)
                }
                T1MessageBody::VersionedPartialEncodedChunk(partial_encoded_chunk) => {
                    RoutedMessageBody::VersionedPartialEncodedChunk(*partial_encoded_chunk)
                }
                T1MessageBody::PartialEncodedChunkForward(partial_encoded_chunk_forward_msg) => {
                    RoutedMessageBody::PartialEncodedChunkForward(partial_encoded_chunk_forward_msg)
                }
                T1MessageBody::PartialEncodedStateWitness(partial_encoded_state_witness) => {
                    RoutedMessageBody::PartialEncodedStateWitness(partial_encoded_state_witness)
                }
                T1MessageBody::PartialEncodedStateWitnessForward(partial_encoded_state_witness) => {
                    RoutedMessageBody::PartialEncodedStateWitnessForward(
                        partial_encoded_state_witness,
                    )
                }
                T1MessageBody::VersionedChunkEndorsement(chunk_endorsement) => {
                    RoutedMessageBody::VersionedChunkEndorsement(chunk_endorsement)
                }
                T1MessageBody::ChunkContractAccesses(chunk_contract_accesses) => {
                    RoutedMessageBody::ChunkContractAccesses(chunk_contract_accesses)
                }
                T1MessageBody::ContractCodeRequest(contract_code_request) => {
                    RoutedMessageBody::ContractCodeRequest(contract_code_request)
                }
                T1MessageBody::ContractCodeResponse(contract_code_response) => {
                    RoutedMessageBody::ContractCodeResponse(contract_code_response)
                }
            },
            TieredMessageBody::T2(body) => match *body {
                T2MessageBody::ForwardTx(signed_transaction) => {
                    RoutedMessageBody::ForwardTx(signed_transaction)
                }
                T2MessageBody::TxStatusRequest(account_id, crypto_hash) => {
                    RoutedMessageBody::TxStatusRequest(account_id, crypto_hash)
                }
                T2MessageBody::TxStatusResponse(final_execution_outcome_view) => {
                    RoutedMessageBody::TxStatusResponse(*final_execution_outcome_view)
                }
                T2MessageBody::PartialEncodedChunkRequest(partial_encoded_chunk_request_msg) => {
                    RoutedMessageBody::PartialEncodedChunkRequest(partial_encoded_chunk_request_msg)
                }
                T2MessageBody::PartialEncodedChunkResponse(partial_encoded_chunk_response_msg) => {
                    RoutedMessageBody::PartialEncodedChunkResponse(
                        partial_encoded_chunk_response_msg,
                    )
                }
                T2MessageBody::Ping(ping) => RoutedMessageBody::Ping(ping),
                T2MessageBody::Pong(pong) => RoutedMessageBody::Pong(pong),
                T2MessageBody::ChunkStateWitnessAck(chunk_state_witness_ack) => {
                    RoutedMessageBody::ChunkStateWitnessAck(chunk_state_witness_ack)
                }
                T2MessageBody::StatePartRequest(state_part_request) => {
                    RoutedMessageBody::StatePartRequest(state_part_request)
                }
                T2MessageBody::PartialEncodedContractDeploys(partial_encoded_contract_deploys) => {
                    RoutedMessageBody::PartialEncodedContractDeploys(
                        partial_encoded_contract_deploys,
                    )
                }
                T2MessageBody::StateHeaderRequest(state_header_request) => {
                    RoutedMessageBody::StateHeaderRequest(state_header_request)
                }
            },
        }
    }
}

#[derive(
    borsh::BorshSerialize, borsh::BorshDeserialize, PartialEq, Eq, Clone, Debug, ProtocolSchema,
)]
pub struct RoutedMessageV1 {
    /// Peer id which is directed this message.
    /// If `target` is hash, this a message should be routed back.
    pub target: PeerIdOrHash,
    /// Original sender of this message
    pub author: PeerId,
    /// Signature from the author of the message. If this signature is invalid we should ban
    /// last sender of this message. If the message is invalid we should ben author of the message.
    pub signature: Signature,
    /// Time to live for this message. After passing through some hop this number should be
    /// decreased by 1. If this number is 0, drop this message.
    pub ttl: u8,
    /// Message
    pub body: RoutedMessageBody,
}

#[derive(PartialEq, Eq, Clone, Debug, ProtocolSchema)]
pub struct RoutedMessageV2 {
    /// Message
    pub msg: RoutedMessageV1,
    /// The time the Routed message was created by `author`.
    pub created_at: Option<time::Utc>,
    /// Number of peers this routed message traveled through.
    /// Doesn't include the peers that are the source and the destination of the message.
    pub num_hops: u32,
}

impl BorshSerialize for RoutedMessageV2 {
    fn serialize<W: Write>(&self, writer: &mut W) -> std::io::Result<()> {
        self.msg.serialize(writer)?;
        self.created_at.map(|t| t.unix_timestamp()).serialize(writer)?;
        self.num_hops.serialize(writer)
    }
}

impl BorshDeserialize for RoutedMessageV2 {
    fn deserialize_reader<R: Read>(reader: &mut R) -> std::io::Result<Self> {
        let msg = RoutedMessageV1::deserialize_reader(reader)?;
        let created_at = Option::<i64>::deserialize_reader(reader)?
            .map(|t| time::Utc::from_unix_timestamp(t).unwrap());
        let num_hops = u32::deserialize_reader(reader)?;
        Ok(Self { msg, created_at, num_hops })
    }
}

#[derive(BorshDeserialize, BorshSerialize, PartialEq, Eq, Clone, Debug, ProtocolSchema)]
pub struct RoutedMessageV3 {
    /// Peer id which is directed this message.
    /// If `target` is hash, this a message should be routed back.
    pub target: PeerIdOrHash,
    /// Original sender of this message
    pub author: PeerId,
    /// Time to live for this message. After passing through some hop this number should be
    /// decreased by 1. If this number is 0, drop this message.
    pub ttl: u8,
    /// Message
    pub body: TieredMessageBody,
    /// Signature only for T2 messages.
    pub signature: Option<Signature>,
    /// The time the Routed message was created by `author`.
    pub created_at: Option<i64>,
    /// Number of peers this routed message traveled through.
    /// Doesn't include the peers that are the source and the destination of the message.
    pub num_hops: u32,
}

impl RoutedMessageV3 {
    pub fn hash_tiered(&self) -> CryptoHash {
        let routed = RoutedMessageBody::from(self.body.clone());
        CryptoHash::hash_borsh(RoutedMessageNoSignature {
            target: &self.target,
            author: &self.author,
            body: &routed,
        })
    }

    pub fn verify(&self) -> bool {
        if ProtocolFeature::UnsignedT1Messages.enabled(PROTOCOL_VERSION) && self.body.is_t1() {
            self.signature.is_none()
        } else {
            let Some(signature) = &self.signature else {
                return false;
            };
            signature.verify(self.hash_tiered().as_ref(), self.author.public_key())
        }
    }

    pub fn expect_response(&self) -> bool {
        if let TieredMessageBody::T2(body) = &self.body {
            matches!(
                **body,
                T2MessageBody::Ping(_)
                    | T2MessageBody::TxStatusRequest(_, _)
                    | T2MessageBody::PartialEncodedChunkRequest(_)
            )
        } else {
            false
        }
    }

    /// Return true if ttl is positive after decreasing ttl by one, false otherwise.
    pub fn decrease_ttl(&mut self) -> bool {
        self.ttl = self.ttl.saturating_sub(1);
        self.ttl > 0
    }
}

impl From<RoutedMessageV1> for RoutedMessageV3 {
    fn from(msg: RoutedMessageV1) -> Self {
        let body = TieredMessageBody::from_routed(msg.body);
        let signature =
            if ProtocolFeature::UnsignedT1Messages.enabled(PROTOCOL_VERSION) && body.is_t1() {
                None
            } else {
                Some(msg.signature)
            };
        Self {
            target: msg.target,
            author: msg.author,
            ttl: msg.ttl,
            body,
            signature,
            created_at: None,
            num_hops: 0,
        }
    }
}

impl From<RoutedMessageV2> for RoutedMessageV3 {
    fn from(msg: RoutedMessageV2) -> Self {
        let body = TieredMessageBody::from_routed(msg.msg.body);
        let signature =
            if ProtocolFeature::UnsignedT1Messages.enabled(PROTOCOL_VERSION) && body.is_t1() {
                None
            } else {
                Some(msg.msg.signature)
            };
        Self {
            target: msg.msg.target,
            author: msg.msg.author,
            ttl: msg.msg.ttl,
            body,
            signature,
            created_at: msg.created_at.map(|t| t.unix_timestamp()),
            num_hops: msg.num_hops,
        }
    }
}

impl From<RoutedMessageV3> for RoutedMessage {
    fn from(msg: RoutedMessageV3) -> Self {
        RoutedMessage::V3(msg)
    }
}

<<<<<<< HEAD
#[derive(BorshSerialize, BorshDeserialize, PartialEq, Eq, Clone, Debug, ProtocolSchema)]
=======
/// RoutedMessage represent a package that will travel the network towards a specific peer id.
/// It contains the peer_id and signature from the original sender. Every intermediate peer in the
/// route must verify that this signature is valid otherwise previous sender of this package should
/// be banned. If the final receiver of this package finds that the body is invalid the original
/// sender of the package should be banned instead.
/// If target is hash, it is a message that should be routed back using the same path used to route
/// the request in first place. It is the hash of the request message.
#[derive(PartialEq, Eq, Clone, Debug, ProtocolSchema)]
>>>>>>> e9ede644
pub enum RoutedMessage {
    V1(RoutedMessageV1),
    V2(RoutedMessageV2),
    V3(RoutedMessageV3),
}

impl From<RoutedMessageV1> for RoutedMessage {
    fn from(msg: RoutedMessageV1) -> Self {
        RoutedMessage::V1(msg)
    }
}

impl From<RoutedMessageV2> for RoutedMessage {
    fn from(msg: RoutedMessageV2) -> Self {
        RoutedMessage::V2(msg)
    }
}

impl RoutedMessage {
    pub fn build_hash(
        target: &PeerIdOrHash,
        source: &PeerId,
        body: &RoutedMessageBody,
    ) -> CryptoHash {
        CryptoHash::hash_borsh(RoutedMessageNoSignature { target, author: source, body })
    }

    /// Get the V1 message from the current version. Used for serializations (only V1 is sent over the wire).
    pub fn msg_v1(self) -> RoutedMessageV1 {
        match self {
            RoutedMessage::V1(msg) => msg,
            RoutedMessage::V2(msg) => msg.msg,
            RoutedMessage::V3(msg) => RoutedMessageV1 {
                target: msg.target,
                author: msg.author,
                ttl: msg.ttl,
                body: msg.body.into(),
                signature: msg.signature.unwrap_or_default(),
            },
        }
    }

    pub fn msg(&self) -> &RoutedMessageV3 {
        // Old versions should be upgraded to V3.
        match self {
            RoutedMessage::V1(_) | RoutedMessage::V2(_) => unreachable!(),
            RoutedMessage::V3(msg) => msg,
        }
    }

    pub fn target(&self) -> &PeerIdOrHash {
        match self {
            RoutedMessage::V1(msg) => &msg.target,
            RoutedMessage::V2(msg) => &msg.msg.target,
            RoutedMessage::V3(msg) => &msg.target,
        }
    }

    pub fn signature(&self) -> Option<&Signature> {
        match self {
            RoutedMessage::V1(msg) => Some(&msg.signature),
            RoutedMessage::V2(msg) => Some(&msg.msg.signature),
            RoutedMessage::V3(msg) => msg.signature.as_ref(),
        }
    }

    pub fn author(&self) -> &PeerId {
        match self {
            RoutedMessage::V1(msg) => &msg.author,
            RoutedMessage::V2(msg) => &msg.msg.author,
            RoutedMessage::V3(msg) => &msg.author,
        }
    }

    pub fn body(&self) -> &TieredMessageBody {
        // Old versions should be upgraded to V3.
        match self {
            RoutedMessage::V1(_) | RoutedMessage::V2(_) => unreachable!(),
            RoutedMessage::V3(msg) => &msg.body,
        }
    }

    pub fn body_owned(mut self) -> TieredMessageBody {
        self.upgrade_to_v3();
        let RoutedMessage::V3(msg) = self else { unreachable!() };
        msg.body
    }

    pub fn created_at(&self) -> Option<i64> {
        match self {
            RoutedMessage::V1(_) => None,
            RoutedMessage::V2(msg) => msg.created_at.map(|t| t.unix_timestamp()),
            RoutedMessage::V3(msg) => msg.created_at,
        }
    }

    pub fn num_hops(&self) -> u32 {
        match self {
            RoutedMessage::V1(_) => 0,
            RoutedMessage::V2(msg) => msg.num_hops,
            RoutedMessage::V3(msg) => msg.num_hops,
        }
    }

    pub fn num_hops_mut(&mut self) -> &mut u32 {
        self.upgrade_to_v3();
        let RoutedMessage::V3(msg) = self else { unreachable!() };
        &mut msg.num_hops
    }

    pub fn hash(&self) -> CryptoHash {
        match self {
            RoutedMessage::V1(msg) => msg.hash(),
            RoutedMessage::V2(msg) => msg.msg.hash(),
            RoutedMessage::V3(msg) => msg.hash_tiered(),
        }
    }

    pub fn verify(&self) -> bool {
        match self {
            RoutedMessage::V1(msg) => msg.verify(),
            RoutedMessage::V2(msg) => msg.msg.verify(),
            RoutedMessage::V3(msg) => msg.verify(),
        }
    }

    pub fn expect_response(&self) -> bool {
        match self {
            RoutedMessage::V1(msg) => msg.expect_response(),
            RoutedMessage::V2(msg) => msg.msg.expect_response(),
            RoutedMessage::V3(msg) => msg.expect_response(),
        }
    }

    /// Return true if ttl is positive after decreasing ttl by one, false otherwise.
    pub fn decrease_ttl(&mut self) -> bool {
        match self {
            RoutedMessage::V1(msg) => msg.decrease_ttl(),
            RoutedMessage::V2(msg) => msg.msg.decrease_ttl(),
            RoutedMessage::V3(msg) => msg.decrease_ttl(),
        }
    }

    pub fn body_variant(&self) -> &'static str {
        match self {
            RoutedMessage::V1(msg) => (&msg.body).into(),
            RoutedMessage::V2(msg) => (&msg.msg.body).into(),
            RoutedMessage::V3(msg) => (&msg.body).into(),
        }
    }

    pub fn ttl(&self) -> u8 {
        match self {
            RoutedMessage::V1(msg) => msg.ttl,
            RoutedMessage::V2(msg) => msg.msg.ttl,
            RoutedMessage::V3(msg) => msg.ttl,
        }
    }

    fn upgrade_to_v3(&mut self) {
        if let RoutedMessage::V1(msg) = self {
            let body = TieredMessageBody::from_routed(msg.body.clone());
            let signature =
                if ProtocolFeature::UnsignedT1Messages.enabled(PROTOCOL_VERSION) && body.is_t1() {
                    None
                } else {
                    Some(msg.signature.clone())
                };
            *self = RoutedMessage::V3(RoutedMessageV3 {
                target: msg.target.clone(),
                author: msg.author.clone(),
                ttl: msg.ttl,
                body,
                signature,
                created_at: None,
                num_hops: 0,
            });
        } else if let RoutedMessage::V2(msg) = self {
            let body = TieredMessageBody::from_routed(msg.msg.body.clone());
            let signature =
                if ProtocolFeature::UnsignedT1Messages.enabled(PROTOCOL_VERSION) && body.is_t1() {
                    None
                } else {
                    Some(msg.msg.signature.clone())
                };
            *self = RoutedMessage::V3(RoutedMessageV3 {
                target: msg.msg.target.clone(),
                author: msg.msg.author.clone(),
                ttl: msg.msg.ttl,
                body,
                signature,
                created_at: msg.created_at.map(|t| t.unix_timestamp()),
                num_hops: msg.num_hops,
            });
        }
    }
}

#[derive(borsh::BorshSerialize, PartialEq, Eq, Clone, Debug)]
struct RoutedMessageNoSignature<'a> {
    target: &'a PeerIdOrHash,
    author: &'a PeerId,
    body: &'a RoutedMessageBody,
}

impl RoutedMessageV1 {
    pub fn hash(&self) -> CryptoHash {
        RoutedMessage::build_hash(&self.target, &self.author, &self.body)
    }

    pub fn verify(&self) -> bool {
        self.signature.verify(self.hash().as_ref(), self.author.public_key())
    }

    pub fn expect_response(&self) -> bool {
        matches!(
            self.body,
            RoutedMessageBody::Ping(_)
                | RoutedMessageBody::TxStatusRequest(_, _)
                | RoutedMessageBody::PartialEncodedChunkRequest(_)
        )
    }

    /// Return true if ttl is positive after decreasing ttl by one, false otherwise.
    pub fn decrease_ttl(&mut self) -> bool {
        self.ttl = self.ttl.saturating_sub(1);
        self.ttl > 0
    }
}

#[derive(
    borsh::BorshSerialize,
    borsh::BorshDeserialize,
    PartialEq,
    Eq,
    Clone,
    Debug,
    Hash,
    ProtocolSchema,
)]
pub enum PeerIdOrHash {
    PeerId(PeerId),
    Hash(CryptoHash),
}

/// Message for chunk part owners to forward their parts to validators tracking that shard.
/// This reduces the number of requests a node tracking a shard needs to send to obtain enough
/// parts to reconstruct the message (in the best case no such requests are needed).
#[derive(
    Clone, Debug, Eq, PartialEq, borsh::BorshSerialize, borsh::BorshDeserialize, ProtocolSchema,
)]
pub struct PartialEncodedChunkForwardMsg {
    pub chunk_hash: ChunkHash,
    pub inner_header_hash: CryptoHash,
    pub merkle_root: CryptoHash,
    pub signature: Signature,
    pub prev_block_hash: CryptoHash,
    pub height_created: BlockHeight,
    pub shard_id: ShardId,
    pub parts: Vec<PartialEncodedChunkPart>,
}

/// Test code that someone become part of our protocol?
#[derive(
    borsh::BorshSerialize,
    borsh::BorshDeserialize,
    PartialEq,
    Eq,
    Clone,
    Debug,
    Hash,
    ProtocolSchema,
)]
pub struct Ping {
    pub nonce: u64,
    pub source: PeerId,
}

/// Test code that someone become part of our protocol?
#[derive(
    borsh::BorshSerialize,
    borsh::BorshDeserialize,
    PartialEq,
    Eq,
    Clone,
    Debug,
    Hash,
    ProtocolSchema,
)]
pub struct Pong {
    pub nonce: u64,
    pub source: PeerId,
}

impl PartialEncodedChunkForwardMsg {
    pub fn from_header_and_parts(
        header: &ShardChunkHeader,
        parts: Vec<PartialEncodedChunkPart>,
    ) -> Self {
        Self {
            chunk_hash: header.chunk_hash().clone(),
            inner_header_hash: header.inner_header_hash(),
            merkle_root: *header.encoded_merkle_root(),
            signature: header.signature().clone(),
            prev_block_hash: *header.prev_block_hash(),
            height_created: header.height_created(),
            shard_id: header.shard_id(),
            parts,
        }
    }

    pub fn is_valid_hash(&self) -> bool {
        let correct_hash = combine_hash(&self.inner_header_hash, &self.merkle_root);
        ChunkHash(correct_hash) == self.chunk_hash
    }
}

#[derive(
    Clone, Debug, Eq, PartialEq, borsh::BorshSerialize, borsh::BorshDeserialize, ProtocolSchema,
)]
pub struct PartialEncodedChunkRequestMsg {
    pub chunk_hash: ChunkHash,
    pub part_ords: Vec<u64>,
    pub tracking_shards: HashSet<ShardId>,
}

#[derive(
    Clone, Debug, Eq, PartialEq, borsh::BorshSerialize, borsh::BorshDeserialize, ProtocolSchema,
)]
pub struct PartialEncodedChunkResponseMsg {
    pub chunk_hash: ChunkHash,
    pub parts: Vec<PartialEncodedChunkPart>,
    pub receipts: Vec<ReceiptProof>,
}

#[derive(
    PartialEq, Eq, Clone, Debug, borsh::BorshSerialize, borsh::BorshDeserialize, ProtocolSchema,
)]
pub struct StateResponseInfoV1 {
    pub shard_id: ShardId,
    pub sync_hash: CryptoHash,
    pub state_response: ShardStateSyncResponseV1,
}

#[derive(
    PartialEq, Eq, Clone, Debug, borsh::BorshSerialize, borsh::BorshDeserialize, ProtocolSchema,
)]
pub struct StateResponseInfoV2 {
    pub shard_id: ShardId,
    pub sync_hash: CryptoHash,
    pub state_response: ShardStateSyncResponse,
}

#[derive(
    PartialEq, Eq, Clone, Debug, borsh::BorshSerialize, borsh::BorshDeserialize, ProtocolSchema,
)]
pub enum StateResponseInfo {
    V1(Box<StateResponseInfoV1>),
    V2(Box<StateResponseInfoV2>),
}

impl StateResponseInfo {
    pub fn shard_id(&self) -> ShardId {
        match self {
            Self::V1(info) => info.shard_id,
            Self::V2(info) => info.shard_id,
        }
    }

    pub fn sync_hash(&self) -> CryptoHash {
        match self {
            Self::V1(info) => info.sync_hash,
            Self::V2(info) => info.sync_hash,
        }
    }

    pub fn take_state_response(self) -> ShardStateSyncResponse {
        match self {
            Self::V1(info) => ShardStateSyncResponse::V1(info.state_response),
            Self::V2(info) => info.state_response,
        }
    }
}

pub(crate) struct RawRoutedMessage {
    pub target: PeerIdOrHash,
    pub body: TieredMessageBody,
}

impl RawRoutedMessage {
    /// Add signature to the message.
    /// Panics if the target is an AccountId instead of a PeerId.
    pub fn sign(
        self,
        node_key: &near_crypto::SecretKey,
        routed_message_ttl: u8,
        now: Option<time::Utc>,
    ) -> RoutedMessage {
        let author = PeerId::new(node_key.public_key());
        let signature =
            if ProtocolFeature::UnsignedT1Messages.enabled(PROTOCOL_VERSION) && self.body.is_t1() {
                None
            } else {
                let body = RoutedMessageBody::from(self.body.clone());
                let hash = RoutedMessage::build_hash(&self.target, &author, &body);
                Some(node_key.sign(hash.as_ref()))
            };
        RoutedMessage::V3(RoutedMessageV3 {
            target: self.target,
            author,
            signature,
            ttl: routed_message_ttl,
            body: self.body,
            created_at: now.map(|t| t.unix_timestamp()),
            num_hops: 0,
        })
    }
}<|MERGE_RESOLUTION|>--- conflicted
+++ resolved
@@ -1203,9 +1203,6 @@
     }
 }
 
-<<<<<<< HEAD
-#[derive(BorshSerialize, BorshDeserialize, PartialEq, Eq, Clone, Debug, ProtocolSchema)]
-=======
 /// RoutedMessage represent a package that will travel the network towards a specific peer id.
 /// It contains the peer_id and signature from the original sender. Every intermediate peer in the
 /// route must verify that this signature is valid otherwise previous sender of this package should
@@ -1213,8 +1210,7 @@
 /// sender of the package should be banned instead.
 /// If target is hash, it is a message that should be routed back using the same path used to route
 /// the request in first place. It is the hash of the request message.
-#[derive(PartialEq, Eq, Clone, Debug, ProtocolSchema)]
->>>>>>> e9ede644
+#[derive(BorshSerialize, BorshDeserialize, PartialEq, Eq, Clone, Debug, ProtocolSchema)]
 pub enum RoutedMessage {
     V1(RoutedMessageV1),
     V2(RoutedMessageV2),
