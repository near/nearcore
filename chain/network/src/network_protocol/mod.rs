--- conflicted
+++ resolved
@@ -31,11 +31,7 @@
 use near_primitives::version::PEER_MIN_ALLOWED_PROTOCOL_VERSION;
 use protobuf::Message as _;
 use std::fmt;
-<<<<<<< HEAD
 use std::sync::Arc;
-use thiserror::Error;
-=======
->>>>>>> 9bb3c26d
 
 #[derive(PartialEq, Eq, Clone, Debug, Hash)]
 pub struct PeerAddr {
