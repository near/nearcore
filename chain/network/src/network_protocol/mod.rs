--- conflicted
+++ resolved
@@ -1077,7 +1077,6 @@
     pub num_hops: u32,
 }
 
-<<<<<<< HEAD
 impl BorshSerialize for RoutedMessageV2 {
     fn serialize<W: Write>(&self, writer: &mut W) -> std::io::Result<()> {
         self.msg.serialize(writer)?;
@@ -1096,13 +1095,10 @@
     }
 }
 
-#[derive(BorshDeserialize, BorshSerialize, PartialEq, Eq, Clone, Debug, ProtocolSchema)]
-=======
 /// V3 message will remove the signature field for T1.
 /// Contains the body as a `TieredMessageBody` instead of `RoutedMessageBody`.
 /// All other fields are the same as in previous versions.
-#[derive(PartialEq, Eq, Clone, Debug, ProtocolSchema)]
->>>>>>> 236362df
+#[derive(BorshDeserialize, BorshSerialize, PartialEq, Eq, Clone, Debug, ProtocolSchema)]
 pub struct RoutedMessageV3 {
     /// Peer id which is directed this message.
     /// If `target` is hash, this a message should be routed back.
@@ -1114,14 +1110,8 @@
     pub ttl: u8,
     /// Message
     pub body: TieredMessageBody,
-<<<<<<< HEAD
     /// Signature only for T2 messages.
     pub signature: Option<Signature>,
-=======
-    /// Signature.
-    // TODO(#13709): remove for T1 messages
-    pub signature: Signature,
->>>>>>> 236362df
     /// The time the Routed message was created by `author`.
     pub created_at: Option<i64>,
     /// Number of peers this routed message traveled through.
