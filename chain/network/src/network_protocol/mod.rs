/// Contains types that belong to the `network protocol.
#[path = "borsh.rs"]
mod borsh_;
mod borsh_conv;
mod edge;
mod peer;
mod proto_conv;
pub use edge::*;
pub use peer::*;

#[cfg(test)]
pub(crate) mod testonly;
#[cfg(test)]
mod tests;

mod _proto {
    include!(concat!(env!("OUT_DIR"), "/proto/mod.rs"));
}

pub use _proto::network as proto;

use crate::time;
use borsh::{BorshDeserialize as _, BorshSerialize as _};
use near_crypto::PublicKey;
use near_crypto::Signature;
use near_primitives::block::{Approval, Block, BlockHeader, GenesisId};
use near_primitives::challenge::Challenge;
use near_primitives::hash::CryptoHash;
use near_primitives::merkle::combine_hash;
use near_primitives::network::{AnnounceAccount, PeerId};
use near_primitives::sharding::{
    ChunkHash, PartialEncodedChunk, PartialEncodedChunkPart, ReceiptProof, ShardChunkHeader,
};
use near_primitives::syncing::{EpochSyncFinalizationResponse, EpochSyncResponse};
use near_primitives::syncing::{ShardStateSyncResponse, ShardStateSyncResponseV1};
use near_primitives::transaction::SignedTransaction;
use near_primitives::types::{AccountId, EpochId};
use near_primitives::types::{BlockHeight, ShardId};
use near_primitives::validator_signer::ValidatorSigner;
use near_primitives::views::FinalExecutionOutcomeView;
use protobuf::Message as _;
use std::collections::HashSet;
use std::fmt;
use std::sync::Arc;

#[derive(PartialEq, Eq, Clone, Debug, Hash)]
pub struct PeerAddr {
    pub addr: std::net::SocketAddr,
    pub peer_id: PeerId,
}

impl serde::Serialize for PeerAddr {
    fn serialize<S: serde::Serializer>(&self, s: S) -> Result<S::Ok, S::Error> {
        s.serialize_str(&format!("{}@{}", self.peer_id, self.addr))
    }
}

impl<'a> serde::Deserialize<'a> for PeerAddr {
    fn deserialize<D: serde::Deserializer<'a>>(d: D) -> Result<Self, D::Error> {
        <String as serde::Deserialize>::deserialize(d)?.parse().map_err(serde::de::Error::custom)
    }
}

#[derive(thiserror::Error, Debug)]
pub enum ParsePeerAddrError {
    #[error("expected <PeerId>@<IP>:<port>, got \'{0}\'")]
    Format(String),
    #[error("PeerId: {0}")]
    PeerId(#[source] near_crypto::ParseKeyError),
    #[error("SocketAddr: {0}")]
    SocketAddr(#[source] std::net::AddrParseError),
}

impl std::str::FromStr for PeerAddr {
    type Err = ParsePeerAddrError;
    fn from_str(s: &str) -> Result<Self, Self::Err> {
        let parts: Vec<_> = s.split('@').collect();
        if parts.len() != 2 {
            return Err(Self::Err::Format(s.to_string()));
        }
        Ok(PeerAddr {
            peer_id: PeerId::new(parts[0].parse().map_err(Self::Err::PeerId)?),
            addr: parts[1].parse().map_err(Self::Err::SocketAddr)?,
        })
    }
}

#[derive(PartialEq, Eq, Debug, Hash)]
pub struct AccountData {
    pub peer_id: Option<PeerId>,
    pub peers: Vec<PeerAddr>,
    pub account_id: AccountId,
    pub epoch_id: EpochId,
    pub timestamp: time::Utc,
}

// Limit on the size of the serialized AccountData message.
// It is important to have such a constraint on the serialized proto,
// because it may contain many unknown fields (which are dropped during parsing).
pub const MAX_ACCOUNT_DATA_SIZE_BYTES: usize = 10000; // 10kB

impl AccountData {
    /// Serializes AccountData to proto and signs it using `signer`.
    /// Panics if AccountData.account_id doesn't match signer.validator_id(),
    /// as this would likely be a bug.
    /// Returns an error if the serialized data is too large to be broadcasted.
    /// TODO(gprusak): consider separating serialization from signing (so introducing an
    /// intermediate SerializedAccountData type) so that sign() then could fail only
    /// due to account_id mismatch. Then instead of panicking we could return an error
    /// and the caller (who constructs the arguments) would do an unwrap(). This would
    /// consistute a cleaner never-panicking interface.
    pub fn sign(self, signer: &dyn ValidatorSigner) -> anyhow::Result<SignedAccountData> {
        assert_eq!(
            &self.account_id,
            signer.validator_id(),
            "AccountData.account_id doesn't match the signer's account_id"
        );
        let payload = proto::AccountKeyPayload::from(&self).write_to_bytes().unwrap();
        if payload.len() > MAX_ACCOUNT_DATA_SIZE_BYTES {
            anyhow::bail!(
                "payload size = {}, max is {}",
                payload.len(),
                MAX_ACCOUNT_DATA_SIZE_BYTES
            );
        }
        let signature = signer.sign_account_key_payload(&payload);
        Ok(SignedAccountData {
            account_data: self,
            payload: AccountKeySignedPayload { payload, signature },
        })
    }
}

#[derive(PartialEq, Eq, Debug, Hash)]
pub struct AccountKeySignedPayload {
    payload: Vec<u8>,
    signature: near_crypto::Signature,
}

impl AccountKeySignedPayload {
    pub fn len(&self) -> usize {
        self.payload.len()
    }
    pub fn signature(&self) -> &near_crypto::Signature {
        &self.signature
    }
    pub fn verify(&self, key: &PublicKey) -> Result<(), ()> {
        match self.signature.verify(&self.payload, key) {
            true => Ok(()),
            false => Err(()),
        }
    }
}

// TODO(gprusak): this is effectively immutable, and we always pass it around
// in an Arc, so the Arc can be moved inside (except that constructing malformed
// SignedAccountData for tests may get a little tricky).
#[derive(PartialEq, Eq, Debug, Hash)]
pub struct SignedAccountData {
    account_data: AccountData,
    // Serialized and signed AccountData.
    payload: AccountKeySignedPayload,
}

impl std::ops::Deref for SignedAccountData {
    type Target = AccountData;
    fn deref(&self) -> &Self::Target {
        &self.account_data
    }
}

impl SignedAccountData {
    pub fn payload(&self) -> &AccountKeySignedPayload {
        &self.payload
    }
}

#[derive(PartialEq, Eq, Clone, Debug, Default)]
pub struct RoutingTableUpdate {
    pub edges: Vec<Edge>,
    pub accounts: Vec<AnnounceAccount>,
}

impl RoutingTableUpdate {
    pub(crate) fn from_edges(edges: Vec<Edge>) -> Self {
        Self { edges, accounts: Vec::new() }
    }

    pub fn from_accounts(accounts: Vec<AnnounceAccount>) -> Self {
        Self { edges: Vec::new(), accounts }
    }

    pub(crate) fn new(edges: Vec<Edge>, accounts: Vec<AnnounceAccount>) -> Self {
        Self { edges, accounts }
    }
}
/// Structure representing handshake between peers.
#[derive(PartialEq, Eq, Clone, Debug)]
pub struct Handshake {
    /// Current protocol version.
    pub(crate) protocol_version: u32,
    /// Oldest supported protocol version.
    pub(crate) oldest_supported_version: u32,
    /// Sender's peer id.
    pub(crate) sender_peer_id: PeerId,
    /// Receiver's peer id.
    pub(crate) target_peer_id: PeerId,
    /// Sender's listening addr.
    pub(crate) sender_listen_port: Option<u16>,
    /// Peer's chain information.
    pub(crate) sender_chain_info: PeerChainInfoV2,
    /// Represents new `edge`. Contains only `none` and `Signature` from the sender.
    pub(crate) partial_edge_info: PartialEdgeInfo,
}

#[derive(PartialEq, Eq, Clone, Debug, strum::IntoStaticStr)]
pub enum HandshakeFailureReason {
    ProtocolVersionMismatch { version: u32, oldest_supported_version: u32 },
    GenesisMismatch(GenesisId),
    InvalidTarget,
}

/// See SyncAccountsData in network_protocol/network.proto.
#[derive(PartialEq, Eq, Clone, Debug)]
pub struct SyncAccountsData {
    pub accounts_data: Vec<Arc<SignedAccountData>>,
    pub requesting_full_sync: bool,
    pub incremental: bool,
}

#[derive(PartialEq, Eq, Clone, Debug, strum::IntoStaticStr, strum::EnumVariantNames)]
#[allow(clippy::large_enum_variant)]
pub enum PeerMessage {
    Tier1Handshake(Handshake),
    Tier2Handshake(Handshake),
    HandshakeFailure(PeerInfo, HandshakeFailureReason),
    /// When a failed nonce is used by some peer, this message is sent back as evidence.
    LastEdge(Edge),
    /// Contains accounts and edge information.
    SyncRoutingTable(RoutingTableUpdate),
    RequestUpdateNonce(PartialEdgeInfo),
    ResponseUpdateNonce(Edge),

    SyncAccountsData(SyncAccountsData),

    PeersRequest,
    PeersResponse(Vec<PeerInfo>),

    BlockHeadersRequest(Vec<CryptoHash>),
    BlockHeaders(Vec<BlockHeader>),

    BlockRequest(CryptoHash),
    Block(Block),

    Transaction(SignedTransaction),
    Routed(Box<RoutedMessageV2>),

    /// Gracefully disconnect from other peer.
    Disconnect,
    Challenge(Challenge),
    EpochSyncRequest(EpochId),
    EpochSyncResponse(Box<EpochSyncResponse>),
    EpochSyncFinalizationRequest(EpochId),
    EpochSyncFinalizationResponse(Box<EpochSyncFinalizationResponse>),
}

impl fmt::Display for PeerMessage {
    fn fmt(&self, f: &mut fmt::Formatter<'_>) -> fmt::Result {
        fmt::Display::fmt(self.msg_variant(), f)
    }
}

#[derive(Copy, Clone, PartialEq, Eq, Debug, Hash, strum::IntoStaticStr)]
pub enum Encoding {
    Borsh,
    Proto,
}

#[derive(thiserror::Error, Debug)]
pub enum ParsePeerMessageError {
    #[error("BorshDecode")]
    BorshDecode(#[source] std::io::Error),
    #[error("BorshConv")]
    BorshConv(#[source] borsh_conv::ParsePeerMessageError),
    #[error("ProtoDecode")]
    ProtoDecode(#[source] protobuf::Error),
    #[error("ProtoConv")]
    ProtoConv(#[source] proto_conv::ParsePeerMessageError),
}

impl PeerMessage {
    pub(crate) fn serialize(&self, enc: Encoding) -> Vec<u8> {
        match enc {
            Encoding::Borsh => borsh_::PeerMessage::from(self).try_to_vec().unwrap(),
            Encoding::Proto => proto::PeerMessage::from(self).write_to_bytes().unwrap(),
        }
    }

    pub(crate) fn deserialize(
        enc: Encoding,
        data: &[u8],
    ) -> Result<PeerMessage, ParsePeerMessageError> {
        Ok(match enc {
            Encoding::Borsh => (&borsh_::PeerMessage::try_from_slice(data)
                .map_err(ParsePeerMessageError::BorshDecode)?)
                .try_into()
                .map_err(ParsePeerMessageError::BorshConv)?,
            Encoding::Proto => (&proto::PeerMessage::parse_from_bytes(data)
                .map_err(ParsePeerMessageError::ProtoDecode)?)
                .try_into()
                .map_err(ParsePeerMessageError::ProtoConv)?,
        })
    }

    pub(crate) fn msg_variant(&self) -> &'static str {
        match self {
            PeerMessage::Routed(routed_msg) => routed_msg.body_variant(),
            _ => self.into(),
        }
    }

    pub(crate) fn is_client_message(&self) -> bool {
        match self {
            PeerMessage::Block(_)
            | PeerMessage::BlockHeaders(_)
            | PeerMessage::Challenge(_)
            | PeerMessage::EpochSyncFinalizationResponse(_)
            | PeerMessage::EpochSyncResponse(_)
            | PeerMessage::Transaction(_) => true,
            PeerMessage::Routed(r) => matches!(
                r.msg.body,
                RoutedMessageBody::BlockApproval(_)
                    | RoutedMessageBody::ForwardTx(_)
                    | RoutedMessageBody::PartialEncodedChunkForward(_)
                    | RoutedMessageBody::PartialEncodedChunkRequest(_)
                    | RoutedMessageBody::PartialEncodedChunkResponse(_)
                    | RoutedMessageBody::StateResponse(_)
                    | RoutedMessageBody::VersionedPartialEncodedChunk(_)
                    | RoutedMessageBody::VersionedStateResponse(_)
            ),
            _ => false,
        }
    }

    pub(crate) fn is_view_client_message(&self) -> bool {
        match self {
            PeerMessage::BlockHeadersRequest(_)
            | PeerMessage::BlockRequest(_)
            | PeerMessage::EpochSyncFinalizationRequest(_)
            | PeerMessage::EpochSyncRequest(_) => true,
            PeerMessage::Routed(r) => matches!(
                r.msg.body,
                RoutedMessageBody::ReceiptOutcomeRequest(_)
                    | RoutedMessageBody::StateRequestHeader(_, _)
                    | RoutedMessageBody::StateRequestPart(_, _, _)
                    | RoutedMessageBody::TxStatusRequest(_, _)
                    | RoutedMessageBody::TxStatusResponse(_)
            ),
            _ => false,
        }
    }
}

// TODO(#1313): Use Box
#[derive(
    borsh::BorshSerialize, borsh::BorshDeserialize, PartialEq, Eq, Clone, strum::IntoStaticStr,
)]
pub enum RoutedMessageBody {
    BlockApproval(Approval),
    ForwardTx(SignedTransaction),

    TxStatusRequest(AccountId, CryptoHash),
    TxStatusResponse(FinalExecutionOutcomeView),

    /// Not used, but needed for borsh backward compatibility.
    _UnusedQueryRequest,
    /// Not used, but needed for borsh backward compatibility.
    _UnusedQueryResponse,

    /// Not used any longer and ignored when received.
    ///
    /// We’ve been still sending those messages at protocol version 56 so we
    /// need to wait until 59 before we can remove the variant completely.
    /// Until then we need to be able to decode those messages (even though we
    /// will ignore them).
    ReceiptOutcomeRequest(CryptoHash),

    /// Not used, but needed to borsh backward compatibility.
    _UnusedReceiptOutcomeResponse,

    StateRequestHeader(ShardId, CryptoHash),
    StateRequestPart(ShardId, CryptoHash, u64),
    StateResponse(StateResponseInfoV1),
    PartialEncodedChunkRequest(PartialEncodedChunkRequestMsg),
    PartialEncodedChunkResponse(PartialEncodedChunkResponseMsg),
    _UnusedPartialEncodedChunk,
    /// Ping/Pong used for testing networking and routing.
    Ping(Ping),
    Pong(Pong),
    VersionedPartialEncodedChunk(PartialEncodedChunk),
    VersionedStateResponse(StateResponseInfo),
    PartialEncodedChunkForward(PartialEncodedChunkForwardMsg),
}

impl RoutedMessageBody {
    // Return whether this message is important.
    // In routing logics, we send important messages multiple times to minimize the risk that they are
    // lost
    pub fn is_important(&self) -> bool {
        match self {
            // Both BlockApproval and VersionedPartialEncodedChunk is essential for block production and
            // are only sent by the original node and if they are lost, the receiver node doesn't
            // know to request them.
            RoutedMessageBody::BlockApproval(_)
            | RoutedMessageBody::VersionedPartialEncodedChunk(_) => true,
            _ => false,
        }
    }
}

impl fmt::Debug for RoutedMessageBody {
    fn fmt(&self, f: &mut fmt::Formatter<'_>) -> fmt::Result {
        match self {
            RoutedMessageBody::BlockApproval(approval) => write!(
                f,
                "Approval({}, {}, {:?})",
                approval.target_height, approval.account_id, approval.inner
            ),
            RoutedMessageBody::ForwardTx(tx) => write!(f, "tx {}", tx.get_hash()),
            RoutedMessageBody::TxStatusRequest(account_id, hash) => {
                write!(f, "TxStatusRequest({}, {})", account_id, hash)
            }
            RoutedMessageBody::TxStatusResponse(response) => {
                write!(f, "TxStatusResponse({})", response.transaction.hash)
            }
            RoutedMessageBody::_UnusedQueryRequest => write!(f, "QueryRequest"),
            RoutedMessageBody::_UnusedQueryResponse => write!(f, "QueryResponse"),
            RoutedMessageBody::ReceiptOutcomeRequest(hash) => write!(f, "ReceiptRequest({})", hash),
            RoutedMessageBody::_UnusedReceiptOutcomeResponse => write!(f, "ReceiptResponse"),
            RoutedMessageBody::StateRequestHeader(shard_id, sync_hash) => {
                write!(f, "StateRequestHeader({}, {})", shard_id, sync_hash)
            }
            RoutedMessageBody::StateRequestPart(shard_id, sync_hash, part_id) => {
                write!(f, "StateRequestPart({}, {}, {})", shard_id, sync_hash, part_id)
            }
            RoutedMessageBody::StateResponse(response) => {
                write!(f, "StateResponse({}, {})", response.shard_id, response.sync_hash)
            }
            RoutedMessageBody::PartialEncodedChunkRequest(request) => {
                write!(f, "PartialChunkRequest({:?}, {:?})", request.chunk_hash, request.part_ords)
            }
            RoutedMessageBody::PartialEncodedChunkResponse(response) => write!(
                f,
                "PartialChunkResponse({:?}, {:?})",
                response.chunk_hash,
                response.parts.iter().map(|p| p.part_ord).collect::<Vec<_>>()
            ),
            RoutedMessageBody::_UnusedPartialEncodedChunk => write!(f, "PartiaEncodedChunk"),
            RoutedMessageBody::VersionedPartialEncodedChunk(_) => {
                write!(f, "VersionedPartialEncodedChunk(?)")
            }
            RoutedMessageBody::VersionedStateResponse(response) => write!(
                f,
                "VersionedStateResponse({}, {})",
                response.shard_id(),
                response.sync_hash()
            ),
            RoutedMessageBody::PartialEncodedChunkForward(forward) => write!(
                f,
                "PartialChunkForward({:?}, {:?})",
                forward.chunk_hash,
                forward.parts.iter().map(|p| p.part_ord).collect::<Vec<_>>(),
            ),
            RoutedMessageBody::Ping(_) => write!(f, "Ping"),
            RoutedMessageBody::Pong(_) => write!(f, "Pong"),
        }
    }
}

/// RoutedMessage represent a package that will travel the network towards a specific peer id.
/// It contains the peer_id and signature from the original sender. Every intermediate peer in the
/// route must verify that this signature is valid otherwise previous sender of this package should
/// be banned. If the final receiver of this package finds that the body is invalid the original
/// sender of the package should be banned instead.
/// If target is hash, it is a message that should be routed back using the same path used to route
/// the request in first place. It is the hash of the request message.
<<<<<<< HEAD
#[cfg_attr(feature = "deepsize_feature", derive(deepsize::DeepSizeOf))]
=======
>>>>>>> 017b433f
#[derive(borsh::BorshSerialize, borsh::BorshDeserialize, PartialEq, Eq, Clone, Debug)]
pub struct RoutedMessage {
    /// Peer id which is directed this message.
    /// If `target` is hash, this a message should be routed back.
    pub target: PeerIdOrHash,
    /// Original sender of this message
    pub author: PeerId,
    /// Signature from the author of the message. If this signature is invalid we should ban
    /// last sender of this message. If the message is invalid we should ben author of the message.
    pub signature: Signature,
    /// Time to live for this message. After passing through some hop this number should be
    /// decreased by 1. If this number is 0, drop this message.
    pub ttl: u8,
    /// Message
    pub body: RoutedMessageBody,
}

#[derive(PartialEq, Eq, Clone, Debug)]
pub struct RoutedMessageV2 {
    /// Message
    pub msg: RoutedMessage,
    /// The time the Routed message was created by `author`.
    pub created_at: Option<time::Utc>,
}

impl std::ops::Deref for RoutedMessageV2 {
    type Target = RoutedMessage;

    fn deref(&self) -> &Self::Target {
        &self.msg
    }
}

impl std::ops::DerefMut for RoutedMessageV2 {
    fn deref_mut(&mut self) -> &mut Self::Target {
        &mut self.msg
    }
}

#[derive(borsh::BorshSerialize, PartialEq, Eq, Clone, Debug)]
struct RoutedMessageNoSignature<'a> {
    target: &'a PeerIdOrHash,
    author: &'a PeerId,
    body: &'a RoutedMessageBody,
}

impl RoutedMessage {
    pub fn build_hash(
        target: &PeerIdOrHash,
        source: &PeerId,
        body: &RoutedMessageBody,
    ) -> CryptoHash {
        CryptoHash::hash_borsh(&RoutedMessageNoSignature { target, author: source, body })
    }

    pub fn hash(&self) -> CryptoHash {
        RoutedMessage::build_hash(&self.target, &self.author, &self.body)
    }

    pub fn verify(&self) -> bool {
        self.signature.verify(self.hash().as_ref(), self.author.public_key())
    }

    pub fn expect_response(&self) -> bool {
        matches!(
            self.body,
            RoutedMessageBody::Ping(_)
                | RoutedMessageBody::TxStatusRequest(_, _)
                | RoutedMessageBody::StateRequestHeader(_, _)
                | RoutedMessageBody::StateRequestPart(_, _, _)
                | RoutedMessageBody::PartialEncodedChunkRequest(_)
                | RoutedMessageBody::ReceiptOutcomeRequest(_)
        )
    }

    /// Return true if ttl is positive after decreasing ttl by one, false otherwise.
    pub fn decrease_ttl(&mut self) -> bool {
        self.ttl = self.ttl.saturating_sub(1);
        self.ttl > 0
    }

    pub fn body_variant(&self) -> &'static str {
        (&self.body).into()
    }
}

#[derive(borsh::BorshSerialize, borsh::BorshDeserialize, PartialEq, Eq, Clone, Debug, Hash)]
pub enum PeerIdOrHash {
    PeerId(PeerId),
    Hash(CryptoHash),
}

/// Message for chunk part owners to forward their parts to validators tracking that shard.
/// This reduces the number of requests a node tracking a shard needs to send to obtain enough
/// parts to reconstruct the message (in the best case no such requests are needed).
#[derive(Clone, Debug, Eq, PartialEq, borsh::BorshSerialize, borsh::BorshDeserialize)]
pub struct PartialEncodedChunkForwardMsg {
    pub chunk_hash: ChunkHash,
    pub inner_header_hash: CryptoHash,
    pub merkle_root: CryptoHash,
    pub signature: Signature,
    pub prev_block_hash: CryptoHash,
    pub height_created: BlockHeight,
    pub shard_id: ShardId,
    pub parts: Vec<PartialEncodedChunkPart>,
}

/// Test code that someone become part of our protocol?
<<<<<<< HEAD
#[cfg_attr(feature = "deepsize_feature", derive(deepsize::DeepSizeOf))]
=======
>>>>>>> 017b433f
#[derive(borsh::BorshSerialize, borsh::BorshDeserialize, PartialEq, Eq, Clone, Debug, Hash)]
pub struct Ping {
    pub nonce: u64,
    pub source: PeerId,
}

/// Test code that someone become part of our protocol?
#[derive(borsh::BorshSerialize, borsh::BorshDeserialize, PartialEq, Eq, Clone, Debug, Hash)]
pub struct Pong {
    pub nonce: u64,
    pub source: PeerId,
}

impl PartialEncodedChunkForwardMsg {
    pub fn from_header_and_parts(
        header: &ShardChunkHeader,
        parts: Vec<PartialEncodedChunkPart>,
    ) -> Self {
        Self {
            chunk_hash: header.chunk_hash(),
            inner_header_hash: header.inner_header_hash(),
            merkle_root: header.encoded_merkle_root(),
            signature: header.signature().clone(),
            prev_block_hash: header.prev_block_hash().clone(),
            height_created: header.height_created(),
            shard_id: header.shard_id(),
            parts,
        }
    }

    pub fn is_valid_hash(&self) -> bool {
        let correct_hash = combine_hash(&self.inner_header_hash, &self.merkle_root);
        ChunkHash(correct_hash) == self.chunk_hash
    }
}

#[derive(Clone, Debug, Eq, PartialEq, borsh::BorshSerialize, borsh::BorshDeserialize)]
pub struct PartialEncodedChunkRequestMsg {
    pub chunk_hash: ChunkHash,
    pub part_ords: Vec<u64>,
    pub tracking_shards: HashSet<ShardId>,
}

#[derive(Clone, Debug, Eq, PartialEq, borsh::BorshSerialize, borsh::BorshDeserialize)]
pub struct PartialEncodedChunkResponseMsg {
    pub chunk_hash: ChunkHash,
    pub parts: Vec<PartialEncodedChunkPart>,
    pub receipts: Vec<ReceiptProof>,
}

#[derive(PartialEq, Eq, Clone, Debug, borsh::BorshSerialize, borsh::BorshDeserialize)]
pub struct StateResponseInfoV1 {
    pub shard_id: ShardId,
    pub sync_hash: CryptoHash,
    pub state_response: ShardStateSyncResponseV1,
}

#[derive(PartialEq, Eq, Clone, Debug, borsh::BorshSerialize, borsh::BorshDeserialize)]
pub struct StateResponseInfoV2 {
    pub shard_id: ShardId,
    pub sync_hash: CryptoHash,
    pub state_response: ShardStateSyncResponse,
}

#[derive(PartialEq, Eq, Clone, Debug, borsh::BorshSerialize, borsh::BorshDeserialize)]
pub enum StateResponseInfo {
    V1(StateResponseInfoV1),
    V2(StateResponseInfoV2),
}

impl StateResponseInfo {
    pub fn shard_id(&self) -> ShardId {
        match self {
            Self::V1(info) => info.shard_id,
            Self::V2(info) => info.shard_id,
        }
    }

    pub fn sync_hash(&self) -> CryptoHash {
        match self {
            Self::V1(info) => info.sync_hash,
            Self::V2(info) => info.sync_hash,
        }
    }

    pub fn take_state_response(self) -> ShardStateSyncResponse {
        match self {
            Self::V1(info) => ShardStateSyncResponse::V1(info.state_response),
            Self::V2(info) => info.state_response,
        }
    }
}

#[derive(
    Debug,
    Clone,
    PartialEq,
    Eq,
    borsh::BorshSerialize,
    borsh::BorshDeserialize,
    Hash,
    serde::Serialize,
)]
pub enum AccountOrPeerIdOrHash {
    AccountId(AccountId),
    PeerId(PeerId),
    Hash(CryptoHash),
}

pub struct RawRoutedMessage {
    pub target: AccountOrPeerIdOrHash,
    pub body: RoutedMessageBody,
}

impl RawRoutedMessage {
    /// Add signature to the message.
    /// Panics if the target is an AccountId instead of a PeerId.
    pub fn sign(
        self,
        node_key: &near_crypto::SecretKey,
        routed_message_ttl: u8,
        now: Option<time::Utc>,
    ) -> RoutedMessageV2 {
        let author = PeerId::new(node_key.public_key());
        let target = self.target.peer_id_or_hash().unwrap();
        let hash = RoutedMessage::build_hash(&target, &author, &self.body);
        let signature = node_key.sign(hash.as_ref());
        RoutedMessageV2 {
            msg: RoutedMessage {
                target,
                author,
                signature,
                ttl: routed_message_ttl,
                body: self.body,
            },
            created_at: now,
        }
    }
}<|MERGE_RESOLUTION|>--- conflicted
+++ resolved
@@ -484,10 +484,6 @@
 /// sender of the package should be banned instead.
 /// If target is hash, it is a message that should be routed back using the same path used to route
 /// the request in first place. It is the hash of the request message.
-<<<<<<< HEAD
-#[cfg_attr(feature = "deepsize_feature", derive(deepsize::DeepSizeOf))]
-=======
->>>>>>> 017b433f
 #[derive(borsh::BorshSerialize, borsh::BorshDeserialize, PartialEq, Eq, Clone, Debug)]
 pub struct RoutedMessage {
     /// Peer id which is directed this message.
@@ -596,10 +592,6 @@
 }
 
 /// Test code that someone become part of our protocol?
-<<<<<<< HEAD
-#[cfg_attr(feature = "deepsize_feature", derive(deepsize::DeepSizeOf))]
-=======
->>>>>>> 017b433f
 #[derive(borsh::BorshSerialize, borsh::BorshDeserialize, PartialEq, Eq, Clone, Debug, Hash)]
 pub struct Ping {
     pub nonce: u64,
