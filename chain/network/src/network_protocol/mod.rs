--- conflicted
+++ resolved
@@ -1080,11 +1080,7 @@
             let Some(signature) = &self.signature else {
                 return false;
             };
-<<<<<<< HEAD
-            signature.verify(self.hash_tiered().as_ref(), self.author.public_key())
-=======
             signature.verify(self.hash().as_ref(), self.author.public_key())
->>>>>>> 7781dabb
         }
     }
 
@@ -1590,12 +1586,7 @@
             if ProtocolFeature::UnsignedT1Messages.enabled(PROTOCOL_VERSION) && self.body.is_t1() {
                 None
             } else {
-<<<<<<< HEAD
-                let body = RoutedMessageBody::from(self.body.clone());
-                let hash = RoutedMessage::build_hash(&self.target, &author, &body);
-=======
                 let hash = RoutedMessage::build_hash(&self.target, &author, &self.body);
->>>>>>> 7781dabb
                 Some(node_key.sign(hash.as_ref()))
             };
         RoutedMessage::V3(RoutedMessageV3 {
