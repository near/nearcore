use crate::network_protocol::StateResponseInfo;
use crate::types::{NetworkInfo, ReasonForBan};
use near_async::messaging::{AsyncSender, Sender};
use near_async::{Message, MultiSend, MultiSendMessage, MultiSenderFrom};
use near_o11y::span_wrapped_msg::SpanWrapped;
use near_primitives::block::{Approval, Block, BlockHeader};
use near_primitives::epoch_sync::CompressedEpochSyncProof;
use near_primitives::errors::InvalidTxError;
use near_primitives::hash::CryptoHash;
use near_primitives::network::{AnnounceAccount, PeerId};
use near_primitives::optimistic_block::OptimisticBlock;
use near_primitives::state_sync::{PartIdOrHeader, StateRequestAck};
use near_primitives::stateless_validation::chunk_endorsement::ChunkEndorsement;
use near_primitives::stateless_validation::spice_chunk_endorsement::SpiceChunkEndorsement;
use near_primitives::transaction::SignedTransaction;
use near_primitives::types::{AccountId, EpochId, ShardId};
use near_primitives::views::FinalExecutionOutcomeView;
use std::sync::Arc;

/// Transaction status query
#[derive(Message, Debug, Clone, PartialEq, Eq)]
pub struct TxStatusRequest {
    pub tx_hash: CryptoHash,
    pub signer_account_id: AccountId,
}

/// Transaction status response
#[derive(Message, Debug, Clone, PartialEq, Eq)]
pub struct TxStatusResponse(pub Box<FinalExecutionOutcomeView>);

/// Request a block.
#[derive(Message, Debug, Clone, PartialEq, Eq)]
pub struct BlockRequest(pub CryptoHash);

/// Block response.
#[derive(Message, Debug, Clone, PartialEq, Eq)]
pub struct BlockResponse {
    pub block: Arc<Block>,
    pub peer_id: PeerId,
    pub was_requested: bool,
}

#[derive(Message, Debug, Clone, PartialEq, Eq)]
pub struct BlockApproval(pub Approval, pub PeerId);

/// Request headers.
#[derive(Message, Debug, Clone, PartialEq, Eq)]
pub struct BlockHeadersRequest(pub Vec<CryptoHash>);

/// Headers response.
#[derive(Message, Debug, Clone, PartialEq, Eq)]
pub struct BlockHeadersResponse(pub Vec<Arc<BlockHeader>>, pub PeerId);

/// State request header.
#[derive(Message, Debug, Clone, PartialEq, Eq)]
pub struct StateRequestHeader {
    pub shard_id: ShardId,
    pub sync_hash: CryptoHash,
}

/// State request part.
#[derive(Message, Debug, Clone, PartialEq, Eq)]
pub struct StateRequestPart {
    pub shard_id: ShardId,
    pub sync_hash: CryptoHash,
    pub part_id: u64,
}

/// Outgoing response to received state request.
#[derive(Debug, Clone, PartialEq, Eq)]
pub struct StatePartOrHeader(pub Box<StateResponseInfo>);

/// Incoming response to a prior outgoing state request.
#[derive(Debug, Clone, PartialEq, Eq)]
pub enum StateResponse {
    Ack(StateRequestAck),
    State(Box<StateResponseInfo>),
}

impl StateResponse {
    pub fn shard_id(&self) -> ShardId {
        match self {
            Self::Ack(ack) => ack.shard_id,
            Self::State(state) => state.shard_id(),
        }
    }

    pub fn sync_hash(&self) -> CryptoHash {
        match self {
            Self::Ack(ack) => ack.sync_hash,
            Self::State(state) => state.sync_hash(),
        }
    }

    pub fn part_id_or_header(&self) -> PartIdOrHeader {
        match self {
            Self::Ack(ack) => ack.part_id_or_header,
            Self::State(state) => match state.part_id() {
                Some(part_id) => PartIdOrHeader::Part { part_id },
                None => PartIdOrHeader::Header,
            },
        }
    }
}

#[derive(Message, Debug, Clone, PartialEq, Eq)]
pub struct StateResponseReceived {
    pub peer_id: PeerId,
    pub state_response: StateResponse,
}

#[derive(Message, Debug, Clone, PartialEq, Eq)]
pub struct SetNetworkInfo(pub NetworkInfo);

#[derive(Message, Debug, Clone, PartialEq, Eq)]
pub struct ProcessTxRequest {
    pub transaction: SignedTransaction,
    pub is_forwarded: bool,
    pub check_only: bool,
}

#[derive(Debug, Clone, PartialEq, Eq)]
pub enum ProcessTxResponse {
    /// No response.
    NoResponse,
    /// Valid transaction inserted into mempool as response to Transaction.
    ValidTx,
    /// Invalid transaction inserted into mempool as response to Transaction.
    InvalidTx(InvalidTxError),
    /// The request is routed to other shards
    RequestRouted,
    /// The node being queried does not track the shard needed and therefore cannot provide useful
    /// response.
    DoesNotTrackShard,
}

/// Account announcements that needs to be validated before being processed.
/// They are paired with last epoch id known to this announcement, in order to accept only
/// newer announcements.
#[derive(Message, Debug, Clone, PartialEq, Eq)]
pub struct AnnounceAccountRequest(pub Vec<(AnnounceAccount, Option<EpochId>)>);

#[derive(Message, Debug, Clone, PartialEq, Eq)]
pub struct ChunkEndorsementMessage(pub ChunkEndorsement);

<<<<<<< HEAD
#[derive(actix::Message, Debug, Clone, PartialEq, Eq)]
#[rtype(result = "()")]
pub struct SpiceChunkEndorsementMessage(pub SpiceChunkEndorsement);

#[derive(actix::Message, Debug, Clone, PartialEq, Eq)]
#[rtype(result = "()")]
=======
#[derive(Message, Debug, Clone, PartialEq, Eq)]
>>>>>>> 3b4e1cc8
pub struct EpochSyncRequestMessage {
    pub from_peer: PeerId,
}

#[derive(Message, Debug, Clone, PartialEq, Eq)]
pub struct EpochSyncResponseMessage {
    pub from_peer: PeerId,
    pub proof: CompressedEpochSyncProof,
}

#[derive(Message, Debug, Clone, PartialEq, Eq)]
pub struct OptimisticBlockMessage {
    pub optimistic_block: OptimisticBlock,
    pub from_peer: PeerId,
}

#[derive(Clone, MultiSend, MultiSenderFrom, MultiSendMessage)]
#[multi_send_message_derive(Debug)]
#[multi_send_input_derive(Debug, Clone, PartialEq, Eq)]
pub struct ClientSenderForNetwork {
    pub tx_status_request: AsyncSender<TxStatusRequest, Option<Box<FinalExecutionOutcomeView>>>,
    pub tx_status_response: AsyncSender<TxStatusResponse, ()>,
    pub transaction: AsyncSender<ProcessTxRequest, ProcessTxResponse>,
    pub state_response: AsyncSender<SpanWrapped<StateResponseReceived>, ()>,
    pub block_approval: AsyncSender<SpanWrapped<BlockApproval>, ()>,
    pub block_request: AsyncSender<BlockRequest, Option<Arc<Block>>>,
    pub block_headers_request: AsyncSender<BlockHeadersRequest, Option<Vec<Arc<BlockHeader>>>>,
    pub block: AsyncSender<SpanWrapped<BlockResponse>, ()>,
    pub block_headers: AsyncSender<SpanWrapped<BlockHeadersResponse>, Result<(), ReasonForBan>>,
    pub network_info: AsyncSender<SpanWrapped<SetNetworkInfo>, ()>,
    pub announce_account:
        AsyncSender<AnnounceAccountRequest, Result<Vec<AnnounceAccount>, ReasonForBan>>,
    pub chunk_endorsement: AsyncSender<ChunkEndorsementMessage, ()>,
    pub spice_chunk_endorsement: AsyncSender<SpiceChunkEndorsementMessage, ()>,
    pub epoch_sync_request: Sender<EpochSyncRequestMessage>,
    pub epoch_sync_response: Sender<EpochSyncResponseMessage>,
    pub optimistic_block_receiver: Sender<SpanWrapped<OptimisticBlockMessage>>,
}<|MERGE_RESOLUTION|>--- conflicted
+++ resolved
@@ -143,16 +143,10 @@
 #[derive(Message, Debug, Clone, PartialEq, Eq)]
 pub struct ChunkEndorsementMessage(pub ChunkEndorsement);
 
-<<<<<<< HEAD
-#[derive(actix::Message, Debug, Clone, PartialEq, Eq)]
-#[rtype(result = "()")]
+#[derive(Message, Debug, Clone, PartialEq, Eq)]
 pub struct SpiceChunkEndorsementMessage(pub SpiceChunkEndorsement);
 
-#[derive(actix::Message, Debug, Clone, PartialEq, Eq)]
-#[rtype(result = "()")]
-=======
 #[derive(Message, Debug, Clone, PartialEq, Eq)]
->>>>>>> 3b4e1cc8
 pub struct EpochSyncRequestMessage {
     pub from_peer: PeerId,
 }
