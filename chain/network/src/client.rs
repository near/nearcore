use crate::network_protocol::StateResponseInfo;
use crate::types::{NetworkInfo, ReasonForBan};
use near_async::messaging::{AsyncSender, Sender};
use near_async::{Message, MultiSend, MultiSendMessage, MultiSenderFrom};
use near_o11y::span_wrapped_msg::SpanWrapped;
use near_primitives::block::{Approval, Block, BlockHeader};
use near_primitives::epoch_sync::CompressedEpochSyncProof;
use near_primitives::errors::InvalidTxError;
use near_primitives::hash::CryptoHash;
use near_primitives::network::{AnnounceAccount, PeerId};
use near_primitives::optimistic_block::OptimisticBlock;
use near_primitives::state_sync::{PartIdOrHeader, StateRequestAck};
use near_primitives::stateless_validation::chunk_endorsement::ChunkEndorsement;
use near_primitives::stateless_validation::spice_chunk_endorsement::SpiceChunkEndorsement;
use near_primitives::transaction::SignedTransaction;
use near_primitives::types::{AccountId, EpochId, ShardId};
use near_primitives::views::FinalExecutionOutcomeView;
use std::sync::Arc;

/// Transaction status query
#[derive(Message, Debug, Clone, PartialEq, Eq)]
pub struct TxStatusRequest {
    pub tx_hash: CryptoHash,
    pub signer_account_id: AccountId,
}

/// Transaction status response
#[derive(Message, Debug, Clone, PartialEq, Eq)]
pub struct TxStatusResponse(pub Box<FinalExecutionOutcomeView>);

/// Request a block.
#[derive(Message, Debug, Clone, PartialEq, Eq)]
pub struct BlockRequest(pub CryptoHash);

/// Block response.
#[derive(Message, Debug, Clone, PartialEq, Eq)]
pub struct BlockResponse {
    pub block: Arc<Block>,
    pub peer_id: PeerId,
    pub was_requested: bool,
}

#[derive(Message, Debug, Clone, PartialEq, Eq)]
pub struct BlockApproval(pub Approval, pub PeerId);

/// Request headers.
#[derive(Message, Debug, Clone, PartialEq, Eq)]
pub struct BlockHeadersRequest(pub Vec<CryptoHash>);

/// Headers response.
#[derive(Message, Debug, Clone, PartialEq, Eq)]
pub struct BlockHeadersResponse(pub Vec<Arc<BlockHeader>>, pub PeerId);

/// State request header.
#[derive(Message, Debug, Clone, PartialEq, Eq)]
pub struct StateRequestHeader {
    pub shard_id: ShardId,
    pub sync_hash: CryptoHash,
}

/// State request part.
#[derive(Message, Debug, Clone, PartialEq, Eq)]
pub struct StateRequestPart {
    pub shard_id: ShardId,
    pub sync_hash: CryptoHash,
    pub part_id: u64,
}

/// Outgoing response to received state request.
#[derive(Debug, Clone, PartialEq, Eq)]
pub struct StatePartOrHeader(pub Box<StateResponseInfo>);

/// Incoming response to a prior outgoing state request.
#[derive(Debug, Clone, PartialEq, Eq)]
pub enum StateResponse {
    Ack(StateRequestAck),
    State(Box<StateResponseInfo>),
}

impl StateResponse {
    pub fn shard_id(&self) -> ShardId {
        match self {
            Self::Ack(ack) => ack.shard_id,
            Self::State(state) => state.shard_id(),
        }
    }

    pub fn sync_hash(&self) -> CryptoHash {
        match self {
            Self::Ack(ack) => ack.sync_hash,
            Self::State(state) => state.sync_hash(),
        }
    }

    pub fn part_id_or_header(&self) -> PartIdOrHeader {
        match self {
            Self::Ack(ack) => ack.part_id_or_header,
            Self::State(state) => match state.part_id() {
                Some(part_id) => PartIdOrHeader::Part { part_id },
                None => PartIdOrHeader::Header,
            },
        }
    }
}

#[derive(Message, Debug, Clone, PartialEq, Eq)]
pub struct StateResponseReceived {
    pub peer_id: PeerId,
    pub state_response: StateResponse,
}

#[derive(Message, Debug, Clone, PartialEq, Eq)]
pub struct SetNetworkInfo(pub NetworkInfo);

#[derive(Message, Debug, Clone, PartialEq, Eq)]
pub struct ProcessTxRequest {
    pub transaction: SignedTransaction,
    pub is_forwarded: bool,
    pub check_only: bool,
}

#[derive(Debug, Clone, PartialEq, Eq)]
pub enum ProcessTxResponse {
    /// No response.
    NoResponse,
    /// Valid transaction inserted into mempool as response to Transaction.
    ValidTx,
    /// Invalid transaction inserted into mempool as response to Transaction.
    InvalidTx(InvalidTxError),
    /// The request is routed to other shards
    RequestRouted,
    /// The node being queried does not track the shard needed and therefore cannot provide useful
    /// response.
    DoesNotTrackShard,
}

/// Account announcements that needs to be validated before being processed.
/// They are paired with last epoch id known to this announcement, in order to accept only
/// newer announcements.
#[derive(Message, Debug, Clone, PartialEq, Eq)]
pub struct AnnounceAccountRequest(pub Vec<(AnnounceAccount, Option<EpochId>)>);

#[derive(Message, Debug, Clone, PartialEq, Eq)]
pub struct ChunkEndorsementMessage(pub ChunkEndorsement);

#[derive(Message, Debug, Clone, PartialEq, Eq)]
pub struct SpiceChunkEndorsementMessage(pub SpiceChunkEndorsement);

#[derive(Message, Debug, Clone, PartialEq, Eq)]
pub struct EpochSyncRequestMessage {
    pub from_peer: PeerId,
}

#[derive(Message, Debug, Clone, PartialEq, Eq)]
pub struct EpochSyncResponseMessage {
    pub from_peer: PeerId,
    pub proof: CompressedEpochSyncProof,
}

#[derive(Message, Debug, Clone, PartialEq, Eq)]
pub struct OptimisticBlockMessage {
    pub optimistic_block: OptimisticBlock,
    pub from_peer: PeerId,
}

#[derive(Clone, MultiSend, MultiSenderFrom, MultiSendMessage)]
#[multi_send_message_derive(Debug)]
#[multi_send_input_derive(Debug, Clone, PartialEq, Eq)]
pub struct ClientSenderForNetwork {
    pub tx_status_request: AsyncSender<TxStatusRequest, Option<Box<FinalExecutionOutcomeView>>>,
    pub tx_status_response: AsyncSender<TxStatusResponse, ()>,
    pub transaction: AsyncSender<ProcessTxRequest, ProcessTxResponse>,
    pub state_response: AsyncSender<SpanWrapped<StateResponseReceived>, ()>,
    pub block_approval: AsyncSender<SpanWrapped<BlockApproval>, ()>,
    pub block_request: AsyncSender<BlockRequest, Option<Arc<Block>>>,
    pub block_headers_request: AsyncSender<BlockHeadersRequest, Option<Vec<Arc<BlockHeader>>>>,
<<<<<<< HEAD
    pub block: AsyncSender<BlockResponse, ()>,
    pub block_headers: AsyncSender<BlockHeadersResponse, Result<(), ReasonForBan>>,
    pub network_info: AsyncSender<SetNetworkInfo, ()>,
=======
    pub block: AsyncSender<SpanWrapped<BlockResponse>, ()>,
    pub block_headers: AsyncSender<SpanWrapped<BlockHeadersResponse>, Result<(), ReasonForBan>>,
    pub network_info: AsyncSender<SpanWrapped<SetNetworkInfo>, ()>,
    pub announce_account:
        AsyncSender<AnnounceAccountRequest, Result<Vec<AnnounceAccount>, ReasonForBan>>,
>>>>>>> 669fb7cd
    pub chunk_endorsement: AsyncSender<ChunkEndorsementMessage, ()>,
    pub spice_chunk_endorsement: AsyncSender<SpiceChunkEndorsementMessage, ()>,
    pub epoch_sync_request: Sender<EpochSyncRequestMessage>,
    pub epoch_sync_response: Sender<EpochSyncResponseMessage>,
    pub optimistic_block_receiver: Sender<SpanWrapped<OptimisticBlockMessage>>,
}<|MERGE_RESOLUTION|>--- conflicted
+++ resolved
@@ -174,17 +174,9 @@
     pub block_approval: AsyncSender<SpanWrapped<BlockApproval>, ()>,
     pub block_request: AsyncSender<BlockRequest, Option<Arc<Block>>>,
     pub block_headers_request: AsyncSender<BlockHeadersRequest, Option<Vec<Arc<BlockHeader>>>>,
-<<<<<<< HEAD
-    pub block: AsyncSender<BlockResponse, ()>,
-    pub block_headers: AsyncSender<BlockHeadersResponse, Result<(), ReasonForBan>>,
-    pub network_info: AsyncSender<SetNetworkInfo, ()>,
-=======
     pub block: AsyncSender<SpanWrapped<BlockResponse>, ()>,
     pub block_headers: AsyncSender<SpanWrapped<BlockHeadersResponse>, Result<(), ReasonForBan>>,
     pub network_info: AsyncSender<SpanWrapped<SetNetworkInfo>, ()>,
-    pub announce_account:
-        AsyncSender<AnnounceAccountRequest, Result<Vec<AnnounceAccount>, ReasonForBan>>,
->>>>>>> 669fb7cd
     pub chunk_endorsement: AsyncSender<ChunkEndorsementMessage, ()>,
     pub spice_chunk_endorsement: AsyncSender<SpiceChunkEndorsementMessage, ()>,
     pub epoch_sync_request: Sender<EpochSyncRequestMessage>,
