--- conflicted
+++ resolved
@@ -49,13 +49,9 @@
     pub addr: actix::Addr<PeerActor>,
 
     pub peer_info: PeerInfo,
-<<<<<<< HEAD
     /// AccountKey ownership proof.
     pub owned_account: Option<SignedOwnedAccount>,
-    pub edge: AtomicCell<Edge>,
-=======
     pub edge: ArcMutex<Edge>,
->>>>>>> f9950fda
     /// Chain Id and hash of genesis block.
     pub genesis_id: GenesisId,
     /// Shards that the peer is tracking.
@@ -282,8 +278,6 @@
                     }
                 }
             }
-<<<<<<< HEAD
-
             if pool.ready.insert(id.clone(), peer.clone()).is_some() {
                 return Err(PoolError::AlreadyConnected);
             }
@@ -295,11 +289,7 @@
                     return Err(PoolError::AlreadyConnected);
                 }
             }
-            Ok(())
-=======
-            pool.ready.insert(id.clone(), peer);
             Ok(((),pool))
->>>>>>> f9950fda
         })
     }
 
@@ -319,9 +309,8 @@
         })
     }
 
-<<<<<<< HEAD
     pub fn remove(&self, conn: &Arc<Connection>) {
-        self.0.update(|pool| {
+        self.0.update(|mut pool| {
             match pool.ready.entry(conn.peer_info.id.clone()) {
                 im::hashmap::Entry::Occupied(e) if Arc::ptr_eq(e.get(), conn) => {
                     e.remove_entry();
@@ -336,12 +325,7 @@
                     _ => {}
                 }
             }
-=======
-    pub fn remove(&self, peer_id: &PeerId) {
-        self.0.update(|mut pool| {
-            pool.ready.remove(peer_id);
             ((), pool)
->>>>>>> f9950fda
         });
     }
     /// Update the edge in the pool (if it is newer).
