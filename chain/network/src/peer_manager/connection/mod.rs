use crate::concurrency::arc_mutex::ArcMutex;
use crate::concurrency::atomic_cell::AtomicCell;
use crate::concurrency::demux;
use crate::network_protocol::{
    Edge, PeerInfo, PeerMessage, RoutingTableUpdate, SignedAccountData, SyncAccountsData,
};
use crate::peer::peer_actor;
use crate::peer::peer_actor::PeerActor;
use crate::private_actix::SendMessage;
use crate::stats::metrics;
use crate::time;
use crate::types::{BlockInfo, FullPeerInfo, PeerChainInfo, PeerType, ReasonForBan};
use arc_swap::ArcSwap;
use near_o11y::WithSpanContextExt;
use near_primitives::block::GenesisId;
use near_primitives::network::PeerId;
use near_primitives::types::ShardId;
use std::collections::{hash_map::Entry, HashMap};
use std::fmt;
use std::future::Future;
use std::sync::atomic::AtomicU64;
use std::sync::{Arc, Weak};

#[cfg(test)]
mod tests;

#[derive(Default)]
pub(crate) struct Stats {
    /// Number of messages received since the last reset of the counter.
    pub received_messages: AtomicU64,
    /// Number of bytes received since the last reset of the counter.
    pub received_bytes: AtomicU64,
    /// Avg received bytes/s, based on the last few minutes of traffic.
    pub received_bytes_per_sec: AtomicU64,
    /// Avg sent bytes/s, based on the last few minutes of traffic.
    pub sent_bytes_per_sec: AtomicU64,

    /// Number of messages in the buffer to send.
    pub messages_to_send: AtomicU64,
    /// Number of bytes (sum of message sizes) in the buffer to send.
    pub bytes_to_send: AtomicU64,
}

/// Contains information relevant to a connected peer.
pub(crate) struct Connection {
    // TODO(gprusak): addr should be internal, so that Connection will become an API of the
    // PeerActor.
    pub addr: actix::Addr<PeerActor>,

    pub peer_info: PeerInfo,
<<<<<<< HEAD
    pub edge: AtomicCell<Edge>,
    pub initial_chain_info: PeerChainInfoV2,
    pub chain_height: AtomicU64,
=======
    pub edge: Edge,
    /// Chain Id and hash of genesis block.
    pub genesis_id: GenesisId,
    /// Shards that the peer is tracking.
    pub tracked_shards: Vec<ShardId>,
    /// Denote if a node is running in archival mode or not.
    pub archival: bool,
    pub last_block: ArcSwap<Option<BlockInfo>>,
>>>>>>> 824880f5

    /// Who started connection. Inbound (other) or Outbound (us).
    pub peer_type: PeerType,
    /// Time where the connection was established.
    pub connection_established_time: time::Instant,

    /// Last time requested peers.
    pub last_time_peer_requested: AtomicCell<Option<time::Instant>>,
    /// Last time we received a message from this peer.
    pub last_time_received_message: AtomicCell<time::Instant>,
    /// Connection stats
    pub stats: Arc<Stats>,
    /// prometheus gauge point guard.
    pub _peer_connections_metric: metrics::GaugePoint,

    /// A helper data structure for limiting reading, reporting stats.
    pub send_accounts_data_demux: demux::Demux<Vec<Arc<SignedAccountData>>, ()>,
    pub send_routing_table_update_demux: demux::Demux<Arc<RoutingTableUpdate>, ()>,
}

impl fmt::Debug for Connection {
    fn fmt(&self, f: &mut fmt::Formatter<'_>) -> fmt::Result {
        f.debug_struct("Connection")
            .field("peer_info", &self.peer_info)
            .field("edge", &self.edge.load())
            .field("peer_type", &self.peer_type)
            .field("connection_established_time", &self.connection_established_time)
            .finish()
    }
}

impl Connection {
    pub fn full_peer_info(&self) -> FullPeerInfo {
<<<<<<< HEAD
        let mut chain_info = self.initial_chain_info.clone();
        chain_info.height = self.chain_height.load(Ordering::Relaxed);
        let edge = self.edge.load();
        FullPeerInfo {
            peer_info: self.peer_info.clone(),
            chain_info,
            partial_edge_info: PartialEdgeInfo {
                nonce: edge.nonce(),
                signature: if edge.key().0 == self.peer_info.id {
                    edge.signature0().clone()
                } else {
                    edge.signature1().clone()
                },
            },
        }
=======
        let chain_info = PeerChainInfo {
            genesis_id: self.genesis_id.clone(),
            last_block: self.last_block.load().as_ref().clone(),
            tracked_shards: self.tracked_shards.clone(),
            archival: self.archival,
        };
        FullPeerInfo { peer_info: self.peer_info.clone(), chain_info }
>>>>>>> 824880f5
    }

    pub fn stop(&self, ban_reason: Option<ReasonForBan>) {
        self.addr.do_send(peer_actor::Stop { ban_reason }.with_span_context());
    }

    // TODO(gprusak): embed Stream directly in Connection,
    // so that we can skip actix queue when sending messages.
    pub fn send_message(&self, msg: Arc<PeerMessage>) {
        let msg_kind = msg.msg_variant().to_string();
        tracing::trace!(target: "network", ?msg_kind, "Send message");
        self.addr.do_send(SendMessage { message: msg }.with_span_context());
    }

    async fn send_routing_table_update_inner(
        self: Arc<Self>,
        rtus: Vec<Arc<RoutingTableUpdate>>,
    ) -> Vec<()> {
        self.send_message(Arc::new(PeerMessage::SyncRoutingTable(RoutingTableUpdate {
            edges: Edge::deduplicate(
                rtus.iter().map(|rtu| rtu.edges.iter()).flatten().cloned().collect(),
            ),
            accounts: rtus.iter().flat_map(|rtu| rtu.accounts.iter()).cloned().collect(),
        })));
        rtus.iter().map(|_| ()).collect()
    }

    pub fn send_routing_table_update(
        self: &Arc<Self>,
        rtu: Arc<RoutingTableUpdate>,
    ) -> impl Future<Output = ()> {
        let this = self.clone();
        async move {
            let res = this
                .send_routing_table_update_demux
                .call(rtu, {
                    let this = this.clone();
                    move |rtus| this.send_routing_table_update_inner(rtus)
                })
                .await;
            if res.is_err() {
                tracing::info!(
                    "peer {} disconnected, while sending SyncRoutingTable",
                    this.peer_info.id
                );
            }
        }
    }

    pub fn send_accounts_data(
        self: &Arc<Self>,
        data: Vec<Arc<SignedAccountData>>,
    ) -> impl Future<Output = ()> {
        let this = self.clone();
        async move {
            let res = this
                .send_accounts_data_demux
                .call(data, {
                    let this = this.clone();
                    |ds: Vec<Vec<Arc<SignedAccountData>>>| async move {
                        let res = ds.iter().map(|_| ()).collect();
                        let mut sum = HashMap::<_, Arc<SignedAccountData>>::new();
                        for d in ds.into_iter().flatten() {
                            match sum.entry(d.account_key.clone()) {
                                Entry::Occupied(mut x) => {
                                    if x.get().version < d.version {
                                        x.insert(d);
                                    }
                                }
                                Entry::Vacant(x) => {
                                    x.insert(d);
                                }
                            }
                        }
                        let msg = Arc::new(PeerMessage::SyncAccountsData(SyncAccountsData {
                            incremental: true,
                            requesting_full_sync: false,
                            accounts_data: sum.into_values().collect(),
                        }));
                        this.send_message(msg);
                        res
                    }
                })
                .await;
            if res.is_err() {
                tracing::info!(
                    "peer {} disconnected, while sending SyncAccountsData",
                    this.peer_info.id
                );
            }
        }
    }
}

#[derive(Clone)]
pub(crate) struct PoolSnapshot {
    pub me: PeerId,
    /// Connections which have completed the handshake and are ready
    /// for transmitting messages.
    pub ready: im::HashMap<PeerId, Arc<Connection>>,
    /// Set of started outbound connections, which are not ready yet.
    /// We need to keep those to prevent a deadlock when 2 peers try
    /// to connect to each other at the same time.
    ///
    /// The procedure of establishing a connections should look as follows:
    /// 1. Peer A decides to connect to peer B.
    /// 2. Peer A gets an OutboundHandshakePermit by calling pool.start_outbound(B).
    /// 3. Peer A connects to peer B.
    /// 4. Peer B accepts the connection by calling pool.insert_ready(<connection to A>).
    /// 5. Peer B notifies A that it has accepted the connection.
    /// 6. Peer A accepts the connection by calling pool.insert_ready(<connection to B>).
    /// 7. Peer A drops the OutboundHandshakePermit.
    ///
    /// In case any of these steps fails the connection and the OutboundHandshakePermit
    /// should be dropped.
    ///
    /// Now imagine that A and B try to connect to each other at the same time:
    /// a. Peer A executes 1,2,3.
    /// b. Peer B executes 1,2,3.
    /// c. Both A and B try to execute 4 and exactly one of these calls will succeed: the tie
    ///    is broken by comparing PeerIds: connection from smaller to bigger takes priority.
    ///    WLOG let us assume that A < B.
    /// d. Peer A rejects connection from B, peer B accepts connection from A and notifies A.
    /// e. A continues with 6,7, B just drops the connection and the permit.
    ///
    /// Now imagine a different interleaving:
    /// a. Peer B executes 1,2,3 and A accepts the connection (i.e. 4)
    /// b. Peer A executes 1 and then attempts 2.
    /// In this scenario A will fail to obtain a permit, because it has already accepted a
    /// connection from B.
    pub outbound_handshakes: im::HashSet<PeerId>,
}

pub(crate) struct OutboundHandshakePermit(PeerId, Weak<ArcMutex<PoolSnapshot>>);

impl OutboundHandshakePermit {
    pub fn peer_id(&self) -> &PeerId {
        &self.0
    }
}

impl fmt::Debug for OutboundHandshakePermit {
    fn fmt(&self, f: &mut fmt::Formatter<'_>) -> fmt::Result {
        self.peer_id().fmt(f)
    }
}

impl Drop for OutboundHandshakePermit {
    fn drop(&mut self) {
        if let Some(pool) = self.1.upgrade() {
            pool.update(|pool| {
                pool.outbound_handshakes.remove(&self.0);
            });
        }
    }
}

#[derive(Clone)]
pub(crate) struct Pool(Arc<ArcMutex<PoolSnapshot>>);

#[derive(thiserror::Error, Clone, Copy, Debug, PartialEq, Eq)]
pub(crate) enum PoolError {
    #[error("already connected to this peer")]
    AlreadyConnected,
    #[error("already started another outbound connection to this peer")]
    AlreadyStartedConnecting,
    #[error("loop connections are not allowed")]
    LoopConnection,
}

impl Pool {
    pub fn new(me: PeerId) -> Pool {
        Self(Arc::new(ArcMutex::new(PoolSnapshot {
            me,
            ready: im::HashMap::new(),
            outbound_handshakes: im::HashSet::new(),
        })))
    }

    pub fn load(&self) -> Arc<PoolSnapshot> {
        self.0.load()
    }

    pub fn insert_ready(&self, peer: Arc<Connection>) -> Result<(), PoolError> {
        self.0.update(move |pool| {
            let id = &peer.peer_info.id;
            if id == &pool.me {
                return Err(PoolError::LoopConnection);
            }
            if pool.ready.contains_key(id) {
                return Err(PoolError::AlreadyConnected);
            }
            match peer.peer_type {
                PeerType::Inbound => {
                    if pool.outbound_handshakes.contains(id) && id >= &pool.me {
                        return Err(PoolError::AlreadyStartedConnecting);
                    }
                }
                PeerType::Outbound => {
                    // This is a bug, if an outbound permit is not kept
                    // until insert_ready is called.
                    // TODO(gprusak): in fact, we can make insert_ready
                    // consume the outbound permit to additionally ensure
                    // that permit is dropped properly. However we will still
                    // need a runtime check to verify that the permit comes
                    // from the same Pool instance and is for the right PeerId.
                    if !pool.outbound_handshakes.contains(id) {
                        panic!("bug detected: OutboundHandshakePermit dropped before calling Pool.insert_ready()")
                    }
                }
            }
            pool.ready.insert(id.clone(), peer);
            Ok(())
        })
    }

    pub fn start_outbound(&self, peer_id: PeerId) -> Result<OutboundHandshakePermit, PoolError> {
        self.0.update(move |pool| {
            if peer_id == pool.me {
                return Err(PoolError::LoopConnection);
            }
            if pool.ready.contains_key(&peer_id) {
                return Err(PoolError::AlreadyConnected);
            }
            if pool.outbound_handshakes.contains(&peer_id) {
                return Err(PoolError::AlreadyStartedConnecting);
            }
            pool.outbound_handshakes.insert(peer_id.clone());
            Ok(OutboundHandshakePermit(peer_id, Arc::downgrade(&self.0)))
        })
    }

    pub fn remove(&self, peer_id: &PeerId) {
        self.0.update(|pool| {
            pool.ready.remove(peer_id);
        });
    }

    /// Update the edge in the pool (if it is newer).
    pub fn update_edge(&self, new_edge: &Edge) {
        self.0.update(|pool| {
            let other = new_edge.other(&pool.me);
            if let Some(other) = other {
                if let Some(connection) = pool.ready.get_mut(other) {
                    let edge = connection.edge.load();
                    if edge.nonce() < new_edge.nonce() {
                        connection.edge.store(new_edge.clone());
                    }
                }
            }
        })
    }

    /// Send message to peer that belongs to our active set
    /// Return whether the message is sent or not.
    pub fn send_message(&self, peer_id: PeerId, msg: Arc<PeerMessage>) -> bool {
        let pool = self.load();
        if let Some(peer) = pool.ready.get(&peer_id) {
            peer.send_message(msg);
            return true;
        }
        tracing::debug!(target: "network",
           to = ?peer_id,
           num_connected_peers = pool.ready.len(),
           ?msg,
           "Failed sending message: peer not connected"
        );
        false
    }

    /// Broadcast message to all ready peers.
    pub fn broadcast_message(&self, msg: Arc<PeerMessage>) {
        metrics::BROADCAST_MESSAGES.with_label_values(&[msg.msg_variant()]).inc();
        for peer in self.load().ready.values() {
            peer.send_message(msg.clone());
        }
    }
}<|MERGE_RESOLUTION|>--- conflicted
+++ resolved
@@ -48,12 +48,7 @@
     pub addr: actix::Addr<PeerActor>,
 
     pub peer_info: PeerInfo,
-<<<<<<< HEAD
     pub edge: AtomicCell<Edge>,
-    pub initial_chain_info: PeerChainInfoV2,
-    pub chain_height: AtomicU64,
-=======
-    pub edge: Edge,
     /// Chain Id and hash of genesis block.
     pub genesis_id: GenesisId,
     /// Shards that the peer is tracking.
@@ -61,7 +56,6 @@
     /// Denote if a node is running in archival mode or not.
     pub archival: bool,
     pub last_block: ArcSwap<Option<BlockInfo>>,
->>>>>>> 824880f5
 
     /// Who started connection. Inbound (other) or Outbound (us).
     pub peer_type: PeerType,
@@ -95,23 +89,6 @@
 
 impl Connection {
     pub fn full_peer_info(&self) -> FullPeerInfo {
-<<<<<<< HEAD
-        let mut chain_info = self.initial_chain_info.clone();
-        chain_info.height = self.chain_height.load(Ordering::Relaxed);
-        let edge = self.edge.load();
-        FullPeerInfo {
-            peer_info: self.peer_info.clone(),
-            chain_info,
-            partial_edge_info: PartialEdgeInfo {
-                nonce: edge.nonce(),
-                signature: if edge.key().0 == self.peer_info.id {
-                    edge.signature0().clone()
-                } else {
-                    edge.signature1().clone()
-                },
-            },
-        }
-=======
         let chain_info = PeerChainInfo {
             genesis_id: self.genesis_id.clone(),
             last_block: self.last_block.load().as_ref().clone(),
@@ -119,7 +96,6 @@
             archival: self.archival,
         };
         FullPeerInfo { peer_info: self.peer_info.clone(), chain_info }
->>>>>>> 824880f5
     }
 
     pub fn stop(&self, ban_reason: Option<ReasonForBan>) {
