--- conflicted
+++ resolved
@@ -110,8 +110,6 @@
         self.addr.do_send(SendMessage { message: msg }.with_span_context());
     }
 
-<<<<<<< HEAD
-=======
     async fn send_routing_table_update_inner(
         self: Arc<Self>,
         rtus: Vec<Arc<RoutingTableUpdate>>,
@@ -125,7 +123,6 @@
         rtus.iter().map(|_| ()).collect()
     }
 
->>>>>>> d0108fca
     pub fn send_routing_table_update(
         self: &Arc<Self>,
         rtu: Arc<RoutingTableUpdate>,
@@ -136,29 +133,7 @@
                 .send_routing_table_update_demux
                 .call(rtu, {
                     let this = this.clone();
-<<<<<<< HEAD
-                    |rtus: Vec<Arc<RoutingTableUpdate>>| async move {
-                        this.send_message(Arc::new(PeerMessage::SyncRoutingTable(
-                            RoutingTableUpdate {
-                                edges: rtus
-                                    .iter()
-                                    .map(|rtu| rtu.edges.iter())
-                                    .flatten()
-                                    .cloned()
-                                    .collect(),
-                                accounts: rtus
-                                    .iter()
-                                    .map(|rtu| rtu.accounts.iter())
-                                    .flatten()
-                                    .cloned()
-                                    .collect(),
-                            },
-                        )));
-                        rtus.iter().map(|_| ()).collect()
-                    }
-=======
                     move |rtus| this.send_routing_table_update_inner(rtus)
->>>>>>> d0108fca
                 })
                 .await;
             if res.is_err() {
