use crate::concurrency::arc_mutex::ArcMutex;
use crate::concurrency::atomic_cell::AtomicCell;
use crate::concurrency::demux;
use crate::network_protocol::{
    Edge, PeerInfo, PeerMessage, SignedAccountData, SignedOwnedAccount, SyncAccountsData,
};
use crate::peer::peer_actor;
use crate::peer::peer_actor::PeerActor;
use crate::private_actix::SendMessage;
use crate::stats::metrics;
use crate::time;
use crate::types::{BlockInfo, FullPeerInfo, PeerChainInfo, PeerType, ReasonForBan};
use arc_swap::ArcSwap;
use near_crypto::PublicKey;
use near_o11y::WithSpanContextExt;
use near_primitives::block::GenesisId;
use near_primitives::network::PeerId;
use near_primitives::types::ShardId;
use std::collections::{hash_map::Entry, HashMap};
use std::fmt;
use std::future::Future;
use std::sync::atomic::AtomicU64;
use std::sync::{Arc, Weak};

#[cfg(test)]
mod tests;

#[derive(Default)]
pub(crate) struct Stats {
    /// Number of messages received since the last reset of the counter.
    pub received_messages: AtomicU64,
    /// Number of bytes received since the last reset of the counter.
    pub received_bytes: AtomicU64,
    /// Avg received bytes/s, based on the last few minutes of traffic.
    pub received_bytes_per_sec: AtomicU64,
    /// Avg sent bytes/s, based on the last few minutes of traffic.
    pub sent_bytes_per_sec: AtomicU64,

    /// Number of messages in the buffer to send.
    pub messages_to_send: AtomicU64,
    /// Number of bytes (sum of message sizes) in the buffer to send.
    pub bytes_to_send: AtomicU64,
}

/// Contains information relevant to a connected peer.
pub(crate) struct Connection {
    // TODO(gprusak): addr should be internal, so that Connection will become an API of the
    // PeerActor.
    pub addr: actix::Addr<PeerActor>,

    pub peer_info: PeerInfo,
<<<<<<< HEAD
    pub edge: Edge,
    /// AccountKey ownership proof.
    pub owned_account: Option<SignedOwnedAccount>,
=======
    pub edge: AtomicCell<Edge>,
>>>>>>> 94661029
    /// Chain Id and hash of genesis block.
    pub genesis_id: GenesisId,
    /// Shards that the peer is tracking.
    pub tracked_shards: Vec<ShardId>,
    /// Denote if a node is running in archival mode or not.
    pub archival: bool,
    pub last_block: ArcSwap<Option<BlockInfo>>,

    /// Who started connection. Inbound (other) or Outbound (us).
    pub peer_type: PeerType,
    /// Time where the connection was established.
    pub established_time: time::Instant,

    /// Last time requested peers.
    pub last_time_peer_requested: AtomicCell<Option<time::Instant>>,
    /// Last time we received a message from this peer.
    pub last_time_received_message: AtomicCell<time::Instant>,
    /// Connection stats
    pub stats: Arc<Stats>,
    /// prometheus gauge point guard.
    pub _peer_connections_metric: metrics::GaugePoint,

    /// A helper data structure for limiting reading, reporting stats.
    pub send_accounts_data_demux: demux::Demux<Vec<Arc<SignedAccountData>>, ()>,
}

impl fmt::Debug for Connection {
    fn fmt(&self, f: &mut fmt::Formatter<'_>) -> fmt::Result {
        f.debug_struct("Connection")
            .field("peer_info", &self.peer_info)
            .field("edge", &self.edge.load())
            .field("peer_type", &self.peer_type)
            .field("established_time", &self.established_time)
            .finish()
    }
}

impl Connection {
    pub fn full_peer_info(&self) -> FullPeerInfo {
        let chain_info = PeerChainInfo {
            genesis_id: self.genesis_id.clone(),
            last_block: self.last_block.load().as_ref().clone(),
            tracked_shards: self.tracked_shards.clone(),
            archival: self.archival,
        };
        FullPeerInfo { peer_info: self.peer_info.clone(), chain_info }
    }

    pub fn stop(&self, ban_reason: Option<ReasonForBan>) {
        self.addr.do_send(peer_actor::Stop { ban_reason }.with_span_context());
    }

    // TODO(gprusak): embed Stream directly in Connection,
    // so that we can skip actix queue when sending messages.
    pub fn send_message(&self, msg: Arc<PeerMessage>) {
        let msg_kind = msg.msg_variant().to_string();
        tracing::trace!(target: "network", ?msg_kind, "Send message");
        self.addr.do_send(SendMessage { message: msg }.with_span_context());
    }

    pub fn send_accounts_data(
        self: &Arc<Self>,
        data: Vec<Arc<SignedAccountData>>,
    ) -> impl Future<Output = ()> {
        let this = self.clone();
        async move {
            let res = this
                .send_accounts_data_demux
                .call(data, {
                    let this = this.clone();
                    |ds: Vec<Vec<Arc<SignedAccountData>>>| async move {
                        let res = ds.iter().map(|_| ()).collect();
                        let mut sum = HashMap::<_, Arc<SignedAccountData>>::new();
                        for d in ds.into_iter().flatten() {
                            match sum.entry(d.account_key.clone()) {
                                Entry::Occupied(mut x) => {
                                    if x.get().version < d.version {
                                        x.insert(d);
                                    }
                                }
                                Entry::Vacant(x) => {
                                    x.insert(d);
                                }
                            }
                        }
                        let msg = Arc::new(PeerMessage::SyncAccountsData(SyncAccountsData {
                            incremental: true,
                            requesting_full_sync: false,
                            accounts_data: sum.into_values().collect(),
                        }));
                        this.send_message(msg);
                        res
                    }
                })
                .await;
            if res.is_err() {
                tracing::info!(
                    "peer {} disconnected, while sending SyncAccountsData",
                    this.peer_info.id
                );
            }
        }
    }
}

#[derive(Clone)]
pub(crate) struct PoolSnapshot {
    pub me: PeerId,
    /// Connections which have completed the handshake and are ready
    /// for transmitting messages.
    pub ready: im::HashMap<PeerId, Arc<Connection>>,
    /// index on `ready` by Connection.owned_account.account_key.
    pub ready_by_account_key: im::HashMap<PublicKey, Arc<Connection>>,
    /// Set of started outbound connections, which are not ready yet.
    /// We need to keep those to prevent a deadlock when 2 peers try
    /// to connect to each other at the same time.
    ///
    /// The procedure of establishing a connections should look as follows:
    /// 1. Peer A decides to connect to peer B.
    /// 2. Peer A gets an OutboundHandshakePermit by calling pool.start_outbound(B).
    /// 3. Peer A connects to peer B.
    /// 4. Peer B accepts the connection by calling pool.insert_ready(<connection to A>).
    /// 5. Peer B notifies A that it has accepted the connection.
    /// 6. Peer A accepts the connection by calling pool.insert_ready(<connection to B>).
    /// 7. Peer A drops the OutboundHandshakePermit.
    ///
    /// In case any of these steps fails the connection and the OutboundHandshakePermit
    /// should be dropped.
    ///
    /// Now imagine that A and B try to connect to each other at the same time:
    /// a. Peer A executes 1,2,3.
    /// b. Peer B executes 1,2,3.
    /// c. Both A and B try to execute 4 and exactly one of these calls will succeed: the tie
    ///    is broken by comparing PeerIds: connection from smaller to bigger takes priority.
    ///    WLOG let us assume that A < B.
    /// d. Peer A rejects connection from B, peer B accepts connection from A and notifies A.
    /// e. A continues with 6,7, B just drops the connection and the permit.
    ///
    /// Now imagine a different interleaving:
    /// a. Peer B executes 1,2,3 and A accepts the connection (i.e. 4)
    /// b. Peer A executes 1 and then attempts 2.
    /// In this scenario A will fail to obtain a permit, because it has already accepted a
    /// connection from B.
    pub outbound_handshakes: im::HashSet<PeerId>,
}

pub(crate) struct OutboundHandshakePermit(PeerId, Weak<ArcMutex<PoolSnapshot>>);

impl OutboundHandshakePermit {
    pub fn peer_id(&self) -> &PeerId {
        &self.0
    }
}

impl fmt::Debug for OutboundHandshakePermit {
    fn fmt(&self, f: &mut fmt::Formatter<'_>) -> fmt::Result {
        self.peer_id().fmt(f)
    }
}

impl Drop for OutboundHandshakePermit {
    fn drop(&mut self) {
        if let Some(pool) = self.1.upgrade() {
            pool.update(|pool| {
                pool.outbound_handshakes.remove(&self.0);
            });
        }
    }
}

#[derive(Clone)]
pub(crate) struct Pool(Arc<ArcMutex<PoolSnapshot>>);

#[derive(thiserror::Error, Clone, Copy, Debug, PartialEq, Eq)]
pub(crate) enum PoolError {
    #[error("already connected to this peer")]
    AlreadyConnected,
    #[error("already started another outbound connection to this peer")]
    AlreadyStartedConnecting,
    #[error("loop connections are not allowed")]
    LoopConnection,
}

impl Pool {
    pub fn new(me: PeerId) -> Pool {
        Self(Arc::new(ArcMutex::new(PoolSnapshot {
            me,
            ready: im::HashMap::new(),
            ready_by_account_key: im::HashMap::new(),
            outbound_handshakes: im::HashSet::new(),
        })))
    }

    pub fn load(&self) -> Arc<PoolSnapshot> {
        self.0.load()
    }

    pub fn insert_ready(&self, peer: Arc<Connection>) -> Result<(), PoolError> {
        self.0.update(move |pool| {
            let id = &peer.peer_info.id;
            if id == &pool.me {
                return Err(PoolError::LoopConnection);
            }
            if pool.ready.contains_key(id) {
                return Err(PoolError::AlreadyConnected);
            }
            match peer.peer_type {
                PeerType::Inbound => {
                    if pool.outbound_handshakes.contains(id) && id >= &pool.me {
                        return Err(PoolError::AlreadyStartedConnecting);
                    }
                }
                PeerType::Outbound => {
                    // This is a bug, if an outbound permit is not kept
                    // until insert_ready is called.
                    // TODO(gprusak): in fact, we can make insert_ready
                    // consume the outbound permit to additionally ensure
                    // that permit is dropped properly. However we will still
                    // need a runtime check to verify that the permit comes
                    // from the same Pool instance and is for the right PeerId.
                    if !pool.outbound_handshakes.contains(id) {
                        panic!("bug detected: OutboundHandshakePermit dropped before calling Pool.insert_ready()")
                    }
                }
            }

            if pool.ready.insert(id.clone(), peer.clone()).is_some() {
                return Err(PoolError::AlreadyConnected);
            }
            if let Some(owned_account) = &peer.owned_account {
                if pool.ready_by_account_key.insert(owned_account.account_key.clone(), peer.clone()).is_some() {
                    return Err(PoolError::AlreadyConnected);
                }
            }
            Ok(())
        })
    }

    pub fn start_outbound(&self, peer_id: PeerId) -> Result<OutboundHandshakePermit, PoolError> {
        self.0.update(move |pool| {
            if peer_id == pool.me {
                return Err(PoolError::LoopConnection);
            }
            if pool.ready.contains_key(&peer_id) {
                return Err(PoolError::AlreadyConnected);
            }
            if pool.outbound_handshakes.contains(&peer_id) {
                return Err(PoolError::AlreadyStartedConnecting);
            }
            pool.outbound_handshakes.insert(peer_id.clone());
            Ok(OutboundHandshakePermit(peer_id, Arc::downgrade(&self.0)))
        })
    }

    pub fn remove(&self, conn: &Arc<Connection>) {
        self.0.update(|pool| {
            match pool.ready.entry(conn.peer_info.id.clone()) {
                im::hashmap::Entry::Occupied(e) if Arc::ptr_eq(e.get(), conn) => {
                    e.remove_entry();
                }
                _ => {}
            }
            if let Some(owned_account) = &conn.owned_account {
                match pool.ready_by_account_key.entry(owned_account.account_key.clone()) {
                    im::hashmap::Entry::Occupied(e) if Arc::ptr_eq(e.get(), conn) => {
                        e.remove_entry();
                    }
                    _ => {}
                }
            }
        });
    }
    /// Update the edge in the pool (if it is newer).
    pub fn update_edge(&self, new_edge: &Edge) {
        self.0.update(|pool| {
            let other = new_edge.other(&pool.me);
            if let Some(other) = other {
                if let Some(connection) = pool.ready.get_mut(other) {
                    let edge = connection.edge.load();
                    if edge.nonce() < new_edge.nonce() {
                        connection.edge.store(new_edge.clone());
                    }
                }
            }
        })
    }

    /// Send message to peer that belongs to our active set
    /// Return whether the message is sent or not.
    pub fn send_message(&self, peer_id: PeerId, msg: Arc<PeerMessage>) -> bool {
        let pool = self.load();
        if let Some(peer) = pool.ready.get(&peer_id) {
            peer.send_message(msg);
            return true;
        }
        tracing::debug!(target: "network",
           to = ?peer_id,
           num_connected_peers = pool.ready.len(),
           ?msg,
           "Failed sending message: peer not connected"
        );
        false
    }

    /// Broadcast message to all ready peers.
    pub fn broadcast_message(&self, msg: Arc<PeerMessage>) {
        metrics::BROADCAST_MESSAGES.with_label_values(&[msg.msg_variant()]).inc();
        for peer in self.load().ready.values() {
            peer.send_message(msg.clone());
        }
    }
}<|MERGE_RESOLUTION|>--- conflicted
+++ resolved
@@ -49,13 +49,9 @@
     pub addr: actix::Addr<PeerActor>,
 
     pub peer_info: PeerInfo,
-<<<<<<< HEAD
-    pub edge: Edge,
     /// AccountKey ownership proof.
     pub owned_account: Option<SignedOwnedAccount>,
-=======
     pub edge: AtomicCell<Edge>,
->>>>>>> 94661029
     /// Chain Id and hash of genesis block.
     pub genesis_id: GenesisId,
     /// Shards that the peer is tracking.
