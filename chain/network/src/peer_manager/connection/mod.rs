use crate::concurrency::arc_mutex::ArcMutex;
use crate::concurrency::atomic_cell::AtomicCell;
use crate::concurrency::demux;
use crate::network_protocol::{Edge, PeerInfo, PeerMessage, SignedAccountData, SyncAccountsData};
use crate::peer::peer_actor;
use crate::peer::peer_actor::PeerActor;
use crate::private_actix::SendMessage;
use crate::stats::metrics;
use crate::time;
use crate::types::{BlockInfo, FullPeerInfo, PeerChainInfo, PeerType, ReasonForBan};
use arc_swap::ArcSwap;
use near_o11y::WithSpanContextExt;
use near_primitives::block::GenesisId;
use near_primitives::network::PeerId;
use near_primitives::types::ShardId;
use std::collections::{hash_map::Entry, HashMap};
use std::fmt;
use std::future::Future;
use std::sync::atomic::AtomicU64;
use std::sync::{Arc, Weak};

#[cfg(test)]
mod tests;

#[derive(Default)]
pub(crate) struct Stats {
    /// Number of messages received since the last reset of the counter.
    pub received_messages: AtomicU64,
    /// Number of bytes received since the last reset of the counter.
    pub received_bytes: AtomicU64,
    /// Avg received bytes/s, based on the last few minutes of traffic.
    pub received_bytes_per_sec: AtomicU64,
    /// Avg sent bytes/s, based on the last few minutes of traffic.
    pub sent_bytes_per_sec: AtomicU64,

    /// Number of messages in the buffer to send.
    pub messages_to_send: AtomicU64,
    /// Number of bytes (sum of message sizes) in the buffer to send.
    pub bytes_to_send: AtomicU64,
}

/// Contains information relevant to a connected peer.
pub(crate) struct Connection {
    // TODO(gprusak): addr should be internal, so that Connection will become an API of the
    // PeerActor.
    pub addr: actix::Addr<PeerActor>,

    pub peer_info: PeerInfo,
<<<<<<< HEAD
    pub edge: AtomicCell<Edge>,
=======
    pub edge: ArcMutex<Edge>,
>>>>>>> 94123798
    /// Chain Id and hash of genesis block.
    pub genesis_id: GenesisId,
    /// Shards that the peer is tracking.
    pub tracked_shards: Vec<ShardId>,
    /// Denote if a node is running in archival mode or not.
    pub archival: bool,
    pub last_block: ArcSwap<Option<BlockInfo>>,

    /// Who started connection. Inbound (other) or Outbound (us).
    pub peer_type: PeerType,
    /// Time where the connection was established.
    pub connection_established_time: time::Instant,

    /// Last time requested peers.
    pub last_time_peer_requested: AtomicCell<Option<time::Instant>>,
    /// Last time we received a message from this peer.
    pub last_time_received_message: AtomicCell<time::Instant>,
    /// Connection stats
    pub stats: Arc<Stats>,
    /// prometheus gauge point guard.
    pub _peer_connections_metric: metrics::GaugePoint,

    /// A helper data structure for limiting reading, reporting stats.
    pub send_accounts_data_demux: demux::Demux<Vec<Arc<SignedAccountData>>, ()>,
}

impl fmt::Debug for Connection {
    fn fmt(&self, f: &mut fmt::Formatter<'_>) -> fmt::Result {
        f.debug_struct("Connection")
            .field("peer_info", &self.peer_info)
            .field("edge", &self.edge.load())
            .field("peer_type", &self.peer_type)
            .field("connection_established_time", &self.connection_established_time)
            .finish()
    }
}

impl Connection {
    pub fn full_peer_info(&self) -> FullPeerInfo {
        let chain_info = PeerChainInfo {
            genesis_id: self.genesis_id.clone(),
            last_block: self.last_block.load().as_ref().clone(),
            tracked_shards: self.tracked_shards.clone(),
            archival: self.archival,
        };
        FullPeerInfo { peer_info: self.peer_info.clone(), chain_info }
    }

    pub fn stop(&self, ban_reason: Option<ReasonForBan>) {
        self.addr.do_send(peer_actor::Stop { ban_reason }.with_span_context());
    }

    // TODO(gprusak): embed Stream directly in Connection,
    // so that we can skip actix queue when sending messages.
    pub fn send_message(&self, msg: Arc<PeerMessage>) {
        let msg_kind = msg.msg_variant().to_string();
        tracing::trace!(target: "network", ?msg_kind, "Send message");
        self.addr.do_send(SendMessage { message: msg }.with_span_context());
    }

    pub fn send_accounts_data(
        self: &Arc<Self>,
        data: Vec<Arc<SignedAccountData>>,
    ) -> impl Future<Output = ()> {
        let this = self.clone();
        async move {
            let res = this
                .send_accounts_data_demux
                .call(data, {
                    let this = this.clone();
                    |ds: Vec<Vec<Arc<SignedAccountData>>>| async move {
                        let res = ds.iter().map(|_| ()).collect();
                        let mut sum = HashMap::<_, Arc<SignedAccountData>>::new();
                        for d in ds.into_iter().flatten() {
                            match sum.entry(d.account_key.clone()) {
                                Entry::Occupied(mut x) => {
                                    if x.get().version < d.version {
                                        x.insert(d);
                                    }
                                }
                                Entry::Vacant(x) => {
                                    x.insert(d);
                                }
                            }
                        }
                        let msg = Arc::new(PeerMessage::SyncAccountsData(SyncAccountsData {
                            incremental: true,
                            requesting_full_sync: false,
                            accounts_data: sum.into_values().collect(),
                        }));
                        this.send_message(msg);
                        res
                    }
                })
                .await;
            if res.is_err() {
                tracing::info!(
                    "peer {} disconnected, while sending SyncAccountsData",
                    this.peer_info.id
                );
            }
        }
    }
}

#[derive(Clone)]
pub(crate) struct PoolSnapshot {
    pub me: PeerId,
    /// Connections which have completed the handshake and are ready
    /// for transmitting messages.
    pub ready: im::HashMap<PeerId, Arc<Connection>>,
    /// Set of started outbound connections, which are not ready yet.
    /// We need to keep those to prevent a deadlock when 2 peers try
    /// to connect to each other at the same time.
    ///
    /// The procedure of establishing a connections should look as follows:
    /// 1. Peer A decides to connect to peer B.
    /// 2. Peer A gets an OutboundHandshakePermit by calling pool.start_outbound(B).
    /// 3. Peer A connects to peer B.
    /// 4. Peer B accepts the connection by calling pool.insert_ready(<connection to A>).
    /// 5. Peer B notifies A that it has accepted the connection.
    /// 6. Peer A accepts the connection by calling pool.insert_ready(<connection to B>).
    /// 7. Peer A drops the OutboundHandshakePermit.
    ///
    /// In case any of these steps fails the connection and the OutboundHandshakePermit
    /// should be dropped.
    ///
    /// Now imagine that A and B try to connect to each other at the same time:
    /// a. Peer A executes 1,2,3.
    /// b. Peer B executes 1,2,3.
    /// c. Both A and B try to execute 4 and exactly one of these calls will succeed: the tie
    ///    is broken by comparing PeerIds: connection from smaller to bigger takes priority.
    ///    WLOG let us assume that A < B.
    /// d. Peer A rejects connection from B, peer B accepts connection from A and notifies A.
    /// e. A continues with 6,7, B just drops the connection and the permit.
    ///
    /// Now imagine a different interleaving:
    /// a. Peer B executes 1,2,3 and A accepts the connection (i.e. 4)
    /// b. Peer A executes 1 and then attempts 2.
    /// In this scenario A will fail to obtain a permit, because it has already accepted a
    /// connection from B.
    pub outbound_handshakes: im::HashSet<PeerId>,
}

pub(crate) struct OutboundHandshakePermit(PeerId, Weak<ArcMutex<PoolSnapshot>>);

impl OutboundHandshakePermit {
    pub fn peer_id(&self) -> &PeerId {
        &self.0
    }
}

impl fmt::Debug for OutboundHandshakePermit {
    fn fmt(&self, f: &mut fmt::Formatter<'_>) -> fmt::Result {
        self.peer_id().fmt(f)
    }
}

impl Drop for OutboundHandshakePermit {
    fn drop(&mut self) {
        if let Some(pool) = self.1.upgrade() {
            pool.update(|mut pool| {
                pool.outbound_handshakes.remove(&self.0);
                ((), pool)
            });
        }
    }
}

#[derive(Clone)]
pub(crate) struct Pool(Arc<ArcMutex<PoolSnapshot>>);

#[derive(thiserror::Error, Clone, Copy, Debug, PartialEq, Eq)]
pub(crate) enum PoolError {
    #[error("already connected to this peer")]
    AlreadyConnected,
    #[error("already started another outbound connection to this peer")]
    AlreadyStartedConnecting,
    #[error("loop connections are not allowed")]
    LoopConnection,
}

impl Pool {
    pub fn new(me: PeerId) -> Pool {
        Self(Arc::new(ArcMutex::new(PoolSnapshot {
            me,
            ready: im::HashMap::new(),
            outbound_handshakes: im::HashSet::new(),
        })))
    }

    pub fn load(&self) -> Arc<PoolSnapshot> {
        self.0.load()
    }

    pub fn insert_ready(&self, peer: Arc<Connection>) -> Result<(), PoolError> {
        self.0.try_update(move |mut pool| {
            let id = &peer.peer_info.id;
            if id == &pool.me {
                return Err(PoolError::LoopConnection);
            }
            if pool.ready.contains_key(id) {
                return Err(PoolError::AlreadyConnected);
            }
            match peer.peer_type {
                PeerType::Inbound => {
                    if pool.outbound_handshakes.contains(id) && id >= &pool.me {
                        return Err(PoolError::AlreadyStartedConnecting);
                    }
                }
                PeerType::Outbound => {
                    // This is a bug, if an outbound permit is not kept
                    // until insert_ready is called.
                    // TODO(gprusak): in fact, we can make insert_ready
                    // consume the outbound permit to additionally ensure
                    // that permit is dropped properly. However we will still
                    // need a runtime check to verify that the permit comes
                    // from the same Pool instance and is for the right PeerId.
                    if !pool.outbound_handshakes.contains(id) {
                        panic!("bug detected: OutboundHandshakePermit dropped before calling Pool.insert_ready()")
                    }
                }
            }
            pool.ready.insert(id.clone(), peer);
            Ok(((),pool))
        })
    }

    pub fn start_outbound(&self, peer_id: PeerId) -> Result<OutboundHandshakePermit, PoolError> {
        self.0.try_update(move |mut pool| {
            if peer_id == pool.me {
                return Err(PoolError::LoopConnection);
            }
            if pool.ready.contains_key(&peer_id) {
                return Err(PoolError::AlreadyConnected);
            }
            if pool.outbound_handshakes.contains(&peer_id) {
                return Err(PoolError::AlreadyStartedConnecting);
            }
            pool.outbound_handshakes.insert(peer_id.clone());
            Ok((OutboundHandshakePermit(peer_id, Arc::downgrade(&self.0)), pool))
        })
    }

    pub fn remove(&self, peer_id: &PeerId) {
        self.0.update(|mut pool| {
            pool.ready.remove(peer_id);
            ((), pool)
        });
    }
    /// Update the edge in the pool (if it is newer).
    pub fn update_edge(&self, new_edge: &Edge) {
        let pool = self.load();
        let Some(other) = new_edge.other(&pool.me) else { return };
        let Some(conn) = pool.ready.get(other) else { return };
        // Returns an error if the current edge is not older than new_edge.
        let _ = conn.edge.try_update(|e| {
            if e.nonce() >= new_edge.nonce() {
                return Err(());
            }
            Ok(((), new_edge.clone()))
        });
    }
    /// Update the edge in the pool (if it is newer).
    pub fn update_edge(&self, new_edge: &Edge) {
        self.0.update(|pool| {
            let other = new_edge.other(&pool.me);
            if let Some(other) = other {
                if let Some(connection) = pool.ready.get_mut(other) {
                    let edge = connection.edge.load();
                    if edge.nonce() < new_edge.nonce() {
                        connection.edge.store(new_edge.clone());
                    }
                }
            }
        })
    }

    /// Send message to peer that belongs to our active set
    /// Return whether the message is sent or not.
    pub fn send_message(&self, peer_id: PeerId, msg: Arc<PeerMessage>) -> bool {
        let pool = self.load();
        if let Some(peer) = pool.ready.get(&peer_id) {
            peer.send_message(msg);
            return true;
        }
        tracing::debug!(target: "network",
           to = ?peer_id,
           num_connected_peers = pool.ready.len(),
           ?msg,
           "Failed sending message: peer not connected"
        );
        false
    }

    /// Broadcast message to all ready peers.
    pub fn broadcast_message(&self, msg: Arc<PeerMessage>) {
        metrics::BROADCAST_MESSAGES.with_label_values(&[msg.msg_variant()]).inc();
        for peer in self.load().ready.values() {
            peer.send_message(msg.clone());
        }
    }
}<|MERGE_RESOLUTION|>--- conflicted
+++ resolved
@@ -46,11 +46,7 @@
     pub addr: actix::Addr<PeerActor>,
 
     pub peer_info: PeerInfo,
-<<<<<<< HEAD
-    pub edge: AtomicCell<Edge>,
-=======
     pub edge: ArcMutex<Edge>,
->>>>>>> 94123798
     /// Chain Id and hash of genesis block.
     pub genesis_id: GenesisId,
     /// Shards that the peer is tracking.
