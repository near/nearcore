use crate::concurrency::arc_mutex::ArcMutex;
use crate::concurrency::atomic_cell::AtomicCell;
use crate::concurrency::demux;
use crate::network_protocol::{
    Edge, PartialEdgeInfo, PeerChainInfoV2, PeerInfo, PeerMessage, RoutedMessageBody,
    SignedAccountData, SyncAccountsData, SignedOwnedAccount,
};
use crate::peer::peer_actor;
use crate::peer::peer_actor::PeerActor;
use crate::private_actix::SendMessage;
use crate::stats::metrics;
use crate::tcp;
use crate::time;
use crate::types::{FullPeerInfo, PeerType, ReasonForBan};
<<<<<<< HEAD
=======
use near_o11y::WithSpanContextExt;
>>>>>>> bb9df63e
use near_primitives::network::PeerId;
use std::collections::{hash_map::Entry, HashMap};
use std::fmt;
use std::future::Future;
use std::sync::atomic::{AtomicU64, Ordering};
use std::sync::{Arc, Weak};
<<<<<<< HEAD
use tracing::Span;
use tracing_opentelemetry::OpenTelemetrySpanExt;
use near_crypto::PublicKey;
=======
>>>>>>> bb9df63e

#[cfg(test)]
mod tests;

impl tcp::Tier {
    pub(crate) fn is_allowed(self, msg: &PeerMessage) -> bool {
        match msg {
            PeerMessage::Tier1Handshake(_) => self == tcp::Tier::T1,
            PeerMessage::Tier2Handshake(_) => self == tcp::Tier::T2,
            PeerMessage::HandshakeFailure(_, _) => true,
            PeerMessage::LastEdge(_) => true,
            PeerMessage::Routed(msg) => self.is_allowed_routed(&msg.body),
            _ => self == tcp::Tier::T2,
        }
    }

    pub(crate) fn is_allowed_routed(self, body: &RoutedMessageBody) -> bool {
        match body {
            RoutedMessageBody::BlockApproval(..) => true,
            RoutedMessageBody::VersionedPartialEncodedChunk(..) => true,
            _ => self == tcp::Tier::T2,
        }
    }
}

#[derive(Default)]
pub(crate) struct Stats {
    /// Number of messages received since the last reset of the counter.
    pub received_messages: AtomicU64,
    /// Number of bytes received since the last reset of the counter.
    pub received_bytes: AtomicU64,
    /// Avg received bytes/s, based on the last few minutes of traffic.
    pub received_bytes_per_sec: AtomicU64,
    /// Avg sent bytes/s, based on the last few minutes of traffic.
    pub sent_bytes_per_sec: AtomicU64,

    /// Number of messages in the buffer to send.
    pub messages_to_send: AtomicU64,
    /// Number of bytes (sum of message sizes) in the buffer to send.
    pub bytes_to_send: AtomicU64,
}

/// Contains information relevant to a connected peer.
pub(crate) struct Connection {
    // TODO(gprusak): TIER1 connections should minimize the communication:
    // routed messages only, no broadcasts, edge not broadcasted,
    // no routing table sync. We expect ~500 TIER1 connections and that's
    // too many to advertise.
    pub tier: tcp::Tier,
    // TODO(gprusak): addr should be internal, so that Connection will become an API of the
    // PeerActor.
    pub addr: actix::Addr<PeerActor>,

    pub peer_info: PeerInfo,
    pub edge: Edge,
    pub owned_account: Option<SignedOwnedAccount>,
    pub initial_chain_info: PeerChainInfoV2,
    pub chain_height: AtomicU64,

    /// Who started connection. Inbound (other) or Outbound (us).
    pub peer_type: PeerType,
    /// Time where the connection was established.
    pub connection_established_time: time::Instant,

    /// Last time requested peers.
    pub last_time_peer_requested: AtomicCell<Option<time::Instant>>,
    /// Last time we received a message from this peer.
    pub last_time_received_message: AtomicCell<time::Instant>,
    /// Connection stats
    pub stats: Arc<Stats>,
    /// prometheus gauge point guard.
    pub _peer_connections_metric: metrics::GaugePoint,

    /// A helper data structure for limiting reading, reporting stats.
    pub send_accounts_data_demux: demux::Demux<Vec<Arc<SignedAccountData>>, ()>,
}

impl fmt::Debug for Connection {
    fn fmt(&self, f: &mut fmt::Formatter<'_>) -> fmt::Result {
        f.debug_struct("Connection")
            .field("peer_info", &self.peer_info)
            .field("edge", &self.edge)
            .field("peer_type", &self.peer_type)
            .field("connection_established_time", &self.connection_established_time)
            .finish()
    }
}

impl Connection {
    pub fn full_peer_info(&self) -> FullPeerInfo {
        let mut chain_info = self.initial_chain_info.clone();
        chain_info.height = self.chain_height.load(Ordering::Relaxed);
        FullPeerInfo {
            peer_info: self.peer_info.clone(),
            chain_info,
            partial_edge_info: PartialEdgeInfo {
                nonce: self.edge.nonce(),
                signature: if self.edge.key().0 == self.peer_info.id {
                    self.edge.signature0().clone()
                } else {
                    self.edge.signature1().clone()
                },
            },
        }
    }

    pub fn stop(&self, ban_reason: Option<ReasonForBan>) {
<<<<<<< HEAD
        self.addr.do_send(peer_actor::Stop { ban_reason, context: Span::current().context() });
=======
        self.addr.do_send(peer_actor::Stop { ban_reason }.with_span_context());
>>>>>>> bb9df63e
    }

    // TODO(gprusak): embed Stream directly in Connection,
    // so that we can skip actix queue when sending messages.
    pub fn send_message(&self, msg: Arc<PeerMessage>) {
        let msg_kind = msg.msg_variant().to_string();
        tracing::trace!(target: "network", ?msg_kind, "Send message");
        self.addr.do_send(SendMessage { message: msg }.with_span_context());
    }

    pub fn send_accounts_data(
        self: &Arc<Self>,
        data: Vec<Arc<SignedAccountData>>,
    ) -> impl Future<Output = ()> {
        let this = self.clone();
        async move {
            let res = this
                .send_accounts_data_demux
                .call(data, {
                    let this = this.clone();
                    |ds: Vec<Vec<Arc<SignedAccountData>>>| async move {
                        let res = ds.iter().map(|_| ()).collect();
                        let mut sum = HashMap::<_, Arc<SignedAccountData>>::new();
                        for d in ds.into_iter().flatten() {
                            match sum.entry((d.epoch_id.clone(), d.account_id.clone())) {
                                Entry::Occupied(mut x) => {
                                    if x.get().timestamp < d.timestamp {
                                        x.insert(d);
                                    }
                                }
                                Entry::Vacant(x) => {
                                    x.insert(d);
                                }
                            }
                        }
                        let msg = Arc::new(PeerMessage::SyncAccountsData(SyncAccountsData {
                            incremental: true,
                            requesting_full_sync: false,
                            accounts_data: sum.into_values().collect(),
                        }));
                        this.send_message(msg);
                        res
                    }
                })
                .await;
            if res.is_err() {
                tracing::info!(
                    "peer {} disconnected, while sencing SyncAccountsData",
                    this.peer_info.id
                );
            }
        }
    }
}

#[derive(Clone)]
pub(crate) struct PoolSnapshot {
    pub me: PeerId, 
    /// Connections which have completed the handshake and are ready
    /// for transmitting messages.
    pub ready: im::HashMap<PeerId, Arc<Connection>>,
    /// index on `ready` by Connection.owned_account.account_key.
    pub ready_by_account_key: im::HashMap<PublicKey, Arc<Connection>>,
    /// Set of started outbound connections, which are not ready yet.
    /// We need to keep those to prevent a deadlock when 2 peers try
    /// to connect to each other at the same time.
    ///
    /// The procedure of establishing a connections should look as follows:
    /// 1. Peer A decides to connect to peer B.
    /// 2. Peer A gets an OutboundHandshakePermit by calling pool.start_outbound(B).
    /// 3. Peer A connects to peer B.
    /// 4. Peer B accepts the connection by calling pool.insert_ready(<connection to A>).
    /// 5. Peer B notifies A that it has accepted the connection.
    /// 6. Peer A accepts the connection by calling pool.insert_ready(<connection to B>).
    /// 7. Peer A drops the OutboundHandshakePermit.
    ///
    /// In case any of these steps fails the connection and the OutboundHandshakePermit
    /// should be dropped.
    ///
    /// Now imagine that A and B try to connect to each other at the same time:
    /// a. Peer A executes 1,2,3.
    /// b. Peer B executes 1,2,3.
    /// c. Both A and B try to execute 4 and exactly one of these calls will succeed: the tie
    ///    is broken by comparing PeerIds: connection from smaller to bigger takes priority.
    ///    WLOG let us assume that A < B.
    /// d. Peer A rejects connection from B, peer B accepts connection from A and notifies A.
    /// e. A continues with 6,7, B just drops the connection and the permit.
    ///
    /// Now imagine a different interleaving:
    /// a. Peer B executes 1,2,3 and A accepts the connection (i.e. 4)
    /// b. Peer A executes 1 and then attempts 2.
    /// In this scenario A will fail to obtain a permit, because it has already accepted a
    /// connection from B.
    pub outbound_handshakes: im::HashSet<PeerId>,
    /// Inbound end of the loop connection. The outbound end is added to the `ready` set.
    pub loop_inbound: Option<Arc<Connection>>,
}

pub(crate) struct OutboundHandshakePermit(PeerId, Weak<ArcMutex<PoolSnapshot>>);

impl OutboundHandshakePermit {
    pub fn peer_id(&self) -> &PeerId {
        &self.0
    }
}

impl fmt::Debug for OutboundHandshakePermit {
    fn fmt(&self, f: &mut fmt::Formatter<'_>) -> fmt::Result {
        self.peer_id().fmt(f)
    }
}

impl Drop for OutboundHandshakePermit {
    fn drop(&mut self) {
        if let Some(pool) = self.1.upgrade() {
            pool.update(|pool| {
                pool.outbound_handshakes.remove(&self.0);
            });
        }
    }
}

#[derive(Clone)]
pub(crate) struct Pool(Arc<ArcMutex<PoolSnapshot>>);

#[derive(thiserror::Error, Clone, Copy, Debug, PartialEq, Eq)]
pub(crate) enum PoolError {
    #[error("already connected to this peer")]
    AlreadyConnected,
    #[error("already started another outbound connection to this peer")]
    AlreadyStartedConnecting,
    #[error("loop connections are not allowed")]
    UnexpectedLoopConnection,
}

impl Pool {
    pub fn new(me: PeerId) -> Pool {
        Self(Arc::new(ArcMutex::new(PoolSnapshot {
            loop_inbound: None,
            me,
            ready: im::HashMap::new(),
            ready_by_account_key: im::HashMap::new(),
            outbound_handshakes: im::HashSet::new(),
        })))
    }

    pub fn load(&self) -> Arc<PoolSnapshot> {
        self.0.load()
    }

    pub fn insert_ready(&self, peer: Arc<Connection>) -> Result<(), PoolError> {
        self.0.update(move |pool| {
            let id = peer.peer_info.id.clone();
            // We support loopback connections for the purpose of 
            // validating our own external IP. This is the only case
            // in which we allow 2 connections in a pool to have the same
            // PeerId. The outbound connection is added to the
            // `ready` set, the inbound connection is put into dedicated `loop_inbound` field.
            if id==pool.me && peer.peer_type==PeerType::Inbound {
                if pool.loop_inbound.is_some() {
                    return Err(PoolError::AlreadyConnected);
                }
                // Detect a situation in which a different node tries to connect
                // to us with the same PeerId. This can happen iff the node key
                // has been stolen (or just copied over by mistake).
                if !pool.ready.contains_key(&id) && !pool.outbound_handshakes.contains(&id) {
                    return Err(PoolError::UnexpectedLoopConnection);
                }
                pool.loop_inbound = Some(peer);
                return Ok(());
            }
            match peer.peer_type {
                PeerType::Inbound => {
                    if pool.outbound_handshakes.contains(&id) && id >= pool.me {
                        return Err(PoolError::AlreadyStartedConnecting);
                    }
                }
                PeerType::Outbound => {
                    // This is a bug if an outbound permit is not kept
                    // until insert_ready is called.
                    // TODO(gprusak): in fact, we can make insert_ready
                    // consume the outbound permit to additionally ensure
                    // that permit is dropped properly. However we will still
                    // need a runtime check to verify that the permit comes
                    // from the same Pool instance and is for the right PeerId.
                    if !pool.outbound_handshakes.contains(&id) {
                        panic!("bug detected: OutboundHandshakePermit dropped before calling Pool.insert_ready()")
                    }
                }
            }

            if pool.ready.insert(id, peer.clone()).is_some() {
                return Err(PoolError::AlreadyConnected);
            }
            if let Some(owned_account) = &peer.owned_account {
                if pool.ready_by_account_key.insert(owned_account.account_key.clone(), peer.clone()).is_some() {
                    return Err(PoolError::AlreadyConnected);
                }
            }
            Ok(())
        })
    }

    pub fn start_outbound(&self, peer_id: PeerId) -> Result<OutboundHandshakePermit, PoolError> {
        self.0.update(move |pool| {
            if pool.ready.contains_key(&peer_id) {
                return Err(PoolError::AlreadyConnected);
            }
            if pool.outbound_handshakes.contains(&peer_id) {
                return Err(PoolError::AlreadyStartedConnecting);
            }
            pool.outbound_handshakes.insert(peer_id.clone());
            Ok(OutboundHandshakePermit(peer_id, Arc::downgrade(&self.0)))
        })
    }

    // TODO: accept Arc<Connection> as an argument,
    // so that we can add support for removing loop connections.
    pub fn remove(&self, conn: &Arc<Connection>) {
        self.0.update(|pool| {
            match pool.ready.entry(conn.peer_info.id.clone()) {
                im::hashmap::Entry::Occupied(e) if Arc::ptr_eq(e.get(),conn) => { e.remove_entry(); }
                _ => {},
            }
            if let Some(owned_account) = &conn.owned_account {
                match pool.ready_by_account_key.entry(owned_account.account_key.clone()) {
                    im::hashmap::Entry::Occupied(e) if Arc::ptr_eq(e.get(),conn) => { e.remove_entry(); }
                    _ => {},
                }
            }
        });
    }

    /// Send message to peer that belongs to our active set
    /// Return whether the message is sent or not.
    pub fn send_message(&self, peer_id: PeerId, msg: Arc<PeerMessage>) -> bool {
        let pool = self.load();
        if let Some(peer) = pool.ready.get(&peer_id) {
            peer.send_message(msg);
            return true;
        }
        tracing::debug!(target: "network",
           to = ?peer_id,
           num_connected_peers = pool.ready.len(),
           ?msg,
           "Failed sending message: peer not connected"
        );
        false
    }

    /// Broadcast message to all ready peers.
    pub fn broadcast_message(&self, msg: Arc<PeerMessage>) {
        metrics::BROADCAST_MESSAGES.with_label_values(&[msg.msg_variant()]).inc();
        for peer in self.load().ready.values() {
            peer.send_message(msg.clone());
        }
    }
}<|MERGE_RESOLUTION|>--- conflicted
+++ resolved
@@ -3,7 +3,7 @@
 use crate::concurrency::demux;
 use crate::network_protocol::{
     Edge, PartialEdgeInfo, PeerChainInfoV2, PeerInfo, PeerMessage, RoutedMessageBody,
-    SignedAccountData, SyncAccountsData, SignedOwnedAccount,
+    SignedAccountData, SignedOwnedAccount, SyncAccountsData,
 };
 use crate::peer::peer_actor;
 use crate::peer::peer_actor::PeerActor;
@@ -12,22 +12,14 @@
 use crate::tcp;
 use crate::time;
 use crate::types::{FullPeerInfo, PeerType, ReasonForBan};
-<<<<<<< HEAD
-=======
+use near_crypto::PublicKey;
 use near_o11y::WithSpanContextExt;
->>>>>>> bb9df63e
 use near_primitives::network::PeerId;
 use std::collections::{hash_map::Entry, HashMap};
 use std::fmt;
 use std::future::Future;
 use std::sync::atomic::{AtomicU64, Ordering};
 use std::sync::{Arc, Weak};
-<<<<<<< HEAD
-use tracing::Span;
-use tracing_opentelemetry::OpenTelemetrySpanExt;
-use near_crypto::PublicKey;
-=======
->>>>>>> bb9df63e
 
 #[cfg(test)]
 mod tests;
@@ -135,11 +127,7 @@
     }
 
     pub fn stop(&self, ban_reason: Option<ReasonForBan>) {
-<<<<<<< HEAD
-        self.addr.do_send(peer_actor::Stop { ban_reason, context: Span::current().context() });
-=======
         self.addr.do_send(peer_actor::Stop { ban_reason }.with_span_context());
->>>>>>> bb9df63e
     }
 
     // TODO(gprusak): embed Stream directly in Connection,
@@ -197,7 +185,7 @@
 
 #[derive(Clone)]
 pub(crate) struct PoolSnapshot {
-    pub me: PeerId, 
+    pub me: PeerId,
     /// Connections which have completed the handshake and are ready
     /// for transmitting messages.
     pub ready: im::HashMap<PeerId, Arc<Connection>>,
@@ -361,13 +349,17 @@
     pub fn remove(&self, conn: &Arc<Connection>) {
         self.0.update(|pool| {
             match pool.ready.entry(conn.peer_info.id.clone()) {
-                im::hashmap::Entry::Occupied(e) if Arc::ptr_eq(e.get(),conn) => { e.remove_entry(); }
-                _ => {},
+                im::hashmap::Entry::Occupied(e) if Arc::ptr_eq(e.get(), conn) => {
+                    e.remove_entry();
+                }
+                _ => {}
             }
             if let Some(owned_account) = &conn.owned_account {
                 match pool.ready_by_account_key.entry(owned_account.account_key.clone()) {
-                    im::hashmap::Entry::Occupied(e) if Arc::ptr_eq(e.get(),conn) => { e.remove_entry(); }
-                    _ => {},
+                    im::hashmap::Entry::Occupied(e) if Arc::ptr_eq(e.get(), conn) => {
+                        e.remove_entry();
+                    }
+                    _ => {}
                 }
             }
         });
