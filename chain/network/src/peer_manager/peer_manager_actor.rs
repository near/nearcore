use crate::client;
use crate::config;
use crate::debug::{DebugStatus, GetDebugStatus};
use crate::network_protocol::{
<<<<<<< HEAD
    AccountData, AccountOrPeerIdOrHash, Edge, EdgeState, PeerInfo, PeerMessage, Ping, Pong,
    RawRoutedMessage, RoutedMessageBody, StateResponseInfo, SyncAccountsData,
=======
    AccountData, AccountOrPeerIdOrHash, Edge, EdgeState, PartialEdgeInfo, PeerMessage, Ping, Pong,
    RawRoutedMessage, RoutedMessageBody, RoutingTableUpdate, StateResponseInfo, SyncAccountsData,
>>>>>>> 869a0110
};
use crate::peer::peer_actor::PeerActor;
use crate::peer_manager::connection;
use crate::peer_manager::network_state::{NetworkState, WhitelistNode};
use crate::peer_manager::peer_store;
use crate::private_actix::{
    PeerRequestResult, PeersRequest, RegisterPeer, RegisterPeerError, RegisterPeerResponse, StopMsg,
};
use crate::private_actix::{PeerToManagerMsg, PeerToManagerMsgResp, PeersResponse};
use crate::routing;
use crate::stats::metrics;
use crate::store;
use crate::tcp;
use crate::time;
use crate::types::{
    ConnectedPeerInfo, FullPeerInfo, GetNetworkInfo, KnownProducer, NetworkInfo, NetworkRequests,
    NetworkResponses, PeerIdOrHash, PeerManagerMessageRequest, PeerManagerMessageResponse,
    PeerType, ReasonForBan, SetChainInfo,
};
use actix::fut::future::wrap_future;
use actix::{
    Actor, ActorFutureExt, AsyncContext, Context, ContextFutureSpawner, Handler, Running,
    WrapFuture,
};
use anyhow::Context as _;
use near_o11y::{handler_trace_span, OpenTelemetrySpanExt, WithSpanContext, WithSpanContextExt};
use near_performance_metrics_macros::perf;
use near_primitives::block::GenesisId;
use near_primitives::network::PeerId;
use near_primitives::views::{KnownPeerStateView, PeerStoreView};
use rand::seq::IteratorRandom;
use rand::thread_rng;
use rand::Rng;
use std::cmp::min;
<<<<<<< HEAD
use std::collections::HashSet;
use std::net::SocketAddr;
=======
use std::collections::{HashMap, HashSet};
>>>>>>> 869a0110
use std::sync::atomic::Ordering;
use std::sync::Arc;
use tracing::{debug, error, info, warn};

/// Ratio between consecutive attempts to establish connection with another peer.
/// In the kth step node should wait `10 * EXPONENTIAL_BACKOFF_RATIO**k` milliseconds
const EXPONENTIAL_BACKOFF_RATIO: f64 = 1.1;
/// The initial waiting time between consecutive attempts to establish connection
const MONITOR_PEERS_INITIAL_DURATION: time::Duration = time::Duration::milliseconds(10);
/// How ofter should we broadcast edges.
const BROADCAST_VALIDATED_EDGES_INTERVAL: time::Duration = time::Duration::milliseconds(50);
/// Maximum amount of time spend processing edges.
const BROAD_CAST_EDGES_MAX_WORK_ALLOWED: time::Duration = time::Duration::milliseconds(50);
/// How often should we update the routing table
const UPDATE_ROUTING_TABLE_INTERVAL: time::Duration = time::Duration::milliseconds(1_000);
/// How often should we check wheter local edges match the connection pool.
const FIX_LOCAL_EDGES_INTERVAL: time::Duration = time::Duration::seconds(60);

/// How often to report bandwidth stats.
const REPORT_BANDWIDTH_STATS_TRIGGER_INTERVAL: time::Duration =
    time::Duration::milliseconds(60_000);

/// If we received more than `REPORT_BANDWIDTH_THRESHOLD_BYTES` of data from given peer it's bandwidth stats will be reported.
const REPORT_BANDWIDTH_THRESHOLD_BYTES: usize = 10_000_000;
/// If we received more than REPORT_BANDWIDTH_THRESHOLD_COUNT` of messages from given peer it's bandwidth stats will be reported.
const REPORT_BANDWIDTH_THRESHOLD_COUNT: usize = 10_000;
/// How long a peer has to be unreachable, until we prune it from the in-memory graph.
const PRUNE_UNREACHABLE_PEERS_AFTER: time::Duration = time::Duration::hours(1);

/// Remove the edges that were created more that this duration ago.
const PRUNE_EDGES_AFTER: time::Duration = time::Duration::minutes(30);

/// If a peer is more than these blocks behind (comparing to our current head) - don't route any messages through it.
/// We are updating the list of unreliable peers every MONITOR_PEER_MAX_DURATION (60 seconds) - so the current
/// horizon value is roughly matching this threshold (if the node is 60 blocks behind, it will take it a while to recover).
/// If we set this horizon too low (for example 2 blocks) - we're risking excluding a lot of peers in case of a short
/// network issue.
const UNRELIABLE_PEER_HORIZON: u64 = 60;

/// Due to implementation limits of `Graph` in `near-network`, we support up to 128 client.
pub const MAX_NUM_PEERS: usize = 128;

/// When picking a peer to connect to, we'll pick from the 'safer peers'
/// (a.k.a. ones that we've been connected to in the past) with these odds.
/// Otherwise, we'd pick any peer that we've heard about.
const PREFER_PREVIOUSLY_CONNECTED_PEER: f64 = 0.6;

/// Actor that manages peers connections.
pub struct PeerManagerActor {
    pub(crate) clock: time::Clock,
    /// Networking configuration.
    /// TODO(gprusak): this field is duplicated with
    /// NetworkState.config. Remove it from here.
    config: Arc<config::VerifiedConfig>,
    /// Peer information for this node.
    my_peer_id: PeerId,
    /// Flag that track whether we started attempts to establish outbound connections.
    started_connect_attempts: bool,
<<<<<<< HEAD
    /// Whitelisted nodes, which are allowed to connect even if the connection limit has been
    /// reached.
    whitelist_nodes: Vec<WhitelistNode>,
=======
    /// Connected peers we have sent new edge update, but we haven't received response so far.
    local_peer_pending_update_nonce_request: HashMap<PeerId, u64>,
>>>>>>> 869a0110

    /// State that is shared between multiple threads (including PeerActors).
    pub(crate) state: Arc<NetworkState>,
}

/// TEST-ONLY
/// A generic set of events (observable in tests) that the Network may generate.
/// Ideally the tests should observe only public API properties, but until
/// we are at that stage, feel free to add any events that you need to observe.
/// In particular prefer emitting a new event to polling for a state change.
#[derive(Debug, PartialEq, Eq, Clone)]
pub enum Event {
    ServerStarted,
    RoutedMessageDropped,
    RoutingTableUpdate { next_hops: Arc<routing::NextHopTable>, pruned_edges: Vec<Edge> },
    EdgesVerified(Vec<Edge>),
    Ping(Ping),
    Pong(Pong),
    SetChainInfo,
    // Reported once a message has been processed.
    // In contrast to typical RPC protocols, many P2P messages do not trigger
    // sending a response at the end of processing.
    // However, for precise instrumentation in tests it is useful to know when
    // processing has been finished. We simulate the "RPC response" by reporting
    // an event MessageProcessed.
    //
    // Given that processing is asynchronous and unstructured as of now,
    // it is hard to pinpoint all the places when the processing of a message is
    // actually complete. Currently this event is reported only for some message types,
    // feel free to add support for more.
    MessageProcessed(PeerMessage),
    // Reported when a handshake has been started.
    HandshakeStarted(crate::peer::peer_actor::HandshakeStartedEvent),
    // Reported when a handshake has been successfully completed.
    HandshakeCompleted(crate::peer::peer_actor::HandshakeCompletedEvent),
    // Reported when the TCP connection has been closed.
    ConnectionClosed(crate::peer::peer_actor::ConnectionClosedEvent),
}

impl Actor for PeerManagerActor {
    type Context = Context<Self>;

    fn started(&mut self, ctx: &mut Self::Context) {
        // Start server if address provided.
        if let Some(server_addr) = self.config.node_addr {
            debug!(target: "network", at = ?server_addr, "starting public server");
            let clock = self.clock.clone();
            let state = self.state.clone();
            ctx.spawn(wrap_future(async move {
                let mut listener = match tcp::Listener::bind(server_addr).await {
                    Ok(it) => it,
                    Err(e) => {
                        panic!("failed to start listening on server_addr={server_addr:?} e={e:?}")
                    }
                };
                state.config.event_sink.push(Event::ServerStarted);
                loop {
                    if let Ok(stream) = listener.accept().await {
                        // Always let the new peer to send a handshake message.
                        // Only then we can decide whether we should accept a connection.
                        // It is expected to be reasonably cheap: eventually, for TIER2 network
                        // we would like to exchange set of connected peers even without establishing
                        // a proper connection.
                        debug!(target: "network", from = ?stream.peer_addr, "got new connection");
                        if let Err(err) =
                            PeerActor::spawn(clock.clone(), stream, None, state.clone())
                        {
                            tracing::info!(target:"network", ?err, "PeerActor::spawn()");
                        }
                    }
                }
            }));
        }

        // Periodically push network information to client.
        self.push_network_info_trigger(ctx, self.config.push_info_period);

        // Periodically starts peer monitoring.
        debug!(target: "network", max_period=?self.config.monitor_peers_max_period, "monitor_peers_trigger");
        self.monitor_peers_trigger(
            ctx,
            MONITOR_PEERS_INITIAL_DURATION,
            (MONITOR_PEERS_INITIAL_DURATION, self.config.monitor_peers_max_period),
        );

        let state = self.state.clone();
        let clock = self.clock.clone();
        ctx.spawn(wrap_future(async move {
            let mut interval = tokio::time::interval(FIX_LOCAL_EDGES_INTERVAL.try_into().unwrap());
            interval.set_missed_tick_behavior(tokio::time::MissedTickBehavior::Skip);
            loop {
                interval.tick().await;
                state.fix_local_edges(&clock).await;
            }
        }));

        // Periodically reads valid edges from `EdgesVerifierActor` and broadcast.
        self.broadcast_validated_edges_trigger(ctx, BROADCAST_VALIDATED_EDGES_INTERVAL);

        // Periodically updates routing table and prune edges that are no longer reachable.
        self.update_routing_table_trigger(ctx, UPDATE_ROUTING_TABLE_INTERVAL);

        // Periodically prints bandwidth stats for each peer.
        self.report_bandwidth_stats_trigger(ctx, REPORT_BANDWIDTH_STATS_TRIGGER_INTERVAL);
    }

    /// Try to gracefully disconnect from connected peers.
    fn stopping(&mut self, _ctx: &mut Self::Context) -> Running {
        warn!("PeerManager: stopping");
        self.state.tier2.broadcast_message(Arc::new(PeerMessage::Disconnect));
        self.state.routing_table_addr.do_send(StopMsg {}.with_span_context());
        Running::Stop
    }

    fn stopped(&mut self, _ctx: &mut Self::Context) {
        actix::Arbiter::current().stop();
    }
}

impl PeerManagerActor {
    pub fn spawn(
        clock: time::Clock,
        store: Arc<dyn near_store::db::Database>,
        config: config::NetworkConfig,
        client: Arc<dyn client::Client>,
        genesis_id: GenesisId,
    ) -> anyhow::Result<actix::Addr<Self>> {
        let config = config.verify().context("config")?;
        let store = store::Store::from(store);
        let peer_store =
            peer_store::PeerStore::new(&clock, config.peer_store.clone(), store.clone())
                .context("PeerStore::new")?;
        tracing::debug!(target: "network",
               len = peer_store.len(),
               boot_nodes = config.peer_store.boot_nodes.len(),
               banned = peer_store.count_banned(),
               "Found known peers");
        tracing::debug!(target: "network", blacklist = ?config.peer_store.blacklist, "Blacklist");

        let my_peer_id = config.node_id();
        let whitelist_nodes = {
            let mut v = vec![];
            for wn in &config.whitelist_nodes {
                v.push(WhitelistNode::from_peer_info(wn)?);
            }
            v
        };
        let config = Arc::new(config);
        Ok(Self::start_in_arbiter(&actix::Arbiter::new().handle(), move |ctx| Self {
            my_peer_id: my_peer_id.clone(),
            config: config.clone(),
            started_connect_attempts: false,
<<<<<<< HEAD
            whitelist_nodes,
=======
            local_peer_pending_update_nonce_request: HashMap::new(),
>>>>>>> 869a0110
            state: Arc::new(NetworkState::new(
                &clock,
                store.clone(),
                peer_store,
                config.clone(),
                genesis_id,
                client,
                ctx.address().recipient(),
                whitelist_nodes,
            )),
            clock,
        }))
    }

    fn update_routing_table(
        &self,
        ctx: &mut Context<Self>,
        prune_unreachable_since: Option<time::Instant>,
        prune_edges_older_than: Option<time::Utc>,
    ) {
        self.state
            .routing_table_addr
            .send(
                routing::actor::Message::RoutingTableUpdate {
                    prune_unreachable_since,
                    prune_edges_older_than,
                }
                .with_span_context(),
            )
            .into_actor(self)
            .map(|response, act, _ctx| match response {
                Ok(routing::actor::Response::RoutingTableUpdateResponse {
                    pruned_edges,
                    next_hops,
                    peers_to_ban,
                }) => {
                    act.state.routing_table_view.update(&pruned_edges, next_hops.clone());
                    for peer in peers_to_ban {
                        act.state.disconnect_and_ban(&act.clock, &peer, ReasonForBan::InvalidEdge);
                    }
                    act.config
                        .event_sink
                        .push(Event::RoutingTableUpdate { next_hops, pruned_edges });
                }
                _ => error!(target: "network", "expected RoutingTableUpdateResponse"),
            })
            .spawn(ctx);
    }

    /// `update_routing_table_trigger` schedule updating routing table to `RoutingTableActor`
    /// Usually we do edge pruning once per hour. However it may be disabled in following cases:
    /// - there are edges, that were supposed to be added, but are still in EdgeValidatorActor,
    ///   waiting to have their signatures checked.
    /// - edge pruning may be disabled for unit testing.
    fn update_routing_table_trigger(&self, ctx: &mut Context<Self>, interval: time::Duration) {
        let _timer = metrics::PEER_MANAGER_TRIGGER_TIME
            .with_label_values(&["update_routing_table"])
            .start_timer();
        self.update_routing_table(
            ctx,
            self.clock.now().checked_sub(PRUNE_UNREACHABLE_PEERS_AFTER),
            self.clock.now_utc().checked_sub(PRUNE_EDGES_AFTER),
        );

        near_performance_metrics::actix::run_later(
            ctx,
            interval.try_into().unwrap(),
            move |act, ctx| {
                act.update_routing_table_trigger(ctx, interval);
            },
        );
    }

    /// Periodically prints bandwidth stats for each peer.
    fn report_bandwidth_stats_trigger(&mut self, ctx: &mut Context<Self>, every: time::Duration) {
        let _timer = metrics::PEER_MANAGER_TRIGGER_TIME
            .with_label_values(&["report_bandwidth_stats"])
            .start_timer();
        let mut total_bandwidth_used_by_all_peers: usize = 0;
        let mut total_msg_received_count: usize = 0;
        for (peer_id, connected_peer) in &self.state.tier2.load().ready {
            let bandwidth_used =
                connected_peer.stats.received_bytes.swap(0, Ordering::Relaxed) as usize;
            let msg_received_count =
                connected_peer.stats.received_messages.swap(0, Ordering::Relaxed) as usize;
            if bandwidth_used > REPORT_BANDWIDTH_THRESHOLD_BYTES
                || msg_received_count > REPORT_BANDWIDTH_THRESHOLD_COUNT
            {
                debug!(target: "bandwidth",
                    ?peer_id,
                    bandwidth_used, msg_received_count, "Peer bandwidth exceeded threshold",
                );
            }
            total_bandwidth_used_by_all_peers += bandwidth_used;
            total_msg_received_count += msg_received_count;
        }

        info!(
            target: "bandwidth",
            total_bandwidth_used_by_all_peers,
            total_msg_received_count, "Bandwidth stats"
        );

        near_performance_metrics::actix::run_later(
            ctx,
            every.try_into().unwrap(),
            move |act, ctx| {
                act.report_bandwidth_stats_trigger(ctx, every);
            },
        );
    }

    /// Receives list of edges that were verified, in a trigger every 20ms, and adds them to
    /// the routing table.
    fn broadcast_validated_edges_trigger(
        &mut self,
        ctx: &mut Context<Self>,
        interval: time::Duration,
    ) {
        let _span =
            tracing::trace_span!(target: "network", "broadcast_validated_edges_trigger").entered();
        let _timer = metrics::PEER_MANAGER_TRIGGER_TIME
            .with_label_values(&["broadcast_validated_edges"])
            .start_timer();
        let start = self.clock.now();
        let mut new_edges = Vec::new();
        while let Ok(edge) =
            self.state.routing_table_exchange_helper.edges_to_add_receiver.try_recv()
        {
            new_edges.push(edge);
            // TODO: do we really need this limit?
            if self.clock.now() >= start + BROAD_CAST_EDGES_MAX_WORK_ALLOWED {
                break;
            }
        }
        self.state.add_verified_edges_to_routing_table(&self.clock, new_edges);

        near_performance_metrics::actix::run_later(
            ctx,
            interval.try_into().unwrap(),
            move |act, ctx| {
                act.broadcast_validated_edges_trigger(ctx, interval);
            },
        );
    }

    /// Register a direct connection to a new peer. This will be called after successfully
    /// establishing a connection with another peer. It become part of the connected peers.
    ///
    /// To build new edge between this pair of nodes both signatures are required.
    /// Signature from this node is passed in `edge_info`
    /// Signature from the other node is passed in `full_peer_info.edge_info`.
    fn register_peer(
        &mut self,
        connection: Arc<connection::Connection>,
    ) -> Result<(), connection::PoolError> {
        let peer_info = &connection.peer_info;
        let _span = tracing::trace_span!(target: "network", "register_peer").entered();
        debug!(target: "network", ?peer_info, "Consolidated connection");
        self.state.tier2.insert_ready(connection.clone())?;
        // Best effort write to DB.
        if let Err(err) = self.state.peer_store.peer_connected(&self.clock, peer_info) {
            error!(target: "network", ?err, "Failed to save peer data");
        }
        self.state.add_verified_edges_to_routing_table(&self.clock, vec![connection.edge.clone()]);
        Ok(())
    }

    /// Check if it is needed to create a new outbound connection.
    /// If the number of active connections is less than `ideal_connections_lo` or
    /// (the number of outgoing connections is less than `minimum_outbound_peers`
    ///     and the total connections is less than `max_num_peers`)
    fn is_outbound_bootstrap_needed(&self) -> bool {
        let tier2 = self.state.tier2.load();
        let total_connections = tier2.ready.len() + tier2.outbound_handshakes.len();
        let potential_outbound_connections =
            tier2.ready.values().filter(|peer| peer.peer_type == PeerType::Outbound).count()
                + tier2.outbound_handshakes.len();

        (total_connections < self.config.ideal_connections_lo as usize
            || (total_connections < self.state.max_num_peers.load(Ordering::Relaxed) as usize
                && potential_outbound_connections < self.config.minimum_outbound_peers as usize))
            && !self.config.outbound_disabled
    }

    /// Returns peers close to the highest height
    fn highest_height_peers(&self) -> Vec<FullPeerInfo> {
        let infos: Vec<_> =
            self.state.tier2.load().ready.values().map(|p| p.full_peer_info()).collect();

        // This finds max height among peers, and returns one peer close to such height.
        let max_height = match infos.iter().map(|i| i.chain_info.height).max() {
            Some(height) => height,
            None => return vec![],
        };
        // Find all peers whose height is within `highest_peer_horizon` from max height peer(s).
        infos
            .into_iter()
            .filter(|i| {
                i.chain_info.height.saturating_add(self.config.highest_peer_horizon) >= max_height
            })
            .collect()
    }

    // Get peers that are potentially unreliable and we should avoid routing messages through them.
    // Currently we're picking the peers that are too much behind (in comparison to us).
    fn unreliable_peers(&self) -> HashSet<PeerId> {
        let my_height = self.state.chain_info.load().height;
        // Find all peers whose height is below `highest_peer_horizon` from max height peer(s).
        self.state
            .tier2
            .load()
            .ready
            .values()
            .filter(|p| {
                p.chain_height.load(Ordering::Relaxed).saturating_add(UNRELIABLE_PEER_HORIZON)
                    < my_height
            })
            .map(|p| p.peer_info.id.clone())
            .collect()
    }

    /// Check if the number of connections (excluding whitelisted ones) exceeds ideal_connections_hi.
    /// If so, constructs a safe set of peers and selects one random peer outside of that set
    /// and sends signal to stop connection to it gracefully.
    ///
    /// Safe set contruction process:
    /// 1. Add all whitelisted peers to the safe set.
    /// 2. If the number of outbound connections is less or equal than minimum_outbound_connections,
    ///    add all outbound connections to the safe set.
    /// 3. Find all peers who sent us a message within the last peer_recent_time_window,
    ///    and add them one by one to the safe_set (starting from earliest connection time)
    ///    until safe set has safe_set_size elements.
    fn maybe_stop_active_connection(&self) {
        let tier2 = self.state.tier2.load();
        let filter_peers = |predicate: &dyn Fn(&connection::Connection) -> bool| -> Vec<_> {
            tier2
                .ready
                .values()
                .filter(|peer| predicate(&*peer))
                .map(|peer| peer.peer_info.id.clone())
                .collect()
        };

        // Build safe set
        let mut safe_set = HashSet::new();

        // Add whitelisted nodes to the safe set.
        let whitelisted_peers = filter_peers(&|p| self.state.is_peer_whitelisted(&p.peer_info));
        safe_set.extend(whitelisted_peers);

        // If there is not enough non-whitelisted peers, return without disconnecting anyone.
        if tier2.ready.len() - safe_set.len() <= self.config.ideal_connections_hi as usize {
            return;
        }

        // If there is not enough outbound peers, add them to the safe set.
        let outbound_peers = filter_peers(&|p| p.peer_type == PeerType::Outbound);
        if outbound_peers.len() + tier2.outbound_handshakes.len()
            <= self.config.minimum_outbound_peers as usize
        {
            safe_set.extend(outbound_peers);
        }

        // If there is not enough archival peers, add them to the safe set.
        if self.config.archive {
            let archival_peers = filter_peers(&|p| p.initial_chain_info.archival);
            if archival_peers.len() <= self.config.archival_peer_connections_lower_bound as usize {
                safe_set.extend(archival_peers);
            }
        }

        // Find all recently active peers.
        let now = self.clock.now();
        let mut active_peers: Vec<Arc<connection::Connection>> = tier2
            .ready
            .values()
            .filter(|p| {
                now - p.last_time_received_message.load() < self.config.peer_recent_time_window
            })
            .cloned()
            .collect();

        // Sort by established time.
        active_peers.sort_by_key(|p| p.connection_established_time);
        // Saturate safe set with recently active peers.
        let set_limit = self.config.safe_set_size as usize;
        for p in active_peers {
            if safe_set.len() >= set_limit {
                break;
            }
            safe_set.insert(p.peer_info.id.clone());
        }

        // Build valid candidate list to choose the peer to be removed. All peers outside the safe set.
        let candidates = tier2.ready.values().filter(|p| !safe_set.contains(&p.peer_info.id));
        if let Some(p) = candidates.choose(&mut rand::thread_rng()) {
            debug!(target: "network", id = ?p.peer_info.id,
                tier2_len = tier2.ready.len(),
                ideal_connections_hi = self.config.ideal_connections_hi,
                "Stop active connection"
            );
            p.stop(None);
        }
    }

    /// Periodically monitor list of peers and:
    ///  - request new peers from connected peers,
    ///  - bootstrap outbound connections from known peers,
    ///  - unban peers that have been banned for awhile,
    ///  - remove expired peers,
    ///
    /// # Arguments:
    /// - `interval` - Time between consequent runs.
    /// - `default_interval` - we will set `interval` to this value once, after first successful connection
    /// - `max_interval` - maximum value of interval
    /// NOTE: in the current implementation `interval` increases by 1% every time, and it will
    ///       reach value of `max_internal` eventually.
    fn monitor_peers_trigger(
        &mut self,
        ctx: &mut Context<Self>,
        mut interval: time::Duration,
        (default_interval, max_interval): (time::Duration, time::Duration),
    ) {
        let _span = tracing::trace_span!(target: "network", "monitor_peers_trigger").entered();
        let _timer =
            metrics::PEER_MANAGER_TRIGGER_TIME.with_label_values(&["monitor_peers"]).start_timer();

        self.state.peer_store.unban(&self.clock);
        if let Err(err) = self.state.peer_store.update_connected_peers_last_seen(&self.clock) {
            error!(target: "network", ?err, "Failed to update peers last seen time.");
        }

        if self.is_outbound_bootstrap_needed() {
            let tier2 = self.state.tier2.load();
            // With some odds - try picking one of the 'NotConnected' peers -- these are the ones that we were able to connect to in the past.
            let prefer_previously_connected_peer =
                thread_rng().gen_bool(PREFER_PREVIOUSLY_CONNECTED_PEER);
            if let Some(peer_info) = self.state.peer_store.unconnected_peer(
                |peer_state| {
                    // Ignore connecting to ourself
                    self.my_peer_id == peer_state.peer_info.id
                    || self.config.node_addr == peer_state.peer_info.addr
                    // Or to peers we are currently trying to connect to
                    || tier2.outbound_handshakes.contains(&peer_state.peer_info.id)
                },
                prefer_previously_connected_peer,
            ) {
                // Start monitor_peers_attempts from start after we discover the first healthy peer
                if !self.started_connect_attempts {
                    self.started_connect_attempts = true;
                    interval = default_interval;
                }
                ctx.spawn(wrap_future({
                    let state = self.state.clone();
                    let clock = self.clock.clone();
                    async move {
                        let result = async {
                            let stream = tcp::Stream::connect(&peer_info).await.context("tcp::Stream::connect()")?;
                            PeerActor::spawn(clock.clone(),stream,None,state.clone()).context("PeerActor::spawn()")?;
                            anyhow::Ok(())
                        }.await;

                        if result.is_err() {
                            tracing::info!(target:"network", ?result, "failed to connect to {peer_info}");
                        }
                        if state.peer_store.peer_connection_attempt(&clock, &peer_info.id, result).is_err() {
                            error!(target: "network", ?peer_info, "Failed to mark peer as failed.");
                        }
                    }
                }.instrument(tracing::trace_span!(target: "network", "monitor_peers_trigger_connect"))));
            }
        }

        // If there are too many active connections try to remove some connections
        self.maybe_stop_active_connection();

        if let Err(err) = self.state.peer_store.remove_expired(&self.clock) {
            error!(target: "network", ?err, "Failed to remove expired peers");
        };

        // Find peers that are not reliable (too much behind) - and make sure that we're not routing messages through them.
        let unreliable_peers = self.unreliable_peers();
        metrics::PEER_UNRELIABLE.set(unreliable_peers.len() as i64);
        self.state.graph.write().set_unreliable_peers(unreliable_peers);

        let new_interval = min(max_interval, interval * EXPONENTIAL_BACKOFF_RATIO);

        near_performance_metrics::actix::run_later(
            ctx,
            interval.try_into().unwrap(),
            move |act, ctx| {
                act.monitor_peers_trigger(ctx, new_interval, (default_interval, max_interval));
            },
        );
    }

    /// Return whether the message is sent or not.
    fn send_message_to_account_or_peer_or_hash(
        &mut self,
        target: &AccountOrPeerIdOrHash,
        msg: RoutedMessageBody,
    ) -> bool {
        let target = match target {
            AccountOrPeerIdOrHash::AccountId(account_id) => {
                return self.state.send_message_to_account(&self.clock, account_id, msg);
            }
            AccountOrPeerIdOrHash::PeerId(it) => PeerIdOrHash::PeerId(it.clone()),
            AccountOrPeerIdOrHash::Hash(it) => PeerIdOrHash::Hash(it.clone()),
        };

        self.state.send_message_to_peer(
            &self.clock,
            self.state.sign_message(&self.clock, RawRoutedMessage { target, body: msg }),
        )
    }

    pub(crate) fn get_network_info(&self) -> NetworkInfo {
        let tier2 = self.state.tier2.load();
        NetworkInfo {
            connected_peers: tier2
                .ready
                .values()
                .map(|cp| ConnectedPeerInfo {
                    full_peer_info: cp.full_peer_info(),
                    received_bytes_per_sec: cp.stats.received_bytes_per_sec.load(Ordering::Relaxed),
                    sent_bytes_per_sec: cp.stats.sent_bytes_per_sec.load(Ordering::Relaxed),
                    last_time_peer_requested: cp
                        .last_time_peer_requested
                        .load()
                        .unwrap_or(self.clock.now()),
                    last_time_received_message: cp.last_time_received_message.load(),
                    connection_established_time: cp.connection_established_time,
                    peer_type: cp.peer_type,
                })
                .collect(),
            num_connected_peers: tier2.ready.len(),
            peer_max_count: self.state.max_num_peers.load(Ordering::Relaxed),
            highest_height_peers: self.highest_height_peers(),
            sent_bytes_per_sec: tier2
                .ready
                .values()
                .map(|x| x.stats.sent_bytes_per_sec.load(Ordering::Relaxed))
                .sum(),
            received_bytes_per_sec: tier2
                .ready
                .values()
                .map(|x| x.stats.received_bytes_per_sec.load(Ordering::Relaxed))
                .sum(),
            known_producers: self
                .state
                .routing_table_view
                .get_announce_accounts()
                .into_iter()
                .map(|announce_account| KnownProducer {
                    account_id: announce_account.account_id,
                    peer_id: announce_account.peer_id.clone(),
                    // TODO: fill in the address.
                    addr: None,
                    next_hops: self.state.routing_table_view.view_route(&announce_account.peer_id),
                })
                .collect(),
            tier1_accounts: self.state.accounts_data.load().data.values().cloned().collect(),
        }
    }

    fn push_network_info_trigger(&self, ctx: &mut Context<Self>, interval: time::Duration) {
        let _span = tracing::trace_span!(target: "network", "push_network_info_trigger").entered();
        let network_info = self.get_network_info();
        let _timer = metrics::PEER_MANAGER_TRIGGER_TIME
            .with_label_values(&["push_network_info"])
            .start_timer();
        // TODO(gprusak): just spawn a loop.
        let state = self.state.clone();
        ctx.spawn(wrap_future(
            async move { state.client.network_info(network_info).await }.instrument(
                tracing::trace_span!(target: "network", "push_network_info_trigger_future"),
            ),
        ));

        near_performance_metrics::actix::run_later(
            ctx,
            interval.try_into().unwrap(),
            move |act, ctx| {
                act.push_network_info_trigger(ctx, interval);
            },
        );
    }

    #[perf]
    fn handle_msg_network_requests(
        &mut self,
        msg: NetworkRequests,
        _ctx: &mut Context<Self>,
    ) -> NetworkResponses {
        let msg_type: &str = msg.as_ref();
        let _span =
            tracing::trace_span!(target: "network", "handle_msg_network_requests", msg_type)
                .entered();
        let _d = delay_detector::DelayDetector::new(|| {
            format!("network request {}", msg.as_ref()).into()
        });
        metrics::REQUEST_COUNT_BY_TYPE_TOTAL.with_label_values(&[msg.as_ref()]).inc();
        match msg {
            NetworkRequests::Block { block } => {
                self.state.tier2.broadcast_message(Arc::new(PeerMessage::Block(block)));
                NetworkResponses::NoResponse
            }
            NetworkRequests::Approval { approval_message } => {
                self.state.send_message_to_account(
                    &self.clock,
                    &approval_message.target,
                    RoutedMessageBody::BlockApproval(approval_message.approval),
                );
                NetworkResponses::NoResponse
            }
            NetworkRequests::BlockRequest { hash, peer_id } => {
                if self.state.tier2.send_message(peer_id, Arc::new(PeerMessage::BlockRequest(hash)))
                {
                    NetworkResponses::NoResponse
                } else {
                    NetworkResponses::RouteNotFound
                }
            }
            NetworkRequests::BlockHeadersRequest { hashes, peer_id } => {
                if self
                    .state
                    .tier2
                    .send_message(peer_id, Arc::new(PeerMessage::BlockHeadersRequest(hashes)))
                {
                    NetworkResponses::NoResponse
                } else {
                    NetworkResponses::RouteNotFound
                }
            }
            NetworkRequests::StateRequestHeader { shard_id, sync_hash, target } => {
                if self.send_message_to_account_or_peer_or_hash(
                    &target,
                    RoutedMessageBody::StateRequestHeader(shard_id, sync_hash),
                ) {
                    NetworkResponses::NoResponse
                } else {
                    NetworkResponses::RouteNotFound
                }
            }
            NetworkRequests::StateRequestPart { shard_id, sync_hash, part_id, target } => {
                if self.send_message_to_account_or_peer_or_hash(
                    &target,
                    RoutedMessageBody::StateRequestPart(shard_id, sync_hash, part_id),
                ) {
                    NetworkResponses::NoResponse
                } else {
                    NetworkResponses::RouteNotFound
                }
            }
            NetworkRequests::StateResponse { route_back, response } => {
                let body = match response {
                    StateResponseInfo::V1(response) => RoutedMessageBody::StateResponse(response),
                    response @ StateResponseInfo::V2(_) => {
                        RoutedMessageBody::VersionedStateResponse(response)
                    }
                };
                if self.state.send_message_to_peer(
                    &self.clock,
                    self.state.sign_message(
                        &self.clock,
                        RawRoutedMessage { target: PeerIdOrHash::Hash(route_back), body },
                    ),
                ) {
                    NetworkResponses::NoResponse
                } else {
                    NetworkResponses::RouteNotFound
                }
            }
            NetworkRequests::BanPeer { peer_id, ban_reason } => {
                self.state.disconnect_and_ban(&self.clock, &peer_id, ban_reason);
                NetworkResponses::NoResponse
            }
            NetworkRequests::AnnounceAccount(announce_account) => {
                self.state.broadcast_accounts(vec![announce_account]);
                NetworkResponses::NoResponse
            }
            NetworkRequests::PartialEncodedChunkRequest { target, request, create_time } => {
                metrics::PARTIAL_ENCODED_CHUNK_REQUEST_DELAY
                    .observe((self.clock.now() - create_time.0).as_seconds_f64());
                let mut success = false;

                // Make two attempts to send the message. First following the preference of `prefer_peer`,
                // and if it fails, against the preference.
                for prefer_peer in &[target.prefer_peer, !target.prefer_peer] {
                    if !prefer_peer {
                        if let Some(account_id) = target.account_id.as_ref() {
                            if self.state.send_message_to_account(
                                &self.clock,
                                account_id,
                                RoutedMessageBody::PartialEncodedChunkRequest(request.clone()),
                            ) {
                                success = true;
                                break;
                            }
                        }
                    } else {
                        let mut matching_peers = vec![];
                        for (peer_id, peer) in &self.state.tier2.load().ready {
                            if (peer.initial_chain_info.archival || !target.only_archival)
                                && peer.chain_height.load(Ordering::Relaxed) >= target.min_height
                                && peer.initial_chain_info.tracked_shards.contains(&target.shard_id)
                            {
                                matching_peers.push(peer_id.clone());
                            }
                        }

                        if let Some(matching_peer) = matching_peers.iter().choose(&mut thread_rng())
                        {
                            if self.state.send_message_to_peer(
                                &self.clock,
                                self.state.sign_message(
                                    &self.clock,
                                    RawRoutedMessage {
                                        target: PeerIdOrHash::PeerId(matching_peer.clone()),
                                        body: RoutedMessageBody::PartialEncodedChunkRequest(
                                            request.clone(),
                                        ),
                                    },
                                ),
                            ) {
                                success = true;
                                break;
                            }
                        } else {
                            debug!(target: "network", chunk_hash=?request.chunk_hash, "Failed to find any matching peer for chunk");
                        }
                    }
                }

                if success {
                    NetworkResponses::NoResponse
                } else {
                    debug!(target: "network", chunk_hash=?request.chunk_hash, "Failed to find a route for chunk");
                    NetworkResponses::RouteNotFound
                }
            }
            NetworkRequests::PartialEncodedChunkResponse { route_back, response } => {
                if self.state.send_message_to_peer(
                    &self.clock,
                    self.state.sign_message(
                        &self.clock,
                        RawRoutedMessage {
                            target: PeerIdOrHash::Hash(route_back),
                            body: RoutedMessageBody::PartialEncodedChunkResponse(response),
                        },
                    ),
                ) {
                    NetworkResponses::NoResponse
                } else {
                    NetworkResponses::RouteNotFound
                }
            }
            NetworkRequests::PartialEncodedChunkMessage { account_id, partial_encoded_chunk } => {
                if self.state.send_message_to_account(
                    &self.clock,
                    &account_id,
                    RoutedMessageBody::VersionedPartialEncodedChunk(partial_encoded_chunk.into()),
                ) {
                    NetworkResponses::NoResponse
                } else {
                    NetworkResponses::RouteNotFound
                }
            }
            NetworkRequests::PartialEncodedChunkForward { account_id, forward } => {
                if self.state.send_message_to_account(
                    &self.clock,
                    &account_id,
                    RoutedMessageBody::PartialEncodedChunkForward(forward),
                ) {
                    NetworkResponses::NoResponse
                } else {
                    NetworkResponses::RouteNotFound
                }
            }
            NetworkRequests::ForwardTx(account_id, tx) => {
                if self.state.send_message_to_account(
                    &self.clock,
                    &account_id,
                    RoutedMessageBody::ForwardTx(tx),
                ) {
                    NetworkResponses::NoResponse
                } else {
                    NetworkResponses::RouteNotFound
                }
            }
            NetworkRequests::TxStatus(account_id, signer_account_id, tx_hash) => {
                if self.state.send_message_to_account(
                    &self.clock,
                    &account_id,
                    RoutedMessageBody::TxStatusRequest(signer_account_id, tx_hash),
                ) {
                    NetworkResponses::NoResponse
                } else {
                    NetworkResponses::RouteNotFound
                }
            }
            NetworkRequests::Challenge(challenge) => {
                // TODO(illia): smarter routing?
                self.state.tier2.broadcast_message(Arc::new(PeerMessage::Challenge(challenge)));
                NetworkResponses::NoResponse
            }
        }
    }

    #[perf]
    fn handle_msg_set_adv_options(&mut self, msg: crate::test_utils::SetAdvOptions) {
        if let Some(set_max_peers) = msg.set_max_peers {
            self.state.max_num_peers.store(set_max_peers as u32, Ordering::Relaxed);
        }
    }

    #[perf]
    fn handle_msg_register_peer(&mut self, msg: RegisterPeer) -> RegisterPeerResponse {
        let _d = delay_detector::DelayDetector::new(|| "consolidate".into());

        let peer_info = &msg.connection.peer_info;
        // Check if this is a blacklisted peer.
        if peer_info.addr.as_ref().map_or(true, |addr| self.state.peer_store.is_blacklisted(addr)) {
            debug!(target: "network", peer_info = ?peer_info, "Dropping connection from blacklisted peer or unknown address");
            return RegisterPeerResponse::Reject(RegisterPeerError::Blacklisted);
        }

        if self.state.peer_store.is_banned(&peer_info.id) {
            debug!(target: "network", id = ?peer_info.id, "Dropping connection from banned peer");
            return RegisterPeerResponse::Reject(RegisterPeerError::Banned);
        }
        if msg.connection.peer_type == PeerType::Inbound {
            if !self.state.is_inbound_allowed(&peer_info) {
                // TODO(1896): Gracefully drop inbound connection for other peer.
                let tier2 = self.state.tier2.load();
                debug!(target: "network",
                    tier2 = tier2.ready.len(), outgoing_peers = tier2.outbound_handshakes.len(),
                    max_num_peers = self.state.max_num_peers.load(Ordering::Relaxed),
                    "Dropping handshake (network at max capacity)."
                );
                return RegisterPeerResponse::Reject(RegisterPeerError::ConnectionLimitExceeded);
            }
        }
        if let Err(err) = self.register_peer(msg.connection.clone()) {
            return RegisterPeerResponse::Reject(RegisterPeerError::PoolError(err));
        }
        RegisterPeerResponse::Accept
    }

    #[perf]
    fn handle_msg_peers_request(&self, _msg: PeersRequest) -> PeerRequestResult {
        let _d = delay_detector::DelayDetector::new(|| "peers request".into());
        PeerRequestResult {
            peers: self.state.peer_store.healthy_peers(self.config.max_send_peers as usize),
        }
    }

    fn handle_msg_peers_response(&mut self, msg: PeersResponse) {
        let _d = delay_detector::DelayDetector::new(|| "peers response".into());
        if let Err(err) = self.state.peer_store.add_indirect_peers(
            &self.clock,
            msg.peers.into_iter().filter(|peer_info| peer_info.id != self.my_peer_id),
        ) {
            error!(target: "network", ?err, "Fail to update peer store");
        };
    }

    fn handle_peer_manager_message(
        &mut self,
        msg: PeerManagerMessageRequest,
        ctx: &mut Context<Self>,
    ) -> PeerManagerMessageResponse {
        match msg {
            PeerManagerMessageRequest::NetworkRequests(msg) => {
                PeerManagerMessageResponse::NetworkResponses(
                    self.handle_msg_network_requests(msg, ctx),
                )
            }
            PeerManagerMessageRequest::OutboundTcpConnect(stream) => {
                let peer_addr = stream.peer_addr;
                if let Err(err) =
                    PeerActor::spawn(self.clock.clone(), stream, None, self.state.clone())
                {
                    tracing::info!(target:"network", ?err, ?peer_addr, "spawn_outbound()");
                }
                PeerManagerMessageResponse::OutboundTcpConnect
            }
            // TEST-ONLY
            PeerManagerMessageRequest::SetAdvOptions(msg) => {
                self.handle_msg_set_adv_options(msg);
                PeerManagerMessageResponse::SetAdvOptions
            }
            // TEST-ONLY
            PeerManagerMessageRequest::FetchRoutingTable => {
                PeerManagerMessageResponse::FetchRoutingTable(self.state.routing_table_view.info())
            }
            // TEST-ONLY
            PeerManagerMessageRequest::PingTo { nonce, target } => {
                self.state.send_ping(&self.clock, nonce, target);
                PeerManagerMessageResponse::PingTo
            }
        }
    }

    fn handle_peer_to_manager_msg(&mut self, msg: PeerToManagerMsg) -> PeerToManagerMsgResp {
        match msg {
            PeerToManagerMsg::RegisterPeer(msg) => {
                PeerToManagerMsgResp::RegisterPeer(self.handle_msg_register_peer(msg))
            }
            PeerToManagerMsg::PeersRequest(msg) => {
                PeerToManagerMsgResp::PeersRequest(self.handle_msg_peers_request(msg))
            }
            PeerToManagerMsg::PeersResponse(msg) => {
                self.handle_msg_peers_response(msg);
                PeerToManagerMsgResp::Empty
            }
            PeerToManagerMsg::UpdatePeerInfo(peer_info) => {
                if let Err(err) = self.state.peer_store.add_direct_peer(&self.clock, peer_info) {
                    error!(target: "network", ?err, "Fail to update peer store");
                }
                PeerToManagerMsgResp::Empty
            }
            PeerToManagerMsg::RequestUpdateNonce(peer_id, edge_info) => {
                if Edge::partial_verify(&self.my_peer_id, &peer_id, &edge_info) {
                    if let Some(cur_edge) = self.state.routing_table_view.get_local_edge(&peer_id) {
                        if cur_edge.edge_type() == EdgeState::Active
                            && cur_edge.nonce() >= edge_info.nonce
                        {
                            return PeerToManagerMsgResp::EdgeUpdate(Box::new(cur_edge.clone()));
                        }
                    }

                    let new_edge = Edge::build_with_secret_key(
                        self.my_peer_id.clone(),
                        peer_id,
                        edge_info.nonce,
                        &self.config.node_key,
                        edge_info.signature,
                    );

                    self.state
                        .add_verified_edges_to_routing_table(&self.clock, vec![new_edge.clone()]);
                    PeerToManagerMsgResp::EdgeUpdate(Box::new(new_edge))
                } else {
                    PeerToManagerMsgResp::BanPeer(ReasonForBan::InvalidEdge)
                }
            }
            PeerToManagerMsg::ResponseUpdateNonce(edge) => {
                if edge.other(&self.my_peer_id).is_some() {
                    if edge.verify() {
                        self.state
                            .add_verified_edges_to_routing_table(&self.clock, vec![edge.clone()]);
                        PeerToManagerMsgResp::Empty
                    } else {
                        PeerToManagerMsgResp::BanPeer(ReasonForBan::InvalidEdge)
                    }
                } else {
                    PeerToManagerMsgResp::BanPeer(ReasonForBan::InvalidEdge)
                }
            }
        }
    }
}

/// Fetches NetworkInfo, which contains a bunch of stats about the
/// P2P network state. Currently used only in tests.
/// TODO(gprusak): In prod, NetworkInfo is pushed periodically from PeerManagerActor to ClientActor.
/// It would be cleaner to replace the push loop in PeerManagerActor with a pull loop
/// in the ClientActor.
impl Handler<WithSpanContext<GetNetworkInfo>> for PeerManagerActor {
    type Result = NetworkInfo;
    fn handle(
        &mut self,
        msg: WithSpanContext<GetNetworkInfo>,
        _ctx: &mut Self::Context,
    ) -> NetworkInfo {
        let (_span, _msg) = handler_trace_span!(target: "network", msg);
        let _timer = metrics::PEER_MANAGER_MESSAGES_TIME
            .with_label_values(&["GetNetworkInfo"])
            .start_timer();
        self.get_network_info()
    }
}

impl Handler<WithSpanContext<SetChainInfo>> for PeerManagerActor {
    type Result = ();
    fn handle(&mut self, msg: WithSpanContext<SetChainInfo>, ctx: &mut Self::Context) {
        let (_span, info) = handler_trace_span!(target: "network", msg);
        let _timer =
            metrics::PEER_MANAGER_MESSAGES_TIME.with_label_values(&["SetChainInfo"]).start_timer();
        let now = self.clock.now_utc();
        let SetChainInfo(info) = info;
        let state = self.state.clone();
        // We set state.chain_info and call accounts_data.set_keys
        // synchronously, therefore, assuming actix in-order delivery,
        // there will be no race condition between subsequent SetChainInfo
        // calls.
        // TODO(gprusak): if we could make handle() async, then we could
        // just require the caller to await for completion before calling
        // SetChainInfo again. Alternatively we could have an async mutex
        // on the handler.
        state.chain_info.store(Arc::new(info.clone()));

        // If enable_tier1 is false, we skip set_keys() call.
        // This way self.state.accounts_data is always empty, hence no data
        // will be collected or broadcasted.
        if !state.config.features.enable_tier1 {
            return;
        }
        // If the key set didn't change, early exit.
        if !state.accounts_data.set_keys(info.tier1_accounts.clone()) {
            return;
        }
        ctx.spawn(wrap_future(async move {
            // If the set of keys has changed, and the node is a validator,
            // we should try to sign data and broadcast it. However, this is
            // also a trigger for a full sync, so a dedicated broadcast is
            // not required.
            //
            // TODO(gprusak): For dynamic self-IP-discovery, add a STUN daemon which
            // will add new AccountData and trigger an incremental broadcast.
            if let Some(vc) = &state.config.validator {
                let my_account_id = vc.signer.validator_id();
                let my_public_key = vc.signer.public_key();
                // TODO(gprusak): STUN servers should be queried periocally by a daemon
                // so that the my_peers list is always resolved.
                // Note that currently we will broadcast an empty list.
                // It won't help us to connect the the validator BUT it
                // will indicate that a validator is misconfigured, which
                // is could be useful for debugging. Consider keeping this
                // behavior for situations when the IPs are not known.
                let my_peers = match &vc.endpoints {
                    config::ValidatorEndpoints::TrustedStunServers(_) => vec![],
                    config::ValidatorEndpoints::PublicAddrs(peer_addrs) => peer_addrs.clone(),
                };
                let my_data = info.tier1_accounts.iter().filter_map(|((epoch_id,account_id),key)| {
                    if account_id != my_account_id{
                        return None;
                    }
                    if key != &my_public_key {
                        warn!(target: "network", "node's account_id found in TIER1 accounts, but the public keys do not match");
                        return None;
                    }
                    // This unwrap is safe, because we did signed a sample payload during
                    // config validation. See config::Config::new().
                    Some(Arc::new(AccountData {
                        epoch_id: epoch_id.clone(),
                        account_id: my_account_id.clone(),
                        timestamp: now,
                        peers: my_peers.clone(),
                    }.sign(vc.signer.as_ref()).unwrap()))
                }).collect();
                // Insert node's own AccountData should never fail.
                // We ignore the new data, because we trigger a full sync anyway.
                if let (_, Some(err)) = state.accounts_data.insert(my_data).await {
                    panic!("inserting node's own AccountData to self.state.accounts_data: {err}");
                }
            }
            // The set of tier1 accounts has changed.
            // We might miss some data, so we start a full sync with the connected peers.
            // TODO(gprusak): add a daemon which does a periodic full sync in case some messages
            // are lost (at a frequency which makes the additional network load negligible).
            state.tier2.broadcast_message(Arc::new(PeerMessage::SyncAccountsData(
                SyncAccountsData {
                    incremental: false,
                    requesting_full_sync: true,
                    accounts_data: state.accounts_data.load().data.values().cloned().collect(),
                },
            )));
            state.config.event_sink.push(Event::SetChainInfo);
        }.in_current_span()));
    }
}

impl Handler<WithSpanContext<PeerToManagerMsg>> for PeerManagerActor {
    type Result = PeerToManagerMsgResp;
    fn handle(
        &mut self,
        msg: WithSpanContext<PeerToManagerMsg>,
        _ctx: &mut Self::Context,
    ) -> Self::Result {
        let msg_type: &str = (&msg.msg).into();
        let (_span, msg) = handler_trace_span!(target: "network", msg, msg_type);
        let _timer =
            metrics::PEER_MANAGER_MESSAGES_TIME.with_label_values(&[msg_type]).start_timer();
        self.handle_peer_to_manager_msg(msg)
    }
}

impl Handler<WithSpanContext<PeerManagerMessageRequest>> for PeerManagerActor {
    type Result = PeerManagerMessageResponse;
    fn handle(
        &mut self,
        msg: WithSpanContext<PeerManagerMessageRequest>,
        ctx: &mut Self::Context,
    ) -> Self::Result {
        let msg_type: &str = (&msg.msg).into();
        let (_span, msg) = handler_trace_span!(target: "network", msg, msg_type);
        let _timer =
            metrics::PEER_MANAGER_MESSAGES_TIME.with_label_values(&[(&msg).into()]).start_timer();
        self.handle_peer_manager_message(msg, ctx)
    }
}

impl Handler<GetDebugStatus> for PeerManagerActor {
    type Result = DebugStatus;
    fn handle(&mut self, msg: GetDebugStatus, _ctx: &mut Context<Self>) -> Self::Result {
        match msg {
            GetDebugStatus::PeerStore => {
                let mut peer_states_view = self
                    .state
                    .peer_store
                    .load()
                    .iter()
                    .map(|(peer_id, known_peer_state)| KnownPeerStateView {
                        peer_id: peer_id.clone(),
                        status: format!("{:?}", known_peer_state.status),
                        addr: format!("{:?}", known_peer_state.peer_info.addr),
                        first_seen: known_peer_state.first_seen.unix_timestamp(),
                        last_seen: known_peer_state.last_seen.unix_timestamp(),
                        last_attempt: known_peer_state.last_outbound_attempt.clone().map(
                            |(attempt_time, attempt_result)| {
                                let foo = match attempt_result {
                                    Ok(_) => String::from("Ok"),
                                    Err(err) => format!("Error: {:?}", err.as_str()),
                                };
                                (attempt_time.unix_timestamp(), foo)
                            },
                        ),
                    })
                    .collect::<Vec<_>>();

                peer_states_view.sort_by_key(|a| {
                    (
                        -a.last_attempt.clone().map(|(attempt_time, _)| attempt_time).unwrap_or(0),
                        -a.last_seen,
                    )
                });
                DebugStatus::PeerStore(PeerStoreView { peer_states: peer_states_view })
            }
        }
    }
}<|MERGE_RESOLUTION|>--- conflicted
+++ resolved
@@ -2,13 +2,8 @@
 use crate::config;
 use crate::debug::{DebugStatus, GetDebugStatus};
 use crate::network_protocol::{
-<<<<<<< HEAD
-    AccountData, AccountOrPeerIdOrHash, Edge, EdgeState, PeerInfo, PeerMessage, Ping, Pong,
-    RawRoutedMessage, RoutedMessageBody, StateResponseInfo, SyncAccountsData,
-=======
-    AccountData, AccountOrPeerIdOrHash, Edge, EdgeState, PartialEdgeInfo, PeerMessage, Ping, Pong,
-    RawRoutedMessage, RoutedMessageBody, RoutingTableUpdate, StateResponseInfo, SyncAccountsData,
->>>>>>> 869a0110
+    AccountData, AccountOrPeerIdOrHash, Edge, EdgeState, PeerMessage, Ping, Pong, RawRoutedMessage,
+    RoutedMessageBody, StateResponseInfo, SyncAccountsData,
 };
 use crate::peer::peer_actor::PeerActor;
 use crate::peer_manager::connection;
@@ -43,15 +38,10 @@
 use rand::thread_rng;
 use rand::Rng;
 use std::cmp::min;
-<<<<<<< HEAD
 use std::collections::HashSet;
-use std::net::SocketAddr;
-=======
-use std::collections::{HashMap, HashSet};
->>>>>>> 869a0110
 use std::sync::atomic::Ordering;
 use std::sync::Arc;
-use tracing::{debug, error, info, warn};
+use tracing::{debug, error, info, warn, Instrument};
 
 /// Ratio between consecutive attempts to establish connection with another peer.
 /// In the kth step node should wait `10 * EXPONENTIAL_BACKOFF_RATIO**k` milliseconds
@@ -107,14 +97,6 @@
     my_peer_id: PeerId,
     /// Flag that track whether we started attempts to establish outbound connections.
     started_connect_attempts: bool,
-<<<<<<< HEAD
-    /// Whitelisted nodes, which are allowed to connect even if the connection limit has been
-    /// reached.
-    whitelist_nodes: Vec<WhitelistNode>,
-=======
-    /// Connected peers we have sent new edge update, but we haven't received response so far.
-    local_peer_pending_update_nonce_request: HashMap<PeerId, u64>,
->>>>>>> 869a0110
 
     /// State that is shared between multiple threads (including PeerActors).
     pub(crate) state: Arc<NetworkState>,
@@ -267,11 +249,6 @@
             my_peer_id: my_peer_id.clone(),
             config: config.clone(),
             started_connect_attempts: false,
-<<<<<<< HEAD
-            whitelist_nodes,
-=======
-            local_peer_pending_update_nonce_request: HashMap::new(),
->>>>>>> 869a0110
             state: Arc::new(NetworkState::new(
                 &clock,
                 store.clone(),
