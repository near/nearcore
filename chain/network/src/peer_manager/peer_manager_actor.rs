use crate::client;
use crate::config;
use crate::debug::{DebugStatus, GetDebugStatus};
use crate::network_protocol::{
    AccountOrPeerIdOrHash, Disconnect, Edge, PeerIdOrHash, PeerMessage, Ping, Pong,
    RawRoutedMessage, RoutedMessageBody,
};
use crate::peer::peer_actor::PeerActor;
use crate::peer_manager::connection;
use crate::peer_manager::network_state::{NetworkState, WhitelistNode};
use crate::peer_manager::peer_store;
use crate::shards_manager::ShardsManagerAdapterForNetwork;
use crate::stats::metrics;
use crate::store;
use crate::tcp;
use crate::time;
use crate::types::PeerInfo;
use crate::types::{
    ConnectedPeerInfo, GetNetworkInfo, HighestHeightPeerInfo, KnownProducer, NetworkInfo,
    NetworkRequests, NetworkResponses, PeerManagerMessageRequest, PeerManagerMessageResponse,
    PeerType, SetChainInfo, SpawnReconnectLoop,
};
use actix::fut::future::wrap_future;
use actix::{Actor as _, AsyncContext as _};
use anyhow::Context as _;
use near_o11y::WithSpanContextExt;
use near_o11y::{handler_debug_span, handler_trace_span, OpenTelemetrySpanExt, WithSpanContext};
use near_performance_metrics_macros::perf;
use near_primitives::block::GenesisId;
use near_primitives::network::{AnnounceAccount, PeerId};
use near_primitives::views::{
    ConnectionInfoView, EdgeView, KnownPeerStateView, NetworkGraphView, PeerStoreView,
    RecentOutboundConnectionsView,
};
use rand::seq::IteratorRandom;
use rand::thread_rng;
use rand::Rng;
use std::cmp::min;
use std::collections::HashSet;
use std::sync::atomic::Ordering;
use std::sync::Arc;
use tracing::Instrument as _;

/// Ratio between consecutive attempts to establish connection with another peer.
/// In the kth step node should wait `10 * EXPONENTIAL_BACKOFF_RATIO**k` milliseconds
const EXPONENTIAL_BACKOFF_RATIO: f64 = 1.1;
/// The initial waiting time between consecutive attempts to establish connection
const MONITOR_PEERS_INITIAL_DURATION: time::Duration = time::Duration::milliseconds(10);
/// How often should we check wheter local edges match the connection pool.
const FIX_LOCAL_EDGES_INTERVAL: time::Duration = time::Duration::seconds(60);
/// How much time we give fix_local_edges() to resolve the discrepancies, before forcing disconnect.
const FIX_LOCAL_EDGES_TIMEOUT: time::Duration = time::Duration::seconds(6);

/// Number of times to attempt reconnection when trying to re-establish a connection.
const MAX_RECONNECT_ATTEMPTS: usize = 6;
/// How long to wait between reconnection attempts.
pub(crate) const RECONNECT_ATTEMPT_INTERVAL: time::Duration = time::Duration::seconds(10);

/// How often to report bandwidth stats.
const REPORT_BANDWIDTH_STATS_TRIGGER_INTERVAL: time::Duration =
    time::Duration::milliseconds(60_000);

/// If we received more than `REPORT_BANDWIDTH_THRESHOLD_BYTES` of data from given peer it's bandwidth stats will be reported.
const REPORT_BANDWIDTH_THRESHOLD_BYTES: usize = 10_000_000;
/// If we received more than REPORT_BANDWIDTH_THRESHOLD_COUNT` of messages from given peer it's bandwidth stats will be reported.
const REPORT_BANDWIDTH_THRESHOLD_COUNT: usize = 10_000;

/// If a peer is more than these blocks behind (comparing to our current head) - don't route any messages through it.
/// We are updating the list of unreliable peers every MONITOR_PEER_MAX_DURATION (60 seconds) - so the current
/// horizon value is roughly matching this threshold (if the node is 60 blocks behind, it will take it a while to recover).
/// If we set this horizon too low (for example 2 blocks) - we're risking excluding a lot of peers in case of a short
/// network issue.
const UNRELIABLE_PEER_HORIZON: u64 = 60;

/// Due to implementation limits of `Graph` in `near-network`, we support up to 128 client.
pub const MAX_TIER2_PEERS: usize = 128;

/// When picking a peer to connect to, we'll pick from the 'safer peers'
/// (a.k.a. ones that we've been connected to in the past) with these odds.
/// Otherwise, we'd pick any peer that we've heard about.
const PREFER_PREVIOUSLY_CONNECTED_PEER: f64 = 0.6;

/// How often to update the connections in storage.
pub(crate) const UPDATE_CONNECTION_STORE_INTERVAL: time::Duration = time::Duration::minutes(1);
/// How often to check the connection store for closed connections we'd like to re-establish.
pub(crate) const POLL_CONNECTION_STORE_INTERVAL: time::Duration = time::Duration::minutes(1);

/// Actor that manages peers connections.
pub struct PeerManagerActor {
    pub(crate) clock: time::Clock,
    /// Peer information for this node.
    my_peer_id: PeerId,
    /// Flag that track whether we started attempts to establish outbound connections.
    started_connect_attempts: bool,

    /// State that is shared between multiple threads (including PeerActors).
    pub(crate) state: Arc<NetworkState>,
}

/// TEST-ONLY
/// A generic set of events (observable in tests) that the Network may generate.
/// Ideally the tests should observe only public API properties, but until
/// we are at that stage, feel free to add any events that you need to observe.
/// In particular prefer emitting a new event to polling for a state change.
#[derive(Debug, PartialEq, Eq, Clone)]
pub enum Event {
    ServerStarted,
    RoutedMessageDropped,
    AccountsAdded(Vec<AnnounceAccount>),
    EdgesAdded(Vec<Edge>),
    Ping(Ping),
    Pong(Pong),
    // Reported once a message has been processed.
    // In contrast to typical RPC protocols, many P2P messages do not trigger
    // sending a response at the end of processing.
    // However, for precise instrumentation in tests it is useful to know when
    // processing has been finished. We simulate the "RPC response" by reporting
    // an event MessageProcessed.
    //
    // Given that processing is asynchronous and unstructured as of now,
    // it is hard to pinpoint all the places when the processing of a message is
    // actually complete. Currently this event is reported only for some message types,
    // feel free to add support for more.
    MessageProcessed(tcp::Tier, PeerMessage),
    // Reported when a handshake has been started.
    HandshakeStarted(crate::peer::peer_actor::HandshakeStartedEvent),
    // Reported when a handshake has been successfully completed.
    HandshakeCompleted(crate::peer::peer_actor::HandshakeCompletedEvent),
    // Reported when the TCP connection has been closed.
    ConnectionClosed(crate::peer::peer_actor::ConnectionClosedEvent),
}

impl actix::Actor for PeerManagerActor {
    type Context = actix::Context<Self>;

    fn started(&mut self, ctx: &mut Self::Context) {
        // Periodically push network information to client.
        self.push_network_info_trigger(ctx, self.state.config.push_info_period);

        // Reconnect to recent connections
        self.bootstrap_outbound_from_recent_connections(ctx);

        // Periodically starts peer monitoring.
        tracing::debug!(target: "network",
               max_period=?self.state.config.monitor_peers_max_period,
               "monitor_peers_trigger");
        self.monitor_peers_trigger(
            ctx,
            MONITOR_PEERS_INITIAL_DURATION,
            (MONITOR_PEERS_INITIAL_DURATION, self.state.config.monitor_peers_max_period),
        );

        // Periodically fix local edges.
        let clock = self.clock.clone();
        let state = self.state.clone();
        ctx.spawn(wrap_future(async move {
            let mut interval = time::Interval::new(clock.now(), FIX_LOCAL_EDGES_INTERVAL);
            loop {
                interval.tick(&clock).await;
                state.fix_local_edges(&clock, FIX_LOCAL_EDGES_TIMEOUT).await;
            }
        }));

        // Periodically update the connection store.
        let clock = self.clock.clone();
        let state = self.state.clone();
        ctx.spawn(wrap_future(async move {
            let mut interval = time::Interval::new(clock.now(), UPDATE_CONNECTION_STORE_INTERVAL);
            loop {
                state.update_connection_store(&clock);
                interval.tick(&clock).await;
            }
        }));

        // Periodically poll the connection store for connections we'd like to re-establish.
        let clock = self.clock.clone();
        let state = self.state.clone();
        let addr = ctx.address();
        ctx.spawn(wrap_future(async move {
            let mut interval = time::Interval::new(clock.now(), POLL_CONNECTION_STORE_INTERVAL);
            loop {
                let pending_reconnect = state.connection_store.poll_pending_reconnect();
                for peer_info in pending_reconnect {
                    if let Err(err) =
                        addr.send(SpawnReconnectLoop { peer_info }.with_span_context()).await
                    {
                        tracing::error!(target: "network", ?err, "Failed to spawn reconnect loop");
                    }
                }
                interval.tick(&clock).await;
            }
        }));

        // Periodically prints bandwidth stats for each peer.
        self.report_bandwidth_stats_trigger(ctx, REPORT_BANDWIDTH_STATS_TRIGGER_INTERVAL);
    }

    /// Try to gracefully disconnect from connected peers.
    fn stopping(&mut self, _ctx: &mut Self::Context) -> actix::Running {
        tracing::warn!("PeerManager: stopping");
        self.state.tier2.broadcast_message(Arc::new(PeerMessage::Disconnect(Disconnect {
            remove_from_recent_outbound_connections: false,
        })));
        actix::Running::Stop
    }

    fn stopped(&mut self, _ctx: &mut Self::Context) {
        actix::Arbiter::current().stop();
    }
}

impl PeerManagerActor {
    pub fn spawn(
        clock: time::Clock,
        store: Arc<dyn near_store::db::Database>,
        config: config::NetworkConfig,
        client: Arc<dyn client::Client>,
        shards_manager_adapter: Arc<dyn ShardsManagerAdapterForNetwork>,
        genesis_id: GenesisId,
    ) -> anyhow::Result<actix::Addr<Self>> {
        let config = config.verify().context("config")?;
        let store = store::Store::from(store);
        let peer_store =
            peer_store::PeerStore::new(&clock, config.peer_store.clone(), store.clone())
                .context("PeerStore::new")?;
        tracing::debug!(target: "network",
               len = peer_store.len(),
               boot_nodes = config.peer_store.boot_nodes.len(),
               banned = peer_store.count_banned(),
               "Found known peers");
        tracing::debug!(target: "network", blacklist = ?config.peer_store.blacklist, "Blacklist");
        let whitelist_nodes = {
            let mut v = vec![];
            for wn in &config.whitelist_nodes {
                v.push(WhitelistNode::from_peer_info(wn)?);
            }
            v
        };
        let my_peer_id = config.node_id();
        let arbiter = actix::Arbiter::new().handle();
        let clock = clock.clone();
<<<<<<< HEAD

        Ok(Self::start_in_arbiter(&arbiter.clone(), move |_ctx| {
            let state = Arc::new(NetworkState::new(
                &clock,
                store.clone(),
                peer_store,
                config.clone(),
                genesis_id,
                client,
                whitelist_nodes,
            ));

            arbiter.spawn({
=======
        let state = Arc::new(NetworkState::new(
            &clock,
            store.clone(),
            peer_store,
            config.clone(),
            genesis_id,
            client,
            shards_manager_adapter,
            whitelist_nodes,
        ));
        arbiter.spawn({
>>>>>>> 2a80275a
            let arbiter = arbiter.clone();
            let state = state.clone();
            let clock = clock.clone();
            async move {
                // Start server if address provided.
                if let Some(server_addr) = &state.config.node_addr {
                    tracing::debug!(target: "network", at = ?server_addr, "starting public server");
                    let mut listener = match server_addr.listener() {
                        Ok(it) => it,
                        Err(e) => {
                            panic!("failed to start listening on server_addr={server_addr:?} e={e:?}")
                        }
                    };
                    state.config.event_sink.push(Event::ServerStarted);
                    arbiter.spawn({
                        let clock = clock.clone();
                        let state = state.clone();
                        async move {
                            loop {
                                if let Ok(stream) = listener.accept().await {
                                    // Always let the new peer to send a handshake message.
                                    // Only then we can decide whether we should accept a connection.
                                    // It is expected to be reasonably cheap: eventually, for TIER2 network
                                    // we would like to exchange set of connected peers even without establishing
                                    // a proper connection.
                                    tracing::debug!(target: "network", from = ?stream.peer_addr, "got new connection");
                                    if let Err(err) =
                                        PeerActor::spawn(clock.clone(), stream, None, state.clone())
                                    {
                                        tracing::info!(target:"network", ?err, "PeerActor::spawn()");
                                    }
                                }
                            }
                        }
                    });
                }
                if let Some(cfg) = state.config.tier1.clone() {
                    // Connect to TIER1 proxies and broadcast the list those connections periodically.
                    arbiter.spawn({
                        let clock = clock.clone();
                        let state = state.clone();
                        let mut interval = time::Interval::new(clock.now(), cfg.advertise_proxies_interval);
                        async move {
                            loop {
                                interval.tick(&clock).await;
                                state.tier1_request_full_sync();
                                state.tier1_advertise_proxies(&clock).await;
                            }
                        }
                    });
                    // Update TIER1 connections periodically.
                    arbiter.spawn({
                        let clock = clock.clone();
                        let state = state.clone();
                        let mut interval = tokio::time::interval(cfg.connect_interval.try_into().unwrap());
                        interval.set_missed_tick_behavior(tokio::time::MissedTickBehavior::Skip);
                        async move {
                            loop {
                                interval.tick().await;
                                state.tier1_connect(&clock).await;
                            }
                        }
                    });
                }
            }
        });

            Self { my_peer_id: my_peer_id.clone(), started_connect_attempts: false, state, clock }
        }))
    }

    /// Periodically prints bandwidth stats for each peer.
    fn report_bandwidth_stats_trigger(
        &mut self,
        ctx: &mut actix::Context<Self>,
        every: time::Duration,
    ) {
        let _timer = metrics::PEER_MANAGER_TRIGGER_TIME
            .with_label_values(&["report_bandwidth_stats"])
            .start_timer();
        let mut total_bandwidth_used_by_all_peers: usize = 0;
        let mut total_msg_received_count: usize = 0;
        for (peer_id, connected_peer) in &self.state.tier2.load().ready {
            let bandwidth_used =
                connected_peer.stats.received_bytes.swap(0, Ordering::Relaxed) as usize;
            let msg_received_count =
                connected_peer.stats.received_messages.swap(0, Ordering::Relaxed) as usize;
            if bandwidth_used > REPORT_BANDWIDTH_THRESHOLD_BYTES
                || msg_received_count > REPORT_BANDWIDTH_THRESHOLD_COUNT
            {
                tracing::debug!(target: "bandwidth",
                    ?peer_id,
                    bandwidth_used, msg_received_count, "Peer bandwidth exceeded threshold",
                );
            }
            total_bandwidth_used_by_all_peers += bandwidth_used;
            total_msg_received_count += msg_received_count;
        }

        tracing::info!(
            target: "bandwidth",
            total_bandwidth_used_by_all_peers,
            total_msg_received_count, "Bandwidth stats"
        );

        near_performance_metrics::actix::run_later(
            ctx,
            every.try_into().unwrap(),
            move |act, ctx| {
                act.report_bandwidth_stats_trigger(ctx, every);
            },
        );
    }

    /// Check if it is needed to create a new outbound connection.
    /// If the number of active connections is less than `ideal_connections_lo` or
    /// (the number of outgoing connections is less than `minimum_outbound_peers`
    ///     and the total connections is less than `max_num_peers`)
    fn is_outbound_bootstrap_needed(&self) -> bool {
        let tier2 = self.state.tier2.load();
        let total_connections = tier2.ready.len() + tier2.outbound_handshakes.len();
        let potential_outbound_connections =
            tier2.ready.values().filter(|peer| peer.peer_type == PeerType::Outbound).count()
                + tier2.outbound_handshakes.len();

        (total_connections < self.state.config.ideal_connections_lo as usize
            || (total_connections < self.state.max_num_peers.load(Ordering::Relaxed) as usize
                && potential_outbound_connections
                    < self.state.config.minimum_outbound_peers as usize))
            && !self.state.config.outbound_disabled
    }

    /// Returns peers close to the highest height
    fn highest_height_peers(&self) -> Vec<HighestHeightPeerInfo> {
        let infos: Vec<HighestHeightPeerInfo> = self
            .state
            .tier2
            .load()
            .ready
            .values()
            .filter_map(|p| p.full_peer_info().into())
            .collect();

        // This finds max height among peers, and returns one peer close to such height.
        let max_height = match infos.iter().map(|i| i.highest_block_height).max() {
            Some(height) => height,
            None => return vec![],
        };
        // Find all peers whose height is within `highest_peer_horizon` from max height peer(s).
        infos
            .into_iter()
            .filter(|i| {
                i.highest_block_height.saturating_add(self.state.config.highest_peer_horizon)
                    >= max_height
            })
            .collect()
    }

    // Get peers that are potentially unreliable and we should avoid routing messages through them.
    // Currently we're picking the peers that are too much behind (in comparison to us).
    fn unreliable_peers(&self) -> HashSet<PeerId> {
        // If chain info is not set, that means we haven't received chain info message
        // from chain yet. Return empty set in that case. This should only last for a short period
        // of time.
        let binding = self.state.chain_info.load();
        let chain_info = if let Some(it) = binding.as_ref() {
            it
        } else {
            return HashSet::new();
        };
        let my_height = chain_info.block.header().height();
        // Find all peers whose height is below `highest_peer_horizon` from max height peer(s).
        // or the ones we don't have height information yet
        self.state
            .tier2
            .load()
            .ready
            .values()
            .filter(|p| {
                p.last_block
                    .load()
                    .as_ref()
                    .map(|x| x.height.saturating_add(UNRELIABLE_PEER_HORIZON) < my_height)
                    .unwrap_or(false)
            })
            .map(|p| p.peer_info.id.clone())
            .collect()
    }

    /// Check if the number of connections (excluding whitelisted ones) exceeds ideal_connections_hi.
    /// If so, constructs a safe set of peers and selects one random peer outside of that set
    /// and sends signal to stop connection to it gracefully.
    ///
    /// Safe set contruction process:
    /// 1. Add all whitelisted peers to the safe set.
    /// 2. If the number of outbound connections is less or equal than minimum_outbound_connections,
    ///    add all outbound connections to the safe set.
    /// 3. Find all peers who sent us a message within the last peer_recent_time_window,
    ///    and add them one by one to the safe_set (starting from earliest connection time)
    ///    until safe set has safe_set_size elements.
    fn maybe_stop_active_connection(&self) {
        let tier2 = self.state.tier2.load();
        let filter_peers = |predicate: &dyn Fn(&connection::Connection) -> bool| -> Vec<_> {
            tier2
                .ready
                .values()
                .filter(|peer| predicate(&*peer))
                .map(|peer| peer.peer_info.id.clone())
                .collect()
        };

        // Build safe set
        let mut safe_set = HashSet::new();

        // Add whitelisted nodes to the safe set.
        let whitelisted_peers = filter_peers(&|p| self.state.is_peer_whitelisted(&p.peer_info));
        safe_set.extend(whitelisted_peers);

        // If there is not enough non-whitelisted peers, return without disconnecting anyone.
        if tier2.ready.len() - safe_set.len() <= self.state.config.ideal_connections_hi as usize {
            return;
        }

        // If there is not enough outbound peers, add them to the safe set.
        let outbound_peers = filter_peers(&|p| p.peer_type == PeerType::Outbound);
        if outbound_peers.len() + tier2.outbound_handshakes.len()
            <= self.state.config.minimum_outbound_peers as usize
        {
            safe_set.extend(outbound_peers);
        }

        // If there is not enough archival peers, add them to the safe set.
        if self.state.config.archive {
            let archival_peers = filter_peers(&|p| p.archival);
            if archival_peers.len()
                <= self.state.config.archival_peer_connections_lower_bound as usize
            {
                safe_set.extend(archival_peers);
            }
        }

        // Find all recently active peers.
        let now = self.clock.now();
        let mut active_peers: Vec<Arc<connection::Connection>> = tier2
            .ready
            .values()
            .filter(|p| {
                now - p.last_time_received_message.load()
                    < self.state.config.peer_recent_time_window
            })
            .cloned()
            .collect();

        // Sort by established time.
        active_peers.sort_by_key(|p| p.established_time);
        // Saturate safe set with recently active peers.
        let set_limit = self.state.config.safe_set_size as usize;
        for p in active_peers {
            if safe_set.len() >= set_limit {
                break;
            }
            safe_set.insert(p.peer_info.id.clone());
        }

        // Build valid candidate list to choose the peer to be removed. All peers outside the safe set.
        let candidates = tier2.ready.values().filter(|p| !safe_set.contains(&p.peer_info.id));
        if let Some(p) = candidates.choose(&mut rand::thread_rng()) {
            tracing::debug!(target: "network", id = ?p.peer_info.id,
                tier2_len = tier2.ready.len(),
                ideal_connections_hi = self.state.config.ideal_connections_hi,
                "Stop active connection"
            );
            p.stop(None);
        }
    }

    /// Periodically monitor list of peers and:
    ///  - request new peers from connected peers,
    ///  - bootstrap outbound connections from known peers,
    ///  - unban peers that have been banned for awhile,
    ///  - remove expired peers,
    ///  - update the recent connections set,
    ///
    /// # Arguments:
    /// - `interval` - Time between consequent runs.
    /// - `default_interval` - we will set `interval` to this value once, after first successful connection
    /// - `max_interval` - maximum value of interval
    /// NOTE: in the current implementation `interval` increases by 1% every time, and it will
    ///       reach value of `max_internal` eventually.
    fn monitor_peers_trigger(
        &mut self,
        ctx: &mut actix::Context<Self>,
        mut interval: time::Duration,
        (default_interval, max_interval): (time::Duration, time::Duration),
    ) {
        let _span = tracing::trace_span!(target: "network", "monitor_peers_trigger").entered();
        let _timer =
            metrics::PEER_MANAGER_TRIGGER_TIME.with_label_values(&["monitor_peers"]).start_timer();

        self.state.peer_store.update(&self.clock);

        if self.is_outbound_bootstrap_needed() {
            let tier2 = self.state.tier2.load();
            // With some odds - try picking one of the 'NotConnected' peers -- these are the ones that we were able to connect to in the past.
            let prefer_previously_connected_peer =
                thread_rng().gen_bool(PREFER_PREVIOUSLY_CONNECTED_PEER);
            if let Some(peer_info) = self.state.peer_store.unconnected_peer(
                |peer_state| {
                    // Ignore connecting to ourself
                    self.my_peer_id == peer_state.peer_info.id
                    || self.state.config.node_addr.as_ref().map(|a|**a) == peer_state.peer_info.addr
                    // Or to peers we are currently trying to connect to
                    || tier2.outbound_handshakes.contains(&peer_state.peer_info.id)
                },
                prefer_previously_connected_peer,
            ) {
                // Start monitor_peers_attempts from start after we discover the first healthy peer
                if !self.started_connect_attempts {
                    self.started_connect_attempts = true;
                    interval = default_interval;
                }
                ctx.spawn(wrap_future({
                    let state = self.state.clone();
                    let clock = self.clock.clone();
                    async move {
                        let result = async {
                            let stream = tcp::Stream::connect(&peer_info, tcp::Tier::T2).await.context("tcp::Stream::connect()")?;
                            PeerActor::spawn_and_handshake(clock.clone(),stream,None,state.clone()).await.context("PeerActor::spawn()")?;
                            anyhow::Ok(())
                        }.await;

                        if result.is_err() {
                            tracing::info!(target:"network", ?result, "failed to connect to {peer_info}");
                        }
                        if state.peer_store.peer_connection_attempt(&clock, &peer_info.id, result).is_err() {
                            tracing::error!(target: "network", ?peer_info, "Failed to mark peer as failed.");
                        }
                    }.instrument(tracing::trace_span!(target: "network", "monitor_peers_trigger_connect"))
                }));
            }
        }

        // If there are too many active connections try to remove some connections
        self.maybe_stop_active_connection();

        // Find peers that are not reliable (too much behind) - and make sure that we're not routing messages through them.
        let unreliable_peers = self.unreliable_peers();
        metrics::PEER_UNRELIABLE.set(unreliable_peers.len() as i64);
        self.state.graph.set_unreliable_peers(unreliable_peers);

        let new_interval = min(max_interval, interval * EXPONENTIAL_BACKOFF_RATIO);

        near_performance_metrics::actix::run_later(
            ctx,
            interval.try_into().unwrap(),
            move |act, ctx| {
                act.monitor_peers_trigger(ctx, new_interval, (default_interval, max_interval));
            },
        );
    }

    fn spawn_reconnect_loop(
        &self,
        ctx: &mut actix::Context<Self>,
        peer_info: PeerInfo,
        max_attempts: usize,
    ) {
        let state = self.state.clone();
        let clock = self.clock.clone();
        ctx.spawn(wrap_future(async move {
            let mut interval = time::Interval::new(clock.now(), RECONNECT_ATTEMPT_INTERVAL);
            for _attempt in 0..max_attempts {
                let result = async {
                    let stream = tcp::Stream::connect(&peer_info, tcp::Tier::T2).await.context("tcp::Stream::connect()")?;
                    PeerActor::spawn_and_handshake(clock.clone(),stream,None,state.clone()).await.context("PeerActor::spawn()")?;
                    anyhow::Ok(())
                }.await;

                if result.is_err() {
                    tracing::info!(target:"network", ?result, "Failed to connect to {peer_info}");
                } else {
                    break;
                }

                if state.peer_store.peer_connection_attempt(&clock, &peer_info.id, result).is_err() {
                    tracing::error!(target: "network", ?peer_info, "Failed to store connection attempt.");
                }

                interval.tick(&clock).await;
            }
        }));
    }

    /// Re-establish each outbound connection in the connection store (single attempt)
    fn bootstrap_outbound_from_recent_connections(&self, ctx: &mut actix::Context<Self>) {
        for conn_info in self.state.connection_store.get_recent_outbound_connections() {
            self.spawn_reconnect_loop(ctx, conn_info.peer_info.clone(), 1);
        }
    }

    /// Return whether the message is sent or not.
    fn send_message_to_account_or_peer_or_hash(
        &mut self,
        target: &AccountOrPeerIdOrHash,
        msg: RoutedMessageBody,
    ) -> bool {
        let target = match target {
            AccountOrPeerIdOrHash::AccountId(account_id) => {
                return self.state.send_message_to_account(&self.clock, account_id, msg);
            }
            AccountOrPeerIdOrHash::PeerId(it) => PeerIdOrHash::PeerId(it.clone()),
            AccountOrPeerIdOrHash::Hash(it) => PeerIdOrHash::Hash(it.clone()),
        };

        self.state.send_message_to_peer(
            &self.clock,
            tcp::Tier::T2,
            self.state.sign_message(&self.clock, RawRoutedMessage { target, body: msg }),
        )
    }

    pub(crate) fn get_network_info(&self) -> NetworkInfo {
        let tier1 = self.state.tier1.load();
        let tier2 = self.state.tier2.load();
        let now = self.clock.now();
        let graph = self.state.graph.load();
        let connected_peer = |cp: &Arc<connection::Connection>| ConnectedPeerInfo {
            full_peer_info: cp.full_peer_info(),
            received_bytes_per_sec: cp.stats.received_bytes_per_sec.load(Ordering::Relaxed),
            sent_bytes_per_sec: cp.stats.sent_bytes_per_sec.load(Ordering::Relaxed),
            last_time_peer_requested: cp.last_time_peer_requested.load().unwrap_or(now),
            last_time_received_message: cp.last_time_received_message.load(),
            connection_established_time: cp.established_time,
            peer_type: cp.peer_type,
            nonce: match graph.local_edges.get(&cp.peer_info.id) {
                Some(e) => e.nonce(),
                None => 0,
            },
        };
        NetworkInfo {
            connected_peers: tier2.ready.values().map(connected_peer).collect(),
            tier1_connections: tier1.ready.values().map(connected_peer).collect(),
            num_connected_peers: tier2.ready.len(),
            peer_max_count: self.state.max_num_peers.load(Ordering::Relaxed),
            highest_height_peers: self.highest_height_peers(),
            sent_bytes_per_sec: tier2
                .ready
                .values()
                .map(|x| x.stats.sent_bytes_per_sec.load(Ordering::Relaxed))
                .sum(),
            received_bytes_per_sec: tier2
                .ready
                .values()
                .map(|x| x.stats.received_bytes_per_sec.load(Ordering::Relaxed))
                .sum(),
            known_producers: self
                .state
                .graph
                .routing_table
                .get_announce_accounts()
                .into_iter()
                .map(|announce_account| KnownProducer {
                    account_id: announce_account.account_id,
                    peer_id: announce_account.peer_id.clone(),
                    // TODO: fill in the address.
                    addr: None,
                    next_hops: self.state.graph.routing_table.view_route(&announce_account.peer_id),
                })
                .collect(),
            tier1_accounts_keys: self.state.accounts_data.load().keys.iter().cloned().collect(),
            tier1_accounts_data: self.state.accounts_data.load().data.values().cloned().collect(),
        }
    }

    fn push_network_info_trigger(&self, ctx: &mut actix::Context<Self>, interval: time::Duration) {
        let _span = tracing::trace_span!(target: "network", "push_network_info_trigger").entered();
        let network_info = self.get_network_info();
        let _timer = metrics::PEER_MANAGER_TRIGGER_TIME
            .with_label_values(&["push_network_info"])
            .start_timer();
        // TODO(gprusak): just spawn a loop.
        let state = self.state.clone();
        ctx.spawn(wrap_future(
            async move { state.client.network_info(network_info).await }.instrument(
                tracing::trace_span!(target: "network", "push_network_info_trigger_future"),
            ),
        ));

        near_performance_metrics::actix::run_later(
            ctx,
            interval.try_into().unwrap(),
            move |act, ctx| {
                act.push_network_info_trigger(ctx, interval);
            },
        );
    }

    #[perf]
    fn handle_msg_network_requests(
        &mut self,
        msg: NetworkRequests,
        ctx: &mut actix::Context<Self>,
    ) -> NetworkResponses {
        let msg_type: &str = msg.as_ref();
        let _span =
            tracing::trace_span!(target: "network", "handle_msg_network_requests", msg_type)
                .entered();
        let _d = delay_detector::DelayDetector::new(|| {
            format!("network request {}", msg.as_ref()).into()
        });
        metrics::REQUEST_COUNT_BY_TYPE_TOTAL.with_label_values(&[msg.as_ref()]).inc();
        match msg {
            NetworkRequests::Block { block } => {
                self.state.tier2.broadcast_message(Arc::new(PeerMessage::Block(block)));
                NetworkResponses::NoResponse
            }
            NetworkRequests::Approval { approval_message } => {
                self.state.send_message_to_account(
                    &self.clock,
                    &approval_message.target,
                    RoutedMessageBody::BlockApproval(approval_message.approval),
                );
                NetworkResponses::NoResponse
            }
            NetworkRequests::BlockRequest { hash, peer_id } => {
                if self.state.tier2.send_message(peer_id, Arc::new(PeerMessage::BlockRequest(hash)))
                {
                    NetworkResponses::NoResponse
                } else {
                    NetworkResponses::RouteNotFound
                }
            }
            NetworkRequests::BlockHeadersRequest { hashes, peer_id } => {
                if self
                    .state
                    .tier2
                    .send_message(peer_id, Arc::new(PeerMessage::BlockHeadersRequest(hashes)))
                {
                    NetworkResponses::NoResponse
                } else {
                    NetworkResponses::RouteNotFound
                }
            }
            NetworkRequests::StateRequestHeader { shard_id, sync_hash, target } => {
                if self.send_message_to_account_or_peer_or_hash(
                    &target,
                    RoutedMessageBody::StateRequestHeader(shard_id, sync_hash),
                ) {
                    NetworkResponses::NoResponse
                } else {
                    NetworkResponses::RouteNotFound
                }
            }
            NetworkRequests::StateRequestPart { shard_id, sync_hash, part_id, target } => {
                if self.send_message_to_account_or_peer_or_hash(
                    &target,
                    RoutedMessageBody::StateRequestPart(shard_id, sync_hash, part_id),
                ) {
                    NetworkResponses::NoResponse
                } else {
                    NetworkResponses::RouteNotFound
                }
            }
            NetworkRequests::StateResponse { route_back, response } => {
                let body = RoutedMessageBody::VersionedStateResponse(response);
                if self.state.send_message_to_peer(
                    &self.clock,
                    tcp::Tier::T2,
                    self.state.sign_message(
                        &self.clock,
                        RawRoutedMessage { target: PeerIdOrHash::Hash(route_back), body },
                    ),
                ) {
                    NetworkResponses::NoResponse
                } else {
                    NetworkResponses::RouteNotFound
                }
            }
            NetworkRequests::BanPeer { peer_id, ban_reason } => {
                self.state.disconnect_and_ban(&self.clock, &peer_id, ban_reason);
                NetworkResponses::NoResponse
            }
            NetworkRequests::AnnounceAccount(announce_account) => {
                let state = self.state.clone();
                ctx.spawn(wrap_future(async move {
                    state.add_accounts(vec![announce_account]).await;
                }));
                NetworkResponses::NoResponse
            }
            NetworkRequests::PartialEncodedChunkRequest { target, request, create_time } => {
                metrics::PARTIAL_ENCODED_CHUNK_REQUEST_DELAY
                    .observe((self.clock.now() - create_time.0).as_seconds_f64());
                let mut success = false;

                // Make two attempts to send the message. First following the preference of `prefer_peer`,
                // and if it fails, against the preference.
                for prefer_peer in &[target.prefer_peer, !target.prefer_peer] {
                    if !prefer_peer {
                        if let Some(account_id) = target.account_id.as_ref() {
                            if self.state.send_message_to_account(
                                &self.clock,
                                account_id,
                                RoutedMessageBody::PartialEncodedChunkRequest(request.clone()),
                            ) {
                                success = true;
                                break;
                            }
                        }
                    } else {
                        let mut matching_peers = vec![];
                        for (peer_id, peer) in &self.state.tier2.load().ready {
                            let last_block = peer.last_block.load();
                            if (peer.archival || !target.only_archival)
                                && last_block.is_some()
                                && last_block.as_ref().unwrap().height >= target.min_height
                                && peer.tracked_shards.contains(&target.shard_id)
                            {
                                matching_peers.push(peer_id.clone());
                            }
                        }

                        if let Some(matching_peer) = matching_peers.iter().choose(&mut thread_rng())
                        {
                            if self.state.send_message_to_peer(
                                &self.clock,
                                tcp::Tier::T2,
                                self.state.sign_message(
                                    &self.clock,
                                    RawRoutedMessage {
                                        target: PeerIdOrHash::PeerId(matching_peer.clone()),
                                        body: RoutedMessageBody::PartialEncodedChunkRequest(
                                            request.clone(),
                                        ),
                                    },
                                ),
                            ) {
                                success = true;
                                break;
                            }
                        } else {
                            tracing::debug!(target: "network", chunk_hash=?request.chunk_hash, "Failed to find any matching peer for chunk");
                        }
                    }
                }

                if success {
                    NetworkResponses::NoResponse
                } else {
                    tracing::debug!(target: "network", chunk_hash=?request.chunk_hash, "Failed to find a route for chunk");
                    NetworkResponses::RouteNotFound
                }
            }
            NetworkRequests::PartialEncodedChunkResponse { route_back, response } => {
                if self.state.send_message_to_peer(
                    &self.clock,
                    tcp::Tier::T2,
                    self.state.sign_message(
                        &self.clock,
                        RawRoutedMessage {
                            target: PeerIdOrHash::Hash(route_back),
                            body: RoutedMessageBody::PartialEncodedChunkResponse(response),
                        },
                    ),
                ) {
                    NetworkResponses::NoResponse
                } else {
                    NetworkResponses::RouteNotFound
                }
            }
            NetworkRequests::PartialEncodedChunkMessage { account_id, partial_encoded_chunk } => {
                if self.state.send_message_to_account(
                    &self.clock,
                    &account_id,
                    RoutedMessageBody::VersionedPartialEncodedChunk(partial_encoded_chunk.into()),
                ) {
                    NetworkResponses::NoResponse
                } else {
                    NetworkResponses::RouteNotFound
                }
            }
            NetworkRequests::PartialEncodedChunkForward { account_id, forward } => {
                if self.state.send_message_to_account(
                    &self.clock,
                    &account_id,
                    RoutedMessageBody::PartialEncodedChunkForward(forward),
                ) {
                    NetworkResponses::NoResponse
                } else {
                    NetworkResponses::RouteNotFound
                }
            }
            NetworkRequests::ForwardTx(account_id, tx) => {
                if self.state.send_message_to_account(
                    &self.clock,
                    &account_id,
                    RoutedMessageBody::ForwardTx(tx),
                ) {
                    NetworkResponses::NoResponse
                } else {
                    NetworkResponses::RouteNotFound
                }
            }
            NetworkRequests::TxStatus(account_id, signer_account_id, tx_hash) => {
                if self.state.send_message_to_account(
                    &self.clock,
                    &account_id,
                    RoutedMessageBody::TxStatusRequest(signer_account_id, tx_hash),
                ) {
                    NetworkResponses::NoResponse
                } else {
                    NetworkResponses::RouteNotFound
                }
            }
            NetworkRequests::Challenge(challenge) => {
                // TODO(illia): smarter routing?
                self.state.tier2.broadcast_message(Arc::new(PeerMessage::Challenge(challenge)));
                NetworkResponses::NoResponse
            }
        }
    }

    #[perf]
    fn handle_msg_set_adv_options(&mut self, msg: crate::test_utils::SetAdvOptions) {
        if let Some(set_max_peers) = msg.set_max_peers {
            self.state.max_num_peers.store(set_max_peers as u32, Ordering::Relaxed);
        }
    }

    fn handle_peer_manager_message(
        &mut self,
        msg: PeerManagerMessageRequest,
        ctx: &mut actix::Context<Self>,
    ) -> PeerManagerMessageResponse {
        match msg {
            PeerManagerMessageRequest::NetworkRequests(msg) => {
                PeerManagerMessageResponse::NetworkResponses(
                    self.handle_msg_network_requests(msg, ctx),
                )
            }
            PeerManagerMessageRequest::OutboundTcpConnect(stream) => {
                let peer_addr = stream.peer_addr;
                if let Err(err) =
                    PeerActor::spawn(self.clock.clone(), stream, None, self.state.clone())
                {
                    tracing::info!(target:"network", ?err, ?peer_addr, "spawn_outbound()");
                }
                PeerManagerMessageResponse::OutboundTcpConnect
            }
            // TEST-ONLY
            PeerManagerMessageRequest::SetAdvOptions(msg) => {
                self.handle_msg_set_adv_options(msg);
                PeerManagerMessageResponse::SetAdvOptions
            }
            // TEST-ONLY
            PeerManagerMessageRequest::FetchRoutingTable => {
                PeerManagerMessageResponse::FetchRoutingTable(self.state.graph.routing_table.info())
            }
            // TEST-ONLY
            PeerManagerMessageRequest::PingTo { nonce, target } => {
                self.state.send_ping(&self.clock, tcp::Tier::T2, nonce, target);
                PeerManagerMessageResponse::PingTo
            }
        }
    }
}

impl actix::Handler<WithSpanContext<SpawnReconnectLoop>> for PeerManagerActor {
    type Result = ();
    fn handle(&mut self, msg: WithSpanContext<SpawnReconnectLoop>, ctx: &mut Self::Context) {
        let (_span, SpawnReconnectLoop { peer_info }) = handler_trace_span!(target: "network", msg);
        let _timer = metrics::PEER_MANAGER_MESSAGES_TIME
            .with_label_values(&["SpawnReconnectLoop"])
            .start_timer();

        self.spawn_reconnect_loop(ctx, peer_info, MAX_RECONNECT_ATTEMPTS);
    }
}

/// Fetches NetworkInfo, which contains a bunch of stats about the
/// P2P network state. Currently used only in tests.
/// TODO(gprusak): In prod, NetworkInfo is pushed periodically from PeerManagerActor to ClientActor.
/// It would be cleaner to replace the push loop in PeerManagerActor with a pull loop
/// in the ClientActor.
impl actix::Handler<WithSpanContext<GetNetworkInfo>> for PeerManagerActor {
    type Result = NetworkInfo;
    fn handle(
        &mut self,
        msg: WithSpanContext<GetNetworkInfo>,
        _ctx: &mut Self::Context,
    ) -> NetworkInfo {
        let (_span, _msg) = handler_trace_span!(target: "network", msg);
        let _timer = metrics::PEER_MANAGER_MESSAGES_TIME
            .with_label_values(&["GetNetworkInfo"])
            .start_timer();
        self.get_network_info()
    }
}

impl actix::Handler<WithSpanContext<SetChainInfo>> for PeerManagerActor {
    type Result = ();
    fn handle(&mut self, msg: WithSpanContext<SetChainInfo>, ctx: &mut Self::Context) {
        let (_span, SetChainInfo(info)) = handler_trace_span!(target: "network", msg);
        let _timer =
            metrics::PEER_MANAGER_MESSAGES_TIME.with_label_values(&["SetChainInfo"]).start_timer();
        // We call self.state.set_chain_info()
        // synchronously, therefore, assuming actix in-order delivery,
        // there will be no race condition between subsequent SetChainInfo
        // calls.
        if !self.state.set_chain_info(info) {
            // We early exit in case the set of TIER1 account keys hasn't changed.
            return;
        }

        let state = self.state.clone();
        let clock = self.clock.clone();
        ctx.spawn(wrap_future(
            async move {
                // This node might have become a TIER1 node due to the change of the key set.
                // If so we should recompute and readvertise the list of proxies.
                // This is mostly important in case a node is its own proxy. In all other cases
                // (when proxies are different nodes) the update of the key set happens asynchronously
                // and this node won't be able to connect to proxies until it happens (and only the
                // connected proxies are included in the advertisement). We run tier1_advertise_proxies
                // periodically in the background anyway to cover those cases.
                state.tier1_advertise_proxies(&clock).await;
            }
            .in_current_span(),
        ));
    }
}

impl actix::Handler<WithSpanContext<PeerManagerMessageRequest>> for PeerManagerActor {
    type Result = PeerManagerMessageResponse;
    fn handle(
        &mut self,
        msg: WithSpanContext<PeerManagerMessageRequest>,
        ctx: &mut Self::Context,
    ) -> Self::Result {
        let msg_type: &str = (&msg.msg).into();
        let (_span, msg) = handler_debug_span!(target: "network", msg, msg_type);
        let _timer =
            metrics::PEER_MANAGER_MESSAGES_TIME.with_label_values(&[(&msg).into()]).start_timer();
        self.handle_peer_manager_message(msg, ctx)
    }
}

impl actix::Handler<GetDebugStatus> for PeerManagerActor {
    type Result = DebugStatus;
    fn handle(&mut self, msg: GetDebugStatus, _ctx: &mut actix::Context<Self>) -> Self::Result {
        match msg {
            GetDebugStatus::PeerStore => {
                let mut peer_states_view = self
                    .state
                    .peer_store
                    .load()
                    .iter()
                    .map(|(peer_id, known_peer_state)| KnownPeerStateView {
                        peer_id: peer_id.clone(),
                        status: format!("{:?}", known_peer_state.status),
                        addr: format!("{:?}", known_peer_state.peer_info.addr),
                        first_seen: known_peer_state.first_seen.unix_timestamp(),
                        last_seen: known_peer_state.last_seen.unix_timestamp(),
                        last_attempt: known_peer_state.last_outbound_attempt.clone().map(
                            |(attempt_time, attempt_result)| {
                                let foo = match attempt_result {
                                    Ok(_) => String::from("Ok"),
                                    Err(err) => format!("Error: {:?}", err.as_str()),
                                };
                                (attempt_time.unix_timestamp(), foo)
                            },
                        ),
                    })
                    .collect::<Vec<_>>();

                peer_states_view.sort_by_key(|a| {
                    (
                        -a.last_attempt.clone().map(|(attempt_time, _)| attempt_time).unwrap_or(0),
                        -a.last_seen,
                    )
                });

                DebugStatus::PeerStore(PeerStoreView { peer_states: peer_states_view })
            }
            GetDebugStatus::Graph => DebugStatus::Graph(NetworkGraphView {
                edges: self
                    .state
                    .graph
                    .load()
                    .edges
                    .values()
                    .map(|edge| {
                        let key = edge.key();
                        EdgeView { peer0: key.0.clone(), peer1: key.1.clone(), nonce: edge.nonce() }
                    })
                    .collect(),
            }),
            GetDebugStatus::RecentOutboundConnections => {
                DebugStatus::RecentOutboundConnections(RecentOutboundConnectionsView {
                    recent_outbound_connections: self
                        .state
                        .connection_store
                        .get_recent_outbound_connections()
                        .iter()
                        .map(|c| ConnectionInfoView {
                            peer_id: c.peer_info.id.clone(),
                            addr: format!("{:?}", c.peer_info.addr),
                            first_connected: c.first_connected.unix_timestamp(),
                            last_connected: c.last_connected.unix_timestamp(),
                        })
                        .collect::<Vec<_>>(),
                })
            }
        }
    }
}<|MERGE_RESOLUTION|>--- conflicted
+++ resolved
@@ -239,21 +239,6 @@
         let my_peer_id = config.node_id();
         let arbiter = actix::Arbiter::new().handle();
         let clock = clock.clone();
-<<<<<<< HEAD
-
-        Ok(Self::start_in_arbiter(&arbiter.clone(), move |_ctx| {
-            let state = Arc::new(NetworkState::new(
-                &clock,
-                store.clone(),
-                peer_store,
-                config.clone(),
-                genesis_id,
-                client,
-                whitelist_nodes,
-            ));
-
-            arbiter.spawn({
-=======
         let state = Arc::new(NetworkState::new(
             &clock,
             store.clone(),
@@ -265,7 +250,6 @@
             whitelist_nodes,
         ));
         arbiter.spawn({
->>>>>>> 2a80275a
             let arbiter = arbiter.clone();
             let state = state.clone();
             let clock = clock.clone();
@@ -332,8 +316,11 @@
                 }
             }
         });
-
-            Self { my_peer_id: my_peer_id.clone(), started_connect_attempts: false, state, clock }
+        Ok(Self::start_in_arbiter(&arbiter, move |_ctx| Self {
+            my_peer_id: my_peer_id.clone(),
+            started_connect_attempts: false,
+            state,
+            clock,
         }))
     }
 
