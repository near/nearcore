--- conflicted
+++ resolved
@@ -633,22 +633,8 @@
 
         self.state.connected_peers.insert(connection_state.clone());
         self.add_verified_edges_to_routing_table(vec![new_edge.clone()]);
-        self.sync_after_handshake(peer_type, addr, ctx, target_peer_id.clone(), new_edge);
+        self.sync_after_handshake(connection_state, ctx, new_edge);
         self.event_sink.push(Event::PeerRegistered(peer_info));
-<<<<<<< HEAD
-
-        let run_later_span = tracing::trace_span!(target: "network", "RequestRoutingTableResponse");
-        near_performance_metrics::actix::run_later(
-            ctx,
-            WAIT_FOR_SYNC_DELAY.try_into().unwrap(),
-            move |act, ctx| {
-                let _guard = run_later_span.enter();
-                let known_edges = act.network_graph.read().edges().values().cloned().collect();
-                act.send_sync(connection_state, ctx, new_edge, known_edges);
-            },
-        );
-=======
->>>>>>> a8952c13
     }
 
     fn sync_after_handshake(
