--- conflicted
+++ resolved
@@ -8,15 +8,7 @@
 };
 use crate::routing;
 use crate::routing::edge_validator_actor::EdgeValidatorHelper;
-<<<<<<< HEAD
 use crate::routing::routing_table_view::RoutingTableView;
-=======
-use crate::routing::routing_table_actor::{
-    Prune, RoutingTableActor, RoutingTableMessages, RoutingTableMessagesResponse,
-};
-use crate::routing::routing_table_view::RoutingTableView;
-use crate::routing::routing_table_view::DELETE_PEERS_AFTER_TIME;
->>>>>>> ee4d8d19
 use crate::stats::metrics;
 use crate::stats::metrics::{NetworkMetrics, PARTIAL_ENCODED_CHUNK_REQUEST_DELAY};
 use crate::store;
@@ -30,10 +22,7 @@
     Recipient, Running, StreamHandler, WrapFuture,
 };
 use anyhow::bail;
-<<<<<<< HEAD
 use near_network_primitives::time;
-=======
->>>>>>> ee4d8d19
 use near_network_primitives::types::{
     AccountOrPeerIdOrHash, Ban, Edge, InboundTcpConnect, KnownPeerStatus, KnownProducer,
     NetworkConfig, NetworkViewClientMessages, NetworkViewClientResponses, OutboundTcpConnect,
@@ -103,7 +92,7 @@
 const REPORT_BANDWIDTH_THRESHOLD_BYTES: usize = 10_000_000;
 /// If we received more than REPORT_BANDWIDTH_THRESHOLD_COUNT` of messages from given peer it's bandwidth stats will be reported.
 const REPORT_BANDWIDTH_THRESHOLD_COUNT: usize = 10_000;
-
+/// How long a peer has to be unreachable, until we prune it from the in-memory graph.
 const PRUNE_UNREACHABLE_PEERS_AFTER: time::Duration = time::Duration::hours(1);
 
 /// Contains information relevant to a connected peer.
@@ -531,6 +520,7 @@
         let mut new_edges = Vec::new();
         while let Some(edge) = self.routing_table_exchange_helper.edges_to_add_receiver.pop() {
             new_edges.push(edge);
+            // TODO: do we really need this limit?
             if self.clock.now() - start >= BROAD_CAST_EDGES_MAX_WORK_ALLOWED {
                 break;
             }
@@ -588,7 +578,6 @@
                 .spawn(ctx);
         };
 
-<<<<<<< HEAD
         near_performance_metrics::actix::run_later(
             ctx,
             interval.try_into().unwrap(),
@@ -596,11 +585,6 @@
                 act.broadcast_validated_edges_trigger(ctx, interval);
             },
         );
-=======
-        near_performance_metrics::actix::run_later(ctx, interval, move |act, ctx| {
-            act.broadcast_validated_edges_trigger(ctx, interval);
-        });
->>>>>>> ee4d8d19
     }
 
     /// Register a direct connection to a new peer. This will be called after successfully
@@ -616,10 +600,6 @@
         partial_edge_info: PartialEdgeInfo,
         peer_type: PeerType,
         addr: Addr<PeerActor>,
-<<<<<<< HEAD
-=======
-        _peer_protocol_version: ProtocolVersion,
->>>>>>> ee4d8d19
         throttle_controller: ThrottleController,
         ctx: &mut Context<Self>,
     ) {
@@ -662,7 +642,6 @@
         self.add_verified_edges_to_routing_table(vec![new_edge.clone()]);
 
         let network_metrics = self.network_metrics.clone();
-<<<<<<< HEAD
         near_performance_metrics::actix::run_later(
             ctx,
             WAIT_FOR_SYNC_DELAY.try_into().unwrap(),
@@ -679,33 +658,6 @@
                 );
             },
         );
-=======
-        near_performance_metrics::actix::run_later(ctx, WAIT_FOR_SYNC_DELAY, move |act, ctx| {
-            act.routing_table_addr
-                .send(ActixMessageWrapper::new_without_size(
-                    RoutingTableMessages::RequestRoutingTable,
-                    Some(throttle_controller),
-                ))
-                .into_actor(act)
-                .map(move |response, _act, ctx| match response.map(|r| r.into_inner()) {
-                    Ok(RoutingTableMessagesResponse::RequestRoutingTableResponse {
-                        edges_info: routing_table,
-                    }) => {
-                        Self::send_sync(
-                            network_metrics,
-                            peer_type,
-                            addr,
-                            ctx,
-                            target_peer_id.clone(),
-                            new_edge,
-                            routing_table,
-                        );
-                    }
-                    _ => error!(target: "network", "expected AddIbfSetResponse"),
-                })
-                .spawn(ctx);
-        });
->>>>>>> ee4d8d19
     }
 
     fn send_sync(
@@ -1923,10 +1875,6 @@
         }
     }
 
-<<<<<<< HEAD
-    #[cfg(feature = "test_features")]
-=======
->>>>>>> ee4d8d19
     #[perf]
     fn handle_msg_set_adv_options(&mut self, msg: crate::test_utils::SetAdvOptions) {
         if let Some(disable_edge_propagation) = msg.disable_edge_propagation {
@@ -2217,18 +2165,11 @@
                 self.handle_msg_ban(msg);
                 PeerManagerMessageResponse::Ban(())
             }
-<<<<<<< HEAD
-            #[cfg(feature = "test_features")]
-=======
->>>>>>> ee4d8d19
             PeerManagerMessageRequest::SetAdvOptions(msg) => {
                 self.handle_msg_set_adv_options(msg);
                 PeerManagerMessageResponse::SetAdvOptions(())
             }
-<<<<<<< HEAD
             // TEST-ONLY
-=======
->>>>>>> ee4d8d19
             PeerManagerMessageRequest::SetRoutingTable(msg) => {
                 self.handle_msg_set_routing_table(msg, ctx);
                 PeerManagerMessageResponse::SetRoutingTable(())
