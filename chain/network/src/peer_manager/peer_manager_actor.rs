use crate::client;
use crate::config;
use crate::debug::{DebugStatus, GetDebugStatus};
use crate::network_protocol::{
    AccountData, AccountOrPeerIdOrHash, Edge, EdgeState, PeerMessage, Ping, Pong, RawRoutedMessage,
    RoutedMessageBody, StateResponseInfo, SyncAccountsData,
};
use crate::peer::peer_actor::PeerActor;
use crate::peer_manager::connection;
use crate::peer_manager::network_state::{NetworkState, WhitelistNode};
use crate::peer_manager::peer_store;
use crate::private_actix::{
    PeerRequestResult, PeersRequest, RegisterPeer, RegisterPeerError, RegisterPeerResponse, StopMsg,
};
use crate::private_actix::{PeerToManagerMsg, PeerToManagerMsgResp, PeersResponse};
use crate::routing;
use crate::stats::metrics;
use crate::store;
use crate::tcp;
use crate::time;
use crate::types::{
    ConnectedPeerInfo, FullPeerInfo, GetNetworkInfo, KnownProducer, NetworkInfo, NetworkRequests,
    NetworkResponses, PeerIdOrHash, PeerManagerMessageRequest, PeerManagerMessageResponse,
    PeerType, ReasonForBan, SetChainInfo,
};
use actix::fut::future::wrap_future;
use actix::{
    Actor, ActorFutureExt, AsyncContext, Context, ContextFutureSpawner, Handler, Running,
    WrapFuture,
};
use anyhow::Context as _;
use near_o11y::{handler_trace_span, OpenTelemetrySpanExt, WithSpanContext, WithSpanContextExt};
use near_performance_metrics_macros::perf;
use near_primitives::block::GenesisId;
use near_primitives::network::PeerId;
use near_primitives::views::{KnownPeerStateView, PeerStoreView};
use rand::seq::IteratorRandom;
use rand::thread_rng;
use rand::Rng;
use std::cmp::min;
use std::collections::HashSet;
use std::sync::atomic::Ordering;
use std::sync::Arc;
use tracing::{debug, error, info, warn, Instrument};

/// Ratio between consecutive attempts to establish connection with another peer.
/// In the kth step node should wait `10 * EXPONENTIAL_BACKOFF_RATIO**k` milliseconds
const EXPONENTIAL_BACKOFF_RATIO: f64 = 1.1;
/// The initial waiting time between consecutive attempts to establish connection
const MONITOR_PEERS_INITIAL_DURATION: time::Duration = time::Duration::milliseconds(10);
/// How ofter should we broadcast edges.
const BROADCAST_VALIDATED_EDGES_INTERVAL: time::Duration = time::Duration::milliseconds(50);
/// Maximum amount of time spend processing edges.
const BROAD_CAST_EDGES_MAX_WORK_ALLOWED: time::Duration = time::Duration::milliseconds(50);
/// How often should we update the routing table
const UPDATE_ROUTING_TABLE_INTERVAL: time::Duration = time::Duration::milliseconds(1_000);
/// How often should we check wheter local edges match the connection pool.
const FIX_LOCAL_EDGES_INTERVAL: time::Duration = time::Duration::seconds(60);

/// How often to report bandwidth stats.
const REPORT_BANDWIDTH_STATS_TRIGGER_INTERVAL: time::Duration =
    time::Duration::milliseconds(60_000);

/// If we received more than `REPORT_BANDWIDTH_THRESHOLD_BYTES` of data from given peer it's bandwidth stats will be reported.
const REPORT_BANDWIDTH_THRESHOLD_BYTES: usize = 10_000_000;
/// If we received more than REPORT_BANDWIDTH_THRESHOLD_COUNT` of messages from given peer it's bandwidth stats will be reported.
const REPORT_BANDWIDTH_THRESHOLD_COUNT: usize = 10_000;
/// How long a peer has to be unreachable, until we prune it from the in-memory graph.
const PRUNE_UNREACHABLE_PEERS_AFTER: time::Duration = time::Duration::hours(1);

/// Remove the edges that were created more that this duration ago.
const PRUNE_EDGES_AFTER: time::Duration = time::Duration::minutes(30);

/// How often should we refresh a nonce from a peer.
/// It should be smaller than PRUNE_EDGES_AFTER.
const REFRESH_NONCE_PERIOD: time::Duration = time::Duration::minutes(10);

/// If a peer is more than these blocks behind (comparing to our current head) - don't route any messages through it.
/// We are updating the list of unreliable peers every MONITOR_PEER_MAX_DURATION (60 seconds) - so the current
/// horizon value is roughly matching this threshold (if the node is 60 blocks behind, it will take it a while to recover).
/// If we set this horizon too low (for example 2 blocks) - we're risking excluding a lot of peers in case of a short
/// network issue.
const UNRELIABLE_PEER_HORIZON: u64 = 60;

/// Due to implementation limits of `Graph` in `near-network`, we support up to 128 client.
pub const MAX_NUM_PEERS: usize = 128;

/// When picking a peer to connect to, we'll pick from the 'safer peers'
/// (a.k.a. ones that we've been connected to in the past) with these odds.
/// Otherwise, we'd pick any peer that we've heard about.
const PREFER_PREVIOUSLY_CONNECTED_PEER: f64 = 0.6;

/// Actor that manages peers connections.
pub struct PeerManagerActor {
    pub(crate) clock: time::Clock,
    /// Networking configuration.
    /// TODO(gprusak): this field is duplicated with
    /// NetworkState.config. Remove it from here.
    config: Arc<config::VerifiedConfig>,
    /// Peer information for this node.
    my_peer_id: PeerId,
    /// Flag that track whether we started attempts to establish outbound connections.
    started_connect_attempts: bool,

    /// State that is shared between multiple threads (including PeerActors).
    pub(crate) state: Arc<NetworkState>,
}

/// TEST-ONLY
/// A generic set of events (observable in tests) that the Network may generate.
/// Ideally the tests should observe only public API properties, but until
/// we are at that stage, feel free to add any events that you need to observe.
/// In particular prefer emitting a new event to polling for a state change.
#[derive(Debug, PartialEq, Eq, Clone)]
pub enum Event {
    ServerStarted,
    RoutedMessageDropped,
    RoutingTableUpdate { next_hops: Arc<routing::NextHopTable>, pruned_edges: Vec<Edge> },
    EdgesVerified(Vec<Edge>),
    Ping(Ping),
    Pong(Pong),
    SetChainInfo,
    // Reported once a message has been processed.
    // In contrast to typical RPC protocols, many P2P messages do not trigger
    // sending a response at the end of processing.
    // However, for precise instrumentation in tests it is useful to know when
    // processing has been finished. We simulate the "RPC response" by reporting
    // an event MessageProcessed.
    //
    // Given that processing is asynchronous and unstructured as of now,
    // it is hard to pinpoint all the places when the processing of a message is
    // actually complete. Currently this event is reported only for some message types,
    // feel free to add support for more.
    MessageProcessed(PeerMessage),
    // Reported when a handshake has been started.
    HandshakeStarted(crate::peer::peer_actor::HandshakeStartedEvent),
    // Reported when a handshake has been successfully completed.
    HandshakeCompleted(crate::peer::peer_actor::HandshakeCompletedEvent),
    // Reported when the TCP connection has been closed.
    ConnectionClosed(crate::peer::peer_actor::ConnectionClosedEvent),
}

impl Actor for PeerManagerActor {
    type Context = Context<Self>;

    fn started(&mut self, ctx: &mut Self::Context) {
        // Start server if address provided.
        if let Some(server_addr) = self.config.node_addr {
            debug!(target: "network", at = ?server_addr, "starting public server");
            let clock = self.clock.clone();
            let state = self.state.clone();
            ctx.spawn(wrap_future(async move {
                let mut listener = match tcp::Listener::bind(server_addr).await {
                    Ok(it) => it,
                    Err(e) => {
                        panic!("failed to start listening on server_addr={server_addr:?} e={e:?}")
                    }
                };
                state.config.event_sink.push(Event::ServerStarted);
                loop {
                    if let Ok(stream) = listener.accept().await {
                        // Always let the new peer to send a handshake message.
                        // Only then we can decide whether we should accept a connection.
                        // It is expected to be reasonably cheap: eventually, for TIER2 network
                        // we would like to exchange set of connected peers even without establishing
                        // a proper connection.
                        debug!(target: "network", from = ?stream.peer_addr, "got new connection");
                        if let Err(err) =
                            PeerActor::spawn(clock.clone(), stream, None, state.clone())
                        {
                            tracing::info!(target:"network", ?err, "PeerActor::spawn()");
                        }
                    }
                }
            }));
        }

        // Periodically push network information to client.
        self.push_network_info_trigger(ctx, self.config.push_info_period);

        // Periodically starts peer monitoring.
        debug!(target: "network", max_period=?self.config.monitor_peers_max_period, "monitor_peers_trigger");
        self.monitor_peers_trigger(
            ctx,
            MONITOR_PEERS_INITIAL_DURATION,
            (MONITOR_PEERS_INITIAL_DURATION, self.config.monitor_peers_max_period),
        );

        let state = self.state.clone();
        let clock = self.clock.clone();
        ctx.spawn(wrap_future(async move {
            let mut interval = tokio::time::interval(FIX_LOCAL_EDGES_INTERVAL.try_into().unwrap());
            interval.set_missed_tick_behavior(tokio::time::MissedTickBehavior::Skip);
            loop {
                interval.tick().await;
                state.fix_local_edges(&clock).await;
            }
        }));

        // Periodically reads valid edges from `EdgesVerifierActor` and broadcast.
        self.broadcast_validated_edges_trigger(ctx, BROADCAST_VALIDATED_EDGES_INTERVAL);

        // Periodically updates routing table and prune edges that are no longer reachable.
        self.update_routing_table_trigger(ctx, UPDATE_ROUTING_TABLE_INTERVAL);

        // Periodically prints bandwidth stats for each peer.
        self.report_bandwidth_stats_trigger(ctx, REPORT_BANDWIDTH_STATS_TRIGGER_INTERVAL);
    }

    /// Try to gracefully disconnect from connected peers.
    fn stopping(&mut self, _ctx: &mut Self::Context) -> Running {
        warn!("PeerManager: stopping");
        self.state.tier2.broadcast_message(Arc::new(PeerMessage::Disconnect));
        self.state.routing_table_addr.do_send(StopMsg {}.with_span_context());
        Running::Stop
    }

    fn stopped(&mut self, _ctx: &mut Self::Context) {
        actix::Arbiter::current().stop();
    }
}

impl PeerManagerActor {
    pub fn spawn(
        clock: time::Clock,
        store: Arc<dyn near_store::db::Database>,
        config: config::NetworkConfig,
        client: Arc<dyn client::Client>,
        genesis_id: GenesisId,
    ) -> anyhow::Result<actix::Addr<Self>> {
        let config = config.verify().context("config")?;
        let store = store::Store::from(store);
        let peer_store =
            peer_store::PeerStore::new(&clock, config.peer_store.clone(), store.clone())
                .context("PeerStore::new")?;
        tracing::debug!(target: "network",
               len = peer_store.len(),
               boot_nodes = config.peer_store.boot_nodes.len(),
               banned = peer_store.count_banned(),
               "Found known peers");
        tracing::debug!(target: "network", blacklist = ?config.peer_store.blacklist, "Blacklist");

        let my_peer_id = config.node_id();
        let whitelist_nodes = {
            let mut v = vec![];
            for wn in &config.whitelist_nodes {
                v.push(WhitelistNode::from_peer_info(wn)?);
            }
            v
        };
        let config = Arc::new(config);
        Ok(Self::start_in_arbiter(&actix::Arbiter::new().handle(), move |ctx| Self {
            my_peer_id: my_peer_id.clone(),
            config: config.clone(),
            started_connect_attempts: false,
            state: Arc::new(NetworkState::new(
                &clock,
                store.clone(),
                peer_store,
                config.clone(),
                genesis_id,
                client,
                ctx.address().recipient(),
                whitelist_nodes,
            )),
            clock,
        }))
    }

    fn update_routing_table(
        &self,
        ctx: &mut Context<Self>,
        prune_unreachable_since: Option<time::Instant>,
        prune_edges_older_than: Option<time::Utc>,
    ) {
        self.state
            .routing_table_addr
            .send(
                routing::actor::Message::RoutingTableUpdate {
                    prune_unreachable_since,
                    prune_edges_older_than,
                }
                .with_span_context(),
            )
            .into_actor(self)
            .map(|response, act, _ctx| match response {
                Ok(routing::actor::Response::RoutingTableUpdateResponse {
                    pruned_edges,
                    next_hops,
                    peers_to_ban,
                }) => {
                    act.state.routing_table_view.update(&pruned_edges, next_hops.clone());
                    for peer in peers_to_ban {
                        act.state.disconnect_and_ban(&act.clock, &peer, ReasonForBan::InvalidEdge);
                    }
                    act.config
                        .event_sink
                        .push(Event::RoutingTableUpdate { next_hops, pruned_edges });
                }
                _ => error!(target: "network", "expected RoutingTableUpdateResponse"),
            })
            .spawn(ctx);
    }

    /// `update_routing_table_trigger` schedule updating routing table to `RoutingTableActor`
    /// Usually we do edge pruning once per hour. However it may be disabled in following cases:
    /// - there are edges, that were supposed to be added, but are still in EdgeValidatorActor,
    ///   waiting to have their signatures checked.
    /// - edge pruning may be disabled for unit testing.
    fn update_routing_table_trigger(&self, ctx: &mut Context<Self>, interval: time::Duration) {
        let _timer = metrics::PEER_MANAGER_TRIGGER_TIME
            .with_label_values(&["update_routing_table"])
            .start_timer();
        self.update_routing_table(
            ctx,
            self.clock.now().checked_sub(PRUNE_UNREACHABLE_PEERS_AFTER),
            self.clock.now_utc().checked_sub(PRUNE_EDGES_AFTER),
        );

        near_performance_metrics::actix::run_later(
            ctx,
            interval.try_into().unwrap(),
            move |act, ctx| {
                act.update_routing_table_trigger(ctx, interval);
            },
        );
    }

    /// Periodically prints bandwidth stats for each peer.
    fn report_bandwidth_stats_trigger(&mut self, ctx: &mut Context<Self>, every: time::Duration) {
        let _timer = metrics::PEER_MANAGER_TRIGGER_TIME
            .with_label_values(&["report_bandwidth_stats"])
            .start_timer();
        let mut total_bandwidth_used_by_all_peers: usize = 0;
        let mut total_msg_received_count: usize = 0;
        for (peer_id, connected_peer) in &self.state.tier2.load().ready {
            let bandwidth_used =
                connected_peer.stats.received_bytes.swap(0, Ordering::Relaxed) as usize;
            let msg_received_count =
                connected_peer.stats.received_messages.swap(0, Ordering::Relaxed) as usize;
            if bandwidth_used > REPORT_BANDWIDTH_THRESHOLD_BYTES
                || msg_received_count > REPORT_BANDWIDTH_THRESHOLD_COUNT
            {
                debug!(target: "bandwidth",
                    ?peer_id,
                    bandwidth_used, msg_received_count, "Peer bandwidth exceeded threshold",
                );
            }
            total_bandwidth_used_by_all_peers += bandwidth_used;
            total_msg_received_count += msg_received_count;
        }

        info!(
            target: "bandwidth",
            total_bandwidth_used_by_all_peers,
            total_msg_received_count, "Bandwidth stats"
        );

        near_performance_metrics::actix::run_later(
            ctx,
            every.try_into().unwrap(),
            move |act, ctx| {
                act.report_bandwidth_stats_trigger(ctx, every);
            },
        );
    }

    /// Receives list of edges that were verified, in a trigger every 20ms, and adds them to
    /// the routing table.
    fn broadcast_validated_edges_trigger(
        &mut self,
        ctx: &mut Context<Self>,
        interval: time::Duration,
    ) {
        let _span =
            tracing::trace_span!(target: "network", "broadcast_validated_edges_trigger").entered();
        let _timer = metrics::PEER_MANAGER_TRIGGER_TIME
            .with_label_values(&["broadcast_validated_edges"])
            .start_timer();
        let start = self.clock.now();
        let mut new_edges = Vec::new();
        while let Ok(edge) =
            self.state.routing_table_exchange_helper.edges_to_add_receiver.try_recv()
        {
            new_edges.push(edge);
            // TODO: do we really need this limit?
            if self.clock.now() >= start + BROAD_CAST_EDGES_MAX_WORK_ALLOWED {
                break;
            }
        }
        self.state.add_verified_edges_to_routing_table(&self.clock, new_edges);

        near_performance_metrics::actix::run_later(
            ctx,
            interval.try_into().unwrap(),
            move |act, ctx| {
                act.broadcast_validated_edges_trigger(ctx, interval);
            },
        );
    }

    /// Register a direct connection to a new peer. This will be called after successfully
    /// establishing a connection with another peer. It become part of the connected peers.
    ///
    /// To build new edge between this pair of nodes both signatures are required.
    /// Signature from this node is passed in `edge_info`
    /// Signature from the other node is passed in `full_peer_info.edge_info`.
    fn register_peer(
        &mut self,
        connection: Arc<connection::Connection>,
    ) -> Result<(), connection::PoolError> {
        let peer_info = &connection.peer_info;
        let _span = tracing::trace_span!(target: "network", "register_peer").entered();
        debug!(target: "network", ?peer_info, "Consolidated connection");
        self.state.tier2.insert_ready(connection.clone())?;
        // Best effort write to DB.
        if let Err(err) = self.state.peer_store.peer_connected(&self.clock, peer_info) {
            error!(target: "network", ?err, "Failed to save peer data");
        }
<<<<<<< HEAD
        self.state.add_verified_edges_to_routing_table(vec![connection.edge.load()]);
=======
        self.state.add_verified_edges_to_routing_table(&self.clock, vec![connection.edge.clone()]);
>>>>>>> 41ad9349
        Ok(())
    }

    /// Check if it is needed to create a new outbound connection.
    /// If the number of active connections is less than `ideal_connections_lo` or
    /// (the number of outgoing connections is less than `minimum_outbound_peers`
    ///     and the total connections is less than `max_num_peers`)
    fn is_outbound_bootstrap_needed(&self) -> bool {
        let tier2 = self.state.tier2.load();
        let total_connections = tier2.ready.len() + tier2.outbound_handshakes.len();
        let potential_outbound_connections =
            tier2.ready.values().filter(|peer| peer.peer_type == PeerType::Outbound).count()
                + tier2.outbound_handshakes.len();

        (total_connections < self.config.ideal_connections_lo as usize
            || (total_connections < self.state.max_num_peers.load(Ordering::Relaxed) as usize
                && potential_outbound_connections < self.config.minimum_outbound_peers as usize))
            && !self.config.outbound_disabled
    }

    /// Returns peers close to the highest height
    fn highest_height_peers(&self) -> Vec<FullPeerInfo> {
        let infos: Vec<_> =
            self.state.tier2.load().ready.values().map(|p| p.full_peer_info()).collect();

        // This finds max height among peers, and returns one peer close to such height.
        let max_height = match infos.iter().map(|i| i.chain_info.height).max() {
            Some(height) => height,
            None => return vec![],
        };
        // Find all peers whose height is within `highest_peer_horizon` from max height peer(s).
        infos
            .into_iter()
            .filter(|i| {
                i.chain_info.height.saturating_add(self.config.highest_peer_horizon) >= max_height
            })
            .collect()
    }

    // Get peers that are potentially unreliable and we should avoid routing messages through them.
    // Currently we're picking the peers that are too much behind (in comparison to us).
    fn unreliable_peers(&self) -> HashSet<PeerId> {
        let my_height = self.state.chain_info.load().height;
        // Find all peers whose height is below `highest_peer_horizon` from max height peer(s).
        self.state
            .tier2
            .load()
            .ready
            .values()
            .filter(|p| {
                p.chain_height.load(Ordering::Relaxed).saturating_add(UNRELIABLE_PEER_HORIZON)
                    < my_height
            })
            .map(|p| p.peer_info.id.clone())
            .collect()
    }

<<<<<<< HEAD
    fn wait_peer_or_remove(ctx: &mut Context<Self>, edge: Edge) {
        // This edge says this is an connected peer, which is currently not in the set of connected peers.
        // Wait for some time to let the connection begin or broadcast edge removal instead.
        near_performance_metrics::actix::run_later(
            ctx,
            WAIT_PEER_BEFORE_REMOVE.try_into().unwrap(),
            move |act, _ctx| {
                let other = edge.other(&act.my_peer_id).unwrap();
                if act.state.tier2.load().ready.contains_key(other) {
                    return;
                }
                // Peer is still not connected after waiting a timeout.
                let new_edge = edge.remove_edge(act.my_peer_id.clone(), &act.config.node_key);
                act.state.tier2.broadcast_message(Arc::new(PeerMessage::SyncRoutingTable(
                    RoutingTableUpdate::from_edges(vec![new_edge]),
                )));
            },
        );
    }

    // If we receive an edge indicating that we should no longer be connected to a peer.
    // We will broadcast that edge to that peer, and if that peer doesn't reply within specific time,
    // that peer will be removed. However, the connected peer may gives us a new edge indicating
    // that we should in fact be connected to it.
    fn maybe_remove_connected_peer(
        &mut self,
        ctx: &mut Context<Self>,
        edge: &Edge,
        other: &PeerId,
    ) {
        // FIXME: how to make sure we don't end up in a loop..
        let nonce = edge.next();

        if let Some(last_nonce) = self.local_peer_pending_update_nonce_request.get(other) {
            if *last_nonce >= nonce {
                // We already tried to update an edge with equal or higher nonce.
                return;
            }
        }

        self.state.tier2.send_message(
            other.clone(),
            Arc::new(PeerMessage::RequestUpdateNonce(PartialEdgeInfo::new(
                &self.my_peer_id,
                other,
                nonce,
                &self.config.node_key,
            ))),
        );

        self.local_peer_pending_update_nonce_request.insert(other.clone(), nonce);

        let other = other.clone();
        near_performance_metrics::actix::run_later(
            ctx,
            WAIT_ON_TRY_UPDATE_NONCE.try_into().unwrap(),
            move |act, _ctx| {
                if let Some(cur_nonce) = act.local_peer_pending_update_nonce_request.get(&other) {
                    if *cur_nonce == nonce {
                        if let Some(peer) = act.state.tier2.load().ready.get(&other) {
                            // Send disconnect signal to this peer if we haven't edge update.
                            peer.stop(None);
                        }
                        act.local_peer_pending_update_nonce_request.remove(&other);
                    }
                }
            },
        );
    }

    fn refresh_peer_nonces(&self) {
        let tier2 = self.state.tier2.load();
        let peers_to_refresh = tier2
            .ready
            .values()
            .filter(|connection| {
                connection
                    .edge
                    .load()
                    .is_edge_older_than(self.clock.now_utc() - REFRESH_NONCE_PERIOD)
                    && connection.peer_type == PeerType::Outbound
            })
            .collect::<Vec<_>>();
        if peers_to_refresh.len() > 0 {
            debug!(target:"network", "Refreshing nonces for {:?} peers.", peers_to_refresh.len());

            for peer in peers_to_refresh {
                let other = &peer.peer_info.id;
                let nonce = Edge::create_fresh_nonce(&self.clock);
                self.state.tier2.send_message(
                    other.clone(),
                    Arc::new(PeerMessage::RequestUpdateNonce(PartialEdgeInfo::new(
                        &self.my_peer_id,
                        other,
                        nonce,
                        &self.config.node_key,
                    ))),
                );
            }
        }
    }

=======
>>>>>>> 41ad9349
    /// Check if the number of connections (excluding whitelisted ones) exceeds ideal_connections_hi.
    /// If so, constructs a safe set of peers and selects one random peer outside of that set
    /// and sends signal to stop connection to it gracefully.
    ///
    /// Safe set contruction process:
    /// 1. Add all whitelisted peers to the safe set.
    /// 2. If the number of outbound connections is less or equal than minimum_outbound_connections,
    ///    add all outbound connections to the safe set.
    /// 3. Find all peers who sent us a message within the last peer_recent_time_window,
    ///    and add them one by one to the safe_set (starting from earliest connection time)
    ///    until safe set has safe_set_size elements.
    fn maybe_stop_active_connection(&self) {
        let tier2 = self.state.tier2.load();
        let filter_peers = |predicate: &dyn Fn(&connection::Connection) -> bool| -> Vec<_> {
            tier2
                .ready
                .values()
                .filter(|peer| predicate(&*peer))
                .map(|peer| peer.peer_info.id.clone())
                .collect()
        };

        // Build safe set
        let mut safe_set = HashSet::new();

        // Add whitelisted nodes to the safe set.
        let whitelisted_peers = filter_peers(&|p| self.state.is_peer_whitelisted(&p.peer_info));
        safe_set.extend(whitelisted_peers);

        // If there is not enough non-whitelisted peers, return without disconnecting anyone.
        if tier2.ready.len() - safe_set.len() <= self.config.ideal_connections_hi as usize {
            return;
        }

        // If there is not enough outbound peers, add them to the safe set.
        let outbound_peers = filter_peers(&|p| p.peer_type == PeerType::Outbound);
        if outbound_peers.len() + tier2.outbound_handshakes.len()
            <= self.config.minimum_outbound_peers as usize
        {
            safe_set.extend(outbound_peers);
        }

        // If there is not enough archival peers, add them to the safe set.
        if self.config.archive {
            let archival_peers = filter_peers(&|p| p.initial_chain_info.archival);
            if archival_peers.len() <= self.config.archival_peer_connections_lower_bound as usize {
                safe_set.extend(archival_peers);
            }
        }

        // Find all recently active peers.
        let now = self.clock.now();
        let mut active_peers: Vec<Arc<connection::Connection>> = tier2
            .ready
            .values()
            .filter(|p| {
                now - p.last_time_received_message.load() < self.config.peer_recent_time_window
            })
            .cloned()
            .collect();

        // Sort by established time.
        active_peers.sort_by_key(|p| p.connection_established_time);
        // Saturate safe set with recently active peers.
        let set_limit = self.config.safe_set_size as usize;
        for p in active_peers {
            if safe_set.len() >= set_limit {
                break;
            }
            safe_set.insert(p.peer_info.id.clone());
        }

        // Build valid candidate list to choose the peer to be removed. All peers outside the safe set.
        let candidates = tier2.ready.values().filter(|p| !safe_set.contains(&p.peer_info.id));
        if let Some(p) = candidates.choose(&mut rand::thread_rng()) {
            debug!(target: "network", id = ?p.peer_info.id,
                tier2_len = tier2.ready.len(),
                ideal_connections_hi = self.config.ideal_connections_hi,
                "Stop active connection"
            );
            p.stop(None);
        }
    }

    /// Periodically monitor list of peers and:
    ///  - request new peers from connected peers,
    ///  - bootstrap outbound connections from known peers,
    ///  - unban peers that have been banned for awhile,
    ///  - remove expired peers,
    ///
    /// # Arguments:
    /// - `interval` - Time between consequent runs.
    /// - `default_interval` - we will set `interval` to this value once, after first successful connection
    /// - `max_interval` - maximum value of interval
    /// NOTE: in the current implementation `interval` increases by 1% every time, and it will
    ///       reach value of `max_internal` eventually.
    fn monitor_peers_trigger(
        &mut self,
        ctx: &mut Context<Self>,
        mut interval: time::Duration,
        (default_interval, max_interval): (time::Duration, time::Duration),
    ) {
        let _span = tracing::trace_span!(target: "network", "monitor_peers_trigger").entered();
        let _timer =
            metrics::PEER_MANAGER_TRIGGER_TIME.with_label_values(&["monitor_peers"]).start_timer();

        self.state.peer_store.unban(&self.clock);
        if let Err(err) = self.state.peer_store.update_connected_peers_last_seen(&self.clock) {
            error!(target: "network", ?err, "Failed to update peers last seen time.");
        }

        if self.is_outbound_bootstrap_needed() {
            let tier2 = self.state.tier2.load();
            // With some odds - try picking one of the 'NotConnected' peers -- these are the ones that we were able to connect to in the past.
            let prefer_previously_connected_peer =
                thread_rng().gen_bool(PREFER_PREVIOUSLY_CONNECTED_PEER);
            if let Some(peer_info) = self.state.peer_store.unconnected_peer(
                |peer_state| {
                    // Ignore connecting to ourself
                    self.my_peer_id == peer_state.peer_info.id
                    || self.config.node_addr == peer_state.peer_info.addr
                    // Or to peers we are currently trying to connect to
                    || tier2.outbound_handshakes.contains(&peer_state.peer_info.id)
                },
                prefer_previously_connected_peer,
            ) {
                // Start monitor_peers_attempts from start after we discover the first healthy peer
                if !self.started_connect_attempts {
                    self.started_connect_attempts = true;
                    interval = default_interval;
                }
                ctx.spawn(wrap_future({
                    let state = self.state.clone();
                    let clock = self.clock.clone();
                    async move {
                        let result = async {
                            let stream = tcp::Stream::connect(&peer_info).await.context("tcp::Stream::connect()")?;
                            PeerActor::spawn(clock.clone(),stream,None,state.clone()).context("PeerActor::spawn()")?;
                            anyhow::Ok(())
                        }.await;

                        if result.is_err() {
                            tracing::info!(target:"network", ?result, "failed to connect to {peer_info}");
                        }
                        if state.peer_store.peer_connection_attempt(&clock, &peer_info.id, result).is_err() {
                            error!(target: "network", ?peer_info, "Failed to mark peer as failed.");
                        }
                    }
                }.instrument(tracing::trace_span!(target: "network", "monitor_peers_trigger_connect"))));
            }
        }

        // If there are too many active connections try to remove some connections
        self.maybe_stop_active_connection();

        self.refresh_peer_nonces();

        if let Err(err) = self.state.peer_store.remove_expired(&self.clock) {
            error!(target: "network", ?err, "Failed to remove expired peers");
        };

        // Find peers that are not reliable (too much behind) - and make sure that we're not routing messages through them.
        let unreliable_peers = self.unreliable_peers();
        metrics::PEER_UNRELIABLE.set(unreliable_peers.len() as i64);
        self.state.graph.write().set_unreliable_peers(unreliable_peers);

        let new_interval = min(max_interval, interval * EXPONENTIAL_BACKOFF_RATIO);

        near_performance_metrics::actix::run_later(
            ctx,
            interval.try_into().unwrap(),
            move |act, ctx| {
                act.monitor_peers_trigger(ctx, new_interval, (default_interval, max_interval));
            },
        );
    }

    /// Return whether the message is sent or not.
    fn send_message_to_account_or_peer_or_hash(
        &mut self,
        target: &AccountOrPeerIdOrHash,
        msg: RoutedMessageBody,
    ) -> bool {
        let target = match target {
            AccountOrPeerIdOrHash::AccountId(account_id) => {
                return self.state.send_message_to_account(&self.clock, account_id, msg);
            }
            AccountOrPeerIdOrHash::PeerId(it) => PeerIdOrHash::PeerId(it.clone()),
            AccountOrPeerIdOrHash::Hash(it) => PeerIdOrHash::Hash(it.clone()),
        };

        self.state.send_message_to_peer(
            &self.clock,
            self.state.sign_message(&self.clock, RawRoutedMessage { target, body: msg }),
        )
    }

    pub(crate) fn get_network_info(&self) -> NetworkInfo {
        let tier2 = self.state.tier2.load();
        NetworkInfo {
            connected_peers: tier2
                .ready
                .values()
                .map(|cp| ConnectedPeerInfo {
                    full_peer_info: cp.full_peer_info(),
                    received_bytes_per_sec: cp.stats.received_bytes_per_sec.load(Ordering::Relaxed),
                    sent_bytes_per_sec: cp.stats.sent_bytes_per_sec.load(Ordering::Relaxed),
                    last_time_peer_requested: cp
                        .last_time_peer_requested
                        .load()
                        .unwrap_or(self.clock.now()),
                    last_time_received_message: cp.last_time_received_message.load(),
                    connection_established_time: cp.connection_established_time,
                    peer_type: cp.peer_type,
                })
                .collect(),
            num_connected_peers: tier2.ready.len(),
            peer_max_count: self.state.max_num_peers.load(Ordering::Relaxed),
            highest_height_peers: self.highest_height_peers(),
            sent_bytes_per_sec: tier2
                .ready
                .values()
                .map(|x| x.stats.sent_bytes_per_sec.load(Ordering::Relaxed))
                .sum(),
            received_bytes_per_sec: tier2
                .ready
                .values()
                .map(|x| x.stats.received_bytes_per_sec.load(Ordering::Relaxed))
                .sum(),
            known_producers: self
                .state
                .routing_table_view
                .get_announce_accounts()
                .into_iter()
                .map(|announce_account| KnownProducer {
                    account_id: announce_account.account_id,
                    peer_id: announce_account.peer_id.clone(),
                    // TODO: fill in the address.
                    addr: None,
                    next_hops: self.state.routing_table_view.view_route(&announce_account.peer_id),
                })
                .collect(),
            tier1_accounts: self.state.accounts_data.load().data.values().cloned().collect(),
        }
    }

    fn push_network_info_trigger(&self, ctx: &mut Context<Self>, interval: time::Duration) {
        let _span = tracing::trace_span!(target: "network", "push_network_info_trigger").entered();
        let network_info = self.get_network_info();
        let _timer = metrics::PEER_MANAGER_TRIGGER_TIME
            .with_label_values(&["push_network_info"])
            .start_timer();
        // TODO(gprusak): just spawn a loop.
        let state = self.state.clone();
        ctx.spawn(wrap_future(
            async move { state.client.network_info(network_info).await }.instrument(
                tracing::trace_span!(target: "network", "push_network_info_trigger_future"),
            ),
        ));

        near_performance_metrics::actix::run_later(
            ctx,
            interval.try_into().unwrap(),
            move |act, ctx| {
                act.push_network_info_trigger(ctx, interval);
            },
        );
    }

    #[perf]
    fn handle_msg_network_requests(
        &mut self,
        msg: NetworkRequests,
        _ctx: &mut Context<Self>,
    ) -> NetworkResponses {
        let msg_type: &str = msg.as_ref();
        let _span =
            tracing::trace_span!(target: "network", "handle_msg_network_requests", msg_type)
                .entered();
        let _d = delay_detector::DelayDetector::new(|| {
            format!("network request {}", msg.as_ref()).into()
        });
        metrics::REQUEST_COUNT_BY_TYPE_TOTAL.with_label_values(&[msg.as_ref()]).inc();
        match msg {
            NetworkRequests::Block { block } => {
                self.state.tier2.broadcast_message(Arc::new(PeerMessage::Block(block)));
                NetworkResponses::NoResponse
            }
            NetworkRequests::Approval { approval_message } => {
                self.state.send_message_to_account(
                    &self.clock,
                    &approval_message.target,
                    RoutedMessageBody::BlockApproval(approval_message.approval),
                );
                NetworkResponses::NoResponse
            }
            NetworkRequests::BlockRequest { hash, peer_id } => {
                if self.state.tier2.send_message(peer_id, Arc::new(PeerMessage::BlockRequest(hash)))
                {
                    NetworkResponses::NoResponse
                } else {
                    NetworkResponses::RouteNotFound
                }
            }
            NetworkRequests::BlockHeadersRequest { hashes, peer_id } => {
                if self
                    .state
                    .tier2
                    .send_message(peer_id, Arc::new(PeerMessage::BlockHeadersRequest(hashes)))
                {
                    NetworkResponses::NoResponse
                } else {
                    NetworkResponses::RouteNotFound
                }
            }
            NetworkRequests::StateRequestHeader { shard_id, sync_hash, target } => {
                if self.send_message_to_account_or_peer_or_hash(
                    &target,
                    RoutedMessageBody::StateRequestHeader(shard_id, sync_hash),
                ) {
                    NetworkResponses::NoResponse
                } else {
                    NetworkResponses::RouteNotFound
                }
            }
            NetworkRequests::StateRequestPart { shard_id, sync_hash, part_id, target } => {
                if self.send_message_to_account_or_peer_or_hash(
                    &target,
                    RoutedMessageBody::StateRequestPart(shard_id, sync_hash, part_id),
                ) {
                    NetworkResponses::NoResponse
                } else {
                    NetworkResponses::RouteNotFound
                }
            }
            NetworkRequests::StateResponse { route_back, response } => {
                let body = match response {
                    StateResponseInfo::V1(response) => RoutedMessageBody::StateResponse(response),
                    response @ StateResponseInfo::V2(_) => {
                        RoutedMessageBody::VersionedStateResponse(response)
                    }
                };
                if self.state.send_message_to_peer(
                    &self.clock,
                    self.state.sign_message(
                        &self.clock,
                        RawRoutedMessage { target: PeerIdOrHash::Hash(route_back), body },
                    ),
                ) {
                    NetworkResponses::NoResponse
                } else {
                    NetworkResponses::RouteNotFound
                }
            }
            NetworkRequests::BanPeer { peer_id, ban_reason } => {
                self.state.disconnect_and_ban(&self.clock, &peer_id, ban_reason);
                NetworkResponses::NoResponse
            }
            NetworkRequests::AnnounceAccount(announce_account) => {
                self.state.broadcast_accounts(vec![announce_account]);
                NetworkResponses::NoResponse
            }
            NetworkRequests::PartialEncodedChunkRequest { target, request, create_time } => {
                metrics::PARTIAL_ENCODED_CHUNK_REQUEST_DELAY
                    .observe((self.clock.now() - create_time.0).as_seconds_f64());
                let mut success = false;

                // Make two attempts to send the message. First following the preference of `prefer_peer`,
                // and if it fails, against the preference.
                for prefer_peer in &[target.prefer_peer, !target.prefer_peer] {
                    if !prefer_peer {
                        if let Some(account_id) = target.account_id.as_ref() {
                            if self.state.send_message_to_account(
                                &self.clock,
                                account_id,
                                RoutedMessageBody::PartialEncodedChunkRequest(request.clone()),
                            ) {
                                success = true;
                                break;
                            }
                        }
                    } else {
                        let mut matching_peers = vec![];
                        for (peer_id, peer) in &self.state.tier2.load().ready {
                            if (peer.initial_chain_info.archival || !target.only_archival)
                                && peer.chain_height.load(Ordering::Relaxed) >= target.min_height
                                && peer.initial_chain_info.tracked_shards.contains(&target.shard_id)
                            {
                                matching_peers.push(peer_id.clone());
                            }
                        }

                        if let Some(matching_peer) = matching_peers.iter().choose(&mut thread_rng())
                        {
                            if self.state.send_message_to_peer(
                                &self.clock,
                                self.state.sign_message(
                                    &self.clock,
                                    RawRoutedMessage {
                                        target: PeerIdOrHash::PeerId(matching_peer.clone()),
                                        body: RoutedMessageBody::PartialEncodedChunkRequest(
                                            request.clone(),
                                        ),
                                    },
                                ),
                            ) {
                                success = true;
                                break;
                            }
                        } else {
                            debug!(target: "network", chunk_hash=?request.chunk_hash, "Failed to find any matching peer for chunk");
                        }
                    }
                }

                if success {
                    NetworkResponses::NoResponse
                } else {
                    debug!(target: "network", chunk_hash=?request.chunk_hash, "Failed to find a route for chunk");
                    NetworkResponses::RouteNotFound
                }
            }
            NetworkRequests::PartialEncodedChunkResponse { route_back, response } => {
                if self.state.send_message_to_peer(
                    &self.clock,
                    self.state.sign_message(
                        &self.clock,
                        RawRoutedMessage {
                            target: PeerIdOrHash::Hash(route_back),
                            body: RoutedMessageBody::PartialEncodedChunkResponse(response),
                        },
                    ),
                ) {
                    NetworkResponses::NoResponse
                } else {
                    NetworkResponses::RouteNotFound
                }
            }
            NetworkRequests::PartialEncodedChunkMessage { account_id, partial_encoded_chunk } => {
                if self.state.send_message_to_account(
                    &self.clock,
                    &account_id,
                    RoutedMessageBody::VersionedPartialEncodedChunk(partial_encoded_chunk.into()),
                ) {
                    NetworkResponses::NoResponse
                } else {
                    NetworkResponses::RouteNotFound
                }
            }
            NetworkRequests::PartialEncodedChunkForward { account_id, forward } => {
                if self.state.send_message_to_account(
                    &self.clock,
                    &account_id,
                    RoutedMessageBody::PartialEncodedChunkForward(forward),
                ) {
                    NetworkResponses::NoResponse
                } else {
                    NetworkResponses::RouteNotFound
                }
            }
            NetworkRequests::ForwardTx(account_id, tx) => {
                if self.state.send_message_to_account(
                    &self.clock,
                    &account_id,
                    RoutedMessageBody::ForwardTx(tx),
                ) {
                    NetworkResponses::NoResponse
                } else {
                    NetworkResponses::RouteNotFound
                }
            }
            NetworkRequests::TxStatus(account_id, signer_account_id, tx_hash) => {
                if self.state.send_message_to_account(
                    &self.clock,
                    &account_id,
                    RoutedMessageBody::TxStatusRequest(signer_account_id, tx_hash),
                ) {
                    NetworkResponses::NoResponse
                } else {
                    NetworkResponses::RouteNotFound
                }
            }
            NetworkRequests::Challenge(challenge) => {
                // TODO(illia): smarter routing?
                self.state.tier2.broadcast_message(Arc::new(PeerMessage::Challenge(challenge)));
                NetworkResponses::NoResponse
            }
        }
    }

    #[perf]
    fn handle_msg_set_adv_options(&mut self, msg: crate::test_utils::SetAdvOptions) {
        if let Some(set_max_peers) = msg.set_max_peers {
            self.state.max_num_peers.store(set_max_peers as u32, Ordering::Relaxed);
        }
    }

    #[perf]
    fn handle_msg_register_peer(&mut self, msg: RegisterPeer) -> RegisterPeerResponse {
        let _d = delay_detector::DelayDetector::new(|| "consolidate".into());

        let peer_info = &msg.connection.peer_info;
        // Check if this is a blacklisted peer.
        if peer_info.addr.as_ref().map_or(true, |addr| self.state.peer_store.is_blacklisted(addr)) {
            debug!(target: "network", peer_info = ?peer_info, "Dropping connection from blacklisted peer or unknown address");
            return RegisterPeerResponse::Reject(RegisterPeerError::Blacklisted);
        }

        if self.state.peer_store.is_banned(&peer_info.id) {
            debug!(target: "network", id = ?peer_info.id, "Dropping connection from banned peer");
            return RegisterPeerResponse::Reject(RegisterPeerError::Banned);
        }
        if msg.connection.peer_type == PeerType::Inbound {
            if !self.state.is_inbound_allowed(&peer_info) {
                // TODO(1896): Gracefully drop inbound connection for other peer.
                let tier2 = self.state.tier2.load();
                debug!(target: "network",
                    tier2 = tier2.ready.len(), outgoing_peers = tier2.outbound_handshakes.len(),
                    max_num_peers = self.state.max_num_peers.load(Ordering::Relaxed),
                    "Dropping handshake (network at max capacity)."
                );
                return RegisterPeerResponse::Reject(RegisterPeerError::ConnectionLimitExceeded);
            }
        }
        if let Err(err) = self.register_peer(msg.connection.clone()) {
            return RegisterPeerResponse::Reject(RegisterPeerError::PoolError(err));
        }
        RegisterPeerResponse::Accept
    }

    #[perf]
    fn handle_msg_peers_request(&self, _msg: PeersRequest) -> PeerRequestResult {
        let _d = delay_detector::DelayDetector::new(|| "peers request".into());
        PeerRequestResult {
            peers: self.state.peer_store.healthy_peers(self.config.max_send_peers as usize),
        }
    }

    fn handle_msg_peers_response(&mut self, msg: PeersResponse) {
        let _d = delay_detector::DelayDetector::new(|| "peers response".into());
        if let Err(err) = self.state.peer_store.add_indirect_peers(
            &self.clock,
            msg.peers.into_iter().filter(|peer_info| peer_info.id != self.my_peer_id),
        ) {
            error!(target: "network", ?err, "Fail to update peer store");
        };
    }

    fn handle_peer_manager_message(
        &mut self,
        msg: PeerManagerMessageRequest,
        ctx: &mut Context<Self>,
    ) -> PeerManagerMessageResponse {
        match msg {
            PeerManagerMessageRequest::NetworkRequests(msg) => {
                PeerManagerMessageResponse::NetworkResponses(
                    self.handle_msg_network_requests(msg, ctx),
                )
            }
            PeerManagerMessageRequest::OutboundTcpConnect(stream) => {
                let peer_addr = stream.peer_addr;
                if let Err(err) =
                    PeerActor::spawn(self.clock.clone(), stream, None, self.state.clone())
                {
                    tracing::info!(target:"network", ?err, ?peer_addr, "spawn_outbound()");
                }
                PeerManagerMessageResponse::OutboundTcpConnect
            }
            // TEST-ONLY
            PeerManagerMessageRequest::SetAdvOptions(msg) => {
                self.handle_msg_set_adv_options(msg);
                PeerManagerMessageResponse::SetAdvOptions
            }
            // TEST-ONLY
            PeerManagerMessageRequest::FetchRoutingTable => {
                PeerManagerMessageResponse::FetchRoutingTable(self.state.routing_table_view.info())
            }
            // TEST-ONLY
            PeerManagerMessageRequest::PingTo { nonce, target } => {
                self.state.send_ping(&self.clock, nonce, target);
                PeerManagerMessageResponse::PingTo
            }
        }
    }

    fn handle_peer_to_manager_msg(&mut self, msg: PeerToManagerMsg) -> PeerToManagerMsgResp {
        match msg {
            PeerToManagerMsg::RegisterPeer(msg) => {
                PeerToManagerMsgResp::RegisterPeer(self.handle_msg_register_peer(msg))
            }
            PeerToManagerMsg::PeersRequest(msg) => {
                PeerToManagerMsgResp::PeersRequest(self.handle_msg_peers_request(msg))
            }
            PeerToManagerMsg::PeersResponse(msg) => {
                self.handle_msg_peers_response(msg);
                PeerToManagerMsgResp::Empty
            }
            PeerToManagerMsg::UpdatePeerInfo(peer_info) => {
                if let Err(err) = self.state.peer_store.add_direct_peer(&self.clock, peer_info) {
                    error!(target: "network", ?err, "Fail to update peer store");
                }
                PeerToManagerMsgResp::Empty
            }
            PeerToManagerMsg::RequestUpdateNonce(peer_id, edge_info) => {
                if Edge::partial_verify(&self.my_peer_id, &peer_id, &edge_info) {
                    if let Some(cur_edge) = self.state.routing_table_view.get_local_edge(&peer_id) {
                        if cur_edge.edge_type() == EdgeState::Active
                            && cur_edge.nonce() >= edge_info.nonce
                        {
                            return PeerToManagerMsgResp::EdgeUpdate(Box::new(cur_edge.clone()));
                        }
                    }

                    let new_edge = Edge::build_with_secret_key(
                        self.my_peer_id.clone(),
                        peer_id,
                        edge_info.nonce,
                        &self.config.node_key,
                        edge_info.signature,
                    );

<<<<<<< HEAD
                    self.state.add_verified_edges_to_routing_table(vec![new_edge.clone()]);
                    self.state.tier2.update_edge(&new_edge);
=======
                    self.state
                        .add_verified_edges_to_routing_table(&self.clock, vec![new_edge.clone()]);
>>>>>>> 41ad9349
                    PeerToManagerMsgResp::EdgeUpdate(Box::new(new_edge))
                } else {
                    PeerToManagerMsgResp::BanPeer(ReasonForBan::InvalidEdge)
                }
            }
            PeerToManagerMsg::ResponseUpdateNonce(edge) => {
                if edge.other(&self.my_peer_id).is_some() {
                    if edge.verify() {
<<<<<<< HEAD
                        // This happens in case, we get an edge, in `RoutingTableActor`,
                        // which says that we shouldn't be connected to local peer, but we are.
                        // This is a part of logic used to ask peer, if he really want to be disconnected.
                        if self
                            .state
                            .routing_table_view
                            .is_local_edge_newer(other_peer, edge.nonce())
                        {
                            if let Some(nonce) =
                                self.local_peer_pending_update_nonce_request.get(other_peer)
                            {
                                if edge.nonce() >= *nonce {
                                    // This means that, `other_peer` responded that we should keep
                                    // the connection that that peer. Therefore, we are
                                    // cleaning up this data structure.
                                    self.local_peer_pending_update_nonce_request.remove(other_peer);
                                }
                            }
                        }
                        self.state.add_verified_edges_to_routing_table(vec![edge.clone()]);
                        self.state.tier2.update_edge(&edge);
=======
                        self.state
                            .add_verified_edges_to_routing_table(&self.clock, vec![edge.clone()]);
>>>>>>> 41ad9349
                        PeerToManagerMsgResp::Empty
                    } else {
                        PeerToManagerMsgResp::BanPeer(ReasonForBan::InvalidEdge)
                    }
                } else {
                    PeerToManagerMsgResp::BanPeer(ReasonForBan::InvalidEdge)
                }
            }
        }
    }
}

/// Fetches NetworkInfo, which contains a bunch of stats about the
/// P2P network state. Currently used only in tests.
/// TODO(gprusak): In prod, NetworkInfo is pushed periodically from PeerManagerActor to ClientActor.
/// It would be cleaner to replace the push loop in PeerManagerActor with a pull loop
/// in the ClientActor.
impl Handler<WithSpanContext<GetNetworkInfo>> for PeerManagerActor {
    type Result = NetworkInfo;
    fn handle(
        &mut self,
        msg: WithSpanContext<GetNetworkInfo>,
        _ctx: &mut Self::Context,
    ) -> NetworkInfo {
        let (_span, _msg) = handler_trace_span!(target: "network", msg);
        let _timer = metrics::PEER_MANAGER_MESSAGES_TIME
            .with_label_values(&["GetNetworkInfo"])
            .start_timer();
        self.get_network_info()
    }
}

impl Handler<WithSpanContext<SetChainInfo>> for PeerManagerActor {
    type Result = ();
    fn handle(&mut self, msg: WithSpanContext<SetChainInfo>, ctx: &mut Self::Context) {
        let (_span, info) = handler_trace_span!(target: "network", msg);
        let _timer =
            metrics::PEER_MANAGER_MESSAGES_TIME.with_label_values(&["SetChainInfo"]).start_timer();
        let now = self.clock.now_utc();
        let SetChainInfo(info) = info;
        let state = self.state.clone();
        // We set state.chain_info and call accounts_data.set_keys
        // synchronously, therefore, assuming actix in-order delivery,
        // there will be no race condition between subsequent SetChainInfo
        // calls.
        // TODO(gprusak): if we could make handle() async, then we could
        // just require the caller to await for completion before calling
        // SetChainInfo again. Alternatively we could have an async mutex
        // on the handler.
        state.chain_info.store(Arc::new(info.clone()));

        // If enable_tier1 is false, we skip set_keys() call.
        // This way self.state.accounts_data is always empty, hence no data
        // will be collected or broadcasted.
        if !state.config.features.enable_tier1 {
            return;
        }
        // If the key set didn't change, early exit.
        if !state.accounts_data.set_keys(info.tier1_accounts.clone()) {
            return;
        }
        ctx.spawn(wrap_future(async move {
            // If the set of keys has changed, and the node is a validator,
            // we should try to sign data and broadcast it. However, this is
            // also a trigger for a full sync, so a dedicated broadcast is
            // not required.
            //
            // TODO(gprusak): For dynamic self-IP-discovery, add a STUN daemon which
            // will add new AccountData and trigger an incremental broadcast.
            if let Some(vc) = &state.config.validator {
                let my_account_id = vc.signer.validator_id();
                let my_public_key = vc.signer.public_key();
                // TODO(gprusak): STUN servers should be queried periocally by a daemon
                // so that the my_peers list is always resolved.
                // Note that currently we will broadcast an empty list.
                // It won't help us to connect the the validator BUT it
                // will indicate that a validator is misconfigured, which
                // is could be useful for debugging. Consider keeping this
                // behavior for situations when the IPs are not known.
                let my_peers = match &vc.endpoints {
                    config::ValidatorEndpoints::TrustedStunServers(_) => vec![],
                    config::ValidatorEndpoints::PublicAddrs(peer_addrs) => peer_addrs.clone(),
                };
                let my_data = info.tier1_accounts.iter().filter_map(|((epoch_id,account_id),key)| {
                    if account_id != my_account_id{
                        return None;
                    }
                    if key != &my_public_key {
                        warn!(target: "network", "node's account_id found in TIER1 accounts, but the public keys do not match");
                        return None;
                    }
                    // This unwrap is safe, because we did signed a sample payload during
                    // config validation. See config::Config::new().
                    Some(Arc::new(AccountData {
                        epoch_id: epoch_id.clone(),
                        account_id: my_account_id.clone(),
                        timestamp: now,
                        peers: my_peers.clone(),
                    }.sign(vc.signer.as_ref()).unwrap()))
                }).collect();
                // Insert node's own AccountData should never fail.
                // We ignore the new data, because we trigger a full sync anyway.
                if let (_, Some(err)) = state.accounts_data.insert(my_data).await {
                    panic!("inserting node's own AccountData to self.state.accounts_data: {err}");
                }
            }
            // The set of tier1 accounts has changed.
            // We might miss some data, so we start a full sync with the connected peers.
            // TODO(gprusak): add a daemon which does a periodic full sync in case some messages
            // are lost (at a frequency which makes the additional network load negligible).
            state.tier2.broadcast_message(Arc::new(PeerMessage::SyncAccountsData(
                SyncAccountsData {
                    incremental: false,
                    requesting_full_sync: true,
                    accounts_data: state.accounts_data.load().data.values().cloned().collect(),
                },
            )));
            state.config.event_sink.push(Event::SetChainInfo);
        }.in_current_span()));
    }
}

impl Handler<WithSpanContext<PeerToManagerMsg>> for PeerManagerActor {
    type Result = PeerToManagerMsgResp;
    fn handle(
        &mut self,
        msg: WithSpanContext<PeerToManagerMsg>,
        _ctx: &mut Self::Context,
    ) -> Self::Result {
        let msg_type: &str = (&msg.msg).into();
        let (_span, msg) = handler_trace_span!(target: "network", msg, msg_type);
        let _timer =
            metrics::PEER_MANAGER_MESSAGES_TIME.with_label_values(&[msg_type]).start_timer();
        self.handle_peer_to_manager_msg(msg)
    }
}

impl Handler<WithSpanContext<PeerManagerMessageRequest>> for PeerManagerActor {
    type Result = PeerManagerMessageResponse;
    fn handle(
        &mut self,
        msg: WithSpanContext<PeerManagerMessageRequest>,
        ctx: &mut Self::Context,
    ) -> Self::Result {
        let msg_type: &str = (&msg.msg).into();
        let (_span, msg) = handler_trace_span!(target: "network", msg, msg_type);
        let _timer =
            metrics::PEER_MANAGER_MESSAGES_TIME.with_label_values(&[(&msg).into()]).start_timer();
        self.handle_peer_manager_message(msg, ctx)
    }
}

impl Handler<GetDebugStatus> for PeerManagerActor {
    type Result = DebugStatus;
    fn handle(&mut self, msg: GetDebugStatus, _ctx: &mut Context<Self>) -> Self::Result {
        match msg {
            GetDebugStatus::PeerStore => {
                let mut peer_states_view = self
                    .state
                    .peer_store
                    .load()
                    .iter()
                    .map(|(peer_id, known_peer_state)| KnownPeerStateView {
                        peer_id: peer_id.clone(),
                        status: format!("{:?}", known_peer_state.status),
                        addr: format!("{:?}", known_peer_state.peer_info.addr),
                        first_seen: known_peer_state.first_seen.unix_timestamp(),
                        last_seen: known_peer_state.last_seen.unix_timestamp(),
                        last_attempt: known_peer_state.last_outbound_attempt.clone().map(
                            |(attempt_time, attempt_result)| {
                                let foo = match attempt_result {
                                    Ok(_) => String::from("Ok"),
                                    Err(err) => format!("Error: {:?}", err.as_str()),
                                };
                                (attempt_time.unix_timestamp(), foo)
                            },
                        ),
                    })
                    .collect::<Vec<_>>();

                peer_states_view.sort_by_key(|a| {
                    (
                        -a.last_attempt.clone().map(|(attempt_time, _)| attempt_time).unwrap_or(0),
                        -a.last_seen,
                    )
                });
                DebugStatus::PeerStore(PeerStoreView { peer_states: peer_states_view })
            }
        }
    }
}<|MERGE_RESOLUTION|>--- conflicted
+++ resolved
@@ -417,11 +417,7 @@
         if let Err(err) = self.state.peer_store.peer_connected(&self.clock, peer_info) {
             error!(target: "network", ?err, "Failed to save peer data");
         }
-<<<<<<< HEAD
-        self.state.add_verified_edges_to_routing_table(vec![connection.edge.load()]);
-=======
-        self.state.add_verified_edges_to_routing_table(&self.clock, vec![connection.edge.clone()]);
->>>>>>> 41ad9349
+        self.state.add_verified_edges_to_routing_table(&self.clock, vec![connection.edge.load()]);
         Ok(())
     }
 
@@ -479,111 +475,6 @@
             .collect()
     }
 
-<<<<<<< HEAD
-    fn wait_peer_or_remove(ctx: &mut Context<Self>, edge: Edge) {
-        // This edge says this is an connected peer, which is currently not in the set of connected peers.
-        // Wait for some time to let the connection begin or broadcast edge removal instead.
-        near_performance_metrics::actix::run_later(
-            ctx,
-            WAIT_PEER_BEFORE_REMOVE.try_into().unwrap(),
-            move |act, _ctx| {
-                let other = edge.other(&act.my_peer_id).unwrap();
-                if act.state.tier2.load().ready.contains_key(other) {
-                    return;
-                }
-                // Peer is still not connected after waiting a timeout.
-                let new_edge = edge.remove_edge(act.my_peer_id.clone(), &act.config.node_key);
-                act.state.tier2.broadcast_message(Arc::new(PeerMessage::SyncRoutingTable(
-                    RoutingTableUpdate::from_edges(vec![new_edge]),
-                )));
-            },
-        );
-    }
-
-    // If we receive an edge indicating that we should no longer be connected to a peer.
-    // We will broadcast that edge to that peer, and if that peer doesn't reply within specific time,
-    // that peer will be removed. However, the connected peer may gives us a new edge indicating
-    // that we should in fact be connected to it.
-    fn maybe_remove_connected_peer(
-        &mut self,
-        ctx: &mut Context<Self>,
-        edge: &Edge,
-        other: &PeerId,
-    ) {
-        // FIXME: how to make sure we don't end up in a loop..
-        let nonce = edge.next();
-
-        if let Some(last_nonce) = self.local_peer_pending_update_nonce_request.get(other) {
-            if *last_nonce >= nonce {
-                // We already tried to update an edge with equal or higher nonce.
-                return;
-            }
-        }
-
-        self.state.tier2.send_message(
-            other.clone(),
-            Arc::new(PeerMessage::RequestUpdateNonce(PartialEdgeInfo::new(
-                &self.my_peer_id,
-                other,
-                nonce,
-                &self.config.node_key,
-            ))),
-        );
-
-        self.local_peer_pending_update_nonce_request.insert(other.clone(), nonce);
-
-        let other = other.clone();
-        near_performance_metrics::actix::run_later(
-            ctx,
-            WAIT_ON_TRY_UPDATE_NONCE.try_into().unwrap(),
-            move |act, _ctx| {
-                if let Some(cur_nonce) = act.local_peer_pending_update_nonce_request.get(&other) {
-                    if *cur_nonce == nonce {
-                        if let Some(peer) = act.state.tier2.load().ready.get(&other) {
-                            // Send disconnect signal to this peer if we haven't edge update.
-                            peer.stop(None);
-                        }
-                        act.local_peer_pending_update_nonce_request.remove(&other);
-                    }
-                }
-            },
-        );
-    }
-
-    fn refresh_peer_nonces(&self) {
-        let tier2 = self.state.tier2.load();
-        let peers_to_refresh = tier2
-            .ready
-            .values()
-            .filter(|connection| {
-                connection
-                    .edge
-                    .load()
-                    .is_edge_older_than(self.clock.now_utc() - REFRESH_NONCE_PERIOD)
-                    && connection.peer_type == PeerType::Outbound
-            })
-            .collect::<Vec<_>>();
-        if peers_to_refresh.len() > 0 {
-            debug!(target:"network", "Refreshing nonces for {:?} peers.", peers_to_refresh.len());
-
-            for peer in peers_to_refresh {
-                let other = &peer.peer_info.id;
-                let nonce = Edge::create_fresh_nonce(&self.clock);
-                self.state.tier2.send_message(
-                    other.clone(),
-                    Arc::new(PeerMessage::RequestUpdateNonce(PartialEdgeInfo::new(
-                        &self.my_peer_id,
-                        other,
-                        nonce,
-                        &self.config.node_key,
-                    ))),
-                );
-            }
-        }
-    }
-
-=======
->>>>>>> 41ad9349
     /// Check if the number of connections (excluding whitelisted ones) exceeds ideal_connections_hi.
     /// If so, constructs a safe set of peers and selects one random peer outside of that set
     /// and sends signal to stop connection to it gracefully.
@@ -1205,13 +1096,9 @@
                         edge_info.signature,
                     );
 
-<<<<<<< HEAD
-                    self.state.add_verified_edges_to_routing_table(vec![new_edge.clone()]);
-                    self.state.tier2.update_edge(&new_edge);
-=======
                     self.state
                         .add_verified_edges_to_routing_table(&self.clock, vec![new_edge.clone()]);
->>>>>>> 41ad9349
+                    self.state.tier2.update_edge(&new_edge);
                     PeerToManagerMsgResp::EdgeUpdate(Box::new(new_edge))
                 } else {
                     PeerToManagerMsgResp::BanPeer(ReasonForBan::InvalidEdge)
@@ -1220,32 +1107,9 @@
             PeerToManagerMsg::ResponseUpdateNonce(edge) => {
                 if edge.other(&self.my_peer_id).is_some() {
                     if edge.verify() {
-<<<<<<< HEAD
-                        // This happens in case, we get an edge, in `RoutingTableActor`,
-                        // which says that we shouldn't be connected to local peer, but we are.
-                        // This is a part of logic used to ask peer, if he really want to be disconnected.
-                        if self
-                            .state
-                            .routing_table_view
-                            .is_local_edge_newer(other_peer, edge.nonce())
-                        {
-                            if let Some(nonce) =
-                                self.local_peer_pending_update_nonce_request.get(other_peer)
-                            {
-                                if edge.nonce() >= *nonce {
-                                    // This means that, `other_peer` responded that we should keep
-                                    // the connection that that peer. Therefore, we are
-                                    // cleaning up this data structure.
-                                    self.local_peer_pending_update_nonce_request.remove(other_peer);
-                                }
-                            }
-                        }
-                        self.state.add_verified_edges_to_routing_table(vec![edge.clone()]);
-                        self.state.tier2.update_edge(&edge);
-=======
                         self.state
                             .add_verified_edges_to_routing_table(&self.clock, vec![edge.clone()]);
->>>>>>> 41ad9349
+                        self.state.tier2.update_edge(&edge);
                         PeerToManagerMsgResp::Empty
                     } else {
                         PeerToManagerMsgResp::BanPeer(ReasonForBan::InvalidEdge)
