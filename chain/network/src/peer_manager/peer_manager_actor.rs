use crate::network_protocol::Encoding;
use crate::peer::codec::Codec;
use crate::peer::peer_actor::PeerActor;
use crate::peer_manager::peer_store::PeerStore;
use crate::private_actix::{
    PeerRequestResult, PeersRequest, RegisterPeer, RegisterPeerResponse, SendMessage, StopMsg,
    Unregister, ValidateEdgeList,
};
use crate::routing;
use crate::routing::edge_validator_actor::EdgeValidatorHelper;
<<<<<<< HEAD
use crate::routing::routing_table_view::RoutingTableView;
=======
use crate::routing::routing_table_actor::{
    Prune, RoutingTableActor, RoutingTableMessages, RoutingTableMessagesResponse,
};
use crate::routing::routing_table_view::RoutingTableView;
use crate::routing::routing_table_view::DELETE_PEERS_AFTER_TIME;
>>>>>>> 4c97debc
use crate::stats::metrics;
use crate::stats::metrics::{NetworkMetrics, PARTIAL_ENCODED_CHUNK_REQUEST_DELAY};
use crate::store;
use crate::types::{
    FullPeerInfo, NetworkClientMessages, NetworkInfo, NetworkRequests, NetworkResponses,
    PeerManagerMessageRequest, PeerManagerMessageResponse, PeerMessage, PeerRequest, PeerResponse,
    PeersResponse, QueryPeerStats, RoutingTableUpdate,
};
use actix::{
    Actor, ActorFutureExt, Addr, Arbiter, AsyncContext, Context, ContextFutureSpawner, Handler,
    Recipient, Running, StreamHandler, WrapFuture,
};
use anyhow::bail;
<<<<<<< HEAD
use near_network_primitives::time;
=======
>>>>>>> 4c97debc
use near_network_primitives::types::{
    AccountOrPeerIdOrHash, Ban, Edge, InboundTcpConnect, KnownPeerStatus, KnownProducer,
    NetworkConfig, NetworkViewClientMessages, NetworkViewClientResponses, OutboundTcpConnect,
    PeerIdOrHash, PeerInfo, PeerManagerRequest, PeerManagerRequestWithContext, PeerType, Ping,
    Pong, RawRoutedMessage, ReasonForBan, RoutedMessage, RoutedMessageBody, RoutedMessageFrom,
    StateResponseInfo,
};
use near_network_primitives::types::{EdgeState, PartialEdgeInfo};
use near_performance_metrics::framed_write::FramedWrite;
use near_performance_metrics_macros::perf;
use near_primitives::hash::CryptoHash;
use near_primitives::network::{AnnounceAccount, PeerId};
use near_primitives::types::{AccountId, EpochId};
use near_rate_limiter::{
    ActixMessageResponse, ActixMessageWrapper, ThrottleController, ThrottleFramedRead,
    ThrottleToken,
};
use parking_lot::RwLock;
use rand::seq::IteratorRandom;
use rand::thread_rng;
use std::cmp::{max, min};
use std::collections::{HashMap, HashSet};
use std::net::{IpAddr, SocketAddr};
use std::sync::atomic::{AtomicUsize, Ordering};
use std::sync::Arc;
use tokio::net::{TcpListener, TcpStream};
use tokio_stream::StreamExt;
use tracing::{debug, error, info, trace, warn, Span};
use tracing_opentelemetry::OpenTelemetrySpanExt;

/// How often to request peers from active peers.
const REQUEST_PEERS_INTERVAL: time::Duration = time::Duration::milliseconds(60_000);
/// How much time to wait (in milliseconds) after we send update nonce request before disconnecting.
/// This number should be large to handle pair of nodes with high latency.
const WAIT_ON_TRY_UPDATE_NONCE: time::Duration = time::Duration::milliseconds(6_000);
/// If we see an edge between us and other peer, but this peer is not a current connection, wait this
/// timeout and in case it didn't become a connected peer, broadcast edge removal update.
const WAIT_PEER_BEFORE_REMOVE: time::Duration = time::Duration::milliseconds(6_000);
/// Maximum number an edge can increase between oldest known edge and new proposed edge.
const EDGE_NONCE_BUMP_ALLOWED: u64 = 1_000;
/// Ratio between consecutive attempts to establish connection with another peer.
/// In the kth step node should wait `10 * EXPONENTIAL_BACKOFF_RATIO**k` milliseconds
const EXPONENTIAL_BACKOFF_RATIO: f64 = 1.1;
/// The maximum waiting time between consecutive attempts to establish connection
const MONITOR_PEERS_MAX_DURATION: time::Duration = time::Duration::milliseconds(60_000);
/// The initial waiting time between consecutive attempts to establish connection
const MONITOR_PEERS_INITIAL_DURATION: time::Duration = time::Duration::milliseconds(10);
/// Limit number of pending Peer actors to avoid OOM.
const LIMIT_PENDING_PEERS: usize = 60;
/// How ofter should we broadcast edges.
const BROADCAST_VALIDATED_EDGES_INTERVAL: time::Duration = time::Duration::milliseconds(50);
/// Maximum amount of time spend processing edges.
const BROAD_CAST_EDGES_MAX_WORK_ALLOWED: time::Duration = time::Duration::milliseconds(50);
/// Delay syncinc for 1 second to avoid race condition
const WAIT_FOR_SYNC_DELAY: time::Duration = time::Duration::milliseconds(1_000);
/// How often should we update the routing table
const UPDATE_ROUTING_TABLE_INTERVAL: time::Duration = time::Duration::milliseconds(1_000);
/// How often to report bandwidth stats.
const REPORT_BANDWIDTH_STATS_TRIGGER_INTERVAL: time::Duration =
    time::Duration::milliseconds(60_000);

/// Max number of messages we received from peer, and they are in progress, before we start throttling.
/// Disabled for now (TODO PUT UNDER FEATURE FLAG)
const MAX_MESSAGES_COUNT: usize = usize::MAX;
/// Max total size of all messages that are in progress, before we start throttling.
/// Disabled for now (TODO PUT UNDER FEATURE FLAG)
const MAX_MESSAGES_TOTAL_SIZE: usize = usize::MAX;
/// If we received more than `REPORT_BANDWIDTH_THRESHOLD_BYTES` of data from given peer it's bandwidth stats will be reported.
const REPORT_BANDWIDTH_THRESHOLD_BYTES: usize = 10_000_000;
/// If we received more than REPORT_BANDWIDTH_THRESHOLD_COUNT` of messages from given peer it's bandwidth stats will be reported.
const REPORT_BANDWIDTH_THRESHOLD_COUNT: usize = 10_000;
/// How long a peer has to be unreachable, until we prune it from the in-memory graph.
const PRUNE_UNREACHABLE_PEERS_AFTER: time::Duration = time::Duration::hours(1);

/// Contains information relevant to a connected peer.
struct ConnectedPeer {
    addr: Addr<PeerActor>,
    full_peer_info: FullPeerInfo,
    /// Number of bytes we've received from the peer.
    received_bytes_per_sec: u64,
    /// Number of bytes we've sent to the peer.
    sent_bytes_per_sec: u64,
    /// Last time requested peers.
    last_time_peer_requested: time::Instant,
    /// Last time we received a message from this peer.
    last_time_received_message: time::Instant,
    /// Time where the connection was established.
    connection_established_time: time::Instant,
    /// Who started connection. Inbound (other) or Outbound (us).
    peer_type: PeerType,
    /// A helper data structure for limiting reading, reporting stats.
    throttle_controller: ThrottleController,
    /// Encoding used for communication.
    encoding: Option<Encoding>,
}

#[derive(Default)]
struct AdvHelper {
    adv_disable_edge_propagation: bool,
    adv_disable_edge_signature_verification: bool,
    adv_disable_edge_pruning: bool,
}

impl AdvHelper {
    #[cfg(not(feature = "test_features"))]
    fn can_broadcast_edges(&self) -> bool {
        true
    }

    #[cfg(feature = "test_features")]
    fn can_broadcast_edges(&self) -> bool {
        !self.adv_disable_edge_propagation
    }

    #[cfg(not(feature = "test_features"))]
    fn adv_disable_edge_pruning(&self) -> bool {
        false
    }

    #[cfg(feature = "test_features")]
    fn adv_disable_edge_pruning(&self) -> bool {
        self.adv_disable_edge_pruning
    }
}

#[derive(Clone, PartialEq, Eq)]
struct WhitelistNode {
    id: PeerId,
    addr: SocketAddr,
    account_id: Option<AccountId>,
}

impl TryFrom<&PeerInfo> for WhitelistNode {
    type Error = anyhow::Error;
    fn try_from(pi: &PeerInfo) -> anyhow::Result<Self> {
        Ok(Self {
            id: pi.id.clone(),
            addr: if let Some(addr) = pi.addr {
                addr.clone()
            } else {
                bail!("addess is missing");
            },
            account_id: pi.account_id.clone(),
        })
    }
}

/// Actor that manages peers connections.
pub struct PeerManagerActor {
    clock: time::Clock,
    /// Networking configuration.
    config: NetworkConfig,
    /// Peer information for this node.
    my_peer_id: PeerId,
    /// Address of the client actor.
    client_addr: Recipient<NetworkClientMessages>,
    /// Address of the view client actor.
    view_client_addr: Recipient<NetworkViewClientMessages>,
    /// Peer store that provides read/write access to peers.
    peer_store: PeerStore,
    /// Set of outbound connections that were not consolidated yet.
    outgoing_peers: HashSet<PeerId>,
    /// Connected peers (inbound and outbound) with their full peer information.
    connected_peers: HashMap<PeerId, ConnectedPeer>,
    /// View of the Routing table. It keeps:
    /// - routing information - how to route messages
    /// - edges adjacent to my_peer_id
    /// - account id
    /// Full routing table (that currently includes information about all edges in the graph) is now inside Routing Table.
    routing_table_view: RoutingTableView,
    /// A graph of the whole NEAR network, shared between routing::Actor
    /// and PeerManagerActor. PeerManagerActor should have read-only access to the graph.
    /// TODO: this is an intermediate step towards replacing actix runtime with a
    /// generic threadpool (or multiple pools) in the near-network crate.
    /// It the threadpool setup, inevitably some of the state will be shared.
    network_graph: Arc<RwLock<routing::GraphWithCache>>,
    /// Fields used for communicating with EdgeValidatorActor
    routing_table_exchange_helper: EdgeValidatorHelper,
    /// Flag that track whether we started attempts to establish outbound connections.
    started_connect_attempts: bool,
    /// Connected peers we have sent new edge update, but we haven't received response so far.
    local_peer_pending_update_nonce_request: HashMap<PeerId, u64>,
    /// Dynamic Prometheus metrics
    pub(crate) network_metrics: NetworkMetrics,
    /// RoutingTableActor, responsible for computing routing table, routing table exchange, etc.
    routing_table_addr: Addr<routing::Actor>,
    /// Shared counter across all PeerActors, which counts number of `RoutedMessageBody::ForwardTx`
    /// messages sincce last block.
    txns_since_last_block: Arc<AtomicUsize>,
    /// Number of active peers, used for rate limiting.
    peer_counter: Arc<AtomicUsize>,
    /// Used for testing, for disabling features.
    adv_helper: AdvHelper,
    /// Whitelisted nodes, which are allowed to connect even if the connection limit has been
    /// reached.
    whitelist_nodes: Vec<WhitelistNode>,
    /// test-only, defaults to () (a noop counter).
    ping_counter: Box<dyn PingCounter>,
}

// test-only
pub trait PingCounter {
    fn add_ping(&self, _ping: &Ping) {}
    fn add_pong(&self, _pong: &Pong) {}
}

impl PingCounter for () {}

impl Actor for PeerManagerActor {
    type Context = Context<Self>;

    fn started(&mut self, ctx: &mut Self::Context) {
        // Start server if address provided.
        if let Some(server_addr) = self.config.node_addr {
            debug!(target: "network", at = ?server_addr, "starting public server");
            let peer_manager_addr = ctx.address();

            actix::spawn(async move {
                match TcpListener::bind(server_addr).await {
                    Ok(listener) => loop {
                        if let Ok((conn, client_addr)) = listener.accept().await {
                            peer_manager_addr.do_send(
                                PeerManagerMessageRequest::InboundTcpConnect(
                                    InboundTcpConnect::new(conn),
                                ),
                            );
                            debug!(target: "network", from = ?client_addr, "got new connection");
                        }
                    },
                    Err(e) => {
                        panic!(
                            "failed to start listening on server_addr={:?} e={:?}",
                            server_addr, e
                        );
                    }
                };
            });
        }

        // Periodically push network information to client.
        self.push_network_info_trigger(ctx, self.config.push_info_period.try_into().unwrap());

        // Periodically starts peer monitoring.
        let max_interval =
            min(MONITOR_PEERS_MAX_DURATION, self.config.bootstrap_peers_period.try_into().unwrap());
        debug!(target: "network", ?max_interval, "monitor_peers_trigger");
        self.monitor_peers_trigger(
            ctx,
            MONITOR_PEERS_INITIAL_DURATION,
            (MONITOR_PEERS_INITIAL_DURATION, max_interval),
        );

        // Periodically starts connected peer stats querying.
        self.monitor_peer_stats_trigger(ctx, self.config.peer_stats_period.try_into().unwrap());

        // Periodically reads valid edges from `EdgesVerifierActor` and broadcast.
        self.broadcast_validated_edges_trigger(ctx, BROADCAST_VALIDATED_EDGES_INTERVAL);

        // Periodically updates routing table and prune edges that are no longer reachable.
        self.update_routing_table_trigger(ctx, UPDATE_ROUTING_TABLE_INTERVAL);

        // Periodically prints bandwidth stats for each peer.
        self.report_bandwidth_stats_trigger(ctx, REPORT_BANDWIDTH_STATS_TRIGGER_INTERVAL);
    }

    /// Try to gracefully disconnect from connected peers.
    fn stopping(&mut self, _ctx: &mut Self::Context) -> Running {
<<<<<<< HEAD
        warn!("PeerManager: stopping");
        let msg = SendMessage { message: PeerMessage::Disconnect };
=======
        let msg =
            SendMessage { message: PeerMessage::Disconnect, context: Span::current().context() };
>>>>>>> 4c97debc

        for connected_peer in self.connected_peers.values() {
            connected_peer.addr.do_send(msg.clone());
        }

        self.routing_table_addr.do_send(StopMsg {});

        Running::Stop
    }
}

impl PeerManagerActor {
    pub fn new(
        store: near_store::Store,
        config: NetworkConfig,
        client_addr: Recipient<NetworkClientMessages>,
        view_client_addr: Recipient<NetworkViewClientMessages>,
    ) -> anyhow::Result<Self> {
        let clock = time::Clock::real();
        let peer_store = PeerStore::new(
            &clock,
            store::Store::new(store.clone()),
            &config.boot_nodes,
            config.blacklist.clone(),
        )
        .map_err(|e| anyhow::Error::msg(e.to_string()))?;
        debug!(target: "network", len = peer_store.len(), boot_nodes = config.boot_nodes.len(), "Found known peers");
        debug!(target: "network", blacklist = ?config.blacklist, "Blacklist");

        let my_peer_id = config.node_id();
        let network_graph = Arc::new(RwLock::new(routing::GraphWithCache::new(my_peer_id.clone())));
        let routing_table_addr = routing::Actor::new(
            clock.clone(),
            store::Store::new(store.clone()),
            network_graph.clone(),
        )
        .start();
        let routing_table_view = RoutingTableView::new(store::Store::new(store.clone()));

        let txns_since_last_block = Arc::new(AtomicUsize::new(0));

        let whitelist_nodes = {
            let mut v = vec![];
            for wn in &config.whitelist_nodes {
                v.push(wn.try_into()?);
            }
            v
        };

        Ok(Self {
            clock,
            my_peer_id,
            config,
            client_addr,
            view_client_addr,
            peer_store,
            connected_peers: HashMap::default(),
            outgoing_peers: HashSet::default(),
            routing_table_view,
            network_graph,
            routing_table_exchange_helper: Default::default(),
            started_connect_attempts: false,
            local_peer_pending_update_nonce_request: HashMap::new(),
            network_metrics: Default::default(),
            routing_table_addr,
            txns_since_last_block,
            peer_counter: Arc::new(AtomicUsize::new(0)),
            adv_helper: AdvHelper::default(),
            whitelist_nodes,
            ping_counter: Box::new(()),
        })
    }

    /// test-only, sets the ping_counter field.
    pub fn with_ping_counter(mut self, ping_counter: Box<dyn PingCounter>) -> Self {
        self.ping_counter = ping_counter;
        self
    }

    fn update_routing_table(
        &self,
        ctx: &mut Context<Self>,
        prune_unreachable_since: Option<time::Instant>,
    ) {
        self.routing_table_addr
            .send(routing::actor::Message::RoutingTableUpdate { prune_unreachable_since })
            .into_actor(self)
            .map(|response, act, _ctx| match response {
                Ok(routing::actor::Response::RoutingTableUpdateResponse {
                    local_edges_to_remove,
                    routing_table,
                    peers_to_ban,
                }) => {
                    act.routing_table_view.remove_local_edges(local_edges_to_remove.iter());
                    act.routing_table_view.peer_forwarding = routing_table;
                    for peer in peers_to_ban {
                        act.ban_peer(&peer, ReasonForBan::InvalidEdge);
                    }
                }
                _ => error!(target: "network", "expected RoutingTableUpdateResponse"),
            })
            .spawn(ctx);
    }

    fn add_verified_edges_to_routing_table(&mut self, edges: Vec<Edge>) {
        if edges.is_empty() {
            return;
        }
        Self::add_local_edges(&mut self.routing_table_view, &edges, &self.my_peer_id);

        self.routing_table_addr.do_send(routing::actor::Message::AddVerifiedEdges { edges });
    }

    fn add_local_edges(
        routing_table_view: &mut RoutingTableView,
        edges: &Vec<Edge>,
        my_peer_id: &PeerId,
    ) {
        for edge in edges.iter() {
            if let Some(other_peer) = edge.other(my_peer_id) {
                if !routing_table_view.is_local_edge_newer(other_peer, edge.nonce()) {
                    continue;
                }
                routing_table_view.local_edges_info.insert(other_peer.clone(), edge.clone());
            }
        }
    }

    fn broadcast_accounts(&mut self, mut accounts: Vec<AnnounceAccount>) {
        // Filter the accounts again, so that we're sending only the ones that were not added.
        // without it - if we have multiple 'broadcast_accounts' calls queued up, we'll end up sending a lot of repeated messages.
        accounts.retain(|announce_account| {
            match self.routing_table_view.get_announce(&announce_account.account_id) {
                Some(current_announce_account)
                    if announce_account.epoch_id == current_announce_account.epoch_id =>
                {
                    false
                }
                _ => true,
            }
        });

        if accounts.is_empty() {
            return;
        }
        debug!(target: "network", account_id = ?self.config.validator.as_ref().map(|v|v.account_id()), ?accounts, "Received new accounts");
        for account in accounts.iter() {
            self.routing_table_view.add_account(account.clone());
        }

        Self::broadcast_message(
            self.network_metrics.clone(),
            &self.connected_peers,
            SendMessage {
                message: PeerMessage::SyncRoutingTable(RoutingTableUpdate::from_accounts(accounts)),
                context: Span::current().context(),
            },
        )
    }

    /// `update_routing_table_trigger` schedule updating routing table to `RoutingTableActor`
    /// Usually we do edge pruning once per hour. However it may be disabled in following cases:
    /// - there are edges, that were supposed to be added, but are still in EdgeValidatorActor,
    ///   waiting to have their signatures checked.
    /// - edge pruning may be disabled for unit testing.
    fn update_routing_table_trigger(&self, ctx: &mut Context<Self>, interval: time::Duration) {
        let can_prune = !self.adv_helper.adv_disable_edge_pruning();

        self.update_routing_table(
            ctx,
            if can_prune { Some(self.clock.now() - PRUNE_UNREACHABLE_PEERS_AFTER) } else { None },
        );

        near_performance_metrics::actix::run_later(
            ctx,
            interval.try_into().unwrap(),
            move |act, ctx| {
                act.update_routing_table_trigger(ctx, interval);
            },
        );
    }

    /// Periodically prints bandwidth stats for each peer.
    fn report_bandwidth_stats_trigger(&mut self, ctx: &mut Context<Self>, every: time::Duration) {
        let mut total_bandwidth_used_by_all_peers: usize = 0;
        let mut total_msg_received_count: usize = 0;
        let mut max_max_record_num_messages_in_progress: usize = 0;
        for (peer_id, connected_peer) in self.connected_peers.iter_mut() {
            let bandwidth_used = connected_peer.throttle_controller.consume_bandwidth_used();
            let msg_received_count = connected_peer.throttle_controller.consume_msg_seen();
            let max_record = connected_peer.throttle_controller.consume_max_messages_in_progress();

            if bandwidth_used > REPORT_BANDWIDTH_THRESHOLD_BYTES
                || total_msg_received_count > REPORT_BANDWIDTH_THRESHOLD_COUNT
            {
                debug!(target: "bandwidth",
                    ?peer_id,
                    bandwidth_used, msg_received_count, "Peer bandwidth exceeded threshold",
                );
            }
            total_bandwidth_used_by_all_peers += bandwidth_used;
            total_msg_received_count += msg_received_count;
            max_max_record_num_messages_in_progress =
                max(max_max_record_num_messages_in_progress, max_record);
        }

        info!(
            total_bandwidth_used_by_all_peers,
            total_msg_received_count, max_max_record_num_messages_in_progress, "Bandwidth stats"
        );

        near_performance_metrics::actix::run_later(
            ctx,
            every.try_into().unwrap(),
            move |act, ctx| {
                act.report_bandwidth_stats_trigger(ctx, every);
            },
        );
    }

    /// Receives list of edges that were verified, in a trigger every 20ms, and adds them to
    /// the routing table.
<<<<<<< HEAD
    fn broadcast_validated_edges_trigger(
        &mut self,
        ctx: &mut Context<Self>,
        interval: time::Duration,
    ) {
        let start = self.clock.now();
=======
    fn broadcast_validated_edges_trigger(&mut self, ctx: &mut Context<Self>, interval: Duration) {
        let span =
            tracing::trace_span!(target: "network", "broadcast_validated_edges_trigger").entered();
        let start = Clock::instant();
>>>>>>> 4c97debc
        let mut new_edges = Vec::new();
        while let Some(edge) = self.routing_table_exchange_helper.edges_to_add_receiver.pop() {
            new_edges.push(edge);
            // TODO: do we really need this limit?
            if self.clock.now() - start >= BROAD_CAST_EDGES_MAX_WORK_ALLOWED {
                break;
            }
        }

        if !new_edges.is_empty() {
            // Check whenever there is an edge indicating whenever there is a peer we should be
            // connected to but we aren't. And try to resolve the inconsistency.
            //
            // Also check whenever there is an edge indicating that we should be disconnected
            // from a peer, but we are connected. And try to resolve the inconsistency.
            for edge in new_edges.iter() {
                if let Some(other_peer) = edge.other(&self.my_peer_id) {
                    if !self.routing_table_view.is_local_edge_newer(other_peer, edge.nonce()) {
                        continue;
                    }
                    // Check whether we belong to this edge.
                    if self.connected_peers.contains_key(other_peer) {
                        // This is an active connection.
                        if edge.edge_type() == EdgeState::Removed {
                            self.maybe_remove_connected_peer(ctx, edge, other_peer);
                        }
                    } else if edge.edge_type() == EdgeState::Active {
                        // We are not connected to this peer, but routing table contains
                        // information that we do. We should wait and remove that peer
                        // from routing table
                        Self::wait_peer_or_remove(ctx, edge.clone(), self.network_metrics.clone());
                    }
                    self.routing_table_view
                        .local_edges_info
                        .insert(other_peer.clone(), edge.clone());
                }
            }
            let network_metrics = self.network_metrics.clone();

            self.routing_table_addr
                .send(routing::actor::Message::AddVerifiedEdges { edges: new_edges })
                .into_actor(self)
<<<<<<< HEAD
                .map(move |response, act, _ctx| match response {
                    Ok(routing::actor::Response::AddVerifiedEdgesResponse(filtered_edges)) => {
                        // Broadcast new edges to all other peers.
                        if act.adv_helper.can_broadcast_edges() {
                            let sync_routing_table = RoutingTableUpdate::from_edges(filtered_edges);
                            Self::broadcast_message(
                                network_metrics,
                                &act.connected_peers,
                                SendMessage {
                                    message: PeerMessage::SyncRoutingTable(sync_routing_table),
                                },
                            )
=======
                .map(move |response, act, _ctx| {
                    let _span = tracing::trace_span!(
                        target: "network",
                        parent: &span,
                        "broadcast_validated_edges_trigger_response")
                    .entered();
                    match response {
                        Ok(RoutingTableMessagesResponse::AddVerifiedEdgesResponse(
                            filtered_edges,
                        )) => {
                            // Broadcast new edges to all other peers.
                            if act.adv_helper.can_broadcast_edges() {
                                let sync_routing_table =
                                    RoutingTableUpdate::from_edges(filtered_edges);
                                Self::broadcast_message(
                                    network_metrics,
                                    &act.connected_peers,
                                    SendMessage {
                                        message: PeerMessage::SyncRoutingTable(sync_routing_table),
                                        context: Span::current().context(),
                                    },
                                )
                            }
>>>>>>> 4c97debc
                        }
                        _ => error!(target: "network", "expected AddIbfSetResponse"),
                    }
                })
                .spawn(ctx);
        };

<<<<<<< HEAD
        near_performance_metrics::actix::run_later(
            ctx,
            interval.try_into().unwrap(),
            move |act, ctx| {
                act.broadcast_validated_edges_trigger(ctx, interval);
            },
        );
=======
        near_performance_metrics::actix::run_later(ctx, interval, move |act, ctx| {
            act.broadcast_validated_edges_trigger(ctx, interval);
        });
>>>>>>> 4c97debc
    }

    /// Register a direct connection to a new peer. This will be called after successfully
    /// establishing a connection with another peer. It become part of the connected peers.
    ///
    /// To build new edge between this pair of nodes both signatures are required.
    /// Signature from this node is passed in `edge_info`
    /// Signature from the other node is passed in `full_peer_info.edge_info`.
    #[allow(clippy::too_many_arguments)]
    fn register_peer(
        &mut self,
        full_peer_info: FullPeerInfo,
        partial_edge_info: PartialEdgeInfo,
        peer_type: PeerType,
        addr: Addr<PeerActor>,
<<<<<<< HEAD
        throttle_controller: ThrottleController,
        ctx: &mut Context<Self>,
    ) {
=======
        _peer_protocol_version: ProtocolVersion,
        throttle_controller: ThrottleController,
        ctx: &mut Context<Self>,
    ) {
        let span = tracing::trace_span!(target: "network", "register_peer").entered();
>>>>>>> 4c97debc
        debug!(target: "network", ?full_peer_info, "Consolidated connection");

        if self.outgoing_peers.contains(&full_peer_info.peer_info.id) {
            self.outgoing_peers.remove(&full_peer_info.peer_info.id);
        }
        if let Err(err) = self.peer_store.peer_connected(&self.clock, &full_peer_info.peer_info) {
            error!(target: "network", ?err, "Failed to save peer data");
            return;
        };

        let target_peer_id = full_peer_info.peer_info.id.clone();

        let new_edge = Edge::new(
            self.my_peer_id.clone(),
            target_peer_id.clone(),
            partial_edge_info.nonce,
            partial_edge_info.signature,
            full_peer_info.partial_edge_info.signature.clone(),
        );

        self.connected_peers.insert(
            target_peer_id.clone(),
            ConnectedPeer {
                addr: addr.clone(),
                full_peer_info,
                sent_bytes_per_sec: 0,
                received_bytes_per_sec: 0,
                last_time_peer_requested: self.clock.now(),
                last_time_received_message: self.clock.now(),
                connection_established_time: self.clock.now(),
                peer_type,
                throttle_controller: throttle_controller.clone(),
                encoding: None,
            },
        );

        self.add_verified_edges_to_routing_table(vec![new_edge.clone()]);

        let network_metrics = self.network_metrics.clone();
<<<<<<< HEAD
        near_performance_metrics::actix::run_later(
            ctx,
            WAIT_FOR_SYNC_DELAY.try_into().unwrap(),
            move |act, ctx| {
                let known_edges = act.network_graph.read().edges().values().cloned().collect();
                act.send_sync(
                    network_metrics,
                    peer_type,
                    addr,
                    ctx,
                    target_peer_id.clone(),
                    new_edge,
                    known_edges,
                );
            },
        );
=======
        near_performance_metrics::actix::run_later(ctx, WAIT_FOR_SYNC_DELAY, move |act, ctx| {
            act.routing_table_addr
                .send(ActixMessageWrapper::new_without_size(
                    RoutingTableMessages::RequestRoutingTable,
                    Some(throttle_controller),
                ))
                .into_actor(act)
                .map(move |response, _act, ctx| {
                    let _span =
                        tracing::trace_span!(target: "network", parent: &span, "RequestRoutingTableResponse")
                            .entered();
                    match response.map(|r| r.into_inner()) {
                        Ok(RoutingTableMessagesResponse::RequestRoutingTableResponse {
                               edges_info: routing_table,
                           }) => {
                            Self::send_sync(
                                network_metrics,
                                peer_type,
                                addr,
                                ctx,
                                target_peer_id.clone(),
                                new_edge,
                                routing_table,
                            );
                        }
                        _ => error!(target: "network", "expected AddIbfSetResponse"),
                    }
                })
                .spawn(ctx);
        });
>>>>>>> 4c97debc
    }

    fn send_sync(
        &self,
        network_metrics: NetworkMetrics,
        peer_type: PeerType,
        addr: Addr<PeerActor>,
        ctx: &mut Context<Self>,
        target_peer_id: PeerId,
        new_edge: Edge,
        known_edges: Vec<Edge>,
    ) {
<<<<<<< HEAD
        near_performance_metrics::actix::run_later(
            ctx,
            WAIT_FOR_SYNC_DELAY.try_into().unwrap(),
            move |act, _ctx| {
                // Start syncing network point of view. Wait until both parties are connected before start
                // sending messages.
                let known_accounts = act.routing_table_view.get_announce_accounts();
                addr.do_send(SendMessage {
                    message: PeerMessage::SyncRoutingTable(RoutingTableUpdate::new(
                        known_edges,
                        known_accounts.cloned().collect(),
                    )),
                });

                // Ask for peers list on connection.
                addr.do_send(SendMessage { message: PeerMessage::PeersRequest });
                if let Some(connected_peer) = act.connected_peers.get_mut(&target_peer_id) {
                    connected_peer.last_time_peer_requested = act.clock.now();
                }

                if peer_type == PeerType::Outbound {
                    // Only broadcast new message from the outbound endpoint.
                    // Wait a time out before broadcasting this new edge to let the other party finish handshake.
                    Self::broadcast_message(
                        network_metrics,
                        &act.connected_peers,
                        SendMessage {
                            message: PeerMessage::SyncRoutingTable(RoutingTableUpdate::from_edges(
                                vec![new_edge],
                            )),
                        },
                    );
                }
            },
        );
=======
        let span = tracing::trace_span!(target: "network", "send_sync").entered();
        near_performance_metrics::actix::run_later(ctx, WAIT_FOR_SYNC_DELAY, move |act, _ctx| {
            let _span = tracing::trace_span!(target: "network", parent: &span, "send_sync_attempt")
                .entered();
            // Start syncing network point of view. Wait until both parties are connected before start
            // sending messages.
            let known_accounts = act.routing_table_view.get_announce_accounts();
            addr.do_send(SendMessage {
                message: PeerMessage::SyncRoutingTable(RoutingTableUpdate::new(
                    known_edges,
                    known_accounts.cloned().collect(),
                )),
                context: Span::current().context(),
            });

            // Ask for peers list on connection.
            addr.do_send(SendMessage {
                message: PeerMessage::PeersRequest,
                context: Span::current().context(),
            });
            if let Some(connected_peer) = act.connected_peers.get_mut(&target_peer_id) {
                connected_peer.last_time_peer_requested = Clock::instant();
            }

            if peer_type == PeerType::Outbound {
                // Only broadcast new message from the outbound endpoint.
                // Wait a time out before broadcasting this new edge to let the other party finish handshake.
                Self::broadcast_message(
                    network_metrics,
                    &act.connected_peers,
                    SendMessage {
                        message: PeerMessage::SyncRoutingTable(RoutingTableUpdate::from_edges(
                            vec![new_edge],
                        )),
                        context: Span::current().context(),
                    },
                );
            }
        });
>>>>>>> 4c97debc
    }

    /// Remove peer from connected set.
    /// Check it match peer_type to avoid removing a peer that both started connection to each other.
    /// If peer_type is None, remove anyway disregarding who started the connection.
    fn remove_connected_peer(&mut self, peer_id: &PeerId, peer_type: Option<PeerType>) {
        if let Some(peer_type) = peer_type {
            if let Some(peer) = self.connected_peers.get(peer_id) {
                if peer.peer_type != peer_type {
                    // Don't remove the peer
                    return;
                }
            }
        }

        // If the last edge we have with this peer represent a connection addition, create the edge
        // update that represents the connection removal.
        self.connected_peers.remove(peer_id);

        if let Some(edge) = self.routing_table_view.get_local_edge(peer_id) {
            if edge.edge_type() == EdgeState::Active {
                let edge_update = edge.remove_edge(self.my_peer_id.clone(), &self.config.node_key);
                self.add_verified_edges_to_routing_table(vec![edge_update.clone()]);
                Self::broadcast_message(
                    self.network_metrics.clone(),
                    &self.connected_peers,
                    SendMessage {
                        message: PeerMessage::SyncRoutingTable(RoutingTableUpdate::from_edges(
                            vec![edge_update],
                        )),
                        context: Span::current().context(),
                    },
                );
            }
        }
    }

    /// Remove a peer from the connected peer set. If the peer doesn't belong to the connected peer set
    /// data from ongoing connection established is removed.
    fn unregister_peer(
        &mut self,
        peer_id: PeerId,
        peer_type: PeerType,
        remove_from_peer_store: bool,
    ) {
        debug!(target: "network", ?peer_id, ?peer_type, "Unregister peer");
        // If this is an unconsolidated peer because failed / connected inbound, just delete it.
        if peer_type == PeerType::Outbound && self.outgoing_peers.contains(&peer_id) {
            self.outgoing_peers.remove(&peer_id);
            return;
        }

        if remove_from_peer_store {
            self.remove_connected_peer(&peer_id, Some(peer_type));
            if let Err(err) = self.peer_store.peer_disconnected(&self.clock, &peer_id) {
                error!(target: "network", ?err, "Failed to save peer data");
            };
        }
    }

    /// Add peer to ban list.
    /// This function should only be called after Peer instance is stopped.
    /// Note: Use `try_ban_peer` if there might be a Peer instance still connected.
    fn ban_peer(&mut self, peer_id: &PeerId, ban_reason: ReasonForBan) {
        warn!(target: "network", ?peer_id, ?ban_reason, "Banning peer");
        self.remove_connected_peer(peer_id, None);
        if let Err(err) = self.peer_store.peer_ban(&self.clock, peer_id, ban_reason) {
            error!(target: "network", ?err, "Failed to save peer data");
        };
    }

    /// Ban peer. Stop peer instance if it is still connected,
    /// and then mark peer as banned in the peer store.
    pub(crate) fn try_ban_peer(&mut self, peer_id: &PeerId, ban_reason: ReasonForBan) {
        if let Some(peer) = self.connected_peers.get(peer_id) {
            peer.addr.do_send(PeerManagerRequestWithContext {
                msg: PeerManagerRequest::BanPeer(ban_reason),
                context: Span::current().context(),
            });
        } else {
            warn!(target: "network", ?ban_reason, ?peer_id, "Try to ban a disconnected peer for");
            // Call `ban_peer` in peer manager to trigger action that persists information
            // of ban in disk.
            self.ban_peer(peer_id, ban_reason);
        }
    }

    /// Connects peer with given TcpStream and optional information if it's outbound.
    /// This might fail if the other peers drop listener at its endpoint while establishing connection.
    fn try_connect_peer(
        &self,
        recipient: Addr<Self>,
        stream: TcpStream,
        peer_type: PeerType,
        peer_info: Option<PeerInfo>,
        partial_edge_info: Option<PartialEdgeInfo>,
    ) {
        let my_peer_id = self.my_peer_id.clone();
        let account_id = self.config.validator.as_ref().map(|v| v.account_id());
        let server_addr = self.config.node_addr;
        let handshake_timeout = self.config.handshake_timeout.try_into().unwrap();
        let client_addr = self.client_addr.clone();
        let view_client_addr = self.view_client_addr.clone();

        let server_addr = match server_addr {
            Some(server_addr) => server_addr,
            None => match stream.local_addr() {
                Ok(server_addr) => server_addr,
                _ => {
                    warn!(target: "network", ?peer_info, "Failed establishing connection with");
                    return;
                }
            },
        };

        let remote_addr = match stream.peer_addr() {
            Ok(remote_addr) => remote_addr,
            _ => {
                warn!(target: "network", ?peer_info, "Failed establishing connection with");
                return;
            }
        };

        let txns_since_last_block = Arc::clone(&self.txns_since_last_block);

        // Start every peer actor on separate thread.
        let arbiter = Arbiter::new();
        let peer_counter = self.peer_counter.clone();
        peer_counter.fetch_add(1, Ordering::SeqCst);
        let clock = self.clock.clone();
        PeerActor::start_in_arbiter(&arbiter.handle(), move |ctx| {
            let (read, write) = tokio::io::split(stream);

            // TODO: check if peer is banned or known based on IP address and port.
            let rate_limiter = ThrottleController::new(MAX_MESSAGES_COUNT, MAX_MESSAGES_TOTAL_SIZE);
            PeerActor::add_stream(
                ThrottleFramedRead::new(read, Codec::default(), rate_limiter.clone())
                    .take_while(|x| match x {
                        Ok(_) => true,
                        Err(e) => {
                            warn!(target: "network", ?e, "Peer stream error");
                            false
                        }
                    })
                    .map(Result::unwrap),
                ctx,
            );

            PeerActor::new(
                clock,
                PeerInfo { id: my_peer_id, addr: Some(server_addr), account_id },
                remote_addr,
                peer_info,
                peer_type,
                FramedWrite::new(write, Codec::default(), Codec::default(), ctx),
                handshake_timeout,
                recipient.clone().recipient(),
                recipient.clone().recipient(),
                client_addr,
                view_client_addr,
                partial_edge_info,
                txns_since_last_block,
                peer_counter,
                rate_limiter,
                None,
            )
        });
    }

    /// Check if it is needed to create a new outbound connection.
    /// If the number of active connections is less than `ideal_connections_lo` or
    /// (the number of outgoing connections is less than `minimum_outbound_peers`
    ///     and the total connections is less than `max_num_peers`)
    fn is_outbound_bootstrap_needed(&self) -> bool {
        let total_connections = self.connected_peers.len() + self.outgoing_peers.len();
        let potential_outgoing_connections = (self.connected_peers.values())
            .filter(|connected_peer| connected_peer.peer_type == PeerType::Outbound)
            .count()
            + self.outgoing_peers.len();

        (total_connections < self.config.ideal_connections_lo as usize
            || (total_connections < self.config.max_num_peers as usize
                && potential_outgoing_connections < self.config.minimum_outbound_peers as usize))
            && !self.config.outbound_disabled
    }

    fn is_inbound_allowed(&self) -> bool {
        self.connected_peers.len() + self.outgoing_peers.len() < self.config.max_num_peers as usize
    }

    /// is_peer_whitelisted checks whether a peer is a whitelisted node.
    /// whitelisted nodes are allowed to connect, even if the inbound connections limit has
    /// been reached. This predicate should be evaluated AFTER the Handshake.
    fn is_peer_whitelisted(&self, peer_info: &PeerInfo) -> bool {
        self.whitelist_nodes
            .iter()
            .filter(|wn| wn.id == peer_info.id)
            .filter(|wn| Some(wn.addr) == peer_info.addr)
            .any(|wn| wn.account_id.is_none() || wn.account_id == peer_info.account_id)
    }

    /// is_ip_whitelisted checks whether the IP address of an inbound
    /// connection may belong to a whitelisted node. All whitelisted nodes
    /// are required to have IP:port specified. We consider only IPs since
    /// the port of an inbound TCP connection is assigned at random.
    /// This predicate should be evaluated BEFORE the Handshake.
    fn is_ip_whitelisted(&self, ip: &IpAddr) -> bool {
        self.whitelist_nodes.iter().any(|wn| wn.addr.ip() == *ip)
    }

    /// Returns single random peer with close to the highest height
    fn highest_height_peers(&self) -> Vec<FullPeerInfo> {
        // This finds max height among peers, and returns one peer close to such height.
        let max_height = match (self.connected_peers.values())
            .map(|connected_peer| connected_peer.full_peer_info.chain_info.height)
            .max()
        {
            Some(height) => height,
            None => return vec![],
        };
        // Find all peers whose height is within `highest_peer_horizon` from max height peer(s).
        self.connected_peers
            .values()
            .filter(|cp| {
                cp.full_peer_info.chain_info.height.saturating_add(self.config.highest_peer_horizon)
                    >= max_height
            })
            .map(|cp| cp.full_peer_info.clone())
            .collect::<Vec<_>>()
    }

    /// Query current peers for more peers.
    fn query_connected_peers_for_more_peers(&mut self) {
        let mut requests = futures::stream::FuturesUnordered::new();
        let msg =
            SendMessage { message: PeerMessage::PeersRequest, context: Span::current().context() };
        for connected_peer in self.connected_peers.values_mut() {
            let now = self.clock.now();
            if now - connected_peer.last_time_peer_requested > REQUEST_PEERS_INTERVAL {
                connected_peer.last_time_peer_requested = now;
                requests.push(connected_peer.addr.send(msg.clone()));
            }
        }
        actix::spawn(async move {
            while let Some(response) = requests.next().await {
                if let Err(e) = response {
                    debug!(target: "network", ?e, "Failed sending broadcast message(query_connected_peers)");
                }
            }
        });
    }

    /// TEST-ONLY
    fn adv_remove_edges_from_routing_table(
        &mut self,
        edges: Vec<near_network_primitives::types::SimpleEdge>,
    ) {
        // Create fake edges with no signature for unit test purposes
        let edges: Vec<Edge> = edges
            .iter()
            .map(|se| {
                Edge::new(
                    se.key().0.clone(),
                    se.key().1.clone(),
                    se.nonce(),
                    near_crypto::Signature::default(),
                    near_crypto::Signature::default(),
                )
            })
            .collect();
        self.routing_table_view
            .remove_local_edges(edges.iter().filter_map(|e| e.other(&self.my_peer_id)));
        self.routing_table_addr.do_send(routing::actor::Message::AdvRemoveEdges(edges));
    }

    fn wait_peer_or_remove(ctx: &mut Context<Self>, edge: Edge, network_metrics: NetworkMetrics) {
        // This edge says this is an connected peer, which is currently not in the set of connected peers.
        // Wait for some time to let the connection begin or broadcast edge removal instead.

        near_performance_metrics::actix::run_later(
            ctx,
            WAIT_PEER_BEFORE_REMOVE.try_into().unwrap(),
            move |act, _ctx| {
                let other = edge.other(&act.my_peer_id).unwrap();
                if !act.connected_peers.contains_key(other) {
                    // Peer is still not connected after waiting a timeout.
                    let new_edge = edge.remove_edge(act.my_peer_id.clone(), &act.config.node_key);
                    Self::broadcast_message(
                        network_metrics,
                        &act.connected_peers,
                        SendMessage {
                            message: PeerMessage::SyncRoutingTable(RoutingTableUpdate::from_edges(
                                vec![new_edge],
                            )),
                            context: Span::current().context(),
                        },
                    );
                }
            },
        );
    }

    // If we receive an edge indicating that we should no longer be connected to a peer.
    // We will broadcast that edge to that peer, and if that peer doesn't reply within specific time,
    // that peer will be removed. However, the connected peer may gives us a new edge indicating
    // that we should in fact be connected to it.
    fn maybe_remove_connected_peer(
        &mut self,
        ctx: &mut Context<Self>,
        edge: &Edge,
        other: &PeerId,
    ) {
        let nonce = edge.next();

        if let Some(last_nonce) = self.local_peer_pending_update_nonce_request.get(other) {
            if *last_nonce >= nonce {
                // We already tried to update an edge with equal or higher nonce.
                return;
            }
        }

        Self::send_message(
            &self.connected_peers,
            other.clone(),
            PeerMessage::RequestUpdateNonce(PartialEdgeInfo::new(
                &self.my_peer_id,
                other,
                nonce,
                &self.config.node_key,
            )),
        );

        self.local_peer_pending_update_nonce_request.insert(other.clone(), nonce);

        let other = other.clone();
        near_performance_metrics::actix::run_later(
            ctx,
            WAIT_ON_TRY_UPDATE_NONCE.try_into().unwrap(),
            move |act, _ctx| {
                if let Some(cur_nonce) = act.local_peer_pending_update_nonce_request.get(&other) {
                    if *cur_nonce == nonce {
                        if let Some(peer) = act.connected_peers.get(&other) {
                            // Send disconnect signal to this peer if we haven't edge update.
                            peer.addr.do_send(PeerManagerRequestWithContext {
                                msg: PeerManagerRequest::UnregisterPeer,
                                context: Span::current().context(),
                            });
                        }
                        act.local_peer_pending_update_nonce_request.remove(&other);
                    }
                }
            },
        );
    }

    /// Periodically query peer actors for latest weight and traffic info.
    fn monitor_peer_stats_trigger(&self, ctx: &mut Context<Self>, interval: time::Duration) {
        // Recompute the PEER_CONNECTIONS gauge metric.
        // TODO: it sucks that we have to wait for the next monitor_peer_stats_trigger to recompute
        // it. Actix doesn't support response message aggregation, so we would have
        // to implement it by hand (or share state between manager actor and peer actors).
        let mut m = HashMap::new();
        for (_, p) in self.connected_peers.iter() {
            *m.entry((p.peer_type, p.encoding)).or_insert(0) += 1;
        }
        metrics::set_peer_connections(m);

        for (peer_id, connected_peer) in self.connected_peers.iter() {
            let peer_id1 = peer_id.clone();
            (connected_peer.addr.send(QueryPeerStats {context: Span::current().context()}).into_actor(self))
                .map(move |res, act, _| {
                    match res {
                        Ok(res) => {
                            if res.is_abusive {
                                trace!(target: "network", ?peer_id1, sent = res.message_counts.0, recv = res.message_counts.1, "Banning peer for abuse");
                                // TODO(MarX, #1586): Ban peer if we found them abusive. Fix issue with heavy
                                //  network traffic that flags honest peers.
                                // Send ban signal to peer instance. It should send ban signal back and stop the instance.
                                // if let Some(connected_peer) = act.connected_peers.get(&peer_id1) {
                                //     connected_peer.addr.do_send(PeerManagerRequest::BanPeer(ReasonForBan::Abusive));
                                // }
                            } else if let Some(connected_peer) = act.connected_peers.get_mut(&peer_id1) {
                                connected_peer.full_peer_info.chain_info = res.chain_info;
                                connected_peer.sent_bytes_per_sec = res.sent_bytes_per_sec;
                                connected_peer.received_bytes_per_sec = res.received_bytes_per_sec;
                                connected_peer.encoding = res.encoding;
                            }
                        }
                        Err(err) => {
                            error!(target: "network", ?err, "Failed sending message(monitor_peer_stats)")
                        }
                    };
                })
                .spawn(ctx);
        }

        near_performance_metrics::actix::run_later(
            ctx,
            interval.try_into().unwrap(),
            move |act, ctx| {
                act.monitor_peer_stats_trigger(ctx, interval);
            },
        );
    }

    /// Check if the number of connections (excluding whitelisted ones) exceeds ideal_connections_hi.
    /// If so, constructs a safe set of peers and selects one random peer outside of that set
    /// and sends signal to stop connection to it gracefully.
    ///
    /// Safe set contruction process:
    /// 1. Add all whitelisted peers to the safe set.
    /// 2. If the number of outbound connections is less or equal than minimum_outbound_connections,
    ///    add all outbound connections to the safe set.
    /// 3. Find all peers who sent us a message within the last peer_recent_time_window,
    ///    and add them one by one to the safe_set (starting from earliest connection time)
    ///    until safe set has safe_set_size elements.
    fn maybe_stop_active_connection(&self) {
        debug!(target: "network",
            connected_peers_len = self.connected_peers.len(),
            ideal_connections_hi = self.config.ideal_connections_hi,
            "Trying to stop an active connection.",
        );
        let filter_peers = |predicate: &dyn Fn(&ConnectedPeer) -> bool| {
            self.connected_peers
                .iter()
                .filter_map(|(id, peer)| predicate(peer).then(|| id))
                .collect::<Vec<_>>()
        };

        // Build safe set
        let mut safe_set = HashSet::new();

        // If there is not enough non-whitelisted peers, return without disconnecting anyone.
        let whitelisted_peers =
            filter_peers(&|p| self.is_peer_whitelisted(&p.full_peer_info.peer_info));
        if self.connected_peers.len() - whitelisted_peers.len()
            <= self.config.ideal_connections_hi as usize
        {
            return;
        }
        // Add whitelisted nodes to the safe set.
        safe_set.extend(whitelisted_peers.into_iter().cloned());

        // If there is not enough outbound peers, add them to the safe set.
        let outbound_peers = filter_peers(&|p| p.peer_type == PeerType::Outbound);
        if outbound_peers.len() + self.outgoing_peers.len()
            <= self.config.minimum_outbound_peers as usize
        {
            safe_set.extend(outbound_peers.into_iter().cloned());
        }

        // If there is not enough archival peers, add them to the safe set.
        if self.config.archive {
            let archival_peers = filter_peers(&|p| p.full_peer_info.chain_info.archival);
            if archival_peers.len() <= self.config.archival_peer_connections_lower_bound as usize {
                safe_set.extend(archival_peers.into_iter().cloned());
            }
        }

        // Find all recently active peers.
        let now = self.clock.now();
        let mut active_peers: Vec<_> = self
            .connected_peers
            .iter()
            .filter(|(_, p)| {
                now - p.last_time_received_message < self.config.peer_recent_time_window
            })
            .collect();
        // Sort by established time.
        active_peers.sort_by_key(|(_, p)| p.connection_established_time);
        // Saturate safe set with recently active peers.
        let set_limit = self.config.safe_set_size as usize;
        for (id, _) in active_peers {
            if safe_set.len() >= set_limit {
                break;
            }
            safe_set.insert(id.clone());
        }

        // Build valid candidate list to choose the peer to be removed. All peers outside the safe set.
        let candidates = self.connected_peers.iter().filter(|(id, _)| !safe_set.contains(id));
        if let Some((id, p)) = candidates.choose(&mut rand::thread_rng()) {
            debug!(target: "network", ?id, "Stop active connection");
            p.addr.do_send(PeerManagerRequestWithContext {
                msg: PeerManagerRequest::UnregisterPeer,
                context: Span::current().context(),
            });
        }
    }

    /// Periodically monitor list of peers and:
    ///  - request new peers from connected peers,
    ///  - bootstrap outbound connections from known peers,
    ///  - unban peers that have been banned for awhile,
    ///  - remove expired peers,
    ///
    /// # Arguments:
    /// - `interval` - Time between consequent runs.
    /// - `default_interval` - we will set `interval` to this value once, after first successful connection
    /// - `max_interval` - maximum value of interval
    /// NOTE: in the current implementation `interval` increases by 1% every time, and it will
    ///       reach value of `max_internal` eventually.
    fn monitor_peers_trigger(
        &mut self,
        ctx: &mut Context<Self>,
        mut interval: time::Duration,
        (default_interval, max_interval): (time::Duration, time::Duration),
    ) {
        let _span = tracing::trace_span!(target: "network", "monitor_peers_trigger").entered();
        let mut to_unban = vec![];
        for (peer_id, peer_state) in self.peer_store.iter() {
            if let KnownPeerStatus::Banned(_, last_banned) = peer_state.status {
                let interval = self.clock.now_utc() - last_banned;
                if interval > self.config.ban_window {
                    info!(target: "network", unbanned = ?peer_id, after = ?interval, "Monitor peers:");
                    to_unban.push(peer_id.clone());
                }
            }
        }

        for peer_id in to_unban {
            if let Err(err) = self.peer_store.peer_unban(&peer_id) {
                error!(target: "network", ?err, "Failed to unban a peer");
            }
        }

        if self.is_outbound_bootstrap_needed() {
            if let Some(peer_info) = self.peer_store.unconnected_peer(|peer_state| {
                // Ignore connecting to ourself
                self.my_peer_id == peer_state.peer_info.id
                    || self.config.node_addr == peer_state.peer_info.addr
                    // Or to peers we are currently trying to connect to
                    || self.outgoing_peers.contains(&peer_state.peer_info.id)
            }) {
                // Start monitor_peers_attempts from start after we discover the first healthy peer
                if !self.started_connect_attempts {
                    self.started_connect_attempts = true;
                    interval = default_interval;
                }

                self.outgoing_peers.insert(peer_info.id.clone());
                ctx.notify(PeerManagerMessageRequest::OutboundTcpConnect(OutboundTcpConnect {
                    peer_info,
                }));
            } else {
                self.query_connected_peers_for_more_peers();
            }
        }

        // If there are too many active connections try to remove some connections
        self.maybe_stop_active_connection();

        if let Err(err) = self.peer_store.remove_expired(&self.clock, &self.config) {
            error!(target: "network", ?err, "Failed to remove expired peers");
        };

        let new_interval = min(max_interval, interval * EXPONENTIAL_BACKOFF_RATIO);

        near_performance_metrics::actix::run_later(
            ctx,
            interval.try_into().unwrap(),
            move |act, ctx| {
                act.monitor_peers_trigger(ctx, new_interval, (default_interval, max_interval));
            },
        );
    }

    /// Sends list of edges, from peer `peer_id` to check their signatures to `EdgeValidatorActor`.
    /// Bans peer `peer_id` if an invalid edge is found.
    /// `PeerManagerActor` periodically runs `broadcast_validated_edges_trigger`, which gets edges
    /// from `EdgeValidatorActor` concurrent queue and sends edges to be added to `RoutingTableActor`.
    fn validate_edges_and_add_to_routing_table(
        &self,
        peer_id: PeerId,
        edges: Vec<Edge>,
        throttle_controller: Option<ThrottleController>,
    ) {
        if edges.is_empty() {
            return;
        }
        self.routing_table_addr.do_send(ActixMessageWrapper::new_without_size(
            routing::actor::Message::ValidateEdgeList(ValidateEdgeList {
                source_peer_id: peer_id,
                edges,
                edges_info_shared: self.routing_table_exchange_helper.edges_info_shared.clone(),
                sender: self.routing_table_exchange_helper.edges_to_add_sender.clone(),
                #[cfg(feature = "test_features")]
                adv_disable_edge_signature_verification: self
                    .adv_helper
                    .adv_disable_edge_signature_verification,
            }),
            throttle_controller,
        ));
    }

    /// Broadcast message to all active peers.
    fn broadcast_message(
        network_metrics: NetworkMetrics,
        connected_peers: &HashMap<PeerId, ConnectedPeer>,
        msg: SendMessage,
    ) {
        network_metrics.inc_broadcast(msg.message.msg_variant());
        // TODO(MarX, #1363): Implement smart broadcasting. (MST)

        // Change message to reference counted to allow sharing with all actors
        // without cloning.
        let msg = Arc::new(msg);
        let mut requests: futures::stream::FuturesUnordered<_> =
            connected_peers.values().map(|peer| peer.addr.send(Arc::clone(&msg))).collect();

        actix::spawn(async move {
            while let Some(response) = requests.next().await {
                if let Err(e) = response {
                    debug!(target: "network", ?e, "Failed sending broadcast message(broadcast_message):");
                }
            }
        });
    }

    fn announce_account(&mut self, announce_account: AnnounceAccount) {
        debug!(target: "network", account_id = ?self.config.validator.as_ref().map(|v|v.account_id()), ?announce_account, "Account announce");
        if !self.routing_table_view.contains_account(&announce_account) {
            self.routing_table_view.add_account(announce_account.clone());
            Self::broadcast_message(
                self.network_metrics.clone(),
                &self.connected_peers,
                SendMessage {
                    message: PeerMessage::SyncRoutingTable(RoutingTableUpdate::from_accounts(
                        vec![announce_account],
                    )),
                    context: Span::current().context(),
                },
            );
        }
    }

    /// Send message to peer that belong to our active set
    /// Return whether the message is sent or not.
    fn send_message(
        connected_peers: &HashMap<PeerId, ConnectedPeer>,
        peer_id: PeerId,
        message: PeerMessage,
    ) -> bool {
        if let Some(connected_peer) = connected_peers.get(&peer_id) {
            let msg_kind = message.msg_variant().to_string();
            trace!(target: "network", ?msg_kind, "Send message");
            connected_peer
                .addr
                .do_send(SendMessage { message, context: Span::current().context() });
            true
        } else {
            debug!(target: "network",
                   to = ?peer_id,
                   num_connected_peers = connected_peers.len(),
                   ?message,
                   "Failed sending message"
            );
            false
        }
    }

    /// Return whether the message is sent or not.
    fn send_message_to_account_or_peer_or_hash(
        &mut self,
        target: &AccountOrPeerIdOrHash,
        msg: RoutedMessageBody,
    ) -> bool {
        match target {
            AccountOrPeerIdOrHash::AccountId(account_id) => {
                self.send_message_to_account(account_id, msg)
            }
            peer_or_hash @ AccountOrPeerIdOrHash::PeerId(_)
            | peer_or_hash @ AccountOrPeerIdOrHash::Hash(_) => self
                .send_message_to_peer(RawRoutedMessage { target: peer_or_hash.clone(), body: msg }),
        }
    }

    /// Route signed message to target peer.
    /// Return whether the message is sent or not.
    fn send_signed_message_to_peer(&mut self, msg: Box<RoutedMessage>) -> bool {
        // Check if the message is for myself and don't try to send it in that case.
        if let PeerIdOrHash::PeerId(target) = &msg.target {
            if target == &self.my_peer_id {
                debug!(target: "network", account_id = ?self.config.validator.as_ref().map(|v|v.account_id()), my_peer_id = ?self.my_peer_id, ?msg, "Drop signed message to myself");
                return false;
            }
        }

        match self.routing_table_view.find_route(&self.clock, &msg.target) {
            Ok(peer_id) => {
                // Remember if we expect a response for this message.
                if msg.author == self.my_peer_id && msg.expect_response() {
                    trace!(target: "network", ?msg, "initiate route back");
                    self.routing_table_view.add_route_back(
                        &self.clock,
                        msg.hash(),
                        self.my_peer_id.clone(),
                    );
                }

                Self::send_message(&self.connected_peers, peer_id, PeerMessage::Routed(msg))
            }
            Err(find_route_error) => {
                // TODO(MarX, #1369): Message is dropped here. Define policy for this case.
                metrics::MessageDropped::NoRouteFound.inc(&msg.body);

                debug!(target: "network",
                      account_id = ?self.config.validator.as_ref().map(|v|v.account_id()),
                      to = ?msg.target,
                      reason = ?find_route_error,
                      known_peers = ?self.routing_table_view.peer_forwarding.len(),
                      msg = ?msg.body,
                    "Drop signed message"
                );
                false
            }
        }
    }

    /// Route message to target peer.
    /// Return whether the message is sent or not.
    fn send_message_to_peer(&mut self, msg: RawRoutedMessage) -> bool {
        let msg = self.sign_routed_message(msg, self.my_peer_id.clone());
        self.send_signed_message_to_peer(msg)
    }

    /// Send message to specific account.
    /// Return whether the message is sent or not.
    fn send_message_to_account(&mut self, account_id: &AccountId, msg: RoutedMessageBody) -> bool {
        let target = match self.routing_table_view.account_owner(account_id) {
            Ok(peer_id) => peer_id,
            Err(find_route_error) => {
                // TODO(MarX, #1369): Message is dropped here. Define policy for this case.
                metrics::MessageDropped::UnknownAccount.inc(&msg);
                debug!(target: "network",
                       account_id = ?self.config.validator.as_ref().map(|v|v.account_id()),
                       to = ?account_id,
                       reason = ?find_route_error,
                       ?msg,"Drop message",
                );
                trace!(target: "network", known_peers = ?self.routing_table_view.get_accounts_keys().collect::<Vec<_>>(), "Known peers");
                return false;
            }
        };

        let msg = RawRoutedMessage { target: AccountOrPeerIdOrHash::PeerId(target), body: msg };
        self.send_message_to_peer(msg)
    }

    fn sign_routed_message(&self, msg: RawRoutedMessage, my_peer_id: PeerId) -> Box<RoutedMessage> {
        msg.sign(my_peer_id, &self.config.node_key, self.config.routed_message_ttl)
    }

    // Determine if the given target is referring to us.
    fn message_for_me(
        routing_table_view: &mut RoutingTableView,
        my_peer_id: &PeerId,
        target: &PeerIdOrHash,
    ) -> bool {
        match target {
            PeerIdOrHash::PeerId(peer_id) => peer_id == my_peer_id,
            PeerIdOrHash::Hash(hash) => routing_table_view.compare_route_back(*hash, my_peer_id),
        }
    }

    fn propose_edge(&self, peer1: &PeerId, with_nonce: Option<u64>) -> PartialEdgeInfo {
        // When we create a new edge we increase the latest nonce by 2 in case we miss a removal
        // proposal from our partner.
        let nonce = with_nonce.unwrap_or_else(|| {
            self.routing_table_view.get_local_edge(peer1).map_or(1, |edge| edge.next())
        });

        PartialEdgeInfo::new(&self.my_peer_id, peer1, nonce, &self.config.node_key)
    }

    fn send_ping(&mut self, nonce: u64, target: PeerId) {
        let body = RoutedMessageBody::Ping(Ping { nonce, source: self.my_peer_id.clone() });
        let msg = RawRoutedMessage { target: AccountOrPeerIdOrHash::PeerId(target), body };
        self.send_message_to_peer(msg);
    }

    fn send_pong(&mut self, nonce: usize, target: CryptoHash) {
        let body =
            RoutedMessageBody::Pong(Pong { nonce: nonce as u64, source: self.my_peer_id.clone() });
        let msg = RawRoutedMessage { target: AccountOrPeerIdOrHash::Hash(target), body };
        self.send_message_to_peer(msg);
    }

    pub(crate) fn get_network_info(&self) -> NetworkInfo {
        NetworkInfo {
            connected_peers: (self.connected_peers.values())
                .map(|cp| cp.full_peer_info.clone())
                .collect(),
            num_connected_peers: self.connected_peers.len(),
            peer_max_count: self.config.max_num_peers,
            highest_height_peers: self.highest_height_peers(),
            sent_bytes_per_sec: self.connected_peers.values().map(|x| x.sent_bytes_per_sec).sum(),
            received_bytes_per_sec: (self.connected_peers.values())
                .map(|x| x.received_bytes_per_sec)
                .sum(),
            known_producers: self
                .routing_table_view
                .get_announce_accounts()
                .map(|announce_account| KnownProducer {
                    account_id: announce_account.account_id.clone(),
                    peer_id: announce_account.peer_id.clone(),
                    // TODO: fill in the address.
                    addr: None,
                    next_hops: self
                        .routing_table_view
                        .view_route(&announce_account.peer_id)
                        .map(|it| it.clone()),
                })
                .collect(),
            peer_counter: self.peer_counter.load(Ordering::SeqCst),
        }
    }

    fn push_network_info_trigger(&self, ctx: &mut Context<Self>, interval: time::Duration) {
        let network_info = self.get_network_info();

        let _ = self.client_addr.do_send(NetworkClientMessages::NetworkInfo(network_info));

        near_performance_metrics::actix::run_later(
            ctx,
            interval.try_into().unwrap(),
            move |act, ctx| {
                act.push_network_info_trigger(ctx, interval);
            },
        );
    }

    #[perf]
    fn handle_msg_network_requests(
        &mut self,
        msg: NetworkRequests,
        ctx: &mut Context<Self>,
        throttle_controller: Option<ThrottleController>,
    ) -> NetworkResponses {
        let span = tracing::trace_span!(target: "network", "handle_msg_network_requests").entered();
        let _d = delay_detector::DelayDetector::new(|| {
            format!("network request {}", msg.as_ref()).into()
        });
        metrics::REQUEST_COUNT_BY_TYPE_TOTAL.with_label_values(&[msg.as_ref()]).inc();
        match msg {
            NetworkRequests::Block { block } => {
                Self::broadcast_message(
                    self.network_metrics.clone(),
                    &self.connected_peers,
                    SendMessage {
                        message: PeerMessage::Block(block),
                        context: Span::current().context(),
                    },
                );
                NetworkResponses::NoResponse
            }
            NetworkRequests::Approval { approval_message } => {
                self.send_message_to_account(
                    &approval_message.target,
                    RoutedMessageBody::BlockApproval(approval_message.approval),
                );
                NetworkResponses::NoResponse
            }
            NetworkRequests::BlockRequest { hash, peer_id } => {
                if Self::send_message(
                    &self.connected_peers,
                    peer_id,
                    PeerMessage::BlockRequest(hash),
                ) {
                    NetworkResponses::NoResponse
                } else {
                    NetworkResponses::RouteNotFound
                }
            }
            NetworkRequests::BlockHeadersRequest { hashes, peer_id } => {
                if Self::send_message(
                    &self.connected_peers,
                    peer_id,
                    PeerMessage::BlockHeadersRequest(hashes),
                ) {
                    NetworkResponses::NoResponse
                } else {
                    NetworkResponses::RouteNotFound
                }
            }
            NetworkRequests::StateRequestHeader { shard_id, sync_hash, target } => {
                if self.send_message_to_account_or_peer_or_hash(
                    &target,
                    RoutedMessageBody::StateRequestHeader(shard_id, sync_hash),
                ) {
                    NetworkResponses::NoResponse
                } else {
                    NetworkResponses::RouteNotFound
                }
            }
            NetworkRequests::StateRequestPart { shard_id, sync_hash, part_id, target } => {
                if self.send_message_to_account_or_peer_or_hash(
                    &target,
                    RoutedMessageBody::StateRequestPart(shard_id, sync_hash, part_id),
                ) {
                    NetworkResponses::NoResponse
                } else {
                    NetworkResponses::RouteNotFound
                }
            }
            NetworkRequests::StateResponse { route_back, response } => {
                let body = match response {
                    StateResponseInfo::V1(response) => RoutedMessageBody::StateResponse(response),
                    response @ StateResponseInfo::V2(_) => {
                        RoutedMessageBody::VersionedStateResponse(response)
                    }
                };
                if self.send_message_to_peer(RawRoutedMessage {
                    target: AccountOrPeerIdOrHash::Hash(route_back),
                    body,
                }) {
                    NetworkResponses::NoResponse
                } else {
                    NetworkResponses::RouteNotFound
                }
            }
            NetworkRequests::EpochSyncRequest { peer_id, epoch_id } => {
                if Self::send_message(
                    &self.connected_peers,
                    peer_id,
                    PeerMessage::EpochSyncRequest(epoch_id),
                ) {
                    NetworkResponses::NoResponse
                } else {
                    NetworkResponses::RouteNotFound
                }
            }
            NetworkRequests::EpochSyncFinalizationRequest { peer_id, epoch_id } => {
                if Self::send_message(
                    &self.connected_peers,
                    peer_id,
                    PeerMessage::EpochSyncFinalizationRequest(epoch_id),
                ) {
                    NetworkResponses::NoResponse
                } else {
                    NetworkResponses::RouteNotFound
                }
            }
            NetworkRequests::BanPeer { peer_id, ban_reason } => {
                self.try_ban_peer(&peer_id, ban_reason);
                NetworkResponses::NoResponse
            }
            NetworkRequests::AnnounceAccount(announce_account) => {
                self.announce_account(announce_account);
                NetworkResponses::NoResponse
            }
            NetworkRequests::PartialEncodedChunkRequest { target, request, create_time } => {
                PARTIAL_ENCODED_CHUNK_REQUEST_DELAY
                    .observe((self.clock.now() - create_time.0).as_seconds_f64());
                let mut success = false;

                // Make two attempts to send the message. First following the preference of `prefer_peer`,
                // and if it fails, against the preference.
                for prefer_peer in &[target.prefer_peer, !target.prefer_peer] {
                    if !prefer_peer {
                        if let Some(account_id) = target.account_id.as_ref() {
                            if self.send_message_to_account(
                                account_id,
                                RoutedMessageBody::PartialEncodedChunkRequest(request.clone()),
                            ) {
                                success = true;
                                break;
                            }
                        }
                    } else {
                        let mut matching_peers = vec![];
                        for (peer_id, connected_peer) in self.connected_peers.iter() {
                            if (connected_peer.full_peer_info.chain_info.archival
                                || !target.only_archival)
                                && connected_peer.full_peer_info.chain_info.height
                                    >= target.min_height
                                && connected_peer
                                    .full_peer_info
                                    .chain_info
                                    .tracked_shards
                                    .contains(&target.shard_id)
                            {
                                matching_peers.push(peer_id.clone());
                            }
                        }

                        if let Some(matching_peer) = matching_peers.iter().choose(&mut thread_rng())
                        {
                            if self.send_message_to_peer(RawRoutedMessage {
                                target: AccountOrPeerIdOrHash::PeerId(matching_peer.clone()),
                                body: RoutedMessageBody::PartialEncodedChunkRequest(
                                    request.clone(),
                                ),
                            }) {
                                success = true;
                                break;
                            }
                        }
                    }
                }

                if success {
                    NetworkResponses::NoResponse
                } else {
                    NetworkResponses::RouteNotFound
                }
            }
            NetworkRequests::PartialEncodedChunkResponse { route_back, response } => {
                if self.send_message_to_peer(RawRoutedMessage {
                    target: AccountOrPeerIdOrHash::Hash(route_back),
                    body: RoutedMessageBody::PartialEncodedChunkResponse(response),
                }) {
                    NetworkResponses::NoResponse
                } else {
                    NetworkResponses::RouteNotFound
                }
            }
            NetworkRequests::PartialEncodedChunkMessage { account_id, partial_encoded_chunk } => {
                if self.send_message_to_account(&account_id, partial_encoded_chunk.into()) {
                    NetworkResponses::NoResponse
                } else {
                    NetworkResponses::RouteNotFound
                }
            }
            NetworkRequests::PartialEncodedChunkForward { account_id, forward } => {
                if self.send_message_to_account(
                    &account_id,
                    RoutedMessageBody::PartialEncodedChunkForward(forward),
                ) {
                    NetworkResponses::NoResponse
                } else {
                    NetworkResponses::RouteNotFound
                }
            }
            NetworkRequests::ForwardTx(account_id, tx) => {
                if self.send_message_to_account(&account_id, RoutedMessageBody::ForwardTx(tx)) {
                    NetworkResponses::NoResponse
                } else {
                    NetworkResponses::RouteNotFound
                }
            }
            NetworkRequests::TxStatus(account_id, signer_account_id, tx_hash) => {
                if self.send_message_to_account(
                    &account_id,
                    RoutedMessageBody::TxStatusRequest(signer_account_id, tx_hash),
                ) {
                    NetworkResponses::NoResponse
                } else {
                    NetworkResponses::RouteNotFound
                }
            }
            NetworkRequests::Query { query_id, account_id, block_reference, request } => {
                if self.send_message_to_account(
                    &account_id,
                    RoutedMessageBody::QueryRequest { query_id, block_reference, request },
                ) {
                    NetworkResponses::NoResponse
                } else {
                    NetworkResponses::RouteNotFound
                }
            }
            NetworkRequests::ReceiptOutComeRequest(account_id, receipt_id) => {
                if self.send_message_to_account(
                    &account_id,
                    RoutedMessageBody::ReceiptOutcomeRequest(receipt_id),
                ) {
                    NetworkResponses::NoResponse
                } else {
                    NetworkResponses::RouteNotFound
                }
            }
            // For unit tests
            NetworkRequests::FetchRoutingTable => {
                NetworkResponses::RoutingTableInfo(self.routing_table_view.info())
            }
            NetworkRequests::SyncRoutingTable { peer_id, routing_table_update } => {
                // Process edges and add new edges to the routing table. Also broadcast new edges.
                let edges = routing_table_update.edges;
                let accounts = routing_table_update.accounts;

                // Filter known accounts before validating them.
                let accounts: Vec<(AnnounceAccount, Option<EpochId>)> = accounts
                    .into_iter()
                    .filter_map(|announce_account| {
                        if let Some(current_announce_account) =
                            self.routing_table_view.get_announce(&announce_account.account_id)
                        {
                            if announce_account.epoch_id == current_announce_account.epoch_id {
                                None
                            } else {
                                Some((announce_account, Some(current_announce_account.epoch_id)))
                            }
                        } else {
                            Some((announce_account, None))
                        }
                    })
                    .collect();

                // Ask client to validate accounts before accepting them.
                let peer_id_clone = peer_id.clone();
                self.view_client_addr
                    .send(NetworkViewClientMessages::AnnounceAccount(accounts))
                    .into_actor(self)
                    .then(move |response, act, _ctx| {
                        let _span = tracing::trace_span!(target: "network", parent: &span, "announce_account").entered();
                        match response {
                            Ok(NetworkViewClientResponses::Ban { ban_reason }) => {
                                act.try_ban_peer(&peer_id_clone, ban_reason);
                            }
                            Ok(NetworkViewClientResponses::AnnounceAccount(accounts)) => {
                                act.broadcast_accounts(accounts);
                            }
                            _ => {
                                debug!(target: "network", "Received invalid account confirmation from client.");
                            }
                        }
                        actix::fut::ready(())
                    }).spawn(ctx);

                self.validate_edges_and_add_to_routing_table(peer_id, edges, throttle_controller);

                NetworkResponses::NoResponse
            }
            NetworkRequests::Challenge(challenge) => {
                // TODO(illia): smarter routing?
                Self::broadcast_message(
                    self.network_metrics.clone(),
                    &self.connected_peers,
                    SendMessage {
                        message: PeerMessage::Challenge(challenge),
                        context: Span::current().context(),
                    },
                );
                NetworkResponses::NoResponse
            }
            NetworkRequests::RequestUpdateNonce(peer_id, edge_info) => {
                if Edge::partial_verify(&self.my_peer_id, &peer_id, &edge_info) {
                    if let Some(cur_edge) = self.routing_table_view.get_local_edge(&peer_id) {
                        if cur_edge.edge_type() == EdgeState::Active
                            && cur_edge.nonce() >= edge_info.nonce
                        {
                            return NetworkResponses::EdgeUpdate(Box::new(cur_edge.clone()));
                        }
                    }

                    let new_edge = Edge::build_with_secret_key(
                        self.my_peer_id.clone(),
                        peer_id,
                        edge_info.nonce,
                        &self.config.node_key,
                        edge_info.signature,
                    );

                    self.add_verified_edges_to_routing_table(vec![new_edge.clone()]);
                    NetworkResponses::EdgeUpdate(Box::new(new_edge))
                } else {
                    NetworkResponses::BanPeer(ReasonForBan::InvalidEdge)
                }
            }
            NetworkRequests::ResponseUpdateNonce(edge) => {
                if let Some(other_peer) = edge.other(&self.my_peer_id) {
                    if edge.verify() {
                        // This happens in case, we get an edge, in `RoutingTableActor`,
                        // which says that we shouldn't be connected to local peer, but we are.
                        // This is a part of logic used to ask peer, if he really want to be disconnected.
                        if self.routing_table_view.is_local_edge_newer(other_peer, edge.nonce()) {
                            if let Some(nonce) =
                                self.local_peer_pending_update_nonce_request.get(other_peer)
                            {
                                if edge.nonce() >= *nonce {
                                    // This means that, `other_peer` responded that we should keep
                                    // the connection that that peer. Therefore, we are
                                    // cleaning up this data structure.
                                    self.local_peer_pending_update_nonce_request.remove(other_peer);
                                }
                            }
                        }
                        self.add_verified_edges_to_routing_table(vec![edge.clone()]);
                        NetworkResponses::NoResponse
                    } else {
                        NetworkResponses::BanPeer(ReasonForBan::InvalidEdge)
                    }
                } else {
                    NetworkResponses::BanPeer(ReasonForBan::InvalidEdge)
                }
            }
            // For unit tests
            NetworkRequests::PingTo { nonce, target } => {
                self.send_ping(nonce, target);
                NetworkResponses::NoResponse
            }
        }
    }

    #[perf]
    fn handle_msg_set_adv_options(&mut self, msg: crate::test_utils::SetAdvOptions) {
        if let Some(disable_edge_propagation) = msg.disable_edge_propagation {
            self.adv_helper.adv_disable_edge_propagation = disable_edge_propagation;
        }
        if let Some(disable_edge_signature_verification) = msg.disable_edge_signature_verification {
            self.adv_helper.adv_disable_edge_signature_verification =
                disable_edge_signature_verification;
        }
        if let Some(disable_edge_pruning) = msg.disable_edge_pruning {
            self.adv_helper.adv_disable_edge_pruning = disable_edge_pruning;
        }
        if let Some(set_max_peers) = msg.set_max_peers {
            self.config.max_num_peers = set_max_peers as u32;
        }
    }

    #[perf]
    fn handle_msg_set_routing_table(
        &mut self,
        msg: crate::test_utils::SetRoutingTable,
        ctx: &mut Context<Self>,
    ) {
        if let Some(add_edges) = msg.add_edges {
            debug!(target: "network", len = add_edges.len(), "test_features add_edges");
            self.add_verified_edges_to_routing_table(add_edges);
        }
        if let Some(remove_edges) = msg.remove_edges {
            debug!(target: "network", len = remove_edges.len(), "test_features remove_edges");
            self.adv_remove_edges_from_routing_table(remove_edges);
        }
        if let Some(true) = msg.prune_edges {
            debug!(target: "network", "test_features prune_edges");
            self.update_routing_table(ctx, Some(self.clock.now() - time::Duration::seconds(2)));
        }
    }

    #[perf]
    fn handle_msg_inbound_tcp_connect(&self, msg: InboundTcpConnect, ctx: &mut Context<Self>) {
        let _d = delay_detector::DelayDetector::new(|| "inbound tcp connect".into());
        if self.is_inbound_allowed()
            || msg
                .stream
                .peer_addr()
                .map(|addr| self.is_ip_whitelisted(&addr.ip()))
                .unwrap_or(false)
        {
            self.try_connect_peer(ctx.address(), msg.stream, PeerType::Inbound, None, None);
        } else {
            // TODO(1896): Gracefully drop inbound connection for other peer.
            debug!(target: "network", "Inbound connection dropped (network at max capacity).");
        }
    }

    #[cfg(feature = "test_features")]
    #[perf]
    fn handle_msg_get_peer_id(
        &self,
        _msg: crate::private_actix::GetPeerId,
    ) -> crate::private_actix::GetPeerIdResult {
        crate::private_actix::GetPeerIdResult { peer_id: self.my_peer_id.clone() }
    }

    #[perf]
    fn handle_msg_outbound_tcp_connect(&self, msg: OutboundTcpConnect, ctx: &mut Context<Self>) {
        let _d = delay_detector::DelayDetector::new(|| "outbound tcp connect".into());
        debug!(target: "network", to = ?msg.peer_info, "Trying to connect");
        if let Some(addr) = msg.peer_info.addr {
            // The `connect` may take several minutes. This happens when the
            // `SYN` packet for establishing a TCP connection gets silently
            // dropped, in which case the default TCP timeout is applied. That's
            // too long for us, so we shorten it to one second.
            //
            // Why exactly a second? It was hard-coded in a library we used
            // before, so we keep it to preserve behavior. Removing the timeout
            // completely was observed to break stuff for real on the testnet.
            tokio::time::timeout(std::time::Duration::from_secs(1), TcpStream::connect(addr))
                .into_actor(self)
                .then(move |res, act, ctx| match res {
                    Ok(res) => match res {
                        Ok(stream) => {
                            debug!(target: "network", peer_info = ?msg.peer_info, "Connecting");
                            let edge_info = act.propose_edge(&msg.peer_info.id, None);

                            act.try_connect_peer(
                                ctx.address(),
                                stream,
                                PeerType::Outbound,
                                Some(msg.peer_info),
                                Some(edge_info),
                            );
                            actix::fut::ready(())
                        }
                        Err(err) => {
                            info!(target: "network", ?addr, ?err, "Error connecting to");
                            act.outgoing_peers.remove(&msg.peer_info.id);
                            actix::fut::ready(())
                        }
                    },
                    Err(err) => {
                        info!(target: "network", ?addr, ?err, "Error connecting to");
                        act.outgoing_peers.remove(&msg.peer_info.id);
                        actix::fut::ready(())
                    }
                })
                .wait(ctx);
        } else {
            warn!(target: "network", peer_info = ?msg.peer_info, "Trying to connect to peer with no public address");
        }
    }

    #[perf]
    fn handle_msg_register_peer(
        &mut self,
        msg: RegisterPeer,
        ctx: &mut Context<Self>,
    ) -> RegisterPeerResponse {
        let _d = delay_detector::DelayDetector::new(|| "consolidate".into());

        // Check if this is a blacklisted peer.
        if (msg.peer_info.addr.as_ref()).map_or(true, |addr| self.peer_store.is_blacklisted(addr)) {
            debug!(target: "network", peer_info = ?msg.peer_info, "Dropping connection from blacklisted peer or unknown address");
            return RegisterPeerResponse::Reject;
        }

        if self.peer_store.is_banned(&msg.peer_info.id) {
            debug!(target: "network", id = ?msg.peer_info.id, "Dropping connection from banned peer");
            return RegisterPeerResponse::Reject;
        }

        // We already connected to this peer.
        if self.connected_peers.contains_key(&msg.peer_info.id) {
            debug!(target: "network", peer_info = ?self.my_peer_id, id = ?msg.peer_info.id, "Dropping handshake (Active Peer).");
            return RegisterPeerResponse::Reject;
        }

        // This is incoming connection but we have this peer already in outgoing.
        // This only happens when both of us connect at the same time, break tie using higher peer id.
        if msg.peer_type == PeerType::Inbound && self.outgoing_peers.contains(&msg.peer_info.id) {
            // We pick connection that has lower id.
            if msg.peer_info.id > self.my_peer_id {
                debug!(target: "network", my_peer_id = ?self.my_peer_id, id = ?msg.peer_info.id, "Dropping handshake (Tied).");
                return RegisterPeerResponse::Reject;
            }
        }

        if msg.peer_type == PeerType::Inbound
            && !self.is_inbound_allowed()
            && !self.is_peer_whitelisted(&msg.peer_info)
        {
            // TODO(1896): Gracefully drop inbound connection for other peer.
            debug!(target: "network",
                connected_peers = self.connected_peers.len(), outgoing_peers = self.outgoing_peers.len(),
                max_num_peers = self.config.max_num_peers,
                "Inbound connection dropped (network at max capacity)."
            );
            return RegisterPeerResponse::Reject;
        }

        if msg.other_edge_info.nonce == 0 {
            debug!(target: "network", nonce = msg.other_edge_info.nonce, "Invalid nonce. It must be greater than 0.");
            return RegisterPeerResponse::Reject;
        }

        let last_edge = self.routing_table_view.get_local_edge(&msg.peer_info.id);
        let last_nonce = last_edge.as_ref().map_or(0, |edge| edge.nonce());

        // Check that the received nonce is greater than the current nonce of this connection.
        if last_nonce >= msg.other_edge_info.nonce {
            debug!(target: "network", nonce = msg.other_edge_info.nonce, last_nonce, my_peer_id = ?self.my_peer_id, ?msg.peer_info.id, "Too low nonce");
            // If the check fails don't allow this connection.
            return RegisterPeerResponse::InvalidNonce(last_edge.cloned().map(Box::new).unwrap());
        }

        if msg.other_edge_info.nonce >= Edge::next_nonce(last_nonce) + EDGE_NONCE_BUMP_ALLOWED {
            debug!(target: "network", nonce = msg.other_edge_info.nonce, last_nonce, ?EDGE_NONCE_BUMP_ALLOWED, ?self.my_peer_id, ?msg.peer_info.id, "Too large nonce");
            return RegisterPeerResponse::Reject;
        }

        let require_response = msg.this_edge_info.is_none();

        let edge_info = msg.this_edge_info.clone().unwrap_or_else(|| {
            self.propose_edge(&msg.peer_info.id, Some(msg.other_edge_info.nonce))
        });

        let edge_info_response = if require_response { Some(edge_info.clone()) } else { None };

        // TODO: double check that address is connectable and add account id.
        self.register_peer(
            FullPeerInfo {
                peer_info: msg.peer_info,
                chain_info: msg.chain_info,
                partial_edge_info: msg.other_edge_info,
            },
            edge_info,
            msg.peer_type,
            msg.actor,
            msg.throttle_controller,
            ctx,
        );

        RegisterPeerResponse::Accept(edge_info_response)
    }

    #[perf]
    fn handle_msg_unregister(&mut self, msg: Unregister) {
        let _d = delay_detector::DelayDetector::new(|| "unregister".into());
        self.unregister_peer(msg.peer_id, msg.peer_type, msg.remove_from_peer_store);
    }

    #[perf]
    fn handle_msg_ban(&mut self, msg: Ban) {
        let _d = delay_detector::DelayDetector::new(|| "ban".into());
        self.ban_peer(&msg.peer_id, msg.ban_reason);
    }

    #[perf]
    fn handle_msg_peers_request(&self, _msg: PeersRequest) -> PeerRequestResult {
        let _d = delay_detector::DelayDetector::new(|| "peers request".into());
        PeerRequestResult {
            peers: self.peer_store.healthy_peers(self.config.max_send_peers as usize),
        }
    }

    fn handle_msg_peers_response(&mut self, msg: PeersResponse) {
        let _d = delay_detector::DelayDetector::new(|| "peers response".into());
        if let Err(err) = self.peer_store.add_indirect_peers(
            &self.clock,
            msg.peers.into_iter().filter(|peer_info| peer_info.id != self.my_peer_id),
        ) {
            error!(target: "network", ?err, "Fail to update peer store");
        };
    }

    fn handle_peer_manager_message(
        &mut self,
        msg: PeerManagerMessageRequest,
        ctx: &mut Context<Self>,
        throttle_controller: Option<ThrottleController>,
    ) -> PeerManagerMessageResponse {
        let _span =
            tracing::trace_span!(target: "network", "handle_peer_manager_message").entered();
        match msg {
            PeerManagerMessageRequest::RoutedMessageFrom(msg) => {
                PeerManagerMessageResponse::RoutedMessageFrom(self.handle_msg_routed_from(msg))
            }
            PeerManagerMessageRequest::NetworkRequests(msg) => {
                PeerManagerMessageResponse::NetworkResponses(self.handle_msg_network_requests(
                    msg,
                    ctx,
                    throttle_controller,
                ))
            }
            PeerManagerMessageRequest::RegisterPeer(msg) => {
                PeerManagerMessageResponse::RegisterPeerResponse(
                    self.handle_msg_register_peer(msg, ctx),
                )
            }
            PeerManagerMessageRequest::PeersRequest(msg) => {
                PeerManagerMessageResponse::PeerRequestResult(self.handle_msg_peers_request(msg))
            }
            PeerManagerMessageRequest::PeersResponse(msg) => {
                self.handle_msg_peers_response(msg);
                PeerManagerMessageResponse::PeersResponseResult(())
            }
            PeerManagerMessageRequest::PeerRequest(msg) => {
                PeerManagerMessageResponse::PeerResponse(self.handle_msg_peer_request(msg))
            }
            #[cfg(feature = "test_features")]
            PeerManagerMessageRequest::GetPeerId(msg) => {
                PeerManagerMessageResponse::GetPeerIdResult(self.handle_msg_get_peer_id(msg))
            }
            PeerManagerMessageRequest::OutboundTcpConnect(msg) => {
                self.handle_msg_outbound_tcp_connect(msg, ctx);
                PeerManagerMessageResponse::OutboundTcpConnect(())
            }
            PeerManagerMessageRequest::InboundTcpConnect(msg) => {
                if self.peer_counter.load(Ordering::SeqCst)
                    < self.config.max_num_peers as usize + LIMIT_PENDING_PEERS
                {
                    self.handle_msg_inbound_tcp_connect(msg, ctx);
                }
                PeerManagerMessageResponse::InboundTcpConnect(())
            }
            PeerManagerMessageRequest::Unregister(msg) => {
                self.handle_msg_unregister(msg);
                PeerManagerMessageResponse::Unregister(())
            }
            PeerManagerMessageRequest::Ban(msg) => {
                self.handle_msg_ban(msg);
                PeerManagerMessageResponse::Ban(())
            }
            PeerManagerMessageRequest::SetAdvOptions(msg) => {
                self.handle_msg_set_adv_options(msg);
                PeerManagerMessageResponse::SetAdvOptions(())
            }
<<<<<<< HEAD
            // TEST-ONLY
=======
>>>>>>> 4c97debc
            PeerManagerMessageRequest::SetRoutingTable(msg) => {
                self.handle_msg_set_routing_table(msg, ctx);
                PeerManagerMessageResponse::SetRoutingTable(())
            }
            // TEST-ONLY
            PeerManagerMessageRequest::GetRoutingTable => {
                PeerManagerMessageResponse::GetRoutingTable {
                    edges_info: self.network_graph.read().edges().values().cloned().collect(),
                }
            }
        }
    }

    /// "Return" true if this message is for this peer and should be sent to the client.
    /// Otherwise try to route this message to the final receiver and return false.
    fn handle_msg_routed_from(&mut self, msg: RoutedMessageFrom) -> bool {
        let _d = delay_detector::DelayDetector::new(|| {
            format!("routed message from {}", msg.msg.body_variant()).into()
        });
        let RoutedMessageFrom { mut msg, from } = msg;

        if msg.expect_response() {
            trace!(target: "network", route_back = ?PeerMessage::Routed(msg.clone()), "Received peer message that requires");
            self.routing_table_view.add_route_back(&self.clock, msg.hash(), from.clone());
        }

        if Self::message_for_me(&mut self.routing_table_view, &self.my_peer_id, &msg.target) {
            // Handle Ping and Pong message if they are for us without sending to client.
            // i.e. Return false in case of Ping and Pong
            match &msg.body {
                RoutedMessageBody::Ping(ping) => {
                    self.send_pong(ping.nonce as usize, msg.hash());
                    self.ping_counter.add_ping(ping);
                    false
                }
                RoutedMessageBody::Pong(pong) => {
                    self.ping_counter.add_pong(pong);
                    false
                }
                _ => true,
            }
        } else {
            if msg.decrease_ttl() {
                self.send_signed_message_to_peer(msg);
            } else {
                warn!(target: "network", ?msg, ?from, "Message dropped because TTL reached 0.");
            }
            false
        }
    }

    fn handle_msg_peer_request(&mut self, msg: PeerRequest) -> PeerResponse {
        let _d =
            delay_detector::DelayDetector::new(|| format!("peer request {}", msg.as_ref()).into());
        match msg {
            PeerRequest::UpdateEdge((peer, nonce)) => {
                PeerResponse::UpdatedEdge(self.propose_edge(&peer, Some(nonce)))
            }
            PeerRequest::RouteBack(body, target) => {
                trace!(target: "network", ?target, "Sending message to route back");
                self.send_message_to_peer(RawRoutedMessage {
                    target: AccountOrPeerIdOrHash::Hash(target),
                    body: *body,
                });
                PeerResponse::NoResponse
            }
            PeerRequest::UpdatePeerInfo(peer_info) => {
                if let Err(err) = self.peer_store.add_direct_peer(&self.clock, peer_info) {
                    error!(target: "network", ?err, "Fail to update peer store");
                }
                PeerResponse::NoResponse
            }
            PeerRequest::ReceivedMessage(peer_id, last_time_received_message) => {
                if let Some(connected_peer) = self.connected_peers.get_mut(&peer_id) {
                    connected_peer.last_time_received_message = last_time_received_message;
                }
                PeerResponse::NoResponse
            }
        }
    }
}

impl Handler<ActixMessageWrapper<PeerManagerMessageRequest>> for PeerManagerActor {
    type Result = ActixMessageResponse<PeerManagerMessageResponse>;

    fn handle(
        &mut self,
        msg: ActixMessageWrapper<PeerManagerMessageRequest>,
        ctx: &mut Self::Context,
    ) -> Self::Result {
        // Unpack throttle controller
        let (msg, throttle_token) = msg.take();

        let throttle_controller = throttle_token.throttle_controller().cloned();
        let result = self.handle_peer_manager_message(msg, ctx, throttle_controller);

        // TODO(#5155) Add support for DeepSizeOf to result
        ActixMessageResponse::new(
            result,
            ThrottleToken::new_without_size(throttle_token.throttle_controller().cloned()),
        )
    }
}

impl Handler<PeerManagerMessageRequest> for PeerManagerActor {
    type Result = PeerManagerMessageResponse;
    fn handle(&mut self, msg: PeerManagerMessageRequest, ctx: &mut Self::Context) -> Self::Result {
        self.handle_peer_manager_message(msg, ctx, None)
    }
}<|MERGE_RESOLUTION|>--- conflicted
+++ resolved
@@ -8,15 +8,8 @@
 };
 use crate::routing;
 use crate::routing::edge_validator_actor::EdgeValidatorHelper;
-<<<<<<< HEAD
 use crate::routing::routing_table_view::RoutingTableView;
-=======
-use crate::routing::routing_table_actor::{
-    Prune, RoutingTableActor, RoutingTableMessages, RoutingTableMessagesResponse,
-};
-use crate::routing::routing_table_view::RoutingTableView;
-use crate::routing::routing_table_view::DELETE_PEERS_AFTER_TIME;
->>>>>>> 4c97debc
+
 use crate::stats::metrics;
 use crate::stats::metrics::{NetworkMetrics, PARTIAL_ENCODED_CHUNK_REQUEST_DELAY};
 use crate::store;
@@ -30,10 +23,7 @@
     Recipient, Running, StreamHandler, WrapFuture,
 };
 use anyhow::bail;
-<<<<<<< HEAD
 use near_network_primitives::time;
-=======
->>>>>>> 4c97debc
 use near_network_primitives::types::{
     AccountOrPeerIdOrHash, Ban, Edge, InboundTcpConnect, KnownPeerStatus, KnownProducer,
     NetworkConfig, NetworkViewClientMessages, NetworkViewClientResponses, OutboundTcpConnect,
@@ -301,14 +291,9 @@
 
     /// Try to gracefully disconnect from connected peers.
     fn stopping(&mut self, _ctx: &mut Self::Context) -> Running {
-<<<<<<< HEAD
         warn!("PeerManager: stopping");
-        let msg = SendMessage { message: PeerMessage::Disconnect };
-=======
         let msg =
             SendMessage { message: PeerMessage::Disconnect, context: Span::current().context() };
->>>>>>> 4c97debc
-
         for connected_peer in self.connected_peers.values() {
             connected_peer.addr.do_send(msg.clone());
         }
@@ -530,19 +515,14 @@
 
     /// Receives list of edges that were verified, in a trigger every 20ms, and adds them to
     /// the routing table.
-<<<<<<< HEAD
     fn broadcast_validated_edges_trigger(
         &mut self,
         ctx: &mut Context<Self>,
         interval: time::Duration,
     ) {
-        let start = self.clock.now();
-=======
-    fn broadcast_validated_edges_trigger(&mut self, ctx: &mut Context<Self>, interval: Duration) {
         let span =
             tracing::trace_span!(target: "network", "broadcast_validated_edges_trigger").entered();
-        let start = Clock::instant();
->>>>>>> 4c97debc
+        let start = self.clock.now();
         let mut new_edges = Vec::new();
         while let Some(edge) = self.routing_table_exchange_helper.edges_to_add_receiver.pop() {
             new_edges.push(edge);
@@ -585,20 +565,6 @@
             self.routing_table_addr
                 .send(routing::actor::Message::AddVerifiedEdges { edges: new_edges })
                 .into_actor(self)
-<<<<<<< HEAD
-                .map(move |response, act, _ctx| match response {
-                    Ok(routing::actor::Response::AddVerifiedEdgesResponse(filtered_edges)) => {
-                        // Broadcast new edges to all other peers.
-                        if act.adv_helper.can_broadcast_edges() {
-                            let sync_routing_table = RoutingTableUpdate::from_edges(filtered_edges);
-                            Self::broadcast_message(
-                                network_metrics,
-                                &act.connected_peers,
-                                SendMessage {
-                                    message: PeerMessage::SyncRoutingTable(sync_routing_table),
-                                },
-                            )
-=======
                 .map(move |response, act, _ctx| {
                     let _span = tracing::trace_span!(
                         target: "network",
@@ -606,9 +572,7 @@
                         "broadcast_validated_edges_trigger_response")
                     .entered();
                     match response {
-                        Ok(RoutingTableMessagesResponse::AddVerifiedEdgesResponse(
-                            filtered_edges,
-                        )) => {
+                        Ok(routing::actor::Response::AddVerifiedEdgesResponse(filtered_edges)) => {
                             // Broadcast new edges to all other peers.
                             if act.adv_helper.can_broadcast_edges() {
                                 let sync_routing_table =
@@ -622,15 +586,13 @@
                                     },
                                 )
                             }
->>>>>>> 4c97debc
                         }
-                        _ => error!(target: "network", "expected AddIbfSetResponse"),
+                        _ => error!(target: "network", "expected AddVerifiedEdgesResponse"),
                     }
                 })
                 .spawn(ctx);
         };
 
-<<<<<<< HEAD
         near_performance_metrics::actix::run_later(
             ctx,
             interval.try_into().unwrap(),
@@ -638,11 +600,6 @@
                 act.broadcast_validated_edges_trigger(ctx, interval);
             },
         );
-=======
-        near_performance_metrics::actix::run_later(ctx, interval, move |act, ctx| {
-            act.broadcast_validated_edges_trigger(ctx, interval);
-        });
->>>>>>> 4c97debc
     }
 
     /// Register a direct connection to a new peer. This will be called after successfully
@@ -658,17 +615,10 @@
         partial_edge_info: PartialEdgeInfo,
         peer_type: PeerType,
         addr: Addr<PeerActor>,
-<<<<<<< HEAD
-        throttle_controller: ThrottleController,
-        ctx: &mut Context<Self>,
-    ) {
-=======
-        _peer_protocol_version: ProtocolVersion,
         throttle_controller: ThrottleController,
         ctx: &mut Context<Self>,
     ) {
         let span = tracing::trace_span!(target: "network", "register_peer").entered();
->>>>>>> 4c97debc
         debug!(target: "network", ?full_peer_info, "Consolidated connection");
 
         if self.outgoing_peers.contains(&full_peer_info.peer_info.id) {
@@ -708,11 +658,13 @@
         self.add_verified_edges_to_routing_table(vec![new_edge.clone()]);
 
         let network_metrics = self.network_metrics.clone();
-<<<<<<< HEAD
         near_performance_metrics::actix::run_later(
             ctx,
             WAIT_FOR_SYNC_DELAY.try_into().unwrap(),
             move |act, ctx| {
+                let _span =
+                        tracing::trace_span!(target: "network", parent: &span, "RequestRoutingTableResponse")
+                            .entered();
                 let known_edges = act.network_graph.read().edges().values().cloned().collect();
                 act.send_sync(
                     network_metrics,
@@ -725,38 +677,6 @@
                 );
             },
         );
-=======
-        near_performance_metrics::actix::run_later(ctx, WAIT_FOR_SYNC_DELAY, move |act, ctx| {
-            act.routing_table_addr
-                .send(ActixMessageWrapper::new_without_size(
-                    RoutingTableMessages::RequestRoutingTable,
-                    Some(throttle_controller),
-                ))
-                .into_actor(act)
-                .map(move |response, _act, ctx| {
-                    let _span =
-                        tracing::trace_span!(target: "network", parent: &span, "RequestRoutingTableResponse")
-                            .entered();
-                    match response.map(|r| r.into_inner()) {
-                        Ok(RoutingTableMessagesResponse::RequestRoutingTableResponse {
-                               edges_info: routing_table,
-                           }) => {
-                            Self::send_sync(
-                                network_metrics,
-                                peer_type,
-                                addr,
-                                ctx,
-                                target_peer_id.clone(),
-                                new_edge,
-                                routing_table,
-                            );
-                        }
-                        _ => error!(target: "network", "expected AddIbfSetResponse"),
-                    }
-                })
-                .spawn(ctx);
-        });
->>>>>>> 4c97debc
     }
 
     fn send_sync(
@@ -769,11 +689,14 @@
         new_edge: Edge,
         known_edges: Vec<Edge>,
     ) {
-<<<<<<< HEAD
+        let span = tracing::trace_span!(target: "network", "send_sync").entered();
         near_performance_metrics::actix::run_later(
             ctx,
             WAIT_FOR_SYNC_DELAY.try_into().unwrap(),
             move |act, _ctx| {
+                let _span =
+                    tracing::trace_span!(target: "network", parent: &span, "send_sync_attempt")
+                        .entered();
                 // Start syncing network point of view. Wait until both parties are connected before start
                 // sending messages.
                 let known_accounts = act.routing_table_view.get_announce_accounts();
@@ -782,10 +705,14 @@
                         known_edges,
                         known_accounts.cloned().collect(),
                     )),
+                    context: Span::current().context(),
                 });
 
                 // Ask for peers list on connection.
-                addr.do_send(SendMessage { message: PeerMessage::PeersRequest });
+                addr.do_send(SendMessage {
+                    message: PeerMessage::PeersRequest,
+                    context: Span::current().context(),
+                });
                 if let Some(connected_peer) = act.connected_peers.get_mut(&target_peer_id) {
                     connected_peer.last_time_peer_requested = act.clock.now();
                 }
@@ -800,52 +727,12 @@
                             message: PeerMessage::SyncRoutingTable(RoutingTableUpdate::from_edges(
                                 vec![new_edge],
                             )),
+                            context: Span::current().context(),
                         },
                     );
                 }
             },
         );
-=======
-        let span = tracing::trace_span!(target: "network", "send_sync").entered();
-        near_performance_metrics::actix::run_later(ctx, WAIT_FOR_SYNC_DELAY, move |act, _ctx| {
-            let _span = tracing::trace_span!(target: "network", parent: &span, "send_sync_attempt")
-                .entered();
-            // Start syncing network point of view. Wait until both parties are connected before start
-            // sending messages.
-            let known_accounts = act.routing_table_view.get_announce_accounts();
-            addr.do_send(SendMessage {
-                message: PeerMessage::SyncRoutingTable(RoutingTableUpdate::new(
-                    known_edges,
-                    known_accounts.cloned().collect(),
-                )),
-                context: Span::current().context(),
-            });
-
-            // Ask for peers list on connection.
-            addr.do_send(SendMessage {
-                message: PeerMessage::PeersRequest,
-                context: Span::current().context(),
-            });
-            if let Some(connected_peer) = act.connected_peers.get_mut(&target_peer_id) {
-                connected_peer.last_time_peer_requested = Clock::instant();
-            }
-
-            if peer_type == PeerType::Outbound {
-                // Only broadcast new message from the outbound endpoint.
-                // Wait a time out before broadcasting this new edge to let the other party finish handshake.
-                Self::broadcast_message(
-                    network_metrics,
-                    &act.connected_peers,
-                    SendMessage {
-                        message: PeerMessage::SyncRoutingTable(RoutingTableUpdate::from_edges(
-                            vec![new_edge],
-                        )),
-                        context: Span::current().context(),
-                    },
-                );
-            }
-        });
->>>>>>> 4c97debc
     }
 
     /// Remove peer from connected set.
@@ -2336,10 +2223,7 @@
                 self.handle_msg_set_adv_options(msg);
                 PeerManagerMessageResponse::SetAdvOptions(())
             }
-<<<<<<< HEAD
             // TEST-ONLY
-=======
->>>>>>> 4c97debc
             PeerManagerMessageRequest::SetRoutingTable(msg) => {
                 self.handle_msg_set_routing_table(msg, ctx);
                 PeerManagerMessageResponse::SetRoutingTable(())
