--- conflicted
+++ resolved
@@ -1,8 +1,7 @@
 use crate::client;
 use crate::config;
 use crate::network_protocol::{
-    PeerIdOrHash,
-    AccountOrPeerIdOrHash, Edge, EdgeState, PartialEdgeInfo, PeerInfo, PeerMessage,
+    AccountOrPeerIdOrHash, Edge, EdgeState, PartialEdgeInfo, PeerIdOrHash, PeerInfo, PeerMessage,
     Ping, Pong, RawRoutedMessage, RoutedMessageBody, RoutingTableUpdate, StateResponseInfo,
     SyncAccountsData,
 };
@@ -11,13 +10,8 @@
 use crate::peer_manager::network_state::NetworkState;
 use crate::peer_manager::peer_store::PeerStore;
 use crate::private_actix::{
-<<<<<<< HEAD
     PeerRequestResult, PeerToManagerMsg, PeerToManagerMsgResp, PeersRequest, PeersResponse,
     RegisterPeer, RegisterPeerError, RegisterPeerResponse, StopMsg,
-=======
-    PeerRequestResult, PeersRequest, RegisterPeer, RegisterPeerError, RegisterPeerResponse,
-    StopMsg, ValidateEdgeList,
->>>>>>> bb9df63e
 };
 use crate::routing;
 use crate::routing::routing_table_view::RoutingTableView;
@@ -26,30 +20,15 @@
 use crate::tcp;
 use crate::time;
 use crate::types::{
-<<<<<<< HEAD
     ConnectedPeerInfo, FullPeerInfo, GetNetworkInfo, KnownPeerStatus, KnownProducer, NetworkInfo,
     NetworkRequests, NetworkResponses, PeerManagerMessageRequest, PeerManagerMessageResponse,
     PeerType, ReasonForBan, SetChainInfo,
 };
 use actix::fut::future::wrap_future;
-use actix::{
-    Actor, ActorFutureExt, AsyncContext, Context, ContextFutureSpawner, Handler, Running,
-    WrapFuture,
-=======
-    ConnectedPeerInfo, FullPeerInfo, GetNetworkInfo, KnownPeerStatus, KnownProducer,
-    NetworkClientMessages, NetworkInfo, NetworkRequests, NetworkResponses,
-    NetworkViewClientMessages, NetworkViewClientResponses, PeerManagerMessageRequest,
-    PeerManagerMessageResponse, PeerType, ReasonForBan, SetChainInfo,
-};
-use actix::fut::future::wrap_future;
-use actix::{
-    Actor, ActorFutureExt, AsyncContext, Context, ContextFutureSpawner, Handler, Recipient,
-    Running, WrapFuture,
->>>>>>> bb9df63e
-};
+use actix::{Actor as _, ActorFutureExt as _, AsyncContext as _};
 use anyhow::bail;
 use anyhow::Context as _;
-use near_o11y::{WithSpanContext, WithSpanContextExt};
+//use near_o11y::{WithSpanContext, WithSpanContextExt};
 use near_performance_metrics_macros::perf;
 use near_primitives::block::GenesisId;
 use near_primitives::network::PeerId;
@@ -62,11 +41,7 @@
 use std::net::SocketAddr;
 use std::sync::atomic::Ordering;
 use std::sync::Arc;
-<<<<<<< HEAD
 use tracing::Instrument as _;
-=======
-use tracing::{debug, error, info, warn, Instrument};
->>>>>>> bb9df63e
 
 /// How much time to wait (in milliseconds) after we send update nonce request before disconnecting.
 /// This number should be large to handle pair of nodes with high latency.
@@ -201,8 +176,8 @@
     ConnectionClosed(crate::peer::peer_actor::ConnectionClosedEvent),
 }
 
-impl Actor for PeerManagerActor {
-    type Context = Context<Self>;
+impl actix::Actor for PeerManagerActor {
+    type Context = actix::Context<Self>;
 
     fn started(&mut self, ctx: &mut Self::Context) {
         // Start server if address provided.
@@ -240,18 +215,15 @@
             // TIER1 daemon, which closes/initiates TIER1 connections.
             let clock = self.clock.clone();
             let state = self.state.clone();
-            ctx.spawn(
-                async move {
-                    let mut interval =
-                        tokio::time::interval(cfg.daemon_tick_interval.try_into().unwrap());
-                    interval.set_missed_tick_behavior(tokio::time::MissedTickBehavior::Skip);
-                    loop {
-                        interval.tick().await;
-                        state.tier1_connect_to_others(&clock).await;
-                    }
-                }
-                .into_actor(self),
-            );
+            ctx.spawn(wrap_future(async move {
+                let mut interval =
+                    tokio::time::interval(cfg.daemon_tick_interval.try_into().unwrap());
+                interval.set_missed_tick_behavior(tokio::time::MissedTickBehavior::Skip);
+                loop {
+                    interval.tick().await;
+                    state.tier1_connect_to_others(&clock).await;
+                }
+            }));
         }
 
         // Periodically push network information to client.
@@ -282,11 +254,11 @@
     }
 
     /// Try to gracefully disconnect from connected peers.
-    fn stopping(&mut self, _ctx: &mut Self::Context) -> Running {
+    fn stopping(&mut self, _ctx: &mut Self::Context) -> actix::Running {
         tracing::warn!("PeerManager: stopping");
         self.state.tier2.broadcast_message(Arc::new(PeerMessage::Disconnect));
         self.state.routing_table_addr.do_send(StopMsg {});
-        Running::Stop
+        actix::Running::Stop
     }
 
     fn stopped(&mut self, _ctx: &mut Self::Context) {
@@ -299,12 +271,7 @@
         clock: time::Clock,
         store: Arc<dyn near_store::db::Database>,
         config: config::NetworkConfig,
-<<<<<<< HEAD
         client: client::Client,
-=======
-        client_addr: Recipient<WithSpanContext<NetworkClientMessages>>,
-        view_client_addr: Recipient<NetworkViewClientMessages>,
->>>>>>> bb9df63e
         genesis_id: GenesisId,
     ) -> anyhow::Result<actix::Addr<Self>> {
         let config = config.verify().context("config")?;
@@ -360,18 +327,18 @@
 
     fn update_routing_table(
         &self,
-        ctx: &mut Context<Self>,
+        ctx: &mut actix::Context<Self>,
         prune_unreachable_since: Option<time::Instant>,
         prune_edges_older_than: Option<time::Utc>,
     ) {
-        self.state
-            .routing_table_addr
-            .send(routing::actor::Message::RoutingTableUpdate {
-                prune_unreachable_since,
-                prune_edges_older_than,
-            })
-            .into_actor(self)
-            .map(|response, act, _ctx| match response {
+        ctx.spawn(
+            wrap_future(self.state.routing_table_addr.send(
+                routing::actor::Message::RoutingTableUpdate {
+                    prune_unreachable_since,
+                    prune_edges_older_than,
+                },
+            ))
+            .map(|response, act: &mut PeerManagerActor, _ctx| match response {
                 Ok(routing::actor::Response::RoutingTableUpdateResponse {
                     local_edges_to_remove,
                     next_hops,
@@ -384,29 +351,20 @@
                     act.config.event_sink.push(Event::RoutingTableUpdate(next_hops));
                 }
                 _ => tracing::error!(target: "network", "expected RoutingTableUpdateResponse"),
-            })
-            .spawn(ctx);
-    }
-
-<<<<<<< HEAD
-=======
-    fn broadcast_accounts(&mut self, accounts: Vec<AnnounceAccount>) {
-        let new_accounts = self.state.routing_table_view.add_accounts(accounts);
-        debug!(target: "network", account_id = ?self.config.validator.as_ref().map(|v|v.account_id()), ?new_accounts, "Received new accounts");
-        if new_accounts.len() > 0 {
-            self.state.tier2.broadcast_message(Arc::new(PeerMessage::SyncRoutingTable(
-                RoutingTableUpdate::from_accounts(new_accounts),
-            )));
-        }
-    }
-
->>>>>>> bb9df63e
+            }),
+        );
+    }
+
     /// `update_routing_table_trigger` schedule updating routing table to `RoutingTableActor`
     /// Usually we do edge pruning once per hour. However it may be disabled in following cases:
     /// - there are edges, that were supposed to be added, but are still in EdgeValidatorActor,
     ///   waiting to have their signatures checked.
     /// - edge pruning may be disabled for unit testing.
-    fn update_routing_table_trigger(&self, ctx: &mut Context<Self>, interval: time::Duration) {
+    fn update_routing_table_trigger(
+        &self,
+        ctx: &mut actix::Context<Self>,
+        interval: time::Duration,
+    ) {
         let _timer = metrics::PEER_MANAGER_TRIGGER_TIME
             .with_label_values(&["update_routing_table"])
             .start_timer();
@@ -426,7 +384,11 @@
     }
 
     /// Periodically prints bandwidth stats for each peer.
-    fn report_bandwidth_stats_trigger(&mut self, ctx: &mut Context<Self>, every: time::Duration) {
+    fn report_bandwidth_stats_trigger(
+        &mut self,
+        ctx: &mut actix::Context<Self>,
+        every: time::Duration,
+    ) {
         let _timer = metrics::PEER_MANAGER_TRIGGER_TIME
             .with_label_values(&["report_bandwidth_stats"])
             .start_timer();
@@ -468,7 +430,7 @@
     /// the routing table.
     fn broadcast_validated_edges_trigger(
         &mut self,
-        ctx: &mut Context<Self>,
+        ctx: &mut actix::Context<Self>,
         interval: time::Duration,
         // If set, don't push any tombstones until this time.
         skip_tombstones_until: Option<time::Instant>,
@@ -512,12 +474,14 @@
                     _ => {}
                 }
             }
-            self.state
-                .routing_table_addr
-                .send(routing::actor::Message::AddVerifiedEdges { edges: new_edges })
-                .in_current_span()
-                .into_actor(self)
-                .map(move |response, act, _ctx| {
+            ctx.spawn(
+                wrap_future(
+                    self.state
+                        .routing_table_addr
+                        .send(routing::actor::Message::AddVerifiedEdges { edges: new_edges })
+                        .in_current_span(),
+                )
+                .map(move |response, act: &mut PeerManagerActor, _ctx| {
                     let _span = tracing::trace_span!(
                         target: "network",
                         "broadcast_validated_edges_trigger_response")
@@ -549,8 +513,8 @@
                             tracing::error!(target: "network", "expected AddVerifiedEdgesResponse")
                         }
                     }
-                })
-                .spawn(ctx);
+                }),
+            );
         };
 
         near_performance_metrics::actix::run_later(
@@ -571,7 +535,7 @@
     fn register_peer(
         &mut self,
         connection: Arc<connection::Connection>,
-        ctx: &mut Context<Self>,
+        ctx: &mut actix::Context<Self>,
     ) -> Result<(), connection::PoolError> {
         let peer_info = &connection.peer_info;
         let _span = tracing::trace_span!(target: "network", "register_peer").entered();
@@ -588,15 +552,14 @@
                 self.sync_after_handshake(connection.clone(), ctx);
             }
         }
-<<<<<<< HEAD
-=======
-        self.state.add_verified_edges_to_routing_table(vec![connection.edge.clone()]);
-        self.sync_after_handshake(connection.clone(), ctx);
->>>>>>> bb9df63e
         Ok(())
     }
 
-    fn sync_after_handshake(&self, peer: Arc<connection::Connection>, ctx: &mut Context<Self>) {
+    fn sync_after_handshake(
+        &self,
+        peer: Arc<connection::Connection>,
+        ctx: &mut actix::Context<Self>,
+    ) {
         let run_later_span = tracing::trace_span!(target: "network", "sync_after_handshake");
         // The full sync is delayed, so that handshake is completed before the sync starts.
         near_performance_metrics::actix::run_later(
@@ -638,11 +601,7 @@
         if let Some(peer) = state.tier2.load().ready.get(peer_id) {
             peer.stop(Some(ban_reason));
         } else {
-<<<<<<< HEAD
             tracing::warn!(target: "network", ?ban_reason, ?peer_id, "Try to ban a disconnected peer for");
-=======
-            warn!(target: "network", ?ban_reason, ?peer_id, "Try to ban a disconnected peer for");
->>>>>>> bb9df63e
             if let Err(err) = self.peer_store.peer_ban(&self.clock, peer_id, ban_reason) {
                 tracing::error!(target: "network", ?err, "Failed to save peer data");
             };
@@ -731,7 +690,7 @@
             .collect()
     }
 
-    fn wait_peer_or_remove(ctx: &mut Context<Self>, edge: Edge) {
+    fn wait_peer_or_remove(ctx: &mut actix::Context<Self>, edge: Edge) {
         // This edge says this is an connected peer, which is currently not in the set of connected peers.
         // Wait for some time to let the connection begin or broadcast edge removal instead.
         near_performance_metrics::actix::run_later(
@@ -757,7 +716,7 @@
     // that we should in fact be connected to it.
     fn maybe_remove_connected_peer(
         &mut self,
-        ctx: &mut Context<Self>,
+        ctx: &mut actix::Context<Self>,
         edge: &Edge,
         other: &PeerId,
     ) {
@@ -898,7 +857,7 @@
     ///       reach value of `max_internal` eventually.
     fn monitor_peers_trigger(
         &mut self,
-        ctx: &mut Context<Self>,
+        ctx: &mut actix::Context<Self>,
         mut interval: time::Duration,
         (default_interval, max_interval): (time::Duration, time::Duration),
     ) {
@@ -978,27 +937,6 @@
         );
     }
 
-<<<<<<< HEAD
-=======
-    /// Sends list of edges, from peer `peer_id` to check their signatures to `EdgeValidatorActor`.
-    /// Bans peer `peer_id` if an invalid edge is found.
-    /// `PeerManagerActor` periodically runs `broadcast_validated_edges_trigger`, which gets edges
-    /// from `EdgeValidatorActor` concurrent queue and sends edges to be added to `RoutingTableActor`.
-    fn validate_edges_and_add_to_routing_table(&self, peer_id: PeerId, edges: Vec<Edge>) {
-        if edges.is_empty() {
-            return;
-        }
-        self.state.routing_table_addr.do_send(routing::actor::Message::ValidateEdgeList(
-            ValidateEdgeList {
-                source_peer_id: peer_id,
-                edges,
-                edges_info_shared: self.routing_table_exchange_helper.edges_info_shared.clone(),
-                sender: self.routing_table_exchange_helper.edges_to_add_sender.clone(),
-            },
-        ));
-    }
-
->>>>>>> bb9df63e
     /// Return whether the message is sent or not.
     fn send_message_to_account_or_peer_or_hash(
         &mut self,
@@ -1077,22 +1015,14 @@
         }
     }
 
-    fn push_network_info_trigger(&self, ctx: &mut Context<Self>, interval: time::Duration) {
+    fn push_network_info_trigger(&self, ctx: &mut actix::Context<Self>, interval: time::Duration) {
         let network_info = self.get_network_info();
         let _timer = metrics::PEER_MANAGER_TRIGGER_TIME
             .with_label_values(&["push_network_info"])
             .start_timer();
-<<<<<<< HEAD
         // TODO(gprusak): just spawn a loop.
         let state = self.state.clone();
         ctx.spawn(wrap_future(async move { state.client.network_info(network_info).await }));
-=======
-
-        let _ = self
-            .state
-            .client_addr
-            .do_send(NetworkClientMessages::NetworkInfo(network_info).with_span_context());
->>>>>>> bb9df63e
 
         near_performance_metrics::actix::run_later(
             ctx,
@@ -1107,7 +1037,7 @@
     fn handle_msg_network_requests(
         &mut self,
         msg: NetworkRequests,
-        _ctx: &mut Context<Self>,
+        _ctx: &mut actix::Context<Self>,
     ) -> NetworkResponses {
         let _span =
             tracing::trace_span!(target: "network", "handle_msg_network_requests").entered();
@@ -1233,9 +1163,7 @@
                                 self.state.sign_message(
                                     &self.clock,
                                     RawRoutedMessage {
-                                        target: PeerIdOrHash::PeerId(
-                                            matching_peer.clone(),
-                                        ),
+                                        target: PeerIdOrHash::PeerId(matching_peer.clone()),
                                         body: RoutedMessageBody::PartialEncodedChunkRequest(
                                             request.clone(),
                                         ),
@@ -1338,7 +1266,7 @@
     fn handle_msg_register_peer(
         &mut self,
         msg: RegisterPeer,
-        ctx: &mut Context<Self>,
+        ctx: &mut actix::Context<Self>,
     ) -> RegisterPeerResponse {
         let _d = delay_detector::DelayDetector::new(|| "consolidate".into());
 
@@ -1360,9 +1288,18 @@
                     // Allow for inbound TIER1 connections only directly from a TIER1 peers.
                     let owned_account = match &msg.connection.owned_account {
                         Some(it) => it,
-                        None => return RegisterPeerResponse::Reject(RegisterPeerError::NotTier1Peer),
+                        None => {
+                            return RegisterPeerResponse::Reject(RegisterPeerError::NotTier1Peer)
+                        }
                     };
-                    if !self.state.accounts_data.load().keys.values().any(|key|key==&owned_account.account_key) {
+                    if !self
+                        .state
+                        .accounts_data
+                        .load()
+                        .keys
+                        .values()
+                        .any(|key| key == &owned_account.account_key)
+                    {
                         return RegisterPeerResponse::Reject(RegisterPeerError::NotTier1Peer);
                     }
                 }
@@ -1411,7 +1348,7 @@
     fn handle_peer_manager_message(
         &mut self,
         msg: PeerManagerMessageRequest,
-        ctx: &mut Context<Self>,
+        ctx: &mut actix::Context<Self>,
     ) -> PeerManagerMessageResponse {
         let _span =
             tracing::trace_span!(target: "network", "handle_peer_manager_message").entered();
@@ -1451,7 +1388,7 @@
     fn handle_peer_to_manager_msg(
         &mut self,
         msg: PeerToManagerMsg,
-        ctx: &mut Context<Self>,
+        ctx: &mut actix::Context<Self>,
     ) -> PeerToManagerMsgResp {
         match msg {
             PeerToManagerMsg::RegisterPeer(msg) => {
@@ -1544,7 +1481,7 @@
 /// TODO(gprusak): In prod, NetworkInfo is pushed periodically from PeerManagerActor to ClientActor.
 /// It would be cleaner to replace the push loop in PeerManagerActor with a pull loop
 /// in the ClientActor.
-impl Handler<GetNetworkInfo> for PeerManagerActor {
+impl actix::Handler<GetNetworkInfo> for PeerManagerActor {
     type Result = NetworkInfo;
     fn handle(&mut self, _: GetNetworkInfo, _ctx: &mut Self::Context) -> NetworkInfo {
         let _timer = metrics::PEER_MANAGER_MESSAGES_TIME
@@ -1556,9 +1493,9 @@
     }
 }
 
-impl Handler<SetChainInfo> for PeerManagerActor {
+impl actix::Handler<SetChainInfo> for PeerManagerActor {
     type Result = ();
-    fn handle(&mut self, info: SetChainInfo, ctx: &mut Self::Context) {
+    fn handle(&mut self, info: SetChainInfo, _ctx: &mut Self::Context) {
         let _timer =
             metrics::PEER_MANAGER_MESSAGES_TIME.with_label_values(&["SetChainInfo"]).start_timer();
         let _span =
@@ -1581,81 +1518,18 @@
         if !state.accounts_data.set_keys(info.tier1_accounts.clone()) {
             return;
         }
-<<<<<<< HEAD
         // The set of tier1 accounts has changed.
         // We might miss some data, so we start a full sync with the tier2 peers.
-        state.tier2.broadcast_message(Arc::new(PeerMessage::SyncAccountsData(
-            SyncAccountsData {
-                incremental: false,
-                requesting_full_sync: true,
-                accounts_data: state.accounts_data.load().data.values().cloned().collect(),
-            },
-        )));
+        state.tier2.broadcast_message(Arc::new(PeerMessage::SyncAccountsData(SyncAccountsData {
+            incremental: false,
+            requesting_full_sync: true,
+            accounts_data: state.accounts_data.load().data.values().cloned().collect(),
+        })));
         state.config.event_sink.push(Event::SetChainInfo);
-=======
-        ctx.spawn(wrap_future(async move {
-            // If the set of keys has changed, and the node is a validator,
-            // we should try to sign data and broadcast it. However, this is
-            // also a trigger for a full sync, so a dedicated broadcast is
-            // not required.
-            //
-            // TODO(gprusak): For dynamic self-IP-discovery, add a STUN daemon which
-            // will add new AccountData and trigger an incremental broadcast.
-            if let Some(vc) = &state.config.validator {
-                let my_account_id = vc.signer.validator_id();
-                let my_public_key = vc.signer.public_key();
-                // TODO(gprusak): STUN servers should be queried periocally by a daemon
-                // so that the my_peers list is always resolved.
-                // Note that currently we will broadcast an empty list.
-                // It won't help us to connect the the validator BUT it
-                // will indicate that a validator is misconfigured, which
-                // is could be useful for debugging. Consider keeping this
-                // behavior for situations when the IPs are not known.
-                let my_peers = match &vc.endpoints {
-                    config::ValidatorEndpoints::TrustedStunServers(_) => vec![],
-                    config::ValidatorEndpoints::PublicAddrs(peer_addrs) => peer_addrs.clone(),
-                };
-                let my_data = info.tier1_accounts.iter().filter_map(|((epoch_id,account_id),key)| {
-                    if account_id != my_account_id{
-                        return None;
-                    }
-                    if key != &my_public_key {
-                        warn!(target: "network", "node's account_id found in TIER1 accounts, but the public keys do not match");
-                        return None;
-                    }
-                    // This unwrap is safe, because we did signed a sample payload during
-                    // config validation. See config::Config::new().
-                    Some(Arc::new(AccountData {
-                        epoch_id: epoch_id.clone(),
-                        account_id: my_account_id.clone(),
-                        timestamp: now,
-                        peers: my_peers.clone(),
-                    }.sign(vc.signer.as_ref()).unwrap()))
-                }).collect();
-                // Insert node's own AccountData should never fail.
-                // We ignore the new data, because we trigger a full sync anyway.
-                if let (_, Some(err)) = state.accounts_data.insert(my_data).await {
-                    panic!("inserting node's own AccountData to self.state.accounts_data: {err}");
-                }
-            }
-            // The set of tier1 accounts has changed.
-            // We might miss some data, so we start a full sync with the connected peers.
-            // TODO(gprusak): add a daemon which does a periodic full sync in case some messages
-            // are lost (at a frequency which makes the additional network load negligible).
-            state.tier2.broadcast_message(Arc::new(PeerMessage::SyncAccountsData(
-                SyncAccountsData {
-                    incremental: false,
-                    requesting_full_sync: true,
-                    accounts_data: state.accounts_data.load().data.values().cloned().collect(),
-                },
-            )));
-            state.config.event_sink.push(Event::SetChainInfo);
-        }));
->>>>>>> bb9df63e
     }
 }
 
-impl Handler<PeerToManagerMsg> for PeerManagerActor {
+impl actix::Handler<PeerToManagerMsg> for PeerManagerActor {
     type Result = PeerToManagerMsgResp;
     fn handle(&mut self, msg: PeerToManagerMsg, ctx: &mut Self::Context) -> Self::Result {
         let _timer =
@@ -1666,7 +1540,7 @@
     }
 }
 
-impl Handler<PeerManagerMessageRequest> for PeerManagerActor {
+impl actix::Handler<PeerManagerMessageRequest> for PeerManagerActor {
     type Result = PeerManagerMessageResponse;
     fn handle(&mut self, msg: PeerManagerMessageRequest, ctx: &mut Self::Context) -> Self::Result {
         let _timer =
