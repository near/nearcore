use crate::client;
use crate::config;
use crate::debug::{DebugStatus, GetDebugStatus};
use crate::network_protocol::{
    AccountData, AccountOrPeerIdOrHash, Edge, EdgeState, PartialEdgeInfo, PeerInfo, PeerMessage,
    Ping, Pong, RawRoutedMessage, RoutedMessageBody, RoutingTableUpdate, StateResponseInfo,
    SyncAccountsData,
};
use crate::peer::peer_actor::PeerActor;
use crate::peer_manager::connection;
use crate::peer_manager::network_state::NetworkState;
use crate::peer_manager::peer_store;
use crate::private_actix::{
    PeerRequestResult, PeersRequest, RegisterPeer, RegisterPeerError, RegisterPeerResponse, StopMsg,
};
use crate::private_actix::{PeerToManagerMsg, PeerToManagerMsgResp, PeersResponse};
use crate::routing;
use crate::stats::metrics;
use crate::store;
use crate::tcp;
use crate::time;
use crate::types::{
    ConnectedPeerInfo, FullPeerInfo, GetNetworkInfo, KnownProducer, NetworkInfo, NetworkRequests,
    NetworkResponses, PeerIdOrHash, PeerManagerMessageRequest, PeerManagerMessageResponse,
    PeerType, ReasonForBan, SetChainInfo,
};
use actix::fut::future::wrap_future;
use actix::{
    Actor, ActorFutureExt, AsyncContext, Context, ContextFutureSpawner, Handler, Running,
    WrapFuture,
};
use anyhow::bail;
use anyhow::Context as _;
use near_o11y::{handler_trace_span, OpenTelemetrySpanExt, WithSpanContext, WithSpanContextExt};
use near_performance_metrics_macros::perf;
use near_primitives::block::GenesisId;
use near_primitives::network::PeerId;
use near_primitives::types::AccountId;
use near_primitives::views::{KnownPeerStateView, PeerStoreView};
use rand::seq::IteratorRandom;
use rand::thread_rng;
use rand::Rng;
use std::cmp::min;
use std::collections::{HashMap, HashSet};
use std::net::SocketAddr;
use std::sync::atomic::Ordering;
use std::sync::Arc;
use tracing::{debug, error, info, warn, Instrument};

/// How much time to wait (in milliseconds) after we send update nonce request before disconnecting.
/// This number should be large to handle pair of nodes with high latency.
const WAIT_ON_TRY_UPDATE_NONCE: time::Duration = time::Duration::milliseconds(6_000);
/// If we see an edge between us and other peer, but this peer is not a current connection, wait this
/// timeout and in case it didn't become a connected peer, broadcast edge removal update.
const WAIT_PEER_BEFORE_REMOVE: time::Duration = time::Duration::milliseconds(6_000);
/// Ratio between consecutive attempts to establish connection with another peer.
/// In the kth step node should wait `10 * EXPONENTIAL_BACKOFF_RATIO**k` milliseconds
const EXPONENTIAL_BACKOFF_RATIO: f64 = 1.1;
/// The initial waiting time between consecutive attempts to establish connection
const MONITOR_PEERS_INITIAL_DURATION: time::Duration = time::Duration::milliseconds(10);
/// How ofter should we broadcast edges.
const BROADCAST_VALIDATED_EDGES_INTERVAL: time::Duration = time::Duration::milliseconds(50);
/// Maximum amount of time spend processing edges.
const BROAD_CAST_EDGES_MAX_WORK_ALLOWED: time::Duration = time::Duration::milliseconds(50);
/// How often should we update the routing table
const UPDATE_ROUTING_TABLE_INTERVAL: time::Duration = time::Duration::milliseconds(1_000);
/// How often to report bandwidth stats.
const REPORT_BANDWIDTH_STATS_TRIGGER_INTERVAL: time::Duration =
    time::Duration::milliseconds(60_000);

/// If we received more than `REPORT_BANDWIDTH_THRESHOLD_BYTES` of data from given peer it's bandwidth stats will be reported.
const REPORT_BANDWIDTH_THRESHOLD_BYTES: usize = 10_000_000;
/// If we received more than REPORT_BANDWIDTH_THRESHOLD_COUNT` of messages from given peer it's bandwidth stats will be reported.
const REPORT_BANDWIDTH_THRESHOLD_COUNT: usize = 10_000;
/// How long a peer has to be unreachable, until we prune it from the in-memory graph.
const PRUNE_UNREACHABLE_PEERS_AFTER: time::Duration = time::Duration::hours(1);

/// Remove the edges that were created more that this duration ago.
const PRUNE_EDGES_AFTER: time::Duration = time::Duration::minutes(30);

/// If a peer is more than these blocks behind (comparing to our current head) - don't route any messages through it.
/// We are updating the list of unreliable peers every MONITOR_PEER_MAX_DURATION (60 seconds) - so the current
/// horizon value is roughly matching this threshold (if the node is 60 blocks behind, it will take it a while to recover).
/// If we set this horizon too low (for example 2 blocks) - we're risking excluding a lot of peers in case of a short
/// network issue.
const UNRELIABLE_PEER_HORIZON: u64 = 60;

/// Due to implementation limits of `Graph` in `near-network`, we support up to 128 client.
pub const MAX_NUM_PEERS: usize = 128;

/// When picking a peer to connect to, we'll pick from the 'safer peers'
/// (a.k.a. ones that we've been connected to in the past) with these odds.
/// Otherwise, we'd pick any peer that we've heard about.
const PREFER_PREVIOUSLY_CONNECTED_PEER: f64 = 0.6;

#[derive(Clone, PartialEq, Eq)]
struct WhitelistNode {
    id: PeerId,
    addr: SocketAddr,
    account_id: Option<AccountId>,
}

impl TryFrom<&PeerInfo> for WhitelistNode {
    type Error = anyhow::Error;
    fn try_from(pi: &PeerInfo) -> anyhow::Result<Self> {
        Ok(Self {
            id: pi.id.clone(),
            addr: if let Some(addr) = pi.addr {
                addr.clone()
            } else {
                bail!("addess is missing");
            },
            account_id: pi.account_id.clone(),
        })
    }
}

/// Actor that manages peers connections.
pub struct PeerManagerActor {
    pub(crate) clock: time::Clock,
    /// Networking configuration.
    /// TODO(gprusak): this field is duplicated with
    /// NetworkState.config. Remove it from here.
    config: Arc<config::VerifiedConfig>,
    /// Maximal allowed number of peer connections.
    /// It is initialized with config.max_num_peers and is mutable
    /// only so that it can be changed in tests.
    /// TODO(gprusak): determine why tests need to change that dynamically
    /// in the first place.
    max_num_peers: u32,
    /// Peer information for this node.
    my_peer_id: PeerId,
    /// Flag that track whether we started attempts to establish outbound connections.
    started_connect_attempts: bool,
    /// Connected peers we have sent new edge update, but we haven't received response so far.
    local_peer_pending_update_nonce_request: HashMap<PeerId, u64>,
    /// Whitelisted nodes, which are allowed to connect even if the connection limit has been
    /// reached.
    whitelist_nodes: Vec<WhitelistNode>,

    /// State that is shared between multiple threads (including PeerActors).
    pub(crate) state: Arc<NetworkState>,
}

/// TEST-ONLY
/// A generic set of events (observable in tests) that the Network may generate.
/// Ideally the tests should observe only public API properties, but until
/// we are at that stage, feel free to add any events that you need to observe.
/// In particular prefer emitting a new event to polling for a state change.
#[derive(Debug, PartialEq, Eq, Clone)]
pub enum Event {
    ServerStarted,
    RoutedMessageDropped,
    RoutingTableUpdate { next_hops: Arc<routing::NextHopTable>, pruned_edges: Vec<Edge> },
    Ping(Ping),
    Pong(Pong),
    SetChainInfo,
    // Reported once a message has been processed.
    // In contrast to typical RPC protocols, many P2P messages do not trigger
    // sending a response at the end of processing.
    // However, for precise instrumentation in tests it is useful to know when
    // processing has been finished. We simulate the "RPC response" by reporting
    // an event MessageProcessed.
    //
    // Given that processing is asynchronous and unstructured as of now,
    // it is hard to pinpoint all the places when the processing of a message is
    // actually complete. Currently this event is reported only for some message types,
    // feel free to add support for more.
    MessageProcessed(PeerMessage),
    // Reported when a handshake has been started.
    HandshakeStarted(crate::peer::peer_actor::HandshakeStartedEvent),
    // Reported when a handshake has been successfully completed.
    HandshakeCompleted(crate::peer::peer_actor::HandshakeCompletedEvent),
    // Reported when the TCP connection has been closed.
    ConnectionClosed(crate::peer::peer_actor::ConnectionClosedEvent),
}

impl Actor for PeerManagerActor {
    type Context = Context<Self>;

    fn started(&mut self, ctx: &mut Self::Context) {
        // Start server if address provided.
        if let Some(server_addr) = self.config.node_addr {
            debug!(target: "network", at = ?server_addr, "starting public server");
            let clock = self.clock.clone();
            let state = self.state.clone();
            ctx.spawn(wrap_future(async move {
                let mut listener = match tcp::Listener::bind(server_addr).await {
                    Ok(it) => it,
                    Err(e) => {
                        panic!("failed to start listening on server_addr={server_addr:?} e={e:?}")
                    }
                };
                state.config.event_sink.push(Event::ServerStarted);
                loop {
                    if let Ok(stream) = listener.accept().await {
                        // Always let the new peer to send a handshake message.
                        // Only then we can decide whether we should accept a connection.
                        // It is expected to be reasonably cheap: eventually, for TIER2 network
                        // we would like to exchange set of connected peers even without establishing
                        // a proper connection.
                        debug!(target: "network", from = ?stream.peer_addr, "got new connection");
                        if let Err(err) =
                            PeerActor::spawn(clock.clone(), stream, None, state.clone())
                        {
                            tracing::info!(target:"network", ?err, "PeerActor::spawn()");
                        }
                    }
                }
            }));
        }

        // Periodically push network information to client.
        self.push_network_info_trigger(ctx, self.config.push_info_period);

        // Periodically starts peer monitoring.
        debug!(target: "network", max_period=?self.config.monitor_peers_max_period, "monitor_peers_trigger");
        self.monitor_peers_trigger(
            ctx,
            MONITOR_PEERS_INITIAL_DURATION,
            (MONITOR_PEERS_INITIAL_DURATION, self.config.monitor_peers_max_period),
        );

        let skip_tombstones = self.config.skip_tombstones.map(|it| self.clock.now() + it);

        // Periodically reads valid edges from `EdgesVerifierActor` and broadcast.
        self.broadcast_validated_edges_trigger(
            ctx,
            BROADCAST_VALIDATED_EDGES_INTERVAL,
            skip_tombstones,
        );

        // Periodically updates routing table and prune edges that are no longer reachable.
        self.update_routing_table_trigger(ctx, UPDATE_ROUTING_TABLE_INTERVAL);

        // Periodically prints bandwidth stats for each peer.
        self.report_bandwidth_stats_trigger(ctx, REPORT_BANDWIDTH_STATS_TRIGGER_INTERVAL);
    }

    /// Try to gracefully disconnect from connected peers.
    fn stopping(&mut self, _ctx: &mut Self::Context) -> Running {
        warn!("PeerManager: stopping");
        self.state.tier2.broadcast_message(Arc::new(PeerMessage::Disconnect));
        self.state.routing_table_addr.do_send(StopMsg {}.with_span_context());
        Running::Stop
    }

    fn stopped(&mut self, _ctx: &mut Self::Context) {
        actix::Arbiter::current().stop();
    }
}

impl PeerManagerActor {
    pub fn spawn(
        clock: time::Clock,
        store: Arc<dyn near_store::db::Database>,
        config: config::NetworkConfig,
        client: Arc<dyn client::Client>,
        genesis_id: GenesisId,
    ) -> anyhow::Result<actix::Addr<Self>> {
        let config = config.verify().context("config")?;
        let store = store::Store::from(store);
        let peer_store =
            peer_store::PeerStore::new(&clock, config.peer_store.clone(), store.clone())
                .context("PeerStore::new")?;
        tracing::debug!(target: "network",
               len = peer_store.len(),
               boot_nodes = config.peer_store.boot_nodes.len(),
               banned = peer_store.count_banned(),
               "Found known peers");
        tracing::debug!(target: "network", blacklist = ?config.peer_store.blacklist, "Blacklist");

        let my_peer_id = config.node_id();
        let whitelist_nodes = {
            let mut v = vec![];
            for wn in &config.whitelist_nodes {
                v.push(wn.try_into()?);
            }
            v
        };
        let config = Arc::new(config);
        Ok(Self::start_in_arbiter(&actix::Arbiter::new().handle(), move |ctx| Self {
            my_peer_id: my_peer_id.clone(),
            config: config.clone(),
            max_num_peers: config.max_num_peers,
            started_connect_attempts: false,
            local_peer_pending_update_nonce_request: HashMap::new(),
            whitelist_nodes,
            state: Arc::new(NetworkState::new(
                &clock,
                store.clone(),
                peer_store,
                config.clone(),
                genesis_id,
                client,
                ctx.address().recipient(),
            )),
            clock,
        }))
    }

    fn update_routing_table(
        &self,
        ctx: &mut Context<Self>,
        prune_unreachable_since: Option<time::Instant>,
        prune_edges_older_than: Option<time::Utc>,
    ) {
        self.state
            .routing_table_addr
            .send(
                routing::actor::Message::RoutingTableUpdate {
                    prune_unreachable_since,
                    prune_edges_older_than,
                }
                .with_span_context(),
            )
            .into_actor(self)
            .map(|response, act, _ctx| match response {
                Ok(routing::actor::Response::RoutingTableUpdateResponse {
                    pruned_edges,
                    next_hops,
                    peers_to_ban,
                }) => {
                    act.state.routing_table_view.update(&pruned_edges, next_hops.clone());
                    for peer in peers_to_ban {
                        act.state.disconnect_and_ban(&act.clock, &peer, ReasonForBan::InvalidEdge);
                    }
                    act.config
                        .event_sink
                        .push(Event::RoutingTableUpdate { next_hops, pruned_edges });
                }
                _ => error!(target: "network", "expected RoutingTableUpdateResponse"),
            })
            .spawn(ctx);
    }

    /// `update_routing_table_trigger` schedule updating routing table to `RoutingTableActor`
    /// Usually we do edge pruning once per hour. However it may be disabled in following cases:
    /// - there are edges, that were supposed to be added, but are still in EdgeValidatorActor,
    ///   waiting to have their signatures checked.
    /// - edge pruning may be disabled for unit testing.
    fn update_routing_table_trigger(&self, ctx: &mut Context<Self>, interval: time::Duration) {
        let _timer = metrics::PEER_MANAGER_TRIGGER_TIME
            .with_label_values(&["update_routing_table"])
            .start_timer();
        self.update_routing_table(
            ctx,
            self.clock.now().checked_sub(PRUNE_UNREACHABLE_PEERS_AFTER),
            self.clock.now_utc().checked_sub(PRUNE_EDGES_AFTER),
        );

        near_performance_metrics::actix::run_later(
            ctx,
            interval.try_into().unwrap(),
            move |act, ctx| {
                act.update_routing_table_trigger(ctx, interval);
            },
        );
    }

    /// Periodically prints bandwidth stats for each peer.
    fn report_bandwidth_stats_trigger(&mut self, ctx: &mut Context<Self>, every: time::Duration) {
        let _timer = metrics::PEER_MANAGER_TRIGGER_TIME
            .with_label_values(&["report_bandwidth_stats"])
            .start_timer();
        let mut total_bandwidth_used_by_all_peers: usize = 0;
        let mut total_msg_received_count: usize = 0;
        for (peer_id, connected_peer) in &self.state.tier2.load().ready {
            let bandwidth_used =
                connected_peer.stats.received_bytes.swap(0, Ordering::Relaxed) as usize;
            let msg_received_count =
                connected_peer.stats.received_messages.swap(0, Ordering::Relaxed) as usize;
            if bandwidth_used > REPORT_BANDWIDTH_THRESHOLD_BYTES
                || msg_received_count > REPORT_BANDWIDTH_THRESHOLD_COUNT
            {
                debug!(target: "bandwidth",
                    ?peer_id,
                    bandwidth_used, msg_received_count, "Peer bandwidth exceeded threshold",
                );
            }
            total_bandwidth_used_by_all_peers += bandwidth_used;
            total_msg_received_count += msg_received_count;
        }

        info!(
            target: "bandwidth",
            total_bandwidth_used_by_all_peers,
            total_msg_received_count, "Bandwidth stats"
        );

        near_performance_metrics::actix::run_later(
            ctx,
            every.try_into().unwrap(),
            move |act, ctx| {
                act.report_bandwidth_stats_trigger(ctx, every);
            },
        );
    }

    /// Receives list of edges that were verified, in a trigger every 20ms, and adds them to
    /// the routing table.
    fn broadcast_validated_edges_trigger(
        &mut self,
        ctx: &mut Context<Self>,
        interval: time::Duration,
        // If set, don't push any tombstones until this time.
        skip_tombstones_until: Option<time::Instant>,
    ) {
        let _span =
            tracing::trace_span!(target: "network", "broadcast_validated_edges_trigger").entered();
        let _timer = metrics::PEER_MANAGER_TRIGGER_TIME
            .with_label_values(&["broadcast_validated_edges"])
            .start_timer();
        let start = self.clock.now();
        let mut new_edges = Vec::new();
        while let Ok(edge) =
            self.state.routing_table_exchange_helper.edges_to_add_receiver.try_recv()
        {
            new_edges.push(edge);
            // TODO: do we really need this limit?
            if self.clock.now() >= start + BROAD_CAST_EDGES_MAX_WORK_ALLOWED {
                break;
            }
        }

        if !new_edges.is_empty() {
            // Check whenever there is an edge indicating whenever there is a peer we should be
            // connected to but we aren't. And try to resolve the inconsistency.
            // Also check whenever there is an edge indicating that we should be disconnected
            // from a peer, but we are connected. And try to resolve the inconsistency.
            let new_local_edges = self.state.routing_table_view.add_local_edges(&new_edges);
            let tier2 = self.state.tier2.load();
            for edge in new_local_edges {
                let other_peer = edge.other(&self.my_peer_id).unwrap();
                match (tier2.ready.contains_key(other_peer), edge.edge_type()) {
                    // This is an active connection, while the edge indicates it shouldn't.
                    (true, EdgeState::Removed) => {
                        self.maybe_remove_connected_peer(ctx, &edge, other_peer)
                    }
                    // We are not connected to this peer, but routing table contains
                    // information that we do. We should wait and remove that peer
                    // from routing table
                    (false, EdgeState::Active) => Self::wait_peer_or_remove(ctx, edge),
                    // OK
                    _ => {}
                }
            }
            self.state
                .routing_table_addr
                .send(
                    routing::actor::Message::AddVerifiedEdges { edges: new_edges }
                        .with_span_context(),
                )
                .in_current_span()
                .into_actor(self)
                .map(move |response, act, _ctx| {
                    let _span = tracing::trace_span!(
                        target: "network",
                        "broadcast_validated_edges_trigger_response")
                    .entered();

                    match response {
                        Ok(routing::actor::Response::AddVerifiedEdgesResponse(
                            mut filtered_edges,
                        )) => {
                            // Don't send tombstones during the initial time.
                            // Most of the network is created during this time, which results
                            // in us sending a lot of tombstones to peers.
                            // Later, the amount of new edges is a lot smaller.
                            if let Some(skip_tombstones_until) = skip_tombstones_until {
                                if act.clock.now() < skip_tombstones_until {
                                    filtered_edges
                                        .retain(|edge| edge.edge_type() == EdgeState::Active);
                                    metrics::EDGE_TOMBSTONE_SENDING_SKIPPED.inc();
                                }
                            }
                            // Broadcast new edges to all other peers.
                            act.state.tier2.broadcast_message(Arc::new(
                                PeerMessage::SyncRoutingTable(RoutingTableUpdate::from_edges(
                                    filtered_edges,
                                )),
                            ));
                        }
                        _ => error!(target: "network", "expected AddVerifiedEdgesResponse"),
                    }
                })
                .spawn(ctx);
        };

        near_performance_metrics::actix::run_later(
            ctx,
            interval.try_into().unwrap(),
            move |act, ctx| {
                act.broadcast_validated_edges_trigger(ctx, interval, skip_tombstones_until);
            },
        );
    }

    /// Register a direct connection to a new peer. This will be called after successfully
    /// establishing a connection with another peer. It become part of the connected peers.
    ///
    /// To build new edge between this pair of nodes both signatures are required.
    /// Signature from this node is passed in `edge_info`
    /// Signature from the other node is passed in `full_peer_info.edge_info`.
    fn register_peer(
        &mut self,
        connection: Arc<connection::Connection>,
    ) -> Result<(), connection::PoolError> {
        let peer_info = &connection.peer_info;
        let _span = tracing::trace_span!(target: "network", "register_peer").entered();
        debug!(target: "network", ?peer_info, "Consolidated connection");
        self.state.tier2.insert_ready(connection.clone())?;
        // Best effort write to DB.
        if let Err(err) = self.state.peer_store.peer_connected(&self.clock, peer_info) {
            error!(target: "network", ?err, "Failed to save peer data");
        }
        self.state.add_verified_edges_to_routing_table(vec![connection.edge.clone()]);
        Ok(())
    }

    /// Check if it is needed to create a new outbound connection.
    /// If the number of active connections is less than `ideal_connections_lo` or
    /// (the number of outgoing connections is less than `minimum_outbound_peers`
    ///     and the total connections is less than `max_num_peers`)
    fn is_outbound_bootstrap_needed(&self) -> bool {
        let tier2 = self.state.tier2.load();
        let total_connections = tier2.ready.len() + tier2.outbound_handshakes.len();
        let potential_outbound_connections =
            tier2.ready.values().filter(|peer| peer.peer_type == PeerType::Outbound).count()
                + tier2.outbound_handshakes.len();

        (total_connections < self.config.ideal_connections_lo as usize
            || (total_connections < self.max_num_peers as usize
                && potential_outbound_connections < self.config.minimum_outbound_peers as usize))
            && !self.config.outbound_disabled
    }

    /// is_peer_whitelisted checks whether a peer is a whitelisted node.
    /// whitelisted nodes are allowed to connect, even if the inbound connections limit has
    /// been reached. This predicate should be evaluated AFTER the Handshake.
    fn is_peer_whitelisted(&self, peer_info: &PeerInfo) -> bool {
        self.whitelist_nodes
            .iter()
            .filter(|wn| wn.id == peer_info.id)
            .filter(|wn| Some(wn.addr) == peer_info.addr)
            .any(|wn| wn.account_id.is_none() || wn.account_id == peer_info.account_id)
    }

    // predicate checking whether we should allow an inbound connection from peer_info.
    fn is_inbound_allowed(&self, peer_info: &PeerInfo) -> bool {
        // Check if we have spare inbound connections capacity.
        let tier2 = self.state.tier2.load();
        if tier2.ready.len() + tier2.outbound_handshakes.len() < self.max_num_peers as usize
            && !self.config.inbound_disabled
        {
            return true;
        }
        // Whitelisted nodes are allowed to connect, even if the inbound connections limit has
        // been reached.
        if self.is_peer_whitelisted(peer_info) {
            return true;
        }
        false
    }

    /// Returns peers close to the highest height
    fn highest_height_peers(&self) -> Vec<FullPeerInfo> {
        let infos: Vec<_> =
            self.state.tier2.load().ready.values().map(|p| p.full_peer_info()).collect();

        // This finds max height among peers, and returns one peer close to such height.
        let max_height = match infos.iter().map(|i| i.chain_info.height).max() {
            Some(height) => height,
            None => return vec![],
        };
        // Find all peers whose height is within `highest_peer_horizon` from max height peer(s).
        infos
            .into_iter()
            .filter(|i| {
                i.chain_info.height.saturating_add(self.config.highest_peer_horizon) >= max_height
            })
            .collect()
    }

    // Get peers that are potentially unreliable and we should avoid routing messages through them.
    // Currently we're picking the peers that are too much behind (in comparison to us).
    fn unreliable_peers(&self) -> HashSet<PeerId> {
        let my_height = self.state.chain_info.load().height;
        // Find all peers whose height is below `highest_peer_horizon` from max height peer(s).
        self.state
            .tier2
            .load()
            .ready
            .values()
            .filter(|p| {
                p.chain_height.load(Ordering::Relaxed).saturating_add(UNRELIABLE_PEER_HORIZON)
                    < my_height
            })
            .map(|p| p.peer_info.id.clone())
            .collect()
    }

    fn wait_peer_or_remove(ctx: &mut Context<Self>, edge: Edge) {
        // This edge says this is an connected peer, which is currently not in the set of connected peers.
        // Wait for some time to let the connection begin or broadcast edge removal instead.
        near_performance_metrics::actix::run_later(
            ctx,
            WAIT_PEER_BEFORE_REMOVE.try_into().unwrap(),
            move |act, _ctx| {
                let other = edge.other(&act.my_peer_id).unwrap();
                if act.state.tier2.load().ready.contains_key(other) {
                    return;
                }
                // Peer is still not connected after waiting a timeout.
                let new_edge = edge.remove_edge(act.my_peer_id.clone(), &act.config.node_key);
                act.state.tier2.broadcast_message(Arc::new(PeerMessage::SyncRoutingTable(
                    RoutingTableUpdate::from_edges(vec![new_edge]),
                )));
            },
        );
    }

    // If we receive an edge indicating that we should no longer be connected to a peer.
    // We will broadcast that edge to that peer, and if that peer doesn't reply within specific time,
    // that peer will be removed. However, the connected peer may gives us a new edge indicating
    // that we should in fact be connected to it.
    fn maybe_remove_connected_peer(
        &mut self,
        ctx: &mut Context<Self>,
        edge: &Edge,
        other: &PeerId,
    ) {
        let nonce = edge.next();

        if let Some(last_nonce) = self.local_peer_pending_update_nonce_request.get(other) {
            if *last_nonce >= nonce {
                // We already tried to update an edge with equal or higher nonce.
                return;
            }
        }

        self.state.tier2.send_message(
            other.clone(),
            Arc::new(PeerMessage::RequestUpdateNonce(PartialEdgeInfo::new(
                &self.my_peer_id,
                other,
                nonce,
                &self.config.node_key,
            ))),
        );

        self.local_peer_pending_update_nonce_request.insert(other.clone(), nonce);

        let other = other.clone();
        near_performance_metrics::actix::run_later(
            ctx,
            WAIT_ON_TRY_UPDATE_NONCE.try_into().unwrap(),
            move |act, _ctx| {
                if let Some(cur_nonce) = act.local_peer_pending_update_nonce_request.get(&other) {
                    if *cur_nonce == nonce {
                        if let Some(peer) = act.state.tier2.load().ready.get(&other) {
                            // Send disconnect signal to this peer if we haven't edge update.
                            peer.stop(None);
                        }
                        act.local_peer_pending_update_nonce_request.remove(&other);
                    }
                }
            },
        );
    }

    /// Check if the number of connections (excluding whitelisted ones) exceeds ideal_connections_hi.
    /// If so, constructs a safe set of peers and selects one random peer outside of that set
    /// and sends signal to stop connection to it gracefully.
    ///
    /// Safe set contruction process:
    /// 1. Add all whitelisted peers to the safe set.
    /// 2. If the number of outbound connections is less or equal than minimum_outbound_connections,
    ///    add all outbound connections to the safe set.
    /// 3. Find all peers who sent us a message within the last peer_recent_time_window,
    ///    and add them one by one to the safe_set (starting from earliest connection time)
    ///    until safe set has safe_set_size elements.
    fn maybe_stop_active_connection(&self) {
        let tier2 = self.state.tier2.load();
        let filter_peers = |predicate: &dyn Fn(&connection::Connection) -> bool| -> Vec<_> {
            tier2
                .ready
                .values()
                .filter(|peer| predicate(&*peer))
                .map(|peer| peer.peer_info.id.clone())
                .collect()
        };

        // Build safe set
        let mut safe_set = HashSet::new();

        // Add whitelisted nodes to the safe set.
        let whitelisted_peers = filter_peers(&|p| self.is_peer_whitelisted(&p.peer_info));
        safe_set.extend(whitelisted_peers);

        // If there is not enough non-whitelisted peers, return without disconnecting anyone.
        if tier2.ready.len() - safe_set.len() <= self.config.ideal_connections_hi as usize {
            return;
        }

        // If there is not enough outbound peers, add them to the safe set.
        let outbound_peers = filter_peers(&|p| p.peer_type == PeerType::Outbound);
        if outbound_peers.len() + tier2.outbound_handshakes.len()
            <= self.config.minimum_outbound_peers as usize
        {
            safe_set.extend(outbound_peers);
        }

        // If there is not enough archival peers, add them to the safe set.
        if self.config.archive {
            let archival_peers = filter_peers(&|p| p.initial_chain_info.archival);
            if archival_peers.len() <= self.config.archival_peer_connections_lower_bound as usize {
                safe_set.extend(archival_peers);
            }
        }

        // Find all recently active peers.
        let now = self.clock.now();
        let mut active_peers: Vec<Arc<connection::Connection>> = tier2
            .ready
            .values()
            .filter(|p| {
                now - p.last_time_received_message.load() < self.config.peer_recent_time_window
            })
            .cloned()
            .collect();

        // Sort by established time.
        active_peers.sort_by_key(|p| p.connection_established_time);
        // Saturate safe set with recently active peers.
        let set_limit = self.config.safe_set_size as usize;
        for p in active_peers {
            if safe_set.len() >= set_limit {
                break;
            }
            safe_set.insert(p.peer_info.id.clone());
        }

        // Build valid candidate list to choose the peer to be removed. All peers outside the safe set.
        let candidates = tier2.ready.values().filter(|p| !safe_set.contains(&p.peer_info.id));
        if let Some(p) = candidates.choose(&mut rand::thread_rng()) {
            debug!(target: "network", id = ?p.peer_info.id,
                tier2_len = tier2.ready.len(),
                ideal_connections_hi = self.config.ideal_connections_hi,
                "Stop active connection"
            );
            p.stop(None);
        }
    }

    /// Periodically monitor list of peers and:
    ///  - request new peers from connected peers,
    ///  - bootstrap outbound connections from known peers,
    ///  - unban peers that have been banned for awhile,
    ///  - remove expired peers,
    ///
    /// # Arguments:
    /// - `interval` - Time between consequent runs.
    /// - `default_interval` - we will set `interval` to this value once, after first successful connection
    /// - `max_interval` - maximum value of interval
    /// NOTE: in the current implementation `interval` increases by 1% every time, and it will
    ///       reach value of `max_internal` eventually.
    fn monitor_peers_trigger(
        &mut self,
        ctx: &mut Context<Self>,
        mut interval: time::Duration,
        (default_interval, max_interval): (time::Duration, time::Duration),
    ) {
        let _span = tracing::trace_span!(target: "network", "monitor_peers_trigger").entered();
        let _timer =
            metrics::PEER_MANAGER_TRIGGER_TIME.with_label_values(&["monitor_peers"]).start_timer();

        self.state.peer_store.unban(&self.clock);
        if let Err(err) = self.state.peer_store.update_connected_peers_last_seen(&self.clock) {
            error!(target: "network", ?err, "Failed to update peers last seen time.");
        }

        if self.is_outbound_bootstrap_needed() {
            let tier2 = self.state.tier2.load();
            // With some odds - try picking one of the 'NotConnected' peers -- these are the ones that we were able to connect to in the past.
            let prefer_previously_connected_peer =
                thread_rng().gen_bool(PREFER_PREVIOUSLY_CONNECTED_PEER);
            if let Some(peer_info) = self.state.peer_store.unconnected_peer(
                |peer_state| {
                    // Ignore connecting to ourself
                    self.my_peer_id == peer_state.peer_info.id
                    || self.config.node_addr == peer_state.peer_info.addr
                    // Or to peers we are currently trying to connect to
                    || tier2.outbound_handshakes.contains(&peer_state.peer_info.id)
                },
                prefer_previously_connected_peer,
            ) {
                // Start monitor_peers_attempts from start after we discover the first healthy peer
                if !self.started_connect_attempts {
                    self.started_connect_attempts = true;
                    interval = default_interval;
                }
                ctx.spawn(wrap_future({
                    let state = self.state.clone();
                    let clock = self.clock.clone();
                    async move {
                        let result = async {
                            let stream = tcp::Stream::connect(&peer_info).await.context("tcp::Stream::connect()")?;
                            PeerActor::spawn(clock.clone(),stream,None,state.clone()).context("PeerActor::spawn()")?;
                            anyhow::Ok(())
                        }.await;

                        if result.is_err() {
                            tracing::info!(target:"network", ?result, "failed to connect to {peer_info}");
                        }
                        if state.peer_store.peer_connection_attempt(&clock, &peer_info.id, result).is_err() {
                            error!(target: "network", ?peer_info, "Failed to mark peer as failed.");
                        }
                    }
<<<<<<< HEAD
                }.instrument(tracing::trace_span!(target: "network", "monitor_peers_trigger_connect"))));
            } else {
                self.state.ask_for_more_peers();
=======
                }));
>>>>>>> 50c2f5cf
            }
        }

        // If there are too many active connections try to remove some connections
        self.maybe_stop_active_connection();

        if let Err(err) = self.state.peer_store.remove_expired(&self.clock) {
            error!(target: "network", ?err, "Failed to remove expired peers");
        };

        // Find peers that are not reliable (too much behind) - and make sure that we're not routing messages through them.
        let unreliable_peers = self.unreliable_peers();
        metrics::PEER_UNRELIABLE.set(unreliable_peers.len() as i64);
        self.state.graph.write().set_unreliable_peers(unreliable_peers);

        let new_interval = min(max_interval, interval * EXPONENTIAL_BACKOFF_RATIO);

        near_performance_metrics::actix::run_later(
            ctx,
            interval.try_into().unwrap(),
            move |act, ctx| {
                act.monitor_peers_trigger(ctx, new_interval, (default_interval, max_interval));
            },
        );
    }

    /// Return whether the message is sent or not.
    fn send_message_to_account_or_peer_or_hash(
        &mut self,
        target: &AccountOrPeerIdOrHash,
        msg: RoutedMessageBody,
    ) -> bool {
        let target = match target {
            AccountOrPeerIdOrHash::AccountId(account_id) => {
                return self.state.send_message_to_account(&self.clock, account_id, msg);
            }
            AccountOrPeerIdOrHash::PeerId(it) => PeerIdOrHash::PeerId(it.clone()),
            AccountOrPeerIdOrHash::Hash(it) => PeerIdOrHash::Hash(it.clone()),
        };

        self.state.send_message_to_peer(
            &self.clock,
            self.state.sign_message(&self.clock, RawRoutedMessage { target, body: msg }),
        )
    }

    pub(crate) fn get_network_info(&self) -> NetworkInfo {
        let tier2 = self.state.tier2.load();
        NetworkInfo {
            connected_peers: tier2
                .ready
                .values()
                .map(|cp| ConnectedPeerInfo {
                    full_peer_info: cp.full_peer_info(),
                    received_bytes_per_sec: cp.stats.received_bytes_per_sec.load(Ordering::Relaxed),
                    sent_bytes_per_sec: cp.stats.sent_bytes_per_sec.load(Ordering::Relaxed),
                    last_time_peer_requested: cp
                        .last_time_peer_requested
                        .load()
                        .unwrap_or(self.clock.now()),
                    last_time_received_message: cp.last_time_received_message.load(),
                    connection_established_time: cp.connection_established_time,
                    peer_type: cp.peer_type,
                })
                .collect(),
            num_connected_peers: tier2.ready.len(),
            peer_max_count: self.max_num_peers,
            highest_height_peers: self.highest_height_peers(),
            sent_bytes_per_sec: tier2
                .ready
                .values()
                .map(|x| x.stats.sent_bytes_per_sec.load(Ordering::Relaxed))
                .sum(),
            received_bytes_per_sec: tier2
                .ready
                .values()
                .map(|x| x.stats.received_bytes_per_sec.load(Ordering::Relaxed))
                .sum(),
            known_producers: self
                .state
                .routing_table_view
                .get_announce_accounts()
                .into_iter()
                .map(|announce_account| KnownProducer {
                    account_id: announce_account.account_id,
                    peer_id: announce_account.peer_id.clone(),
                    // TODO: fill in the address.
                    addr: None,
                    next_hops: self.state.routing_table_view.view_route(&announce_account.peer_id),
                })
                .collect(),
            tier1_accounts: self.state.accounts_data.load().data.values().cloned().collect(),
        }
    }

    fn push_network_info_trigger(&self, ctx: &mut Context<Self>, interval: time::Duration) {
        let _span = tracing::trace_span!(target: "network", "push_network_info_trigger").entered();
        let network_info = self.get_network_info();
        let _timer = metrics::PEER_MANAGER_TRIGGER_TIME
            .with_label_values(&["push_network_info"])
            .start_timer();
        // TODO(gprusak): just spawn a loop.
        let state = self.state.clone();
        ctx.spawn(wrap_future(
            async move { state.client.network_info(network_info).await }.instrument(
                tracing::trace_span!(target: "network", "push_network_info_trigger_future"),
            ),
        ));

        near_performance_metrics::actix::run_later(
            ctx,
            interval.try_into().unwrap(),
            move |act, ctx| {
                act.push_network_info_trigger(ctx, interval);
            },
        );
    }

    #[perf]
    fn handle_msg_network_requests(
        &mut self,
        msg: NetworkRequests,
        _ctx: &mut Context<Self>,
    ) -> NetworkResponses {
        let msg_type: &str = msg.as_ref();
        let _span =
            tracing::trace_span!(target: "network", "handle_msg_network_requests", msg_type)
                .entered();
        let _d = delay_detector::DelayDetector::new(|| {
            format!("network request {}", msg.as_ref()).into()
        });
        metrics::REQUEST_COUNT_BY_TYPE_TOTAL.with_label_values(&[msg.as_ref()]).inc();
        match msg {
            NetworkRequests::Block { block } => {
                self.state.tier2.broadcast_message(Arc::new(PeerMessage::Block(block)));
                NetworkResponses::NoResponse
            }
            NetworkRequests::Approval { approval_message } => {
                self.state.send_message_to_account(
                    &self.clock,
                    &approval_message.target,
                    RoutedMessageBody::BlockApproval(approval_message.approval),
                );
                NetworkResponses::NoResponse
            }
            NetworkRequests::BlockRequest { hash, peer_id } => {
                if self.state.tier2.send_message(peer_id, Arc::new(PeerMessage::BlockRequest(hash)))
                {
                    NetworkResponses::NoResponse
                } else {
                    NetworkResponses::RouteNotFound
                }
            }
            NetworkRequests::BlockHeadersRequest { hashes, peer_id } => {
                if self
                    .state
                    .tier2
                    .send_message(peer_id, Arc::new(PeerMessage::BlockHeadersRequest(hashes)))
                {
                    NetworkResponses::NoResponse
                } else {
                    NetworkResponses::RouteNotFound
                }
            }
            NetworkRequests::StateRequestHeader { shard_id, sync_hash, target } => {
                if self.send_message_to_account_or_peer_or_hash(
                    &target,
                    RoutedMessageBody::StateRequestHeader(shard_id, sync_hash),
                ) {
                    NetworkResponses::NoResponse
                } else {
                    NetworkResponses::RouteNotFound
                }
            }
            NetworkRequests::StateRequestPart { shard_id, sync_hash, part_id, target } => {
                if self.send_message_to_account_or_peer_or_hash(
                    &target,
                    RoutedMessageBody::StateRequestPart(shard_id, sync_hash, part_id),
                ) {
                    NetworkResponses::NoResponse
                } else {
                    NetworkResponses::RouteNotFound
                }
            }
            NetworkRequests::StateResponse { route_back, response } => {
                let body = match response {
                    StateResponseInfo::V1(response) => RoutedMessageBody::StateResponse(response),
                    response @ StateResponseInfo::V2(_) => {
                        RoutedMessageBody::VersionedStateResponse(response)
                    }
                };
                if self.state.send_message_to_peer(
                    &self.clock,
                    self.state.sign_message(
                        &self.clock,
                        RawRoutedMessage { target: PeerIdOrHash::Hash(route_back), body },
                    ),
                ) {
                    NetworkResponses::NoResponse
                } else {
                    NetworkResponses::RouteNotFound
                }
            }
            NetworkRequests::BanPeer { peer_id, ban_reason } => {
                self.state.disconnect_and_ban(&self.clock, &peer_id, ban_reason);
                NetworkResponses::NoResponse
            }
            NetworkRequests::AnnounceAccount(announce_account) => {
                self.state.broadcast_accounts(vec![announce_account]);
                NetworkResponses::NoResponse
            }
            NetworkRequests::PartialEncodedChunkRequest { target, request, create_time } => {
                metrics::PARTIAL_ENCODED_CHUNK_REQUEST_DELAY
                    .observe((self.clock.now() - create_time.0).as_seconds_f64());
                let mut success = false;

                // Make two attempts to send the message. First following the preference of `prefer_peer`,
                // and if it fails, against the preference.
                for prefer_peer in &[target.prefer_peer, !target.prefer_peer] {
                    if !prefer_peer {
                        if let Some(account_id) = target.account_id.as_ref() {
                            if self.state.send_message_to_account(
                                &self.clock,
                                account_id,
                                RoutedMessageBody::PartialEncodedChunkRequest(request.clone()),
                            ) {
                                success = true;
                                break;
                            }
                        }
                    } else {
                        let mut matching_peers = vec![];
                        for (peer_id, peer) in &self.state.tier2.load().ready {
                            if (peer.initial_chain_info.archival || !target.only_archival)
                                && peer.chain_height.load(Ordering::Relaxed) >= target.min_height
                                && peer.initial_chain_info.tracked_shards.contains(&target.shard_id)
                            {
                                matching_peers.push(peer_id.clone());
                            }
                        }

                        if let Some(matching_peer) = matching_peers.iter().choose(&mut thread_rng())
                        {
                            if self.state.send_message_to_peer(
                                &self.clock,
                                self.state.sign_message(
                                    &self.clock,
                                    RawRoutedMessage {
                                        target: PeerIdOrHash::PeerId(matching_peer.clone()),
                                        body: RoutedMessageBody::PartialEncodedChunkRequest(
                                            request.clone(),
                                        ),
                                    },
                                ),
                            ) {
                                success = true;
                                break;
                            }
                        } else {
                            debug!(target: "network", chunk_hash=?request.chunk_hash, "Failed to find any matching peer for chunk");
                        }
                    }
                }

                if success {
                    NetworkResponses::NoResponse
                } else {
                    debug!(target: "network", chunk_hash=?request.chunk_hash, "Failed to find a route for chunk");
                    NetworkResponses::RouteNotFound
                }
            }
            NetworkRequests::PartialEncodedChunkResponse { route_back, response } => {
                if self.state.send_message_to_peer(
                    &self.clock,
                    self.state.sign_message(
                        &self.clock,
                        RawRoutedMessage {
                            target: PeerIdOrHash::Hash(route_back),
                            body: RoutedMessageBody::PartialEncodedChunkResponse(response),
                        },
                    ),
                ) {
                    NetworkResponses::NoResponse
                } else {
                    NetworkResponses::RouteNotFound
                }
            }
            NetworkRequests::PartialEncodedChunkMessage { account_id, partial_encoded_chunk } => {
                if self.state.send_message_to_account(
                    &self.clock,
                    &account_id,
                    RoutedMessageBody::VersionedPartialEncodedChunk(partial_encoded_chunk.into()),
                ) {
                    NetworkResponses::NoResponse
                } else {
                    NetworkResponses::RouteNotFound
                }
            }
            NetworkRequests::PartialEncodedChunkForward { account_id, forward } => {
                if self.state.send_message_to_account(
                    &self.clock,
                    &account_id,
                    RoutedMessageBody::PartialEncodedChunkForward(forward),
                ) {
                    NetworkResponses::NoResponse
                } else {
                    NetworkResponses::RouteNotFound
                }
            }
            NetworkRequests::ForwardTx(account_id, tx) => {
                if self.state.send_message_to_account(
                    &self.clock,
                    &account_id,
                    RoutedMessageBody::ForwardTx(tx),
                ) {
                    NetworkResponses::NoResponse
                } else {
                    NetworkResponses::RouteNotFound
                }
            }
            NetworkRequests::TxStatus(account_id, signer_account_id, tx_hash) => {
                if self.state.send_message_to_account(
                    &self.clock,
                    &account_id,
                    RoutedMessageBody::TxStatusRequest(signer_account_id, tx_hash),
                ) {
                    NetworkResponses::NoResponse
                } else {
                    NetworkResponses::RouteNotFound
                }
            }
            NetworkRequests::Challenge(challenge) => {
                // TODO(illia): smarter routing?
                self.state.tier2.broadcast_message(Arc::new(PeerMessage::Challenge(challenge)));
                NetworkResponses::NoResponse
            }
        }
    }

    #[perf]
    fn handle_msg_set_adv_options(&mut self, msg: crate::test_utils::SetAdvOptions) {
        if let Some(set_max_peers) = msg.set_max_peers {
            self.max_num_peers = set_max_peers as u32;
        }
    }

    #[perf]
    fn handle_msg_register_peer(&mut self, msg: RegisterPeer) -> RegisterPeerResponse {
        let _d = delay_detector::DelayDetector::new(|| "consolidate".into());

        let peer_info = &msg.connection.peer_info;
        // Check if this is a blacklisted peer.
        if peer_info.addr.as_ref().map_or(true, |addr| self.state.peer_store.is_blacklisted(addr)) {
            debug!(target: "network", peer_info = ?peer_info, "Dropping connection from blacklisted peer or unknown address");
            return RegisterPeerResponse::Reject(RegisterPeerError::Blacklisted);
        }

        if self.state.peer_store.is_banned(&peer_info.id) {
            debug!(target: "network", id = ?peer_info.id, "Dropping connection from banned peer");
            return RegisterPeerResponse::Reject(RegisterPeerError::Banned);
        }
        if msg.connection.peer_type == PeerType::Inbound {
            if !self.is_inbound_allowed(&peer_info) {
                // TODO(1896): Gracefully drop inbound connection for other peer.
                let tier2 = self.state.tier2.load();
                debug!(target: "network",
                    tier2 = tier2.ready.len(), outgoing_peers = tier2.outbound_handshakes.len(),
                    max_num_peers = self.max_num_peers,
                    "Dropping handshake (network at max capacity)."
                );
                return RegisterPeerResponse::Reject(RegisterPeerError::ConnectionLimitExceeded);
            }
        }
        if let Err(err) = self.register_peer(msg.connection.clone()) {
            return RegisterPeerResponse::Reject(RegisterPeerError::PoolError(err));
        }
        RegisterPeerResponse::Accept
    }

    #[perf]
    fn handle_msg_peers_request(&self, _msg: PeersRequest) -> PeerRequestResult {
        let _d = delay_detector::DelayDetector::new(|| "peers request".into());
        PeerRequestResult {
            peers: self.state.peer_store.healthy_peers(self.config.max_send_peers as usize),
        }
    }

    fn handle_msg_peers_response(&mut self, msg: PeersResponse) {
        let _d = delay_detector::DelayDetector::new(|| "peers response".into());
        if let Err(err) = self.state.peer_store.add_indirect_peers(
            &self.clock,
            msg.peers.into_iter().filter(|peer_info| peer_info.id != self.my_peer_id),
        ) {
            error!(target: "network", ?err, "Fail to update peer store");
        };
    }

    fn handle_peer_manager_message(
        &mut self,
        msg: PeerManagerMessageRequest,
        ctx: &mut Context<Self>,
    ) -> PeerManagerMessageResponse {
        match msg {
            PeerManagerMessageRequest::NetworkRequests(msg) => {
                PeerManagerMessageResponse::NetworkResponses(
                    self.handle_msg_network_requests(msg, ctx),
                )
            }
            PeerManagerMessageRequest::OutboundTcpConnect(stream) => {
                let peer_addr = stream.peer_addr;
                if let Err(err) =
                    PeerActor::spawn(self.clock.clone(), stream, None, self.state.clone())
                {
                    tracing::info!(target:"network", ?err, ?peer_addr, "spawn_outbound()");
                }
                PeerManagerMessageResponse::OutboundTcpConnect
            }
            // TEST-ONLY
            PeerManagerMessageRequest::SetAdvOptions(msg) => {
                self.handle_msg_set_adv_options(msg);
                PeerManagerMessageResponse::SetAdvOptions
            }
            // TEST-ONLY
            PeerManagerMessageRequest::FetchRoutingTable => {
                PeerManagerMessageResponse::FetchRoutingTable(self.state.routing_table_view.info())
            }
            // TEST-ONLY
            PeerManagerMessageRequest::PingTo { nonce, target } => {
                self.state.send_ping(&self.clock, nonce, target);
                PeerManagerMessageResponse::PingTo
            }
        }
    }

    fn handle_peer_to_manager_msg(&mut self, msg: PeerToManagerMsg) -> PeerToManagerMsgResp {
        match msg {
            PeerToManagerMsg::RegisterPeer(msg) => {
                PeerToManagerMsgResp::RegisterPeer(self.handle_msg_register_peer(msg))
            }
            PeerToManagerMsg::PeersRequest(msg) => {
                PeerToManagerMsgResp::PeersRequest(self.handle_msg_peers_request(msg))
            }
            PeerToManagerMsg::PeersResponse(msg) => {
                self.handle_msg_peers_response(msg);
                PeerToManagerMsgResp::Empty
            }
            PeerToManagerMsg::UpdatePeerInfo(peer_info) => {
                if let Err(err) = self.state.peer_store.add_direct_peer(&self.clock, peer_info) {
                    error!(target: "network", ?err, "Fail to update peer store");
                }
                PeerToManagerMsgResp::Empty
            }
            PeerToManagerMsg::RequestUpdateNonce(peer_id, edge_info) => {
                if Edge::partial_verify(&self.my_peer_id, &peer_id, &edge_info) {
                    if let Some(cur_edge) = self.state.routing_table_view.get_local_edge(&peer_id) {
                        if cur_edge.edge_type() == EdgeState::Active
                            && cur_edge.nonce() >= edge_info.nonce
                        {
                            return PeerToManagerMsgResp::EdgeUpdate(Box::new(cur_edge.clone()));
                        }
                    }

                    let new_edge = Edge::build_with_secret_key(
                        self.my_peer_id.clone(),
                        peer_id,
                        edge_info.nonce,
                        &self.config.node_key,
                        edge_info.signature,
                    );

                    self.state.add_verified_edges_to_routing_table(vec![new_edge.clone()]);
                    PeerToManagerMsgResp::EdgeUpdate(Box::new(new_edge))
                } else {
                    PeerToManagerMsgResp::BanPeer(ReasonForBan::InvalidEdge)
                }
            }
            PeerToManagerMsg::ResponseUpdateNonce(edge) => {
                if let Some(other_peer) = edge.other(&self.my_peer_id) {
                    if edge.verify() {
                        // This happens in case, we get an edge, in `RoutingTableActor`,
                        // which says that we shouldn't be connected to local peer, but we are.
                        // This is a part of logic used to ask peer, if he really want to be disconnected.
                        if self
                            .state
                            .routing_table_view
                            .is_local_edge_newer(other_peer, edge.nonce())
                        {
                            if let Some(nonce) =
                                self.local_peer_pending_update_nonce_request.get(other_peer)
                            {
                                if edge.nonce() >= *nonce {
                                    // This means that, `other_peer` responded that we should keep
                                    // the connection that that peer. Therefore, we are
                                    // cleaning up this data structure.
                                    self.local_peer_pending_update_nonce_request.remove(other_peer);
                                }
                            }
                        }
                        self.state.add_verified_edges_to_routing_table(vec![edge.clone()]);
                        PeerToManagerMsgResp::Empty
                    } else {
                        PeerToManagerMsgResp::BanPeer(ReasonForBan::InvalidEdge)
                    }
                } else {
                    PeerToManagerMsgResp::BanPeer(ReasonForBan::InvalidEdge)
                }
            }
        }
    }
}

/// Fetches NetworkInfo, which contains a bunch of stats about the
/// P2P network state. Currently used only in tests.
/// TODO(gprusak): In prod, NetworkInfo is pushed periodically from PeerManagerActor to ClientActor.
/// It would be cleaner to replace the push loop in PeerManagerActor with a pull loop
/// in the ClientActor.
impl Handler<WithSpanContext<GetNetworkInfo>> for PeerManagerActor {
    type Result = NetworkInfo;
    fn handle(
        &mut self,
        msg: WithSpanContext<GetNetworkInfo>,
        _ctx: &mut Self::Context,
    ) -> NetworkInfo {
        let (_span, _msg) = handler_trace_span!(target: "network", msg);
        let _timer = metrics::PEER_MANAGER_MESSAGES_TIME
            .with_label_values(&["GetNetworkInfo"])
            .start_timer();
        self.get_network_info()
    }
}

impl Handler<WithSpanContext<SetChainInfo>> for PeerManagerActor {
    type Result = ();
    fn handle(&mut self, msg: WithSpanContext<SetChainInfo>, ctx: &mut Self::Context) {
        let (_span, info) = handler_trace_span!(target: "network", msg);
        let _timer =
            metrics::PEER_MANAGER_MESSAGES_TIME.with_label_values(&["SetChainInfo"]).start_timer();
        let now = self.clock.now_utc();
        let SetChainInfo(info) = info;
        let state = self.state.clone();
        // We set state.chain_info and call accounts_data.set_keys
        // synchronously, therefore, assuming actix in-order delivery,
        // there will be no race condition between subsequent SetChainInfo
        // calls.
        // TODO(gprusak): if we could make handle() async, then we could
        // just require the caller to await for completion before calling
        // SetChainInfo again. Alternatively we could have an async mutex
        // on the handler.
        state.chain_info.store(Arc::new(info.clone()));

        // If enable_tier1 is false, we skip set_keys() call.
        // This way self.state.accounts_data is always empty, hence no data
        // will be collected or broadcasted.
        if !state.config.features.enable_tier1 {
            return;
        }
        // If the key set didn't change, early exit.
        if !state.accounts_data.set_keys(info.tier1_accounts.clone()) {
            return;
        }
        ctx.spawn(wrap_future(async move {
            // If the set of keys has changed, and the node is a validator,
            // we should try to sign data and broadcast it. However, this is
            // also a trigger for a full sync, so a dedicated broadcast is
            // not required.
            //
            // TODO(gprusak): For dynamic self-IP-discovery, add a STUN daemon which
            // will add new AccountData and trigger an incremental broadcast.
            if let Some(vc) = &state.config.validator {
                let my_account_id = vc.signer.validator_id();
                let my_public_key = vc.signer.public_key();
                // TODO(gprusak): STUN servers should be queried periocally by a daemon
                // so that the my_peers list is always resolved.
                // Note that currently we will broadcast an empty list.
                // It won't help us to connect the the validator BUT it
                // will indicate that a validator is misconfigured, which
                // is could be useful for debugging. Consider keeping this
                // behavior for situations when the IPs are not known.
                let my_peers = match &vc.endpoints {
                    config::ValidatorEndpoints::TrustedStunServers(_) => vec![],
                    config::ValidatorEndpoints::PublicAddrs(peer_addrs) => peer_addrs.clone(),
                };
                let my_data = info.tier1_accounts.iter().filter_map(|((epoch_id,account_id),key)| {
                    if account_id != my_account_id{
                        return None;
                    }
                    if key != &my_public_key {
                        warn!(target: "network", "node's account_id found in TIER1 accounts, but the public keys do not match");
                        return None;
                    }
                    // This unwrap is safe, because we did signed a sample payload during
                    // config validation. See config::Config::new().
                    Some(Arc::new(AccountData {
                        epoch_id: epoch_id.clone(),
                        account_id: my_account_id.clone(),
                        timestamp: now,
                        peers: my_peers.clone(),
                    }.sign(vc.signer.as_ref()).unwrap()))
                }).collect();
                // Insert node's own AccountData should never fail.
                // We ignore the new data, because we trigger a full sync anyway.
                if let (_, Some(err)) = state.accounts_data.insert(my_data).await {
                    panic!("inserting node's own AccountData to self.state.accounts_data: {err}");
                }
            }
            // The set of tier1 accounts has changed.
            // We might miss some data, so we start a full sync with the connected peers.
            // TODO(gprusak): add a daemon which does a periodic full sync in case some messages
            // are lost (at a frequency which makes the additional network load negligible).
            state.tier2.broadcast_message(Arc::new(PeerMessage::SyncAccountsData(
                SyncAccountsData {
                    incremental: false,
                    requesting_full_sync: true,
                    accounts_data: state.accounts_data.load().data.values().cloned().collect(),
                },
            )));
            state.config.event_sink.push(Event::SetChainInfo);
        }.in_current_span()));
    }
}

impl Handler<WithSpanContext<PeerToManagerMsg>> for PeerManagerActor {
    type Result = PeerToManagerMsgResp;
    fn handle(
        &mut self,
        msg: WithSpanContext<PeerToManagerMsg>,
        _ctx: &mut Self::Context,
    ) -> Self::Result {
        let msg_type: &str = (&msg.msg).into();
        let (_span, msg) = handler_trace_span!(target: "network", msg, msg_type);
        let _timer =
            metrics::PEER_MANAGER_MESSAGES_TIME.with_label_values(&[msg_type]).start_timer();
        self.handle_peer_to_manager_msg(msg)
    }
}

impl Handler<WithSpanContext<PeerManagerMessageRequest>> for PeerManagerActor {
    type Result = PeerManagerMessageResponse;
    fn handle(
        &mut self,
        msg: WithSpanContext<PeerManagerMessageRequest>,
        ctx: &mut Self::Context,
    ) -> Self::Result {
        let msg_type: &str = (&msg.msg).into();
        let (_span, msg) = handler_trace_span!(target: "network", msg, msg_type);
        let _timer =
            metrics::PEER_MANAGER_MESSAGES_TIME.with_label_values(&[(&msg).into()]).start_timer();
        self.handle_peer_manager_message(msg, ctx)
    }
}

impl Handler<GetDebugStatus> for PeerManagerActor {
    type Result = DebugStatus;
    fn handle(&mut self, msg: GetDebugStatus, _ctx: &mut Context<Self>) -> Self::Result {
        match msg {
            GetDebugStatus::PeerStore => {
                let mut peer_states_view = self
                    .state
                    .peer_store
                    .load()
                    .iter()
                    .map(|(peer_id, known_peer_state)| KnownPeerStateView {
                        peer_id: peer_id.clone(),
                        status: format!("{:?}", known_peer_state.status),
                        addr: format!("{:?}", known_peer_state.peer_info.addr),
                        first_seen: known_peer_state.first_seen.unix_timestamp(),
                        last_seen: known_peer_state.last_seen.unix_timestamp(),
                        last_attempt: known_peer_state.last_outbound_attempt.clone().map(
                            |(attempt_time, attempt_result)| {
                                let foo = match attempt_result {
                                    Ok(_) => String::from("Ok"),
                                    Err(err) => format!("Error: {:?}", err.as_str()),
                                };
                                (attempt_time.unix_timestamp(), foo)
                            },
                        ),
                    })
                    .collect::<Vec<_>>();

                peer_states_view.sort_by_key(|a| {
                    (
                        -a.last_attempt.clone().map(|(attempt_time, _)| attempt_time).unwrap_or(0),
                        -a.last_seen,
                    )
                });
                DebugStatus::PeerStore(PeerStoreView { peer_states: peer_states_view })
            }
        }
    }
}<|MERGE_RESOLUTION|>--- conflicted
+++ resolved
@@ -817,13 +817,7 @@
                             error!(target: "network", ?peer_info, "Failed to mark peer as failed.");
                         }
                     }
-<<<<<<< HEAD
                 }.instrument(tracing::trace_span!(target: "network", "monitor_peers_trigger_connect"))));
-            } else {
-                self.state.ask_for_more_peers();
-=======
-                }));
->>>>>>> 50c2f5cf
             }
         }
 
