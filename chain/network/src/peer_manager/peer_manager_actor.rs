use crate::config;
<<<<<<< HEAD
use crate::network_protocol::{AccountData, PeerAddr, SyncAccountsData};
use crate::network_protocol::{
    AccountOrPeerIdOrHash, Edge, PeerInfo, Ping, Pong, RawRoutedMessage, RoutedMessageBody,
};
use crate::network_protocol::{EdgeState, PartialEdgeInfo};
=======
use crate::network_protocol::{AccountData, PeerMessage, RoutingTableUpdate, SyncAccountsData};
>>>>>>> 8c2a3795
use crate::peer_manager::connection;
use crate::peer_manager::network_state::NetworkState;
use crate::peer_manager::peer_store::PeerStore;
use crate::private_actix::{
<<<<<<< HEAD
    PeerRequestResult, PeerToManagerMsg, PeerToManagerMsgResp, PeersRequest, PeersResponse,
    RegisterPeer, RegisterPeerError, RegisterPeerResponse, StopMsg, ValidateEdgeList,
=======
    PeerRequestResult, PeersRequest, RegisterPeer, RegisterPeerError, RegisterPeerResponse,
    StopMsg, Unregister, ValidateEdgeList,
>>>>>>> 8c2a3795
};
use crate::routing;
use crate::routing::edge_validator_actor::EdgeValidatorHelper;
use crate::routing::routing_table_view::RoutingTableView;
use crate::stats::metrics;
use crate::store;
use crate::time;
use crate::types::{
    ConnectedPeerInfo, FullPeerInfo, GetNetworkInfo, NetworkClientMessages, NetworkInfo,
    NetworkRequests, NetworkResponses, OutboundTcpConnect, PeerManagerMessageRequest,
    PeerManagerMessageResponse, SetChainInfo,
};
use crate::types::{
    KnownPeerStatus, KnownProducer, NetworkViewClientMessages, NetworkViewClientResponses,
    OutboundTcpConnect, PeerType, ReasonForBan, StateResponseInfo,
};
use actix::fut::future::wrap_future;
use actix::{
    Actor, ActorFutureExt, AsyncContext, Context, ContextFutureSpawner, Handler, Recipient,
    Running, WrapFuture,
};
use anyhow::bail;
use anyhow::Context as _;
<<<<<<< HEAD
=======
use near_network_primitives::time;
use near_network_primitives::types::{
    AccountOrPeerIdOrHash, Ban, Edge, KnownPeerStatus, KnownProducer, NetworkViewClientMessages,
    NetworkViewClientResponses, PeerInfo, PeerType, Ping, Pong, RawRoutedMessage, ReasonForBan,
    RoutedMessageBody, StateResponseInfo,
};
use near_network_primitives::types::{EdgeState, PartialEdgeInfo};
>>>>>>> 8c2a3795
use near_performance_metrics_macros::perf;
use near_primitives::block::GenesisId;
use near_primitives::network::{AnnounceAccount, PeerId};
use near_primitives::types::{AccountId, EpochId};
use parking_lot::RwLock;
use rand::seq::IteratorRandom;
use rand::thread_rng;
use std::cmp::min;
use std::collections::{HashMap, HashSet};
use std::net::SocketAddr;
use std::sync::atomic::Ordering;
use std::sync::Arc;
use tokio::net::TcpListener;
use tracing::{debug, error, info, warn, Instrument};

/// How much time to wait (in milliseconds) after we send update nonce request before disconnecting.
/// This number should be large to handle pair of nodes with high latency.
const WAIT_ON_TRY_UPDATE_NONCE: time::Duration = time::Duration::milliseconds(6_000);
/// If we see an edge between us and other peer, but this peer is not a current connection, wait this
/// timeout and in case it didn't become a connected peer, broadcast edge removal update.
const WAIT_PEER_BEFORE_REMOVE: time::Duration = time::Duration::milliseconds(6_000);
/// Ratio between consecutive attempts to establish connection with another peer.
/// In the kth step node should wait `10 * EXPONENTIAL_BACKOFF_RATIO**k` milliseconds
const EXPONENTIAL_BACKOFF_RATIO: f64 = 1.1;
/// The initial waiting time between consecutive attempts to establish connection
const MONITOR_PEERS_INITIAL_DURATION: time::Duration = time::Duration::milliseconds(10);
/// How ofter should we broadcast edges.
const BROADCAST_VALIDATED_EDGES_INTERVAL: time::Duration = time::Duration::milliseconds(50);
/// Maximum amount of time spend processing edges.
const BROAD_CAST_EDGES_MAX_WORK_ALLOWED: time::Duration = time::Duration::milliseconds(50);
/// Delay syncinc for 1 second to avoid race condition
const WAIT_FOR_SYNC_DELAY: time::Duration = time::Duration::milliseconds(1_000);
/// How often should we update the routing table
const UPDATE_ROUTING_TABLE_INTERVAL: time::Duration = time::Duration::milliseconds(1_000);
/// How often to report bandwidth stats.
const REPORT_BANDWIDTH_STATS_TRIGGER_INTERVAL: time::Duration =
    time::Duration::milliseconds(60_000);

/// If we received more than `REPORT_BANDWIDTH_THRESHOLD_BYTES` of data from given peer it's bandwidth stats will be reported.
const REPORT_BANDWIDTH_THRESHOLD_BYTES: usize = 10_000_000;
/// If we received more than REPORT_BANDWIDTH_THRESHOLD_COUNT` of messages from given peer it's bandwidth stats will be reported.
const REPORT_BANDWIDTH_THRESHOLD_COUNT: usize = 10_000;
/// How long a peer has to be unreachable, until we prune it from the in-memory graph.
const PRUNE_UNREACHABLE_PEERS_AFTER: time::Duration = time::Duration::hours(1);

/// Remove the edges that were created more that this duration ago.
const PRUNE_EDGES_AFTER: time::Duration = time::Duration::minutes(30);
<<<<<<< HEAD
=======

/// Send important messages three times.
/// We send these messages multiple times to reduce the chance that they are lost
const IMPORTANT_MESSAGE_RESENT_COUNT: usize = 3;
>>>>>>> 8c2a3795

/// If a peer is more than these blocks behind (comparing to our current head) - don't route any messages through it.
/// We are updating the list of unreliable peers every MONITOR_PEER_MAX_DURATION (60 seconds) - so the current
/// horizon value is roughly matching this threshold (if the node is 60 blocks behind, it will take it a while to recover).
/// If we set this horizon too low (for example 2 blocks) - we're risking excluding a lot of peers in case of a short
/// network issue.
const UNRELIABLE_PEER_HORIZON: u64 = 60;

/// Due to implementation limits of `Graph` in `near-network`, we support up to 128 client.
pub const MAX_NUM_PEERS: usize = 128;

#[derive(Clone, PartialEq, Eq)]
struct WhitelistNode {
    id: PeerId,
    addr: SocketAddr,
    account_id: Option<AccountId>,
}

impl TryFrom<&PeerInfo> for WhitelistNode {
    type Error = anyhow::Error;
    fn try_from(pi: &PeerInfo) -> anyhow::Result<Self> {
        Ok(Self {
            id: pi.id.clone(),
            addr: if let Some(addr) = pi.addr {
                addr.clone()
            } else {
                bail!("addess is missing");
            },
            account_id: pi.account_id.clone(),
        })
    }
}

/// Actor that manages peers connections.
pub struct PeerManagerActor {
    clock: time::Clock,
    /// Networking configuration.
    /// TODO(gprusak): this field is duplicated with
    /// NetworkState.config. Remove it from here.
    config: Arc<config::VerifiedConfig>,
    /// Maximal allowed number of peer connections.
    /// It is initialized with config.max_num_peers and is mutable
    /// only so that it can be changed in tests.
    /// TODO(gprusak): determine why tests need to change that dynamically
    /// in the first place.
    max_num_peers: u32,
    /// Peer information for this node.
    my_peer_id: PeerId,
    /// Peer store that provides read/write access to peers.
    peer_store: PeerStore,
    /// A graph of the whole NEAR network, shared between routing::Actor
    /// and PeerManagerActor. PeerManagerActor should have read-only access to the graph.
    /// TODO: this is an intermediate step towards replacing actix runtime with a
    /// generic threadpool (or multiple pools) in the near-network crate.
    /// It the threadpool setup, inevitably some of the state will be shared.
    network_graph: Arc<RwLock<routing::GraphWithCache>>,
    /// Fields used for communicating with EdgeValidatorActor
    routing_table_exchange_helper: EdgeValidatorHelper,
    /// Flag that track whether we started attempts to establish outbound connections.
    started_connect_attempts: bool,
    /// Connected peers we have sent new edge update, but we haven't received response so far.
    local_peer_pending_update_nonce_request: HashMap<PeerId, u64>,
    /// Whitelisted nodes, which are allowed to connect even if the connection limit has been
    /// reached.
    whitelist_nodes: Vec<WhitelistNode>,

    pub(crate) state: Arc<NetworkState>,
}

/// TEST-ONLY
/// A generic set of events (observable in tests) that the Network may generate.
/// Ideally the tests should observe only public API properties, but until
/// we are at that stage, feel free to add any events that you need to observe.
/// In particular prefer emitting a new event to polling for a state change.
#[derive(Debug, PartialEq, Eq, Clone)]
pub enum Event {
    ServerStarted,
    RoutedMessageDropped,
    RoutingTableUpdate(Arc<routing::NextHopTable>),
    PeerRegistered(PeerInfo, connection::Tier),
    Ping(Ping),
    Pong(Pong),
    SetChainInfo,
    // Reported once a message has been processed.
    // In contrast to typical RPC protocols, many P2P messages do not trigger
    // sending a response at the end of processing.
    // However, for precise instrumentation in tests it is useful to know when
    // processing has been finished. We simulate the "RPC response" by reporting
    // an event MessageProcessed.
    //
    // Given that processing is asynchronous and unstructured as of now,
    // it is hard to pinpoint all the places when the processing of a message is
    // actually complete. Currently this event is reported only for some message types,
    // feel free to add support for more.
    MessageProcessed(PeerMessage),
    // Reported when a handshake has been started.
    PeerActorStarted(SocketAddr),
    // Reported when the TCP connection has been closed.
    ConnectionClosed(SocketAddr),
}

impl Actor for PeerManagerActor {
    type Context = Context<Self>;

    fn started(&mut self, ctx: &mut Self::Context) {
        // Start server if address provided.
        if let Some(server_addr) = self.config.node_addr {
            debug!(target: "network", at = ?server_addr, "starting public server");
            let clock = self.clock.clone();
            let state = self.state.clone();
            ctx.spawn(
                async move {
                    let listener = match TcpListener::bind(server_addr).await {
                        Ok(it) => it,
                        Err(e) => {
                            panic!(
                                "failed to start listening on server_addr={:?} e={:?}",
                                server_addr, e
                            );
                        }
                    };
                    state.config.event_sink.push(Event::ServerStarted);
                    loop {
                        if let Ok((conn, client_addr)) = listener.accept().await {
                            // Always let the new peer to send a handshake message.
                            // Only then we can decide whether we should accept a connection.
                            // It is expected to be reasonably cheap: eventually, for TIER2 network
                            // we would like to exchange set of connected peers even without establishing
                            // a proper connection.
                            debug!(target: "network", from = ?client_addr, "got new connection");
                            state.clone().spawn_inbound(&clock, conn).await;
                        }
                    }
                }
                .into_actor(self),
            );
        }

        if let Some(cfg) = self.state.config.features.tier1.clone() {
            // TIER1 daemon, which closes/initiates TIER1 connections.
            let clock = self.clock.clone();
            let state = self.state.clone();
            ctx.spawn(
                async move {
                    let mut interval =
                        tokio::time::interval(cfg.daemon_tick_interval.try_into().unwrap());
                    interval.set_missed_tick_behavior(tokio::time::MissedTickBehavior::Skip);
                    loop {
                        interval.tick().await;
                        state.tier1_daemon_tick(&clock, &cfg).await;
                    }
                }
                .into_actor(self),
            );
        }

        // Periodically push network information to client.
        self.push_network_info_trigger(ctx, self.config.push_info_period);

        // Periodically starts peer monitoring.
        debug!(target: "network", max_period=?self.config.monitor_peers_max_period, "monitor_peers_trigger");
        self.monitor_peers_trigger(
            ctx,
            MONITOR_PEERS_INITIAL_DURATION,
            (MONITOR_PEERS_INITIAL_DURATION, self.config.monitor_peers_max_period),
        );

        let skip_tombstones = self.config.skip_tombstones.map(|it| self.clock.now() + it);

        // Periodically reads valid edges from `EdgesVerifierActor` and broadcast.
        self.broadcast_validated_edges_trigger(
            ctx,
            BROADCAST_VALIDATED_EDGES_INTERVAL,
            skip_tombstones,
        );

        // Periodically updates routing table and prune edges that are no longer reachable.
        self.update_routing_table_trigger(ctx, UPDATE_ROUTING_TABLE_INTERVAL);

        // Periodically prints bandwidth stats for each peer.
        self.report_bandwidth_stats_trigger(ctx, REPORT_BANDWIDTH_STATS_TRIGGER_INTERVAL);
    }

    /// Try to gracefully disconnect from connected peers.
    fn stopping(&mut self, _ctx: &mut Self::Context) -> Running {
        warn!("PeerManager: stopping");
        self.state.tier2.broadcast_message(Arc::new(PeerMessage::Disconnect));
        self.state.routing_table_addr.do_send(StopMsg {});
        Running::Stop
    }

    fn stopped(&mut self, _ctx: &mut Self::Context) {
        actix::Arbiter::current().stop();
    }
}

impl PeerManagerActor {
    pub fn spawn(
        clock: time::Clock,
        store: Arc<dyn near_store::db::Database>,
        config: config::NetworkConfig,
        client_addr: Recipient<NetworkClientMessages>,
        view_client_addr: Recipient<NetworkViewClientMessages>,
        genesis_id: GenesisId,
    ) -> anyhow::Result<actix::Addr<Self>> {
        let config = config.verify().context("config")?;
        let store = store::Store::from(store);
        let peer_store = PeerStore::new(
            &clock,
            store.clone(),
            &config.boot_nodes,
            config.blacklist.clone(),
            config.connect_only_to_boot_nodes,
        )
        .map_err(|e| anyhow::Error::msg(e.to_string()))?;
        debug!(target: "network",
               len = peer_store.len(),
               boot_nodes = config.boot_nodes.len(),
               banned = peer_store.count_banned(),
               "Found known peers");
        debug!(target: "network", blacklist = ?config.blacklist, "Blacklist");

        let my_peer_id = config.node_id();
        let network_graph = Arc::new(RwLock::new(routing::GraphWithCache::new(my_peer_id.clone())));
        let routing_table_addr =
            routing::Actor::spawn(clock.clone(), store.clone(), network_graph.clone());
        let whitelist_nodes = {
            let mut v = vec![];
            for wn in &config.whitelist_nodes {
                v.push(wn.try_into()?);
            }
            v
        };
        let config = Arc::new(config);
        Ok(Self::start_in_arbiter(&actix::Arbiter::new().handle(), move |ctx| Self {
            my_peer_id: my_peer_id.clone(),
            config: config.clone(),
            max_num_peers: config.max_num_peers,
            peer_store,
            network_graph,
            routing_table_exchange_helper: Default::default(),
            started_connect_attempts: false,
            local_peer_pending_update_nonce_request: HashMap::new(),
            whitelist_nodes,
            state: Arc::new(NetworkState::new(
                &clock,
                config.clone(),
                genesis_id,
                client_addr,
                view_client_addr,
                ctx.address().recipient(),
                routing_table_addr,
                RoutingTableView::new(store, my_peer_id.clone()),
            )),
            clock,
        }))
    }

    fn update_routing_table(
        &self,
        ctx: &mut Context<Self>,
        prune_unreachable_since: Option<time::Instant>,
        prune_edges_older_than: Option<time::Utc>,
    ) {
        self.state
            .routing_table_addr
            .send(routing::actor::Message::RoutingTableUpdate {
                prune_unreachable_since,
                prune_edges_older_than,
            })
            .into_actor(self)
            .map(|response, act, _ctx| match response {
                Ok(routing::actor::Response::RoutingTableUpdateResponse {
                    local_edges_to_remove,
                    next_hops,
                    peers_to_ban,
                }) => {
                    act.state.routing_table_view.update(&local_edges_to_remove, next_hops.clone());
                    for peer in peers_to_ban {
                        act.try_ban_peer(&peer, ReasonForBan::InvalidEdge);
                    }
                    act.config.event_sink.push(Event::RoutingTableUpdate(next_hops));
                }
                _ => error!(target: "network", "expected RoutingTableUpdateResponse"),
            })
            .spawn(ctx);
    }

    fn broadcast_accounts(&mut self, accounts: Vec<AnnounceAccount>) {
        let new_accounts = self.state.routing_table_view.add_accounts(accounts);
        debug!(target: "network", account_id = ?self.config.validator.as_ref().map(|v|v.account_id()), ?new_accounts, "Received new accounts");
        if new_accounts.len() > 0 {
            self.state.tier2.broadcast_message(Arc::new(PeerMessage::SyncRoutingTable(
                RoutingTableUpdate::from_accounts(new_accounts),
            )));
        }
    }

    /// `update_routing_table_trigger` schedule updating routing table to `RoutingTableActor`
    /// Usually we do edge pruning once per hour. However it may be disabled in following cases:
    /// - there are edges, that were supposed to be added, but are still in EdgeValidatorActor,
    ///   waiting to have their signatures checked.
    /// - edge pruning may be disabled for unit testing.
    fn update_routing_table_trigger(&self, ctx: &mut Context<Self>, interval: time::Duration) {
        let _timer = metrics::PEER_MANAGER_TRIGGER_TIME
            .with_label_values(&["update_routing_table"])
            .start_timer();
        self.update_routing_table(
            ctx,
            self.clock.now().checked_sub(PRUNE_UNREACHABLE_PEERS_AFTER),
            self.clock.now_utc().checked_sub(PRUNE_EDGES_AFTER),
        );

        near_performance_metrics::actix::run_later(
            ctx,
            interval.try_into().unwrap(),
            move |act, ctx| {
                act.update_routing_table_trigger(ctx, interval);
            },
        );
    }

    /// Periodically prints bandwidth stats for each peer.
    fn report_bandwidth_stats_trigger(&mut self, ctx: &mut Context<Self>, every: time::Duration) {
        let _timer = metrics::PEER_MANAGER_TRIGGER_TIME
            .with_label_values(&["report_bandwidth_stats"])
            .start_timer();
        let mut total_bandwidth_used_by_all_peers: usize = 0;
        let mut total_msg_received_count: usize = 0;
        for (peer_id, connected_peer) in &self.state.tier2.load().ready {
            let bandwidth_used =
                connected_peer.stats.received_bytes.swap(0, Ordering::Relaxed) as usize;
            let msg_received_count =
                connected_peer.stats.received_messages.swap(0, Ordering::Relaxed) as usize;
            if bandwidth_used > REPORT_BANDWIDTH_THRESHOLD_BYTES
                || msg_received_count > REPORT_BANDWIDTH_THRESHOLD_COUNT
            {
                debug!(target: "bandwidth",
                    ?peer_id,
                    bandwidth_used, msg_received_count, "Peer bandwidth exceeded threshold",
                );
            }
            total_bandwidth_used_by_all_peers += bandwidth_used;
            total_msg_received_count += msg_received_count;
        }

        info!(
            target: "bandwidth",
            total_bandwidth_used_by_all_peers,
            total_msg_received_count, "Bandwidth stats"
        );

        near_performance_metrics::actix::run_later(
            ctx,
            every.try_into().unwrap(),
            move |act, ctx| {
                act.report_bandwidth_stats_trigger(ctx, every);
            },
        );
    }

    /// Receives list of edges that were verified, in a trigger every 20ms, and adds them to
    /// the routing table.
    fn broadcast_validated_edges_trigger(
        &mut self,
        ctx: &mut Context<Self>,
        interval: time::Duration,
        // If set, don't push any tombstones until this time.
        skip_tombstones_until: Option<time::Instant>,
    ) {
        let _span =
            tracing::trace_span!(target: "network", "broadcast_validated_edges_trigger").entered();
        let _timer = metrics::PEER_MANAGER_TRIGGER_TIME
            .with_label_values(&["broadcast_validated_edges"])
            .start_timer();
        let start = self.clock.now();
        let mut new_edges = Vec::new();
        while let Some(edge) = self.routing_table_exchange_helper.edges_to_add_receiver.pop() {
            new_edges.push(edge);
            // TODO: do we really need this limit?
            if self.clock.now() >= start + BROAD_CAST_EDGES_MAX_WORK_ALLOWED {
                break;
            }
        }

        if !new_edges.is_empty() {
            // Check whenever there is an edge indicating whenever there is a peer we should be
            // connected to but we aren't. And try to resolve the inconsistency.
            // Also check whenever there is an edge indicating that we should be disconnected
            // from a peer, but we are connected. And try to resolve the inconsistency.
            let new_local_edges = self.state.routing_table_view.add_local_edges(&new_edges);
            let tier2 = self.state.tier2.load();
            for edge in new_local_edges {
                let other_peer = edge.other(&self.my_peer_id).unwrap();
                match (tier2.ready.contains_key(other_peer), edge.edge_type()) {
                    // This is an active connection, while the edge indicates it shouldn't.
                    (true, EdgeState::Removed) => {
                        self.maybe_remove_connected_peer(ctx, &edge, other_peer)
                    }
                    // We are not connected to this peer, but routing table contains
                    // information that we do. We should wait and remove that peer
                    // from routing table
                    (false, EdgeState::Active) => Self::wait_peer_or_remove(ctx, edge),
                    // OK
                    _ => {}
                }
            }
            self.state
                .routing_table_addr
                .send(routing::actor::Message::AddVerifiedEdges { edges: new_edges })
                .in_current_span()
                .into_actor(self)
                .map(move |response, act, _ctx| {
                    let _span = tracing::trace_span!(
                        target: "network",
                        "broadcast_validated_edges_trigger_response")
                    .entered();

                    match response {
                        Ok(routing::actor::Response::AddVerifiedEdgesResponse(
                            mut filtered_edges,
                        )) => {
                            // Don't send tombstones during the initial time.
                            // Most of the network is created during this time, which results
                            // in us sending a lot of tombstones to peers.
                            // Later, the amount of new edges is a lot smaller.
                            if let Some(skip_tombstones_until) = skip_tombstones_until {
                                if act.clock.now() < skip_tombstones_until {
                                    filtered_edges
                                        .retain(|edge| edge.edge_type() == EdgeState::Active);
                                    metrics::EDGE_TOMBSTONE_SENDING_SKIPPED.inc();
                                }
                            }
                            // Broadcast new edges to all other peers.
                            act.state.tier2.broadcast_message(Arc::new(
                                PeerMessage::SyncRoutingTable(RoutingTableUpdate::from_edges(
                                    filtered_edges,
                                )),
                            ));
                        }
                        _ => error!(target: "network", "expected AddVerifiedEdgesResponse"),
                    }
                })
                .spawn(ctx);
        };

        near_performance_metrics::actix::run_later(
            ctx,
            interval.try_into().unwrap(),
            move |act, ctx| {
                act.broadcast_validated_edges_trigger(ctx, interval, skip_tombstones_until);
            },
        );
    }

    /// Register a direct connection to a new peer. This will be called after successfully
    /// establishing a connection with another peer. It become part of the connected peers.
    ///
    /// To build new edge between this pair of nodes both signatures are required.
    /// Signature from this node is passed in `edge_info`
    /// Signature from the other node is passed in `full_peer_info.edge_info`.
    fn register_peer(
        &mut self,
        connection: Arc<connection::Connection>,
        ctx: &mut Context<Self>,
    ) -> Result<(), connection::PoolError> {
        let peer_info = &connection.peer_info;
        let _span = tracing::trace_span!(target: "network", "register_peer").entered();
        debug!(target: "network", ?peer_info, "Consolidated connection");
<<<<<<< HEAD
        match connection.tier {
            connection::Tier::T1 => self.state.tier1.insert_ready(connection.clone())?,
            connection::Tier::T2 => {
                self.state.tier2.insert_ready(connection.clone())?;
                // Best effort write to DB.
                if let Err(err) = self.peer_store.peer_connected(&self.clock, peer_info) {
                    error!(target: "network", ?err, "Failed to save peer data");
                }
                self.state.add_verified_edges_to_routing_table(vec![connection.edge.clone()]);
                self.sync_after_handshake(connection.clone(), ctx);
            }
        }
=======
        self.state.tier2.insert_ready(connection.clone())?;
        // Best effort write to DB.
        if let Err(err) = self.peer_store.peer_connected(&self.clock, peer_info) {
            error!(target: "network", ?err, "Failed to save peer data");
        }
        self.add_verified_edges_to_routing_table(vec![connection.edge.clone()]);
        self.sync_after_handshake(connection.clone(), ctx);
>>>>>>> 8c2a3795
        Ok(())
    }

    fn sync_after_handshake(&self, peer: Arc<connection::Connection>, ctx: &mut Context<Self>) {
        let run_later_span = tracing::trace_span!(target: "network", "sync_after_handshake");
        // The full sync is delayed, so that handshake is completed before the sync starts.
        near_performance_metrics::actix::run_later(
            ctx,
            WAIT_FOR_SYNC_DELAY.try_into().unwrap(),
            move |act, _ctx| {
                let _guard = run_later_span.enter();
                // Start syncing network point of view. Wait until both parties are connected before start
                // sending messages.
                let mut known_edges: Vec<Edge> =
                    act.network_graph.read().edges().values().cloned().collect();
                if act.config.skip_tombstones.is_some() {
                    known_edges.retain(|edge| edge.removal_info().is_none());
                    metrics::EDGE_TOMBSTONE_SENDING_SKIPPED.inc();
                }
                let known_accounts = act.state.routing_table_view.get_announce_accounts();
                peer.send_message(Arc::new(PeerMessage::SyncRoutingTable(
                    RoutingTableUpdate::new(known_edges, known_accounts),
                )));

                // Ask for peers list on connection.
                peer.send_message(Arc::new(PeerMessage::PeersRequest));

                if peer.peer_type == PeerType::Outbound {
                    // Only broadcast new message from the outbound endpoint.
                    // Wait a time out before broadcasting this new edge to let the other party finish handshake.
                    act.state.tier2.broadcast_message(Arc::new(PeerMessage::SyncRoutingTable(
                        RoutingTableUpdate::from_edges(vec![peer.edge.clone()]),
                    )));
                }
            },
        );
    }

<<<<<<< HEAD
=======
    /// Remove peer from connected set.
    /// Check it match peer_type to avoid removing a peer that both started connection to each other.
    /// If peer_type is None, remove anyway disregarding who started the connection.
    fn remove_connected_peer(&mut self, peer_id: &PeerId, peer_type: Option<PeerType>) {
        let state = self.state.clone();
        let tier2 = state.tier2.load();
        if let Some(peer_type) = peer_type {
            if let Some(peer) = tier2.ready.get(peer_id) {
                if peer.peer_type != peer_type {
                    // Don't remove the peer
                    return;
                }
            }
        }

        // If the last edge we have with this peer represent a connection addition, create the edge
        // update that represents the connection removal.
        self.state.tier2.remove(peer_id);

        if let Some(edge) = self.state.routing_table_view.get_local_edge(peer_id) {
            if edge.edge_type() == EdgeState::Active {
                let edge_update = edge.remove_edge(self.my_peer_id.clone(), &self.config.node_key);
                self.add_verified_edges_to_routing_table(vec![edge_update.clone()]);
                self.state.tier2.broadcast_message(Arc::new(PeerMessage::SyncRoutingTable(
                    RoutingTableUpdate::from_edges(vec![edge_update]),
                )));
            }
        }
    }
    /// Add peer to ban list.
    /// This function should only be called after Peer instance is stopped.
    /// Note: Use `try_ban_peer` if there might be a Peer instance still connected.
    fn ban_peer(&mut self, peer_id: &PeerId, ban_reason: ReasonForBan) {
        warn!(target: "network", ?peer_id, ?ban_reason, "Banning peer");
        self.remove_connected_peer(peer_id, None);
        if let Err(err) = self.peer_store.peer_ban(&self.clock, peer_id, ban_reason) {
            error!(target: "network", ?err, "Failed to save peer data");
        };
    }

>>>>>>> 8c2a3795
    /// Ban peer. Stop peer instance if it is still connected,
    /// and then mark peer as banned in the peer store.
    pub(crate) fn try_ban_peer(&mut self, peer_id: &PeerId, ban_reason: ReasonForBan) {
        let state = self.state.clone();
        if let Some(peer) = state.tier2.load().ready.get(peer_id) {
            peer.stop(Some(ban_reason));
        } else {
            warn!(target: "network", ?ban_reason, ?peer_id, "Try to ban a disconnected peer for");
            if let Err(err) = self.peer_store.peer_ban(&self.clock, peer_id, ban_reason) {
                error!(target: "network", ?err, "Failed to save peer data");
            };
        };
    }

    /// Check if it is needed to create a new outbound connection.
    /// If the number of active connections is less than `ideal_connections_lo` or
    /// (the number of outgoing connections is less than `minimum_outbound_peers`
    ///     and the total connections is less than `max_num_peers`)
    fn is_outbound_bootstrap_needed(&self) -> bool {
        let tier2 = self.state.tier2.load();
        let total_connections = tier2.ready.len() + tier2.outbound_handshakes.len();
        let potential_outbound_connections =
            tier2.ready.values().filter(|peer| peer.peer_type == PeerType::Outbound).count()
                + tier2.outbound_handshakes.len();

        (total_connections < self.config.ideal_connections_lo as usize
            || (total_connections < self.max_num_peers as usize
                && potential_outbound_connections < self.config.minimum_outbound_peers as usize))
            && !self.config.outbound_disabled
    }

<<<<<<< HEAD
=======
    /// is_peer_whitelisted checks whether a peer is a whitelisted node.
    /// whitelisted nodes are allowed to connect, even if the inbound connections limit has
    /// been reached. This predicate should be evaluated AFTER the Handshake.
>>>>>>> 8c2a3795
    fn is_peer_whitelisted(&self, peer_info: &PeerInfo) -> bool {
        self.whitelist_nodes
            .iter()
            .filter(|wn| wn.id == peer_info.id)
            .filter(|wn| Some(wn.addr) == peer_info.addr)
            .any(|wn| wn.account_id.is_none() || wn.account_id == peer_info.account_id)
    }

    // predicate checking whether we should allow an inbound connection from peer_info.
    fn is_inbound_allowed(&self, peer_info: &PeerInfo) -> bool {
        // Check if we have spare inbound connections capacity.
        let tier2 = self.state.tier2.load();
        if tier2.ready.len() + tier2.outbound_handshakes.len() < self.max_num_peers as usize
            && !self.config.inbound_disabled
        {
            return true;
        }
        // Whitelisted nodes are allowed to connect, even if the inbound connections limit has
        // been reached.
        if self.is_peer_whitelisted(peer_info) {
            return true;
        }
        false
    }

    /// Returns peers close to the highest height
    fn highest_height_peers(&self) -> Vec<FullPeerInfo> {
        let infos: Vec<_> =
            self.state.tier2.load().ready.values().map(|p| p.full_peer_info()).collect();

        // This finds max height among peers, and returns one peer close to such height.
        let max_height = match infos.iter().map(|i| i.chain_info.height).max() {
            Some(height) => height,
            None => return vec![],
        };
        // Find all peers whose height is within `highest_peer_horizon` from max height peer(s).
        infos
            .into_iter()
            .filter(|i| {
                i.chain_info.height.saturating_add(self.config.highest_peer_horizon) >= max_height
            })
            .collect()
    }

    // Get peers that are potentially unreliable and we should avoid routing messages through them.
    // Currently we're picking the peers that are too much behind (in comparison to us).
    fn unreliable_peers(&self) -> HashSet<PeerId> {
        let my_height = self.state.chain_info.load().height;
        // Find all peers whose height is below `highest_peer_horizon` from max height peer(s).
        self.state
            .tier2
            .load()
            .ready
            .values()
            .filter(|p| {
                p.chain_height.load(Ordering::Relaxed).saturating_add(UNRELIABLE_PEER_HORIZON)
                    < my_height
            })
            .map(|p| p.peer_info.id.clone())
            .collect()
    }

    fn wait_peer_or_remove(ctx: &mut Context<Self>, edge: Edge) {
        // This edge says this is an connected peer, which is currently not in the set of connected peers.
        // Wait for some time to let the connection begin or broadcast edge removal instead.
        near_performance_metrics::actix::run_later(
            ctx,
            WAIT_PEER_BEFORE_REMOVE.try_into().unwrap(),
            move |act, _ctx| {
                let other = edge.other(&act.my_peer_id).unwrap();
                if act.state.tier2.load().ready.contains_key(other) {
                    return;
                }
                // Peer is still not connected after waiting a timeout.
                let new_edge = edge.remove_edge(act.my_peer_id.clone(), &act.config.node_key);
                act.state.tier2.broadcast_message(Arc::new(PeerMessage::SyncRoutingTable(
                    RoutingTableUpdate::from_edges(vec![new_edge]),
                )));
            },
        );
    }

    // If we receive an edge indicating that we should no longer be connected to a peer.
    // We will broadcast that edge to that peer, and if that peer doesn't reply within specific time,
    // that peer will be removed. However, the connected peer may gives us a new edge indicating
    // that we should in fact be connected to it.
    fn maybe_remove_connected_peer(
        &mut self,
        ctx: &mut Context<Self>,
        edge: &Edge,
        other: &PeerId,
    ) {
        let nonce = edge.next();

        if let Some(last_nonce) = self.local_peer_pending_update_nonce_request.get(other) {
            if *last_nonce >= nonce {
                // We already tried to update an edge with equal or higher nonce.
                return;
            }
        }

        self.state.tier2.send_message(
            other.clone(),
            Arc::new(PeerMessage::RequestUpdateNonce(PartialEdgeInfo::new(
                &self.my_peer_id,
                other,
                nonce,
                &self.config.node_key,
            ))),
        );

        self.local_peer_pending_update_nonce_request.insert(other.clone(), nonce);

        let other = other.clone();
        near_performance_metrics::actix::run_later(
            ctx,
            WAIT_ON_TRY_UPDATE_NONCE.try_into().unwrap(),
            move |act, _ctx| {
                if let Some(cur_nonce) = act.local_peer_pending_update_nonce_request.get(&other) {
                    if *cur_nonce == nonce {
                        if let Some(peer) = act.state.tier2.load().ready.get(&other) {
                            // Send disconnect signal to this peer if we haven't edge update.
                            peer.stop(None);
                        }
                        act.local_peer_pending_update_nonce_request.remove(&other);
                    }
                }
            },
        );
    }

    /// Check if the number of connections (excluding whitelisted ones) exceeds ideal_connections_hi.
    /// If so, constructs a safe set of peers and selects one random peer outside of that set
    /// and sends signal to stop connection to it gracefully.
    ///
    /// Safe set contruction process:
    /// 1. Add all whitelisted peers to the safe set.
    /// 2. If the number of outbound connections is less or equal than minimum_outbound_connections,
    ///    add all outbound connections to the safe set.
    /// 3. Find all peers who sent us a message within the last peer_recent_time_window,
    ///    and add them one by one to the safe_set (starting from earliest connection time)
    ///    until safe set has safe_set_size elements.
    fn maybe_stop_active_connection(&self) {
        let tier2 = self.state.tier2.load();
        let filter_peers = |predicate: &dyn Fn(&connection::Connection) -> bool| -> Vec<_> {
            tier2
                .ready
                .values()
                .filter(|peer| predicate(&*peer))
                .map(|peer| peer.peer_info.id.clone())
                .collect()
        };

        // Build safe set
        let mut safe_set = HashSet::new();

        // Add whitelisted nodes to the safe set.
        let whitelisted_peers = filter_peers(&|p| self.is_peer_whitelisted(&p.peer_info));
        safe_set.extend(whitelisted_peers);

        // If there is not enough non-whitelisted peers, return without disconnecting anyone.
        if tier2.ready.len() - safe_set.len() <= self.config.ideal_connections_hi as usize {
            return;
        }

        // If there is not enough outbound peers, add them to the safe set.
        let outbound_peers = filter_peers(&|p| p.peer_type == PeerType::Outbound);
        if outbound_peers.len() + tier2.outbound_handshakes.len()
            <= self.config.minimum_outbound_peers as usize
        {
            safe_set.extend(outbound_peers);
        }

        // If there is not enough archival peers, add them to the safe set.
        if self.config.archive {
            let archival_peers = filter_peers(&|p| p.initial_chain_info.archival);
            if archival_peers.len() <= self.config.archival_peer_connections_lower_bound as usize {
                safe_set.extend(archival_peers);
            }
        }

        // Find all recently active peers.
        let now = self.clock.now();
        let mut active_peers: Vec<Arc<connection::Connection>> = tier2
            .ready
            .values()
            .filter(|p| {
                now - p.last_time_received_message.load() < self.config.peer_recent_time_window
            })
            .cloned()
            .collect();

        // Sort by established time.
        active_peers.sort_by_key(|p| p.connection_established_time);
        // Saturate safe set with recently active peers.
        let set_limit = self.config.safe_set_size as usize;
        for p in active_peers {
            if safe_set.len() >= set_limit {
                break;
            }
            safe_set.insert(p.peer_info.id.clone());
        }

        // Build valid candidate list to choose the peer to be removed. All peers outside the safe set.
        let candidates = tier2.ready.values().filter(|p| !safe_set.contains(&p.peer_info.id));
        if let Some(p) = candidates.choose(&mut rand::thread_rng()) {
            debug!(target: "network", id = ?p.peer_info.id,
                tier2_len = tier2.ready.len(),
                ideal_connections_hi = self.config.ideal_connections_hi,
                "Stop active connection"
            );
            p.stop(None);
        }
    }

    /// Periodically monitor list of peers and:
    ///  - request new peers from connected peers,
    ///  - bootstrap outbound connections from known peers,
    ///  - unban peers that have been banned for awhile,
    ///  - remove expired peers,
    ///
    /// # Arguments:
    /// - `interval` - Time between consequent runs.
    /// - `default_interval` - we will set `interval` to this value once, after first successful connection
    /// - `max_interval` - maximum value of interval
    /// NOTE: in the current implementation `interval` increases by 1% every time, and it will
    ///       reach value of `max_internal` eventually.
    fn monitor_peers_trigger(
        &mut self,
        ctx: &mut Context<Self>,
        mut interval: time::Duration,
        (default_interval, max_interval): (time::Duration, time::Duration),
    ) {
        let _span = tracing::trace_span!(target: "network", "monitor_peers_trigger").entered();
        let _timer =
            metrics::PEER_MANAGER_TRIGGER_TIME.with_label_values(&["monitor_peers"]).start_timer();
        let mut to_unban = vec![];
        for (peer_id, peer_state) in self.peer_store.iter() {
            if let KnownPeerStatus::Banned(_, last_banned) = peer_state.status {
                let interval = self.clock.now_utc() - last_banned;
                if interval > self.config.ban_window {
                    info!(target: "network", unbanned = ?peer_id, after = ?interval, "Monitor peers:");
                    to_unban.push(peer_id.clone());
                }
            }
        }

        for peer_id in to_unban {
            if let Err(err) = self.peer_store.peer_unban(&peer_id) {
                error!(target: "network", ?err, "Failed to unban a peer");
            }
        }

        if self.is_outbound_bootstrap_needed() {
            let tier2 = self.state.tier2.load();
            if let Some(peer_info) = self.peer_store.unconnected_peer(|peer_state| {
                // Ignore connecting to ourself
                self.my_peer_id == peer_state.peer_info.id
                    || self.config.node_addr == peer_state.peer_info.addr
                    // Or to peers we are currently trying to connect to
                    || tier2.outbound_handshakes.contains(&peer_state.peer_info.id)
            }) {
                // Start monitor_peers_attempts from start after we discover the first healthy peer
                if !self.started_connect_attempts {
                    self.started_connect_attempts = true;
                    interval = default_interval;
                }

                ctx.notify(PeerManagerMessageRequest::OutboundTcpConnect(OutboundTcpConnect(
                    peer_info,
                )));
            } else {
                self.state.ask_for_more_peers(&self.clock);
            }
        }

        // If there are too many active connections try to remove some connections
        self.maybe_stop_active_connection();

        if let Err(err) = self.peer_store.remove_expired(&self.clock, &self.config) {
            error!(target: "network", ?err, "Failed to remove expired peers");
        };

        // Find peers that are not reliable (too much behind) - and make sure that we're not routing messages through them.
        let unreliable_peers = self.unreliable_peers();
        metrics::PEER_UNRELIABLE.set(unreliable_peers.len() as i64);
        self.network_graph.write().set_unreliable_peers(unreliable_peers);

        let new_interval = min(max_interval, interval * EXPONENTIAL_BACKOFF_RATIO);

        near_performance_metrics::actix::run_later(
            ctx,
            interval.try_into().unwrap(),
            move |act, ctx| {
                act.monitor_peers_trigger(ctx, new_interval, (default_interval, max_interval));
            },
        );
    }

    /// Sends list of edges, from peer `peer_id` to check their signatures to `EdgeValidatorActor`.
    /// Bans peer `peer_id` if an invalid edge is found.
    /// `PeerManagerActor` periodically runs `broadcast_validated_edges_trigger`, which gets edges
    /// from `EdgeValidatorActor` concurrent queue and sends edges to be added to `RoutingTableActor`.
    fn validate_edges_and_add_to_routing_table(&self, peer_id: PeerId, edges: Vec<Edge>) {
        if edges.is_empty() {
            return;
        }
        self.state.routing_table_addr.do_send(routing::actor::Message::ValidateEdgeList(
            ValidateEdgeList {
                source_peer_id: peer_id,
                edges,
                edges_info_shared: self.routing_table_exchange_helper.edges_info_shared.clone(),
                sender: self.routing_table_exchange_helper.edges_to_add_sender.clone(),
            },
        ));
    }

    /// Return whether the message is sent or not.
    fn send_message_to_account_or_peer_or_hash(
        &mut self,
        target: &AccountOrPeerIdOrHash,
        msg: RoutedMessageBody,
    ) -> bool {
        match target {
            AccountOrPeerIdOrHash::AccountId(account_id) => {
                self.state.send_message_to_account(&self.clock, account_id, msg)
            }
            peer_or_hash @ AccountOrPeerIdOrHash::PeerId(_)
            | peer_or_hash @ AccountOrPeerIdOrHash::Hash(_) => self.state.send_message_to_peer(
                &self.clock,
                connection::Tier::T2,
                self.state.sign_message(
                    &self.clock,
                    RawRoutedMessage { target: peer_or_hash.clone(), body: msg },
                ),
            ),
        }
    }

    pub(crate) fn get_network_info(&self) -> NetworkInfo {
        let tier2 = self.state.tier2.load();
        NetworkInfo {
            connected_peers: tier2
                .ready
                .values()
                .map(|cp| ConnectedPeerInfo {
                    full_peer_info: cp.full_peer_info(),
                    received_bytes_per_sec: cp.stats.received_bytes_per_sec.load(Ordering::Relaxed),
                    sent_bytes_per_sec: cp.stats.sent_bytes_per_sec.load(Ordering::Relaxed),
                    last_time_peer_requested: cp.last_time_peer_requested.load(),
                    last_time_received_message: cp.last_time_received_message.load(),
                    connection_established_time: cp.connection_established_time,
                    peer_type: cp.peer_type,
                })
                .collect(),
            num_connected_peers: tier2.ready.len(),
            peer_max_count: self.max_num_peers,
            highest_height_peers: self.highest_height_peers(),
            sent_bytes_per_sec: tier2
                .ready
                .values()
                .map(|x| x.stats.sent_bytes_per_sec.load(Ordering::Relaxed))
                .sum(),
            received_bytes_per_sec: tier2
                .ready
                .values()
                .map(|x| x.stats.received_bytes_per_sec.load(Ordering::Relaxed))
                .sum(),
            known_producers: self
                .state
                .routing_table_view
                .get_announce_accounts()
                .into_iter()
                .map(|announce_account| KnownProducer {
                    account_id: announce_account.account_id,
                    peer_id: announce_account.peer_id.clone(),
                    // TODO: fill in the address.
                    addr: None,
                    next_hops: self.state.routing_table_view.view_route(&announce_account.peer_id),
                })
                .collect(),
            tier1_accounts: self.state.accounts_data.load().data.values().cloned().collect(),
        }
    }

    fn push_network_info_trigger(&self, ctx: &mut Context<Self>, interval: time::Duration) {
        let network_info = self.get_network_info();
        let _timer = metrics::PEER_MANAGER_TRIGGER_TIME
            .with_label_values(&["push_network_info"])
            .start_timer();

        let _ = self.state.client_addr.do_send(NetworkClientMessages::NetworkInfo(network_info));

        near_performance_metrics::actix::run_later(
            ctx,
            interval.try_into().unwrap(),
            move |act, ctx| {
                act.push_network_info_trigger(ctx, interval);
            },
        );
    }

    #[perf]
    fn handle_msg_network_requests(
        &mut self,
        msg: NetworkRequests,
        _ctx: &mut Context<Self>,
    ) -> NetworkResponses {
        let _span =
            tracing::trace_span!(target: "network", "handle_msg_network_requests").entered();
        let _d = delay_detector::DelayDetector::new(|| {
            format!("network request {}", msg.as_ref()).into()
        });
        metrics::REQUEST_COUNT_BY_TYPE_TOTAL.with_label_values(&[msg.as_ref()]).inc();
        match msg {
            NetworkRequests::Block { block } => {
                self.state.tier2.broadcast_message(Arc::new(PeerMessage::Block(block)));
                NetworkResponses::NoResponse
            }
            NetworkRequests::Approval { approval_message } => {
                self.state.send_message_to_account(
                    &self.clock,
                    &approval_message.target,
                    RoutedMessageBody::BlockApproval(approval_message.approval),
                );
                NetworkResponses::NoResponse
            }
            NetworkRequests::BlockRequest { hash, peer_id } => {
                if self.state.tier2.send_message(peer_id, Arc::new(PeerMessage::BlockRequest(hash)))
                {
                    NetworkResponses::NoResponse
                } else {
                    NetworkResponses::RouteNotFound
                }
            }
            NetworkRequests::BlockHeadersRequest { hashes, peer_id } => {
                if self
                    .state
                    .tier2
                    .send_message(peer_id, Arc::new(PeerMessage::BlockHeadersRequest(hashes)))
                {
                    NetworkResponses::NoResponse
                } else {
                    NetworkResponses::RouteNotFound
                }
            }
            NetworkRequests::StateRequestHeader { shard_id, sync_hash, target } => {
                if self.send_message_to_account_or_peer_or_hash(
                    &target,
                    RoutedMessageBody::StateRequestHeader(shard_id, sync_hash),
                ) {
                    NetworkResponses::NoResponse
                } else {
                    NetworkResponses::RouteNotFound
                }
            }
            NetworkRequests::StateRequestPart { shard_id, sync_hash, part_id, target } => {
                if self.send_message_to_account_or_peer_or_hash(
                    &target,
                    RoutedMessageBody::StateRequestPart(shard_id, sync_hash, part_id),
                ) {
                    NetworkResponses::NoResponse
                } else {
                    NetworkResponses::RouteNotFound
                }
            }
            NetworkRequests::StateResponse { route_back, response } => {
                let body = match response {
                    StateResponseInfo::V1(response) => RoutedMessageBody::StateResponse(response),
                    response @ StateResponseInfo::V2(_) => {
                        RoutedMessageBody::VersionedStateResponse(response)
                    }
                };
                if self.state.send_message_to_peer(
                    &self.clock,
                    connection::Tier::T2,
                    self.state.sign_message(
                        &self.clock,
                        RawRoutedMessage { target: AccountOrPeerIdOrHash::Hash(route_back), body },
                    ),
                ) {
                    NetworkResponses::NoResponse
                } else {
                    NetworkResponses::RouteNotFound
                }
            }
            // unused: epoch sync is not implemented
            NetworkRequests::EpochSyncRequest { peer_id, epoch_id } => {
                if self
                    .state
                    .tier2
                    .send_message(peer_id, Arc::new(PeerMessage::EpochSyncRequest(epoch_id)))
                {
                    NetworkResponses::NoResponse
                } else {
                    NetworkResponses::RouteNotFound
                }
            }
            // unused: epoch sync is not implemented
            NetworkRequests::EpochSyncFinalizationRequest { peer_id, epoch_id } => {
                if self.state.tier2.send_message(
                    peer_id,
                    Arc::new(PeerMessage::EpochSyncFinalizationRequest(epoch_id)),
                ) {
                    NetworkResponses::NoResponse
                } else {
                    NetworkResponses::RouteNotFound
                }
            }
            NetworkRequests::BanPeer { peer_id, ban_reason } => {
                self.try_ban_peer(&peer_id, ban_reason);
                NetworkResponses::NoResponse
            }
            NetworkRequests::AnnounceAccount(announce_account) => {
                self.broadcast_accounts(vec![announce_account]);
                NetworkResponses::NoResponse
            }
            NetworkRequests::PartialEncodedChunkRequest { target, request, create_time } => {
                metrics::PARTIAL_ENCODED_CHUNK_REQUEST_DELAY
                    .observe((self.clock.now() - create_time.0).as_seconds_f64());
                let mut success = false;

                // Make two attempts to send the message. First following the preference of `prefer_peer`,
                // and if it fails, against the preference.
                for prefer_peer in &[target.prefer_peer, !target.prefer_peer] {
                    if !prefer_peer {
                        if let Some(account_id) = target.account_id.as_ref() {
                            if self.state.send_message_to_account(
                                &self.clock,
                                account_id,
                                RoutedMessageBody::PartialEncodedChunkRequest(request.clone()),
                            ) {
                                success = true;
                                break;
                            }
                        }
                    } else {
                        let mut matching_peers = vec![];
                        for (peer_id, peer) in &self.state.tier2.load().ready {
                            if (peer.initial_chain_info.archival || !target.only_archival)
                                && peer.chain_height.load(Ordering::Relaxed) >= target.min_height
                                && peer.initial_chain_info.tracked_shards.contains(&target.shard_id)
                            {
                                matching_peers.push(peer_id.clone());
                            }
                        }

                        if let Some(matching_peer) = matching_peers.iter().choose(&mut thread_rng())
                        {
                            if self.state.send_message_to_peer(
                                &self.clock,
                                connection::Tier::T2,
                                self.state.sign_message(
                                    &self.clock,
                                    RawRoutedMessage {
                                        target: AccountOrPeerIdOrHash::PeerId(
                                            matching_peer.clone(),
                                        ),
                                        body: RoutedMessageBody::PartialEncodedChunkRequest(
                                            request.clone(),
                                        ),
                                    },
                                ),
                            ) {
                                success = true;
                                break;
                            }
                        } else {
                            debug!(target: "network", chunk_hash=?request.chunk_hash, "Failed to find any matching peer for chunk");
                        }
                    }
                }

                if success {
                    NetworkResponses::NoResponse
                } else {
                    debug!(target: "network", chunk_hash=?request.chunk_hash, "Failed to find a route for chunk");
                    NetworkResponses::RouteNotFound
                }
            }
            NetworkRequests::PartialEncodedChunkResponse { route_back, response } => {
                if self.state.send_message_to_peer(
                    &self.clock,
                    connection::Tier::T2,
                    self.state.sign_message(
                        &self.clock,
                        RawRoutedMessage {
                            target: AccountOrPeerIdOrHash::Hash(route_back),
                            body: RoutedMessageBody::PartialEncodedChunkResponse(response),
                        },
                    ),
                ) {
                    NetworkResponses::NoResponse
                } else {
                    NetworkResponses::RouteNotFound
                }
            }
            NetworkRequests::PartialEncodedChunkMessage { account_id, partial_encoded_chunk } => {
<<<<<<< HEAD
                if self.state.send_message_to_account(
                    &self.clock,
                    &account_id,
                    partial_encoded_chunk.into(),
=======
                if self.send_message_to_account(
                    &account_id,
                    RoutedMessageBody::VersionedPartialEncodedChunk(partial_encoded_chunk.into()),
>>>>>>> 8c2a3795
                ) {
                    NetworkResponses::NoResponse
                } else {
                    NetworkResponses::RouteNotFound
                }
            }
            NetworkRequests::PartialEncodedChunkForward { account_id, forward } => {
                if self.state.send_message_to_account(
                    &self.clock,
                    &account_id,
                    RoutedMessageBody::PartialEncodedChunkForward(forward),
                ) {
                    NetworkResponses::NoResponse
                } else {
                    NetworkResponses::RouteNotFound
                }
            }
            NetworkRequests::ForwardTx(account_id, tx) => {
                if self.state.send_message_to_account(
                    &self.clock,
                    &account_id,
                    RoutedMessageBody::ForwardTx(tx),
                ) {
                    NetworkResponses::NoResponse
                } else {
                    NetworkResponses::RouteNotFound
                }
            }
            NetworkRequests::TxStatus(account_id, signer_account_id, tx_hash) => {
                if self.state.send_message_to_account(
                    &self.clock,
                    &account_id,
                    RoutedMessageBody::TxStatusRequest(signer_account_id, tx_hash),
                ) {
                    NetworkResponses::NoResponse
                } else {
                    NetworkResponses::RouteNotFound
                }
            }
            NetworkRequests::Challenge(challenge) => {
                // TODO(illia): smarter routing?
                self.state.tier2.broadcast_message(Arc::new(PeerMessage::Challenge(challenge)));
                NetworkResponses::NoResponse
            }
        }
    }

    #[perf]
    fn handle_msg_set_adv_options(&mut self, msg: crate::test_utils::SetAdvOptions) {
        if let Some(set_max_peers) = msg.set_max_peers {
            self.max_num_peers = set_max_peers as u32;
        }
    }

    #[perf]
    fn handle_msg_register_peer(
        &mut self,
        msg: RegisterPeer,
        ctx: &mut Context<Self>,
    ) -> RegisterPeerResponse {
        let _d = delay_detector::DelayDetector::new(|| "consolidate".into());

        let peer_info = &msg.connection.peer_info;
        // Check if this is a blacklisted peer.
        if peer_info.addr.as_ref().map_or(true, |addr| self.peer_store.is_blacklisted(addr)) {
            debug!(target: "network", peer_info = ?peer_info, "Dropping connection from blacklisted peer or unknown address");
            return RegisterPeerResponse::Reject(RegisterPeerError::Blacklisted);
        }

        if self.peer_store.is_banned(&peer_info.id) {
            debug!(target: "network", id = ?peer_info.id, "Dropping connection from banned peer");
            return RegisterPeerResponse::Reject(RegisterPeerError::Banned);
        }
<<<<<<< HEAD

        match msg.connection.tier {
            connection::Tier::T1 => {
                if msg.connection.peer_type == PeerType::Inbound {
                    // Allow for inbound TIER1 connections only directly from a TIER1 peers
                    // (not from TIER1 proxies).
                    if !self.state.accounts_data.load().is_tier1_peer(&peer_info.id) {
                        return RegisterPeerResponse::Reject(RegisterPeerError::NotTier1Peer);
                    }
                }
            }
            connection::Tier::T2 => {
                if msg.connection.peer_type == PeerType::Inbound {
                    if !self.is_inbound_allowed(&peer_info) {
                        // TODO(1896): Gracefully drop inbound connection for other peer.
                        let tier2 = self.state.tier2.load();
                        debug!(target: "network",
                            tier2 = tier2.ready.len(), outgoing_peers = tier2.outbound_handshakes.len(),
                            max_num_peers = self.max_num_peers,
                            "Dropping handshake (network at max capacity)."
                        );
                        return RegisterPeerResponse::Reject(
                            RegisterPeerError::ConnectionLimitExceeded,
                        );
                    }
                }
=======
        if msg.connection.peer_type == PeerType::Inbound {
            if !self.is_inbound_allowed(&peer_info) {
                // TODO(1896): Gracefully drop inbound connection for other peer.
                let tier2 = self.state.tier2.load();
                debug!(target: "network",
                    tier2 = tier2.ready.len(), outgoing_peers = tier2.outbound_handshakes.len(),
                    max_num_peers = self.max_num_peers,
                    "Dropping handshake (network at max capacity)."
                );
                return RegisterPeerResponse::Reject(RegisterPeerError::ConnectionLimitExceeded);
>>>>>>> 8c2a3795
            }
        }
        if let Err(err) = self.register_peer(msg.connection.clone(), ctx) {
            return RegisterPeerResponse::Reject(RegisterPeerError::PoolError(err));
        }
<<<<<<< HEAD
        self.config.event_sink.push(Event::PeerRegistered(peer_info.clone(), msg.connection.tier));
        RegisterPeerResponse::Accept
=======
        self.config.event_sink.push(Event::PeerRegistered(peer_info.clone()));
        RegisterPeerResponse::Accept
    }

    #[perf]
    fn handle_msg_unregister(&mut self, msg: Unregister) {
        let _d = delay_detector::DelayDetector::new(|| "unregister".into());
        if !msg.remove_from_peer_store {
            return;
        }
        self.remove_connected_peer(&msg.peer_id, Some(msg.peer_type));
        if let Err(err) = self.peer_store.peer_disconnected(&self.clock, &msg.peer_id) {
            error!(target: "network", ?err, "Failed to save peer data");
        };
    }

    #[perf]
    fn handle_msg_ban(&mut self, msg: Ban) {
        let _d = delay_detector::DelayDetector::new(|| "ban".into());
        self.ban_peer(&msg.peer_id, msg.ban_reason);
>>>>>>> 8c2a3795
    }

    #[perf]
    fn handle_msg_peers_request(&self, _msg: PeersRequest) -> PeerRequestResult {
        let _d = delay_detector::DelayDetector::new(|| "peers request".into());
        PeerRequestResult {
            peers: self.peer_store.healthy_peers(self.config.max_send_peers as usize),
        }
    }

    fn handle_msg_peers_response(&mut self, msg: PeersResponse) {
        let _d = delay_detector::DelayDetector::new(|| "peers response".into());
        if let Err(err) = self.peer_store.add_indirect_peers(
            &self.clock,
            msg.peers.into_iter().filter(|peer_info| peer_info.id != self.my_peer_id),
        ) {
            error!(target: "network", ?err, "Fail to update peer store");
        };
    }

    fn handle_peer_manager_message(
        &mut self,
        msg: PeerManagerMessageRequest,
        ctx: &mut Context<Self>,
    ) -> PeerManagerMessageResponse {
        let _span =
            tracing::trace_span!(target: "network", "handle_peer_manager_message").entered();
        match msg {
            PeerManagerMessageRequest::NetworkRequests(msg) => {
                PeerManagerMessageResponse::NetworkResponses(
                    self.handle_msg_network_requests(msg, ctx),
                )
            }
            // TEST-ONLY
            PeerManagerMessageRequest::OutboundTcpConnect(msg) => {
                let addr = match msg.0.addr {
                    None => {
                        tracing::warn!(target:"network", "requested to connect to peer without addr");
                        return PeerManagerMessageResponse::OutboundTcpConnect;
                    }
                    Some(addr) => addr,
                };
                ctx.spawn(
<<<<<<< HEAD
                    self.state
                        .clone()
                        .spawn_outbound(
                            self.clock.clone(),
                            PeerAddr { peer_id: msg.0.id, addr },
                            connection::Tier::T2,
                        )
                        .into_actor(self),
=======
                    self.state.clone().spawn_outbound(self.clock.clone(), msg.0).into_actor(self),
>>>>>>> 8c2a3795
                );
                PeerManagerMessageResponse::OutboundTcpConnect
            }
            // TEST-ONLY
            PeerManagerMessageRequest::SetAdvOptions(msg) => {
                self.handle_msg_set_adv_options(msg);
                PeerManagerMessageResponse::SetAdvOptions
            }
            // TEST-ONLY
            PeerManagerMessageRequest::FetchRoutingTable => {
                PeerManagerMessageResponse::FetchRoutingTable(self.state.routing_table_view.info())
            }
            // TEST-ONLY
            PeerManagerMessageRequest::PingTo { nonce, target } => {
                self.state.send_ping(&self.clock, connection::Tier::T2, nonce, target);
                PeerManagerMessageResponse::PingTo
            }
        }
    }

    fn handle_peer_to_manager_msg(
        &mut self,
        msg: PeerToManagerMsg,
        ctx: &mut Context<Self>,
    ) -> PeerToManagerMsgResp {
        match msg {
            PeerToManagerMsg::RegisterPeer(msg) => {
                PeerToManagerMsgResp::RegisterPeer(self.handle_msg_register_peer(msg, ctx))
            }
            PeerToManagerMsg::PeersRequest(msg) => {
                PeerToManagerMsgResp::PeersRequest(self.handle_msg_peers_request(msg))
            }
            PeerToManagerMsg::PeersResponse(msg) => {
                self.handle_msg_peers_response(msg);
                PeerToManagerMsgResp::Empty
            }
            PeerToManagerMsg::UpdatePeerInfo(peer_info) => {
                if let Err(err) = self.peer_store.add_direct_peer(&self.clock, peer_info) {
                    error!(target: "network", ?err, "Fail to update peer store");
                }
                PeerToManagerMsgResp::Empty
            }
            PeerToManagerMsg::Unregister(msg) => {
                if let Err(err) = self.peer_store.peer_disconnected(&self.clock, &msg.peer_id) {
                    error!(target: "network", ?err, "Failed to save peer data");
                }
                PeerToManagerMsgResp::Empty
            }
            PeerToManagerMsg::Ban(msg) => {
                self.try_ban_peer(&msg.peer_id, msg.ban_reason);
                PeerToManagerMsgResp::Empty
            }
            PeerToManagerMsg::RequestUpdateNonce(peer_id, edge_info) => {
                if Edge::partial_verify(&self.my_peer_id, &peer_id, &edge_info) {
                    if let Some(cur_edge) = self.state.routing_table_view.get_local_edge(&peer_id) {
                        if cur_edge.edge_type() == EdgeState::Active
                            && cur_edge.nonce() >= edge_info.nonce
                        {
                            return PeerToManagerMsgResp::EdgeUpdate(Box::new(cur_edge.clone()));
                        }
                    }

                    let new_edge = Edge::build_with_secret_key(
                        self.my_peer_id.clone(),
                        peer_id,
                        edge_info.nonce,
                        &self.config.node_key,
                        edge_info.signature,
                    );

                    self.state.add_verified_edges_to_routing_table(vec![new_edge.clone()]);
                    PeerToManagerMsgResp::EdgeUpdate(Box::new(new_edge))
                } else {
                    PeerToManagerMsgResp::BanPeer(ReasonForBan::InvalidEdge)
                }
            }
            PeerToManagerMsg::ResponseUpdateNonce(edge) => {
                if let Some(other_peer) = edge.other(&self.my_peer_id) {
                    if edge.verify() {
                        // This happens in case, we get an edge, in `RoutingTableActor`,
                        // which says that we shouldn't be connected to local peer, but we are.
                        // This is a part of logic used to ask peer, if he really want to be disconnected.
                        if self
                            .state
                            .routing_table_view
                            .is_local_edge_newer(other_peer, edge.nonce())
                        {
                            if let Some(nonce) =
                                self.local_peer_pending_update_nonce_request.get(other_peer)
                            {
                                if edge.nonce() >= *nonce {
                                    // This means that, `other_peer` responded that we should keep
                                    // the connection that that peer. Therefore, we are
                                    // cleaning up this data structure.
                                    self.local_peer_pending_update_nonce_request.remove(other_peer);
                                }
                            }
                        }
                        self.state.add_verified_edges_to_routing_table(vec![edge.clone()]);
                        PeerToManagerMsgResp::Empty
                    } else {
                        PeerToManagerMsgResp::BanPeer(ReasonForBan::InvalidEdge)
                    }
                } else {
                    PeerToManagerMsgResp::BanPeer(ReasonForBan::InvalidEdge)
                }
            }
            PeerToManagerMsg::SyncRoutingTable { peer_id, routing_table_update } => {
                // Process edges and add new edges to the routing table. Also broadcast new edges.
                let edges = routing_table_update.edges;
                let accounts = routing_table_update.accounts;

                // Filter known accounts before validating them.
                let old = self
                    .state
                    .routing_table_view
                    .get_announces(accounts.iter().map(|a| &a.account_id));
                let accounts: Vec<(AnnounceAccount, Option<EpochId>)> = accounts
                    .into_iter()
                    .map(|aa| {
                        let id = aa.account_id.clone();
                        (aa, old.get(&id).map(|old| old.epoch_id.clone()))
                    })
                    .collect();

                // Ask client to validate accounts before accepting them.
                let peer_id_clone = peer_id.clone();
                self.state.view_client_addr
                    .send(NetworkViewClientMessages::AnnounceAccount(accounts))
                    .in_current_span()
                    .into_actor(self)
                    .then(move |response, act, _ctx| {
                        let _span = tracing::trace_span!(target: "network", "announce_account").entered();
                        match response {
                            Ok(NetworkViewClientResponses::Ban { ban_reason }) => {
                                act.try_ban_peer(&peer_id_clone, ban_reason);
                            }
                            Ok(NetworkViewClientResponses::AnnounceAccount(accounts)) => {
                                act.broadcast_accounts(accounts);
                            }
                            _ => {
                                debug!(target: "network", "Received invalid account confirmation from client.");
                            }
                        }
                        actix::fut::ready(())
                    }).spawn(ctx);

                self.validate_edges_and_add_to_routing_table(peer_id, edges);
                PeerToManagerMsgResp::Empty
            }
        }
    }
}

/// Fetches NetworkInfo, which contains a bunch of stats about the
/// P2P network state. Currently used only in tests.
/// TODO(gprusak): In prod, NetworkInfo is pushed periodically from PeerManagerActor to ClientActor.
/// It would be cleaner to replace the push loop in PeerManagerActor with a pull loop
/// in the ClientActor.
impl Handler<GetNetworkInfo> for PeerManagerActor {
    type Result = NetworkInfo;
    fn handle(&mut self, _: GetNetworkInfo, _ctx: &mut Self::Context) -> NetworkInfo {
        let _timer = metrics::PEER_MANAGER_MESSAGES_TIME
            .with_label_values(&["GetNetworkInfo"])
            .start_timer();
        let _span =
            tracing::trace_span!(target: "network", "handle", handler = "GetNetworkInfo").entered();
        self.get_network_info()
    }
}

impl Handler<SetChainInfo> for PeerManagerActor {
    type Result = ();
    fn handle(&mut self, info: SetChainInfo, ctx: &mut Self::Context) {
        let _timer =
            metrics::PEER_MANAGER_MESSAGES_TIME.with_label_values(&["SetChainInfo"]).start_timer();
        let _span =
            tracing::trace_span!(target: "network", "handle", handler = "SetChainInfo").entered();
        let now = self.clock.now_utc();
        let SetChainInfo(info) = info;
        let state = self.state.clone();
        // We set state.chain_info and call accounts_data.set_keys
        // synchronously, therefore, assuming actix in-order delivery,
        // there will be no race condition between subsequent SetChainInfo
        // calls.
        // TODO(gprusak): if we could make handle() async, then we could
        // just require the caller to await for completion before calling
        // SetChainInfo again. Alternatively we could have an async mutex
        // on the handler.
        state.chain_info.store(Arc::new(info.clone()));

        // If tier1 is not enabled, we skip set_keys() call.
        // This way self.state.accounts_data is always empty, hence no data
        // will be collected or broadcasted.
        if state.config.features.tier1.is_none() {
            return;
        }
        // If the key set didn't change, early exit.
        if !state.accounts_data.set_keys(info.tier1_accounts.clone()) {
            return;
        }
        ctx.spawn(wrap_future(async move {
            // If the set of keys has changed, and the node is a validator,
            // we should try to sign data and broadcast it. However, this is
            // also a trigger for a full sync, so a dedicated broadcast is
            // not required.
            //
            // TODO(gprusak): For dynamic self-IP-discovery, add a STUN daemon which
            // will add new AccountData and trigger an incremental broadcast.
            if let Some(vc) = &state.config.validator {
                let my_account_id = vc.signer.validator_id();
                let my_public_key = vc.signer.public_key();
                // TODO(gprusak): STUN servers should be queried periocally by a daemon
                // so that the my_peers list is always resolved.
                // Note that currently we will broadcast an empty list.
                // It won't help us to connect the the validator BUT it
                // will indicate that a validator is misconfigured, which
                // is could be useful for debugging. Consider keeping this
                // behavior for situations when the IPs are not known.
                let my_peers = match &vc.endpoints {
                    config::ValidatorEndpoints::TrustedStunServers(_) => vec![],
                    config::ValidatorEndpoints::PublicAddrs(peer_addrs) => peer_addrs.clone(),
                };
                let my_data = state
                    .accounts_data
                    .load()
                    .epochs(&my_account_id, &my_public_key)
                    .iter()
                    .map(|epoch_id| {
                        // This unwrap is safe, because we did signed a sample payload during
                        // config validation. See config::Config::new().
                        Arc::new(
                            AccountData {
                                peer_id: Some(state.config.node_id()),
                                epoch_id: epoch_id.clone(),
                                account_id: my_account_id.clone(),
                                timestamp: now,
                                peers: my_peers.clone(),
                            }
                            .sign(vc.signer.as_ref())
                            .unwrap(),
                        )
                    })
                    .collect();
                // Insert node's own AccountData should never fail.
                // We ignore the new data, because we trigger a full sync anyway.
                if let (_, Some(err)) = state.accounts_data.insert(my_data).await {
                    panic!("inserting node's own AccountData to self.state.accounts_data: {err}");
                }
            }
            // The set of tier1 accounts has changed.
            // We might miss some data, so we start a full sync with the connected peers.
            // TODO(gprusak): add a daemon which does a periodic full sync in case some messages
            // are lost (at a frequency which makes the additional network load negligible).
            state.tier2.broadcast_message(Arc::new(PeerMessage::SyncAccountsData(
                SyncAccountsData {
                    incremental: false,
                    requesting_full_sync: true,
                    accounts_data: state.accounts_data.load().data.values().cloned().collect(),
                },
            )));
            state.config.event_sink.push(Event::SetChainInfo);
        }));
    }
}

impl Handler<PeerToManagerMsg> for PeerManagerActor {
    type Result = PeerToManagerMsgResp;
    fn handle(&mut self, msg: PeerToManagerMsg, ctx: &mut Self::Context) -> Self::Result {
        let _timer =
            metrics::PEER_MANAGER_MESSAGES_TIME.with_label_values(&[(&msg).into()]).start_timer();
        let _span = tracing::trace_span!(target: "network", "handle", handler = "PeerToManagerMsg")
            .entered();
        self.handle_peer_to_manager_msg(msg, ctx)
    }
}

impl Handler<PeerManagerMessageRequest> for PeerManagerActor {
    type Result = PeerManagerMessageResponse;
    fn handle(&mut self, msg: PeerManagerMessageRequest, ctx: &mut Self::Context) -> Self::Result {
        let _timer =
            metrics::PEER_MANAGER_MESSAGES_TIME.with_label_values(&[(&msg).into()]).start_timer();
        let _span = tracing::trace_span!(target: "network", "handle", handler = "PeerManagerMessageRequest").entered();
        self.handle_peer_manager_message(msg, ctx)
    }
}<|MERGE_RESOLUTION|>--- conflicted
+++ resolved
@@ -1,24 +1,15 @@
 use crate::config;
-<<<<<<< HEAD
 use crate::network_protocol::{AccountData, PeerAddr, SyncAccountsData};
 use crate::network_protocol::{
     AccountOrPeerIdOrHash, Edge, PeerInfo, Ping, Pong, RawRoutedMessage, RoutedMessageBody,
 };
 use crate::network_protocol::{EdgeState, PartialEdgeInfo};
-=======
-use crate::network_protocol::{AccountData, PeerMessage, RoutingTableUpdate, SyncAccountsData};
->>>>>>> 8c2a3795
 use crate::peer_manager::connection;
 use crate::peer_manager::network_state::NetworkState;
 use crate::peer_manager::peer_store::PeerStore;
 use crate::private_actix::{
-<<<<<<< HEAD
     PeerRequestResult, PeerToManagerMsg, PeerToManagerMsgResp, PeersRequest, PeersResponse,
     RegisterPeer, RegisterPeerError, RegisterPeerResponse, StopMsg, ValidateEdgeList,
-=======
-    PeerRequestResult, PeersRequest, RegisterPeer, RegisterPeerError, RegisterPeerResponse,
-    StopMsg, Unregister, ValidateEdgeList,
->>>>>>> 8c2a3795
 };
 use crate::routing;
 use crate::routing::edge_validator_actor::EdgeValidatorHelper;
@@ -27,13 +18,11 @@
 use crate::store;
 use crate::time;
 use crate::types::{
-    ConnectedPeerInfo, FullPeerInfo, GetNetworkInfo, NetworkClientMessages, NetworkInfo,
-    NetworkRequests, NetworkResponses, OutboundTcpConnect, PeerManagerMessageRequest,
-    PeerManagerMessageResponse, SetChainInfo,
-};
-use crate::types::{
-    KnownPeerStatus, KnownProducer, NetworkViewClientMessages, NetworkViewClientResponses,
-    OutboundTcpConnect, PeerType, ReasonForBan, StateResponseInfo,
+    ConnectedPeerInfo, FullPeerInfo, GetNetworkInfo, KnownPeerStatus, KnownProducer,
+    NetworkClientMessages, NetworkInfo, NetworkRequests, NetworkResponses,
+    NetworkViewClientMessages, NetworkViewClientResponses, OutboundTcpConnect,
+    PeerManagerMessageRequest, PeerManagerMessageResponse, PeerMessage, PeerType, ReasonForBan,
+    RoutingTableUpdate, SetChainInfo, StateResponseInfo,
 };
 use actix::fut::future::wrap_future;
 use actix::{
@@ -42,16 +31,6 @@
 };
 use anyhow::bail;
 use anyhow::Context as _;
-<<<<<<< HEAD
-=======
-use near_network_primitives::time;
-use near_network_primitives::types::{
-    AccountOrPeerIdOrHash, Ban, Edge, KnownPeerStatus, KnownProducer, NetworkViewClientMessages,
-    NetworkViewClientResponses, PeerInfo, PeerType, Ping, Pong, RawRoutedMessage, ReasonForBan,
-    RoutedMessageBody, StateResponseInfo,
-};
-use near_network_primitives::types::{EdgeState, PartialEdgeInfo};
->>>>>>> 8c2a3795
 use near_performance_metrics_macros::perf;
 use near_primitives::block::GenesisId;
 use near_primitives::network::{AnnounceAccount, PeerId};
@@ -99,13 +78,6 @@
 
 /// Remove the edges that were created more that this duration ago.
 const PRUNE_EDGES_AFTER: time::Duration = time::Duration::minutes(30);
-<<<<<<< HEAD
-=======
-
-/// Send important messages three times.
-/// We send these messages multiple times to reduce the chance that they are lost
-const IMPORTANT_MESSAGE_RESENT_COUNT: usize = 3;
->>>>>>> 8c2a3795
 
 /// If a peer is more than these blocks behind (comparing to our current head) - don't route any messages through it.
 /// We are updating the list of unreliable peers every MONITOR_PEER_MAX_DURATION (60 seconds) - so the current
@@ -575,7 +547,6 @@
         let peer_info = &connection.peer_info;
         let _span = tracing::trace_span!(target: "network", "register_peer").entered();
         debug!(target: "network", ?peer_info, "Consolidated connection");
-<<<<<<< HEAD
         match connection.tier {
             connection::Tier::T1 => self.state.tier1.insert_ready(connection.clone())?,
             connection::Tier::T2 => {
@@ -588,15 +559,6 @@
                 self.sync_after_handshake(connection.clone(), ctx);
             }
         }
-=======
-        self.state.tier2.insert_ready(connection.clone())?;
-        // Best effort write to DB.
-        if let Err(err) = self.peer_store.peer_connected(&self.clock, peer_info) {
-            error!(target: "network", ?err, "Failed to save peer data");
-        }
-        self.add_verified_edges_to_routing_table(vec![connection.edge.clone()]);
-        self.sync_after_handshake(connection.clone(), ctx);
->>>>>>> 8c2a3795
         Ok(())
     }
 
@@ -635,49 +597,6 @@
         );
     }
 
-<<<<<<< HEAD
-=======
-    /// Remove peer from connected set.
-    /// Check it match peer_type to avoid removing a peer that both started connection to each other.
-    /// If peer_type is None, remove anyway disregarding who started the connection.
-    fn remove_connected_peer(&mut self, peer_id: &PeerId, peer_type: Option<PeerType>) {
-        let state = self.state.clone();
-        let tier2 = state.tier2.load();
-        if let Some(peer_type) = peer_type {
-            if let Some(peer) = tier2.ready.get(peer_id) {
-                if peer.peer_type != peer_type {
-                    // Don't remove the peer
-                    return;
-                }
-            }
-        }
-
-        // If the last edge we have with this peer represent a connection addition, create the edge
-        // update that represents the connection removal.
-        self.state.tier2.remove(peer_id);
-
-        if let Some(edge) = self.state.routing_table_view.get_local_edge(peer_id) {
-            if edge.edge_type() == EdgeState::Active {
-                let edge_update = edge.remove_edge(self.my_peer_id.clone(), &self.config.node_key);
-                self.add_verified_edges_to_routing_table(vec![edge_update.clone()]);
-                self.state.tier2.broadcast_message(Arc::new(PeerMessage::SyncRoutingTable(
-                    RoutingTableUpdate::from_edges(vec![edge_update]),
-                )));
-            }
-        }
-    }
-    /// Add peer to ban list.
-    /// This function should only be called after Peer instance is stopped.
-    /// Note: Use `try_ban_peer` if there might be a Peer instance still connected.
-    fn ban_peer(&mut self, peer_id: &PeerId, ban_reason: ReasonForBan) {
-        warn!(target: "network", ?peer_id, ?ban_reason, "Banning peer");
-        self.remove_connected_peer(peer_id, None);
-        if let Err(err) = self.peer_store.peer_ban(&self.clock, peer_id, ban_reason) {
-            error!(target: "network", ?err, "Failed to save peer data");
-        };
-    }
-
->>>>>>> 8c2a3795
     /// Ban peer. Stop peer instance if it is still connected,
     /// and then mark peer as banned in the peer store.
     pub(crate) fn try_ban_peer(&mut self, peer_id: &PeerId, ban_reason: ReasonForBan) {
@@ -709,12 +628,9 @@
             && !self.config.outbound_disabled
     }
 
-<<<<<<< HEAD
-=======
     /// is_peer_whitelisted checks whether a peer is a whitelisted node.
     /// whitelisted nodes are allowed to connect, even if the inbound connections limit has
     /// been reached. This predicate should be evaluated AFTER the Handshake.
->>>>>>> 8c2a3795
     fn is_peer_whitelisted(&self, peer_info: &PeerInfo) -> bool {
         self.whitelist_nodes
             .iter()
@@ -1313,16 +1229,10 @@
                 }
             }
             NetworkRequests::PartialEncodedChunkMessage { account_id, partial_encoded_chunk } => {
-<<<<<<< HEAD
                 if self.state.send_message_to_account(
                     &self.clock,
                     &account_id,
-                    partial_encoded_chunk.into(),
-=======
-                if self.send_message_to_account(
-                    &account_id,
                     RoutedMessageBody::VersionedPartialEncodedChunk(partial_encoded_chunk.into()),
->>>>>>> 8c2a3795
                 ) {
                     NetworkResponses::NoResponse
                 } else {
@@ -1396,7 +1306,6 @@
             debug!(target: "network", id = ?peer_info.id, "Dropping connection from banned peer");
             return RegisterPeerResponse::Reject(RegisterPeerError::Banned);
         }
-<<<<<<< HEAD
 
         match msg.connection.tier {
             connection::Tier::T1 => {
@@ -1423,48 +1332,13 @@
                         );
                     }
                 }
-=======
-        if msg.connection.peer_type == PeerType::Inbound {
-            if !self.is_inbound_allowed(&peer_info) {
-                // TODO(1896): Gracefully drop inbound connection for other peer.
-                let tier2 = self.state.tier2.load();
-                debug!(target: "network",
-                    tier2 = tier2.ready.len(), outgoing_peers = tier2.outbound_handshakes.len(),
-                    max_num_peers = self.max_num_peers,
-                    "Dropping handshake (network at max capacity)."
-                );
-                return RegisterPeerResponse::Reject(RegisterPeerError::ConnectionLimitExceeded);
->>>>>>> 8c2a3795
             }
         }
         if let Err(err) = self.register_peer(msg.connection.clone(), ctx) {
             return RegisterPeerResponse::Reject(RegisterPeerError::PoolError(err));
         }
-<<<<<<< HEAD
         self.config.event_sink.push(Event::PeerRegistered(peer_info.clone(), msg.connection.tier));
         RegisterPeerResponse::Accept
-=======
-        self.config.event_sink.push(Event::PeerRegistered(peer_info.clone()));
-        RegisterPeerResponse::Accept
-    }
-
-    #[perf]
-    fn handle_msg_unregister(&mut self, msg: Unregister) {
-        let _d = delay_detector::DelayDetector::new(|| "unregister".into());
-        if !msg.remove_from_peer_store {
-            return;
-        }
-        self.remove_connected_peer(&msg.peer_id, Some(msg.peer_type));
-        if let Err(err) = self.peer_store.peer_disconnected(&self.clock, &msg.peer_id) {
-            error!(target: "network", ?err, "Failed to save peer data");
-        };
-    }
-
-    #[perf]
-    fn handle_msg_ban(&mut self, msg: Ban) {
-        let _d = delay_detector::DelayDetector::new(|| "ban".into());
-        self.ban_peer(&msg.peer_id, msg.ban_reason);
->>>>>>> 8c2a3795
     }
 
     #[perf]
@@ -1508,7 +1382,6 @@
                     Some(addr) => addr,
                 };
                 ctx.spawn(
-<<<<<<< HEAD
                     self.state
                         .clone()
                         .spawn_outbound(
@@ -1517,9 +1390,6 @@
                             connection::Tier::T2,
                         )
                         .into_actor(self),
-=======
-                    self.state.clone().spawn_outbound(self.clock.clone(), msg.0).into_actor(self),
->>>>>>> 8c2a3795
                 );
                 PeerManagerMessageResponse::OutboundTcpConnect
             }
