use crate::accounts_data;
use crate::concurrency::demux;
use crate::config;
use crate::network_protocol::{AccountData, SyncAccountsData};
use crate::peer::peer_actor::{PeerActor, StreamConfig};
use crate::peer_manager::connection;
use crate::peer_manager::peer_store::PeerStore;
use crate::private_actix::{
    PeerRequestResult, PeersRequest, RegisterPeer, RegisterPeerResponse, StopMsg, Unregister,
    ValidateEdgeList,
};
use crate::private_actix::{PeerToManagerMsg, PeerToManagerMsgResp, PeersResponse};
use crate::routing;
use crate::routing::edge_validator_actor::EdgeValidatorHelper;
use crate::routing::routing_table_view::RoutingTableView;
use crate::stats::metrics;
use crate::store;
use crate::types::{
    ChainInfo, ConnectedPeerInfo, FullPeerInfo, GetNetworkInfo, NetworkClientMessages, NetworkInfo,
    NetworkRequests, NetworkResponses, PeerManagerMessageRequest, PeerManagerMessageResponse,
    PeerMessage, RoutingTableUpdate, SetChainInfo,
};
use actix::{
    Actor, ActorFutureExt, Addr, Arbiter, AsyncContext, Context, ContextFutureSpawner, Handler,
    Recipient, Running, WrapFuture,
};
use anyhow::bail;
use anyhow::Context as _;
use arc_swap::ArcSwap;
use near_network_primitives::time;
use near_network_primitives::types::{
    AccountOrPeerIdOrHash, Ban, Edge, KnownPeerStatus, KnownProducer, NetworkViewClientMessages,
    NetworkViewClientResponses, OutboundTcpConnect, PeerIdOrHash, PeerInfo, PeerType, Ping, Pong,
    RawRoutedMessage, ReasonForBan, RoutedMessageBody, RoutedMessageV2, StateResponseInfo,
};
use near_network_primitives::types::{EdgeState, PartialEdgeInfo};
use near_performance_metrics_macros::perf;
use near_primitives::block::GenesisId;
use near_primitives::hash::CryptoHash;
use near_primitives::network::{AnnounceAccount, PeerId};
use near_primitives::types::{AccountId, EpochId};
<<<<<<< HEAD
use crate::peer::framed_read::{FramedRead};
=======
use near_rate_limiter::{
    ActixMessageResponse, ActixMessageWrapper, ThrottleController, ThrottleToken,
};
>>>>>>> 1897d514
use parking_lot::RwLock;
use rand::seq::IteratorRandom;
use rand::thread_rng;
use std::cmp::{min};
use std::collections::{HashMap, HashSet};
use std::net::SocketAddr;
use std::sync::atomic::{AtomicUsize, Ordering};
use std::sync::Arc;
use tokio::net::{TcpListener, TcpStream};
use tracing::{debug, error, info, trace, warn, Instrument};

/// How often to request peers from active peers.
const REQUEST_PEERS_INTERVAL: time::Duration = time::Duration::milliseconds(60_000);
/// How much time to wait (in milliseconds) after we send update nonce request before disconnecting.
/// This number should be large to handle pair of nodes with high latency.
const WAIT_ON_TRY_UPDATE_NONCE: time::Duration = time::Duration::milliseconds(6_000);
/// If we see an edge between us and other peer, but this peer is not a current connection, wait this
/// timeout and in case it didn't become a connected peer, broadcast edge removal update.
const WAIT_PEER_BEFORE_REMOVE: time::Duration = time::Duration::milliseconds(6_000);
/// Ratio between consecutive attempts to establish connection with another peer.
/// In the kth step node should wait `10 * EXPONENTIAL_BACKOFF_RATIO**k` milliseconds
const EXPONENTIAL_BACKOFF_RATIO: f64 = 1.1;
/// The maximum waiting time between consecutive attempts to establish connection
const MONITOR_PEERS_MAX_DURATION: time::Duration = time::Duration::milliseconds(60_000);
/// The initial waiting time between consecutive attempts to establish connection
const MONITOR_PEERS_INITIAL_DURATION: time::Duration = time::Duration::milliseconds(10);
/// Limit number of pending Peer actors to avoid OOM.
pub(crate) const LIMIT_PENDING_PEERS: usize = 60;
/// How ofter should we broadcast edges.
const BROADCAST_VALIDATED_EDGES_INTERVAL: time::Duration = time::Duration::milliseconds(50);
/// Maximum amount of time spend processing edges.
const BROAD_CAST_EDGES_MAX_WORK_ALLOWED: time::Duration = time::Duration::milliseconds(50);
/// Delay syncinc for 1 second to avoid race condition
const WAIT_FOR_SYNC_DELAY: time::Duration = time::Duration::milliseconds(1_000);
/// How often should we update the routing table
const UPDATE_ROUTING_TABLE_INTERVAL: time::Duration = time::Duration::milliseconds(1_000);
/// How often to report bandwidth stats.
const REPORT_BANDWIDTH_STATS_TRIGGER_INTERVAL: time::Duration =
    time::Duration::milliseconds(60_000);

<<<<<<< HEAD
/// Max number of messages we received from peer, and they are in progress, before we start throttling.
/// Disabled for now (TODO PUT UNDER FEATURE FLAG)
// const MAX_MESSAGES_COUNT: usize = usize::MAX;
/// Max total size of all messages that are in progress, before we start throttling.
/// Disabled for now (TODO PUT UNDER FEATURE FLAG)
// const MAX_MESSAGES_TOTAL_SIZE: usize = usize::MAX;
=======
>>>>>>> 1897d514
/// If we received more than `REPORT_BANDWIDTH_THRESHOLD_BYTES` of data from given peer it's bandwidth stats will be reported.
// const REPORT_BANDWIDTH_THRESHOLD_BYTES: usize = 10_000_000;
/// If we received more than REPORT_BANDWIDTH_THRESHOLD_COUNT` of messages from given peer it's bandwidth stats will be reported.
// const REPORT_BANDWIDTH_THRESHOLD_COUNT: usize = 10_000;
/// How long a peer has to be unreachable, until we prune it from the in-memory graph.
const PRUNE_UNREACHABLE_PEERS_AFTER: time::Duration = time::Duration::hours(1);

// Remove the edges that were created more that this duration ago.
const PRUNE_EDGES_AFTER: time::Duration = time::Duration::minutes(30);
// Don't accept nonces (edges) that are more than this delta from current time.
// This value should be smaller than PRUNE_EDGES_AFTER (otherwise, the might accept the edge and garbage collect it seconds later).
const EDGE_NONCE_MAX_TIME_DELTA: time::Duration = time::Duration::minutes(20);

/// Send important messages three times.
/// We send these messages multiple times to reduce the chance that they are lost
const IMPORTANT_MESSAGE_RESENT_COUNT: usize = 3;

// If a peer is more than these blocks behind (comparing to our current head) - don't route any messages through it.
// We are updating the list of unreliable peers every MONITOR_PEER_MAX_DURATION (60 seconds) - so the current
// horizon value is roughly matching this threshold (if the node is 60 blocks behind, it will take it a while to recover).
// If we set this horizon too low (for example 2 blocks) - we're risking excluding a lot of peers in case of a short
// network issue.
const UNRELIABLE_PEER_HORIZON: u64 = 60;

#[derive(Clone, PartialEq, Eq)]
struct WhitelistNode {
    id: PeerId,
    addr: SocketAddr,
    account_id: Option<AccountId>,
}

impl TryFrom<&PeerInfo> for WhitelistNode {
    type Error = anyhow::Error;
    fn try_from(pi: &PeerInfo) -> anyhow::Result<Self> {
        Ok(Self {
            id: pi.id.clone(),
            addr: if let Some(addr) = pi.addr {
                addr.clone()
            } else {
                bail!("addess is missing");
            },
            account_id: pi.account_id.clone(),
        })
    }
}

pub(crate) struct NetworkState {
    /// PeerManager config.
    pub config: Arc<config::VerifiedConfig>,
    /// GenesisId of the chain.
    pub genesis_id: GenesisId,
    pub send_accounts_data_rl: demux::RateLimit,
    /// Address of the client actor.
    pub client_addr: Recipient<NetworkClientMessages>,
    /// Address of the view client actor.
    pub view_client_addr: Recipient<NetworkViewClientMessages>,
    /// Address of the peer manager actor.
    pub peer_manager_addr: Recipient<PeerToManagerMsg>,

    /// Network-related info about the chain.
    pub chain_info: ArcSwap<ChainInfo>,
    /// AccountsData for TIER1 accounts.
    pub accounts_data: Arc<accounts_data::Cache>,
    /// Connected peers (inbound and outbound) with their full peer information.
    pub tier2: connection::Pool,
    /// Semaphore limiting inflight inbound handshakes.
    pub inbound_handshake_permits: Arc<tokio::sync::Semaphore>,

    /// View of the Routing table. It keeps:
    /// - routing information - how to route messages
    /// - edges adjacent to my_peer_id
    /// - account id
    /// Full routing table (that currently includes information about all edges in the graph) is now inside Routing Table.
    pub routing_table_view: RoutingTableView,

    /// Shared counter across all PeerActors, which counts number of `RoutedMessageBody::ForwardTx`
    /// messages sincce last block.
    pub txns_since_last_block: AtomicUsize,
}

impl NetworkState {
    pub fn new(
        config: Arc<config::VerifiedConfig>,
        genesis_id: GenesisId,
        client_addr: Recipient<NetworkClientMessages>,
        view_client_addr: Recipient<NetworkViewClientMessages>,
        peer_manager_addr: Recipient<PeerToManagerMsg>,
        routing_table_view: RoutingTableView,
        send_accounts_data_rl: demux::RateLimit,
    ) -> Self {
        Self {
            genesis_id,
            client_addr,
            view_client_addr,
            peer_manager_addr,
            chain_info: Default::default(),
            tier2: connection::Pool::new(config.node_id()),
            accounts_data: Arc::new(accounts_data::Cache::new()),
            routing_table_view,
            send_accounts_data_rl,
            inbound_handshake_permits: Arc::new(tokio::sync::Semaphore::new(LIMIT_PENDING_PEERS)),
            config,
            txns_since_last_block: AtomicUsize::new(0),
        }
    }

    /// Query connected peers for more peers.
    pub fn ask_for_more_peers(&self, clock: &time::Clock) {
        let now = clock.now();
        let msg = Arc::new(PeerMessage::PeersRequest);
        for peer in self.tier2.load().ready.values() {
            if now > peer.last_time_peer_requested.load() + REQUEST_PEERS_INTERVAL {
                peer.send_message(msg.clone());
            }
        }
    }

    pub fn propose_edge(&self, peer1: &PeerId, with_nonce: Option<u64>) -> PartialEdgeInfo {
        // When we create a new edge we increase the latest nonce by 2 in case we miss a removal
        // proposal from our partner.
        let nonce = with_nonce.unwrap_or_else(|| {
            self.routing_table_view.get_local_edge(peer1).map_or(1, |edge| edge.next())
        });
        PartialEdgeInfo::new(&self.config.node_id(), peer1, nonce, &self.config.node_key)
    }

    /// Connects peer with given TcpStream.
    /// It will fail (and log) if we have too many connections already,
    /// or if the peer drops the connection in the meantime.
    fn spawn_peer_actor(
        self: &Arc<Self>,
        clock: &time::Clock,
        stream: TcpStream,
        stream_cfg: StreamConfig,
    ) {
        if let Err(err) = PeerActor::spawn(clock.clone(), stream, stream_cfg, None, self.clone()) {
            tracing::info!(target:"network", ?err, "PeerActor::spawn()");
        };
    }

    pub async fn spawn_inbound(self: &Arc<Self>, clock: &time::Clock, stream: TcpStream) {
        self.spawn_peer_actor(clock, stream, StreamConfig::Inbound);
    }

    pub async fn spawn_outbound(self: Arc<Self>, clock: time::Clock, peer_info: PeerInfo) {
        let addr = match peer_info.addr {
            Some(addr) => addr,
            None => {
                warn!(target: "network", ?peer_info, "Trying to connect to peer with no public address");
                return;
            }
        };
        // The `connect` may take several minutes. This happens when the
        // `SYN` packet for establishing a TCP connection gets silently
        // dropped, in which case the default TCP timeout is applied. That's
        // too long for us, so we shorten it to one second.
        //
        // Why exactly a second? It was hard-coded in a library we used
        // before, so we keep it to preserve behavior. Removing the timeout
        // completely was observed to break stuff for real on the testnet.
        let stream =
            match tokio::time::timeout(std::time::Duration::from_secs(1), TcpStream::connect(addr))
                .await
            {
                Ok(Ok(it)) => it,
                Ok(Err(err)) => {
                    info!(target: "network", ?addr, ?err, "Error connecting to");
                    return;
                }
                Err(err) => {
                    info!(target: "network", ?addr, ?err, "Error connecting to");
                    return;
                }
            };
        debug!(target: "network", ?peer_info, "Connecting");
        self.spawn_peer_actor(&clock, stream, StreamConfig::Outbound { peer_id: peer_info.id });
    }

    // Determine if the given target is referring to us.
    pub fn message_for_me(&self, target: &PeerIdOrHash) -> bool {
        let my_peer_id = self.config.node_id();
        match target {
            PeerIdOrHash::PeerId(peer_id) => &my_peer_id == peer_id,
            PeerIdOrHash::Hash(hash) => {
                self.routing_table_view.compare_route_back(*hash, &my_peer_id)
            }
        }
    }

    pub fn send_ping(&self, clock: &time::Clock, nonce: u64, target: PeerId) {
        let body = RoutedMessageBody::Ping(Ping { nonce, source: self.config.node_id() });
        let msg = RawRoutedMessage { target: AccountOrPeerIdOrHash::PeerId(target), body };
        self.send_message_to_peer(clock, msg);
    }

    pub fn send_pong(&self, clock: &time::Clock, nonce: u64, target: CryptoHash) {
        let body = RoutedMessageBody::Pong(Pong { nonce, source: self.config.node_id() });
        let msg = RawRoutedMessage { target: AccountOrPeerIdOrHash::Hash(target), body };
        self.send_message_to_peer(clock, msg);
    }

    /// Route message to target peer.
    /// Return whether the message is sent or not.
    pub fn send_message_to_peer(&self, clock: &time::Clock, msg: RawRoutedMessage) -> bool {
        self.send_signed_message_to_peer(
            clock,
            Box::new(msg.sign(
                self.config.node_id(),
                &self.config.node_key,
                self.config.routed_message_ttl,
                Some(clock.now_utc()),
            )),
        )
    }

    /// Route signed message to target peer.
    /// Return whether the message is sent or not.
    pub fn send_signed_message_to_peer(
        &self,
        clock: &time::Clock,
        msg: Box<RoutedMessageV2>,
    ) -> bool {
        let my_peer_id = self.config.node_id();

        // Check if the message is for myself and don't try to send it in that case.
        if let PeerIdOrHash::PeerId(target) = &msg.msg.target {
            if target == &my_peer_id {
                debug!(target: "network", account_id = ?self.config.validator.as_ref().map(|v|v.account_id()), ?my_peer_id, ?msg, "Drop signed message to myself");
                metrics::CONNECTED_TO_MYSELF.inc();
                return false;
            }
        }

        match self.routing_table_view.find_route(&clock, &msg.target) {
            Ok(peer_id) => {
                // Remember if we expect a response for this message.
                if msg.msg.author == my_peer_id && msg.expect_response() {
                    trace!(target: "network", ?msg, "initiate route back");
                    self.routing_table_view.add_route_back(&clock, msg.hash(), my_peer_id);
                }
                self.tier2.send_message(peer_id, Arc::new(PeerMessage::Routed(msg)))
            }
            Err(find_route_error) => {
                // TODO(MarX, #1369): Message is dropped here. Define policy for this case.
                metrics::MessageDropped::NoRouteFound.inc(&msg.msg.body);

                debug!(target: "network",
                      account_id = ?self.config.validator.as_ref().map(|v|v.account_id()),
                      to = ?msg.msg.target,
                      reason = ?find_route_error,
                      known_peers = ?self.routing_table_view.reachable_peers(),
                      msg = ?msg.msg.body,
                    "Drop signed message"
                );
                false
            }
        }
    }
}

/// Actor that manages peers connections.
pub struct PeerManagerActor {
    clock: time::Clock,
    /// Networking configuration.
    /// TODO(gprusak): this field is duplicated with
    /// NetworkState.config. Remove it from here.
    config: Arc<config::VerifiedConfig>,
    /// Maximal allowed number of peer connections.
    /// It is initialized with config.max_num_peers and is mutable
    /// only so that it can be changed in tests.
    /// TODO(gprusak): determine why tests need to change that dynamically
    /// in the first place.
    max_num_peers: u32,
    /// Peer information for this node.
    my_peer_id: PeerId,
    /// Peer store that provides read/write access to peers.
    peer_store: PeerStore,
    /// A graph of the whole NEAR network, shared between routing::Actor
    /// and PeerManagerActor. PeerManagerActor should have read-only access to the graph.
    /// TODO: this is an intermediate step towards replacing actix runtime with a
    /// generic threadpool (or multiple pools) in the near-network crate.
    /// It the threadpool setup, inevitably some of the state will be shared.
    network_graph: Arc<RwLock<routing::GraphWithCache>>,
    /// Fields used for communicating with EdgeValidatorActor
    routing_table_exchange_helper: EdgeValidatorHelper,
    /// Flag that track whether we started attempts to establish outbound connections.
    started_connect_attempts: bool,
    /// Connected peers we have sent new edge update, but we haven't received response so far.
    local_peer_pending_update_nonce_request: HashMap<PeerId, u64>,
    /// RoutingTableActor, responsible for computing routing table, routing table exchange, etc.
    routing_table_addr: Addr<routing::Actor>,
    /// Whitelisted nodes, which are allowed to connect even if the connection limit has been
    /// reached.
    whitelist_nodes: Vec<WhitelistNode>,

    pub(crate) state: Arc<NetworkState>,
}

/// TEST-ONLY
/// A generic set of events (observable in tests) that the Network may generate.
/// Ideally the tests should observe only public API properties, but until
/// we are at that stage, feel free to add any events that you need to observe.
/// In particular prefer emitting a new event to polling for a state change.
#[derive(Debug, PartialEq, Eq, Clone)]
pub enum Event {
    ServerStarted,
    RoutedMessageDropped,
    RoutingTableUpdate(Arc<routing::NextHopTable>),
    PeerRegistered(PeerInfo),
    Ping(Ping),
    Pong(Pong),
    SetChainInfo,
    // Reported once a message has been processed.
    // In contrast to typical RPC protocols, many P2P messages do not trigger
    // sending a response at the end of processing.
    // However, for precise instrumentation in tests it is useful to know when
    // processing has been finished. We simulate the "RPC response" by reporting
    // an event MessageProcessed.
    //
    // Given that processing is asynchronous and unstructured as of now,
    // it is hard to pinpoint all the places when the processing of a message is
    // actually complete. Currently this event is reported only for some message types,
    // feel free to add support for more.
    MessageProcessed(PeerMessage),
    // Reported when the actix actor has been stopped.
    PeerActorStopped,
}

impl Actor for PeerManagerActor {
    type Context = Context<Self>;

    fn started(&mut self, ctx: &mut Self::Context) {
        // Start server if address provided.
        if let Some(server_addr) = self.config.node_addr {
            debug!(target: "network", at = ?server_addr, "starting public server");
            let clock = self.clock.clone();
            let state = self.state.clone();
            ctx.spawn(
                async move {
                    let listener = match TcpListener::bind(server_addr).await {
                        Ok(it) => it,
                        Err(e) => {
                            panic!(
                                "failed to start listening on server_addr={:?} e={:?}",
                                server_addr, e
                            );
                        }
                    };
                    state.config.event_sink.push(Event::ServerStarted);
                    loop {
                        if let Ok((conn, client_addr)) = listener.accept().await {
                            // Always let the new peer to send a handshake message.
                            // Only then we can decide whether we should accept a connection.
                            // It is expected to be reasonably cheap: eventually, for TIER2 network
                            // we would like to exchange set of connected peers even without establishing
                            // a proper connection.
                            debug!(target: "network", from = ?client_addr, "got new connection");
                            state.spawn_inbound(&clock, conn).await;
                        }
                    }
                }
                .into_actor(self),
            );
        }

        // Periodically push network information to client.
        self.push_network_info_trigger(ctx, self.config.push_info_period);

        // Periodically starts peer monitoring.
        let max_interval = min(MONITOR_PEERS_MAX_DURATION, self.config.bootstrap_peers_period);
        debug!(target: "network", ?max_interval, "monitor_peers_trigger");
        self.monitor_peers_trigger(
            ctx,
            MONITOR_PEERS_INITIAL_DURATION,
            (MONITOR_PEERS_INITIAL_DURATION, max_interval),
        );

        let skip_tombstones = self.config.skip_tombstones.map(|it| self.clock.now() + it);

        // Periodically reads valid edges from `EdgesVerifierActor` and broadcast.
        self.broadcast_validated_edges_trigger(
            ctx,
            BROADCAST_VALIDATED_EDGES_INTERVAL,
            skip_tombstones,
        );

        // Periodically updates routing table and prune edges that are no longer reachable.
        self.update_routing_table_trigger(ctx, UPDATE_ROUTING_TABLE_INTERVAL);

        // Periodically prints bandwidth stats for each peer.
        self.report_bandwidth_stats_trigger(ctx, REPORT_BANDWIDTH_STATS_TRIGGER_INTERVAL);
    }

    /// Try to gracefully disconnect from connected peers.
    fn stopping(&mut self, _ctx: &mut Self::Context) -> Running {
        warn!("PeerManager: stopping");
        self.state.tier2.broadcast_message(Arc::new(PeerMessage::Disconnect));
        self.routing_table_addr.do_send(StopMsg {});
        Running::Stop
    }
}

impl PeerManagerActor {
    pub fn spawn(
        clock: time::Clock,
        store: Arc<dyn near_store::db::Database>,
        config: config::NetworkConfig,
        client_addr: Recipient<NetworkClientMessages>,
        view_client_addr: Recipient<NetworkViewClientMessages>,
        genesis_id: GenesisId,
    ) -> anyhow::Result<actix::Addr<Self>> {
        let config = config.verify().context("config")?;
        let store = store::Store::from(store);
        let peer_store = PeerStore::new(
            &clock,
            store.clone(),
            &config.boot_nodes,
            config.blacklist.clone(),
            config.connect_only_to_boot_nodes,
        )
        .map_err(|e| anyhow::Error::msg(e.to_string()))?;
        debug!(target: "network",
               len = peer_store.len(),
               boot_nodes = config.boot_nodes.len(),
               banned = peer_store.count_banned(),
               "Found known peers");
        debug!(target: "network", blacklist = ?config.blacklist, "Blacklist");

        let my_peer_id = config.node_id();
        let network_graph = Arc::new(RwLock::new(routing::GraphWithCache::new(my_peer_id.clone())));
        let arbiter = Arbiter::new();
        let routing_table_addr = routing::Actor::start_in_arbiter(&arbiter.handle(), {
            let clock = clock.clone();
            let store = store.clone();
            let network_graph = network_graph.clone();
            move |_ctx| routing::Actor::new(clock, store, network_graph)
        });

        let whitelist_nodes = {
            let mut v = vec![];
            for wn in &config.whitelist_nodes {
                v.push(wn.try_into()?);
            }
            v
        };
        let config = Arc::new(config);
        let rl = config.accounts_data_broadcast_rate_limit;
        Ok(Self::start_in_arbiter(&actix::Arbiter::new().handle(), move |ctx| Self {
            clock,
            my_peer_id: my_peer_id.clone(),
            config: config.clone(),
            max_num_peers: config.max_num_peers,
            peer_store,
            network_graph,
            routing_table_exchange_helper: Default::default(),
            started_connect_attempts: false,
            local_peer_pending_update_nonce_request: HashMap::new(),
            routing_table_addr,
            whitelist_nodes,
            state: Arc::new(NetworkState::new(
                config.clone(),
                genesis_id,
                client_addr,
                view_client_addr,
                ctx.address().recipient(),
                RoutingTableView::new(store, my_peer_id.clone()),
                rl,
            )),
        }))
    }

    fn update_routing_table(
        &self,
        ctx: &mut Context<Self>,
        prune_unreachable_since: Option<time::Instant>,
        prune_edges_older_than: Option<time::Utc>,
    ) {
        self.routing_table_addr
            .send(routing::actor::Message::RoutingTableUpdate {
                prune_unreachable_since,
                prune_edges_older_than,
            })
            .into_actor(self)
            .map(|response, act, _ctx| match response {
                Ok(routing::actor::Response::RoutingTableUpdateResponse {
                    local_edges_to_remove,
                    next_hops,
                    peers_to_ban,
                }) => {
                    act.state.routing_table_view.update(&local_edges_to_remove, next_hops.clone());
                    for peer in peers_to_ban {
                        act.ban_peer(&peer, ReasonForBan::InvalidEdge);
                    }
                    act.config.event_sink.push(Event::RoutingTableUpdate(next_hops));
                }
                _ => error!(target: "network", "expected RoutingTableUpdateResponse"),
            })
            .spawn(ctx);
    }

    fn add_verified_edges_to_routing_table(&mut self, edges: Vec<Edge>) {
        if edges.is_empty() {
            return;
        }
        self.state.routing_table_view.add_local_edges(&edges);
        self.routing_table_addr.do_send(routing::actor::Message::AddVerifiedEdges { edges });
    }

    fn broadcast_accounts(&mut self, accounts: Vec<AnnounceAccount>) {
        let new_accounts = self.state.routing_table_view.add_accounts(accounts);
        debug!(target: "network", account_id = ?self.config.validator.as_ref().map(|v|v.account_id()), ?new_accounts, "Received new accounts");
        if new_accounts.len() > 0 {
            self.state.tier2.broadcast_message(Arc::new(PeerMessage::SyncRoutingTable(
                RoutingTableUpdate::from_accounts(new_accounts),
            )));
        }
    }

    /// `update_routing_table_trigger` schedule updating routing table to `RoutingTableActor`
    /// Usually we do edge pruning once per hour. However it may be disabled in following cases:
    /// - there are edges, that were supposed to be added, but are still in EdgeValidatorActor,
    ///   waiting to have their signatures checked.
    /// - edge pruning may be disabled for unit testing.
    fn update_routing_table_trigger(&self, ctx: &mut Context<Self>, interval: time::Duration) {
        let _timer = metrics::PEER_MANAGER_TRIGGER_TIME
            .with_label_values(&["update_routing_table"])
            .start_timer();
        self.update_routing_table(
            ctx,
            self.clock.now().checked_sub(PRUNE_UNREACHABLE_PEERS_AFTER),
            self.clock.now_utc().checked_sub(PRUNE_EDGES_AFTER),
        );

        near_performance_metrics::actix::run_later(
            ctx,
            interval.try_into().unwrap(),
            move |act, ctx| {
                act.update_routing_table_trigger(ctx, interval);
            },
        );
    }

    /// Periodically prints bandwidth stats for each peer.
    fn report_bandwidth_stats_trigger(&mut self, ctx: &mut Context<Self>, every: time::Duration) {
        let _timer = metrics::PEER_MANAGER_TRIGGER_TIME
            .with_label_values(&["report_bandwidth_stats"])
            .start_timer();
        let total_bandwidth_used_by_all_peers: usize = 0;
        let total_msg_received_count: usize = 0;
        let max_max_record_num_messages_in_progress: usize = 0;
        for (_peer_id, _connected_peer) in &self.state.tier2.load().ready {
            /*if bandwidth_used > REPORT_BANDWIDTH_THRESHOLD_BYTES
                || total_msg_received_count > REPORT_BANDWIDTH_THRESHOLD_COUNT
            {
                debug!(target: "bandwidth",
                    ?peer_id,
                    bandwidth_used, msg_received_count, "Peer bandwidth exceeded threshold",
                );
            }
            total_bandwidth_used_by_all_peers += bandwidth_used;
            total_msg_received_count += msg_received_count;
            max_max_record_num_messages_in_progress =
                max(max_max_record_num_messages_in_progress, max_record);
            */
        }

        info!(
            target: "bandwidth",
            total_bandwidth_used_by_all_peers,
            total_msg_received_count, max_max_record_num_messages_in_progress, "Bandwidth stats"
        );

        near_performance_metrics::actix::run_later(
            ctx,
            every.try_into().unwrap(),
            move |act, ctx| {
                act.report_bandwidth_stats_trigger(ctx, every);
            },
        );
    }

    /// Receives list of edges that were verified, in a trigger every 20ms, and adds them to
    /// the routing table.
    fn broadcast_validated_edges_trigger(
        &mut self,
        ctx: &mut Context<Self>,
        interval: time::Duration,
        // If set, don't push any tombstones until this time.
        skip_tombstones_until: Option<time::Instant>,
    ) {
        let _span =
            tracing::trace_span!(target: "network", "broadcast_validated_edges_trigger").entered();
        let _timer = metrics::PEER_MANAGER_TRIGGER_TIME
            .with_label_values(&["broadcast_validated_edges"])
            .start_timer();
        let start = self.clock.now();
        let mut new_edges = Vec::new();
        while let Some(edge) = self.routing_table_exchange_helper.edges_to_add_receiver.pop() {
            new_edges.push(edge);
            // TODO: do we really need this limit?
            if self.clock.now() >= start + BROAD_CAST_EDGES_MAX_WORK_ALLOWED {
                break;
            }
        }

        if !new_edges.is_empty() {
            // Check whenever there is an edge indicating whenever there is a peer we should be
            // connected to but we aren't. And try to resolve the inconsistency.
            // Also check whenever there is an edge indicating that we should be disconnected
            // from a peer, but we are connected. And try to resolve the inconsistency.
            let new_local_edges = self.state.routing_table_view.add_local_edges(&new_edges);
            let tier2 = self.state.tier2.load();
            for edge in new_local_edges {
                let other_peer = edge.other(&self.my_peer_id).unwrap();
                match (tier2.ready.contains_key(other_peer), edge.edge_type()) {
                    // This is an active connection, while the edge indicates it shouldn't.
                    (true, EdgeState::Removed) => {
                        self.maybe_remove_connected_peer(ctx, &edge, other_peer)
                    }
                    // We are not connected to this peer, but routing table contains
                    // information that we do. We should wait and remove that peer
                    // from routing table
                    (false, EdgeState::Active) => Self::wait_peer_or_remove(ctx, edge),
                    // OK
                    _ => {}
                }
            }
            self.routing_table_addr
                .send(routing::actor::Message::AddVerifiedEdges { edges: new_edges })
                .in_current_span()
                .into_actor(self)
                .map(move |response, act, _ctx| {
                    let _span = tracing::trace_span!(
                        target: "network",
                        "broadcast_validated_edges_trigger_response")
                    .entered();

                    match response {
                        Ok(routing::actor::Response::AddVerifiedEdgesResponse(
                            mut filtered_edges,
                        )) => {
                            // Don't send tombstones during the initial time.
                            // Most of the network is created during this time, which results
                            // in us sending a lot of tombstones to peers.
                            // Later, the amount of new edges is a lot smaller.
                            if let Some(skip_tombstones_until) = skip_tombstones_until {
                                if act.clock.now() < skip_tombstones_until {
                                    filtered_edges
                                        .retain(|edge| edge.edge_type() == EdgeState::Active);
                                    metrics::EDGE_TOMBSTONE_SENDING_SKIPPED.inc();
                                }
                            }
                            // Broadcast new edges to all other peers.
                            act.state.tier2.broadcast_message(Arc::new(
                                PeerMessage::SyncRoutingTable(RoutingTableUpdate::from_edges(
                                    filtered_edges,
                                )),
                            ));
                        }
                        _ => error!(target: "network", "expected AddVerifiedEdgesResponse"),
                    }
                })
                .spawn(ctx);
        };

        near_performance_metrics::actix::run_later(
            ctx,
            interval.try_into().unwrap(),
            move |act, ctx| {
                act.broadcast_validated_edges_trigger(ctx, interval, skip_tombstones_until);
            },
        );
    }

    /// Register a direct connection to a new peer. This will be called after successfully
    /// establishing a connection with another peer. It become part of the connected peers.
    ///
    /// To build new edge between this pair of nodes both signatures are required.
    /// Signature from this node is passed in `edge_info`
    /// Signature from the other node is passed in `full_peer_info.edge_info`.
    fn register_peer(
        &mut self,
        connection: Arc<connection::Connection>,
        partial_edge_info: PartialEdgeInfo,
        ctx: &mut Context<Self>,
    ) -> Result<(), connection::PoolError> {
        let peer_info = &connection.peer_info;
        let _span = tracing::trace_span!(target: "network", "register_peer").entered();
        debug!(target: "network", ?peer_info, "Consolidated connection");

        let target_peer_id = peer_info.id.clone();

        let new_edge = Edge::new(
            self.my_peer_id.clone(),
            target_peer_id.clone(),
            partial_edge_info.nonce,
            partial_edge_info.signature,
            connection.partial_edge_info.signature.clone(),
        );

        self.state.tier2.insert_ready(connection.clone())?;
        self.add_verified_edges_to_routing_table(vec![new_edge.clone()]);
        // Best effort write to DB.
        if let Err(err) = self.peer_store.peer_connected(&self.clock, peer_info) {
            error!(target: "network", ?err, "Failed to save peer data");
        }
        self.sync_after_handshake(connection.clone(), ctx, new_edge);
        self.config.event_sink.push(Event::PeerRegistered(peer_info.clone()));
        Ok(())
    }

    fn sync_after_handshake(
        &self,
        peer: Arc<connection::Connection>,
        ctx: &mut Context<Self>,
        new_edge: Edge,
    ) {
        let run_later_span = tracing::trace_span!(target: "network", "sync_after_handshake");
        // The full sync is delayed, so that handshake is completed before the sync starts.
        near_performance_metrics::actix::run_later(
            ctx,
            WAIT_FOR_SYNC_DELAY.try_into().unwrap(),
            move |act, _ctx| {
                let _guard = run_later_span.enter();
                // Start syncing network point of view. Wait until both parties are connected before start
                // sending messages.
                let mut known_edges: Vec<Edge> =
                    act.network_graph.read().edges().values().cloned().collect();
                if act.config.skip_tombstones.is_some() {
                    known_edges.retain(|edge| edge.removal_info().is_none());
                    metrics::EDGE_TOMBSTONE_SENDING_SKIPPED.inc();
                }
                let known_accounts = act.state.routing_table_view.get_announce_accounts();
                peer.send_message(Arc::new(PeerMessage::SyncRoutingTable(
                    RoutingTableUpdate::new(known_edges, known_accounts),
                )));

                // Ask for peers list on connection.
                peer.send_message(Arc::new(PeerMessage::PeersRequest));

                if peer.peer_type == PeerType::Outbound {
                    // Only broadcast new message from the outbound endpoint.
                    // Wait a time out before broadcasting this new edge to let the other party finish handshake.
                    act.state.tier2.broadcast_message(Arc::new(PeerMessage::SyncRoutingTable(
                        RoutingTableUpdate::from_edges(vec![new_edge]),
                    )));
                }
            },
        );
    }

    /// Remove peer from connected set.
    /// Check it match peer_type to avoid removing a peer that both started connection to each other.
    /// If peer_type is None, remove anyway disregarding who started the connection.
    fn remove_connected_peer(&mut self, peer_id: &PeerId, peer_type: Option<PeerType>) {
        let state = self.state.clone();
        let tier2 = state.tier2.load();
        if let Some(peer_type) = peer_type {
            if let Some(peer) = tier2.ready.get(peer_id) {
                if peer.peer_type != peer_type {
                    // Don't remove the peer
                    return;
                }
            }
        }

        // If the last edge we have with this peer represent a connection addition, create the edge
        // update that represents the connection removal.
        self.state.tier2.remove(peer_id);

        if let Some(edge) = self.state.routing_table_view.get_local_edge(peer_id) {
            if edge.edge_type() == EdgeState::Active {
                let edge_update = edge.remove_edge(self.my_peer_id.clone(), &self.config.node_key);
                self.add_verified_edges_to_routing_table(vec![edge_update.clone()]);
                self.state.tier2.broadcast_message(Arc::new(PeerMessage::SyncRoutingTable(
                    RoutingTableUpdate::from_edges(vec![edge_update]),
                )));
            }
        }
    }

    /// Remove a peer from the connected peer set. If the peer doesn't belong to the connected peer set
    /// data from ongoing connection established is removed.
    fn unregister_peer(
        &mut self,
        peer_id: PeerId,
        peer_type: PeerType,
        remove_from_peer_store: bool,
    ) {
        debug!(target: "network", ?peer_id, ?peer_type, "Unregister peer");
        if remove_from_peer_store {
            self.remove_connected_peer(&peer_id, Some(peer_type));
            if let Err(err) = self.peer_store.peer_disconnected(&self.clock, &peer_id) {
                error!(target: "network", ?err, "Failed to save peer data");
            };
        }
    }

    /// Add peer to ban list.
    /// This function should only be called after Peer instance is stopped.
    /// Note: Use `try_ban_peer` if there might be a Peer instance still connected.
    fn ban_peer(&mut self, peer_id: &PeerId, ban_reason: ReasonForBan) {
        warn!(target: "network", ?peer_id, ?ban_reason, "Banning peer");
        self.remove_connected_peer(peer_id, None);
        if let Err(err) = self.peer_store.peer_ban(&self.clock, peer_id, ban_reason) {
            error!(target: "network", ?err, "Failed to save peer data");
        };
    }

    /// Ban peer. Stop peer instance if it is still connected,
    /// and then mark peer as banned in the peer store.
    pub(crate) fn try_ban_peer(&mut self, peer_id: &PeerId, ban_reason: ReasonForBan) {
        let state = self.state.clone();
        if let Some(peer) = state.tier2.load().ready.get(peer_id) {
            peer.ban(ban_reason);
        } else {
            warn!(target: "network", ?ban_reason, ?peer_id, "Try to ban a disconnected peer for");
            // Call `ban_peer` in peer manager to trigger action that persists information
            // of ban in disk.
            self.ban_peer(peer_id, ban_reason);
        };
    }

<<<<<<< HEAD
    /// Connects peer with given TcpStream and optional information if it's outbound.
    /// This might fail if the other peers drop listener at its endpoint while establishing connection.
    fn try_connect_peer(
        &self,
        recipient: Addr<Self>,
        stream: TcpStream,
        connecting_status: ConnectingStatus,
        peer_info: Option<PeerInfo>,
    ) {
        let my_peer_id = self.my_peer_id.clone();
        let account_id = self.config.validator.as_ref().map(|v| v.account_id());
        let server_addr = self.config.node_addr;

        let server_addr = match server_addr {
            Some(server_addr) => server_addr,
            None => match stream.local_addr() {
                Ok(server_addr) => server_addr,
                _ => {
                    warn!(target: "network", ?peer_info, "Failed establishing connection with");
                    return;
                }
            },
        };

        let remote_addr = match stream.peer_addr() {
            Ok(remote_addr) => remote_addr,
            _ => {
                warn!(target: "network", ?peer_info, "Failed establishing connection with");
                return;
            }
        };

        // Start every peer actor on separate thread.
        let arbiter = Arbiter::new();
        let clock = self.clock.clone();
        let state = self.state.clone();
        PeerActor::start_in_arbiter(&arbiter.handle(), move |ctx| {
            let (read, write) = tokio::io::split(stream);

            // TODO: check if peer is banned or known based on IP address and port.
            PeerActor::add_stream(
                FramedRead::new(read).map_while(
                    |x| match x {
                        Ok(x) => Some(x),
                        Err(err) => {
                            warn!(target: "network", ?err, "Peer stream error");
                            None
                        }
                    },
                ),
                ctx,
            );

            PeerActor::new(
                clock,
                PeerInfo { id: my_peer_id, addr: Some(server_addr), account_id },
                remote_addr,
                peer_info,
                connecting_status,
                FramedWrite::new(write, Codec::default(), Codec::default(), ctx),
                recipient.clone().recipient(),
                None,
                state,
            )
        });
    }

=======
>>>>>>> 1897d514
    /// Check if it is needed to create a new outbound connection.
    /// If the number of active connections is less than `ideal_connections_lo` or
    /// (the number of outgoing connections is less than `minimum_outbound_peers`
    ///     and the total connections is less than `max_num_peers`)
    fn is_outbound_bootstrap_needed(&self) -> bool {
        let tier2 = self.state.tier2.load();
        let total_connections = tier2.ready.len() + tier2.outbound_handshakes.len();
        let potential_outbound_connections =
            tier2.ready.values().filter(|peer| peer.peer_type == PeerType::Outbound).count()
                + tier2.outbound_handshakes.len();

        (total_connections < self.config.ideal_connections_lo as usize
            || (total_connections < self.max_num_peers as usize
                && potential_outbound_connections < self.config.minimum_outbound_peers as usize))
            && !self.config.outbound_disabled
    }

    fn is_inbound_allowed(&self) -> bool {
        let tier2 = self.state.tier2.load();
        tier2.ready.len() + tier2.outbound_handshakes.len() < self.max_num_peers as usize
            && !self.config.inbound_disabled
    }

    /// is_peer_whitelisted checks whether a peer is a whitelisted node.
    /// whitelisted nodes are allowed to connect, even if the inbound connections limit has
    /// been reached. This predicate should be evaluated AFTER the Handshake.
    fn is_peer_whitelisted(&self, peer_info: &PeerInfo) -> bool {
        self.whitelist_nodes
            .iter()
            .filter(|wn| wn.id == peer_info.id)
            .filter(|wn| Some(wn.addr) == peer_info.addr)
            .any(|wn| wn.account_id.is_none() || wn.account_id == peer_info.account_id)
    }

    /// Returns peers close to the highest height
    fn highest_height_peers(&self) -> Vec<FullPeerInfo> {
        let infos: Vec<_> =
            self.state.tier2.load().ready.values().map(|p| p.full_peer_info()).collect();

        // This finds max height among peers, and returns one peer close to such height.
        let max_height = match infos.iter().map(|i| i.chain_info.height).max() {
            Some(height) => height,
            None => return vec![],
        };
        // Find all peers whose height is within `highest_peer_horizon` from max height peer(s).
        infos
            .into_iter()
            .filter(|i| {
                i.chain_info.height.saturating_add(self.config.highest_peer_horizon) >= max_height
            })
            .collect()
    }

    // Get peers that are potentially unreliable and we should avoid routing messages through them.
    // Currently we're picking the peers that are too much behind (in comparison to us).
    fn unreliable_peers(&self) -> HashSet<PeerId> {
        let my_height = self.state.chain_info.load().height;
        // Find all peers whose height is below `highest_peer_horizon` from max height peer(s).
        self.state
            .tier2
            .load()
            .ready
            .values()
            .filter(|p| {
                p.chain_height.load(Ordering::Relaxed).saturating_add(UNRELIABLE_PEER_HORIZON)
                    < my_height
            })
            .map(|p| p.peer_info.id.clone())
            .collect()
    }

    fn wait_peer_or_remove(ctx: &mut Context<Self>, edge: Edge) {
        // This edge says this is an connected peer, which is currently not in the set of connected peers.
        // Wait for some time to let the connection begin or broadcast edge removal instead.
        near_performance_metrics::actix::run_later(
            ctx,
            WAIT_PEER_BEFORE_REMOVE.try_into().unwrap(),
            move |act, _ctx| {
                let other = edge.other(&act.my_peer_id).unwrap();
                if act.state.tier2.load().ready.contains_key(other) {
                    return;
                }
                // Peer is still not connected after waiting a timeout.
                let new_edge = edge.remove_edge(act.my_peer_id.clone(), &act.config.node_key);
                act.state.tier2.broadcast_message(Arc::new(PeerMessage::SyncRoutingTable(
                    RoutingTableUpdate::from_edges(vec![new_edge]),
                )));
            },
        );
    }

    // If we receive an edge indicating that we should no longer be connected to a peer.
    // We will broadcast that edge to that peer, and if that peer doesn't reply within specific time,
    // that peer will be removed. However, the connected peer may gives us a new edge indicating
    // that we should in fact be connected to it.
    fn maybe_remove_connected_peer(
        &mut self,
        ctx: &mut Context<Self>,
        edge: &Edge,
        other: &PeerId,
    ) {
        let nonce = edge.next();

        if let Some(last_nonce) = self.local_peer_pending_update_nonce_request.get(other) {
            if *last_nonce >= nonce {
                // We already tried to update an edge with equal or higher nonce.
                return;
            }
        }

        self.state.tier2.send_message(
            other.clone(),
            Arc::new(PeerMessage::RequestUpdateNonce(PartialEdgeInfo::new(
                &self.my_peer_id,
                other,
                nonce,
                &self.config.node_key,
            ))),
        );

        self.local_peer_pending_update_nonce_request.insert(other.clone(), nonce);

        let other = other.clone();
        near_performance_metrics::actix::run_later(
            ctx,
            WAIT_ON_TRY_UPDATE_NONCE.try_into().unwrap(),
            move |act, _ctx| {
                if let Some(cur_nonce) = act.local_peer_pending_update_nonce_request.get(&other) {
                    if *cur_nonce == nonce {
                        if let Some(peer) = act.state.tier2.load().ready.get(&other) {
                            // Send disconnect signal to this peer if we haven't edge update.
                            peer.unregister();
                        }
                        act.local_peer_pending_update_nonce_request.remove(&other);
                    }
                }
            },
        );
    }

    /// Check if the number of connections (excluding whitelisted ones) exceeds ideal_connections_hi.
    /// If so, constructs a safe set of peers and selects one random peer outside of that set
    /// and sends signal to stop connection to it gracefully.
    ///
    /// Safe set contruction process:
    /// 1. Add all whitelisted peers to the safe set.
    /// 2. If the number of outbound connections is less or equal than minimum_outbound_connections,
    ///    add all outbound connections to the safe set.
    /// 3. Find all peers who sent us a message within the last peer_recent_time_window,
    ///    and add them one by one to the safe_set (starting from earliest connection time)
    ///    until safe set has safe_set_size elements.
    fn maybe_stop_active_connection(&self) {
        let tier2 = self.state.tier2.load();
        let filter_peers = |predicate: &dyn Fn(&connection::Connection) -> bool| -> Vec<_> {
            tier2
                .ready
                .values()
                .filter(|peer| predicate(&*peer))
                .map(|peer| peer.peer_info.id.clone())
                .collect()
        };

        // Build safe set
        let mut safe_set = HashSet::new();

        // If there is not enough non-whitelisted peers, return without disconnecting anyone.
        let whitelisted_peers = filter_peers(&|p| self.is_peer_whitelisted(&p.peer_info));
        if tier2.ready.len() - whitelisted_peers.len() <= self.config.ideal_connections_hi as usize
        {
            return;
        }
        // Add whitelisted nodes to the safe set.
        safe_set.extend(whitelisted_peers);

        // If there is not enough outbound peers, add them to the safe set.
        let outbound_peers = filter_peers(&|p| p.peer_type == PeerType::Outbound);
        if outbound_peers.len() + tier2.outbound_handshakes.len()
            <= self.config.minimum_outbound_peers as usize
        {
            safe_set.extend(outbound_peers);
        }

        // If there is not enough archival peers, add them to the safe set.
        if self.config.archive {
            let archival_peers = filter_peers(&|p| p.initial_chain_info.archival);
            if archival_peers.len() <= self.config.archival_peer_connections_lower_bound as usize {
                safe_set.extend(archival_peers);
            }
        }

        // Find all recently active peers.
        let now = self.clock.now();
        let mut active_peers: Vec<Arc<connection::Connection>> = tier2
            .ready
            .values()
            .filter(|p| {
                now - p.last_time_received_message.load() < self.config.peer_recent_time_window
            })
            .cloned()
            .collect();
        // Sort by established time.
        active_peers.sort_by_key(|p| p.connection_established_time);
        // Saturate safe set with recently active peers.
        let set_limit = self.config.safe_set_size as usize;
        for p in active_peers {
            if safe_set.len() >= set_limit {
                break;
            }
            safe_set.insert(p.peer_info.id.clone());
        }

        // Build valid candidate list to choose the peer to be removed. All peers outside the safe set.
        let candidates = tier2.ready.values().filter(|p| !safe_set.contains(&p.peer_info.id));
        if let Some(p) = candidates.choose(&mut rand::thread_rng()) {
            debug!(target: "network", id = ?p.peer_info.id,
                tier2_len = tier2.ready.len(),
                ideal_connections_hi = self.config.ideal_connections_hi,
                "Stop active connection"
            );
            p.unregister();
        }
    }

    /// Periodically monitor list of peers and:
    ///  - request new peers from connected peers,
    ///  - bootstrap outbound connections from known peers,
    ///  - unban peers that have been banned for awhile,
    ///  - remove expired peers,
    ///
    /// # Arguments:
    /// - `interval` - Time between consequent runs.
    /// - `default_interval` - we will set `interval` to this value once, after first successful connection
    /// - `max_interval` - maximum value of interval
    /// NOTE: in the current implementation `interval` increases by 1% every time, and it will
    ///       reach value of `max_internal` eventually.
    fn monitor_peers_trigger(
        &mut self,
        ctx: &mut Context<Self>,
        mut interval: time::Duration,
        (default_interval, max_interval): (time::Duration, time::Duration),
    ) {
        let _span = tracing::trace_span!(target: "network", "monitor_peers_trigger").entered();
        let _timer =
            metrics::PEER_MANAGER_TRIGGER_TIME.with_label_values(&["monitor_peers"]).start_timer();
        let mut to_unban = vec![];
        for (peer_id, peer_state) in self.peer_store.iter() {
            if let KnownPeerStatus::Banned(_, last_banned) = peer_state.status {
                let interval = self.clock.now_utc() - last_banned;
                if interval > self.config.ban_window {
                    info!(target: "network", unbanned = ?peer_id, after = ?interval, "Monitor peers:");
                    to_unban.push(peer_id.clone());
                }
            }
        }

        for peer_id in to_unban {
            if let Err(err) = self.peer_store.peer_unban(&peer_id) {
                error!(target: "network", ?err, "Failed to unban a peer");
            }
        }

        if self.is_outbound_bootstrap_needed() {
            let tier2 = self.state.tier2.load();
            if let Some(peer_info) = self.peer_store.unconnected_peer(|peer_state| {
                // Ignore connecting to ourself
                self.my_peer_id == peer_state.peer_info.id
                    || self.config.node_addr == peer_state.peer_info.addr
                    // Or to peers we are currently trying to connect to
                    || tier2.outbound_handshakes.contains(&peer_state.peer_info.id)
            }) {
                // Start monitor_peers_attempts from start after we discover the first healthy peer
                if !self.started_connect_attempts {
                    self.started_connect_attempts = true;
                    interval = default_interval;
                }

                ctx.notify(PeerManagerMessageRequest::OutboundTcpConnect(OutboundTcpConnect {
                    peer_info,
                }));
            } else {
                self.state.ask_for_more_peers(&self.clock);
            }
        }

        // If there are too many active connections try to remove some connections
        self.maybe_stop_active_connection();

        if let Err(err) = self.peer_store.remove_expired(&self.clock, &self.config) {
            error!(target: "network", ?err, "Failed to remove expired peers");
        };

        // Find peers that are not reliable (too much behind) - and make sure that we're not routing messages through them.
        let unreliable_peers = self.unreliable_peers();
        metrics::PEER_UNRELIABLE.set(unreliable_peers.len() as i64);
        self.network_graph.write().set_unreliable_peers(unreliable_peers);

        let new_interval = min(max_interval, interval * EXPONENTIAL_BACKOFF_RATIO);

        near_performance_metrics::actix::run_later(
            ctx,
            interval.try_into().unwrap(),
            move |act, ctx| {
                act.monitor_peers_trigger(ctx, new_interval, (default_interval, max_interval));
            },
        );
    }

    /// Sends list of edges, from peer `peer_id` to check their signatures to `EdgeValidatorActor`.
    /// Bans peer `peer_id` if an invalid edge is found.
    /// `PeerManagerActor` periodically runs `broadcast_validated_edges_trigger`, which gets edges
    /// from `EdgeValidatorActor` concurrent queue and sends edges to be added to `RoutingTableActor`.
    fn validate_edges_and_add_to_routing_table(
        &self,
        peer_id: PeerId,
        edges: Vec<Edge>,
    ) {
        if edges.is_empty() {
            return;
        }
        self.routing_table_addr.do_send(
            routing::actor::Message::ValidateEdgeList(ValidateEdgeList {
                source_peer_id: peer_id,
                edges,
                edges_info_shared: self.routing_table_exchange_helper.edges_info_shared.clone(),
                sender: self.routing_table_exchange_helper.edges_to_add_sender.clone(),
            }),
        );
    }

    /// Return whether the message is sent or not.
    fn send_message_to_account_or_peer_or_hash(
        &mut self,
        target: &AccountOrPeerIdOrHash,
        msg: RoutedMessageBody,
    ) -> bool {
        match target {
            AccountOrPeerIdOrHash::AccountId(account_id) => {
                self.send_message_to_account(account_id, msg)
            }
            peer_or_hash @ AccountOrPeerIdOrHash::PeerId(_)
            | peer_or_hash @ AccountOrPeerIdOrHash::Hash(_) => self.state.send_message_to_peer(
                &self.clock,
                RawRoutedMessage { target: peer_or_hash.clone(), body: msg },
            ),
        }
    }

    /// Send message to specific account.
    /// Return whether the message is sent or not.
    fn send_message_to_account(&mut self, account_id: &AccountId, msg: RoutedMessageBody) -> bool {
        let target = match self.state.routing_table_view.account_owner(account_id) {
            Ok(peer_id) => peer_id,
            Err(find_route_error) => {
                // TODO(MarX, #1369): Message is dropped here. Define policy for this case.
                metrics::MessageDropped::UnknownAccount.inc(&msg);
                debug!(target: "network",
                       account_id = ?self.config.validator.as_ref().map(|v|v.account_id()),
                       to = ?account_id,
                       reason = ?find_route_error,
                       ?msg,"Drop message",
                );
                trace!(target: "network", known_peers = ?self.state.routing_table_view.get_accounts_keys(), "Known peers");
                return false;
            }
        };

        let msg = RawRoutedMessage { target: AccountOrPeerIdOrHash::PeerId(target), body: msg };
        if msg.body.is_important() {
            let mut success = false;
            for _ in 0..IMPORTANT_MESSAGE_RESENT_COUNT {
                success |= self.state.send_message_to_peer(&self.clock, msg.clone());
            }
            success
        } else {
            self.state.send_message_to_peer(&self.clock, msg)
        }
    }

    pub(crate) fn get_network_info(&self) -> NetworkInfo {
        let tier2 = self.state.tier2.load();
        NetworkInfo {
            connected_peers: tier2
                .ready
                .values()
                .map(|cp| {
                    let stats = cp.stats.load();
                    ConnectedPeerInfo {
                        full_peer_info: cp.full_peer_info(),
                        received_bytes_per_sec: stats.received_bytes_per_sec,
                        sent_bytes_per_sec: stats.sent_bytes_per_sec,
                        last_time_peer_requested: cp.last_time_peer_requested.load(),
                        last_time_received_message: cp.last_time_received_message.load(),
                        connection_established_time: cp.connection_established_time,
                        peer_type: cp.peer_type,
                    }
                })
                .collect(),
            num_connected_peers: tier2.ready.len(),
            peer_max_count: self.max_num_peers,
            highest_height_peers: self.highest_height_peers(),
            sent_bytes_per_sec: tier2
                .ready
                .values()
                .map(|x| x.stats.load().sent_bytes_per_sec)
                .sum(),
            received_bytes_per_sec: tier2
                .ready
                .values()
                .map(|x| x.stats.load().received_bytes_per_sec)
                .sum(),
            known_producers: self
                .state
                .routing_table_view
                .get_announce_accounts()
                .into_iter()
                .map(|announce_account| KnownProducer {
                    account_id: announce_account.account_id,
                    peer_id: announce_account.peer_id.clone(),
                    // TODO: fill in the address.
                    addr: None,
                    next_hops: self.state.routing_table_view.view_route(&announce_account.peer_id),
                })
                .collect(),
            tier1_accounts: self.state.accounts_data.load().data.values().cloned().collect(),
        }
    }

    fn push_network_info_trigger(&self, ctx: &mut Context<Self>, interval: time::Duration) {
        let network_info = self.get_network_info();
        let _timer = metrics::PEER_MANAGER_TRIGGER_TIME
            .with_label_values(&["push_network_info"])
            .start_timer();

        let _ = self.state.client_addr.do_send(NetworkClientMessages::NetworkInfo(network_info));

        near_performance_metrics::actix::run_later(
            ctx,
            interval.try_into().unwrap(),
            move |act, ctx| {
                act.push_network_info_trigger(ctx, interval);
            },
        );
    }

    #[perf]
    fn handle_msg_network_requests(
        &mut self,
        msg: NetworkRequests,
        _ctx: &mut Context<Self>,
    ) -> NetworkResponses {
        let _span =
            tracing::trace_span!(target: "network", "handle_msg_network_requests").entered();
        let _d = delay_detector::DelayDetector::new(|| {
            format!("network request {}", msg.as_ref()).into()
        });
        metrics::REQUEST_COUNT_BY_TYPE_TOTAL.with_label_values(&[msg.as_ref()]).inc();
        match msg {
            NetworkRequests::Block { block } => {
                self.state.tier2.broadcast_message(Arc::new(PeerMessage::Block(block)));
                NetworkResponses::NoResponse
            }
            NetworkRequests::Approval { approval_message } => {
                self.send_message_to_account(
                    &approval_message.target,
                    RoutedMessageBody::BlockApproval(approval_message.approval),
                );
                NetworkResponses::NoResponse
            }
            NetworkRequests::BlockRequest { hash, peer_id } => {
                if self.state.tier2.send_message(peer_id, Arc::new(PeerMessage::BlockRequest(hash)))
                {
                    NetworkResponses::NoResponse
                } else {
                    NetworkResponses::RouteNotFound
                }
            }
            NetworkRequests::BlockHeadersRequest { hashes, peer_id } => {
                if self
                    .state
                    .tier2
                    .send_message(peer_id, Arc::new(PeerMessage::BlockHeadersRequest(hashes)))
                {
                    NetworkResponses::NoResponse
                } else {
                    NetworkResponses::RouteNotFound
                }
            }
            NetworkRequests::StateRequestHeader { shard_id, sync_hash, target } => {
                if self.send_message_to_account_or_peer_or_hash(
                    &target,
                    RoutedMessageBody::StateRequestHeader(shard_id, sync_hash),
                ) {
                    NetworkResponses::NoResponse
                } else {
                    NetworkResponses::RouteNotFound
                }
            }
            NetworkRequests::StateRequestPart { shard_id, sync_hash, part_id, target } => {
                if self.send_message_to_account_or_peer_or_hash(
                    &target,
                    RoutedMessageBody::StateRequestPart(shard_id, sync_hash, part_id),
                ) {
                    NetworkResponses::NoResponse
                } else {
                    NetworkResponses::RouteNotFound
                }
            }
            NetworkRequests::StateResponse { route_back, response } => {
                let body = match response {
                    StateResponseInfo::V1(response) => RoutedMessageBody::StateResponse(response),
                    response @ StateResponseInfo::V2(_) => {
                        RoutedMessageBody::VersionedStateResponse(response)
                    }
                };
                if self.state.send_message_to_peer(
                    &self.clock,
                    RawRoutedMessage { target: AccountOrPeerIdOrHash::Hash(route_back), body },
                ) {
                    NetworkResponses::NoResponse
                } else {
                    NetworkResponses::RouteNotFound
                }
            }
            // unused: epoch sync is not implemented
            NetworkRequests::EpochSyncRequest { peer_id, epoch_id } => {
                if self
                    .state
                    .tier2
                    .send_message(peer_id, Arc::new(PeerMessage::EpochSyncRequest(epoch_id)))
                {
                    NetworkResponses::NoResponse
                } else {
                    NetworkResponses::RouteNotFound
                }
            }
            // unused: epoch sync is not implemented
            NetworkRequests::EpochSyncFinalizationRequest { peer_id, epoch_id } => {
                if self.state.tier2.send_message(
                    peer_id,
                    Arc::new(PeerMessage::EpochSyncFinalizationRequest(epoch_id)),
                ) {
                    NetworkResponses::NoResponse
                } else {
                    NetworkResponses::RouteNotFound
                }
            }
            NetworkRequests::BanPeer { peer_id, ban_reason } => {
                self.try_ban_peer(&peer_id, ban_reason);
                NetworkResponses::NoResponse
            }
            NetworkRequests::AnnounceAccount(announce_account) => {
                self.broadcast_accounts(vec![announce_account]);
                NetworkResponses::NoResponse
            }
            NetworkRequests::PartialEncodedChunkRequest { target, request, create_time } => {
                metrics::PARTIAL_ENCODED_CHUNK_REQUEST_DELAY
                    .observe((self.clock.now() - create_time.0).as_seconds_f64());
                let mut success = false;

                // Make two attempts to send the message. First following the preference of `prefer_peer`,
                // and if it fails, against the preference.
                for prefer_peer in &[target.prefer_peer, !target.prefer_peer] {
                    if !prefer_peer {
                        if let Some(account_id) = target.account_id.as_ref() {
                            if self.send_message_to_account(
                                account_id,
                                RoutedMessageBody::PartialEncodedChunkRequest(request.clone()),
                            ) {
                                success = true;
                                break;
                            }
                        }
                    } else {
                        let mut matching_peers = vec![];
                        for (peer_id, peer) in &self.state.tier2.load().ready {
                            if (peer.initial_chain_info.archival || !target.only_archival)
                                && peer.chain_height.load(Ordering::Relaxed) >= target.min_height
                                && peer.initial_chain_info.tracked_shards.contains(&target.shard_id)
                            {
                                matching_peers.push(peer_id.clone());
                            }
                        }

                        if let Some(matching_peer) = matching_peers.iter().choose(&mut thread_rng())
                        {
                            if self.state.send_message_to_peer(
                                &self.clock,
                                RawRoutedMessage {
                                    target: AccountOrPeerIdOrHash::PeerId(matching_peer.clone()),
                                    body: RoutedMessageBody::PartialEncodedChunkRequest(
                                        request.clone(),
                                    ),
                                },
                            ) {
                                success = true;
                                break;
                            }
                        } else {
                            debug!(target: "network", chunk_hash=?request.chunk_hash, "Failed to find any matching peer for chunk");
                        }
                    }
                }

                if success {
                    NetworkResponses::NoResponse
                } else {
                    debug!(target: "network", chunk_hash=?request.chunk_hash, "Failed to find a route for chunk");
                    NetworkResponses::RouteNotFound
                }
            }
            NetworkRequests::PartialEncodedChunkResponse { route_back, response } => {
                if self.state.send_message_to_peer(
                    &self.clock,
                    RawRoutedMessage {
                        target: AccountOrPeerIdOrHash::Hash(route_back),
                        body: RoutedMessageBody::PartialEncodedChunkResponse(response),
                    },
                ) {
                    NetworkResponses::NoResponse
                } else {
                    NetworkResponses::RouteNotFound
                }
            }
            NetworkRequests::PartialEncodedChunkMessage { account_id, partial_encoded_chunk } => {
                if self.send_message_to_account(&account_id, partial_encoded_chunk.into()) {
                    NetworkResponses::NoResponse
                } else {
                    NetworkResponses::RouteNotFound
                }
            }
            NetworkRequests::PartialEncodedChunkForward { account_id, forward } => {
                if self.send_message_to_account(
                    &account_id,
                    RoutedMessageBody::PartialEncodedChunkForward(forward),
                ) {
                    NetworkResponses::NoResponse
                } else {
                    NetworkResponses::RouteNotFound
                }
            }
            NetworkRequests::ForwardTx(account_id, tx) => {
                if self.send_message_to_account(&account_id, RoutedMessageBody::ForwardTx(tx)) {
                    NetworkResponses::NoResponse
                } else {
                    NetworkResponses::RouteNotFound
                }
            }
            NetworkRequests::TxStatus(account_id, signer_account_id, tx_hash) => {
                if self.send_message_to_account(
                    &account_id,
                    RoutedMessageBody::TxStatusRequest(signer_account_id, tx_hash),
                ) {
                    NetworkResponses::NoResponse
                } else {
                    NetworkResponses::RouteNotFound
                }
            }
            NetworkRequests::Challenge(challenge) => {
                // TODO(illia): smarter routing?
                self.state.tier2.broadcast_message(Arc::new(PeerMessage::Challenge(challenge)));
                NetworkResponses::NoResponse
            }
        }
    }

    #[perf]
    fn handle_msg_set_adv_options(&mut self, msg: crate::test_utils::SetAdvOptions) {
        if let Some(set_max_peers) = msg.set_max_peers {
            self.max_num_peers = set_max_peers as u32;
        }
    }

    #[perf]
    fn handle_msg_register_peer(
        &mut self,
        msg: RegisterPeer,
        ctx: &mut Context<Self>,
    ) -> RegisterPeerResponse {
        let _d = delay_detector::DelayDetector::new(|| "consolidate".into());

        let peer_info = &msg.connection.peer_info;
        // Check if this is a blacklisted peer.
        if peer_info.addr.as_ref().map_or(true, |addr| self.peer_store.is_blacklisted(addr)) {
            debug!(target: "network", peer_info = ?peer_info, "Dropping connection from blacklisted peer or unknown address");
            return RegisterPeerResponse::Reject;
        }

        if self.peer_store.is_banned(&peer_info.id) {
            debug!(target: "network", id = ?peer_info.id, "Dropping connection from banned peer");
            return RegisterPeerResponse::Reject;
        }

        let tier2 = self.state.tier2.load();
        if msg.connection.peer_type == PeerType::Inbound
            && !self.is_inbound_allowed()
            && !self.is_peer_whitelisted(&peer_info)
        {
            // TODO(1896): Gracefully drop inbound connection for other peer.
            debug!(target: "network",
                tier2 = tier2.ready.len(), outgoing_peers = tier2.outbound_handshakes.len(),
                max_num_peers = self.max_num_peers,
                "Inbound connection dropped (network at max capacity)."
            );
            return RegisterPeerResponse::Reject;
        }

        let other_edge_info = &msg.connection.partial_edge_info;
        if other_edge_info.nonce == 0 {
            debug!(target: "network", nonce = other_edge_info.nonce, "Invalid nonce. It must be greater than 0.");
            return RegisterPeerResponse::Reject;
        }

        let last_edge = self.state.routing_table_view.get_local_edge(&peer_info.id);
        let last_nonce = last_edge.as_ref().map_or(0, |edge| edge.nonce());

        // Check that the received nonce is greater than the current nonce of this connection.
        if last_nonce >= other_edge_info.nonce {
            debug!(target: "network", nonce = other_edge_info.nonce, last_nonce, my_peer_id = ?self.my_peer_id, ?peer_info.id, "Too low nonce");
            // If the check fails don't allow this connection.
            return RegisterPeerResponse::InvalidNonce(Box::new(last_edge.unwrap().clone()));
        }

        if let Ok(maybe_nonce_timestamp) = Edge::nonce_to_utc(other_edge_info.nonce) {
            if let Some(nonce_timestamp) = maybe_nonce_timestamp {
                if (self.clock.now_utc() - nonce_timestamp).abs() < EDGE_NONCE_MAX_TIME_DELTA {
                    metrics::EDGE_NONCE.with_label_values(&["new_style"]).inc();
                } else {
                    metrics::EDGE_NONCE.with_label_values(&["error_timestamp_too_distant"]).inc();
                    debug!(target: "network", nonce = other_edge_info.nonce, clock=self.clock.now_utc().unix_timestamp(), ?EDGE_NONCE_MAX_TIME_DELTA, ?self.my_peer_id, ?peer_info.id, "Nonce too much in future.");
                    return RegisterPeerResponse::Reject;
                }
            } else {
                metrics::EDGE_NONCE.with_label_values(&["old_style"]).inc();
            }
        } else {
            debug!(target: "network", nonce = other_edge_info.nonce, clock=self.clock.now_utc().unix_timestamp(), ?EDGE_NONCE_MAX_TIME_DELTA, ?self.my_peer_id, ?peer_info.id, "Nonce is overflowing i64.");
            return RegisterPeerResponse::Reject;
        }
        let require_response = msg.this_edge_info.is_none();

        let edge_info = msg
            .this_edge_info
            .clone()
            .unwrap_or_else(|| self.state.propose_edge(&peer_info.id, Some(other_edge_info.nonce)));

        let edge_info_response = if require_response { Some(edge_info.clone()) } else { None };

        if let Err(err) = self.register_peer(msg.connection.clone(), edge_info, ctx) {
            debug!(target: "network", nonce = other_edge_info.nonce, clock=self.clock.now_utc().unix_timestamp(), ?EDGE_NONCE_MAX_TIME_DELTA, ?self.my_peer_id, ?peer_info.id, ?err, "state.register_peer()");
            return RegisterPeerResponse::Reject;
        }

        RegisterPeerResponse::Accept(edge_info_response)
    }

    #[perf]
    fn handle_msg_unregister(&mut self, msg: Unregister) {
        let _d = delay_detector::DelayDetector::new(|| "unregister".into());
        self.unregister_peer(msg.peer_id, msg.peer_type, msg.remove_from_peer_store);
    }

    #[perf]
    fn handle_msg_ban(&mut self, msg: Ban) {
        let _d = delay_detector::DelayDetector::new(|| "ban".into());
        self.ban_peer(&msg.peer_id, msg.ban_reason);
    }

    #[perf]
    fn handle_msg_peers_request(&self, _msg: PeersRequest) -> PeerRequestResult {
        let _d = delay_detector::DelayDetector::new(|| "peers request".into());
        PeerRequestResult {
            peers: self.peer_store.healthy_peers(self.config.max_send_peers as usize),
        }
    }

    fn handle_msg_peers_response(&mut self, msg: PeersResponse) {
        let _d = delay_detector::DelayDetector::new(|| "peers response".into());
        if let Err(err) = self.peer_store.add_indirect_peers(
            &self.clock,
            msg.peers.into_iter().filter(|peer_info| peer_info.id != self.my_peer_id),
        ) {
            error!(target: "network", ?err, "Fail to update peer store");
        };
    }

    fn handle_peer_manager_message(
        &mut self,
        msg: PeerManagerMessageRequest,
        ctx: &mut Context<Self>,
    ) -> PeerManagerMessageResponse {
        let _span =
            tracing::trace_span!(target: "network", "handle_peer_manager_message").entered();
        match msg {
            PeerManagerMessageRequest::NetworkRequests(msg) => {
                PeerManagerMessageResponse::NetworkResponses(self.handle_msg_network_requests(
                    msg,
                    ctx,
                ))
            }
            // TEST-ONLY
            PeerManagerMessageRequest::OutboundTcpConnect(msg) => {
                ctx.spawn(
                    self.state
                        .clone()
                        .spawn_outbound(self.clock.clone(), msg.peer_info)
                        .into_actor(self),
                );
                PeerManagerMessageResponse::OutboundTcpConnect
            }
            // TEST-ONLY
            PeerManagerMessageRequest::SetAdvOptions(msg) => {
                self.handle_msg_set_adv_options(msg);
                PeerManagerMessageResponse::SetAdvOptions
            }
            // TEST-ONLY
            PeerManagerMessageRequest::FetchRoutingTable => {
                PeerManagerMessageResponse::FetchRoutingTable(self.state.routing_table_view.info())
            }
            // TEST-ONLY
            PeerManagerMessageRequest::PingTo { nonce, target } => {
                self.state.send_ping(&self.clock, nonce, target);
                PeerManagerMessageResponse::PingTo
            }
        }
    }

    fn handle_peer_to_manager_msg(
        &mut self,
        msg: PeerToManagerMsg,
        ctx: &mut Context<Self>,
    ) -> PeerToManagerMsgResp {
        match msg {
            PeerToManagerMsg::RegisterPeer(msg) => {
                PeerToManagerMsgResp::RegisterPeer(self.handle_msg_register_peer(msg, ctx))
            }
            PeerToManagerMsg::PeersRequest(msg) => {
                PeerToManagerMsgResp::PeersRequest(self.handle_msg_peers_request(msg))
            }
            PeerToManagerMsg::PeersResponse(msg) => {
                self.handle_msg_peers_response(msg);
                PeerToManagerMsgResp::Empty
            }
            PeerToManagerMsg::RouteBack(body, target) => {
                trace!(target: "network", ?target, "Sending message to route back");
                self.state.send_message_to_peer(
                    &self.clock,
                    RawRoutedMessage { target: AccountOrPeerIdOrHash::Hash(target), body: *body },
                );
                PeerToManagerMsgResp::Empty
            }
            PeerToManagerMsg::UpdatePeerInfo(peer_info) => {
                if let Err(err) = self.peer_store.add_direct_peer(&self.clock, peer_info) {
                    error!(target: "network", ?err, "Fail to update peer store");
                }
                PeerToManagerMsgResp::Empty
            }
            PeerToManagerMsg::Unregister(msg) => {
                self.handle_msg_unregister(msg);
                PeerToManagerMsgResp::Empty
            }
            PeerToManagerMsg::Ban(msg) => {
                self.handle_msg_ban(msg);
                PeerToManagerMsgResp::Empty
            }
            PeerToManagerMsg::RequestUpdateNonce(peer_id, edge_info) => {
                if Edge::partial_verify(&self.my_peer_id, &peer_id, &edge_info) {
                    if let Some(cur_edge) = self.state.routing_table_view.get_local_edge(&peer_id) {
                        if cur_edge.edge_type() == EdgeState::Active
                            && cur_edge.nonce() >= edge_info.nonce
                        {
                            return PeerToManagerMsgResp::EdgeUpdate(Box::new(cur_edge.clone()));
                        }
                    }

                    let new_edge = Edge::build_with_secret_key(
                        self.my_peer_id.clone(),
                        peer_id,
                        edge_info.nonce,
                        &self.config.node_key,
                        edge_info.signature,
                    );

                    self.add_verified_edges_to_routing_table(vec![new_edge.clone()]);
                    PeerToManagerMsgResp::EdgeUpdate(Box::new(new_edge))
                } else {
                    PeerToManagerMsgResp::BanPeer(ReasonForBan::InvalidEdge)
                }
            }
            PeerToManagerMsg::ResponseUpdateNonce(edge) => {
                if let Some(other_peer) = edge.other(&self.my_peer_id) {
                    if edge.verify() {
                        // This happens in case, we get an edge, in `RoutingTableActor`,
                        // which says that we shouldn't be connected to local peer, but we are.
                        // This is a part of logic used to ask peer, if he really want to be disconnected.
                        if self
                            .state
                            .routing_table_view
                            .is_local_edge_newer(other_peer, edge.nonce())
                        {
                            if let Some(nonce) =
                                self.local_peer_pending_update_nonce_request.get(other_peer)
                            {
                                if edge.nonce() >= *nonce {
                                    // This means that, `other_peer` responded that we should keep
                                    // the connection that that peer. Therefore, we are
                                    // cleaning up this data structure.
                                    self.local_peer_pending_update_nonce_request.remove(other_peer);
                                }
                            }
                        }
                        self.add_verified_edges_to_routing_table(vec![edge.clone()]);
                        PeerToManagerMsgResp::Empty
                    } else {
                        PeerToManagerMsgResp::BanPeer(ReasonForBan::InvalidEdge)
                    }
                } else {
                    PeerToManagerMsgResp::BanPeer(ReasonForBan::InvalidEdge)
                }
            }
            PeerToManagerMsg::SyncRoutingTable { peer_id, routing_table_update } => {
                // Process edges and add new edges to the routing table. Also broadcast new edges.
                let edges = routing_table_update.edges;
                let accounts = routing_table_update.accounts;

                // Filter known accounts before validating them.
                let old = self
                    .state
                    .routing_table_view
                    .get_announces(accounts.iter().map(|a| &a.account_id));
                let accounts: Vec<(AnnounceAccount, Option<EpochId>)> = accounts
                    .into_iter()
                    .map(|aa| {
                        let id = aa.account_id.clone();
                        (aa, old.get(&id).map(|old| old.epoch_id.clone()))
                    })
                    .collect();

                // Ask client to validate accounts before accepting them.
                let peer_id_clone = peer_id.clone();
                self.state.view_client_addr
                    .send(NetworkViewClientMessages::AnnounceAccount(accounts))
                    .in_current_span()
                    .into_actor(self)
                    .then(move |response, act, _ctx| {
                        let _span = tracing::trace_span!(target: "network", "announce_account").entered();
                        match response {
                            Ok(NetworkViewClientResponses::Ban { ban_reason }) => {
                                act.try_ban_peer(&peer_id_clone, ban_reason);
                            }
                            Ok(NetworkViewClientResponses::AnnounceAccount(accounts)) => {
                                act.broadcast_accounts(accounts);
                            }
                            _ => {
                                debug!(target: "network", "Received invalid account confirmation from client.");
                            }
                        }
                        actix::fut::ready(())
                    }).spawn(ctx);

                self.validate_edges_and_add_to_routing_table(peer_id, edges);
                PeerToManagerMsgResp::Empty
            }
        }
    }
}

/// Fetches NetworkInfo, which contains a bunch of stats about the
/// P2P network state. Currently used only in tests.
/// TODO(gprusak): In prod, NetworkInfo is pushed periodically from PeerManagerActor to ClientActor.
/// It would be cleaner to replace the push loop in PeerManagerActor with a pull loop
/// in the ClientActor.
impl Handler<GetNetworkInfo> for PeerManagerActor {
    type Result = NetworkInfo;
    fn handle(&mut self, _: GetNetworkInfo, _ctx: &mut Self::Context) -> NetworkInfo {
        let _timer = metrics::PEER_MANAGER_MESSAGES_TIME
            .with_label_values(&["GetNetworkInfo"])
            .start_timer();
        let _span =
            tracing::trace_span!(target: "network", "handle", handler = "GetNetworkInfo").entered();
        self.get_network_info()
    }
}

impl Handler<SetChainInfo> for PeerManagerActor {
    type Result = ();
    fn handle(&mut self, info: SetChainInfo, _ctx: &mut Self::Context) {
        let _timer =
            metrics::PEER_MANAGER_MESSAGES_TIME.with_label_values(&["SetChainInfo"]).start_timer();
        let _span =
            tracing::trace_span!(target: "network", "handle", handler = "SetChainInfo").entered();
        let now = self.clock.now_utc();
        let SetChainInfo(info) = info;
        let state = self.state.clone();
        // We set state.chain_info and call accounts_data.set_keys
        // synchronously, therefore, assuming actix in-order delivery,
        // there will be no race condition between subsequent SetChainInfo
        // calls.
        // TODO(gprusak): if we could make handle() async, then we could
        // just require the caller to await for completion before calling
        // SetChainInfo again. Alternatively we could have an async mutex
        // on the handler.
        state.chain_info.store(Arc::new(info.clone()));

        // If enable_tier1 is false, we skip set_keys() call.
        // This way self.state.accounts_data is always empty, hence no data
        // will be collected or broadcasted.
        if !state.config.features.enable_tier1 {
            return;
        }
        // If the key set didn't change, early exit.
        if !state.accounts_data.set_keys(info.tier1_accounts.clone()) {
            return;
        }
        tokio::spawn(async move {
            // If the set of keys has changed, and the node is a validator,
            // we should try to sign data and broadcast it. However, this is
            // also a trigger for a full sync, so a dedicated broadcast is
            // not required.
            //
            // TODO(gprusak): For dynamic self-IP-discovery, add a STUN daemon which
            // will add new AccountData and trigger an incremental broadcast.
            if let Some(vc) = &state.config.validator {
                let my_account_id = vc.signer.validator_id();
                let my_public_key = vc.signer.public_key();
                // TODO(gprusak): STUN servers should be queried periocally by a daemon
                // so that the my_peers list is always resolved.
                // Note that currently we will broadcast an empty list.
                // It won't help us to connect the the validator BUT it
                // will indicate that a validator is misconfigured, which
                // is could be useful for debugging. Consider keeping this
                // behavior for situations when the IPs are not known.
                let my_peers = match &vc.endpoints {
                    config::ValidatorEndpoints::TrustedStunServers(_) => vec![],
                    config::ValidatorEndpoints::PublicAddrs(peer_addrs) => peer_addrs.clone(),
                };
                let my_data = info.tier1_accounts.iter().filter_map(|((epoch_id,account_id),key)| {
                    if account_id != my_account_id{
                        return None;
                    }
                    if key != &my_public_key {
                        warn!(target: "network", "node's account_id found in TIER1 accounts, but the public keys do not match");
                        return None;
                    }
                    // This unwrap is safe, because we did signed a sample payload during
                    // config validation. See config::Config::new().
                    Some(Arc::new(AccountData {
                        epoch_id: epoch_id.clone(),
                        account_id: my_account_id.clone(),
                        timestamp: now,
                        peers: my_peers.clone(),
                    }.sign(vc.signer.as_ref()).unwrap()))
                }).collect();
                // Insert node's own AccountData should never fail.
                // We ignore the new data, because we trigger a full sync anyway.
                if let (_, Some(err)) = state.accounts_data.insert(my_data).await {
                    panic!("inserting node's own AccountData to self.state.accounts_data: {err}");
                }
            }
            // The set of tier1 accounts has changed.
            // We might miss some data, so we start a full sync with the connected peers.
            // TODO(gprusak): add a daemon which does a periodic full sync in case some messages
            // are lost (at a frequency which makes the additional network load negligible).
            state.tier2.broadcast_message(Arc::new(PeerMessage::SyncAccountsData(
                SyncAccountsData {
                    incremental: false,
                    requesting_full_sync: true,
                    accounts_data: state.accounts_data.load().data.values().cloned().collect(),
                },
            )));
            state.config.event_sink.push(Event::SetChainInfo);
        });
    }
}

impl Handler<PeerToManagerMsg> for PeerManagerActor {
    type Result = PeerToManagerMsgResp;
    fn handle(&mut self, msg: PeerToManagerMsg, ctx: &mut Self::Context) -> Self::Result {
        let _timer =
            metrics::PEER_MANAGER_MESSAGES_TIME.with_label_values(&[(&msg).into()]).start_timer();
        let _span = tracing::trace_span!(target: "network", "handle", handler = "PeerToManagerMsg")
            .entered();
        self.handle_peer_to_manager_msg(msg, ctx)
    }
}

impl Handler<PeerManagerMessageRequest> for PeerManagerActor {
    type Result = PeerManagerMessageResponse;
    fn handle(&mut self, msg: PeerManagerMessageRequest, ctx: &mut Self::Context) -> Self::Result {
        let _timer =
            metrics::PEER_MANAGER_MESSAGES_TIME.with_label_values(&[(&msg).into()]).start_timer();
        let _span = tracing::trace_span!(target: "network", "handle", handler = "PeerManagerMessageRequest").entered();
        self.handle_peer_manager_message(msg, ctx)
    }
}<|MERGE_RESOLUTION|>--- conflicted
+++ resolved
@@ -39,17 +39,10 @@
 use near_primitives::hash::CryptoHash;
 use near_primitives::network::{AnnounceAccount, PeerId};
 use near_primitives::types::{AccountId, EpochId};
-<<<<<<< HEAD
-use crate::peer::framed_read::{FramedRead};
-=======
-use near_rate_limiter::{
-    ActixMessageResponse, ActixMessageWrapper, ThrottleController, ThrottleToken,
-};
->>>>>>> 1897d514
 use parking_lot::RwLock;
 use rand::seq::IteratorRandom;
 use rand::thread_rng;
-use std::cmp::{min};
+use std::cmp::min;
 use std::collections::{HashMap, HashSet};
 use std::net::SocketAddr;
 use std::sync::atomic::{AtomicUsize, Ordering};
@@ -86,15 +79,6 @@
 const REPORT_BANDWIDTH_STATS_TRIGGER_INTERVAL: time::Duration =
     time::Duration::milliseconds(60_000);
 
-<<<<<<< HEAD
-/// Max number of messages we received from peer, and they are in progress, before we start throttling.
-/// Disabled for now (TODO PUT UNDER FEATURE FLAG)
-// const MAX_MESSAGES_COUNT: usize = usize::MAX;
-/// Max total size of all messages that are in progress, before we start throttling.
-/// Disabled for now (TODO PUT UNDER FEATURE FLAG)
-// const MAX_MESSAGES_TOTAL_SIZE: usize = usize::MAX;
-=======
->>>>>>> 1897d514
 /// If we received more than `REPORT_BANDWIDTH_THRESHOLD_BYTES` of data from given peer it's bandwidth stats will be reported.
 // const REPORT_BANDWIDTH_THRESHOLD_BYTES: usize = 10_000_000;
 /// If we received more than REPORT_BANDWIDTH_THRESHOLD_COUNT` of messages from given peer it's bandwidth stats will be reported.
@@ -918,76 +902,6 @@
         };
     }
 
-<<<<<<< HEAD
-    /// Connects peer with given TcpStream and optional information if it's outbound.
-    /// This might fail if the other peers drop listener at its endpoint while establishing connection.
-    fn try_connect_peer(
-        &self,
-        recipient: Addr<Self>,
-        stream: TcpStream,
-        connecting_status: ConnectingStatus,
-        peer_info: Option<PeerInfo>,
-    ) {
-        let my_peer_id = self.my_peer_id.clone();
-        let account_id = self.config.validator.as_ref().map(|v| v.account_id());
-        let server_addr = self.config.node_addr;
-
-        let server_addr = match server_addr {
-            Some(server_addr) => server_addr,
-            None => match stream.local_addr() {
-                Ok(server_addr) => server_addr,
-                _ => {
-                    warn!(target: "network", ?peer_info, "Failed establishing connection with");
-                    return;
-                }
-            },
-        };
-
-        let remote_addr = match stream.peer_addr() {
-            Ok(remote_addr) => remote_addr,
-            _ => {
-                warn!(target: "network", ?peer_info, "Failed establishing connection with");
-                return;
-            }
-        };
-
-        // Start every peer actor on separate thread.
-        let arbiter = Arbiter::new();
-        let clock = self.clock.clone();
-        let state = self.state.clone();
-        PeerActor::start_in_arbiter(&arbiter.handle(), move |ctx| {
-            let (read, write) = tokio::io::split(stream);
-
-            // TODO: check if peer is banned or known based on IP address and port.
-            PeerActor::add_stream(
-                FramedRead::new(read).map_while(
-                    |x| match x {
-                        Ok(x) => Some(x),
-                        Err(err) => {
-                            warn!(target: "network", ?err, "Peer stream error");
-                            None
-                        }
-                    },
-                ),
-                ctx,
-            );
-
-            PeerActor::new(
-                clock,
-                PeerInfo { id: my_peer_id, addr: Some(server_addr), account_id },
-                remote_addr,
-                peer_info,
-                connecting_status,
-                FramedWrite::new(write, Codec::default(), Codec::default(), ctx),
-                recipient.clone().recipient(),
-                None,
-                state,
-            )
-        });
-    }
-
-=======
->>>>>>> 1897d514
     /// Check if it is needed to create a new outbound connection.
     /// If the number of active connections is less than `ideal_connections_lo` or
     /// (the number of outgoing connections is less than `minimum_outbound_peers`
@@ -1299,22 +1213,18 @@
     /// Bans peer `peer_id` if an invalid edge is found.
     /// `PeerManagerActor` periodically runs `broadcast_validated_edges_trigger`, which gets edges
     /// from `EdgeValidatorActor` concurrent queue and sends edges to be added to `RoutingTableActor`.
-    fn validate_edges_and_add_to_routing_table(
-        &self,
-        peer_id: PeerId,
-        edges: Vec<Edge>,
-    ) {
+    fn validate_edges_and_add_to_routing_table(&self, peer_id: PeerId, edges: Vec<Edge>) {
         if edges.is_empty() {
             return;
         }
-        self.routing_table_addr.do_send(
-            routing::actor::Message::ValidateEdgeList(ValidateEdgeList {
+        self.routing_table_addr.do_send(routing::actor::Message::ValidateEdgeList(
+            ValidateEdgeList {
                 source_peer_id: peer_id,
                 edges,
                 edges_info_shared: self.routing_table_exchange_helper.edges_info_shared.clone(),
                 sender: self.routing_table_exchange_helper.edges_to_add_sender.clone(),
-            }),
-        );
+            },
+        ));
     }
 
     /// Return whether the message is sent or not.
@@ -1782,10 +1692,9 @@
             tracing::trace_span!(target: "network", "handle_peer_manager_message").entered();
         match msg {
             PeerManagerMessageRequest::NetworkRequests(msg) => {
-                PeerManagerMessageResponse::NetworkResponses(self.handle_msg_network_requests(
-                    msg,
-                    ctx,
-                ))
+                PeerManagerMessageResponse::NetworkResponses(
+                    self.handle_msg_network_requests(msg, ctx),
+                )
             }
             // TEST-ONLY
             PeerManagerMessageRequest::OutboundTcpConnect(msg) => {
