use crate::client;
use crate::config;
use crate::debug::{DebugStatus, GetDebugStatus};
use crate::network_protocol::{
    AccountOrPeerIdOrHash, Edge, PeerMessage, Ping, Pong, RawRoutedMessage, RoutedMessageBody,
    SignedAccountData, StateResponseInfo,
};
use crate::peer::peer_actor::PeerActor;
use crate::peer_manager::connection;
use crate::peer_manager::network_state::{NetworkState, WhitelistNode};
use crate::peer_manager::peer_store;
use crate::routing;
use crate::stats::metrics;
use crate::store;
use crate::tcp;
use crate::time;
use crate::types::{
    ConnectedPeerInfo, GetNetworkInfo, HighestHeightPeerInfo, KnownProducer, NetworkInfo,
    NetworkRequests, NetworkResponses, PeerIdOrHash, PeerManagerMessageRequest,
    PeerManagerMessageResponse, PeerType, SetChainInfo,
};
use actix::fut::future::wrap_future;
use actix::{Actor as _, AsyncContext as _};
use anyhow::Context as _;
use near_o11y::{handler_debug_span, handler_trace_span, OpenTelemetrySpanExt, WithSpanContext};
use near_performance_metrics_macros::perf;
use near_primitives::block::GenesisId;
use near_primitives::network::{AnnounceAccount, PeerId};
use near_primitives::views::EdgeView;
use near_primitives::views::NetworkGraphView;
use near_primitives::views::{KnownPeerStateView, PeerStoreView};
use rand::seq::IteratorRandom;
use rand::thread_rng;
use rand::Rng;
use std::cmp::min;
use std::collections::HashSet;
use std::sync::atomic::Ordering;
use std::sync::Arc;
use tracing::Instrument as _;

/// Ratio between consecutive attempts to establish connection with another peer.
/// In the kth step node should wait `10 * EXPONENTIAL_BACKOFF_RATIO**k` milliseconds
const EXPONENTIAL_BACKOFF_RATIO: f64 = 1.1;
/// The initial waiting time between consecutive attempts to establish connection
const MONITOR_PEERS_INITIAL_DURATION: time::Duration = time::Duration::milliseconds(10);
/// How often should we check wheter local edges match the connection pool.
const FIX_LOCAL_EDGES_INTERVAL: time::Duration = time::Duration::seconds(60);
/// How much time we give fix_local_edges() to resolve the discrepancies, before forcing disconnect.
const FIX_LOCAL_EDGES_TIMEOUT: time::Duration = time::Duration::seconds(6);

/// How often to report bandwidth stats.
const REPORT_BANDWIDTH_STATS_TRIGGER_INTERVAL: time::Duration =
    time::Duration::milliseconds(60_000);

/// If we received more than `REPORT_BANDWIDTH_THRESHOLD_BYTES` of data from given peer it's bandwidth stats will be reported.
const REPORT_BANDWIDTH_THRESHOLD_BYTES: usize = 10_000_000;
/// If we received more than REPORT_BANDWIDTH_THRESHOLD_COUNT` of messages from given peer it's bandwidth stats will be reported.
const REPORT_BANDWIDTH_THRESHOLD_COUNT: usize = 10_000;
<<<<<<< HEAD
/// How long a peer has to be unreachable, until we prune it from the in-memory graph.
const PRUNE_UNREACHABLE_PEERS_AFTER: time::Duration = time::Duration::hours(1);

/// Remove the edges that were created more that this duration ago.
pub const PRUNE_EDGES_AFTER: time::Duration = time::Duration::minutes(30);
=======
>>>>>>> 045498b8

/// If a peer is more than these blocks behind (comparing to our current head) - don't route any messages through it.
/// We are updating the list of unreliable peers every MONITOR_PEER_MAX_DURATION (60 seconds) - so the current
/// horizon value is roughly matching this threshold (if the node is 60 blocks behind, it will take it a while to recover).
/// If we set this horizon too low (for example 2 blocks) - we're risking excluding a lot of peers in case of a short
/// network issue.
const UNRELIABLE_PEER_HORIZON: u64 = 60;

/// Due to implementation limits of `Graph` in `near-network`, we support up to 128 client.
pub const MAX_TIER2_PEERS: usize = 128;

/// When picking a peer to connect to, we'll pick from the 'safer peers'
/// (a.k.a. ones that we've been connected to in the past) with these odds.
/// Otherwise, we'd pick any peer that we've heard about.
const PREFER_PREVIOUSLY_CONNECTED_PEER: f64 = 0.6;

/// Actor that manages peers connections.
pub struct PeerManagerActor {
    pub(crate) clock: time::Clock,
    /// Peer information for this node.
    my_peer_id: PeerId,
    /// Flag that track whether we started attempts to establish outbound connections.
    started_connect_attempts: bool,
    /// State that is shared between multiple threads (including PeerActors).
    pub(crate) state: Arc<NetworkState>,
}

/// TEST-ONLY
/// A generic set of events (observable in tests) that the Network may generate.
/// Ideally the tests should observe only public API properties, but until
/// we are at that stage, feel free to add any events that you need to observe.
/// In particular prefer emitting a new event to polling for a state change.
#[derive(Debug, PartialEq, Eq, Clone)]
pub enum Event {
    ServerStarted,
    RoutedMessageDropped,
    AccountsAdded(Vec<AnnounceAccount>),
    RoutingTableUpdate { next_hops: Arc<routing::NextHopTable>, pruned_edges: Vec<Edge> },
    EdgesVerified(Vec<Edge>),
    Ping(Ping),
    Pong(Pong),
    // Reported once a message has been processed.
    // In contrast to typical RPC protocols, many P2P messages do not trigger
    // sending a response at the end of processing.
    // However, for precise instrumentation in tests it is useful to know when
    // processing has been finished. We simulate the "RPC response" by reporting
    // an event MessageProcessed.
    //
    // Given that processing is asynchronous and unstructured as of now,
    // it is hard to pinpoint all the places when the processing of a message is
    // actually complete. Currently this event is reported only for some message types,
    // feel free to add support for more.
    MessageProcessed(PeerMessage),
    // Reported every time a new list of proxies has been constructed.
    Tier1AdvertiseProxies(Vec<Arc<SignedAccountData>>),
    // Reported when a handshake has been started.
    HandshakeStarted(crate::peer::peer_actor::HandshakeStartedEvent),
    // Reported when a handshake has been successfully completed.
    HandshakeCompleted(crate::peer::peer_actor::HandshakeCompletedEvent),
    // Reported when the TCP connection has been closed.
    ConnectionClosed(crate::peer::peer_actor::ConnectionClosedEvent),
}

impl actix::Actor for PeerManagerActor {
    type Context = actix::Context<Self>;

    fn started(&mut self, ctx: &mut Self::Context) {
        // Start server if address provided.
        if let Some(server_addr) = self.state.config.node_addr {
            tracing::debug!(target: "network", at = ?server_addr, "starting public server");
            let clock = self.clock.clone();
            let state = self.state.clone();
            ctx.spawn(wrap_future(async move {
                let mut listener = match tcp::Listener::bind(server_addr).await {
                    Ok(it) => it,
                    Err(e) => {
                        panic!("failed to start listening on server_addr={server_addr:?} e={e:?}")
                    }
                };
                state.config.event_sink.push(Event::ServerStarted);
                loop {
                    if let Ok(stream) = listener.accept().await {
                        // Always let the new peer to send a handshake message.
                        // Only then we can decide whether we should accept a connection.
                        // It is expected to be reasonably cheap: eventually, for TIER2 network
                        // we would like to exchange set of connected peers even without establishing
                        // a proper connection.
                        tracing::debug!(target: "network", from = ?stream.peer_addr, "got new connection");
                        if let Err(err) =
                            PeerActor::spawn(clock.clone(), stream, None, state.clone())
                        {
                            tracing::info!(target:"network", ?err, "PeerActor::spawn()");
                        }
                    }
                }
            }));
        }

        // Periodically push network information to client.
        self.push_network_info_trigger(ctx, self.state.config.push_info_period);

        // Periodically starts peer monitoring.
        tracing::debug!(target: "network",
               max_period=?self.state.config.monitor_peers_max_period,
               "monitor_peers_trigger");
        self.monitor_peers_trigger(
            ctx,
            MONITOR_PEERS_INITIAL_DURATION,
            (MONITOR_PEERS_INITIAL_DURATION, self.state.config.monitor_peers_max_period),
        );

        let clock = self.clock.clone();
        let state = self.state.clone();
        ctx.spawn(wrap_future(async move {
            let mut interval = time::Interval::new(clock.now(), FIX_LOCAL_EDGES_INTERVAL);
            loop {
                interval.tick(&clock).await;
                state.fix_local_edges(&clock, FIX_LOCAL_EDGES_TIMEOUT).await;
            }
        }));

        // Periodically prints bandwidth stats for each peer.
        self.report_bandwidth_stats_trigger(ctx, REPORT_BANDWIDTH_STATS_TRIGGER_INTERVAL);
    }

    /// Try to gracefully disconnect from connected peers.
    fn stopping(&mut self, _ctx: &mut Self::Context) -> actix::Running {
        tracing::warn!("PeerManager: stopping");
        self.state.tier2.broadcast_message(Arc::new(PeerMessage::Disconnect));
        actix::Running::Stop
    }

    fn stopped(&mut self, _ctx: &mut Self::Context) {
        actix::Arbiter::current().stop();
    }
}

impl PeerManagerActor {
    pub fn spawn(
        clock: time::Clock,
        store: Arc<dyn near_store::db::Database>,
        config: config::NetworkConfig,
        client: Arc<dyn client::Client>,
        genesis_id: GenesisId,
    ) -> anyhow::Result<actix::Addr<Self>> {
        let config = config.verify().context("config")?;
        let store = store::Store::from(store);
        let peer_store =
            peer_store::PeerStore::new(&clock, config.peer_store.clone(), store.clone())
                .context("PeerStore::new")?;
        tracing::debug!(target: "network",
               len = peer_store.len(),
               boot_nodes = config.peer_store.boot_nodes.len(),
               banned = peer_store.count_banned(),
               "Found known peers");
        tracing::debug!(target: "network", blacklist = ?config.peer_store.blacklist, "Blacklist");

        let my_peer_id = config.node_id();
        let whitelist_nodes = {
            let mut v = vec![];
            for wn in &config.whitelist_nodes {
                v.push(WhitelistNode::from_peer_info(wn)?);
            }
            v
        };
        let arbiter = actix::Arbiter::new().handle();
        let state = Arc::new(NetworkState::new(
            &clock,
            store.clone(),
            peer_store,
            config,
            genesis_id,
            client,
            whitelist_nodes,
        ));
        if let Some(cfg) = state.config.tier1.clone() {
            // Connect to TIER1 proxies and broadcast the list those connections periodically.
            arbiter.spawn({
                let clock = clock.clone();
                let state = state.clone();
                let mut interval = time::Interval::new(clock.now(), cfg.advertise_proxies_interval);
                async move {
                    loop {
                        interval.tick(&clock).await;
                        state.tier1_advertise_proxies(&clock).await;
                    }
                }
            });
        }
        Ok(Self::start_in_arbiter(&arbiter, move |_ctx| Self {
            my_peer_id: my_peer_id.clone(),
            started_connect_attempts: false,
            state,
            clock,
        }))
    }

    /// Periodically prints bandwidth stats for each peer.
    fn report_bandwidth_stats_trigger(
        &mut self,
        ctx: &mut actix::Context<Self>,
        every: time::Duration,
    ) {
        let _timer = metrics::PEER_MANAGER_TRIGGER_TIME
            .with_label_values(&["report_bandwidth_stats"])
            .start_timer();
        let mut total_bandwidth_used_by_all_peers: usize = 0;
        let mut total_msg_received_count: usize = 0;
        for (peer_id, connected_peer) in &self.state.tier2.load().ready {
            let bandwidth_used =
                connected_peer.stats.received_bytes.swap(0, Ordering::Relaxed) as usize;
            let msg_received_count =
                connected_peer.stats.received_messages.swap(0, Ordering::Relaxed) as usize;
            if bandwidth_used > REPORT_BANDWIDTH_THRESHOLD_BYTES
                || msg_received_count > REPORT_BANDWIDTH_THRESHOLD_COUNT
            {
                tracing::debug!(target: "bandwidth",
                    ?peer_id,
                    bandwidth_used, msg_received_count, "Peer bandwidth exceeded threshold",
                );
            }
            total_bandwidth_used_by_all_peers += bandwidth_used;
            total_msg_received_count += msg_received_count;
        }

        tracing::info!(
            target: "bandwidth",
            total_bandwidth_used_by_all_peers,
            total_msg_received_count, "Bandwidth stats"
        );

        near_performance_metrics::actix::run_later(
            ctx,
            every.try_into().unwrap(),
            move |act, ctx| {
                act.report_bandwidth_stats_trigger(ctx, every);
            },
        );
    }

    /// Check if it is needed to create a new outbound connection.
    /// If the number of active connections is less than `ideal_connections_lo` or
    /// (the number of outgoing connections is less than `minimum_outbound_peers`
    ///     and the total connections is less than `max_num_peers`)
    fn is_outbound_bootstrap_needed(&self) -> bool {
        let tier2 = self.state.tier2.load();
        let total_connections = tier2.ready.len() + tier2.outbound_handshakes.len();
        let potential_outbound_connections =
            tier2.ready.values().filter(|peer| peer.peer_type == PeerType::Outbound).count()
                + tier2.outbound_handshakes.len();

        (total_connections < self.state.config.ideal_connections_lo as usize
            || (total_connections < self.state.max_num_peers.load(Ordering::Relaxed) as usize
                && potential_outbound_connections
                    < self.state.config.minimum_outbound_peers as usize))
            && !self.state.config.outbound_disabled
    }

    /// Returns peers close to the highest height
    fn highest_height_peers(&self) -> Vec<HighestHeightPeerInfo> {
        let infos: Vec<HighestHeightPeerInfo> = self
            .state
            .tier2
            .load()
            .ready
            .values()
            .filter_map(|p| p.full_peer_info().into())
            .collect();

        // This finds max height among peers, and returns one peer close to such height.
        let max_height = match infos.iter().map(|i| i.highest_block_height).max() {
            Some(height) => height,
            None => return vec![],
        };
        // Find all peers whose height is within `highest_peer_horizon` from max height peer(s).
        infos
            .into_iter()
            .filter(|i| {
                i.highest_block_height.saturating_add(self.state.config.highest_peer_horizon)
                    >= max_height
            })
            .collect()
    }

    // Get peers that are potentially unreliable and we should avoid routing messages through them.
    // Currently we're picking the peers that are too much behind (in comparison to us).
    fn unreliable_peers(&self) -> HashSet<PeerId> {
        // If chain info is not set, that means we haven't received chain info message
        // from chain yet. Return empty set in that case. This should only last for a short period
        // of time.
        let binding = self.state.chain_info.load();
        let chain_info = if let Some(it) = binding.as_ref() {
            it
        } else {
            return HashSet::new();
        };
        let my_height = chain_info.block.header().height();
        // Find all peers whose height is below `highest_peer_horizon` from max height peer(s).
        // or the ones we don't have height information yet
        self.state
            .tier2
            .load()
            .ready
            .values()
            .filter(|p| {
                p.last_block
                    .load()
                    .as_ref()
                    .map(|x| x.height.saturating_add(UNRELIABLE_PEER_HORIZON) < my_height)
                    .unwrap_or(false)
            })
            .map(|p| p.peer_info.id.clone())
            .collect()
    }

    /// Check if the number of connections (excluding whitelisted ones) exceeds ideal_connections_hi.
    /// If so, constructs a safe set of peers and selects one random peer outside of that set
    /// and sends signal to stop connection to it gracefully.
    ///
    /// Safe set contruction process:
    /// 1. Add all whitelisted peers to the safe set.
    /// 2. If the number of outbound connections is less or equal than minimum_outbound_connections,
    ///    add all outbound connections to the safe set.
    /// 3. Find all peers who sent us a message within the last peer_recent_time_window,
    ///    and add them one by one to the safe_set (starting from earliest connection time)
    ///    until safe set has safe_set_size elements.
    fn maybe_stop_active_connection(&self) {
        let tier2 = self.state.tier2.load();
        let filter_peers = |predicate: &dyn Fn(&connection::Connection) -> bool| -> Vec<_> {
            tier2
                .ready
                .values()
                .filter(|peer| predicate(&*peer))
                .map(|peer| peer.peer_info.id.clone())
                .collect()
        };

        // Build safe set
        let mut safe_set = HashSet::new();

        // Add whitelisted nodes to the safe set.
        let whitelisted_peers = filter_peers(&|p| self.state.is_peer_whitelisted(&p.peer_info));
        safe_set.extend(whitelisted_peers);

        // If there is not enough non-whitelisted peers, return without disconnecting anyone.
        if tier2.ready.len() - safe_set.len() <= self.state.config.ideal_connections_hi as usize {
            return;
        }

        // If there is not enough outbound peers, add them to the safe set.
        let outbound_peers = filter_peers(&|p| p.peer_type == PeerType::Outbound);
        if outbound_peers.len() + tier2.outbound_handshakes.len()
            <= self.state.config.minimum_outbound_peers as usize
        {
            safe_set.extend(outbound_peers);
        }

        // If there is not enough archival peers, add them to the safe set.
        if self.state.config.archive {
            let archival_peers = filter_peers(&|p| p.archival);
            if archival_peers.len()
                <= self.state.config.archival_peer_connections_lower_bound as usize
            {
                safe_set.extend(archival_peers);
            }
        }

        // Find all recently active peers.
        let now = self.clock.now();
        let mut active_peers: Vec<Arc<connection::Connection>> = tier2
            .ready
            .values()
            .filter(|p| {
                now - p.last_time_received_message.load()
                    < self.state.config.peer_recent_time_window
            })
            .cloned()
            .collect();

        // Sort by established time.
        active_peers.sort_by_key(|p| p.connection_established_time);
        // Saturate safe set with recently active peers.
        let set_limit = self.state.config.safe_set_size as usize;
        for p in active_peers {
            if safe_set.len() >= set_limit {
                break;
            }
            safe_set.insert(p.peer_info.id.clone());
        }

        // Build valid candidate list to choose the peer to be removed. All peers outside the safe set.
        let candidates = tier2.ready.values().filter(|p| !safe_set.contains(&p.peer_info.id));
        if let Some(p) = candidates.choose(&mut rand::thread_rng()) {
            tracing::debug!(target: "network", id = ?p.peer_info.id,
                tier2_len = tier2.ready.len(),
                ideal_connections_hi = self.state.config.ideal_connections_hi,
                "Stop active connection"
            );
            p.stop(None);
        }
    }

    /// Periodically monitor list of peers and:
    ///  - request new peers from connected peers,
    ///  - bootstrap outbound connections from known peers,
    ///  - unban peers that have been banned for awhile,
    ///  - remove expired peers,
    ///
    /// # Arguments:
    /// - `interval` - Time between consequent runs.
    /// - `default_interval` - we will set `interval` to this value once, after first successful connection
    /// - `max_interval` - maximum value of interval
    /// NOTE: in the current implementation `interval` increases by 1% every time, and it will
    ///       reach value of `max_internal` eventually.
    fn monitor_peers_trigger(
        &mut self,
        ctx: &mut actix::Context<Self>,
        mut interval: time::Duration,
        (default_interval, max_interval): (time::Duration, time::Duration),
    ) {
        let _span = tracing::trace_span!(target: "network", "monitor_peers_trigger").entered();
        let _timer =
            metrics::PEER_MANAGER_TRIGGER_TIME.with_label_values(&["monitor_peers"]).start_timer();

        self.state.peer_store.unban(&self.clock);
        if let Err(err) = self.state.peer_store.update_connected_peers_last_seen(&self.clock) {
            tracing::error!(target: "network", ?err, "Failed to update peers last seen time.");
        }

        if self.is_outbound_bootstrap_needed() {
            let tier2 = self.state.tier2.load();
            // With some odds - try picking one of the 'NotConnected' peers -- these are the ones that we were able to connect to in the past.
            let prefer_previously_connected_peer =
                thread_rng().gen_bool(PREFER_PREVIOUSLY_CONNECTED_PEER);
            if let Some(peer_info) = self.state.peer_store.unconnected_peer(
                |peer_state| {
                    // Ignore connecting to ourself
                    self.my_peer_id == peer_state.peer_info.id
                    || self.state.config.node_addr == peer_state.peer_info.addr
                    // Or to peers we are currently trying to connect to
                    || tier2.outbound_handshakes.contains(&peer_state.peer_info.id)
                },
                prefer_previously_connected_peer,
            ) {
                // Start monitor_peers_attempts from start after we discover the first healthy peer
                if !self.started_connect_attempts {
                    self.started_connect_attempts = true;
                    interval = default_interval;
                }
                ctx.spawn(wrap_future({
                    let state = self.state.clone();
                    let clock = self.clock.clone();
                    async move {
                        let result = async {
                            let stream = tcp::Stream::connect(&peer_info).await.context("tcp::Stream::connect()")?;
                            PeerActor::spawn(clock.clone(),stream,None,state.clone()).context("PeerActor::spawn()")?;
                            anyhow::Ok(())
                        }.await;

                        if result.is_err() {
                            tracing::info!(target:"network", ?result, "failed to connect to {peer_info}");
                        }
                        if state.peer_store.peer_connection_attempt(&clock, &peer_info.id, result).is_err() {
                            tracing::error!(target: "network", ?peer_info, "Failed to mark peer as failed.");
                        }
                    }.instrument(tracing::trace_span!(target: "network", "monitor_peers_trigger_connect"))
                }));
            }
        }

        // If there are too many active connections try to remove some connections
        self.maybe_stop_active_connection();

        if let Err(err) = self.state.peer_store.remove_expired(&self.clock) {
            tracing::error!(target: "network", ?err, "Failed to remove expired peers");
        };

        // Find peers that are not reliable (too much behind) - and make sure that we're not routing messages through them.
        let unreliable_peers = self.unreliable_peers();
        metrics::PEER_UNRELIABLE.set(unreliable_peers.len() as i64);
        self.state.graph.set_unreliable_peers(unreliable_peers);

        let new_interval = min(max_interval, interval * EXPONENTIAL_BACKOFF_RATIO);

        near_performance_metrics::actix::run_later(
            ctx,
            interval.try_into().unwrap(),
            move |act, ctx| {
                act.monitor_peers_trigger(ctx, new_interval, (default_interval, max_interval));
            },
        );
    }

    /// Return whether the message is sent or not.
    fn send_message_to_account_or_peer_or_hash(
        &mut self,
        target: &AccountOrPeerIdOrHash,
        msg: RoutedMessageBody,
    ) -> bool {
        let target = match target {
            AccountOrPeerIdOrHash::AccountId(account_id) => {
                return self.state.send_message_to_account(&self.clock, account_id, msg);
            }
            AccountOrPeerIdOrHash::PeerId(it) => PeerIdOrHash::PeerId(it.clone()),
            AccountOrPeerIdOrHash::Hash(it) => PeerIdOrHash::Hash(it.clone()),
        };

        self.state.send_message_to_peer(
            &self.clock,
            self.state.sign_message(&self.clock, RawRoutedMessage { target, body: msg }),
        )
    }

    pub(crate) fn get_network_info(&self) -> NetworkInfo {
        let tier2 = self.state.tier2.load();
        NetworkInfo {
            connected_peers: tier2
                .ready
                .values()
                .map(|cp| ConnectedPeerInfo {
                    full_peer_info: cp.full_peer_info(),
                    received_bytes_per_sec: cp.stats.received_bytes_per_sec.load(Ordering::Relaxed),
                    sent_bytes_per_sec: cp.stats.sent_bytes_per_sec.load(Ordering::Relaxed),
                    last_time_peer_requested: cp
                        .last_time_peer_requested
                        .load()
                        .unwrap_or(self.clock.now()),
                    last_time_received_message: cp.last_time_received_message.load(),
                    connection_established_time: cp.connection_established_time,
                    peer_type: cp.peer_type,
                    nonce: cp.edge.load().nonce(),
                })
                .collect(),
            num_connected_peers: tier2.ready.len(),
            peer_max_count: self.state.max_num_peers.load(Ordering::Relaxed),
            highest_height_peers: self.highest_height_peers(),
            sent_bytes_per_sec: tier2
                .ready
                .values()
                .map(|x| x.stats.sent_bytes_per_sec.load(Ordering::Relaxed))
                .sum(),
            received_bytes_per_sec: tier2
                .ready
                .values()
                .map(|x| x.stats.received_bytes_per_sec.load(Ordering::Relaxed))
                .sum(),
            known_producers: self
                .state
                .graph
                .routing_table
                .get_announce_accounts()
                .into_iter()
                .map(|announce_account| KnownProducer {
                    account_id: announce_account.account_id,
                    peer_id: announce_account.peer_id.clone(),
                    // TODO: fill in the address.
                    addr: None,
                    next_hops: self.state.graph.routing_table.view_route(&announce_account.peer_id),
                })
                .collect(),
            tier1_accounts: self.state.accounts_data.load().data.values().cloned().collect(),
        }
    }

    fn push_network_info_trigger(&self, ctx: &mut actix::Context<Self>, interval: time::Duration) {
        let _span = tracing::trace_span!(target: "network", "push_network_info_trigger").entered();
        let network_info = self.get_network_info();
        let _timer = metrics::PEER_MANAGER_TRIGGER_TIME
            .with_label_values(&["push_network_info"])
            .start_timer();
        // TODO(gprusak): just spawn a loop.
        let state = self.state.clone();
        ctx.spawn(wrap_future(
            async move { state.client.network_info(network_info).await }.instrument(
                tracing::trace_span!(target: "network", "push_network_info_trigger_future"),
            ),
        ));

        near_performance_metrics::actix::run_later(
            ctx,
            interval.try_into().unwrap(),
            move |act, ctx| {
                act.push_network_info_trigger(ctx, interval);
            },
        );
    }

    #[perf]
    fn handle_msg_network_requests(
        &mut self,
        msg: NetworkRequests,
        ctx: &mut actix::Context<Self>,
    ) -> NetworkResponses {
        let msg_type: &str = msg.as_ref();
        let _span =
            tracing::trace_span!(target: "network", "handle_msg_network_requests", msg_type)
                .entered();
        let _d = delay_detector::DelayDetector::new(|| {
            format!("network request {}", msg.as_ref()).into()
        });
        metrics::REQUEST_COUNT_BY_TYPE_TOTAL.with_label_values(&[msg.as_ref()]).inc();
        match msg {
            NetworkRequests::Block { block } => {
                self.state.tier2.broadcast_message(Arc::new(PeerMessage::Block(block)));
                NetworkResponses::NoResponse
            }
            NetworkRequests::Approval { approval_message } => {
                self.state.send_message_to_account(
                    &self.clock,
                    &approval_message.target,
                    RoutedMessageBody::BlockApproval(approval_message.approval),
                );
                NetworkResponses::NoResponse
            }
            NetworkRequests::BlockRequest { hash, peer_id } => {
                if self.state.tier2.send_message(peer_id, Arc::new(PeerMessage::BlockRequest(hash)))
                {
                    NetworkResponses::NoResponse
                } else {
                    NetworkResponses::RouteNotFound
                }
            }
            NetworkRequests::BlockHeadersRequest { hashes, peer_id } => {
                if self
                    .state
                    .tier2
                    .send_message(peer_id, Arc::new(PeerMessage::BlockHeadersRequest(hashes)))
                {
                    NetworkResponses::NoResponse
                } else {
                    NetworkResponses::RouteNotFound
                }
            }
            NetworkRequests::StateRequestHeader { shard_id, sync_hash, target } => {
                if self.send_message_to_account_or_peer_or_hash(
                    &target,
                    RoutedMessageBody::StateRequestHeader(shard_id, sync_hash),
                ) {
                    NetworkResponses::NoResponse
                } else {
                    NetworkResponses::RouteNotFound
                }
            }
            NetworkRequests::StateRequestPart { shard_id, sync_hash, part_id, target } => {
                if self.send_message_to_account_or_peer_or_hash(
                    &target,
                    RoutedMessageBody::StateRequestPart(shard_id, sync_hash, part_id),
                ) {
                    NetworkResponses::NoResponse
                } else {
                    NetworkResponses::RouteNotFound
                }
            }
            NetworkRequests::StateResponse { route_back, response } => {
                let body = match response {
                    StateResponseInfo::V1(response) => RoutedMessageBody::StateResponse(response),
                    response @ StateResponseInfo::V2(_) => {
                        RoutedMessageBody::VersionedStateResponse(response)
                    }
                };
                if self.state.send_message_to_peer(
                    &self.clock,
                    self.state.sign_message(
                        &self.clock,
                        RawRoutedMessage { target: PeerIdOrHash::Hash(route_back), body },
                    ),
                ) {
                    NetworkResponses::NoResponse
                } else {
                    NetworkResponses::RouteNotFound
                }
            }
            NetworkRequests::BanPeer { peer_id, ban_reason } => {
                self.state.disconnect_and_ban(&self.clock, &peer_id, ban_reason);
                NetworkResponses::NoResponse
            }
            NetworkRequests::AnnounceAccount(announce_account) => {
                let state = self.state.clone();
                ctx.spawn(wrap_future(async move {
                    state.add_accounts(vec![announce_account]).await;
                }));
                NetworkResponses::NoResponse
            }
            NetworkRequests::PartialEncodedChunkRequest { target, request, create_time } => {
                metrics::PARTIAL_ENCODED_CHUNK_REQUEST_DELAY
                    .observe((self.clock.now() - create_time.0).as_seconds_f64());
                let mut success = false;

                // Make two attempts to send the message. First following the preference of `prefer_peer`,
                // and if it fails, against the preference.
                for prefer_peer in &[target.prefer_peer, !target.prefer_peer] {
                    if !prefer_peer {
                        if let Some(account_id) = target.account_id.as_ref() {
                            if self.state.send_message_to_account(
                                &self.clock,
                                account_id,
                                RoutedMessageBody::PartialEncodedChunkRequest(request.clone()),
                            ) {
                                success = true;
                                break;
                            }
                        }
                    } else {
                        let mut matching_peers = vec![];
                        for (peer_id, peer) in &self.state.tier2.load().ready {
                            let last_block = peer.last_block.load();
                            if (peer.archival || !target.only_archival)
                                && last_block.is_some()
                                && last_block.as_ref().unwrap().height >= target.min_height
                                && peer.tracked_shards.contains(&target.shard_id)
                            {
                                matching_peers.push(peer_id.clone());
                            }
                        }

                        if let Some(matching_peer) = matching_peers.iter().choose(&mut thread_rng())
                        {
                            if self.state.send_message_to_peer(
                                &self.clock,
                                self.state.sign_message(
                                    &self.clock,
                                    RawRoutedMessage {
                                        target: PeerIdOrHash::PeerId(matching_peer.clone()),
                                        body: RoutedMessageBody::PartialEncodedChunkRequest(
                                            request.clone(),
                                        ),
                                    },
                                ),
                            ) {
                                success = true;
                                break;
                            }
                        } else {
                            tracing::debug!(target: "network", chunk_hash=?request.chunk_hash, "Failed to find any matching peer for chunk");
                        }
                    }
                }

                if success {
                    NetworkResponses::NoResponse
                } else {
                    tracing::debug!(target: "network", chunk_hash=?request.chunk_hash, "Failed to find a route for chunk");
                    NetworkResponses::RouteNotFound
                }
            }
            NetworkRequests::PartialEncodedChunkResponse { route_back, response } => {
                if self.state.send_message_to_peer(
                    &self.clock,
                    self.state.sign_message(
                        &self.clock,
                        RawRoutedMessage {
                            target: PeerIdOrHash::Hash(route_back),
                            body: RoutedMessageBody::PartialEncodedChunkResponse(response),
                        },
                    ),
                ) {
                    NetworkResponses::NoResponse
                } else {
                    NetworkResponses::RouteNotFound
                }
            }
            NetworkRequests::PartialEncodedChunkMessage { account_id, partial_encoded_chunk } => {
                if self.state.send_message_to_account(
                    &self.clock,
                    &account_id,
                    RoutedMessageBody::VersionedPartialEncodedChunk(partial_encoded_chunk.into()),
                ) {
                    NetworkResponses::NoResponse
                } else {
                    NetworkResponses::RouteNotFound
                }
            }
            NetworkRequests::PartialEncodedChunkForward { account_id, forward } => {
                if self.state.send_message_to_account(
                    &self.clock,
                    &account_id,
                    RoutedMessageBody::PartialEncodedChunkForward(forward),
                ) {
                    NetworkResponses::NoResponse
                } else {
                    NetworkResponses::RouteNotFound
                }
            }
            NetworkRequests::ForwardTx(account_id, tx) => {
                if self.state.send_message_to_account(
                    &self.clock,
                    &account_id,
                    RoutedMessageBody::ForwardTx(tx),
                ) {
                    NetworkResponses::NoResponse
                } else {
                    NetworkResponses::RouteNotFound
                }
            }
            NetworkRequests::TxStatus(account_id, signer_account_id, tx_hash) => {
                if self.state.send_message_to_account(
                    &self.clock,
                    &account_id,
                    RoutedMessageBody::TxStatusRequest(signer_account_id, tx_hash),
                ) {
                    NetworkResponses::NoResponse
                } else {
                    NetworkResponses::RouteNotFound
                }
            }
            NetworkRequests::Challenge(challenge) => {
                // TODO(illia): smarter routing?
                self.state.tier2.broadcast_message(Arc::new(PeerMessage::Challenge(challenge)));
                NetworkResponses::NoResponse
            }
        }
    }

    #[perf]
    fn handle_msg_set_adv_options(&mut self, msg: crate::test_utils::SetAdvOptions) {
        if let Some(set_max_peers) = msg.set_max_peers {
            self.state.max_num_peers.store(set_max_peers as u32, Ordering::Relaxed);
        }
    }

    fn handle_peer_manager_message(
        &mut self,
        msg: PeerManagerMessageRequest,
        ctx: &mut actix::Context<Self>,
    ) -> PeerManagerMessageResponse {
        match msg {
            PeerManagerMessageRequest::NetworkRequests(msg) => {
                PeerManagerMessageResponse::NetworkResponses(
                    self.handle_msg_network_requests(msg, ctx),
                )
            }
            PeerManagerMessageRequest::OutboundTcpConnect(stream) => {
                let peer_addr = stream.peer_addr;
                if let Err(err) =
                    PeerActor::spawn(self.clock.clone(), stream, None, self.state.clone())
                {
                    tracing::info!(target:"network", ?err, ?peer_addr, "spawn_outbound()");
                }
                PeerManagerMessageResponse::OutboundTcpConnect
            }
            // TEST-ONLY
            PeerManagerMessageRequest::SetAdvOptions(msg) => {
                self.handle_msg_set_adv_options(msg);
                PeerManagerMessageResponse::SetAdvOptions
            }
            // TEST-ONLY
            PeerManagerMessageRequest::FetchRoutingTable => {
                PeerManagerMessageResponse::FetchRoutingTable(self.state.graph.routing_table.info())
            }
            // TEST-ONLY
            PeerManagerMessageRequest::PingTo { nonce, target } => {
                self.state.send_ping(&self.clock, nonce, target);
                PeerManagerMessageResponse::PingTo
            }
        }
    }
}

/// Fetches NetworkInfo, which contains a bunch of stats about the
/// P2P network state. Currently used only in tests.
/// TODO(gprusak): In prod, NetworkInfo is pushed periodically from PeerManagerActor to ClientActor.
/// It would be cleaner to replace the push loop in PeerManagerActor with a pull loop
/// in the ClientActor.
impl actix::Handler<WithSpanContext<GetNetworkInfo>> for PeerManagerActor {
    type Result = NetworkInfo;
    fn handle(
        &mut self,
        msg: WithSpanContext<GetNetworkInfo>,
        _ctx: &mut Self::Context,
    ) -> NetworkInfo {
        let (_span, _msg) = handler_trace_span!(target: "network", msg);
        let _timer = metrics::PEER_MANAGER_MESSAGES_TIME
            .with_label_values(&["GetNetworkInfo"])
            .start_timer();
        self.get_network_info()
    }
}

impl actix::Handler<WithSpanContext<SetChainInfo>> for PeerManagerActor {
    type Result = ();
    fn handle(&mut self, msg: WithSpanContext<SetChainInfo>, ctx: &mut Self::Context) {
        let (_span, SetChainInfo(info)) = handler_trace_span!(target: "network", msg);
        let _timer =
            metrics::PEER_MANAGER_MESSAGES_TIME.with_label_values(&["SetChainInfo"]).start_timer();
        // We call self.state.set_chain_info()
        // synchronously, therefore, assuming actix in-order delivery,
        // there will be no race condition between subsequent SetChainInfo
        // calls.
        if !self.state.set_chain_info(info) {
            // We early exit in case the set of TIER1 account keys hasn't changed.
            return;
        }

        let state = self.state.clone();
        let clock = self.clock.clone();
        ctx.spawn(wrap_future(
            async move {
                // This node might have become a TIER1 node due to the change of the key set.
                // If so we should recompute and readvertise the list of proxies.
                // This is mostly important in case a node is its own proxy. In all other cases
                // (when proxies are different nodes) the update of the key set happens asynchronously
                // and this node won't be able to connect to proxies until it happens (and only the
                // connected proxies are included in the advertisement). We run tier1_advertise_proxies
                // periodically in the background anyway to cover those cases.
                //
                // The set of tier1 accounts has changed, so we might be missing some accounts_data
                // that our peers know about. tier1_advertise_proxies() has a side effect
                // of asking peers for a full sync of the accounts_data with the TIER2 peers.
                state.tier1_advertise_proxies(&clock).await;
            }
            .in_current_span(),
        ));
    }
}

impl actix::Handler<WithSpanContext<PeerManagerMessageRequest>> for PeerManagerActor {
    type Result = PeerManagerMessageResponse;
    fn handle(
        &mut self,
        msg: WithSpanContext<PeerManagerMessageRequest>,
        ctx: &mut Self::Context,
    ) -> Self::Result {
        let msg_type: &str = (&msg.msg).into();
        let (_span, msg) = handler_debug_span!(target: "network", msg, msg_type);
        let _timer =
            metrics::PEER_MANAGER_MESSAGES_TIME.with_label_values(&[(&msg).into()]).start_timer();
        self.handle_peer_manager_message(msg, ctx)
    }
}

impl actix::Handler<GetDebugStatus> for PeerManagerActor {
    type Result = DebugStatus;
    fn handle(&mut self, msg: GetDebugStatus, _ctx: &mut actix::Context<Self>) -> Self::Result {
        match msg {
            GetDebugStatus::PeerStore => {
                let mut peer_states_view = self
                    .state
                    .peer_store
                    .load()
                    .iter()
                    .map(|(peer_id, known_peer_state)| KnownPeerStateView {
                        peer_id: peer_id.clone(),
                        status: format!("{:?}", known_peer_state.status),
                        addr: format!("{:?}", known_peer_state.peer_info.addr),
                        first_seen: known_peer_state.first_seen.unix_timestamp(),
                        last_seen: known_peer_state.last_seen.unix_timestamp(),
                        last_attempt: known_peer_state.last_outbound_attempt.clone().map(
                            |(attempt_time, attempt_result)| {
                                let foo = match attempt_result {
                                    Ok(_) => String::from("Ok"),
                                    Err(err) => format!("Error: {:?}", err.as_str()),
                                };
                                (attempt_time.unix_timestamp(), foo)
                            },
                        ),
                    })
                    .collect::<Vec<_>>();

                peer_states_view.sort_by_key(|a| {
                    (
                        -a.last_attempt.clone().map(|(attempt_time, _)| attempt_time).unwrap_or(0),
                        -a.last_seen,
                    )
                });
                DebugStatus::PeerStore(PeerStoreView { peer_states: peer_states_view })
            }
            GetDebugStatus::Graph => DebugStatus::Graph(NetworkGraphView {
                edges: self
                    .state
                    .graph
                    .load()
                    .edges
                    .values()
                    .map(|edge| {
                        let key = edge.key();
                        EdgeView { peer0: key.0.clone(), peer1: key.1.clone(), nonce: edge.nonce() }
                    })
                    .collect(),
            }),
        }
    }
}<|MERGE_RESOLUTION|>--- conflicted
+++ resolved
@@ -56,14 +56,6 @@
 const REPORT_BANDWIDTH_THRESHOLD_BYTES: usize = 10_000_000;
 /// If we received more than REPORT_BANDWIDTH_THRESHOLD_COUNT` of messages from given peer it's bandwidth stats will be reported.
 const REPORT_BANDWIDTH_THRESHOLD_COUNT: usize = 10_000;
-<<<<<<< HEAD
-/// How long a peer has to be unreachable, until we prune it from the in-memory graph.
-const PRUNE_UNREACHABLE_PEERS_AFTER: time::Duration = time::Duration::hours(1);
-
-/// Remove the edges that were created more that this duration ago.
-pub const PRUNE_EDGES_AFTER: time::Duration = time::Duration::minutes(30);
-=======
->>>>>>> 045498b8
 
 /// If a peer is more than these blocks behind (comparing to our current head) - don't route any messages through it.
 /// We are updating the list of unreliable peers every MONITOR_PEER_MAX_DURATION (60 seconds) - so the current
