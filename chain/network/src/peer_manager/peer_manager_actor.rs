--- conflicted
+++ resolved
@@ -185,12 +185,7 @@
     fn stopping(&mut self, _ctx: &mut Self::Context) -> actix::Running {
         tracing::warn!("PeerManager: stopping");
         self.state.tier2.broadcast_message(Arc::new(PeerMessage::Disconnect));
-<<<<<<< HEAD
-        Running::Stop
-=======
-        self.state.routing_table_addr.do_send(StopMsg {}.with_span_context());
         actix::Running::Stop
->>>>>>> 95d1d6c1
     }
 
     fn stopped(&mut self, _ctx: &mut Self::Context) {
