--- conflicted
+++ resolved
@@ -2,11 +2,7 @@
 use crate::config;
 use crate::debug::{DebugStatus, GetDebugStatus};
 use crate::network_protocol::{
-<<<<<<< HEAD
-    AccountData, AccountOrPeerIdOrHash, Edge, PeerMessage, Ping, Pong, RawRoutedMessage,
-=======
     AccountData, AccountOrPeerIdOrHash, Edge, EdgeState, PeerMessage, Ping, Pong, RawRoutedMessage,
->>>>>>> 9e422277
     RoutedMessageBody, StateResponseInfo, SyncAccountsData,
 };
 use crate::peer::peer_actor::PeerActor;
@@ -25,23 +21,12 @@
     PeerType, SetChainInfo,
 };
 use actix::fut::future::wrap_future;
-<<<<<<< HEAD
 use actix::{Actor, AsyncContext, Context, Handler, Running};
-=======
-use actix::{
-    Actor, ActorFutureExt, AsyncContext, Context, ContextFutureSpawner, Handler, Running,
-    WrapFuture,
-};
->>>>>>> 9e422277
 use anyhow::Context as _;
 use near_o11y::{handler_trace_span, OpenTelemetrySpanExt, WithSpanContext, WithSpanContextExt};
 use near_performance_metrics_macros::perf;
 use near_primitives::block::GenesisId;
-<<<<<<< HEAD
-use near_primitives::network::PeerId;
-=======
 use near_primitives::network::{AnnounceAccount, PeerId};
->>>>>>> 9e422277
 use near_primitives::views::{KnownPeerStateView, PeerStoreView};
 use rand::seq::IteratorRandom;
 use rand::thread_rng;
@@ -102,10 +87,6 @@
     my_peer_id: PeerId,
     /// Flag that track whether we started attempts to establish outbound connections.
     started_connect_attempts: bool,
-<<<<<<< HEAD
-=======
-
->>>>>>> 9e422277
     /// State that is shared between multiple threads (including PeerActors).
     pub(crate) state: Arc<NetworkState>,
 }
@@ -194,7 +175,6 @@
         let state = self.state.clone();
         let clock = self.clock.clone();
         ctx.spawn(wrap_future(async move {
-<<<<<<< HEAD
             let mut interval =
                 tokio::time::interval(UPDATE_ROUTING_TABLE_INTERVAL.try_into().unwrap());
             interval.set_missed_tick_behavior(tokio::time::MissedTickBehavior::Skip);
@@ -211,18 +191,6 @@
                     .await;
             }
         }));
-=======
-            let mut interval = tokio::time::interval(FIX_LOCAL_EDGES_INTERVAL.try_into().unwrap());
-            interval.set_missed_tick_behavior(tokio::time::MissedTickBehavior::Skip);
-            loop {
-                interval.tick().await;
-                state.fix_local_edges(&clock).await;
-            }
-        }));
-
-        // Periodically reads valid edges from `EdgesVerifierActor` and broadcast.
-        self.broadcast_validated_edges_trigger(ctx, BROADCAST_VALIDATED_EDGES_INTERVAL);
->>>>>>> 9e422277
 
         let state = self.state.clone();
         ctx.spawn(wrap_future(async move {
@@ -230,7 +198,7 @@
             interval.set_missed_tick_behavior(tokio::time::MissedTickBehavior::Skip);
             loop {
                 interval.tick().await;
-                state.fix_local_edges();
+                state.fix_local_edges(&clock).await;
             }
         }));
 
@@ -295,20 +263,7 @@
             my_peer_id: my_peer_id.clone(),
             config: config.clone(),
             started_connect_attempts: false,
-<<<<<<< HEAD
             state,
-=======
-            state: Arc::new(NetworkState::new(
-                &clock,
-                store.clone(),
-                peer_store,
-                config.clone(),
-                genesis_id,
-                client,
-                ctx.address().recipient(),
-                whitelist_nodes,
-            )),
->>>>>>> 9e422277
             clock,
         }))
     }
@@ -352,65 +307,6 @@
         );
     }
 
-<<<<<<< HEAD
-=======
-    /// Receives list of edges that were verified, in a trigger every 20ms, and adds them to
-    /// the routing table.
-    fn broadcast_validated_edges_trigger(
-        &mut self,
-        ctx: &mut Context<Self>,
-        interval: time::Duration,
-    ) {
-        let _span =
-            tracing::trace_span!(target: "network", "broadcast_validated_edges_trigger").entered();
-        let _timer = metrics::PEER_MANAGER_TRIGGER_TIME
-            .with_label_values(&["broadcast_validated_edges"])
-            .start_timer();
-        let start = self.clock.now();
-        let mut new_edges = Vec::new();
-        while let Ok(edge) =
-            self.state.routing_table_exchange_helper.edges_to_add_receiver.try_recv()
-        {
-            new_edges.push(edge);
-            // TODO: do we really need this limit?
-            if self.clock.now() >= start + BROAD_CAST_EDGES_MAX_WORK_ALLOWED {
-                break;
-            }
-        }
-        self.state.add_verified_edges_to_routing_table(&self.clock, new_edges);
-
-        near_performance_metrics::actix::run_later(
-            ctx,
-            interval.try_into().unwrap(),
-            move |act, ctx| {
-                act.broadcast_validated_edges_trigger(ctx, interval);
-            },
-        );
-    }
-
-    /// Register a direct connection to a new peer. This will be called after successfully
-    /// establishing a connection with another peer. It become part of the connected peers.
-    ///
-    /// To build new edge between this pair of nodes both signatures are required.
-    /// Signature from this node is passed in `edge_info`
-    /// Signature from the other node is passed in `full_peer_info.edge_info`.
-    fn register_peer(
-        &mut self,
-        connection: Arc<connection::Connection>,
-    ) -> Result<(), connection::PoolError> {
-        let peer_info = &connection.peer_info;
-        let _span = tracing::trace_span!(target: "network", "register_peer").entered();
-        debug!(target: "network", ?peer_info, "Consolidated connection");
-        self.state.tier2.insert_ready(connection.clone())?;
-        // Best effort write to DB.
-        if let Err(err) = self.state.peer_store.peer_connected(&self.clock, peer_info) {
-            error!(target: "network", ?err, "Failed to save peer data");
-        }
-        self.state.add_verified_edges_to_routing_table(&self.clock, vec![connection.edge.clone()]);
-        Ok(())
-    }
-
->>>>>>> 9e422277
     /// Check if it is needed to create a new outbound connection.
     /// If the number of active connections is less than `ideal_connections_lo` or
     /// (the number of outgoing connections is less than `minimum_outbound_peers`
@@ -423,11 +319,7 @@
                 + tier2.outbound_handshakes.len();
 
         (total_connections < self.config.ideal_connections_lo as usize
-<<<<<<< HEAD
-            || (total_connections < self.state.max_num_peers.load() as usize
-=======
             || (total_connections < self.state.max_num_peers.load(Ordering::Relaxed) as usize
->>>>>>> 9e422277
                 && potential_outbound_connections < self.config.minimum_outbound_peers as usize))
             && !self.config.outbound_disabled
     }
@@ -684,11 +576,7 @@
                 })
                 .collect(),
             num_connected_peers: tier2.ready.len(),
-<<<<<<< HEAD
-            peer_max_count: self.state.max_num_peers.load(),
-=======
             peer_max_count: self.state.max_num_peers.load(Ordering::Relaxed),
->>>>>>> 9e422277
             highest_height_peers: self.highest_height_peers(),
             sent_bytes_per_sec: tier2
                 .ready
@@ -967,52 +855,7 @@
     #[perf]
     fn handle_msg_set_adv_options(&mut self, msg: crate::test_utils::SetAdvOptions) {
         if let Some(set_max_peers) = msg.set_max_peers {
-<<<<<<< HEAD
             self.state.max_num_peers.store(set_max_peers as u32);
-=======
-            self.state.max_num_peers.store(set_max_peers as u32, Ordering::Relaxed);
-        }
-    }
-
-    #[perf]
-    fn handle_msg_register_peer(&mut self, msg: RegisterPeer) -> RegisterPeerResponse {
-        let _d = delay_detector::DelayDetector::new(|| "consolidate".into());
-
-        let peer_info = &msg.connection.peer_info;
-        // Check if this is a blacklisted peer.
-        if peer_info.addr.as_ref().map_or(true, |addr| self.state.peer_store.is_blacklisted(addr)) {
-            debug!(target: "network", peer_info = ?peer_info, "Dropping connection from blacklisted peer or unknown address");
-            return RegisterPeerResponse::Reject(RegisterPeerError::Blacklisted);
-        }
-
-        if self.state.peer_store.is_banned(&peer_info.id) {
-            debug!(target: "network", id = ?peer_info.id, "Dropping connection from banned peer");
-            return RegisterPeerResponse::Reject(RegisterPeerError::Banned);
-        }
-        if msg.connection.peer_type == PeerType::Inbound {
-            if !self.state.is_inbound_allowed(&peer_info) {
-                // TODO(1896): Gracefully drop inbound connection for other peer.
-                let tier2 = self.state.tier2.load();
-                debug!(target: "network",
-                    tier2 = tier2.ready.len(), outgoing_peers = tier2.outbound_handshakes.len(),
-                    max_num_peers = self.state.max_num_peers.load(Ordering::Relaxed),
-                    "Dropping handshake (network at max capacity)."
-                );
-                return RegisterPeerResponse::Reject(RegisterPeerError::ConnectionLimitExceeded);
-            }
-        }
-        if let Err(err) = self.register_peer(msg.connection.clone()) {
-            return RegisterPeerResponse::Reject(RegisterPeerError::PoolError(err));
-        }
-        RegisterPeerResponse::Accept
-    }
-
-    #[perf]
-    fn handle_msg_peers_request(&self, _msg: PeersRequest) -> PeerRequestResult {
-        let _d = delay_detector::DelayDetector::new(|| "peers request".into());
-        PeerRequestResult {
-            peers: self.state.peer_store.healthy_peers(self.config.max_send_peers as usize),
->>>>>>> 9e422277
         }
     }
 
@@ -1052,68 +895,7 @@
             }
         }
     }
-<<<<<<< HEAD
-=======
-
-    fn handle_peer_to_manager_msg(&mut self, msg: PeerToManagerMsg) -> PeerToManagerMsgResp {
-        match msg {
-            PeerToManagerMsg::RegisterPeer(msg) => {
-                PeerToManagerMsgResp::RegisterPeer(self.handle_msg_register_peer(msg))
-            }
-            PeerToManagerMsg::PeersRequest(msg) => {
-                PeerToManagerMsgResp::PeersRequest(self.handle_msg_peers_request(msg))
-            }
-            PeerToManagerMsg::PeersResponse(msg) => {
-                self.handle_msg_peers_response(msg);
-                PeerToManagerMsgResp::Empty
-            }
-            PeerToManagerMsg::UpdatePeerInfo(peer_info) => {
-                if let Err(err) = self.state.peer_store.add_direct_peer(&self.clock, peer_info) {
-                    error!(target: "network", ?err, "Fail to update peer store");
-                }
-                PeerToManagerMsgResp::Empty
-            }
-            PeerToManagerMsg::RequestUpdateNonce(peer_id, edge_info) => {
-                if Edge::partial_verify(&self.my_peer_id, &peer_id, &edge_info) {
-                    if let Some(cur_edge) = self.state.routing_table_view.get_local_edge(&peer_id) {
-                        if cur_edge.edge_type() == EdgeState::Active
-                            && cur_edge.nonce() >= edge_info.nonce
-                        {
-                            return PeerToManagerMsgResp::EdgeUpdate(Box::new(cur_edge.clone()));
-                        }
-                    }
-
-                    let new_edge = Edge::build_with_secret_key(
-                        self.my_peer_id.clone(),
-                        peer_id,
-                        edge_info.nonce,
-                        &self.config.node_key,
-                        edge_info.signature,
-                    );
-
-                    self.state
-                        .add_verified_edges_to_routing_table(&self.clock, vec![new_edge.clone()]);
-                    PeerToManagerMsgResp::EdgeUpdate(Box::new(new_edge))
-                } else {
-                    PeerToManagerMsgResp::BanPeer(ReasonForBan::InvalidEdge)
-                }
-            }
-            PeerToManagerMsg::ResponseUpdateNonce(edge) => {
-                if edge.other(&self.my_peer_id).is_some() {
-                    if edge.verify() {
-                        self.state
-                            .add_verified_edges_to_routing_table(&self.clock, vec![edge.clone()]);
-                        PeerToManagerMsgResp::Empty
-                    } else {
-                        PeerToManagerMsgResp::BanPeer(ReasonForBan::InvalidEdge)
-                    }
-                } else {
-                    PeerToManagerMsgResp::BanPeer(ReasonForBan::InvalidEdge)
-                }
-            }
-        }
-    }
->>>>>>> 9e422277
+
 }
 
 /// Fetches NetworkInfo, which contains a bunch of stats about the
