--- conflicted
+++ resolved
@@ -9,12 +9,7 @@
 use crate::peer_manager::connection;
 use crate::peer_manager::network_state::{NetworkState, WhitelistNode};
 use crate::peer_manager::peer_store;
-<<<<<<< HEAD
 use crate::private_actix::StopMsg;
-=======
-use crate::private_actix::{PeerRequestResult, PeersRequest, StopMsg};
-use crate::private_actix::{PeerToManagerMsg, PeerToManagerMsgResp, PeersResponse};
->>>>>>> d0108fca
 use crate::routing;
 use crate::stats::metrics;
 use crate::store;
@@ -186,17 +181,10 @@
                 tokio::time::interval(UPDATE_ROUTING_TABLE_INTERVAL.try_into().unwrap());
             interval.set_missed_tick_behavior(tokio::time::MissedTickBehavior::Skip);
             loop {
-<<<<<<< HEAD
-                let _timer = metrics::PEER_MANAGER_TRIGGER_TIME
-                    .with_label_values(&["update_routing_table"])
-                    .start_timer();
-                interval.tick().await;
-=======
                 interval.tick().await;
                 let _timer = metrics::PEER_MANAGER_TRIGGER_TIME
                     .with_label_values(&["update_routing_table"])
                     .start_timer();
->>>>>>> d0108fca
                 state
                     .update_routing_table(
                         clock.now().checked_sub(PRUNE_UNREACHABLE_PEERS_AFTER),
@@ -874,27 +862,6 @@
         }
     }
 
-<<<<<<< HEAD
-=======
-    #[perf]
-    fn handle_msg_peers_request(&self, _msg: PeersRequest) -> PeerRequestResult {
-        let _d = delay_detector::DelayDetector::new(|| "peers request".into());
-        PeerRequestResult {
-            peers: self.state.peer_store.healthy_peers(self.config.max_send_peers as usize),
-        }
-    }
-
-    fn handle_msg_peers_response(&mut self, msg: PeersResponse) {
-        let _d = delay_detector::DelayDetector::new(|| "peers response".into());
-        if let Err(err) = self.state.peer_store.add_indirect_peers(
-            &self.clock,
-            msg.peers.into_iter().filter(|peer_info| peer_info.id != self.my_peer_id),
-        ) {
-            error!(target: "network", ?err, "Fail to update peer store");
-        };
-    }
-
->>>>>>> d0108fca
     fn handle_peer_manager_message(
         &mut self,
         msg: PeerManagerMessageRequest,
@@ -931,27 +898,6 @@
             }
         }
     }
-<<<<<<< HEAD
-=======
-
-    fn handle_peer_to_manager_msg(&mut self, msg: PeerToManagerMsg) -> PeerToManagerMsgResp {
-        match msg {
-            PeerToManagerMsg::PeersRequest(msg) => {
-                PeerToManagerMsgResp::PeersRequest(self.handle_msg_peers_request(msg))
-            }
-            PeerToManagerMsg::PeersResponse(msg) => {
-                self.handle_msg_peers_response(msg);
-                PeerToManagerMsgResp::Empty
-            }
-            PeerToManagerMsg::UpdatePeerInfo(peer_info) => {
-                if let Err(err) = self.state.peer_store.add_direct_peer(&self.clock, peer_info) {
-                    error!(target: "network", ?err, "Fail to update peer store");
-                }
-                PeerToManagerMsgResp::Empty
-            }
-        }
-    }
->>>>>>> d0108fca
 }
 
 /// Fetches NetworkInfo, which contains a bunch of stats about the
