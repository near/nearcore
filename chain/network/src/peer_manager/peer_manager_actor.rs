--- conflicted
+++ resolved
@@ -931,34 +931,6 @@
                 }
                 PeerToManagerMsgResp::Empty
             }
-<<<<<<< HEAD
-=======
-            PeerToManagerMsg::RequestUpdateNonce(peer_id, edge_info) => {
-                if Edge::partial_verify(&self.my_peer_id, &peer_id, &edge_info) {
-                    if let Some(cur_edge) = self.state.routing_table_view.get_local_edge(&peer_id) {
-                        if cur_edge.edge_type() == EdgeState::Active
-                            && cur_edge.nonce() >= edge_info.nonce
-                        {
-                            return PeerToManagerMsgResp::EdgeUpdate(Box::new(cur_edge.clone()));
-                        }
-                    }
-
-                    let new_edge = Edge::build_with_secret_key(
-                        self.my_peer_id.clone(),
-                        peer_id,
-                        edge_info.nonce,
-                        &self.config.node_key,
-                        edge_info.signature,
-                    );
-
-                    self.state
-                        .add_verified_edges_to_routing_table(&self.clock, vec![new_edge.clone()]);
-                    PeerToManagerMsgResp::EdgeUpdate(Box::new(new_edge))
-                } else {
-                    PeerToManagerMsgResp::BanPeer(ReasonForBan::InvalidEdge)
-                }
-            }
->>>>>>> 566cbad8
         }
     }
 }
