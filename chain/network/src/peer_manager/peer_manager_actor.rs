use crate::client;
use crate::config;
use crate::network_protocol::{
    AccountOrPeerIdOrHash, Edge, EdgeState, PartialEdgeInfo, PeerIdOrHash, PeerInfo, PeerMessage,
    Ping, Pong, RawRoutedMessage, RoutedMessageBody, RoutingTableUpdate, StateResponseInfo,
    SyncAccountsData,
};
use crate::peer::peer_actor::PeerActor;
use crate::peer_manager::connection;
use crate::peer_manager::network_state::NetworkState;
use crate::peer_manager::peer_store;
use crate::private_actix::{
    PeerRequestResult, PeerToManagerMsg, PeerToManagerMsgResp, PeersRequest, PeersResponse,
    RegisterPeer, RegisterPeerError, RegisterPeerResponse, StopMsg,
};
use crate::routing;
use crate::stats::metrics;
use crate::store;
use crate::tcp;
use crate::time;
use crate::types::{
<<<<<<< HEAD
    ConnectedPeerInfo, FullPeerInfo, GetNetworkInfo, KnownProducer, NetworkInfo, NetworkRequests,
    NetworkResponses, PeerManagerMessageRequest, PeerManagerMessageResponse, PeerType,
    ReasonForBan, SetChainInfo,
=======
    ConnectedPeerInfo, FullPeerInfo, GetNetworkInfo, KnownPeerStatus, KnownProducer,
    NetworkClientMessages, NetworkInfo, NetworkRequests, NetworkResponses,
    NetworkViewClientMessages, NetworkViewClientResponses, PeerIdOrHash, PeerManagerMessageRequest,
    PeerManagerMessageResponse, PeerType, ReasonForBan, SetChainInfo,
>>>>>>> 57da24e8
};
use actix::fut::future::wrap_future;
use actix::{Actor as _, ActorFutureExt as _, AsyncContext as _};
use anyhow::bail;
use anyhow::Context as _;
use near_performance_metrics_macros::perf;
use near_primitives::block::GenesisId;
use near_primitives::network::PeerId;
use near_primitives::types::AccountId;
use rand::seq::IteratorRandom;
use rand::thread_rng;
use std::cmp::min;
use std::collections::{HashMap, HashSet};
use std::net::SocketAddr;
use std::sync::atomic::Ordering;
use std::sync::Arc;
use tracing::Instrument as _;

/// How much time to wait (in milliseconds) after we send update nonce request before disconnecting.
/// This number should be large to handle pair of nodes with high latency.
const WAIT_ON_TRY_UPDATE_NONCE: time::Duration = time::Duration::milliseconds(6_000);
/// If we see an edge between us and other peer, but this peer is not a current connection, wait this
/// timeout and in case it didn't become a connected peer, broadcast edge removal update.
const WAIT_PEER_BEFORE_REMOVE: time::Duration = time::Duration::milliseconds(6_000);
/// Ratio between consecutive attempts to establish connection with another peer.
/// In the kth step node should wait `10 * EXPONENTIAL_BACKOFF_RATIO**k` milliseconds
const EXPONENTIAL_BACKOFF_RATIO: f64 = 1.1;
/// The initial waiting time between consecutive attempts to establish connection
const MONITOR_PEERS_INITIAL_DURATION: time::Duration = time::Duration::milliseconds(10);
/// How ofter should we broadcast edges.
const BROADCAST_VALIDATED_EDGES_INTERVAL: time::Duration = time::Duration::milliseconds(50);
/// Maximum amount of time spend processing edges.
const BROAD_CAST_EDGES_MAX_WORK_ALLOWED: time::Duration = time::Duration::milliseconds(50);
/// How often should we update the routing table
const UPDATE_ROUTING_TABLE_INTERVAL: time::Duration = time::Duration::milliseconds(1_000);
/// How often to report bandwidth stats.
const REPORT_BANDWIDTH_STATS_TRIGGER_INTERVAL: time::Duration =
    time::Duration::milliseconds(60_000);

/// If we received more than `REPORT_BANDWIDTH_THRESHOLD_BYTES` of data from given peer it's bandwidth stats will be reported.
const REPORT_BANDWIDTH_THRESHOLD_BYTES: usize = 10_000_000;
/// If we received more than REPORT_BANDWIDTH_THRESHOLD_COUNT` of messages from given peer it's bandwidth stats will be reported.
const REPORT_BANDWIDTH_THRESHOLD_COUNT: usize = 10_000;
/// How long a peer has to be unreachable, until we prune it from the in-memory graph.
const PRUNE_UNREACHABLE_PEERS_AFTER: time::Duration = time::Duration::hours(1);

/// Remove the edges that were created more that this duration ago.
const PRUNE_EDGES_AFTER: time::Duration = time::Duration::minutes(30);

/// If a peer is more than these blocks behind (comparing to our current head) - don't route any messages through it.
/// We are updating the list of unreliable peers every MONITOR_PEER_MAX_DURATION (60 seconds) - so the current
/// horizon value is roughly matching this threshold (if the node is 60 blocks behind, it will take it a while to recover).
/// If we set this horizon too low (for example 2 blocks) - we're risking excluding a lot of peers in case of a short
/// network issue.
const UNRELIABLE_PEER_HORIZON: u64 = 60;

/// Due to implementation limits of `Graph` in `near-network`, we support up to 128 client.
pub const MAX_NUM_PEERS: usize = 128;

#[derive(Clone, PartialEq, Eq)]
struct WhitelistNode {
    id: PeerId,
    addr: SocketAddr,
    account_id: Option<AccountId>,
}

impl TryFrom<&PeerInfo> for WhitelistNode {
    type Error = anyhow::Error;
    fn try_from(pi: &PeerInfo) -> anyhow::Result<Self> {
        Ok(Self {
            id: pi.id.clone(),
            addr: if let Some(addr) = pi.addr {
                addr.clone()
            } else {
                bail!("addess is missing");
            },
            account_id: pi.account_id.clone(),
        })
    }
}

/// Actor that manages peers connections.
pub struct PeerManagerActor {
    pub(crate) clock: time::Clock,
    /// Networking configuration.
    /// TODO(gprusak): this field is duplicated with
    /// NetworkState.config. Remove it from here.
    config: Arc<config::VerifiedConfig>,
    /// Maximal allowed number of peer connections.
    /// It is initialized with config.max_num_peers and is mutable
    /// only so that it can be changed in tests.
    /// TODO(gprusak): determine why tests need to change that dynamically
    /// in the first place.
    max_num_peers: u32,
    /// Peer information for this node.
    my_peer_id: PeerId,

    /// Flag that track whether we started attempts to establish outbound connections.
    started_connect_attempts: bool,
    /// Connected peers we have sent new edge update, but we haven't received response so far.
    local_peer_pending_update_nonce_request: HashMap<PeerId, u64>,
    /// Whitelisted nodes, which are allowed to connect even if the connection limit has been
    /// reached.
    whitelist_nodes: Vec<WhitelistNode>,

    pub(crate) state: Arc<NetworkState>,
}

/// TEST-ONLY
/// A generic set of events (observable in tests) that the Network may generate.
/// Ideally the tests should observe only public API properties, but until
/// we are at that stage, feel free to add any events that you need to observe.
/// In particular prefer emitting a new event to polling for a state change.
#[derive(Debug, PartialEq, Eq, Clone)]
pub enum Event {
    ServerStarted,
    RoutedMessageDropped,
    RoutingTableUpdate { next_hops: Arc<routing::NextHopTable>, pruned_edges: Vec<Edge> },
    Ping(Ping),
    Pong(Pong),
    SetChainInfo,
    // Reported once a message has been processed.
    // In contrast to typical RPC protocols, many P2P messages do not trigger
    // sending a response at the end of processing.
    // However, for precise instrumentation in tests it is useful to know when
    // processing has been finished. We simulate the "RPC response" by reporting
    // an event MessageProcessed.
    //
    // Given that processing is asynchronous and unstructured as of now,
    // it is hard to pinpoint all the places when the processing of a message is
    // actually complete. Currently this event is reported only for some message types,
    // feel free to add support for more.
    MessageProcessed(tcp::Tier, PeerMessage),
    // Reported when a handshake has been started.
    HandshakeStarted(crate::peer::peer_actor::HandshakeStartedEvent),
    // Reported when a handshake has been successfully completed.
    HandshakeCompleted(crate::peer::peer_actor::HandshakeCompletedEvent),
    // Reported when the TCP connection has been closed.
    ConnectionClosed(crate::peer::peer_actor::ConnectionClosedEvent),
}

impl actix::Actor for PeerManagerActor {
    type Context = actix::Context<Self>;

    fn started(&mut self, ctx: &mut Self::Context) {
        // Start server if address provided.
        if let Some(server_addr) = self.config.node_addr {
            tracing::debug!(target: "network", at = ?server_addr, "starting public server");
            let clock = self.clock.clone();
            let state = self.state.clone();
            ctx.spawn(wrap_future(async move {
                let mut listener = match tcp::Listener::bind(server_addr).await {
                    Ok(it) => it,
                    Err(e) => {
                        panic!("failed to start listening on server_addr={server_addr:?} e={e:?}")
                    }
                };
                state.config.event_sink.push(Event::ServerStarted);
                loop {
                    if let Ok(stream) = listener.accept().await {
                        // Always let the new peer to send a handshake message.
                        // Only then we can decide whether we should accept a connection.
                        // It is expected to be reasonably cheap: eventually, for TIER2 network
                        // we would like to exchange set of connected peers even without establishing
                        // a proper connection.
                        tracing::debug!(target: "network", from = ?stream.peer_addr, "got new connection");
                        if let Err(err) =
                            PeerActor::spawn(clock.clone(), stream, None, state.clone())
                        {
                            tracing::info!(target:"network", ?err, "PeerActor::spawn()");
                        }
                    }
                }
            }));
        }

        if let Some(cfg) = self.state.config.features.tier1.clone() {
            // TIER1 daemon, which closes/initiates TIER1 connections.
            let clock = self.clock.clone();
            let state = self.state.clone();
            ctx.spawn(wrap_future(async move {
                let mut interval =
                    tokio::time::interval(cfg.daemon_tick_interval.try_into().unwrap());
                interval.set_missed_tick_behavior(tokio::time::MissedTickBehavior::Skip);
                loop {
                    interval.tick().await;
                    state.tier1_connect_to_others(&clock).await;
                }
            }));
        }

        // Periodically push network information to client.
        self.push_network_info_trigger(ctx, self.config.push_info_period);

        // Periodically starts peer monitoring.
        tracing::debug!(target: "network", max_period=?self.config.monitor_peers_max_period, "monitor_peers_trigger");
        self.monitor_peers_trigger(
            ctx,
            MONITOR_PEERS_INITIAL_DURATION,
            (MONITOR_PEERS_INITIAL_DURATION, self.config.monitor_peers_max_period),
        );

        let skip_tombstones = self.config.skip_tombstones.map(|it| self.clock.now() + it);

        // Periodically reads valid edges from `EdgesVerifierActor` and broadcast.
        self.broadcast_validated_edges_trigger(
            ctx,
            BROADCAST_VALIDATED_EDGES_INTERVAL,
            skip_tombstones,
        );

        // Periodically updates routing table and prune edges that are no longer reachable.
        self.update_routing_table_trigger(ctx, UPDATE_ROUTING_TABLE_INTERVAL);

        // Periodically prints bandwidth stats for each peer.
        self.report_bandwidth_stats_trigger(ctx, REPORT_BANDWIDTH_STATS_TRIGGER_INTERVAL);
    }

    /// Try to gracefully disconnect from connected peers.
    fn stopping(&mut self, _ctx: &mut Self::Context) -> actix::Running {
        tracing::warn!("PeerManager: stopping");
        self.state.tier2.broadcast_message(Arc::new(PeerMessage::Disconnect));
        self.state.routing_table_addr.do_send(StopMsg {});
        actix::Running::Stop
    }

    fn stopped(&mut self, _ctx: &mut Self::Context) {
        actix::Arbiter::current().stop();
    }
}

impl PeerManagerActor {
    pub fn spawn(
        clock: time::Clock,
        store: Arc<dyn near_store::db::Database>,
        config: config::NetworkConfig,
        client: client::Client,
        genesis_id: GenesisId,
    ) -> anyhow::Result<actix::Addr<Self>> {
        let config = config.verify().context("config")?;
        let store = store::Store::from(store);
        let peer_store =
            peer_store::PeerStore::new(&clock, config.peer_store.clone(), store.clone())
                .map_err(|e| anyhow::Error::msg(e.to_string()))?;
        tracing::debug!(target: "network",
               len = peer_store.len(),
               boot_nodes = config.peer_store.boot_nodes.len(),
               banned = peer_store.count_banned(),
               "Found known peers");
        tracing::debug!(target: "network", blacklist = ?config.peer_store.blacklist, "Blacklist");

        let my_peer_id = config.node_id();
        let whitelist_nodes = {
            let mut v = vec![];
            for wn in &config.whitelist_nodes {
                v.push(wn.try_into()?);
            }
            v
        };
        let config = Arc::new(config);
        Ok(Self::start_in_arbiter(&actix::Arbiter::new().handle(), move |ctx| Self {
            my_peer_id: my_peer_id.clone(),
            config: config.clone(),
            max_num_peers: config.max_num_peers,
            started_connect_attempts: false,
            local_peer_pending_update_nonce_request: HashMap::new(),
            whitelist_nodes,
            state: Arc::new(NetworkState::new(
                &clock,
                store.clone(),
                peer_store,
                config.clone(),
                genesis_id,
                client,
                ctx.address().recipient(),
            )),
            clock,
        }))
    }

    fn update_routing_table(
        &self,
        ctx: &mut actix::Context<Self>,
        prune_unreachable_since: Option<time::Instant>,
        prune_edges_older_than: Option<time::Utc>,
    ) {
        ctx.spawn(
            wrap_future(self.state.routing_table_addr.send(
                routing::actor::Message::RoutingTableUpdate {
                    prune_unreachable_since,
                    prune_edges_older_than,
                },
            ))
            .map(|response, act: &mut PeerManagerActor, _ctx| match response {
                Ok(routing::actor::Response::RoutingTableUpdateResponse {
                    pruned_edges,
                    next_hops,
                    peers_to_ban,
                }) => {
                    act.state.routing_table_view.update(&pruned_edges, next_hops.clone());
                    for peer in peers_to_ban {
                        act.state.disconnect_and_ban(&act.clock, &peer, ReasonForBan::InvalidEdge);
                    }
                    act.config
                        .event_sink
                        .push(Event::RoutingTableUpdate { next_hops, pruned_edges });
                }
                _ => tracing::error!(target: "network", "expected RoutingTableUpdateResponse"),
            }),
        );
    }

    /// `update_routing_table_trigger` schedule updating routing table to `RoutingTableActor`
    /// Usually we do edge pruning once per hour. However it may be disabled in following cases:
    /// - there are edges, that were supposed to be added, but are still in EdgeValidatorActor,
    ///   waiting to have their signatures checked.
    /// - edge pruning may be disabled for unit testing.
    fn update_routing_table_trigger(
        &self,
        ctx: &mut actix::Context<Self>,
        interval: time::Duration,
    ) {
        let _timer = metrics::PEER_MANAGER_TRIGGER_TIME
            .with_label_values(&["update_routing_table"])
            .start_timer();
        self.update_routing_table(
            ctx,
            self.clock.now().checked_sub(PRUNE_UNREACHABLE_PEERS_AFTER),
            self.clock.now_utc().checked_sub(PRUNE_EDGES_AFTER),
        );

        near_performance_metrics::actix::run_later(
            ctx,
            interval.try_into().unwrap(),
            move |act, ctx| {
                act.update_routing_table_trigger(ctx, interval);
            },
        );
    }

    /// Periodically prints bandwidth stats for each peer.
    fn report_bandwidth_stats_trigger(
        &mut self,
        ctx: &mut actix::Context<Self>,
        every: time::Duration,
    ) {
        let _timer = metrics::PEER_MANAGER_TRIGGER_TIME
            .with_label_values(&["report_bandwidth_stats"])
            .start_timer();
        let mut total_bandwidth_used_by_all_peers: usize = 0;
        let mut total_msg_received_count: usize = 0;
        for (peer_id, connected_peer) in &self.state.tier2.load().ready {
            let bandwidth_used =
                connected_peer.stats.received_bytes.swap(0, Ordering::Relaxed) as usize;
            let msg_received_count =
                connected_peer.stats.received_messages.swap(0, Ordering::Relaxed) as usize;
            if bandwidth_used > REPORT_BANDWIDTH_THRESHOLD_BYTES
                || msg_received_count > REPORT_BANDWIDTH_THRESHOLD_COUNT
            {
                tracing::debug!(target: "bandwidth",
                    ?peer_id,
                    bandwidth_used, msg_received_count, "Peer bandwidth exceeded threshold",
                );
            }
            total_bandwidth_used_by_all_peers += bandwidth_used;
            total_msg_received_count += msg_received_count;
        }

        tracing::info!(
            target: "bandwidth",
            total_bandwidth_used_by_all_peers,
            total_msg_received_count, "Bandwidth stats"
        );

        near_performance_metrics::actix::run_later(
            ctx,
            every.try_into().unwrap(),
            move |act, ctx| {
                act.report_bandwidth_stats_trigger(ctx, every);
            },
        );
    }

    /// Receives list of edges that were verified, in a trigger every 20ms, and adds them to
    /// the routing table.
    fn broadcast_validated_edges_trigger(
        &mut self,
        ctx: &mut actix::Context<Self>,
        interval: time::Duration,
        // If set, don't push any tombstones until this time.
        skip_tombstones_until: Option<time::Instant>,
    ) {
        let _span =
            tracing::trace_span!(target: "network", "broadcast_validated_edges_trigger").entered();
        let _timer = metrics::PEER_MANAGER_TRIGGER_TIME
            .with_label_values(&["broadcast_validated_edges"])
            .start_timer();
        let start = self.clock.now();
        let mut new_edges = Vec::new();
        while let Ok(edge) =
            self.state.routing_table_exchange_helper.edges_to_add_receiver.try_recv()
        {
            new_edges.push(edge);
            // TODO: do we really need this limit?
            if self.clock.now() >= start + BROAD_CAST_EDGES_MAX_WORK_ALLOWED {
                break;
            }
        }

        if !new_edges.is_empty() {
            // Check whenever there is an edge indicating whenever there is a peer we should be
            // connected to but we aren't. And try to resolve the inconsistency.
            // Also check whenever there is an edge indicating that we should be disconnected
            // from a peer, but we are connected. And try to resolve the inconsistency.
            let new_local_edges = self.state.routing_table_view.add_local_edges(&new_edges);
            let tier2 = self.state.tier2.load();
            for edge in new_local_edges {
                let other_peer = edge.other(&self.my_peer_id).unwrap();
                match (tier2.ready.contains_key(other_peer), edge.edge_type()) {
                    // This is an active connection, while the edge indicates it shouldn't.
                    (true, EdgeState::Removed) => {
                        self.maybe_remove_connected_peer(ctx, &edge, other_peer)
                    }
                    // We are not connected to this peer, but routing table contains
                    // information that we do. We should wait and remove that peer
                    // from routing table
                    (false, EdgeState::Active) => Self::wait_peer_or_remove(ctx, edge),
                    // OK
                    _ => {}
                }
            }
            ctx.spawn(
                wrap_future(
                    self.state
                        .routing_table_addr
                        .send(routing::actor::Message::AddVerifiedEdges { edges: new_edges })
                        .in_current_span(),
                )
                .map(move |response, act: &mut PeerManagerActor, _ctx| {
                    let _span = tracing::trace_span!(
                        target: "network",
                        "broadcast_validated_edges_trigger_response")
                    .entered();

                    match response {
                        Ok(routing::actor::Response::AddVerifiedEdgesResponse(
                            mut filtered_edges,
                        )) => {
                            // Don't send tombstones during the initial time.
                            // Most of the network is created during this time, which results
                            // in us sending a lot of tombstones to peers.
                            // Later, the amount of new edges is a lot smaller.
                            if let Some(skip_tombstones_until) = skip_tombstones_until {
                                if act.clock.now() < skip_tombstones_until {
                                    filtered_edges
                                        .retain(|edge| edge.edge_type() == EdgeState::Active);
                                    metrics::EDGE_TOMBSTONE_SENDING_SKIPPED.inc();
                                }
                            }
                            // Broadcast new edges to all other peers.
                            act.state.tier2.broadcast_message(Arc::new(
                                PeerMessage::SyncRoutingTable(RoutingTableUpdate::from_edges(
                                    filtered_edges,
                                )),
                            ));
                        }
                        _ => {
                            tracing::error!(target: "network", "expected AddVerifiedEdgesResponse")
                        }
                    }
                }),
            );
        };

        near_performance_metrics::actix::run_later(
            ctx,
            interval.try_into().unwrap(),
            move |act, ctx| {
                act.broadcast_validated_edges_trigger(ctx, interval, skip_tombstones_until);
            },
        );
    }

    /// Register a direct connection to a new peer. This will be called after successfully
    /// establishing a connection with another peer. It become part of the connected peers.
    ///
    /// To build new edge between this pair of nodes both signatures are required.
    /// Signature from this node is passed in `edge_info`
    /// Signature from the other node is passed in `full_peer_info.edge_info`.
    fn register_peer(
        &mut self,
        connection: Arc<connection::Connection>,
    ) -> Result<(), connection::PoolError> {
        let peer_info = &connection.peer_info;
        let _span = tracing::trace_span!(target: "network", "register_peer").entered();
        tracing::debug!(target: "network", ?peer_info, "Consolidated connection");
        match connection.tier {
            tcp::Tier::T1 => self.state.tier1.insert_ready(connection.clone())?,
            tcp::Tier::T2 => {
                self.state.tier2.insert_ready(connection.clone())?;
                // Best effort write to DB.
                if let Err(err) = self.state.peer_store.peer_connected(&self.clock, peer_info) {
                    tracing::error!(target: "network", ?err, "Failed to save peer data");
                }
                self.state.add_verified_edges_to_routing_table(vec![connection.edge.clone()]);
            }
        }
        Ok(())
    }

    /// Check if it is needed to create a new outbound connection.
    /// If the number of active connections is less than `ideal_connections_lo` or
    /// (the number of outgoing connections is less than `minimum_outbound_peers`
    ///     and the total connections is less than `max_num_peers`)
    fn is_outbound_bootstrap_needed(&self) -> bool {
        let tier2 = self.state.tier2.load();
        let total_connections = tier2.ready.len() + tier2.outbound_handshakes.len();
        let potential_outbound_connections =
            tier2.ready.values().filter(|peer| peer.peer_type == PeerType::Outbound).count()
                + tier2.outbound_handshakes.len();

        (total_connections < self.config.ideal_connections_lo as usize
            || (total_connections < self.max_num_peers as usize
                && potential_outbound_connections < self.config.minimum_outbound_peers as usize))
            && !self.config.outbound_disabled
    }

    /// is_peer_whitelisted checks whether a peer is a whitelisted node.
    /// whitelisted nodes are allowed to connect, even if the inbound connections limit has
    /// been reached. This predicate should be evaluated AFTER the Handshake.
    fn is_peer_whitelisted(&self, peer_info: &PeerInfo) -> bool {
        self.whitelist_nodes
            .iter()
            .filter(|wn| wn.id == peer_info.id)
            .filter(|wn| Some(wn.addr) == peer_info.addr)
            .any(|wn| wn.account_id.is_none() || wn.account_id == peer_info.account_id)
    }

    // predicate checking whether we should allow an inbound connection from peer_info.
    fn is_inbound_allowed(&self, peer_info: &PeerInfo) -> bool {
        // Check if we have spare inbound connections capacity.
        let tier2 = self.state.tier2.load();
        if tier2.ready.len() + tier2.outbound_handshakes.len() < self.max_num_peers as usize
            && !self.config.inbound_disabled
        {
            return true;
        }
        // Whitelisted nodes are allowed to connect, even if the inbound connections limit has
        // been reached.
        if self.is_peer_whitelisted(peer_info) {
            return true;
        }
        false
    }

    /// Returns peers close to the highest height
    fn highest_height_peers(&self) -> Vec<FullPeerInfo> {
        let infos: Vec<_> =
            self.state.tier2.load().ready.values().map(|p| p.full_peer_info()).collect();

        // This finds max height among peers, and returns one peer close to such height.
        let max_height = match infos.iter().map(|i| i.chain_info.height).max() {
            Some(height) => height,
            None => return vec![],
        };
        // Find all peers whose height is within `highest_peer_horizon` from max height peer(s).
        infos
            .into_iter()
            .filter(|i| {
                i.chain_info.height.saturating_add(self.config.highest_peer_horizon) >= max_height
            })
            .collect()
    }

    // Get peers that are potentially unreliable and we should avoid routing messages through them.
    // Currently we're picking the peers that are too much behind (in comparison to us).
    fn unreliable_peers(&self) -> HashSet<PeerId> {
        let my_height = self.state.chain_info.load().height;
        // Find all peers whose height is below `highest_peer_horizon` from max height peer(s).
        self.state
            .tier2
            .load()
            .ready
            .values()
            .filter(|p| {
                p.chain_height.load(Ordering::Relaxed).saturating_add(UNRELIABLE_PEER_HORIZON)
                    < my_height
            })
            .map(|p| p.peer_info.id.clone())
            .collect()
    }

    fn wait_peer_or_remove(ctx: &mut actix::Context<Self>, edge: Edge) {
        // This edge says this is an connected peer, which is currently not in the set of connected peers.
        // Wait for some time to let the connection begin or broadcast edge removal instead.
        near_performance_metrics::actix::run_later(
            ctx,
            WAIT_PEER_BEFORE_REMOVE.try_into().unwrap(),
            move |act, _ctx| {
                let other = edge.other(&act.my_peer_id).unwrap();
                if act.state.tier2.load().ready.contains_key(other) {
                    return;
                }
                // Peer is still not connected after waiting a timeout.
                let new_edge = edge.remove_edge(act.my_peer_id.clone(), &act.config.node_key);
                act.state.tier2.broadcast_message(Arc::new(PeerMessage::SyncRoutingTable(
                    RoutingTableUpdate::from_edges(vec![new_edge]),
                )));
            },
        );
    }

    // If we receive an edge indicating that we should no longer be connected to a peer.
    // We will broadcast that edge to that peer, and if that peer doesn't reply within specific time,
    // that peer will be removed. However, the connected peer may gives us a new edge indicating
    // that we should in fact be connected to it.
    fn maybe_remove_connected_peer(
        &mut self,
        ctx: &mut actix::Context<Self>,
        edge: &Edge,
        other: &PeerId,
    ) {
        let nonce = edge.next();

        if let Some(last_nonce) = self.local_peer_pending_update_nonce_request.get(other) {
            if *last_nonce >= nonce {
                // We already tried to update an edge with equal or higher nonce.
                return;
            }
        }

        self.state.tier2.send_message(
            other.clone(),
            Arc::new(PeerMessage::RequestUpdateNonce(PartialEdgeInfo::new(
                &self.my_peer_id,
                other,
                nonce,
                &self.config.node_key,
            ))),
        );

        self.local_peer_pending_update_nonce_request.insert(other.clone(), nonce);

        let other = other.clone();
        near_performance_metrics::actix::run_later(
            ctx,
            WAIT_ON_TRY_UPDATE_NONCE.try_into().unwrap(),
            move |act, _ctx| {
                if let Some(cur_nonce) = act.local_peer_pending_update_nonce_request.get(&other) {
                    if *cur_nonce == nonce {
                        if let Some(peer) = act.state.tier2.load().ready.get(&other) {
                            // Send disconnect signal to this peer if we haven't edge update.
                            peer.stop(None);
                        }
                        act.local_peer_pending_update_nonce_request.remove(&other);
                    }
                }
            },
        );
    }

    /// Check if the number of connections (excluding whitelisted ones) exceeds ideal_connections_hi.
    /// If so, constructs a safe set of peers and selects one random peer outside of that set
    /// and sends signal to stop connection to it gracefully.
    ///
    /// Safe set contruction process:
    /// 1. Add all whitelisted peers to the safe set.
    /// 2. If the number of outbound connections is less or equal than minimum_outbound_connections,
    ///    add all outbound connections to the safe set.
    /// 3. Find all peers who sent us a message within the last peer_recent_time_window,
    ///    and add them one by one to the safe_set (starting from earliest connection time)
    ///    until safe set has safe_set_size elements.
    fn maybe_stop_active_connection(&self) {
        let tier2 = self.state.tier2.load();
        let filter_peers = |predicate: &dyn Fn(&connection::Connection) -> bool| -> Vec<_> {
            tier2
                .ready
                .values()
                .filter(|peer| predicate(&*peer))
                .map(|peer| peer.peer_info.id.clone())
                .collect()
        };

        // Build safe set
        let mut safe_set = HashSet::new();

        // Add whitelisted nodes to the safe set.
        let whitelisted_peers = filter_peers(&|p| self.is_peer_whitelisted(&p.peer_info));
        safe_set.extend(whitelisted_peers);

        // If there is not enough non-whitelisted peers, return without disconnecting anyone.
        if tier2.ready.len() - safe_set.len() <= self.config.ideal_connections_hi as usize {
            return;
        }

        // If there is not enough outbound peers, add them to the safe set.
        let outbound_peers = filter_peers(&|p| p.peer_type == PeerType::Outbound);
        if outbound_peers.len() + tier2.outbound_handshakes.len()
            <= self.config.minimum_outbound_peers as usize
        {
            safe_set.extend(outbound_peers);
        }

        // If there is not enough archival peers, add them to the safe set.
        if self.config.archive {
            let archival_peers = filter_peers(&|p| p.initial_chain_info.archival);
            if archival_peers.len() <= self.config.archival_peer_connections_lower_bound as usize {
                safe_set.extend(archival_peers);
            }
        }

        // Find all recently active peers.
        let now = self.clock.now();
        let mut active_peers: Vec<Arc<connection::Connection>> = tier2
            .ready
            .values()
            .filter(|p| {
                now - p.last_time_received_message.load() < self.config.peer_recent_time_window
            })
            .cloned()
            .collect();

        // Sort by established time.
        active_peers.sort_by_key(|p| p.connection_established_time);
        // Saturate safe set with recently active peers.
        let set_limit = self.config.safe_set_size as usize;
        for p in active_peers {
            if safe_set.len() >= set_limit {
                break;
            }
            safe_set.insert(p.peer_info.id.clone());
        }

        // Build valid candidate list to choose the peer to be removed. All peers outside the safe set.
        let candidates = tier2.ready.values().filter(|p| !safe_set.contains(&p.peer_info.id));
        if let Some(p) = candidates.choose(&mut rand::thread_rng()) {
            tracing::debug!(target: "network", id = ?p.peer_info.id,
                tier2_len = tier2.ready.len(),
                ideal_connections_hi = self.config.ideal_connections_hi,
                "Stop active connection"
            );
            p.stop(None);
        }
    }

    /// Periodically monitor list of peers and:
    ///  - request new peers from connected peers,
    ///  - bootstrap outbound connections from known peers,
    ///  - unban peers that have been banned for awhile,
    ///  - remove expired peers,
    ///
    /// # Arguments:
    /// - `interval` - Time between consequent runs.
    /// - `default_interval` - we will set `interval` to this value once, after first successful connection
    /// - `max_interval` - maximum value of interval
    /// NOTE: in the current implementation `interval` increases by 1% every time, and it will
    ///       reach value of `max_internal` eventually.
    fn monitor_peers_trigger(
        &mut self,
        ctx: &mut actix::Context<Self>,
        mut interval: time::Duration,
        (default_interval, max_interval): (time::Duration, time::Duration),
    ) {
        let _span = tracing::trace_span!(target: "network", "monitor_peers_trigger").entered();
        let _timer =
            metrics::PEER_MANAGER_TRIGGER_TIME.with_label_values(&["monitor_peers"]).start_timer();

        self.state.peer_store.unban(&self.clock);

        if self.is_outbound_bootstrap_needed() {
            let tier2 = self.state.tier2.load();
            if let Some(peer_info) = self.state.peer_store.unconnected_peer(|peer_state| {
                // Ignore connecting to ourself
                self.my_peer_id == peer_state.peer_info.id
                    || self.config.node_addr == peer_state.peer_info.addr
                    // Or to peers we are currently trying to connect to
                    || tier2.outbound_handshakes.contains(&peer_state.peer_info.id)
            }) {
                // Start monitor_peers_attempts from start after we discover the first healthy peer
                if !self.started_connect_attempts {
                    self.started_connect_attempts = true;
                    interval = default_interval;
                }

                ctx.spawn(wrap_future({
                    let state = self.state.clone();
                    let clock = self.clock.clone();
                    async move {
                        if let Err(err) = async {
                            let stream = tcp::Stream::connect(&peer_info, tcp::Tier::T2).await.context("tcp::Stream::connect()")?;
                            PeerActor::spawn(clock,stream,None,state.clone()).context("PeerActor::spawn()")?;
                            anyhow::Ok(())
                        }.await {
                            tracing::info!(target:"network", ?err, "failed to connect to {peer_info}");
                        }
                    }
                }));
            }
        }

        // If there are too many active connections try to remove some connections
        self.maybe_stop_active_connection();

        if let Err(err) = self.state.peer_store.remove_expired(&self.clock) {
            tracing::error!(target: "network", ?err, "Failed to remove expired peers");
        };

        // Find peers that are not reliable (too much behind) - and make sure that we're not routing messages through them.
        let unreliable_peers = self.unreliable_peers();
        metrics::PEER_UNRELIABLE.set(unreliable_peers.len() as i64);
        self.state.graph.write().set_unreliable_peers(unreliable_peers);

        let new_interval = min(max_interval, interval * EXPONENTIAL_BACKOFF_RATIO);

        near_performance_metrics::actix::run_later(
            ctx,
            interval.try_into().unwrap(),
            move |act, ctx| {
                act.monitor_peers_trigger(ctx, new_interval, (default_interval, max_interval));
            },
        );
    }

    /// Return whether the message is sent or not.
    fn send_message_to_account_or_peer_or_hash(
        &mut self,
        target: &AccountOrPeerIdOrHash,
        msg: RoutedMessageBody,
    ) -> bool {
        let target = match target {
            AccountOrPeerIdOrHash::AccountId(account_id) => {
                return self.state.send_message_to_account(&self.clock, account_id, msg);
            }
<<<<<<< HEAD
            AccountOrPeerIdOrHash::PeerId(peer_id) => self.state.send_message_to_peer(
                &self.clock,
                tcp::Tier::T2,
                self.state.sign_message(
                    &self.clock,
                    RawRoutedMessage { target: PeerIdOrHash::PeerId(peer_id.clone()), body: msg },
                ),
            ),
            AccountOrPeerIdOrHash::Hash(hash) => self.state.send_message_to_peer(
                &self.clock,
                tcp::Tier::T2,
                self.state.sign_message(
                    &self.clock,
                    RawRoutedMessage { target: PeerIdOrHash::Hash(*hash), body: msg },
                ),
            ),
        }
=======
            AccountOrPeerIdOrHash::PeerId(it) => PeerIdOrHash::PeerId(it.clone()),
            AccountOrPeerIdOrHash::Hash(it) => PeerIdOrHash::Hash(it.clone()),
        };

        self.state.send_message_to_peer(
            &self.clock,
            self.state.sign_message(&self.clock, RawRoutedMessage { target, body: msg }),
        )
>>>>>>> 57da24e8
    }

    pub(crate) fn get_network_info(&self) -> NetworkInfo {
        let tier2 = self.state.tier2.load();
        NetworkInfo {
            connected_peers: tier2
                .ready
                .values()
                .map(|cp| ConnectedPeerInfo {
                    full_peer_info: cp.full_peer_info(),
                    received_bytes_per_sec: cp.stats.received_bytes_per_sec.load(Ordering::Relaxed),
                    sent_bytes_per_sec: cp.stats.sent_bytes_per_sec.load(Ordering::Relaxed),
                    last_time_peer_requested: cp
                        .last_time_peer_requested
                        .load()
                        .unwrap_or(self.clock.now()),
                    last_time_received_message: cp.last_time_received_message.load(),
                    connection_established_time: cp.connection_established_time,
                    peer_type: cp.peer_type,
                })
                .collect(),
            num_connected_peers: tier2.ready.len(),
            peer_max_count: self.max_num_peers,
            highest_height_peers: self.highest_height_peers(),
            sent_bytes_per_sec: tier2
                .ready
                .values()
                .map(|x| x.stats.sent_bytes_per_sec.load(Ordering::Relaxed))
                .sum(),
            received_bytes_per_sec: tier2
                .ready
                .values()
                .map(|x| x.stats.received_bytes_per_sec.load(Ordering::Relaxed))
                .sum(),
            known_producers: self
                .state
                .routing_table_view
                .get_announce_accounts()
                .into_iter()
                .map(|announce_account| KnownProducer {
                    account_id: announce_account.account_id,
                    peer_id: announce_account.peer_id.clone(),
                    // TODO: fill in the address.
                    addr: None,
                    next_hops: self.state.routing_table_view.view_route(&announce_account.peer_id),
                })
                .collect(),
            tier1_accounts: self.state.accounts_data.load().data.values().cloned().collect(),
        }
    }

    fn push_network_info_trigger(&self, ctx: &mut actix::Context<Self>, interval: time::Duration) {
        let network_info = self.get_network_info();
        let _timer = metrics::PEER_MANAGER_TRIGGER_TIME
            .with_label_values(&["push_network_info"])
            .start_timer();
        // TODO(gprusak): just spawn a loop.
        let state = self.state.clone();
        ctx.spawn(wrap_future(async move { state.client.network_info(network_info).await }));

        near_performance_metrics::actix::run_later(
            ctx,
            interval.try_into().unwrap(),
            move |act, ctx| {
                act.push_network_info_trigger(ctx, interval);
            },
        );
    }

    #[perf]
    fn handle_msg_network_requests(
        &mut self,
        msg: NetworkRequests,
        _ctx: &mut actix::Context<Self>,
    ) -> NetworkResponses {
        let _span =
            tracing::trace_span!(target: "network", "handle_msg_network_requests").entered();
        let _d = delay_detector::DelayDetector::new(|| {
            format!("network request {}", msg.as_ref()).into()
        });
        metrics::REQUEST_COUNT_BY_TYPE_TOTAL.with_label_values(&[msg.as_ref()]).inc();
        match msg {
            NetworkRequests::Block { block } => {
                self.state.tier2.broadcast_message(Arc::new(PeerMessage::Block(block)));
                NetworkResponses::NoResponse
            }
            NetworkRequests::Approval { approval_message } => {
                self.state.send_message_to_account(
                    &self.clock,
                    &approval_message.target,
                    RoutedMessageBody::BlockApproval(approval_message.approval),
                );
                NetworkResponses::NoResponse
            }
            NetworkRequests::BlockRequest { hash, peer_id } => {
                if self.state.tier2.send_message(peer_id, Arc::new(PeerMessage::BlockRequest(hash)))
                {
                    NetworkResponses::NoResponse
                } else {
                    NetworkResponses::RouteNotFound
                }
            }
            NetworkRequests::BlockHeadersRequest { hashes, peer_id } => {
                if self
                    .state
                    .tier2
                    .send_message(peer_id, Arc::new(PeerMessage::BlockHeadersRequest(hashes)))
                {
                    NetworkResponses::NoResponse
                } else {
                    NetworkResponses::RouteNotFound
                }
            }
            NetworkRequests::StateRequestHeader { shard_id, sync_hash, target } => {
                if self.send_message_to_account_or_peer_or_hash(
                    &target,
                    RoutedMessageBody::StateRequestHeader(shard_id, sync_hash),
                ) {
                    NetworkResponses::NoResponse
                } else {
                    NetworkResponses::RouteNotFound
                }
            }
            NetworkRequests::StateRequestPart { shard_id, sync_hash, part_id, target } => {
                if self.send_message_to_account_or_peer_or_hash(
                    &target,
                    RoutedMessageBody::StateRequestPart(shard_id, sync_hash, part_id),
                ) {
                    NetworkResponses::NoResponse
                } else {
                    NetworkResponses::RouteNotFound
                }
            }
            NetworkRequests::StateResponse { route_back, response } => {
                let body = match response {
                    StateResponseInfo::V1(response) => RoutedMessageBody::StateResponse(response),
                    response @ StateResponseInfo::V2(_) => {
                        RoutedMessageBody::VersionedStateResponse(response)
                    }
                };
                if self.state.send_message_to_peer(
                    &self.clock,
                    tcp::Tier::T2,
                    self.state.sign_message(
                        &self.clock,
                        RawRoutedMessage { target: PeerIdOrHash::Hash(route_back), body },
                    ),
                ) {
                    NetworkResponses::NoResponse
                } else {
                    NetworkResponses::RouteNotFound
                }
            }
            NetworkRequests::BanPeer { peer_id, ban_reason } => {
                self.state.disconnect_and_ban(&self.clock, &peer_id, ban_reason);
                NetworkResponses::NoResponse
            }
            NetworkRequests::AnnounceAccount(announce_account) => {
                self.state.broadcast_accounts(vec![announce_account]);
                NetworkResponses::NoResponse
            }
            NetworkRequests::PartialEncodedChunkRequest { target, request, create_time } => {
                metrics::PARTIAL_ENCODED_CHUNK_REQUEST_DELAY
                    .observe((self.clock.now() - create_time.0).as_seconds_f64());
                let mut success = false;

                // Make two attempts to send the message. First following the preference of `prefer_peer`,
                // and if it fails, against the preference.
                for prefer_peer in &[target.prefer_peer, !target.prefer_peer] {
                    if !prefer_peer {
                        if let Some(account_id) = target.account_id.as_ref() {
                            if self.state.send_message_to_account(
                                &self.clock,
                                account_id,
                                RoutedMessageBody::PartialEncodedChunkRequest(request.clone()),
                            ) {
                                success = true;
                                break;
                            }
                        }
                    } else {
                        let mut matching_peers = vec![];
                        for (peer_id, peer) in &self.state.tier2.load().ready {
                            if (peer.initial_chain_info.archival || !target.only_archival)
                                && peer.chain_height.load(Ordering::Relaxed) >= target.min_height
                                && peer.initial_chain_info.tracked_shards.contains(&target.shard_id)
                            {
                                matching_peers.push(peer_id.clone());
                            }
                        }

                        if let Some(matching_peer) = matching_peers.iter().choose(&mut thread_rng())
                        {
                            if self.state.send_message_to_peer(
                                &self.clock,
                                tcp::Tier::T2,
                                self.state.sign_message(
                                    &self.clock,
                                    RawRoutedMessage {
                                        target: PeerIdOrHash::PeerId(matching_peer.clone()),
                                        body: RoutedMessageBody::PartialEncodedChunkRequest(
                                            request.clone(),
                                        ),
                                    },
                                ),
                            ) {
                                success = true;
                                break;
                            }
                        } else {
                            tracing::debug!(target: "network", chunk_hash=?request.chunk_hash, "Failed to find any matching peer for chunk");
                        }
                    }
                }

                if success {
                    NetworkResponses::NoResponse
                } else {
                    tracing::debug!(target: "network", chunk_hash=?request.chunk_hash, "Failed to find a route for chunk");
                    NetworkResponses::RouteNotFound
                }
            }
            NetworkRequests::PartialEncodedChunkResponse { route_back, response } => {
                if self.state.send_message_to_peer(
                    &self.clock,
                    tcp::Tier::T2,
                    self.state.sign_message(
                        &self.clock,
                        RawRoutedMessage {
                            target: PeerIdOrHash::Hash(route_back),
                            body: RoutedMessageBody::PartialEncodedChunkResponse(response),
                        },
                    ),
                ) {
                    NetworkResponses::NoResponse
                } else {
                    NetworkResponses::RouteNotFound
                }
            }
            NetworkRequests::PartialEncodedChunkMessage { account_id, partial_encoded_chunk } => {
                if self.state.send_message_to_account(
                    &self.clock,
                    &account_id,
                    RoutedMessageBody::VersionedPartialEncodedChunk(partial_encoded_chunk.into()),
                ) {
                    NetworkResponses::NoResponse
                } else {
                    NetworkResponses::RouteNotFound
                }
            }
            NetworkRequests::PartialEncodedChunkForward { account_id, forward } => {
                if self.state.send_message_to_account(
                    &self.clock,
                    &account_id,
                    RoutedMessageBody::PartialEncodedChunkForward(forward),
                ) {
                    NetworkResponses::NoResponse
                } else {
                    NetworkResponses::RouteNotFound
                }
            }
            NetworkRequests::ForwardTx(account_id, tx) => {
                if self.state.send_message_to_account(
                    &self.clock,
                    &account_id,
                    RoutedMessageBody::ForwardTx(tx),
                ) {
                    NetworkResponses::NoResponse
                } else {
                    NetworkResponses::RouteNotFound
                }
            }
            NetworkRequests::TxStatus(account_id, signer_account_id, tx_hash) => {
                if self.state.send_message_to_account(
                    &self.clock,
                    &account_id,
                    RoutedMessageBody::TxStatusRequest(signer_account_id, tx_hash),
                ) {
                    NetworkResponses::NoResponse
                } else {
                    NetworkResponses::RouteNotFound
                }
            }
            NetworkRequests::Challenge(challenge) => {
                // TODO(illia): smarter routing?
                self.state.tier2.broadcast_message(Arc::new(PeerMessage::Challenge(challenge)));
                NetworkResponses::NoResponse
            }
        }
    }

    #[perf]
    fn handle_msg_set_adv_options(&mut self, msg: crate::test_utils::SetAdvOptions) {
        if let Some(set_max_peers) = msg.set_max_peers {
            self.max_num_peers = set_max_peers as u32;
        }
    }

    #[perf]
    fn handle_msg_register_peer(&mut self, msg: RegisterPeer) -> RegisterPeerResponse {
        let _d = delay_detector::DelayDetector::new(|| "consolidate".into());

        let peer_info = &msg.connection.peer_info;
        // Check if this is a blacklisted peer.
        if peer_info.addr.as_ref().map_or(true, |addr| self.state.peer_store.is_blacklisted(addr)) {
            tracing::debug!(target: "network", peer_info = ?peer_info, "Dropping connection from blacklisted peer or unknown address");
            return RegisterPeerResponse::Reject(RegisterPeerError::Blacklisted);
        }

        if self.state.peer_store.is_banned(&peer_info.id) {
            tracing::debug!(target: "network", id = ?peer_info.id, "Dropping connection from banned peer");
            return RegisterPeerResponse::Reject(RegisterPeerError::Banned);
        }

        match msg.connection.tier {
            tcp::Tier::T1 => {
                if msg.connection.peer_type == PeerType::Inbound {
                    // Allow for inbound TIER1 connections only directly from a TIER1 peers.
                    let owned_account = match &msg.connection.owned_account {
                        Some(it) => it,
                        None => {
                            return RegisterPeerResponse::Reject(RegisterPeerError::NotTier1Peer)
                        }
                    };
                    if !self
                        .state
                        .accounts_data
                        .load()
                        .keys
                        .values()
                        .any(|key| key == &owned_account.account_key)
                    {
                        return RegisterPeerResponse::Reject(RegisterPeerError::NotTier1Peer);
                    }
                }
            }
            tcp::Tier::T2 => {
                if msg.connection.peer_type == PeerType::Inbound {
                    if !self.is_inbound_allowed(&peer_info) {
                        // TODO(1896): Gracefully drop inbound connection for other peer.
                        let tier2 = self.state.tier2.load();
                        tracing::debug!(target: "network",
                            tier2 = tier2.ready.len(), outgoing_peers = tier2.outbound_handshakes.len(),
                            max_num_peers = self.max_num_peers,
                            "Dropping handshake (network at max capacity)."
                        );
                        return RegisterPeerResponse::Reject(
                            RegisterPeerError::ConnectionLimitExceeded,
                        );
                    }
                }
            }
        }
        if let Err(err) = self.register_peer(msg.connection.clone()) {
            return RegisterPeerResponse::Reject(RegisterPeerError::PoolError(err));
        }
        RegisterPeerResponse::Accept
    }

    #[perf]
    fn handle_msg_peers_request(&self, _msg: PeersRequest) -> PeerRequestResult {
        let _d = delay_detector::DelayDetector::new(|| "peers request".into());
        PeerRequestResult {
            peers: self.state.peer_store.healthy_peers(self.config.max_send_peers as usize),
        }
    }

    fn handle_msg_peers_response(&mut self, msg: PeersResponse) {
        let _d = delay_detector::DelayDetector::new(|| "peers response".into());
        if let Err(err) = self.state.peer_store.add_indirect_peers(
            &self.clock,
            msg.peers.into_iter().filter(|peer_info| peer_info.id != self.my_peer_id),
        ) {
            tracing::error!(target: "network", ?err, "Fail to update peer store");
        };
    }

    fn handle_peer_manager_message(
        &mut self,
        msg: PeerManagerMessageRequest,
        ctx: &mut actix::Context<Self>,
    ) -> PeerManagerMessageResponse {
        let _span =
            tracing::trace_span!(target: "network", "handle_peer_manager_message").entered();
        match msg {
            PeerManagerMessageRequest::NetworkRequests(msg) => {
                PeerManagerMessageResponse::NetworkResponses(
                    self.handle_msg_network_requests(msg, ctx),
                )
            }
            // TEST-ONLY
            PeerManagerMessageRequest::OutboundTcpConnect(stream) => {
                let peer_addr = stream.peer_addr;
                if let Err(err) =
                    PeerActor::spawn(self.clock.clone(), stream, None, self.state.clone())
                {
                    tracing::info!(target:"network", ?err, ?peer_addr, "spawn_outbound()");
                }
                PeerManagerMessageResponse::OutboundTcpConnect
            }
            // TEST-ONLY
            PeerManagerMessageRequest::SetAdvOptions(msg) => {
                self.handle_msg_set_adv_options(msg);
                PeerManagerMessageResponse::SetAdvOptions
            }
            // TEST-ONLY
            PeerManagerMessageRequest::FetchRoutingTable => {
                PeerManagerMessageResponse::FetchRoutingTable(self.state.routing_table_view.info())
            }
            // TEST-ONLY
            PeerManagerMessageRequest::PingTo { nonce, target } => {
                self.state.send_ping(&self.clock, tcp::Tier::T2, nonce, target);
                PeerManagerMessageResponse::PingTo
            }
        }
    }

    fn handle_peer_to_manager_msg(&mut self, msg: PeerToManagerMsg) -> PeerToManagerMsgResp {
        match msg {
            PeerToManagerMsg::RegisterPeer(msg) => {
                PeerToManagerMsgResp::RegisterPeer(self.handle_msg_register_peer(msg))
            }
            PeerToManagerMsg::PeersRequest(msg) => {
                PeerToManagerMsgResp::PeersRequest(self.handle_msg_peers_request(msg))
            }
            PeerToManagerMsg::PeersResponse(msg) => {
                self.handle_msg_peers_response(msg);
                PeerToManagerMsgResp::Empty
            }
            PeerToManagerMsg::UpdatePeerInfo(peer_info) => {
                if let Err(err) = self.state.peer_store.add_direct_peer(&self.clock, peer_info) {
                    tracing::error!(target: "network", ?err, "Fail to update peer store");
                }
                PeerToManagerMsgResp::Empty
            }
            PeerToManagerMsg::RequestUpdateNonce(peer_id, edge_info) => {
                if Edge::partial_verify(&self.my_peer_id, &peer_id, &edge_info) {
                    if let Some(cur_edge) = self.state.routing_table_view.get_local_edge(&peer_id) {
                        if cur_edge.edge_type() == EdgeState::Active
                            && cur_edge.nonce() >= edge_info.nonce
                        {
                            return PeerToManagerMsgResp::EdgeUpdate(Box::new(cur_edge.clone()));
                        }
                    }

                    let new_edge = Edge::build_with_secret_key(
                        self.my_peer_id.clone(),
                        peer_id,
                        edge_info.nonce,
                        &self.config.node_key,
                        edge_info.signature,
                    );

                    self.state.add_verified_edges_to_routing_table(vec![new_edge.clone()]);
                    PeerToManagerMsgResp::EdgeUpdate(Box::new(new_edge))
                } else {
                    PeerToManagerMsgResp::BanPeer(ReasonForBan::InvalidEdge)
                }
            }
            PeerToManagerMsg::ResponseUpdateNonce(edge) => {
                if let Some(other_peer) = edge.other(&self.my_peer_id) {
                    if edge.verify() {
                        // This happens in case, we get an edge, in `RoutingTableActor`,
                        // which says that we shouldn't be connected to local peer, but we are.
                        // This is a part of logic used to ask peer, if he really want to be disconnected.
                        if self
                            .state
                            .routing_table_view
                            .is_local_edge_newer(other_peer, edge.nonce())
                        {
                            if let Some(nonce) =
                                self.local_peer_pending_update_nonce_request.get(other_peer)
                            {
                                if edge.nonce() >= *nonce {
                                    // This means that, `other_peer` responded that we should keep
                                    // the connection that that peer. Therefore, we are
                                    // cleaning up this data structure.
                                    self.local_peer_pending_update_nonce_request.remove(other_peer);
                                }
                            }
                        }
                        self.state.add_verified_edges_to_routing_table(vec![edge.clone()]);
                        PeerToManagerMsgResp::Empty
                    } else {
                        PeerToManagerMsgResp::BanPeer(ReasonForBan::InvalidEdge)
                    }
                } else {
                    PeerToManagerMsgResp::BanPeer(ReasonForBan::InvalidEdge)
                }
            }
        }
    }
}

/// Fetches NetworkInfo, which contains a bunch of stats about the
/// P2P network state. Currently used only in tests.
/// TODO(gprusak): In prod, NetworkInfo is pushed periodically from PeerManagerActor to ClientActor.
/// It would be cleaner to replace the push loop in PeerManagerActor with a pull loop
/// in the ClientActor.
impl actix::Handler<GetNetworkInfo> for PeerManagerActor {
    type Result = NetworkInfo;
    fn handle(&mut self, _: GetNetworkInfo, _ctx: &mut Self::Context) -> NetworkInfo {
        let _timer = metrics::PEER_MANAGER_MESSAGES_TIME
            .with_label_values(&["GetNetworkInfo"])
            .start_timer();
        let _span =
            tracing::trace_span!(target: "network", "handle", handler = "GetNetworkInfo").entered();
        self.get_network_info()
    }
}

impl actix::Handler<SetChainInfo> for PeerManagerActor {
    type Result = ();
    fn handle(&mut self, info: SetChainInfo, _ctx: &mut Self::Context) {
        let _timer =
            metrics::PEER_MANAGER_MESSAGES_TIME.with_label_values(&["SetChainInfo"]).start_timer();
        let _span =
            tracing::trace_span!(target: "network", "handle", handler = "SetChainInfo").entered();
        let SetChainInfo(info) = info;
        let state = self.state.clone();
        // We set state.chain_info and call accounts_data.set_keys
        // synchronously, therefore, assuming actix in-order delivery,
        // there will be no race condition between subsequent SetChainInfo
        // calls.
        state.chain_info.store(Arc::new(info.clone()));

        // If tier1 is not enabled, we skip set_keys() call.
        // This way self.state.accounts_data is always empty, hence no data
        // will be collected or broadcasted.
        if state.config.features.tier1.is_none() {
            return;
        }
        // If the key set didn't change, early exit.
        if !state.accounts_data.set_keys(info.tier1_accounts.clone()) {
            return;
        }
        // The set of tier1 accounts has changed.
        // We might miss some data, so we start a full sync with the tier2 peers.
        state.tier2.broadcast_message(Arc::new(PeerMessage::SyncAccountsData(SyncAccountsData {
            incremental: false,
            requesting_full_sync: true,
            accounts_data: state.accounts_data.load().data.values().cloned().collect(),
        })));
        state.config.event_sink.push(Event::SetChainInfo);
    }
}

impl actix::Handler<PeerToManagerMsg> for PeerManagerActor {
    type Result = PeerToManagerMsgResp;
    fn handle(&mut self, msg: PeerToManagerMsg, _ctx: &mut Self::Context) -> Self::Result {
        let _timer =
            metrics::PEER_MANAGER_MESSAGES_TIME.with_label_values(&[(&msg).into()]).start_timer();
        let _span = tracing::trace_span!(target: "network", "handle", handler = "PeerToManagerMsg")
            .entered();
        self.handle_peer_to_manager_msg(msg)
    }
}

impl actix::Handler<PeerManagerMessageRequest> for PeerManagerActor {
    type Result = PeerManagerMessageResponse;
    fn handle(&mut self, msg: PeerManagerMessageRequest, ctx: &mut Self::Context) -> Self::Result {
        let _timer =
            metrics::PEER_MANAGER_MESSAGES_TIME.with_label_values(&[(&msg).into()]).start_timer();
        let _span = tracing::trace_span!(target: "network", "handle", handler = "PeerManagerMessageRequest").entered();
        self.handle_peer_manager_message(msg, ctx)
    }
}<|MERGE_RESOLUTION|>--- conflicted
+++ resolved
@@ -19,16 +19,9 @@
 use crate::tcp;
 use crate::time;
 use crate::types::{
-<<<<<<< HEAD
     ConnectedPeerInfo, FullPeerInfo, GetNetworkInfo, KnownProducer, NetworkInfo, NetworkRequests,
     NetworkResponses, PeerManagerMessageRequest, PeerManagerMessageResponse, PeerType,
     ReasonForBan, SetChainInfo,
-=======
-    ConnectedPeerInfo, FullPeerInfo, GetNetworkInfo, KnownPeerStatus, KnownProducer,
-    NetworkClientMessages, NetworkInfo, NetworkRequests, NetworkResponses,
-    NetworkViewClientMessages, NetworkViewClientResponses, PeerIdOrHash, PeerManagerMessageRequest,
-    PeerManagerMessageResponse, PeerType, ReasonForBan, SetChainInfo,
->>>>>>> 57da24e8
 };
 use actix::fut::future::wrap_future;
 use actix::{Actor as _, ActorFutureExt as _, AsyncContext as _};
@@ -862,34 +855,15 @@
             AccountOrPeerIdOrHash::AccountId(account_id) => {
                 return self.state.send_message_to_account(&self.clock, account_id, msg);
             }
-<<<<<<< HEAD
-            AccountOrPeerIdOrHash::PeerId(peer_id) => self.state.send_message_to_peer(
-                &self.clock,
-                tcp::Tier::T2,
-                self.state.sign_message(
-                    &self.clock,
-                    RawRoutedMessage { target: PeerIdOrHash::PeerId(peer_id.clone()), body: msg },
-                ),
-            ),
-            AccountOrPeerIdOrHash::Hash(hash) => self.state.send_message_to_peer(
-                &self.clock,
-                tcp::Tier::T2,
-                self.state.sign_message(
-                    &self.clock,
-                    RawRoutedMessage { target: PeerIdOrHash::Hash(*hash), body: msg },
-                ),
-            ),
-        }
-=======
             AccountOrPeerIdOrHash::PeerId(it) => PeerIdOrHash::PeerId(it.clone()),
             AccountOrPeerIdOrHash::Hash(it) => PeerIdOrHash::Hash(it.clone()),
         };
 
         self.state.send_message_to_peer(
             &self.clock,
+            tcp::Tier::T2,
             self.state.sign_message(&self.clock, RawRoutedMessage { target, body: msg }),
         )
->>>>>>> 57da24e8
     }
 
     pub(crate) fn get_network_info(&self) -> NetworkInfo {
