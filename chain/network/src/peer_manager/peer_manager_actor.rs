use crate::client;
use crate::config;
use crate::debug::{DebugStatus, GetDebugStatus};
use crate::network_protocol::{
    AccountOrPeerIdOrHash, Edge, PeerIdOrHash, PeerMessage, Ping, Pong, RawRoutedMessage,
    RoutedMessageBody, SignedAccountData, StateResponseInfo,
};
use crate::peer::peer_actor::PeerActor;
use crate::peer_manager::connection;
use crate::peer_manager::network_state::{NetworkState, WhitelistNode};
use crate::peer_manager::peer_store;
use crate::stats::metrics;
use crate::store;
use crate::tcp;
use crate::time;
use crate::types::{
    ConnectedPeerInfo, GetNetworkInfo, HighestHeightPeerInfo, KnownProducer, NetworkInfo,
    NetworkRequests, NetworkResponses, PeerManagerMessageRequest, PeerManagerMessageResponse,
    PeerType, SetChainInfo,
};
use actix::fut::future::wrap_future;
use actix::{Actor as _, AsyncContext as _};
use anyhow::Context as _;
use near_o11y::{handler_debug_span, handler_trace_span, OpenTelemetrySpanExt, WithSpanContext};
use near_performance_metrics_macros::perf;
use near_primitives::block::GenesisId;
use near_primitives::network::{AnnounceAccount, PeerId};
use near_primitives::views::{EdgeView, KnownPeerStateView, NetworkGraphView, PeerStoreView};
use rand::seq::IteratorRandom;
use rand::thread_rng;
use rand::Rng;
use std::cmp::min;
use std::collections::HashSet;
use std::sync::atomic::Ordering;
use std::sync::Arc;
use tracing::Instrument as _;

/// Ratio between consecutive attempts to establish connection with another peer.
/// In the kth step node should wait `10 * EXPONENTIAL_BACKOFF_RATIO**k` milliseconds
const EXPONENTIAL_BACKOFF_RATIO: f64 = 1.1;
/// The initial waiting time between consecutive attempts to establish connection
const MONITOR_PEERS_INITIAL_DURATION: time::Duration = time::Duration::milliseconds(10);
/// How often should we check wheter local edges match the connection pool.
const FIX_LOCAL_EDGES_INTERVAL: time::Duration = time::Duration::seconds(60);
/// How much time we give fix_local_edges() to resolve the discrepancies, before forcing disconnect.
const FIX_LOCAL_EDGES_TIMEOUT: time::Duration = time::Duration::seconds(6);

/// How often to report bandwidth stats.
const REPORT_BANDWIDTH_STATS_TRIGGER_INTERVAL: time::Duration =
    time::Duration::milliseconds(60_000);

/// If we received more than `REPORT_BANDWIDTH_THRESHOLD_BYTES` of data from given peer it's bandwidth stats will be reported.
const REPORT_BANDWIDTH_THRESHOLD_BYTES: usize = 10_000_000;
/// If we received more than REPORT_BANDWIDTH_THRESHOLD_COUNT` of messages from given peer it's bandwidth stats will be reported.
const REPORT_BANDWIDTH_THRESHOLD_COUNT: usize = 10_000;

/// If a peer is more than these blocks behind (comparing to our current head) - don't route any messages through it.
/// We are updating the list of unreliable peers every MONITOR_PEER_MAX_DURATION (60 seconds) - so the current
/// horizon value is roughly matching this threshold (if the node is 60 blocks behind, it will take it a while to recover).
/// If we set this horizon too low (for example 2 blocks) - we're risking excluding a lot of peers in case of a short
/// network issue.
const UNRELIABLE_PEER_HORIZON: u64 = 60;

/// Due to implementation limits of `Graph` in `near-network`, we support up to 128 client.
pub const MAX_TIER2_PEERS: usize = 128;

/// When picking a peer to connect to, we'll pick from the 'safer peers'
/// (a.k.a. ones that we've been connected to in the past) with these odds.
/// Otherwise, we'd pick any peer that we've heard about.
const PREFER_PREVIOUSLY_CONNECTED_PEER: f64 = 0.6;

/// Actor that manages peers connections.
pub struct PeerManagerActor {
    pub(crate) clock: time::Clock,
    /// Peer information for this node.
    my_peer_id: PeerId,
    /// Flag that track whether we started attempts to establish outbound connections.
    started_connect_attempts: bool,

    /// State that is shared between multiple threads (including PeerActors).
    pub(crate) state: Arc<NetworkState>,
}

/// TEST-ONLY
/// A generic set of events (observable in tests) that the Network may generate.
/// Ideally the tests should observe only public API properties, but until
/// we are at that stage, feel free to add any events that you need to observe.
/// In particular prefer emitting a new event to polling for a state change.
#[derive(Debug, PartialEq, Eq, Clone)]
pub enum Event {
    ServerStarted,
    RoutedMessageDropped,
    AccountsAdded(Vec<AnnounceAccount>),
    EdgesAdded(Vec<Edge>),
    Ping(Ping),
    Pong(Pong),
    // Reported once a message has been processed.
    // In contrast to typical RPC protocols, many P2P messages do not trigger
    // sending a response at the end of processing.
    // However, for precise instrumentation in tests it is useful to know when
    // processing has been finished. We simulate the "RPC response" by reporting
    // an event MessageProcessed.
    //
    // Given that processing is asynchronous and unstructured as of now,
    // it is hard to pinpoint all the places when the processing of a message is
    // actually complete. Currently this event is reported only for some message types,
    // feel free to add support for more.
    MessageProcessed(tcp::Tier, PeerMessage),
    // Reported every time a new list of proxies has been constructed.
    Tier1AdvertiseProxies(Vec<Arc<SignedAccountData>>),
    // Reported when a handshake has been started.
    HandshakeStarted(crate::peer::peer_actor::HandshakeStartedEvent),
    // Reported when a handshake has been successfully completed.
    HandshakeCompleted(crate::peer::peer_actor::HandshakeCompletedEvent),
    // Reported when the TCP connection has been closed.
    ConnectionClosed(crate::peer::peer_actor::ConnectionClosedEvent),
}

impl actix::Actor for PeerManagerActor {
    type Context = actix::Context<Self>;

    fn started(&mut self, ctx: &mut Self::Context) {
        // Periodically push network information to client.
        self.push_network_info_trigger(ctx, self.state.config.push_info_period);

        // Periodically starts peer monitoring.
        tracing::debug!(target: "network",
               max_period=?self.state.config.monitor_peers_max_period,
               "monitor_peers_trigger");
        self.monitor_peers_trigger(
            ctx,
            MONITOR_PEERS_INITIAL_DURATION,
            (MONITOR_PEERS_INITIAL_DURATION, self.state.config.monitor_peers_max_period),
        );

        let clock = self.clock.clone();
        let state = self.state.clone();
        ctx.spawn(wrap_future(async move {
            let mut interval = time::Interval::new(clock.now(), FIX_LOCAL_EDGES_INTERVAL);
            loop {
                interval.tick(&clock).await;
                state.fix_local_edges(&clock, FIX_LOCAL_EDGES_TIMEOUT).await;
            }
        }));

        // Periodically prints bandwidth stats for each peer.
        self.report_bandwidth_stats_trigger(ctx, REPORT_BANDWIDTH_STATS_TRIGGER_INTERVAL);
    }

    /// Try to gracefully disconnect from connected peers.
    fn stopping(&mut self, _ctx: &mut Self::Context) -> actix::Running {
        tracing::warn!("PeerManager: stopping");
        self.state.tier2.broadcast_message(Arc::new(PeerMessage::Disconnect));
        actix::Running::Stop
    }

    fn stopped(&mut self, _ctx: &mut Self::Context) {
        actix::Arbiter::current().stop();
    }
}

impl PeerManagerActor {
    pub fn spawn(
        clock: time::Clock,
        store: Arc<dyn near_store::db::Database>,
        config: config::NetworkConfig,
        client: Arc<dyn client::Client>,
        genesis_id: GenesisId,
    ) -> anyhow::Result<actix::Addr<Self>> {
        let config = config.verify().context("config")?;
        let store = store::Store::from(store);
        let peer_store =
            peer_store::PeerStore::new(&clock, config.peer_store.clone(), store.clone())
                .context("PeerStore::new")?;
        tracing::debug!(target: "network",
               len = peer_store.len(),
               boot_nodes = config.peer_store.boot_nodes.len(),
               banned = peer_store.count_banned(),
               "Found known peers");
        tracing::debug!(target: "network", blacklist = ?config.peer_store.blacklist, "Blacklist");
        let whitelist_nodes = {
            let mut v = vec![];
            for wn in &config.whitelist_nodes {
                v.push(WhitelistNode::from_peer_info(wn)?);
            }
            v
        };
        let my_peer_id = config.node_id();
        let arbiter = actix::Arbiter::new().handle();
        let clock = clock.clone();
        let state = Arc::new(NetworkState::new(
            &clock,
            store.clone(),
            peer_store,
            config.clone(),
            genesis_id,
            client,
            whitelist_nodes,
        ));
        arbiter.spawn({
            let arbiter = arbiter.clone();
            let state = state.clone();
            let clock = clock.clone();
            async move {
                // Start server if address provided. 
                if let Some(server_addr) = state.config.node_addr {
                    tracing::debug!(target: "network", at = ?server_addr, "starting public server");
                    let mut listener = match tcp::Listener::bind(server_addr).await {
                        Ok(it) => it,
                        Err(e) => {
                            panic!("failed to start listening on server_addr={server_addr:?} e={e:?}")
                        }
                    };
                    state.config.event_sink.push(Event::ServerStarted);
                    arbiter.spawn({
                        let clock = clock.clone();
                        let state = state.clone();
                        async move {
                            loop {
                                if let Ok(stream) = listener.accept().await {
                                    // Always let the new peer to send a handshake message.
                                    // Only then we can decide whether we should accept a connection.
                                    // It is expected to be reasonably cheap: eventually, for TIER2 network
                                    // we would like to exchange set of connected peers even without establishing
                                    // a proper connection.
                                    tracing::debug!(target: "network", from = ?stream.peer_addr, "got new connection");
                                    if let Err(err) =
                                        PeerActor::spawn(clock.clone(), stream, None, state.clone())
                                    {
                                        tracing::info!(target:"network", ?err, "PeerActor::spawn()");
                                    }
                                }
                            }
                        }
                    });
                }
                if let Some(cfg) = state.config.tier1.clone() {
                    // Connect to TIER1 proxies and broadcast the list those connections periodically.
                    arbiter.spawn({
                        let clock = clock.clone();
                        let state = state.clone();
<<<<<<< HEAD
                        let mut interval = tokio::time::interval(cfg.advertise_proxies_interval.try_into().unwrap());
                        interval.set_missed_tick_behavior(tokio::time::MissedTickBehavior::Skip);
                        async move {
                            loop {
                                interval.tick().await;
=======
                        let mut interval = time::Interval::new(clock.now(), cfg.advertise_proxies_interval);
                        async move {
                            loop {
                                interval.tick(&clock).await;
>>>>>>> 1f28c55d
                                state.tier1_advertise_proxies(&clock).await;
                            }
                        }
                    });
<<<<<<< HEAD
                    // Update TIER1 connections periodically.
                    arbiter.spawn({
                        let clock = clock.clone();
                        let state = state.clone();
                        let mut interval = tokio::time::interval(cfg.connect_interval.try_into().unwrap());
                        interval.set_missed_tick_behavior(tokio::time::MissedTickBehavior::Skip);
                        async move {
                            loop {
                                interval.tick().await;
                                state.tier1_connect(&clock).await;
                            }
                        }
                    });
=======
>>>>>>> 1f28c55d
                }
            }
        });
        Ok(Self::start_in_arbiter(&arbiter, move |_ctx| Self {
            my_peer_id: my_peer_id.clone(),
            started_connect_attempts: false,
            state,
            clock,
        }))
    }

    /// Periodically prints bandwidth stats for each peer.
    fn report_bandwidth_stats_trigger(
        &mut self,
        ctx: &mut actix::Context<Self>,
        every: time::Duration,
    ) {
        let _timer = metrics::PEER_MANAGER_TRIGGER_TIME
            .with_label_values(&["report_bandwidth_stats"])
            .start_timer();
        let mut total_bandwidth_used_by_all_peers: usize = 0;
        let mut total_msg_received_count: usize = 0;
        for (peer_id, connected_peer) in &self.state.tier2.load().ready {
            let bandwidth_used =
                connected_peer.stats.received_bytes.swap(0, Ordering::Relaxed) as usize;
            let msg_received_count =
                connected_peer.stats.received_messages.swap(0, Ordering::Relaxed) as usize;
            if bandwidth_used > REPORT_BANDWIDTH_THRESHOLD_BYTES
                || msg_received_count > REPORT_BANDWIDTH_THRESHOLD_COUNT
            {
                tracing::debug!(target: "bandwidth",
                    ?peer_id,
                    bandwidth_used, msg_received_count, "Peer bandwidth exceeded threshold",
                );
            }
            total_bandwidth_used_by_all_peers += bandwidth_used;
            total_msg_received_count += msg_received_count;
        }

        tracing::info!(
            target: "bandwidth",
            total_bandwidth_used_by_all_peers,
            total_msg_received_count, "Bandwidth stats"
        );

        near_performance_metrics::actix::run_later(
            ctx,
            every.try_into().unwrap(),
            move |act, ctx| {
                act.report_bandwidth_stats_trigger(ctx, every);
            },
        );
    }

    /// Check if it is needed to create a new outbound connection.
    /// If the number of active connections is less than `ideal_connections_lo` or
    /// (the number of outgoing connections is less than `minimum_outbound_peers`
    ///     and the total connections is less than `max_num_peers`)
    fn is_outbound_bootstrap_needed(&self) -> bool {
        let tier2 = self.state.tier2.load();
        let total_connections = tier2.ready.len() + tier2.outbound_handshakes.len();
        let potential_outbound_connections =
            tier2.ready.values().filter(|peer| peer.peer_type == PeerType::Outbound).count()
                + tier2.outbound_handshakes.len();

        (total_connections < self.state.config.ideal_connections_lo as usize
            || (total_connections < self.state.max_num_peers.load(Ordering::Relaxed) as usize
                && potential_outbound_connections
                    < self.state.config.minimum_outbound_peers as usize))
            && !self.state.config.outbound_disabled
    }

    /// Returns peers close to the highest height
    fn highest_height_peers(&self) -> Vec<HighestHeightPeerInfo> {
        let infos: Vec<HighestHeightPeerInfo> = self
            .state
            .tier2
            .load()
            .ready
            .values()
            .filter_map(|p| p.full_peer_info().into())
            .collect();

        // This finds max height among peers, and returns one peer close to such height.
        let max_height = match infos.iter().map(|i| i.highest_block_height).max() {
            Some(height) => height,
            None => return vec![],
        };
        // Find all peers whose height is within `highest_peer_horizon` from max height peer(s).
        infos
            .into_iter()
            .filter(|i| {
                i.highest_block_height.saturating_add(self.state.config.highest_peer_horizon)
                    >= max_height
            })
            .collect()
    }

    // Get peers that are potentially unreliable and we should avoid routing messages through them.
    // Currently we're picking the peers that are too much behind (in comparison to us).
    fn unreliable_peers(&self) -> HashSet<PeerId> {
        // If chain info is not set, that means we haven't received chain info message
        // from chain yet. Return empty set in that case. This should only last for a short period
        // of time.
        let binding = self.state.chain_info.load();
        let chain_info = if let Some(it) = binding.as_ref() {
            it
        } else {
            return HashSet::new();
        };
        let my_height = chain_info.block.header().height();
        // Find all peers whose height is below `highest_peer_horizon` from max height peer(s).
        // or the ones we don't have height information yet
        self.state
            .tier2
            .load()
            .ready
            .values()
            .filter(|p| {
                p.last_block
                    .load()
                    .as_ref()
                    .map(|x| x.height.saturating_add(UNRELIABLE_PEER_HORIZON) < my_height)
                    .unwrap_or(false)
            })
            .map(|p| p.peer_info.id.clone())
            .collect()
    }

    /// Check if the number of connections (excluding whitelisted ones) exceeds ideal_connections_hi.
    /// If so, constructs a safe set of peers and selects one random peer outside of that set
    /// and sends signal to stop connection to it gracefully.
    ///
    /// Safe set contruction process:
    /// 1. Add all whitelisted peers to the safe set.
    /// 2. If the number of outbound connections is less or equal than minimum_outbound_connections,
    ///    add all outbound connections to the safe set.
    /// 3. Find all peers who sent us a message within the last peer_recent_time_window,
    ///    and add them one by one to the safe_set (starting from earliest connection time)
    ///    until safe set has safe_set_size elements.
    fn maybe_stop_active_connection(&self) {
        let tier2 = self.state.tier2.load();
        let filter_peers = |predicate: &dyn Fn(&connection::Connection) -> bool| -> Vec<_> {
            tier2
                .ready
                .values()
                .filter(|peer| predicate(&*peer))
                .map(|peer| peer.peer_info.id.clone())
                .collect()
        };

        // Build safe set
        let mut safe_set = HashSet::new();

        // Add whitelisted nodes to the safe set.
        let whitelisted_peers = filter_peers(&|p| self.state.is_peer_whitelisted(&p.peer_info));
        safe_set.extend(whitelisted_peers);

        // If there is not enough non-whitelisted peers, return without disconnecting anyone.
        if tier2.ready.len() - safe_set.len() <= self.state.config.ideal_connections_hi as usize {
            return;
        }

        // If there is not enough outbound peers, add them to the safe set.
        let outbound_peers = filter_peers(&|p| p.peer_type == PeerType::Outbound);
        if outbound_peers.len() + tier2.outbound_handshakes.len()
            <= self.state.config.minimum_outbound_peers as usize
        {
            safe_set.extend(outbound_peers);
        }

        // If there is not enough archival peers, add them to the safe set.
        if self.state.config.archive {
            let archival_peers = filter_peers(&|p| p.archival);
            if archival_peers.len()
                <= self.state.config.archival_peer_connections_lower_bound as usize
            {
                safe_set.extend(archival_peers);
            }
        }

        // Find all recently active peers.
        let now = self.clock.now();
        let mut active_peers: Vec<Arc<connection::Connection>> = tier2
            .ready
            .values()
            .filter(|p| {
                now - p.last_time_received_message.load()
                    < self.state.config.peer_recent_time_window
            })
            .cloned()
            .collect();

        // Sort by established time.
        active_peers.sort_by_key(|p| p.established_time);
        // Saturate safe set with recently active peers.
        let set_limit = self.state.config.safe_set_size as usize;
        for p in active_peers {
            if safe_set.len() >= set_limit {
                break;
            }
            safe_set.insert(p.peer_info.id.clone());
        }

        // Build valid candidate list to choose the peer to be removed. All peers outside the safe set.
        let candidates = tier2.ready.values().filter(|p| !safe_set.contains(&p.peer_info.id));
        if let Some(p) = candidates.choose(&mut rand::thread_rng()) {
            tracing::debug!(target: "network", id = ?p.peer_info.id,
                tier2_len = tier2.ready.len(),
                ideal_connections_hi = self.state.config.ideal_connections_hi,
                "Stop active connection"
            );
            p.stop(None);
        }
    }

    /// Periodically monitor list of peers and:
    ///  - request new peers from connected peers,
    ///  - bootstrap outbound connections from known peers,
    ///  - unban peers that have been banned for awhile,
    ///  - remove expired peers,
    ///
    /// # Arguments:
    /// - `interval` - Time between consequent runs.
    /// - `default_interval` - we will set `interval` to this value once, after first successful connection
    /// - `max_interval` - maximum value of interval
    /// NOTE: in the current implementation `interval` increases by 1% every time, and it will
    ///       reach value of `max_internal` eventually.
    fn monitor_peers_trigger(
        &mut self,
        ctx: &mut actix::Context<Self>,
        mut interval: time::Duration,
        (default_interval, max_interval): (time::Duration, time::Duration),
    ) {
        let _span = tracing::trace_span!(target: "network", "monitor_peers_trigger").entered();
        let _timer =
            metrics::PEER_MANAGER_TRIGGER_TIME.with_label_values(&["monitor_peers"]).start_timer();

        self.state.peer_store.unban(&self.clock);
        if let Err(err) = self.state.peer_store.update_connected_peers_last_seen(&self.clock) {
            tracing::error!(target: "network", ?err, "Failed to update peers last seen time.");
        }

        if self.is_outbound_bootstrap_needed() {
            let tier2 = self.state.tier2.load();
            // With some odds - try picking one of the 'NotConnected' peers -- these are the ones that we were able to connect to in the past.
            let prefer_previously_connected_peer =
                thread_rng().gen_bool(PREFER_PREVIOUSLY_CONNECTED_PEER);
            if let Some(peer_info) = self.state.peer_store.unconnected_peer(
                |peer_state| {
                    // Ignore connecting to ourself
                    self.my_peer_id == peer_state.peer_info.id
                    || self.state.config.node_addr == peer_state.peer_info.addr
                    // Or to peers we are currently trying to connect to
                    || tier2.outbound_handshakes.contains(&peer_state.peer_info.id)
                },
                prefer_previously_connected_peer,
            ) {
                // Start monitor_peers_attempts from start after we discover the first healthy peer
                if !self.started_connect_attempts {
                    self.started_connect_attempts = true;
                    interval = default_interval;
                }
                ctx.spawn(wrap_future({
                    let state = self.state.clone();
                    let clock = self.clock.clone();
                    async move {
                        let result = async {
<<<<<<< HEAD
                            let stream = tcp::Stream::connect(&peer_info, tcp::Tier::T2).await.context("tcp::Stream::connect()")?;
=======
                            let stream = tcp::Stream::connect(&peer_info).await.context("tcp::Stream::connect()")?;
>>>>>>> 1f28c55d
                            PeerActor::spawn_and_handshake(clock.clone(),stream,None,state.clone()).await.context("PeerActor::spawn()")?;
                            anyhow::Ok(())
                        }.await;

                        if result.is_err() {
                            tracing::info!(target:"network", ?result, "failed to connect to {peer_info}");
                        }
                        if state.peer_store.peer_connection_attempt(&clock, &peer_info.id, result).is_err() {
                            tracing::error!(target: "network", ?peer_info, "Failed to mark peer as failed.");
                        }
                    }.instrument(tracing::trace_span!(target: "network", "monitor_peers_trigger_connect"))
                }));
            }
        }

        // If there are too many active connections try to remove some connections
        self.maybe_stop_active_connection();

        if let Err(err) = self.state.peer_store.remove_expired(&self.clock) {
            tracing::error!(target: "network", ?err, "Failed to remove expired peers");
        };

        // Find peers that are not reliable (too much behind) - and make sure that we're not routing messages through them.
        let unreliable_peers = self.unreliable_peers();
        metrics::PEER_UNRELIABLE.set(unreliable_peers.len() as i64);
        self.state.graph.set_unreliable_peers(unreliable_peers);

        let new_interval = min(max_interval, interval * EXPONENTIAL_BACKOFF_RATIO);

        near_performance_metrics::actix::run_later(
            ctx,
            interval.try_into().unwrap(),
            move |act, ctx| {
                act.monitor_peers_trigger(ctx, new_interval, (default_interval, max_interval));
            },
        );
    }

    /// Return whether the message is sent or not.
    fn send_message_to_account_or_peer_or_hash(
        &mut self,
        target: &AccountOrPeerIdOrHash,
        msg: RoutedMessageBody,
    ) -> bool {
        let target = match target {
            AccountOrPeerIdOrHash::AccountId(account_id) => {
                return self.state.send_message_to_account(&self.clock, account_id, msg);
            }
            AccountOrPeerIdOrHash::PeerId(it) => PeerIdOrHash::PeerId(it.clone()),
            AccountOrPeerIdOrHash::Hash(it) => PeerIdOrHash::Hash(it.clone()),
        };

        self.state.send_message_to_peer(
            &self.clock,
            tcp::Tier::T2,
            self.state.sign_message(&self.clock, RawRoutedMessage { target, body: msg }),
        )
    }

    pub(crate) fn get_network_info(&self) -> NetworkInfo {
        let tier2 = self.state.tier2.load();
        let now = self.clock.now();
        let connected_peer = |cp: &Arc<connection::Connection>| ConnectedPeerInfo {
            full_peer_info: cp.full_peer_info(),
            received_bytes_per_sec: cp.stats.received_bytes_per_sec.load(Ordering::Relaxed),
            sent_bytes_per_sec: cp.stats.sent_bytes_per_sec.load(Ordering::Relaxed),
            last_time_peer_requested: cp.last_time_peer_requested.load().unwrap_or(now),
            last_time_received_message: cp.last_time_received_message.load(),
            connection_established_time: cp.established_time,
            peer_type: cp.peer_type,
            nonce: cp.edge.load().nonce(),
        };
        NetworkInfo {
            connected_peers: tier2.ready.values().map(connected_peer).collect(),
            num_connected_peers: tier2.ready.len(),
            peer_max_count: self.state.max_num_peers.load(Ordering::Relaxed),
            highest_height_peers: self.highest_height_peers(),
            sent_bytes_per_sec: tier2
                .ready
                .values()
                .map(|x| x.stats.sent_bytes_per_sec.load(Ordering::Relaxed))
                .sum(),
            received_bytes_per_sec: tier2
                .ready
                .values()
                .map(|x| x.stats.received_bytes_per_sec.load(Ordering::Relaxed))
                .sum(),
            known_producers: self
                .state
                .graph
                .routing_table
                .get_announce_accounts()
                .into_iter()
                .map(|announce_account| KnownProducer {
                    account_id: announce_account.account_id,
                    peer_id: announce_account.peer_id.clone(),
                    // TODO: fill in the address.
                    addr: None,
                    next_hops: self.state.graph.routing_table.view_route(&announce_account.peer_id),
                })
                .collect(),
            tier1_accounts: self.state.accounts_data.load().data.values().cloned().collect(),
        }
    }

    fn push_network_info_trigger(&self, ctx: &mut actix::Context<Self>, interval: time::Duration) {
        let _span = tracing::trace_span!(target: "network", "push_network_info_trigger").entered();
        let network_info = self.get_network_info();
        let _timer = metrics::PEER_MANAGER_TRIGGER_TIME
            .with_label_values(&["push_network_info"])
            .start_timer();
        // TODO(gprusak): just spawn a loop.
        let state = self.state.clone();
        ctx.spawn(wrap_future(
            async move { state.client.network_info(network_info).await }.instrument(
                tracing::trace_span!(target: "network", "push_network_info_trigger_future"),
            ),
        ));

        near_performance_metrics::actix::run_later(
            ctx,
            interval.try_into().unwrap(),
            move |act, ctx| {
                act.push_network_info_trigger(ctx, interval);
            },
        );
    }

    #[perf]
    fn handle_msg_network_requests(
        &mut self,
        msg: NetworkRequests,
        ctx: &mut actix::Context<Self>,
    ) -> NetworkResponses {
        let msg_type: &str = msg.as_ref();
        let _span =
            tracing::trace_span!(target: "network", "handle_msg_network_requests", msg_type)
                .entered();
        let _d = delay_detector::DelayDetector::new(|| {
            format!("network request {}", msg.as_ref()).into()
        });
        metrics::REQUEST_COUNT_BY_TYPE_TOTAL.with_label_values(&[msg.as_ref()]).inc();
        match msg {
            NetworkRequests::Block { block } => {
                self.state.tier2.broadcast_message(Arc::new(PeerMessage::Block(block)));
                NetworkResponses::NoResponse
            }
            NetworkRequests::Approval { approval_message } => {
                self.state.send_message_to_account(
                    &self.clock,
                    &approval_message.target,
                    RoutedMessageBody::BlockApproval(approval_message.approval),
                );
                NetworkResponses::NoResponse
            }
            NetworkRequests::BlockRequest { hash, peer_id } => {
                if self.state.tier2.send_message(peer_id, Arc::new(PeerMessage::BlockRequest(hash)))
                {
                    NetworkResponses::NoResponse
                } else {
                    NetworkResponses::RouteNotFound
                }
            }
            NetworkRequests::BlockHeadersRequest { hashes, peer_id } => {
                if self
                    .state
                    .tier2
                    .send_message(peer_id, Arc::new(PeerMessage::BlockHeadersRequest(hashes)))
                {
                    NetworkResponses::NoResponse
                } else {
                    NetworkResponses::RouteNotFound
                }
            }
            NetworkRequests::StateRequestHeader { shard_id, sync_hash, target } => {
                if self.send_message_to_account_or_peer_or_hash(
                    &target,
                    RoutedMessageBody::StateRequestHeader(shard_id, sync_hash),
                ) {
                    NetworkResponses::NoResponse
                } else {
                    NetworkResponses::RouteNotFound
                }
            }
            NetworkRequests::StateRequestPart { shard_id, sync_hash, part_id, target } => {
                if self.send_message_to_account_or_peer_or_hash(
                    &target,
                    RoutedMessageBody::StateRequestPart(shard_id, sync_hash, part_id),
                ) {
                    NetworkResponses::NoResponse
                } else {
                    NetworkResponses::RouteNotFound
                }
            }
            NetworkRequests::StateResponse { route_back, response } => {
                let body = match response {
                    StateResponseInfo::V1(response) => RoutedMessageBody::StateResponse(response),
                    response @ StateResponseInfo::V2(_) => {
                        RoutedMessageBody::VersionedStateResponse(response)
                    }
                };
                if self.state.send_message_to_peer(
                    &self.clock,
                    tcp::Tier::T2,
                    self.state.sign_message(
                        &self.clock,
                        RawRoutedMessage { target: PeerIdOrHash::Hash(route_back), body },
                    ),
                ) {
                    NetworkResponses::NoResponse
                } else {
                    NetworkResponses::RouteNotFound
                }
            }
            NetworkRequests::BanPeer { peer_id, ban_reason } => {
                self.state.disconnect_and_ban(&self.clock, &peer_id, ban_reason);
                NetworkResponses::NoResponse
            }
            NetworkRequests::AnnounceAccount(announce_account) => {
                let state = self.state.clone();
                ctx.spawn(wrap_future(async move {
                    state.add_accounts(vec![announce_account]).await;
                }));
                NetworkResponses::NoResponse
            }
            NetworkRequests::PartialEncodedChunkRequest { target, request, create_time } => {
                metrics::PARTIAL_ENCODED_CHUNK_REQUEST_DELAY
                    .observe((self.clock.now() - create_time.0).as_seconds_f64());
                let mut success = false;

                // Make two attempts to send the message. First following the preference of `prefer_peer`,
                // and if it fails, against the preference.
                for prefer_peer in &[target.prefer_peer, !target.prefer_peer] {
                    if !prefer_peer {
                        if let Some(account_id) = target.account_id.as_ref() {
                            if self.state.send_message_to_account(
                                &self.clock,
                                account_id,
                                RoutedMessageBody::PartialEncodedChunkRequest(request.clone()),
                            ) {
                                success = true;
                                break;
                            }
                        }
                    } else {
                        let mut matching_peers = vec![];
                        for (peer_id, peer) in &self.state.tier2.load().ready {
                            let last_block = peer.last_block.load();
                            if (peer.archival || !target.only_archival)
                                && last_block.is_some()
                                && last_block.as_ref().unwrap().height >= target.min_height
                                && peer.tracked_shards.contains(&target.shard_id)
                            {
                                matching_peers.push(peer_id.clone());
                            }
                        }

                        if let Some(matching_peer) = matching_peers.iter().choose(&mut thread_rng())
                        {
                            if self.state.send_message_to_peer(
                                &self.clock,
                                tcp::Tier::T2,
                                self.state.sign_message(
                                    &self.clock,
                                    RawRoutedMessage {
                                        target: PeerIdOrHash::PeerId(matching_peer.clone()),
                                        body: RoutedMessageBody::PartialEncodedChunkRequest(
                                            request.clone(),
                                        ),
                                    },
                                ),
                            ) {
                                success = true;
                                break;
                            }
                        } else {
                            tracing::debug!(target: "network", chunk_hash=?request.chunk_hash, "Failed to find any matching peer for chunk");
                        }
                    }
                }

                if success {
                    NetworkResponses::NoResponse
                } else {
                    tracing::debug!(target: "network", chunk_hash=?request.chunk_hash, "Failed to find a route for chunk");
                    NetworkResponses::RouteNotFound
                }
            }
            NetworkRequests::PartialEncodedChunkResponse { route_back, response } => {
                if self.state.send_message_to_peer(
                    &self.clock,
                    tcp::Tier::T2,
                    self.state.sign_message(
                        &self.clock,
                        RawRoutedMessage {
                            target: PeerIdOrHash::Hash(route_back),
                            body: RoutedMessageBody::PartialEncodedChunkResponse(response),
                        },
                    ),
                ) {
                    NetworkResponses::NoResponse
                } else {
                    NetworkResponses::RouteNotFound
                }
            }
            NetworkRequests::PartialEncodedChunkMessage { account_id, partial_encoded_chunk } => {
                if self.state.send_message_to_account(
                    &self.clock,
                    &account_id,
                    RoutedMessageBody::VersionedPartialEncodedChunk(partial_encoded_chunk.into()),
                ) {
                    NetworkResponses::NoResponse
                } else {
                    NetworkResponses::RouteNotFound
                }
            }
            NetworkRequests::PartialEncodedChunkForward { account_id, forward } => {
                if self.state.send_message_to_account(
                    &self.clock,
                    &account_id,
                    RoutedMessageBody::PartialEncodedChunkForward(forward),
                ) {
                    NetworkResponses::NoResponse
                } else {
                    NetworkResponses::RouteNotFound
                }
            }
            NetworkRequests::ForwardTx(account_id, tx) => {
                if self.state.send_message_to_account(
                    &self.clock,
                    &account_id,
                    RoutedMessageBody::ForwardTx(tx),
                ) {
                    NetworkResponses::NoResponse
                } else {
                    NetworkResponses::RouteNotFound
                }
            }
            NetworkRequests::TxStatus(account_id, signer_account_id, tx_hash) => {
                if self.state.send_message_to_account(
                    &self.clock,
                    &account_id,
                    RoutedMessageBody::TxStatusRequest(signer_account_id, tx_hash),
                ) {
                    NetworkResponses::NoResponse
                } else {
                    NetworkResponses::RouteNotFound
                }
            }
            NetworkRequests::Challenge(challenge) => {
                // TODO(illia): smarter routing?
                self.state.tier2.broadcast_message(Arc::new(PeerMessage::Challenge(challenge)));
                NetworkResponses::NoResponse
            }
        }
    }

    #[perf]
    fn handle_msg_set_adv_options(&mut self, msg: crate::test_utils::SetAdvOptions) {
        if let Some(set_max_peers) = msg.set_max_peers {
            self.state.max_num_peers.store(set_max_peers as u32, Ordering::Relaxed);
        }
    }

    fn handle_peer_manager_message(
        &mut self,
        msg: PeerManagerMessageRequest,
        ctx: &mut actix::Context<Self>,
    ) -> PeerManagerMessageResponse {
        match msg {
            PeerManagerMessageRequest::NetworkRequests(msg) => {
                PeerManagerMessageResponse::NetworkResponses(
                    self.handle_msg_network_requests(msg, ctx),
                )
            }
            PeerManagerMessageRequest::OutboundTcpConnect(stream) => {
                let peer_addr = stream.peer_addr;
                if let Err(err) =
                    PeerActor::spawn(self.clock.clone(), stream, None, self.state.clone())
                {
                    tracing::info!(target:"network", ?err, ?peer_addr, "spawn_outbound()");
                }
                PeerManagerMessageResponse::OutboundTcpConnect
            }
            // TEST-ONLY
            PeerManagerMessageRequest::SetAdvOptions(msg) => {
                self.handle_msg_set_adv_options(msg);
                PeerManagerMessageResponse::SetAdvOptions
            }
            // TEST-ONLY
            PeerManagerMessageRequest::FetchRoutingTable => {
                PeerManagerMessageResponse::FetchRoutingTable(self.state.graph.routing_table.info())
            }
            // TEST-ONLY
            PeerManagerMessageRequest::PingTo { nonce, target } => {
                self.state.send_ping(&self.clock, tcp::Tier::T2, nonce, target);
                PeerManagerMessageResponse::PingTo
            }
        }
    }
}

/// Fetches NetworkInfo, which contains a bunch of stats about the
/// P2P network state. Currently used only in tests.
/// TODO(gprusak): In prod, NetworkInfo is pushed periodically from PeerManagerActor to ClientActor.
/// It would be cleaner to replace the push loop in PeerManagerActor with a pull loop
/// in the ClientActor.
impl actix::Handler<WithSpanContext<GetNetworkInfo>> for PeerManagerActor {
    type Result = NetworkInfo;
    fn handle(
        &mut self,
        msg: WithSpanContext<GetNetworkInfo>,
        _ctx: &mut Self::Context,
    ) -> NetworkInfo {
        let (_span, _msg) = handler_trace_span!(target: "network", msg);
        let _timer = metrics::PEER_MANAGER_MESSAGES_TIME
            .with_label_values(&["GetNetworkInfo"])
            .start_timer();
        self.get_network_info()
    }
}

impl actix::Handler<WithSpanContext<SetChainInfo>> for PeerManagerActor {
    type Result = ();
    fn handle(&mut self, msg: WithSpanContext<SetChainInfo>, ctx: &mut Self::Context) {
        let (_span, SetChainInfo(info)) = handler_trace_span!(target: "network", msg);
        let _timer =
            metrics::PEER_MANAGER_MESSAGES_TIME.with_label_values(&["SetChainInfo"]).start_timer();
        // We call self.state.set_chain_info()
        // synchronously, therefore, assuming actix in-order delivery,
        // there will be no race condition between subsequent SetChainInfo
        // calls.
        if !self.state.set_chain_info(info) {
            // We early exit in case the set of TIER1 account keys hasn't changed.
            return;
        }

        let state = self.state.clone();
        let clock = self.clock.clone();
        ctx.spawn(wrap_future(
            async move {
                // This node might have become a TIER1 node due to the change of the key set.
                // If so we should recompute and readvertise the list of proxies.
                // This is mostly important in case a node is its own proxy. In all other cases
                // (when proxies are different nodes) the update of the key set happens asynchronously
                // and this node won't be able to connect to proxies until it happens (and only the
                // connected proxies are included in the advertisement). We run tier1_advertise_proxies
                // periodically in the background anyway to cover those cases.
                //
                // The set of tier1 accounts has changed, so we might be missing some accounts_data
                // that our peers know about. tier1_advertise_proxies() has a side effect
                // of asking peers for a full sync of the accounts_data with the TIER2 peers.
                state.tier1_advertise_proxies(&clock).await;
            }
            .in_current_span(),
        ));
    }
}

impl actix::Handler<WithSpanContext<PeerManagerMessageRequest>> for PeerManagerActor {
    type Result = PeerManagerMessageResponse;
    fn handle(
        &mut self,
        msg: WithSpanContext<PeerManagerMessageRequest>,
        ctx: &mut Self::Context,
    ) -> Self::Result {
        let msg_type: &str = (&msg.msg).into();
        let (_span, msg) = handler_debug_span!(target: "network", msg, msg_type);
        let _timer =
            metrics::PEER_MANAGER_MESSAGES_TIME.with_label_values(&[(&msg).into()]).start_timer();
        self.handle_peer_manager_message(msg, ctx)
    }
}

impl actix::Handler<GetDebugStatus> for PeerManagerActor {
    type Result = DebugStatus;
    fn handle(&mut self, msg: GetDebugStatus, _ctx: &mut actix::Context<Self>) -> Self::Result {
        match msg {
            GetDebugStatus::PeerStore => {
                let mut peer_states_view = self
                    .state
                    .peer_store
                    .load()
                    .iter()
                    .map(|(peer_id, known_peer_state)| KnownPeerStateView {
                        peer_id: peer_id.clone(),
                        status: format!("{:?}", known_peer_state.status),
                        addr: format!("{:?}", known_peer_state.peer_info.addr),
                        first_seen: known_peer_state.first_seen.unix_timestamp(),
                        last_seen: known_peer_state.last_seen.unix_timestamp(),
                        last_attempt: known_peer_state.last_outbound_attempt.clone().map(
                            |(attempt_time, attempt_result)| {
                                let foo = match attempt_result {
                                    Ok(_) => String::from("Ok"),
                                    Err(err) => format!("Error: {:?}", err.as_str()),
                                };
                                (attempt_time.unix_timestamp(), foo)
                            },
                        ),
                    })
                    .collect::<Vec<_>>();

                peer_states_view.sort_by_key(|a| {
                    (
                        -a.last_attempt.clone().map(|(attempt_time, _)| attempt_time).unwrap_or(0),
                        -a.last_seen,
                    )
                });
                DebugStatus::PeerStore(PeerStoreView { peer_states: peer_states_view })
            }
            GetDebugStatus::Graph => DebugStatus::Graph(NetworkGraphView {
                edges: self
                    .state
                    .graph
                    .load()
                    .edges
                    .values()
                    .map(|edge| {
                        let key = edge.key();
                        EdgeView { peer0: key.0.clone(), peer1: key.1.clone(), nonce: edge.nonce() }
                    })
                    .collect(),
            }),
        }
    }
}<|MERGE_RESOLUTION|>--- conflicted
+++ resolved
@@ -239,23 +239,14 @@
                     arbiter.spawn({
                         let clock = clock.clone();
                         let state = state.clone();
-<<<<<<< HEAD
-                        let mut interval = tokio::time::interval(cfg.advertise_proxies_interval.try_into().unwrap());
-                        interval.set_missed_tick_behavior(tokio::time::MissedTickBehavior::Skip);
-                        async move {
-                            loop {
-                                interval.tick().await;
-=======
                         let mut interval = time::Interval::new(clock.now(), cfg.advertise_proxies_interval);
                         async move {
                             loop {
                                 interval.tick(&clock).await;
->>>>>>> 1f28c55d
                                 state.tier1_advertise_proxies(&clock).await;
                             }
                         }
                     });
-<<<<<<< HEAD
                     // Update TIER1 connections periodically.
                     arbiter.spawn({
                         let clock = clock.clone();
@@ -269,8 +260,6 @@
                             }
                         }
                     });
-=======
->>>>>>> 1f28c55d
                 }
             }
         });
@@ -539,11 +528,7 @@
                     let clock = self.clock.clone();
                     async move {
                         let result = async {
-<<<<<<< HEAD
                             let stream = tcp::Stream::connect(&peer_info, tcp::Tier::T2).await.context("tcp::Stream::connect()")?;
-=======
-                            let stream = tcp::Stream::connect(&peer_info).await.context("tcp::Stream::connect()")?;
->>>>>>> 1f28c55d
                             PeerActor::spawn_and_handshake(clock.clone(),stream,None,state.clone()).await.context("PeerActor::spawn()")?;
                             anyhow::Ok(())
                         }.await;
