use crate::client;
use crate::config;
use crate::debug::{DebugStatus, GetDebugStatus};
use crate::network_protocol::{
    AccountData, AccountOrPeerIdOrHash, Edge, EdgeState, PartialEdgeInfo, PeerInfo, PeerMessage,
    Ping, Pong, RawRoutedMessage, RoutedMessageBody, RoutingTableUpdate, StateResponseInfo,
    SyncAccountsData,
};
use crate::peer::peer_actor::PeerActor;
use crate::peer_manager::connection;
use crate::peer_manager::network_state::NetworkState;
use crate::peer_manager::peer_store::PeerStore;
use crate::private_actix::{
    PeerRequestResult, PeersRequest, RegisterPeer, RegisterPeerError, RegisterPeerResponse, StopMsg,
};
use crate::private_actix::{PeerToManagerMsg, PeerToManagerMsgResp, PeersResponse};
use crate::routing;
use crate::routing::routing_table_view::RoutingTableView;
use crate::stats::metrics;
use crate::store;
use crate::tcp;
use crate::time;
use crate::types::{
    ConnectedPeerInfo, FullPeerInfo, GetNetworkInfo, KnownPeerStatus, KnownProducer, NetworkInfo,
    NetworkRequests, NetworkResponses, PeerIdOrHash, PeerManagerMessageRequest,
    PeerManagerMessageResponse, PeerType, ReasonForBan, SetChainInfo,
};
use actix::fut::future::wrap_future;
use actix::{
    Actor, ActorFutureExt, AsyncContext, Context, ContextFutureSpawner, Handler, Running,
    WrapFuture,
};
use anyhow::bail;
use anyhow::Context as _;
use near_o11y::{handler_trace_span, OpenTelemetrySpanExt, WithSpanContext, WithSpanContextExt};
use near_performance_metrics_macros::perf;
use near_primitives::block::GenesisId;
use near_primitives::network::{AnnounceAccount, PeerId};
<<<<<<< HEAD
use near_primitives::types::{AccountId, EpochId};
use near_primitives::views::{KnownPeerStateView, PeerStoreView};
=======
use near_primitives::types::AccountId;
>>>>>>> c0e86450
use parking_lot::RwLock;
use rand::seq::IteratorRandom;
use rand::thread_rng;
use std::cmp::min;
use std::collections::{HashMap, HashSet};
use std::net::SocketAddr;
use std::sync::atomic::Ordering;
use std::sync::Arc;
use tracing::{debug, error, info, warn, Instrument};

/// How much time to wait (in milliseconds) after we send update nonce request before disconnecting.
/// This number should be large to handle pair of nodes with high latency.
const WAIT_ON_TRY_UPDATE_NONCE: time::Duration = time::Duration::milliseconds(6_000);
/// If we see an edge between us and other peer, but this peer is not a current connection, wait this
/// timeout and in case it didn't become a connected peer, broadcast edge removal update.
const WAIT_PEER_BEFORE_REMOVE: time::Duration = time::Duration::milliseconds(6_000);
/// Ratio between consecutive attempts to establish connection with another peer.
/// In the kth step node should wait `10 * EXPONENTIAL_BACKOFF_RATIO**k` milliseconds
const EXPONENTIAL_BACKOFF_RATIO: f64 = 1.1;
/// The initial waiting time between consecutive attempts to establish connection
const MONITOR_PEERS_INITIAL_DURATION: time::Duration = time::Duration::milliseconds(10);
/// How ofter should we broadcast edges.
const BROADCAST_VALIDATED_EDGES_INTERVAL: time::Duration = time::Duration::milliseconds(50);
/// Maximum amount of time spend processing edges.
const BROAD_CAST_EDGES_MAX_WORK_ALLOWED: time::Duration = time::Duration::milliseconds(50);
/// Delay syncinc for 1 second to avoid race condition
const WAIT_FOR_SYNC_DELAY: time::Duration = time::Duration::milliseconds(1_000);
/// How often should we update the routing table
const UPDATE_ROUTING_TABLE_INTERVAL: time::Duration = time::Duration::milliseconds(1_000);
/// How often to report bandwidth stats.
const REPORT_BANDWIDTH_STATS_TRIGGER_INTERVAL: time::Duration =
    time::Duration::milliseconds(60_000);

/// If we received more than `REPORT_BANDWIDTH_THRESHOLD_BYTES` of data from given peer it's bandwidth stats will be reported.
const REPORT_BANDWIDTH_THRESHOLD_BYTES: usize = 10_000_000;
/// If we received more than REPORT_BANDWIDTH_THRESHOLD_COUNT` of messages from given peer it's bandwidth stats will be reported.
const REPORT_BANDWIDTH_THRESHOLD_COUNT: usize = 10_000;
/// How long a peer has to be unreachable, until we prune it from the in-memory graph.
const PRUNE_UNREACHABLE_PEERS_AFTER: time::Duration = time::Duration::hours(1);

/// Remove the edges that were created more that this duration ago.
const PRUNE_EDGES_AFTER: time::Duration = time::Duration::minutes(30);

/// If a peer is more than these blocks behind (comparing to our current head) - don't route any messages through it.
/// We are updating the list of unreliable peers every MONITOR_PEER_MAX_DURATION (60 seconds) - so the current
/// horizon value is roughly matching this threshold (if the node is 60 blocks behind, it will take it a while to recover).
/// If we set this horizon too low (for example 2 blocks) - we're risking excluding a lot of peers in case of a short
/// network issue.
const UNRELIABLE_PEER_HORIZON: u64 = 60;

/// Due to implementation limits of `Graph` in `near-network`, we support up to 128 client.
pub const MAX_NUM_PEERS: usize = 128;

#[derive(Clone, PartialEq, Eq)]
struct WhitelistNode {
    id: PeerId,
    addr: SocketAddr,
    account_id: Option<AccountId>,
}

impl TryFrom<&PeerInfo> for WhitelistNode {
    type Error = anyhow::Error;
    fn try_from(pi: &PeerInfo) -> anyhow::Result<Self> {
        Ok(Self {
            id: pi.id.clone(),
            addr: if let Some(addr) = pi.addr {
                addr.clone()
            } else {
                bail!("addess is missing");
            },
            account_id: pi.account_id.clone(),
        })
    }
}

/// Actor that manages peers connections.
pub struct PeerManagerActor {
    clock: time::Clock,
    /// Networking configuration.
    /// TODO(gprusak): this field is duplicated with
    /// NetworkState.config. Remove it from here.
    config: Arc<config::VerifiedConfig>,
    /// Maximal allowed number of peer connections.
    /// It is initialized with config.max_num_peers and is mutable
    /// only so that it can be changed in tests.
    /// TODO(gprusak): determine why tests need to change that dynamically
    /// in the first place.
    max_num_peers: u32,
    /// Peer information for this node.
    my_peer_id: PeerId,
    /// Peer store that provides read/write access to peers.
    pub(crate) peer_store: PeerStore,
    /// A graph of the whole NEAR network, shared between routing::Actor
    /// and PeerManagerActor. PeerManagerActor should have read-only access to the graph.
    /// TODO: this is an intermediate step towards replacing actix runtime with a
    /// generic threadpool (or multiple pools) in the near-network crate.
    /// It the threadpool setup, inevitably some of the state will be shared.
    network_graph: Arc<RwLock<routing::GraphWithCache>>,
    /// Flag that track whether we started attempts to establish outbound connections.
    started_connect_attempts: bool,
    /// Connected peers we have sent new edge update, but we haven't received response so far.
    local_peer_pending_update_nonce_request: HashMap<PeerId, u64>,
    /// Whitelisted nodes, which are allowed to connect even if the connection limit has been
    /// reached.
    whitelist_nodes: Vec<WhitelistNode>,

    pub(crate) state: Arc<NetworkState>,

    last_peer_outbound_attempt: HashMap<PeerId, time::Utc>,
}

/// TEST-ONLY
/// A generic set of events (observable in tests) that the Network may generate.
/// Ideally the tests should observe only public API properties, but until
/// we are at that stage, feel free to add any events that you need to observe.
/// In particular prefer emitting a new event to polling for a state change.
#[derive(Debug, PartialEq, Eq, Clone)]
pub enum Event {
    ServerStarted,
    RoutedMessageDropped,
    RoutingTableUpdate { next_hops: Arc<routing::NextHopTable>, pruned_edges: Vec<Edge> },
    Ping(Ping),
    Pong(Pong),
    SetChainInfo,
    // Reported once a message has been processed.
    // In contrast to typical RPC protocols, many P2P messages do not trigger
    // sending a response at the end of processing.
    // However, for precise instrumentation in tests it is useful to know when
    // processing has been finished. We simulate the "RPC response" by reporting
    // an event MessageProcessed.
    //
    // Given that processing is asynchronous and unstructured as of now,
    // it is hard to pinpoint all the places when the processing of a message is
    // actually complete. Currently this event is reported only for some message types,
    // feel free to add support for more.
    MessageProcessed(PeerMessage),
    // Reported when a handshake has been started.
    HandshakeStarted(crate::peer::peer_actor::HandshakeStartedEvent),
    // Reported when a handshake has been successfully completed.
    HandshakeCompleted(crate::peer::peer_actor::HandshakeCompletedEvent),
    // Reported when the TCP connection has been closed.
    ConnectionClosed(crate::peer::peer_actor::ConnectionClosedEvent),
}

impl Actor for PeerManagerActor {
    type Context = Context<Self>;

    fn started(&mut self, ctx: &mut Self::Context) {
        // Start server if address provided.
        if let Some(server_addr) = self.config.node_addr {
            debug!(target: "network", at = ?server_addr, "starting public server");
            let clock = self.clock.clone();
            let state = self.state.clone();
            ctx.spawn(wrap_future(async move {
                let mut listener = match tcp::Listener::bind(server_addr).await {
                    Ok(it) => it,
                    Err(e) => {
                        panic!("failed to start listening on server_addr={server_addr:?} e={e:?}")
                    }
                };
                state.config.event_sink.push(Event::ServerStarted);
                loop {
                    if let Ok(stream) = listener.accept().await {
                        // Always let the new peer to send a handshake message.
                        // Only then we can decide whether we should accept a connection.
                        // It is expected to be reasonably cheap: eventually, for TIER2 network
                        // we would like to exchange set of connected peers even without establishing
                        // a proper connection.
                        debug!(target: "network", from = ?stream.peer_addr, "got new connection");
                        if let Err(err) =
                            PeerActor::spawn(clock.clone(), stream, None, state.clone())
                        {
                            tracing::info!(target:"network", ?err, "PeerActor::spawn()");
                        }
                    }
                }
            }));
        }

        // Periodically push network information to client.
        self.push_network_info_trigger(ctx, self.config.push_info_period);

        // Periodically starts peer monitoring.
        debug!(target: "network", max_period=?self.config.monitor_peers_max_period, "monitor_peers_trigger");
        self.monitor_peers_trigger(
            ctx,
            MONITOR_PEERS_INITIAL_DURATION,
            (MONITOR_PEERS_INITIAL_DURATION, self.config.monitor_peers_max_period),
        );

        let skip_tombstones = self.config.skip_tombstones.map(|it| self.clock.now() + it);

        // Periodically reads valid edges from `EdgesVerifierActor` and broadcast.
        self.broadcast_validated_edges_trigger(
            ctx,
            BROADCAST_VALIDATED_EDGES_INTERVAL,
            skip_tombstones,
        );

        // Periodically updates routing table and prune edges that are no longer reachable.
        self.update_routing_table_trigger(ctx, UPDATE_ROUTING_TABLE_INTERVAL);

        // Periodically prints bandwidth stats for each peer.
        self.report_bandwidth_stats_trigger(ctx, REPORT_BANDWIDTH_STATS_TRIGGER_INTERVAL);
    }

    /// Try to gracefully disconnect from connected peers.
    fn stopping(&mut self, _ctx: &mut Self::Context) -> Running {
        warn!("PeerManager: stopping");
        self.state.tier2.broadcast_message(Arc::new(PeerMessage::Disconnect));
        self.state.routing_table_addr.do_send(StopMsg {}.with_span_context());
        Running::Stop
    }

    fn stopped(&mut self, _ctx: &mut Self::Context) {
        actix::Arbiter::current().stop();
    }
}

impl PeerManagerActor {
    pub fn spawn(
        clock: time::Clock,
        store: Arc<dyn near_store::db::Database>,
        config: config::NetworkConfig,
        client: client::Client,
        genesis_id: GenesisId,
    ) -> anyhow::Result<actix::Addr<Self>> {
        let config = config.verify().context("config")?;
        let store = store::Store::from(store);
        let peer_store = PeerStore::new(
            &clock,
            store.clone(),
            &config.boot_nodes,
            config.blacklist.clone(),
            config.connect_only_to_boot_nodes,
        )
        .map_err(|e| anyhow::Error::msg(e.to_string()))?;
        debug!(target: "network",
               len = peer_store.len(),
               boot_nodes = config.boot_nodes.len(),
               banned = peer_store.count_banned(),
               "Found known peers");
        debug!(target: "network", blacklist = ?config.blacklist, "Blacklist");

        let my_peer_id = config.node_id();
        let network_graph = Arc::new(RwLock::new(routing::GraphWithCache::new(my_peer_id.clone())));
        let routing_table_addr =
            routing::Actor::spawn(clock.clone(), store.clone(), network_graph.clone());
        let whitelist_nodes = {
            let mut v = vec![];
            for wn in &config.whitelist_nodes {
                v.push(wn.try_into()?);
            }
            v
        };
        let config = Arc::new(config);
        Ok(Self::start_in_arbiter(&actix::Arbiter::new().handle(), move |ctx| Self {
            my_peer_id: my_peer_id.clone(),
            config: config.clone(),
            max_num_peers: config.max_num_peers,
            peer_store,
            network_graph,
            started_connect_attempts: false,
            local_peer_pending_update_nonce_request: HashMap::new(),
            whitelist_nodes,
            last_peer_outbound_attempt: Default::default(),
            state: Arc::new(NetworkState::new(
                config.clone(),
                genesis_id,
                client,
                ctx.address().recipient(),
                routing_table_addr,
                RoutingTableView::new(store, my_peer_id.clone()),
            )),
            clock,
        }))
    }

    fn update_routing_table(
        &self,
        ctx: &mut Context<Self>,
        prune_unreachable_since: Option<time::Instant>,
        prune_edges_older_than: Option<time::Utc>,
    ) {
        self.state
            .routing_table_addr
            .send(
                routing::actor::Message::RoutingTableUpdate {
                    prune_unreachable_since,
                    prune_edges_older_than,
                }
                .with_span_context(),
            )
            .into_actor(self)
            .map(|response, act, _ctx| match response {
                Ok(routing::actor::Response::RoutingTableUpdateResponse {
                    pruned_edges,
                    next_hops,
                    peers_to_ban,
                }) => {
                    act.state.routing_table_view.update(&pruned_edges, next_hops.clone());
                    for peer in peers_to_ban {
                        act.try_ban_peer(&peer, ReasonForBan::InvalidEdge);
                    }
                    act.config
                        .event_sink
                        .push(Event::RoutingTableUpdate { next_hops, pruned_edges });
                }
                _ => error!(target: "network", "expected RoutingTableUpdateResponse"),
            })
            .spawn(ctx);
    }

    fn broadcast_accounts(&mut self, accounts: Vec<AnnounceAccount>) {
        let new_accounts = self.state.routing_table_view.add_accounts(accounts);
        debug!(target: "network", account_id = ?self.config.validator.as_ref().map(|v|v.account_id()), ?new_accounts, "Received new accounts");
        if new_accounts.len() > 0 {
            self.state.tier2.broadcast_message(Arc::new(PeerMessage::SyncRoutingTable(
                RoutingTableUpdate::from_accounts(new_accounts),
            )));
        }
    }

    /// `update_routing_table_trigger` schedule updating routing table to `RoutingTableActor`
    /// Usually we do edge pruning once per hour. However it may be disabled in following cases:
    /// - there are edges, that were supposed to be added, but are still in EdgeValidatorActor,
    ///   waiting to have their signatures checked.
    /// - edge pruning may be disabled for unit testing.
    fn update_routing_table_trigger(&self, ctx: &mut Context<Self>, interval: time::Duration) {
        let _timer = metrics::PEER_MANAGER_TRIGGER_TIME
            .with_label_values(&["update_routing_table"])
            .start_timer();
        self.update_routing_table(
            ctx,
            self.clock.now().checked_sub(PRUNE_UNREACHABLE_PEERS_AFTER),
            self.clock.now_utc().checked_sub(PRUNE_EDGES_AFTER),
        );

        near_performance_metrics::actix::run_later(
            ctx,
            interval.try_into().unwrap(),
            move |act, ctx| {
                act.update_routing_table_trigger(ctx, interval);
            },
        );
    }

    /// Periodically prints bandwidth stats for each peer.
    fn report_bandwidth_stats_trigger(&mut self, ctx: &mut Context<Self>, every: time::Duration) {
        let _timer = metrics::PEER_MANAGER_TRIGGER_TIME
            .with_label_values(&["report_bandwidth_stats"])
            .start_timer();
        let mut total_bandwidth_used_by_all_peers: usize = 0;
        let mut total_msg_received_count: usize = 0;
        for (peer_id, connected_peer) in &self.state.tier2.load().ready {
            let bandwidth_used =
                connected_peer.stats.received_bytes.swap(0, Ordering::Relaxed) as usize;
            let msg_received_count =
                connected_peer.stats.received_messages.swap(0, Ordering::Relaxed) as usize;
            if bandwidth_used > REPORT_BANDWIDTH_THRESHOLD_BYTES
                || msg_received_count > REPORT_BANDWIDTH_THRESHOLD_COUNT
            {
                debug!(target: "bandwidth",
                    ?peer_id,
                    bandwidth_used, msg_received_count, "Peer bandwidth exceeded threshold",
                );
            }
            total_bandwidth_used_by_all_peers += bandwidth_used;
            total_msg_received_count += msg_received_count;
        }

        info!(
            target: "bandwidth",
            total_bandwidth_used_by_all_peers,
            total_msg_received_count, "Bandwidth stats"
        );

        near_performance_metrics::actix::run_later(
            ctx,
            every.try_into().unwrap(),
            move |act, ctx| {
                act.report_bandwidth_stats_trigger(ctx, every);
            },
        );
    }

    /// Receives list of edges that were verified, in a trigger every 20ms, and adds them to
    /// the routing table.
    fn broadcast_validated_edges_trigger(
        &mut self,
        ctx: &mut Context<Self>,
        interval: time::Duration,
        // If set, don't push any tombstones until this time.
        skip_tombstones_until: Option<time::Instant>,
    ) {
        let _span =
            tracing::trace_span!(target: "network", "broadcast_validated_edges_trigger").entered();
        let _timer = metrics::PEER_MANAGER_TRIGGER_TIME
            .with_label_values(&["broadcast_validated_edges"])
            .start_timer();
        let start = self.clock.now();
        let mut new_edges = Vec::new();
        while let Ok(edge) =
            self.state.routing_table_exchange_helper.edges_to_add_receiver.try_recv()
        {
            new_edges.push(edge);
            // TODO: do we really need this limit?
            if self.clock.now() >= start + BROAD_CAST_EDGES_MAX_WORK_ALLOWED {
                break;
            }
        }

        if !new_edges.is_empty() {
            // Check whenever there is an edge indicating whenever there is a peer we should be
            // connected to but we aren't. And try to resolve the inconsistency.
            // Also check whenever there is an edge indicating that we should be disconnected
            // from a peer, but we are connected. And try to resolve the inconsistency.
            let new_local_edges = self.state.routing_table_view.add_local_edges(&new_edges);
            let tier2 = self.state.tier2.load();
            for edge in new_local_edges {
                let other_peer = edge.other(&self.my_peer_id).unwrap();
                match (tier2.ready.contains_key(other_peer), edge.edge_type()) {
                    // This is an active connection, while the edge indicates it shouldn't.
                    (true, EdgeState::Removed) => {
                        self.maybe_remove_connected_peer(ctx, &edge, other_peer)
                    }
                    // We are not connected to this peer, but routing table contains
                    // information that we do. We should wait and remove that peer
                    // from routing table
                    (false, EdgeState::Active) => Self::wait_peer_or_remove(ctx, edge),
                    // OK
                    _ => {}
                }
            }
            self.state
                .routing_table_addr
                .send(
                    routing::actor::Message::AddVerifiedEdges { edges: new_edges }
                        .with_span_context(),
                )
                .in_current_span()
                .into_actor(self)
                .map(move |response, act, _ctx| {
                    let _span = tracing::trace_span!(
                        target: "network",
                        "broadcast_validated_edges_trigger_response")
                    .entered();

                    match response {
                        Ok(routing::actor::Response::AddVerifiedEdgesResponse(
                            mut filtered_edges,
                        )) => {
                            // Don't send tombstones during the initial time.
                            // Most of the network is created during this time, which results
                            // in us sending a lot of tombstones to peers.
                            // Later, the amount of new edges is a lot smaller.
                            if let Some(skip_tombstones_until) = skip_tombstones_until {
                                if act.clock.now() < skip_tombstones_until {
                                    filtered_edges
                                        .retain(|edge| edge.edge_type() == EdgeState::Active);
                                    metrics::EDGE_TOMBSTONE_SENDING_SKIPPED.inc();
                                }
                            }
                            // Broadcast new edges to all other peers.
                            act.state.tier2.broadcast_message(Arc::new(
                                PeerMessage::SyncRoutingTable(RoutingTableUpdate::from_edges(
                                    filtered_edges,
                                )),
                            ));
                        }
                        _ => error!(target: "network", "expected AddVerifiedEdgesResponse"),
                    }
                })
                .spawn(ctx);
        };

        near_performance_metrics::actix::run_later(
            ctx,
            interval.try_into().unwrap(),
            move |act, ctx| {
                act.broadcast_validated_edges_trigger(ctx, interval, skip_tombstones_until);
            },
        );
    }

    /// Register a direct connection to a new peer. This will be called after successfully
    /// establishing a connection with another peer. It become part of the connected peers.
    ///
    /// To build new edge between this pair of nodes both signatures are required.
    /// Signature from this node is passed in `edge_info`
    /// Signature from the other node is passed in `full_peer_info.edge_info`.
    fn register_peer(
        &mut self,
        connection: Arc<connection::Connection>,
        ctx: &mut Context<Self>,
    ) -> Result<(), connection::PoolError> {
        let peer_info = &connection.peer_info;
        let _span = tracing::trace_span!(target: "network", "register_peer").entered();
        debug!(target: "network", ?peer_info, "Consolidated connection");
        self.state.tier2.insert_ready(connection.clone())?;
        // Best effort write to DB.
        if let Err(err) = self.peer_store.peer_connected(&self.clock, peer_info) {
            error!(target: "network", ?err, "Failed to save peer data");
        }
        self.state.add_verified_edges_to_routing_table(vec![connection.edge.clone()]);
        self.sync_after_handshake(connection.clone(), ctx);
        Ok(())
    }

    fn sync_after_handshake(&self, peer: Arc<connection::Connection>, ctx: &mut Context<Self>) {
        let run_later_span = tracing::trace_span!(target: "network", "sync_after_handshake");
        // The full sync is delayed, so that handshake is completed before the sync starts.
        near_performance_metrics::actix::run_later(
            ctx,
            WAIT_FOR_SYNC_DELAY.try_into().unwrap(),
            move |act, _ctx| {
                let _guard = run_later_span.enter();
                // Start syncing network point of view. Wait until both parties are connected before start
                // sending messages.
                let mut known_edges: Vec<Edge> =
                    act.network_graph.read().edges().values().cloned().collect();
                if act.config.skip_tombstones.is_some() {
                    known_edges.retain(|edge| edge.removal_info().is_none());
                    metrics::EDGE_TOMBSTONE_SENDING_SKIPPED.inc();
                }
                let known_accounts = act.state.routing_table_view.get_announce_accounts();
                peer.send_message(Arc::new(PeerMessage::SyncRoutingTable(
                    RoutingTableUpdate::new(known_edges, known_accounts),
                )));

                // Ask for peers list on connection.
                peer.send_message(Arc::new(PeerMessage::PeersRequest));

                if peer.peer_type == PeerType::Outbound {
                    // Only broadcast new message from the outbound endpoint.
                    // Wait a time out before broadcasting this new edge to let the other party finish handshake.
                    act.state.tier2.broadcast_message(Arc::new(PeerMessage::SyncRoutingTable(
                        RoutingTableUpdate::from_edges(vec![peer.edge.clone()]),
                    )));
                }
            },
        );
    }

    /// Ban peer. Stop peer instance if it is still connected,
    /// and then mark peer as banned in the peer store.
    pub(crate) fn try_ban_peer(&mut self, peer_id: &PeerId, ban_reason: ReasonForBan) {
        let state = self.state.clone();
        if let Some(peer) = state.tier2.load().ready.get(peer_id) {
            peer.stop(Some(ban_reason));
        } else {
            warn!(target: "network", ?ban_reason, ?peer_id, "Try to ban a disconnected peer for");
            if let Err(err) = self.peer_store.peer_ban(&self.clock, peer_id, ban_reason) {
                tracing::error!(target: "network", ?err, "Failed to save peer data");
            };
        };
    }

    /// Check if it is needed to create a new outbound connection.
    /// If the number of active connections is less than `ideal_connections_lo` or
    /// (the number of outgoing connections is less than `minimum_outbound_peers`
    ///     and the total connections is less than `max_num_peers`)
    fn is_outbound_bootstrap_needed(&self) -> bool {
        let tier2 = self.state.tier2.load();
        let total_connections = tier2.ready.len() + tier2.outbound_handshakes.len();
        let potential_outbound_connections =
            tier2.ready.values().filter(|peer| peer.peer_type == PeerType::Outbound).count()
                + tier2.outbound_handshakes.len();

        (total_connections < self.config.ideal_connections_lo as usize
            || (total_connections < self.max_num_peers as usize
                && potential_outbound_connections < self.config.minimum_outbound_peers as usize))
            && !self.config.outbound_disabled
    }

    /// is_peer_whitelisted checks whether a peer is a whitelisted node.
    /// whitelisted nodes are allowed to connect, even if the inbound connections limit has
    /// been reached. This predicate should be evaluated AFTER the Handshake.
    fn is_peer_whitelisted(&self, peer_info: &PeerInfo) -> bool {
        self.whitelist_nodes
            .iter()
            .filter(|wn| wn.id == peer_info.id)
            .filter(|wn| Some(wn.addr) == peer_info.addr)
            .any(|wn| wn.account_id.is_none() || wn.account_id == peer_info.account_id)
    }

    // predicate checking whether we should allow an inbound connection from peer_info.
    fn is_inbound_allowed(&self, peer_info: &PeerInfo) -> bool {
        // Check if we have spare inbound connections capacity.
        let tier2 = self.state.tier2.load();
        if tier2.ready.len() + tier2.outbound_handshakes.len() < self.max_num_peers as usize
            && !self.config.inbound_disabled
        {
            return true;
        }
        // Whitelisted nodes are allowed to connect, even if the inbound connections limit has
        // been reached.
        if self.is_peer_whitelisted(peer_info) {
            return true;
        }
        false
    }

    /// Returns peers close to the highest height
    fn highest_height_peers(&self) -> Vec<FullPeerInfo> {
        let infos: Vec<_> =
            self.state.tier2.load().ready.values().map(|p| p.full_peer_info()).collect();

        // This finds max height among peers, and returns one peer close to such height.
        let max_height = match infos.iter().map(|i| i.chain_info.height).max() {
            Some(height) => height,
            None => return vec![],
        };
        // Find all peers whose height is within `highest_peer_horizon` from max height peer(s).
        infos
            .into_iter()
            .filter(|i| {
                i.chain_info.height.saturating_add(self.config.highest_peer_horizon) >= max_height
            })
            .collect()
    }

    // Get peers that are potentially unreliable and we should avoid routing messages through them.
    // Currently we're picking the peers that are too much behind (in comparison to us).
    fn unreliable_peers(&self) -> HashSet<PeerId> {
        let my_height = self.state.chain_info.load().height;
        // Find all peers whose height is below `highest_peer_horizon` from max height peer(s).
        self.state
            .tier2
            .load()
            .ready
            .values()
            .filter(|p| {
                p.chain_height.load(Ordering::Relaxed).saturating_add(UNRELIABLE_PEER_HORIZON)
                    < my_height
            })
            .map(|p| p.peer_info.id.clone())
            .collect()
    }

    fn wait_peer_or_remove(ctx: &mut Context<Self>, edge: Edge) {
        // This edge says this is an connected peer, which is currently not in the set of connected peers.
        // Wait for some time to let the connection begin or broadcast edge removal instead.
        near_performance_metrics::actix::run_later(
            ctx,
            WAIT_PEER_BEFORE_REMOVE.try_into().unwrap(),
            move |act, _ctx| {
                let other = edge.other(&act.my_peer_id).unwrap();
                if act.state.tier2.load().ready.contains_key(other) {
                    return;
                }
                // Peer is still not connected after waiting a timeout.
                let new_edge = edge.remove_edge(act.my_peer_id.clone(), &act.config.node_key);
                act.state.tier2.broadcast_message(Arc::new(PeerMessage::SyncRoutingTable(
                    RoutingTableUpdate::from_edges(vec![new_edge]),
                )));
            },
        );
    }

    // If we receive an edge indicating that we should no longer be connected to a peer.
    // We will broadcast that edge to that peer, and if that peer doesn't reply within specific time,
    // that peer will be removed. However, the connected peer may gives us a new edge indicating
    // that we should in fact be connected to it.
    fn maybe_remove_connected_peer(
        &mut self,
        ctx: &mut Context<Self>,
        edge: &Edge,
        other: &PeerId,
    ) {
        let nonce = edge.next();

        if let Some(last_nonce) = self.local_peer_pending_update_nonce_request.get(other) {
            if *last_nonce >= nonce {
                // We already tried to update an edge with equal or higher nonce.
                return;
            }
        }

        self.state.tier2.send_message(
            other.clone(),
            Arc::new(PeerMessage::RequestUpdateNonce(PartialEdgeInfo::new(
                &self.my_peer_id,
                other,
                nonce,
                &self.config.node_key,
            ))),
        );

        self.local_peer_pending_update_nonce_request.insert(other.clone(), nonce);

        let other = other.clone();
        near_performance_metrics::actix::run_later(
            ctx,
            WAIT_ON_TRY_UPDATE_NONCE.try_into().unwrap(),
            move |act, _ctx| {
                if let Some(cur_nonce) = act.local_peer_pending_update_nonce_request.get(&other) {
                    if *cur_nonce == nonce {
                        if let Some(peer) = act.state.tier2.load().ready.get(&other) {
                            // Send disconnect signal to this peer if we haven't edge update.
                            peer.stop(None);
                        }
                        act.local_peer_pending_update_nonce_request.remove(&other);
                    }
                }
            },
        );
    }

    /// Check if the number of connections (excluding whitelisted ones) exceeds ideal_connections_hi.
    /// If so, constructs a safe set of peers and selects one random peer outside of that set
    /// and sends signal to stop connection to it gracefully.
    ///
    /// Safe set contruction process:
    /// 1. Add all whitelisted peers to the safe set.
    /// 2. If the number of outbound connections is less or equal than minimum_outbound_connections,
    ///    add all outbound connections to the safe set.
    /// 3. Find all peers who sent us a message within the last peer_recent_time_window,
    ///    and add them one by one to the safe_set (starting from earliest connection time)
    ///    until safe set has safe_set_size elements.
    fn maybe_stop_active_connection(&self) {
        let tier2 = self.state.tier2.load();
        let filter_peers = |predicate: &dyn Fn(&connection::Connection) -> bool| -> Vec<_> {
            tier2
                .ready
                .values()
                .filter(|peer| predicate(&*peer))
                .map(|peer| peer.peer_info.id.clone())
                .collect()
        };

        // Build safe set
        let mut safe_set = HashSet::new();

        // Add whitelisted nodes to the safe set.
        let whitelisted_peers = filter_peers(&|p| self.is_peer_whitelisted(&p.peer_info));
        safe_set.extend(whitelisted_peers);

        // If there is not enough non-whitelisted peers, return without disconnecting anyone.
        if tier2.ready.len() - safe_set.len() <= self.config.ideal_connections_hi as usize {
            return;
        }

        // If there is not enough outbound peers, add them to the safe set.
        let outbound_peers = filter_peers(&|p| p.peer_type == PeerType::Outbound);
        if outbound_peers.len() + tier2.outbound_handshakes.len()
            <= self.config.minimum_outbound_peers as usize
        {
            safe_set.extend(outbound_peers);
        }

        // If there is not enough archival peers, add them to the safe set.
        if self.config.archive {
            let archival_peers = filter_peers(&|p| p.initial_chain_info.archival);
            if archival_peers.len() <= self.config.archival_peer_connections_lower_bound as usize {
                safe_set.extend(archival_peers);
            }
        }

        // Find all recently active peers.
        let now = self.clock.now();
        let mut active_peers: Vec<Arc<connection::Connection>> = tier2
            .ready
            .values()
            .filter(|p| {
                now - p.last_time_received_message.load() < self.config.peer_recent_time_window
            })
            .cloned()
            .collect();

        // Sort by established time.
        active_peers.sort_by_key(|p| p.connection_established_time);
        // Saturate safe set with recently active peers.
        let set_limit = self.config.safe_set_size as usize;
        for p in active_peers {
            if safe_set.len() >= set_limit {
                break;
            }
            safe_set.insert(p.peer_info.id.clone());
        }

        // Build valid candidate list to choose the peer to be removed. All peers outside the safe set.
        let candidates = tier2.ready.values().filter(|p| !safe_set.contains(&p.peer_info.id));
        if let Some(p) = candidates.choose(&mut rand::thread_rng()) {
            debug!(target: "network", id = ?p.peer_info.id,
                tier2_len = tier2.ready.len(),
                ideal_connections_hi = self.config.ideal_connections_hi,
                "Stop active connection"
            );
            p.stop(None);
        }
    }

    /// Periodically monitor list of peers and:
    ///  - request new peers from connected peers,
    ///  - bootstrap outbound connections from known peers,
    ///  - unban peers that have been banned for awhile,
    ///  - remove expired peers,
    ///
    /// # Arguments:
    /// - `interval` - Time between consequent runs.
    /// - `default_interval` - we will set `interval` to this value once, after first successful connection
    /// - `max_interval` - maximum value of interval
    /// NOTE: in the current implementation `interval` increases by 1% every time, and it will
    ///       reach value of `max_internal` eventually.
    fn monitor_peers_trigger(
        &mut self,
        ctx: &mut Context<Self>,
        mut interval: time::Duration,
        (default_interval, max_interval): (time::Duration, time::Duration),
    ) {
        let _span = tracing::trace_span!(target: "network", "monitor_peers_trigger").entered();
        let _timer =
            metrics::PEER_MANAGER_TRIGGER_TIME.with_label_values(&["monitor_peers"]).start_timer();
        let mut to_unban = vec![];
        for (peer_id, peer_state) in self.peer_store.iter() {
            if let KnownPeerStatus::Banned(_, last_banned) = peer_state.status {
                let interval = self.clock.now_utc() - last_banned;
                if interval > self.config.ban_window {
                    info!(target: "network", unbanned = ?peer_id, after = ?interval, "Monitor peers:");
                    to_unban.push(peer_id.clone());
                }
            }
        }

        for peer_id in to_unban {
            if let Err(err) = self.peer_store.peer_unban(&peer_id) {
                error!(target: "network", ?err, "Failed to unban a peer");
            }
        }

        if self.is_outbound_bootstrap_needed() {
            let tier2 = self.state.tier2.load();
            if let Some(peer_info) = self.peer_store.unconnected_peer(|peer_state| {
                // Ignore connecting to ourself
                self.my_peer_id == peer_state.peer_info.id
                    || self.config.node_addr == peer_state.peer_info.addr
                    // Or to peers we are currently trying to connect to
                    || tier2.outbound_handshakes.contains(&peer_state.peer_info.id)
            }) {
                // Start monitor_peers_attempts from start after we discover the first healthy peer
                if !self.started_connect_attempts {
                    self.started_connect_attempts = true;
                    interval = default_interval;
                }
<<<<<<< HEAD
                self.last_peer_outbound_attempt.insert(peer_info.id.clone(), self.clock.now_utc());
                ctx.notify(PeerManagerMessageRequest::OutboundTcpConnect(OutboundTcpConnect(
                    peer_info,
                )));
=======

                ctx.spawn(wrap_future({
                    let state = self.state.clone();
                    let clock = self.clock.clone();
                    async move {
                        if let Err(err) = async {
                            let stream = tcp::Stream::connect(&peer_info).await.context("tcp::Stream::connect()")?;
                            PeerActor::spawn(clock,stream,None,state.clone()).context("PeerActor::spawn()")?;
                            anyhow::Ok(())
                        }.await {
                            tracing::info!(target:"network", ?err, "failed to connect to {peer_info}");
                        }
                    }
                }));
>>>>>>> c0e86450
            } else {
                self.state.ask_for_more_peers();
            }
        }

        // If there are too many active connections try to remove some connections
        self.maybe_stop_active_connection();

        if let Err(err) = self.peer_store.remove_expired(&self.clock, &self.config) {
            error!(target: "network", ?err, "Failed to remove expired peers");
        };

        // Find peers that are not reliable (too much behind) - and make sure that we're not routing messages through them.
        let unreliable_peers = self.unreliable_peers();
        metrics::PEER_UNRELIABLE.set(unreliable_peers.len() as i64);
        self.network_graph.write().set_unreliable_peers(unreliable_peers);

        let new_interval = min(max_interval, interval * EXPONENTIAL_BACKOFF_RATIO);

        near_performance_metrics::actix::run_later(
            ctx,
            interval.try_into().unwrap(),
            move |act, ctx| {
                act.monitor_peers_trigger(ctx, new_interval, (default_interval, max_interval));
            },
        );
    }

    /// Return whether the message is sent or not.
    fn send_message_to_account_or_peer_or_hash(
        &mut self,
        target: &AccountOrPeerIdOrHash,
        msg: RoutedMessageBody,
    ) -> bool {
        let target = match target {
            AccountOrPeerIdOrHash::AccountId(account_id) => {
                return self.state.send_message_to_account(&self.clock, account_id, msg);
            }
            AccountOrPeerIdOrHash::PeerId(it) => PeerIdOrHash::PeerId(it.clone()),
            AccountOrPeerIdOrHash::Hash(it) => PeerIdOrHash::Hash(it.clone()),
        };

        self.state.send_message_to_peer(
            &self.clock,
            self.state.sign_message(&self.clock, RawRoutedMessage { target, body: msg }),
        )
    }

    pub(crate) fn get_network_info(&self) -> NetworkInfo {
        let tier2 = self.state.tier2.load();
        NetworkInfo {
            connected_peers: tier2
                .ready
                .values()
                .map(|cp| ConnectedPeerInfo {
                    full_peer_info: cp.full_peer_info(),
                    received_bytes_per_sec: cp.stats.received_bytes_per_sec.load(Ordering::Relaxed),
                    sent_bytes_per_sec: cp.stats.sent_bytes_per_sec.load(Ordering::Relaxed),
                    last_time_peer_requested: cp
                        .last_time_peer_requested
                        .load()
                        .unwrap_or(self.clock.now()),
                    last_time_received_message: cp.last_time_received_message.load(),
                    connection_established_time: cp.connection_established_time,
                    peer_type: cp.peer_type,
                })
                .collect(),
            num_connected_peers: tier2.ready.len(),
            peer_max_count: self.max_num_peers,
            highest_height_peers: self.highest_height_peers(),
            sent_bytes_per_sec: tier2
                .ready
                .values()
                .map(|x| x.stats.sent_bytes_per_sec.load(Ordering::Relaxed))
                .sum(),
            received_bytes_per_sec: tier2
                .ready
                .values()
                .map(|x| x.stats.received_bytes_per_sec.load(Ordering::Relaxed))
                .sum(),
            known_producers: self
                .state
                .routing_table_view
                .get_announce_accounts()
                .into_iter()
                .map(|announce_account| KnownProducer {
                    account_id: announce_account.account_id,
                    peer_id: announce_account.peer_id.clone(),
                    // TODO: fill in the address.
                    addr: None,
                    next_hops: self.state.routing_table_view.view_route(&announce_account.peer_id),
                })
                .collect(),
            tier1_accounts: self.state.accounts_data.load().data.values().cloned().collect(),
        }
    }

    fn push_network_info_trigger(&self, ctx: &mut Context<Self>, interval: time::Duration) {
        let network_info = self.get_network_info();
        let _timer = metrics::PEER_MANAGER_TRIGGER_TIME
            .with_label_values(&["push_network_info"])
            .start_timer();
        // TODO(gprusak): just spawn a loop.
        let state = self.state.clone();
        ctx.spawn(wrap_future(async move { state.client.network_info(network_info).await }));

        near_performance_metrics::actix::run_later(
            ctx,
            interval.try_into().unwrap(),
            move |act, ctx| {
                act.push_network_info_trigger(ctx, interval);
            },
        );
    }

    #[perf]
    fn handle_msg_network_requests(
        &mut self,
        msg: NetworkRequests,
        _ctx: &mut Context<Self>,
    ) -> NetworkResponses {
        let _span =
            tracing::trace_span!(target: "network", "handle_msg_network_requests").entered();
        let _d = delay_detector::DelayDetector::new(|| {
            format!("network request {}", msg.as_ref()).into()
        });
        metrics::REQUEST_COUNT_BY_TYPE_TOTAL.with_label_values(&[msg.as_ref()]).inc();
        match msg {
            NetworkRequests::Block { block } => {
                self.state.tier2.broadcast_message(Arc::new(PeerMessage::Block(block)));
                NetworkResponses::NoResponse
            }
            NetworkRequests::Approval { approval_message } => {
                self.state.send_message_to_account(
                    &self.clock,
                    &approval_message.target,
                    RoutedMessageBody::BlockApproval(approval_message.approval),
                );
                NetworkResponses::NoResponse
            }
            NetworkRequests::BlockRequest { hash, peer_id } => {
                if self.state.tier2.send_message(peer_id, Arc::new(PeerMessage::BlockRequest(hash)))
                {
                    NetworkResponses::NoResponse
                } else {
                    NetworkResponses::RouteNotFound
                }
            }
            NetworkRequests::BlockHeadersRequest { hashes, peer_id } => {
                if self
                    .state
                    .tier2
                    .send_message(peer_id, Arc::new(PeerMessage::BlockHeadersRequest(hashes)))
                {
                    NetworkResponses::NoResponse
                } else {
                    NetworkResponses::RouteNotFound
                }
            }
            NetworkRequests::StateRequestHeader { shard_id, sync_hash, target } => {
                if self.send_message_to_account_or_peer_or_hash(
                    &target,
                    RoutedMessageBody::StateRequestHeader(shard_id, sync_hash),
                ) {
                    NetworkResponses::NoResponse
                } else {
                    NetworkResponses::RouteNotFound
                }
            }
            NetworkRequests::StateRequestPart { shard_id, sync_hash, part_id, target } => {
                if self.send_message_to_account_or_peer_or_hash(
                    &target,
                    RoutedMessageBody::StateRequestPart(shard_id, sync_hash, part_id),
                ) {
                    NetworkResponses::NoResponse
                } else {
                    NetworkResponses::RouteNotFound
                }
            }
            NetworkRequests::StateResponse { route_back, response } => {
                let body = match response {
                    StateResponseInfo::V1(response) => RoutedMessageBody::StateResponse(response),
                    response @ StateResponseInfo::V2(_) => {
                        RoutedMessageBody::VersionedStateResponse(response)
                    }
                };
                if self.state.send_message_to_peer(
                    &self.clock,
                    self.state.sign_message(
                        &self.clock,
                        RawRoutedMessage { target: PeerIdOrHash::Hash(route_back), body },
                    ),
                ) {
                    NetworkResponses::NoResponse
                } else {
                    NetworkResponses::RouteNotFound
                }
            }
            // unused: epoch sync is not implemented
            NetworkRequests::EpochSyncRequest { peer_id, epoch_id } => {
                if self
                    .state
                    .tier2
                    .send_message(peer_id, Arc::new(PeerMessage::EpochSyncRequest(epoch_id)))
                {
                    NetworkResponses::NoResponse
                } else {
                    NetworkResponses::RouteNotFound
                }
            }
            // unused: epoch sync is not implemented
            NetworkRequests::EpochSyncFinalizationRequest { peer_id, epoch_id } => {
                if self.state.tier2.send_message(
                    peer_id,
                    Arc::new(PeerMessage::EpochSyncFinalizationRequest(epoch_id)),
                ) {
                    NetworkResponses::NoResponse
                } else {
                    NetworkResponses::RouteNotFound
                }
            }
            NetworkRequests::BanPeer { peer_id, ban_reason } => {
                self.try_ban_peer(&peer_id, ban_reason);
                NetworkResponses::NoResponse
            }
            NetworkRequests::AnnounceAccount(announce_account) => {
                self.broadcast_accounts(vec![announce_account]);
                NetworkResponses::NoResponse
            }
            NetworkRequests::PartialEncodedChunkRequest { target, request, create_time } => {
                metrics::PARTIAL_ENCODED_CHUNK_REQUEST_DELAY
                    .observe((self.clock.now() - create_time.0).as_seconds_f64());
                let mut success = false;

                // Make two attempts to send the message. First following the preference of `prefer_peer`,
                // and if it fails, against the preference.
                for prefer_peer in &[target.prefer_peer, !target.prefer_peer] {
                    if !prefer_peer {
                        if let Some(account_id) = target.account_id.as_ref() {
                            if self.state.send_message_to_account(
                                &self.clock,
                                account_id,
                                RoutedMessageBody::PartialEncodedChunkRequest(request.clone()),
                            ) {
                                success = true;
                                break;
                            }
                        }
                    } else {
                        let mut matching_peers = vec![];
                        for (peer_id, peer) in &self.state.tier2.load().ready {
                            if (peer.initial_chain_info.archival || !target.only_archival)
                                && peer.chain_height.load(Ordering::Relaxed) >= target.min_height
                                && peer.initial_chain_info.tracked_shards.contains(&target.shard_id)
                            {
                                matching_peers.push(peer_id.clone());
                            }
                        }

                        if let Some(matching_peer) = matching_peers.iter().choose(&mut thread_rng())
                        {
                            if self.state.send_message_to_peer(
                                &self.clock,
                                self.state.sign_message(
                                    &self.clock,
                                    RawRoutedMessage {
                                        target: PeerIdOrHash::PeerId(matching_peer.clone()),
                                        body: RoutedMessageBody::PartialEncodedChunkRequest(
                                            request.clone(),
                                        ),
                                    },
                                ),
                            ) {
                                success = true;
                                break;
                            }
                        } else {
                            debug!(target: "network", chunk_hash=?request.chunk_hash, "Failed to find any matching peer for chunk");
                        }
                    }
                }

                if success {
                    NetworkResponses::NoResponse
                } else {
                    debug!(target: "network", chunk_hash=?request.chunk_hash, "Failed to find a route for chunk");
                    NetworkResponses::RouteNotFound
                }
            }
            NetworkRequests::PartialEncodedChunkResponse { route_back, response } => {
                if self.state.send_message_to_peer(
                    &self.clock,
                    self.state.sign_message(
                        &self.clock,
                        RawRoutedMessage {
                            target: PeerIdOrHash::Hash(route_back),
                            body: RoutedMessageBody::PartialEncodedChunkResponse(response),
                        },
                    ),
                ) {
                    NetworkResponses::NoResponse
                } else {
                    NetworkResponses::RouteNotFound
                }
            }
            NetworkRequests::PartialEncodedChunkMessage { account_id, partial_encoded_chunk } => {
                if self.state.send_message_to_account(
                    &self.clock,
                    &account_id,
                    RoutedMessageBody::VersionedPartialEncodedChunk(partial_encoded_chunk.into()),
                ) {
                    NetworkResponses::NoResponse
                } else {
                    NetworkResponses::RouteNotFound
                }
            }
            NetworkRequests::PartialEncodedChunkForward { account_id, forward } => {
                if self.state.send_message_to_account(
                    &self.clock,
                    &account_id,
                    RoutedMessageBody::PartialEncodedChunkForward(forward),
                ) {
                    NetworkResponses::NoResponse
                } else {
                    NetworkResponses::RouteNotFound
                }
            }
            NetworkRequests::ForwardTx(account_id, tx) => {
                if self.state.send_message_to_account(
                    &self.clock,
                    &account_id,
                    RoutedMessageBody::ForwardTx(tx),
                ) {
                    NetworkResponses::NoResponse
                } else {
                    NetworkResponses::RouteNotFound
                }
            }
            NetworkRequests::TxStatus(account_id, signer_account_id, tx_hash) => {
                if self.state.send_message_to_account(
                    &self.clock,
                    &account_id,
                    RoutedMessageBody::TxStatusRequest(signer_account_id, tx_hash),
                ) {
                    NetworkResponses::NoResponse
                } else {
                    NetworkResponses::RouteNotFound
                }
            }
            NetworkRequests::Challenge(challenge) => {
                // TODO(illia): smarter routing?
                self.state.tier2.broadcast_message(Arc::new(PeerMessage::Challenge(challenge)));
                NetworkResponses::NoResponse
            }
        }
    }

    #[perf]
    fn handle_msg_set_adv_options(&mut self, msg: crate::test_utils::SetAdvOptions) {
        if let Some(set_max_peers) = msg.set_max_peers {
            self.max_num_peers = set_max_peers as u32;
        }
    }

    #[perf]
    fn handle_msg_register_peer(
        &mut self,
        msg: RegisterPeer,
        ctx: &mut Context<Self>,
    ) -> RegisterPeerResponse {
        let _d = delay_detector::DelayDetector::new(|| "consolidate".into());

        let peer_info = &msg.connection.peer_info;
        // Check if this is a blacklisted peer.
        if peer_info.addr.as_ref().map_or(true, |addr| self.peer_store.is_blacklisted(addr)) {
            debug!(target: "network", peer_info = ?peer_info, "Dropping connection from blacklisted peer or unknown address");
            return RegisterPeerResponse::Reject(RegisterPeerError::Blacklisted);
        }

        if self.peer_store.is_banned(&peer_info.id) {
            debug!(target: "network", id = ?peer_info.id, "Dropping connection from banned peer");
            return RegisterPeerResponse::Reject(RegisterPeerError::Banned);
        }
        if msg.connection.peer_type == PeerType::Inbound {
            if !self.is_inbound_allowed(&peer_info) {
                // TODO(1896): Gracefully drop inbound connection for other peer.
                let tier2 = self.state.tier2.load();
                debug!(target: "network",
                    tier2 = tier2.ready.len(), outgoing_peers = tier2.outbound_handshakes.len(),
                    max_num_peers = self.max_num_peers,
                    "Dropping handshake (network at max capacity)."
                );
                return RegisterPeerResponse::Reject(RegisterPeerError::ConnectionLimitExceeded);
            }
        }
        if let Err(err) = self.register_peer(msg.connection.clone(), ctx) {
            return RegisterPeerResponse::Reject(RegisterPeerError::PoolError(err));
        }
        RegisterPeerResponse::Accept
    }

    #[perf]
    fn handle_msg_peers_request(&self, _msg: PeersRequest) -> PeerRequestResult {
        let _d = delay_detector::DelayDetector::new(|| "peers request".into());
        PeerRequestResult {
            peers: self.peer_store.healthy_peers(self.config.max_send_peers as usize),
        }
    }

    fn handle_msg_peers_response(&mut self, msg: PeersResponse) {
        let _d = delay_detector::DelayDetector::new(|| "peers response".into());
        if let Err(err) = self.peer_store.add_indirect_peers(
            &self.clock,
            msg.peers.into_iter().filter(|peer_info| peer_info.id != self.my_peer_id),
        ) {
            error!(target: "network", ?err, "Fail to update peer store");
        };
    }

    fn handle_peer_manager_message(
        &mut self,
        msg: PeerManagerMessageRequest,
        ctx: &mut Context<Self>,
    ) -> PeerManagerMessageResponse {
        let _span =
            tracing::trace_span!(target: "network", "handle_peer_manager_message").entered();
        match msg {
            PeerManagerMessageRequest::NetworkRequests(msg) => {
                PeerManagerMessageResponse::NetworkResponses(
                    self.handle_msg_network_requests(msg, ctx),
                )
            }
<<<<<<< HEAD
            PeerManagerMessageRequest::OutboundTcpConnect(msg) => {
                ctx.spawn(
                    self.state.clone().spawn_outbound(self.clock.clone(), msg.0).into_actor(self),
                );
=======
            // TEST-ONLY
            PeerManagerMessageRequest::OutboundTcpConnect(stream) => {
                let peer_addr = stream.peer_addr;
                if let Err(err) =
                    PeerActor::spawn(self.clock.clone(), stream, None, self.state.clone())
                {
                    tracing::info!(target:"network", ?err, ?peer_addr, "spawn_outbound()");
                }
>>>>>>> c0e86450
                PeerManagerMessageResponse::OutboundTcpConnect
            }
            // TEST-ONLY
            PeerManagerMessageRequest::SetAdvOptions(msg) => {
                self.handle_msg_set_adv_options(msg);
                PeerManagerMessageResponse::SetAdvOptions
            }
            // TEST-ONLY
            PeerManagerMessageRequest::FetchRoutingTable => {
                PeerManagerMessageResponse::FetchRoutingTable(self.state.routing_table_view.info())
            }
            // TEST-ONLY
            PeerManagerMessageRequest::PingTo { nonce, target } => {
                self.state.send_ping(&self.clock, nonce, target);
                PeerManagerMessageResponse::PingTo
            }
        }
    }

    fn handle_peer_to_manager_msg(
        &mut self,
        msg: PeerToManagerMsg,
        ctx: &mut Context<Self>,
    ) -> PeerToManagerMsgResp {
        match msg {
            PeerToManagerMsg::RegisterPeer(msg) => {
                PeerToManagerMsgResp::RegisterPeer(self.handle_msg_register_peer(msg, ctx))
            }
            PeerToManagerMsg::PeersRequest(msg) => {
                PeerToManagerMsgResp::PeersRequest(self.handle_msg_peers_request(msg))
            }
            PeerToManagerMsg::PeersResponse(msg) => {
                self.handle_msg_peers_response(msg);
                PeerToManagerMsgResp::Empty
            }
            PeerToManagerMsg::UpdatePeerInfo(peer_info) => {
                if let Err(err) = self.peer_store.add_direct_peer(&self.clock, peer_info) {
                    error!(target: "network", ?err, "Fail to update peer store");
                }
                PeerToManagerMsgResp::Empty
            }
            PeerToManagerMsg::Unregister(msg) => {
                if let Err(err) = self.peer_store.peer_disconnected(&self.clock, &msg.peer_id) {
                    tracing::error!(target: "network", ?err, "Failed to save peer data");
                }
                PeerToManagerMsgResp::Empty
            }
            PeerToManagerMsg::Ban(msg) => {
                self.try_ban_peer(&msg.peer_id, msg.ban_reason);
                PeerToManagerMsgResp::Empty
            }
            PeerToManagerMsg::RequestUpdateNonce(peer_id, edge_info) => {
                if Edge::partial_verify(&self.my_peer_id, &peer_id, &edge_info) {
                    if let Some(cur_edge) = self.state.routing_table_view.get_local_edge(&peer_id) {
                        if cur_edge.edge_type() == EdgeState::Active
                            && cur_edge.nonce() >= edge_info.nonce
                        {
                            return PeerToManagerMsgResp::EdgeUpdate(Box::new(cur_edge.clone()));
                        }
                    }

                    let new_edge = Edge::build_with_secret_key(
                        self.my_peer_id.clone(),
                        peer_id,
                        edge_info.nonce,
                        &self.config.node_key,
                        edge_info.signature,
                    );

                    self.state.add_verified_edges_to_routing_table(vec![new_edge.clone()]);
                    PeerToManagerMsgResp::EdgeUpdate(Box::new(new_edge))
                } else {
                    PeerToManagerMsgResp::BanPeer(ReasonForBan::InvalidEdge)
                }
            }
            PeerToManagerMsg::ResponseUpdateNonce(edge) => {
                if let Some(other_peer) = edge.other(&self.my_peer_id) {
                    if edge.verify() {
                        // This happens in case, we get an edge, in `RoutingTableActor`,
                        // which says that we shouldn't be connected to local peer, but we are.
                        // This is a part of logic used to ask peer, if he really want to be disconnected.
                        if self
                            .state
                            .routing_table_view
                            .is_local_edge_newer(other_peer, edge.nonce())
                        {
                            if let Some(nonce) =
                                self.local_peer_pending_update_nonce_request.get(other_peer)
                            {
                                if edge.nonce() >= *nonce {
                                    // This means that, `other_peer` responded that we should keep
                                    // the connection that that peer. Therefore, we are
                                    // cleaning up this data structure.
                                    self.local_peer_pending_update_nonce_request.remove(other_peer);
                                }
                            }
                        }
                        self.state.add_verified_edges_to_routing_table(vec![edge.clone()]);
                        PeerToManagerMsgResp::Empty
                    } else {
                        PeerToManagerMsgResp::BanPeer(ReasonForBan::InvalidEdge)
                    }
                } else {
                    PeerToManagerMsgResp::BanPeer(ReasonForBan::InvalidEdge)
                }
            }
        }
    }
}

/// Fetches NetworkInfo, which contains a bunch of stats about the
/// P2P network state. Currently used only in tests.
/// TODO(gprusak): In prod, NetworkInfo is pushed periodically from PeerManagerActor to ClientActor.
/// It would be cleaner to replace the push loop in PeerManagerActor with a pull loop
/// in the ClientActor.
impl Handler<WithSpanContext<GetNetworkInfo>> for PeerManagerActor {
    type Result = NetworkInfo;
    fn handle(
        &mut self,
        msg: WithSpanContext<GetNetworkInfo>,
        _ctx: &mut Self::Context,
    ) -> NetworkInfo {
        let (_span, _msg) = handler_trace_span!(target: "network", msg);
        let _timer = metrics::PEER_MANAGER_MESSAGES_TIME
            .with_label_values(&["GetNetworkInfo"])
            .start_timer();
        self.get_network_info()
    }
}

impl Handler<WithSpanContext<SetChainInfo>> for PeerManagerActor {
    type Result = ();
    fn handle(&mut self, msg: WithSpanContext<SetChainInfo>, ctx: &mut Self::Context) {
        let (_span, info) = handler_trace_span!(target: "network", msg);
        let _timer =
            metrics::PEER_MANAGER_MESSAGES_TIME.with_label_values(&["SetChainInfo"]).start_timer();
        let now = self.clock.now_utc();
        let SetChainInfo(info) = info;
        let state = self.state.clone();
        // We set state.chain_info and call accounts_data.set_keys
        // synchronously, therefore, assuming actix in-order delivery,
        // there will be no race condition between subsequent SetChainInfo
        // calls.
        // TODO(gprusak): if we could make handle() async, then we could
        // just require the caller to await for completion before calling
        // SetChainInfo again. Alternatively we could have an async mutex
        // on the handler.
        state.chain_info.store(Arc::new(info.clone()));

        // If enable_tier1 is false, we skip set_keys() call.
        // This way self.state.accounts_data is always empty, hence no data
        // will be collected or broadcasted.
        if !state.config.features.enable_tier1 {
            return;
        }
        // If the key set didn't change, early exit.
        if !state.accounts_data.set_keys(info.tier1_accounts.clone()) {
            return;
        }
        ctx.spawn(wrap_future(async move {
            // If the set of keys has changed, and the node is a validator,
            // we should try to sign data and broadcast it. However, this is
            // also a trigger for a full sync, so a dedicated broadcast is
            // not required.
            //
            // TODO(gprusak): For dynamic self-IP-discovery, add a STUN daemon which
            // will add new AccountData and trigger an incremental broadcast.
            if let Some(vc) = &state.config.validator {
                let my_account_id = vc.signer.validator_id();
                let my_public_key = vc.signer.public_key();
                // TODO(gprusak): STUN servers should be queried periocally by a daemon
                // so that the my_peers list is always resolved.
                // Note that currently we will broadcast an empty list.
                // It won't help us to connect the the validator BUT it
                // will indicate that a validator is misconfigured, which
                // is could be useful for debugging. Consider keeping this
                // behavior for situations when the IPs are not known.
                let my_peers = match &vc.endpoints {
                    config::ValidatorEndpoints::TrustedStunServers(_) => vec![],
                    config::ValidatorEndpoints::PublicAddrs(peer_addrs) => peer_addrs.clone(),
                };
                let my_data = info.tier1_accounts.iter().filter_map(|((epoch_id,account_id),key)| {
                    if account_id != my_account_id{
                        return None;
                    }
                    if key != &my_public_key {
                        warn!(target: "network", "node's account_id found in TIER1 accounts, but the public keys do not match");
                        return None;
                    }
                    // This unwrap is safe, because we did signed a sample payload during
                    // config validation. See config::Config::new().
                    Some(Arc::new(AccountData {
                        epoch_id: epoch_id.clone(),
                        account_id: my_account_id.clone(),
                        timestamp: now,
                        peers: my_peers.clone(),
                    }.sign(vc.signer.as_ref()).unwrap()))
                }).collect();
                // Insert node's own AccountData should never fail.
                // We ignore the new data, because we trigger a full sync anyway.
                if let (_, Some(err)) = state.accounts_data.insert(my_data).await {
                    panic!("inserting node's own AccountData to self.state.accounts_data: {err}");
                }
            }
            // The set of tier1 accounts has changed.
            // We might miss some data, so we start a full sync with the connected peers.
            // TODO(gprusak): add a daemon which does a periodic full sync in case some messages
            // are lost (at a frequency which makes the additional network load negligible).
            state.tier2.broadcast_message(Arc::new(PeerMessage::SyncAccountsData(
                SyncAccountsData {
                    incremental: false,
                    requesting_full_sync: true,
                    accounts_data: state.accounts_data.load().data.values().cloned().collect(),
                },
            )));
            state.config.event_sink.push(Event::SetChainInfo);
        }));
    }
}

impl Handler<WithSpanContext<PeerToManagerMsg>> for PeerManagerActor {
    type Result = PeerToManagerMsgResp;
    fn handle(
        &mut self,
        msg: WithSpanContext<PeerToManagerMsg>,
        ctx: &mut Self::Context,
    ) -> Self::Result {
        let msg_type: &str = (&msg.msg).into();
        let (_span, msg) = handler_trace_span!(target: "network", msg, msg_type);
        let _timer =
            metrics::PEER_MANAGER_MESSAGES_TIME.with_label_values(&[msg_type]).start_timer();
        self.handle_peer_to_manager_msg(msg, ctx)
    }
}

impl Handler<WithSpanContext<PeerManagerMessageRequest>> for PeerManagerActor {
    type Result = PeerManagerMessageResponse;
    fn handle(
        &mut self,
        msg: WithSpanContext<PeerManagerMessageRequest>,
        ctx: &mut Self::Context,
    ) -> Self::Result {
        let msg_type: &str = (&msg.msg).into();
        let (_span, msg) = handler_trace_span!(target: "network", msg, msg_type);
        let _timer =
            metrics::PEER_MANAGER_MESSAGES_TIME.with_label_values(&[(&msg).into()]).start_timer();
        self.handle_peer_manager_message(msg, ctx)
    }
}

impl Handler<GetDebugStatus> for PeerManagerActor {
    type Result = DebugStatus;
    fn handle(&mut self, msg: GetDebugStatus, _ctx: &mut Context<Self>) -> Self::Result {
        match msg {
            GetDebugStatus::PeerStore => {
                let mut peer_states_view = self
                    .peer_store
                    .iter()
                    .map(|(peer_id, known_peer_state)| KnownPeerStateView {
                        peer_id: peer_id.clone(),
                        status: format!("{:?}", known_peer_state.status),
                        addr: format!("{:?}", known_peer_state.peer_info.addr),
                        first_seen: known_peer_state.first_seen.unix_timestamp(),
                        last_seen: known_peer_state.last_seen.unix_timestamp(),
                        last_attempt: self
                            .last_peer_outbound_attempt
                            .get(peer_id)
                            .map(|it| it.unix_timestamp()),
                    })
                    .collect::<Vec<_>>();

                peer_states_view.sort_by_key(|a| (-a.last_attempt.unwrap_or(0), -a.last_seen));
                DebugStatus::PeerStore(PeerStoreView { peer_states: peer_states_view })
            }
        }
    }
}<|MERGE_RESOLUTION|>--- conflicted
+++ resolved
@@ -36,12 +36,8 @@
 use near_performance_metrics_macros::perf;
 use near_primitives::block::GenesisId;
 use near_primitives::network::{AnnounceAccount, PeerId};
-<<<<<<< HEAD
 use near_primitives::types::{AccountId, EpochId};
 use near_primitives::views::{KnownPeerStateView, PeerStoreView};
-=======
-use near_primitives::types::AccountId;
->>>>>>> c0e86450
 use parking_lot::RwLock;
 use rand::seq::IteratorRandom;
 use rand::thread_rng;
@@ -887,13 +883,7 @@
                     self.started_connect_attempts = true;
                     interval = default_interval;
                 }
-<<<<<<< HEAD
                 self.last_peer_outbound_attempt.insert(peer_info.id.clone(), self.clock.now_utc());
-                ctx.notify(PeerManagerMessageRequest::OutboundTcpConnect(OutboundTcpConnect(
-                    peer_info,
-                )));
-=======
-
                 ctx.spawn(wrap_future({
                     let state = self.state.clone();
                     let clock = self.clock.clone();
@@ -907,7 +897,6 @@
                         }
                     }
                 }));
->>>>>>> c0e86450
             } else {
                 self.state.ask_for_more_peers();
             }
@@ -1340,13 +1329,6 @@
                     self.handle_msg_network_requests(msg, ctx),
                 )
             }
-<<<<<<< HEAD
-            PeerManagerMessageRequest::OutboundTcpConnect(msg) => {
-                ctx.spawn(
-                    self.state.clone().spawn_outbound(self.clock.clone(), msg.0).into_actor(self),
-                );
-=======
-            // TEST-ONLY
             PeerManagerMessageRequest::OutboundTcpConnect(stream) => {
                 let peer_addr = stream.peer_addr;
                 if let Err(err) =
@@ -1354,7 +1336,6 @@
                 {
                     tracing::info!(target:"network", ?err, ?peer_addr, "spawn_outbound()");
                 }
->>>>>>> c0e86450
                 PeerManagerMessageResponse::OutboundTcpConnect
             }
             // TEST-ONLY
