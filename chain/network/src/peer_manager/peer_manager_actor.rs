use crate::accounts_data;
use crate::concurrency::demux;
use crate::config;
use crate::network_protocol::{AccountData, SyncAccountsData};
use crate::peer::codec::Codec;
use crate::peer::peer_actor::{Event as PeerEvent, PeerActor};
use crate::peer_manager::connected_peers::{ConnectedPeer, ConnectedPeers};
use crate::peer_manager::peer_store::PeerStore;
use crate::private_actix::{
    PeerRequestResult, PeersRequest, RegisterPeer, RegisterPeerResponse, StopMsg, Unregister,
    ValidateEdgeList,
};
use crate::private_actix::{PeerToManagerMsg, PeerToManagerMsgResp, PeersResponse};
use crate::routing;
use crate::routing::edge_validator_actor::EdgeValidatorHelper;
use crate::routing::routing_table_view::RoutingTableView;
use crate::sink::Sink;
use crate::stats::metrics;
use crate::store;
use crate::types::{
    ChainInfo, ConnectedPeerInfo, FullPeerInfo, GetNetworkInfo, NetworkClientMessages, NetworkInfo,
    NetworkRequests, NetworkResponses, PeerManagerMessageRequest, PeerManagerMessageResponse,
    PeerMessage, RoutingTableUpdate, SetChainInfo,
};
use actix::{
    Actor, ActorFutureExt, Addr, Arbiter, AsyncContext, Context, ContextFutureSpawner, Handler,
    Recipient, Running, StreamHandler, WrapFuture,
};
use anyhow::bail;
use anyhow::Context as _;
use arc_swap::ArcSwap;
use near_network_primitives::time;
use near_network_primitives::types::{
    AccountOrPeerIdOrHash, Ban, Edge, InboundTcpConnect, KnownPeerStatus, KnownProducer,
    NetworkViewClientMessages, NetworkViewClientResponses, OutboundTcpConnect, PeerIdOrHash,
    PeerInfo, PeerType, Ping, Pong, RawRoutedMessage, ReasonForBan, RoutedMessageBody,
    RoutedMessageFrom, RoutedMessageV2, StateResponseInfo,
};
use near_network_primitives::types::{EdgeState, PartialEdgeInfo};
use near_performance_metrics::framed_write::FramedWrite;
use near_performance_metrics_macros::perf;
use near_primitives::block::GenesisId;
use near_primitives::hash::CryptoHash;
use near_primitives::network::{AnnounceAccount, PeerId};
use near_primitives::types::{AccountId, EpochId};
use near_rate_limiter::{
    ActixMessageResponse, ActixMessageWrapper, ThrottleController, ThrottleFramedRead,
    ThrottleToken,
};
use parking_lot::RwLock;
use rand::seq::IteratorRandom;
use rand::thread_rng;
use std::cmp::{max, min};
use std::collections::{HashMap, HashSet};
use std::net::{IpAddr, SocketAddr};
use std::ops::Sub;
use std::sync::atomic::{AtomicUsize, Ordering};
use std::sync::Arc;
use tokio::net::{TcpListener, TcpStream};
use tokio_stream::StreamExt;
use tracing::{debug, error, info, trace, warn, Instrument};

/// How often to request peers from active peers.
const REQUEST_PEERS_INTERVAL: time::Duration = time::Duration::milliseconds(60_000);
/// How much time to wait (in milliseconds) after we send update nonce request before disconnecting.
/// This number should be large to handle pair of nodes with high latency.
const WAIT_ON_TRY_UPDATE_NONCE: time::Duration = time::Duration::milliseconds(6_000);
/// If we see an edge between us and other peer, but this peer is not a current connection, wait this
/// timeout and in case it didn't become a connected peer, broadcast edge removal update.
const WAIT_PEER_BEFORE_REMOVE: time::Duration = time::Duration::milliseconds(6_000);
/// Ratio between consecutive attempts to establish connection with another peer.
/// In the kth step node should wait `10 * EXPONENTIAL_BACKOFF_RATIO**k` milliseconds
const EXPONENTIAL_BACKOFF_RATIO: f64 = 1.1;
/// The maximum waiting time between consecutive attempts to establish connection
const MONITOR_PEERS_MAX_DURATION: time::Duration = time::Duration::milliseconds(60_000);
/// The initial waiting time between consecutive attempts to establish connection
const MONITOR_PEERS_INITIAL_DURATION: time::Duration = time::Duration::milliseconds(10);
/// Limit number of pending Peer actors to avoid OOM.
const LIMIT_PENDING_PEERS: usize = 60;
/// How ofter should we broadcast edges.
const BROADCAST_VALIDATED_EDGES_INTERVAL: time::Duration = time::Duration::milliseconds(50);
/// Maximum amount of time spend processing edges.
const BROAD_CAST_EDGES_MAX_WORK_ALLOWED: time::Duration = time::Duration::milliseconds(50);
/// Delay syncinc for 1 second to avoid race condition
const WAIT_FOR_SYNC_DELAY: time::Duration = time::Duration::milliseconds(1_000);
/// How often should we update the routing table
const UPDATE_ROUTING_TABLE_INTERVAL: time::Duration = time::Duration::milliseconds(1_000);
/// How often to report bandwidth stats.
const REPORT_BANDWIDTH_STATS_TRIGGER_INTERVAL: time::Duration =
    time::Duration::milliseconds(60_000);

/// Max number of messages we received from peer, and they are in progress, before we start throttling.
/// Disabled for now (TODO PUT UNDER FEATURE FLAG)
const MAX_MESSAGES_COUNT: usize = usize::MAX;
/// Max total size of all messages that are in progress, before we start throttling.
/// Disabled for now (TODO PUT UNDER FEATURE FLAG)
const MAX_MESSAGES_TOTAL_SIZE: usize = usize::MAX;
/// If we received more than `REPORT_BANDWIDTH_THRESHOLD_BYTES` of data from given peer it's bandwidth stats will be reported.
const REPORT_BANDWIDTH_THRESHOLD_BYTES: usize = 10_000_000;
/// If we received more than REPORT_BANDWIDTH_THRESHOLD_COUNT` of messages from given peer it's bandwidth stats will be reported.
const REPORT_BANDWIDTH_THRESHOLD_COUNT: usize = 10_000;
/// How long a peer has to be unreachable, until we prune it from the in-memory graph.
const PRUNE_UNREACHABLE_PEERS_AFTER: time::Duration = time::Duration::hours(1);

// Remove the edges that were created more that this duration ago.
const PRUNE_EDGES_AFTER: time::Duration = time::Duration::minutes(30);
// Don't accept nonces (edges) that are more than this delta from current time.
// This value should be smaller than PRUNE_EDGES_AFTER (otherwise, the might accept the edge and garbage collect it seconds later).
const EDGE_NONCE_MAX_TIME_DELTA: time::Duration = time::Duration::minutes(20);

/// Send important messages three times.
/// We send these messages multiple times to reduce the chance that they are lost
const IMPORTANT_MESSAGE_RESENT_COUNT: usize = 3;

// If a peer is more than these blocks behind (comparing to our current head) - don't route any messages through it.
// We are updating the list of unreliable peers every MONITOR_PEER_MAX_DURATION (60 seconds) - so the current
// horizon value is roughly matching this threshold (if the node is 60 blocks behind, it will take it a while to recover).
// If we set this horizon too low (for example 2 blocks) - we're risking excluding a lot of peers in case of a short
// network issue.
const UNRELIABLE_PEER_HORIZON: u64 = 60;

#[derive(Clone, PartialEq, Eq)]
struct WhitelistNode {
    id: PeerId,
    addr: SocketAddr,
    account_id: Option<AccountId>,
}

impl TryFrom<&PeerInfo> for WhitelistNode {
    type Error = anyhow::Error;
    fn try_from(pi: &PeerInfo) -> anyhow::Result<Self> {
        Ok(Self {
            id: pi.id.clone(),
            addr: if let Some(addr) = pi.addr {
                addr.clone()
            } else {
                bail!("addess is missing");
            },
            account_id: pi.account_id.clone(),
        })
    }
}

pub(crate) struct NetworkState {
    /// PeerManager config.
    pub config: Arc<config::VerifiedConfig>,
    /// GenesisId of the chain.
    pub genesis_id: GenesisId,
    pub send_accounts_data_rl: demux::RateLimit,
    /// Address of the client actor.
    pub client_addr: Recipient<NetworkClientMessages>,
    /// Address of the view client actor.
    pub view_client_addr: Recipient<NetworkViewClientMessages>,

    /// Network-related info about the chain.
    pub chain_info: ArcSwap<ChainInfo>,
    /// AccountsData for TIER1 accounts.
    pub accounts_data: Arc<accounts_data::Cache>,
    /// Connected peers (inbound and outbound) with their full peer information.
    pub connected_peers: ConnectedPeers,
}

impl NetworkState {
    pub fn new(
        config: Arc<config::VerifiedConfig>,
        genesis_id: GenesisId,
        client_addr: Recipient<NetworkClientMessages>,
        view_client_addr: Recipient<NetworkViewClientMessages>,
        send_accounts_data_rl: demux::RateLimit,
    ) -> Self {
        Self {
            config,
            genesis_id,
            client_addr,
            view_client_addr,
            chain_info: Default::default(),
            connected_peers: ConnectedPeers::default(),
            accounts_data: Arc::new(accounts_data::Cache::new()),
            send_accounts_data_rl,
        }
    }

    /// Query connected peers for more peers.
    pub fn ask_for_more_peers(&self, clock: &time::Clock) {
        let now = clock.now();
        let msg = Arc::new(PeerMessage::PeersRequest);
        for peer in self.connected_peers.read().values() {
            if now > peer.last_time_peer_requested.load() + REQUEST_PEERS_INTERVAL {
                peer.send_message(msg.clone());
            }
        }
    }
}

/// Actor that manages peers connections.
pub struct PeerManagerActor {
    clock: time::Clock,
    /// Networking configuration.
    /// TODO(gprusak): this field is duplicated with
    /// NetworkState.config. Remove it from here.
    config: Arc<config::VerifiedConfig>,
    /// Maximal allowed number of peer connections.
    /// It is initialized with config.max_num_peers and is mutable
    /// only so that it can be changed in tests.
    /// TODO(gprusak): determine why tests need to change that dynamically
    /// in the first place.
    max_num_peers: u32,
    /// Peer information for this node.
    my_peer_id: PeerId,
    /// Peer store that provides read/write access to peers.
    peer_store: PeerStore,
    /// Set of outbound connections that were not consolidated yet.
    outgoing_peers: HashSet<PeerId>,
    /// View of the Routing table. It keeps:
    /// - routing information - how to route messages
    /// - edges adjacent to my_peer_id
    /// - account id
    /// Full routing table (that currently includes information about all edges in the graph) is now inside Routing Table.
    routing_table_view: RoutingTableView,
    /// A graph of the whole NEAR network, shared between routing::Actor
    /// and PeerManagerActor. PeerManagerActor should have read-only access to the graph.
    /// TODO: this is an intermediate step towards replacing actix runtime with a
    /// generic threadpool (or multiple pools) in the near-network crate.
    /// It the threadpool setup, inevitably some of the state will be shared.
    network_graph: Arc<RwLock<routing::GraphWithCache>>,
    /// Fields used for communicating with EdgeValidatorActor
    routing_table_exchange_helper: EdgeValidatorHelper,
    /// Flag that track whether we started attempts to establish outbound connections.
    started_connect_attempts: bool,
    /// Connected peers we have sent new edge update, but we haven't received response so far.
    local_peer_pending_update_nonce_request: HashMap<PeerId, u64>,
    /// RoutingTableActor, responsible for computing routing table, routing table exchange, etc.
    routing_table_addr: Addr<routing::Actor>,
    /// Shared counter across all PeerActors, which counts number of `RoutedMessageBody::ForwardTx`
    /// messages sincce last block.
    txns_since_last_block: Arc<AtomicUsize>,
    /// Number of active peers, used for rate limiting.
    peer_counter: Arc<AtomicUsize>,
    /// Whitelisted nodes, which are allowed to connect even if the connection limit has been
    /// reached.
    whitelist_nodes: Vec<WhitelistNode>,
    /// test-only.
    event_sink: Sink<Event>,

    pub(crate) state: Arc<NetworkState>,
}

// test-only
#[derive(Debug, PartialEq, Eq, Clone)]
pub enum Event {
    ServerStarted,
    RoutedMessageDropped,
    RoutingTableUpdate(Arc<routing::NextHopTable>),
    PeerRegistered(PeerInfo),
    Peer(PeerEvent),
    Ping(Ping),
    Pong(Pong),
    SetChainInfo,
}

impl Actor for PeerManagerActor {
    type Context = Context<Self>;

    fn started(&mut self, ctx: &mut Self::Context) {
        // Start server if address provided.
        if let Some(server_addr) = self.config.node_addr {
            debug!(target: "network", at = ?server_addr, "starting public server");
            let peer_manager_addr = ctx.address();
            let event_sink = self.event_sink.clone();

            ctx.spawn(
                async move {
                    let listener = match TcpListener::bind(server_addr).await {
                        Ok(it) => it,
                        Err(e) => {
                            panic!(
                                "failed to start listening on server_addr={:?} e={:?}",
                                server_addr, e
                            );
                        }
                    };
                    event_sink.push(Event::ServerStarted);
                    loop {
                        if let Ok((conn, client_addr)) = listener.accept().await {
                            peer_manager_addr.do_send(PeerToManagerMsg::InboundTcpConnect(
                                InboundTcpConnect::new(conn),
                            ));
                            debug!(target: "network", from = ?client_addr, "got new connection");
                        }
                    }
                }
                .into_actor(self),
            );
        }

        // Periodically push network information to client.
        self.push_network_info_trigger(ctx, self.config.push_info_period);

        // Periodically starts peer monitoring.
        let max_interval = min(MONITOR_PEERS_MAX_DURATION, self.config.bootstrap_peers_period);
        debug!(target: "network", ?max_interval, "monitor_peers_trigger");
        self.monitor_peers_trigger(
            ctx,
            MONITOR_PEERS_INITIAL_DURATION,
            (MONITOR_PEERS_INITIAL_DURATION, max_interval),
        );

        // Periodically recompute PEER_CONNECTIONS metric.
        let network_state = self.state.clone();
        let mut interval =
            tokio::time::interval(network_state.config.peer_stats_period.try_into().unwrap());
        interval.set_missed_tick_behavior(tokio::time::MissedTickBehavior::Skip);
        ctx.spawn(
            async move {
                loop {
                    interval.tick().await;
                    let mut m = HashMap::new();
                    let connected_peers = network_state.connected_peers.read();
                    for p in connected_peers.values() {
                        // TODO(gprusak): remove the encoding from the metric together with Borsh
                        // support.
                        *m.entry((p.peer_type, None)).or_insert(0) += 1;
                    }
                    metrics::set_peer_connections(m);
                }
            }
            .into_actor(self),
        );

        // Periodically reads valid edges from `EdgesVerifierActor` and broadcast.
        self.broadcast_validated_edges_trigger(ctx, BROADCAST_VALIDATED_EDGES_INTERVAL);

        // Periodically updates routing table and prune edges that are no longer reachable.
        self.update_routing_table_trigger(ctx, UPDATE_ROUTING_TABLE_INTERVAL);

        // Periodically prints bandwidth stats for each peer.
        self.report_bandwidth_stats_trigger(ctx, REPORT_BANDWIDTH_STATS_TRIGGER_INTERVAL);
    }

    /// Try to gracefully disconnect from connected peers.
    fn stopping(&mut self, _ctx: &mut Self::Context) -> Running {
        warn!("PeerManager: stopping");
        self.state.connected_peers.broadcast_message(Arc::new(PeerMessage::Disconnect));
        self.routing_table_addr.do_send(StopMsg {});
        Running::Stop
    }
}

impl PeerManagerActor {
    // TODO(pompon) - migrate 'new' to use the clock as parameter.
    pub fn new(
        store: near_store::Store,
        config: config::NetworkConfig,
        client_addr: Recipient<NetworkClientMessages>,
        view_client_addr: Recipient<NetworkViewClientMessages>,
        genesis_id: GenesisId,
    ) -> anyhow::Result<Self> {
        PeerManagerActor::new_with_clock(
            time::Clock::real(),
            store,
            config,
            client_addr,
            view_client_addr,
            genesis_id,
        )
    }

    pub fn new_with_clock(
        clock: time::Clock,
        store: near_store::Store,
        config: config::NetworkConfig,
        client_addr: Recipient<NetworkClientMessages>,
        view_client_addr: Recipient<NetworkViewClientMessages>,
        genesis_id: GenesisId,
    ) -> anyhow::Result<Self> {
        let config = config.verify().context("config")?;
        let store = store::Store::from(store);
        let peer_store =
            PeerStore::new(&clock, store.clone(), &config.boot_nodes, config.blacklist.clone())
                .map_err(|e| anyhow::Error::msg(e.to_string()))?;
        debug!(target: "network",
               len = peer_store.len(),
               boot_nodes = config.boot_nodes.len(),
               banned = peer_store.count_banned(),
               "Found known peers");
        debug!(target: "network", blacklist = ?config.blacklist, "Blacklist");

        let my_peer_id = config.node_id();
        let network_graph = Arc::new(RwLock::new(routing::GraphWithCache::new(my_peer_id.clone())));
        let routing_table_addr =
            routing::Actor::new(clock.clone(), store.clone(), network_graph.clone()).start();
        let routing_table_view = RoutingTableView::new(store, my_peer_id.clone());

        let txns_since_last_block = Arc::new(AtomicUsize::new(0));

        let whitelist_nodes = {
            let mut v = vec![];
            for wn in &config.whitelist_nodes {
                v.push(wn.try_into()?);
            }
            v
        };
        let config = Arc::new(config);
        let rl = config.accounts_data_broadcast_rate_limit;
        Ok(Self {
            clock,
            my_peer_id,
            config: config.clone(),
            max_num_peers: config.max_num_peers,
            peer_store,
            outgoing_peers: HashSet::default(),
            routing_table_view,
            network_graph,
            routing_table_exchange_helper: Default::default(),
            started_connect_attempts: false,
            local_peer_pending_update_nonce_request: HashMap::new(),
            routing_table_addr,
            txns_since_last_block,
            peer_counter: Arc::new(AtomicUsize::new(0)),
            whitelist_nodes,
            event_sink: Sink::void(),
            state: Arc::new(NetworkState::new(
                config.clone(),
                genesis_id,
                client_addr,
                view_client_addr,
                rl,
            )),
        })
    }

    /// test-only, sets the event handler.
    pub fn with_event_sink(mut self, event_sink: Sink<Event>) -> Self {
        self.event_sink = event_sink;
        self
    }

    fn update_routing_table(
        &self,
        ctx: &mut Context<Self>,
        prune_unreachable_since: Option<time::Instant>,
        prune_edges_older_than: Option<time::Utc>,
    ) {
        self.routing_table_addr
            .send(routing::actor::Message::RoutingTableUpdate {
                prune_unreachable_since,
                prune_edges_older_than,
            })
            .into_actor(self)
            .map(|response, act, _ctx| match response {
                Ok(routing::actor::Response::RoutingTableUpdateResponse {
                    local_edges_to_remove,
                    next_hops,
                    peers_to_ban,
                }) => {
                    for peer_id in &local_edges_to_remove {
                        act.routing_table_view.remove_local_edge(peer_id);
                    }
                    act.routing_table_view.set_next_hops(next_hops.clone());
                    for peer in peers_to_ban {
                        act.ban_peer(&peer, ReasonForBan::InvalidEdge);
                    }
                    act.event_sink.push(Event::RoutingTableUpdate(next_hops));
                }
                _ => error!(target: "network", "expected RoutingTableUpdateResponse"),
            })
            .spawn(ctx);
    }

    fn add_verified_edges_to_routing_table(&mut self, edges: Vec<Edge>) {
        if edges.is_empty() {
            return;
        }

        for edge in &edges {
            self.routing_table_view.add_local_edge(edge.clone());
        }
        self.routing_table_addr.do_send(routing::actor::Message::AddVerifiedEdges { edges });
    }

    fn broadcast_accounts(&mut self, mut accounts: Vec<AnnounceAccount>) {
        // Filter the accounts, so that we're sending only the ones that were not added.
        accounts.retain(|a| !self.routing_table_view.contains_account(&a));
        if accounts.is_empty() {
            return;
        }
        debug!(target: "network", account_id = ?self.config.validator.as_ref().map(|v|v.account_id()), ?accounts, "Received new accounts");
        for account in &accounts {
            self.routing_table_view.add_account(account.clone());
        }
        self.state.connected_peers.broadcast_message(Arc::new(PeerMessage::SyncRoutingTable(
            RoutingTableUpdate::from_accounts(accounts),
        )));
    }

    /// `update_routing_table_trigger` schedule updating routing table to `RoutingTableActor`
    /// Usually we do edge pruning once per hour. However it may be disabled in following cases:
    /// - there are edges, that were supposed to be added, but are still in EdgeValidatorActor,
    ///   waiting to have their signatures checked.
    /// - edge pruning may be disabled for unit testing.
    fn update_routing_table_trigger(&self, ctx: &mut Context<Self>, interval: time::Duration) {
        self.update_routing_table(
            ctx,
            self.clock.now().checked_sub(PRUNE_UNREACHABLE_PEERS_AFTER),
            self.clock.now_utc().checked_sub(PRUNE_EDGES_AFTER),
        );

        near_performance_metrics::actix::run_later(
            ctx,
            interval.try_into().unwrap(),
            move |act, ctx| {
                act.update_routing_table_trigger(ctx, interval);
            },
        );
    }

    /// Periodically prints bandwidth stats for each peer.
    fn report_bandwidth_stats_trigger(&mut self, ctx: &mut Context<Self>, every: time::Duration) {
        let mut total_bandwidth_used_by_all_peers: usize = 0;
        let mut total_msg_received_count: usize = 0;
        let mut max_max_record_num_messages_in_progress: usize = 0;
        for (peer_id, connected_peer) in &*self.state.connected_peers.read() {
            // consume methods of the throttle_controller require &mut self,
            // but in fact they modify internal Arc<Atomic...> values,
            // so if we clone the throttle_controller we can call them. This doesn't make
            // much sense.
            // TODO(gprusak): make it more reasonable.
            let mut throttle_controller = connected_peer.throttle_controller.clone();
            let bandwidth_used = throttle_controller.consume_bandwidth_used();
            let msg_received_count = throttle_controller.consume_msg_seen();
            let max_record = throttle_controller.consume_max_messages_in_progress();

            if bandwidth_used > REPORT_BANDWIDTH_THRESHOLD_BYTES
                || total_msg_received_count > REPORT_BANDWIDTH_THRESHOLD_COUNT
            {
                debug!(target: "bandwidth",
                    ?peer_id,
                    bandwidth_used, msg_received_count, "Peer bandwidth exceeded threshold",
                );
            }
            total_bandwidth_used_by_all_peers += bandwidth_used;
            total_msg_received_count += msg_received_count;
            max_max_record_num_messages_in_progress =
                max(max_max_record_num_messages_in_progress, max_record);
        }

        info!(
            total_bandwidth_used_by_all_peers,
            total_msg_received_count, max_max_record_num_messages_in_progress, "Bandwidth stats"
        );

        near_performance_metrics::actix::run_later(
            ctx,
            every.try_into().unwrap(),
            move |act, ctx| {
                act.report_bandwidth_stats_trigger(ctx, every);
            },
        );
    }

    /// Receives list of edges that were verified, in a trigger every 20ms, and adds them to
    /// the routing table.
    fn broadcast_validated_edges_trigger(
        &mut self,
        ctx: &mut Context<Self>,
        interval: time::Duration,
    ) {
        let _span =
            tracing::trace_span!(target: "network", "broadcast_validated_edges_trigger").entered();
        let start = self.clock.now();
        let mut new_edges = Vec::new();
        while let Some(edge) = self.routing_table_exchange_helper.edges_to_add_receiver.pop() {
            new_edges.push(edge);
            // TODO: do we really need this limit?
            if self.clock.now() >= start + BROAD_CAST_EDGES_MAX_WORK_ALLOWED {
                break;
            }
        }

        if !new_edges.is_empty() {
            // Check whenever there is an edge indicating whenever there is a peer we should be
            // connected to but we aren't. And try to resolve the inconsistency.
            //
            // Also check whenever there is an edge indicating that we should be disconnected
            // from a peer, but we are connected. And try to resolve the inconsistency.
            for edge in new_edges.iter() {
                if let Some(other_peer) = edge.other(&self.my_peer_id) {
                    if !self.routing_table_view.is_local_edge_newer(other_peer, edge.nonce()) {
                        continue;
                    }
                    // Check whether we belong to this edge.
                    if self.state.connected_peers.read().contains_key(other_peer) {
                        // This is an active connection.
                        if edge.edge_type() == EdgeState::Removed {
                            self.maybe_remove_connected_peer(ctx, edge, other_peer);
                        }
                    } else if edge.edge_type() == EdgeState::Active {
                        // We are not connected to this peer, but routing table contains
                        // information that we do. We should wait and remove that peer
                        // from routing table
                        Self::wait_peer_or_remove(ctx, edge.clone());
                    }
                    self.routing_table_view.add_local_edge(edge.clone());
                }
            }
            self.routing_table_addr
                .send(routing::actor::Message::AddVerifiedEdges { edges: new_edges })
                .in_current_span()
                .into_actor(self)
                .map(move |response, act, _ctx| {
                    let _span = tracing::trace_span!(
                        target: "network",
                        "broadcast_validated_edges_trigger_response")
                    .entered();

                    match response {
                        Ok(routing::actor::Response::AddVerifiedEdgesResponse(filtered_edges)) => {
                            // Broadcast new edges to all other peers.
                            act.state.connected_peers.broadcast_message(Arc::new(
                                PeerMessage::SyncRoutingTable(RoutingTableUpdate::from_edges(
                                    filtered_edges,
                                )),
                            ));
                        }
                        _ => error!(target: "network", "expected AddVerifiedEdgesResponse"),
                    }
                })
                .spawn(ctx);
        };

        near_performance_metrics::actix::run_later(
            ctx,
            interval.try_into().unwrap(),
            move |act, ctx| {
                act.broadcast_validated_edges_trigger(ctx, interval);
            },
        );
    }

    /// Register a direct connection to a new peer. This will be called after successfully
    /// establishing a connection with another peer. It become part of the connected peers.
    ///
    /// To build new edge between this pair of nodes both signatures are required.
    /// Signature from this node is passed in `edge_info`
    /// Signature from the other node is passed in `full_peer_info.edge_info`.
    fn register_peer(
        &mut self,
        connection_state: Arc<ConnectedPeer>,
        partial_edge_info: PartialEdgeInfo,
        ctx: &mut Context<Self>,
    ) {
        let peer_info = &connection_state.peer_info;
        let _span = tracing::trace_span!(target: "network", "register_peer").entered();
        debug!(target: "network", ?peer_info, "Consolidated connection");

        self.outgoing_peers.remove(&peer_info.id);
        if let Err(err) = self.peer_store.peer_connected(&self.clock, peer_info) {
            error!(target: "network", ?err, "Failed to save peer data");
            return;
        };

        let target_peer_id = peer_info.id.clone();

        let new_edge = Edge::new(
            self.my_peer_id.clone(),
            target_peer_id.clone(),
            partial_edge_info.nonce,
            partial_edge_info.signature,
            connection_state.partial_edge_info.signature.clone(),
        );
        let peer_info = peer_info.clone();

        self.state.connected_peers.insert(connection_state.clone());
        self.add_verified_edges_to_routing_table(vec![new_edge.clone()]);
        self.sync_after_handshake(connection_state, ctx, new_edge);
        self.event_sink.push(Event::PeerRegistered(peer_info));
    }

    fn sync_after_handshake(
        &self,
        peer: Arc<ConnectedPeer>,
        ctx: &mut Context<Self>,
        new_edge: Edge,
    ) {
        let run_later_span = tracing::trace_span!(target: "network", "sync_after_handshake");
        // The full sync is delayed, so that handshake is completed before the sync starts.
        near_performance_metrics::actix::run_later(
            ctx,
            WAIT_FOR_SYNC_DELAY.try_into().unwrap(),
            move |act, _ctx| {
                let _guard = run_later_span.enter();
                // Start syncing network point of view. Wait until both parties are connected before start
                // sending messages.
                let known_edges = act.network_graph.read().edges().values().cloned().collect();
                let known_accounts = act.routing_table_view.get_announce_accounts();
                peer.send_message(Arc::new(PeerMessage::SyncRoutingTable(
                    RoutingTableUpdate::new(known_edges, known_accounts.cloned().collect()),
                )));

                // Ask for peers list on connection.
                peer.send_message(Arc::new(PeerMessage::PeersRequest));

                if peer.peer_type == PeerType::Outbound {
                    // Only broadcast new message from the outbound endpoint.
                    // Wait a time out before broadcasting this new edge to let the other party finish handshake.
                    act.state.connected_peers.broadcast_message(Arc::new(
                        PeerMessage::SyncRoutingTable(RoutingTableUpdate::from_edges(vec![
                            new_edge,
                        ])),
                    ));
                }
            },
        );
    }

    /// Remove peer from connected set.
    /// Check it match peer_type to avoid removing a peer that both started connection to each other.
    /// If peer_type is None, remove anyway disregarding who started the connection.
    fn remove_connected_peer(&mut self, peer_id: &PeerId, peer_type: Option<PeerType>) {
        let state = self.state.clone();
        let connected_peers = state.connected_peers.read();
        if let Some(peer_type) = peer_type {
            if let Some(peer) = connected_peers.get(peer_id) {
                if peer.peer_type != peer_type {
                    // Don't remove the peer
                    return;
                }
            }
        }

        // If the last edge we have with this peer represent a connection addition, create the edge
        // update that represents the connection removal.
        self.state.connected_peers.remove(peer_id);

        if let Some(edge) = self.routing_table_view.get_local_edge(peer_id) {
            if edge.edge_type() == EdgeState::Active {
                let edge_update = edge.remove_edge(self.my_peer_id.clone(), &self.config.node_key);
                self.add_verified_edges_to_routing_table(vec![edge_update.clone()]);
                self.state.connected_peers.broadcast_message(Arc::new(
                    PeerMessage::SyncRoutingTable(RoutingTableUpdate::from_edges(vec![
                        edge_update,
                    ])),
                ));
            }
        }
    }

    /// Remove a peer from the connected peer set. If the peer doesn't belong to the connected peer set
    /// data from ongoing connection established is removed.
    fn unregister_peer(
        &mut self,
        peer_id: PeerId,
        peer_type: PeerType,
        remove_from_peer_store: bool,
    ) {
        debug!(target: "network", ?peer_id, ?peer_type, "Unregister peer");
        // If this is an unconsolidated peer because failed / connected inbound, just delete it.
        if peer_type == PeerType::Outbound && self.outgoing_peers.contains(&peer_id) {
            self.outgoing_peers.remove(&peer_id);
            return;
        }

        if remove_from_peer_store {
            self.remove_connected_peer(&peer_id, Some(peer_type));
            if let Err(err) = self.peer_store.peer_disconnected(&self.clock, &peer_id) {
                error!(target: "network", ?err, "Failed to save peer data");
            };
        }
    }

    /// Add peer to ban list.
    /// This function should only be called after Peer instance is stopped.
    /// Note: Use `try_ban_peer` if there might be a Peer instance still connected.
    fn ban_peer(&mut self, peer_id: &PeerId, ban_reason: ReasonForBan) {
        warn!(target: "network", ?peer_id, ?ban_reason, "Banning peer");
        self.remove_connected_peer(peer_id, None);
        if let Err(err) = self.peer_store.peer_ban(&self.clock, peer_id, ban_reason) {
            error!(target: "network", ?err, "Failed to save peer data");
        };
    }

    /// Ban peer. Stop peer instance if it is still connected,
    /// and then mark peer as banned in the peer store.
    pub(crate) fn try_ban_peer(&mut self, peer_id: &PeerId, ban_reason: ReasonForBan) {
        let state = self.state.clone();
        if let Some(peer) = state.connected_peers.read().get(peer_id) {
            peer.ban(ban_reason);
        } else {
            warn!(target: "network", ?ban_reason, ?peer_id, "Try to ban a disconnected peer for");
            // Call `ban_peer` in peer manager to trigger action that persists information
            // of ban in disk.
            self.ban_peer(peer_id, ban_reason);
        };
    }

    /// Connects peer with given TcpStream and optional information if it's outbound.
    /// This might fail if the other peers drop listener at its endpoint while establishing connection.
    fn try_connect_peer(
        &self,
        recipient: Addr<Self>,
        stream: TcpStream,
        peer_type: PeerType,
        peer_info: Option<PeerInfo>,
        partial_edge_info: Option<PartialEdgeInfo>,
    ) {
        let my_peer_id = self.my_peer_id.clone();
        let account_id = self.config.validator.as_ref().map(|v| v.account_id());
        let server_addr = self.config.node_addr;
        let handshake_timeout = self.config.handshake_timeout;

        let server_addr = match server_addr {
            Some(server_addr) => server_addr,
            None => match stream.local_addr() {
                Ok(server_addr) => server_addr,
                _ => {
                    warn!(target: "network", ?peer_info, "Failed establishing connection with");
                    return;
                }
            },
        };

        let remote_addr = match stream.peer_addr() {
            Ok(remote_addr) => remote_addr,
            _ => {
                warn!(target: "network", ?peer_info, "Failed establishing connection with");
                return;
            }
        };

        let txns_since_last_block = Arc::clone(&self.txns_since_last_block);

        // Start every peer actor on separate thread.
        let arbiter = Arbiter::new();
        let peer_counter = self.peer_counter.clone();
        peer_counter.fetch_add(1, Ordering::SeqCst);
        let clock = self.clock.clone();
        let state = self.state.clone();
        let event_sink = self.event_sink.clone();
        PeerActor::start_in_arbiter(&arbiter.handle(), move |ctx| {
            let (read, write) = tokio::io::split(stream);

            // TODO: check if peer is banned or known based on IP address and port.
            let rate_limiter = ThrottleController::new(MAX_MESSAGES_COUNT, MAX_MESSAGES_TOTAL_SIZE);
            PeerActor::add_stream(
                ThrottleFramedRead::new(read, Codec::default(), rate_limiter.clone()).map_while(
                    |x| match x {
                        Ok(x) => Some(x),
                        Err(err) => {
                            warn!(target: "network", ?err, "Peer stream error");
                            None
                        }
                    },
                ),
                ctx,
            );

            PeerActor::new(
                clock,
                PeerInfo { id: my_peer_id, addr: Some(server_addr), account_id },
                remote_addr,
                peer_info,
                peer_type,
                FramedWrite::new(write, Codec::default(), Codec::default(), ctx),
                handshake_timeout,
                recipient.clone().recipient(),
                recipient.clone().recipient(),
                partial_edge_info,
                txns_since_last_block,
                peer_counter,
                rate_limiter,
                None,
                state,
                event_sink.compose(Event::Peer),
            )
        });
    }

    /// Check if it is needed to create a new outbound connection.
    /// If the number of active connections is less than `ideal_connections_lo` or
    /// (the number of outgoing connections is less than `minimum_outbound_peers`
    ///     and the total connections is less than `max_num_peers`)
    fn is_outbound_bootstrap_needed(&self) -> bool {
        let connected_peers = self.state.connected_peers.read();
        let total_connections = connected_peers.len() + self.outgoing_peers.len();
        let potential_outgoing_connections = connected_peers
            .values()
            .filter(|connected_peer| connected_peer.peer_type == PeerType::Outbound)
            .count()
            + self.outgoing_peers.len();

        (total_connections < self.config.ideal_connections_lo as usize
            || (total_connections < self.max_num_peers as usize
                && potential_outgoing_connections < self.config.minimum_outbound_peers as usize))
            && !self.config.outbound_disabled
    }

    fn is_inbound_allowed(&self) -> bool {
        self.state.connected_peers.read().len() + self.outgoing_peers.len()
            < self.max_num_peers as usize
    }

    /// is_peer_whitelisted checks whether a peer is a whitelisted node.
    /// whitelisted nodes are allowed to connect, even if the inbound connections limit has
    /// been reached. This predicate should be evaluated AFTER the Handshake.
    fn is_peer_whitelisted(&self, peer_info: &PeerInfo) -> bool {
        self.whitelist_nodes
            .iter()
            .filter(|wn| wn.id == peer_info.id)
            .filter(|wn| Some(wn.addr) == peer_info.addr)
            .any(|wn| wn.account_id.is_none() || wn.account_id == peer_info.account_id)
    }

    /// is_ip_whitelisted checks whether the IP address of an inbound
    /// connection may belong to a whitelisted node. All whitelisted nodes
    /// are required to have IP:port specified. We consider only IPs since
    /// the port of an inbound TCP connection is assigned at random.
    /// This predicate should be evaluated BEFORE the Handshake.
    fn is_ip_whitelisted(&self, ip: &IpAddr) -> bool {
        self.whitelist_nodes.iter().any(|wn| wn.addr.ip() == *ip)
    }

    /// Returns peers close to the highest height
    fn highest_height_peers(&self) -> Vec<FullPeerInfo> {
        let infos: Vec<_> =
            self.state.connected_peers.read().values().map(|p| p.full_peer_info()).collect();

        // This finds max height among peers, and returns one peer close to such height.
        let max_height = match infos.iter().map(|i| i.chain_info.height).max() {
            Some(height) => height,
            None => return vec![],
        };
        // Find all peers whose height is within `highest_peer_horizon` from max height peer(s).
        infos
            .into_iter()
            .filter(|i| {
                i.chain_info.height.saturating_add(self.config.highest_peer_horizon) >= max_height
            })
            .collect()
    }

    // Get peers that are potentially unreliable and we should avoid routing messages through them.
    // Currently we're picking the peers that are too much behind (in comparison to us).
    fn unreliable_peers(&self) -> HashSet<PeerId> {
        let my_height = self.state.chain_info.load().height;
        // Find all peers whose height is below `highest_peer_horizon` from max height peer(s).
        self.state
            .connected_peers
            .read()
            .values()
            .filter(|p| {
                p.chain_height.load(Ordering::Relaxed).saturating_add(UNRELIABLE_PEER_HORIZON)
                    < my_height
            })
            .map(|p| p.peer_info.id.clone())
            .collect()
    }

    fn wait_peer_or_remove(ctx: &mut Context<Self>, edge: Edge) {
        // This edge says this is an connected peer, which is currently not in the set of connected peers.
        // Wait for some time to let the connection begin or broadcast edge removal instead.
        near_performance_metrics::actix::run_later(
            ctx,
            WAIT_PEER_BEFORE_REMOVE.try_into().unwrap(),
            move |act, _ctx| {
                let other = edge.other(&act.my_peer_id).unwrap();
                if act.state.connected_peers.read().contains_key(other) {
                    return;
                }
                // Peer is still not connected after waiting a timeout.
                let new_edge = edge.remove_edge(act.my_peer_id.clone(), &act.config.node_key);
                act.state.connected_peers.broadcast_message(Arc::new(
                    PeerMessage::SyncRoutingTable(RoutingTableUpdate::from_edges(vec![new_edge])),
                ));
            },
        );
    }

    // If we receive an edge indicating that we should no longer be connected to a peer.
    // We will broadcast that edge to that peer, and if that peer doesn't reply within specific time,
    // that peer will be removed. However, the connected peer may gives us a new edge indicating
    // that we should in fact be connected to it.
    fn maybe_remove_connected_peer(
        &mut self,
        ctx: &mut Context<Self>,
        edge: &Edge,
        other: &PeerId,
    ) {
        let nonce = edge.next();

        if let Some(last_nonce) = self.local_peer_pending_update_nonce_request.get(other) {
            if *last_nonce >= nonce {
                // We already tried to update an edge with equal or higher nonce.
                return;
            }
        }

        self.state.connected_peers.send_message(
            other.clone(),
            Arc::new(PeerMessage::RequestUpdateNonce(PartialEdgeInfo::new(
                &self.my_peer_id,
                other,
                nonce,
                &self.config.node_key,
            ))),
        );

        self.local_peer_pending_update_nonce_request.insert(other.clone(), nonce);

        let other = other.clone();
        near_performance_metrics::actix::run_later(
            ctx,
            WAIT_ON_TRY_UPDATE_NONCE.try_into().unwrap(),
            move |act, _ctx| {
                if let Some(cur_nonce) = act.local_peer_pending_update_nonce_request.get(&other) {
                    if *cur_nonce == nonce {
                        if let Some(peer) = act.state.connected_peers.read().get(&other) {
                            // Send disconnect signal to this peer if we haven't edge update.
                            peer.unregister();
                        }
                        act.local_peer_pending_update_nonce_request.remove(&other);
                    }
                }
            },
        );
    }

    /// Check if the number of connections (excluding whitelisted ones) exceeds ideal_connections_hi.
    /// If so, constructs a safe set of peers and selects one random peer outside of that set
    /// and sends signal to stop connection to it gracefully.
    ///
    /// Safe set contruction process:
    /// 1. Add all whitelisted peers to the safe set.
    /// 2. If the number of outbound connections is less or equal than minimum_outbound_connections,
    ///    add all outbound connections to the safe set.
    /// 3. Find all peers who sent us a message within the last peer_recent_time_window,
    ///    and add them one by one to the safe_set (starting from earliest connection time)
    ///    until safe set has safe_set_size elements.
    fn maybe_stop_active_connection(&self) {
        let connected_peers = self.state.connected_peers.read();
        let filter_peers = |predicate: &dyn Fn(&ConnectedPeer) -> bool| -> Vec<_> {
            connected_peers
                .values()
                .filter(|peer| predicate(&*peer))
                .map(|peer| peer.peer_info.id.clone())
                .collect()
        };

        // Build safe set
        let mut safe_set = HashSet::new();

        // If there is not enough non-whitelisted peers, return without disconnecting anyone.
        let whitelisted_peers = filter_peers(&|p| self.is_peer_whitelisted(&p.peer_info));
        if connected_peers.len() - whitelisted_peers.len()
            <= self.config.ideal_connections_hi as usize
        {
            return;
        }
        // Add whitelisted nodes to the safe set.
        safe_set.extend(whitelisted_peers);

        // If there is not enough outbound peers, add them to the safe set.
        let outbound_peers = filter_peers(&|p| p.peer_type == PeerType::Outbound);
        if outbound_peers.len() + self.outgoing_peers.len()
            <= self.config.minimum_outbound_peers as usize
        {
            safe_set.extend(outbound_peers);
        }

        // If there is not enough archival peers, add them to the safe set.
        if self.config.archive {
            let archival_peers = filter_peers(&|p| p.initial_chain_info.archival);
            if archival_peers.len() <= self.config.archival_peer_connections_lower_bound as usize {
                safe_set.extend(archival_peers);
            }
        }

        // Find all recently active peers.
        let now = self.clock.now();
        let mut active_peers: Vec<Arc<ConnectedPeer>> = connected_peers
            .values()
            .filter(|p| {
                now - p.last_time_received_message.load() < self.config.peer_recent_time_window
            })
            .cloned()
            .collect();
        // Sort by established time.
        active_peers.sort_by_key(|p| p.connection_established_time);
        // Saturate safe set with recently active peers.
        let set_limit = self.config.safe_set_size as usize;
        for p in active_peers {
            if safe_set.len() >= set_limit {
                break;
            }
            safe_set.insert(p.peer_info.id.clone());
        }

        // Build valid candidate list to choose the peer to be removed. All peers outside the safe set.
        let candidates = connected_peers.values().filter(|p| !safe_set.contains(&p.peer_info.id));
        if let Some(p) = candidates.choose(&mut rand::thread_rng()) {
            debug!(target: "network", id = ?p.peer_info.id,
                connected_peers_len = connected_peers.len(),
                ideal_connections_hi = self.config.ideal_connections_hi,
                "Stop active connection"
            );
            p.unregister();
        }
    }

    /// Periodically monitor list of peers and:
    ///  - request new peers from connected peers,
    ///  - bootstrap outbound connections from known peers,
    ///  - unban peers that have been banned for awhile,
    ///  - remove expired peers,
    ///
    /// # Arguments:
    /// - `interval` - Time between consequent runs.
    /// - `default_interval` - we will set `interval` to this value once, after first successful connection
    /// - `max_interval` - maximum value of interval
    /// NOTE: in the current implementation `interval` increases by 1% every time, and it will
    ///       reach value of `max_internal` eventually.
    fn monitor_peers_trigger(
        &mut self,
        ctx: &mut Context<Self>,
        mut interval: time::Duration,
        (default_interval, max_interval): (time::Duration, time::Duration),
    ) {
        let _span = tracing::trace_span!(target: "network", "monitor_peers_trigger").entered();
        let mut to_unban = vec![];
        for (peer_id, peer_state) in self.peer_store.iter() {
            if let KnownPeerStatus::Banned(_, last_banned) = peer_state.status {
                let interval = self.clock.now_utc() - last_banned;
                if interval > self.config.ban_window {
                    info!(target: "network", unbanned = ?peer_id, after = ?interval, "Monitor peers:");
                    to_unban.push(peer_id.clone());
                }
            }
        }

        for peer_id in to_unban {
            if let Err(err) = self.peer_store.peer_unban(&peer_id) {
                error!(target: "network", ?err, "Failed to unban a peer");
            }
        }

        if self.is_outbound_bootstrap_needed() {
            if let Some(peer_info) = self.peer_store.unconnected_peer(|peer_state| {
                // Ignore connecting to ourself
                self.my_peer_id == peer_state.peer_info.id
                    || self.config.node_addr == peer_state.peer_info.addr
                    // Or to peers we are currently trying to connect to
                    || self.outgoing_peers.contains(&peer_state.peer_info.id)
            }) {
                // Start monitor_peers_attempts from start after we discover the first healthy peer
                if !self.started_connect_attempts {
                    self.started_connect_attempts = true;
                    interval = default_interval;
                }

                self.outgoing_peers.insert(peer_info.id.clone());
                ctx.notify(PeerManagerMessageRequest::OutboundTcpConnect(OutboundTcpConnect {
                    peer_info,
                }));
            } else {
                self.state.ask_for_more_peers(&self.clock);
            }
        }

        // If there are too many active connections try to remove some connections
        self.maybe_stop_active_connection();

        if let Err(err) = self.peer_store.remove_expired(&self.clock, &self.config) {
            error!(target: "network", ?err, "Failed to remove expired peers");
        };

        // Find peers that are not reliable (too much behind) - and make sure that we're not routing messages through them.
        let unreliable_peers = self.unreliable_peers();
        metrics::PEER_UNRELIABLE.set(unreliable_peers.len() as i64);
        self.network_graph.write().set_unreliable_peers(unreliable_peers);

        let new_interval = min(max_interval, interval * EXPONENTIAL_BACKOFF_RATIO);

        near_performance_metrics::actix::run_later(
            ctx,
            interval.try_into().unwrap(),
            move |act, ctx| {
                act.monitor_peers_trigger(ctx, new_interval, (default_interval, max_interval));
            },
        );
    }

    /// Sends list of edges, from peer `peer_id` to check their signatures to `EdgeValidatorActor`.
    /// Bans peer `peer_id` if an invalid edge is found.
    /// `PeerManagerActor` periodically runs `broadcast_validated_edges_trigger`, which gets edges
    /// from `EdgeValidatorActor` concurrent queue and sends edges to be added to `RoutingTableActor`.
    fn validate_edges_and_add_to_routing_table(
        &self,
        peer_id: PeerId,
        edges: Vec<Edge>,
        throttle_controller: Option<ThrottleController>,
    ) {
        if edges.is_empty() {
            return;
        }
        self.routing_table_addr.do_send(ActixMessageWrapper::new_without_size(
            routing::actor::Message::ValidateEdgeList(ValidateEdgeList {
                source_peer_id: peer_id,
                edges,
                edges_info_shared: self.routing_table_exchange_helper.edges_info_shared.clone(),
                sender: self.routing_table_exchange_helper.edges_to_add_sender.clone(),
            }),
            throttle_controller,
        ));
    }

    /// Return whether the message is sent or not.
    fn send_message_to_account_or_peer_or_hash(
        &mut self,
        target: &AccountOrPeerIdOrHash,
        msg: RoutedMessageBody,
    ) -> bool {
        match target {
            AccountOrPeerIdOrHash::AccountId(account_id) => {
                self.send_message_to_account(account_id, msg)
            }
            peer_or_hash @ AccountOrPeerIdOrHash::PeerId(_)
            | peer_or_hash @ AccountOrPeerIdOrHash::Hash(_) => self
                .send_message_to_peer(RawRoutedMessage { target: peer_or_hash.clone(), body: msg }),
        }
    }

    /// Route signed message to target peer.
    /// Return whether the message is sent or not.
    fn send_signed_message_to_peer(&mut self, msg: Box<RoutedMessageV2>) -> bool {
        // Check if the message is for myself and don't try to send it in that case.
        if let PeerIdOrHash::PeerId(target) = &msg.msg.target {
            if target == &self.my_peer_id {
                debug!(target: "network", account_id = ?self.config.validator.as_ref().map(|v|v.account_id()), my_peer_id = ?self.my_peer_id, ?msg, "Drop signed message to myself");
                return false;
            }
        }

        match self.routing_table_view.find_route(&self.clock, &msg.msg.target) {
            Ok(peer_id) => {
                // Remember if we expect a response for this message.
                if msg.msg.author == self.my_peer_id && msg.expect_response() {
                    trace!(target: "network", ?msg, "initiate route back");
                    self.routing_table_view.add_route_back(
                        &self.clock,
                        msg.hash(),
                        self.my_peer_id.clone(),
                    );
                }

                self.state.connected_peers.send_message(peer_id, Arc::new(PeerMessage::Routed(msg)))
            }
            Err(find_route_error) => {
                // TODO(MarX, #1369): Message is dropped here. Define policy for this case.
                metrics::MessageDropped::NoRouteFound.inc(&msg.msg.body);

                debug!(target: "network",
                      account_id = ?self.config.validator.as_ref().map(|v|v.account_id()),
                      to = ?msg.msg.target,
                      reason = ?find_route_error,
                      known_peers = ?self.routing_table_view.reachable_peers(),
                      msg = ?msg.msg.body,
                    "Drop signed message"
                );
                false
            }
        }
    }

    /// Route message to target peer.
    /// Return whether the message is sent or not.
    fn send_message_to_peer(&mut self, msg: RawRoutedMessage) -> bool {
        let msg = self.sign_routed_message(msg, self.my_peer_id.clone());
        self.send_signed_message_to_peer(msg)
    }

    /// Send message to specific account.
    /// Return whether the message is sent or not.
    fn send_message_to_account(&mut self, account_id: &AccountId, msg: RoutedMessageBody) -> bool {
        let target = match self.routing_table_view.account_owner(account_id) {
            Ok(peer_id) => peer_id,
            Err(find_route_error) => {
                // TODO(MarX, #1369): Message is dropped here. Define policy for this case.
                metrics::MessageDropped::UnknownAccount.inc(&msg);
                debug!(target: "network",
                       account_id = ?self.config.validator.as_ref().map(|v|v.account_id()),
                       to = ?account_id,
                       reason = ?find_route_error,
                       ?msg,"Drop message",
                );
                trace!(target: "network", known_peers = ?self.routing_table_view.get_accounts_keys().collect::<Vec<_>>(), "Known peers");
                return false;
            }
        };

        let msg = RawRoutedMessage { target: AccountOrPeerIdOrHash::PeerId(target), body: msg };
        if msg.body.is_important() {
            let mut success = false;
            for _ in 0..IMPORTANT_MESSAGE_RESENT_COUNT {
                success |= self.send_message_to_peer(msg.clone());
            }
            success
        } else {
            self.send_message_to_peer(msg)
        }
    }

    fn sign_routed_message(
        &self,
        msg: RawRoutedMessage,
        my_peer_id: PeerId,
    ) -> Box<RoutedMessageV2> {
        msg.sign(
            my_peer_id,
            &self.config.node_key,
            self.config.routed_message_ttl,
            Some(self.clock.now_utc()),
        )
    }

    // Determine if the given target is referring to us.
    fn message_for_me(
        routing_table_view: &mut RoutingTableView,
        my_peer_id: &PeerId,
        target: &PeerIdOrHash,
    ) -> bool {
        match target {
            PeerIdOrHash::PeerId(peer_id) => peer_id == my_peer_id,
            PeerIdOrHash::Hash(hash) => routing_table_view.compare_route_back(*hash, my_peer_id),
        }
    }

    fn propose_edge(&self, peer1: &PeerId, with_nonce: Option<u64>) -> PartialEdgeInfo {
        // When we create a new edge we increase the latest nonce by 2 in case we miss a removal
        // proposal from our partner.
        let nonce = with_nonce.unwrap_or_else(|| {
            self.routing_table_view.get_local_edge(peer1).map_or(1, |edge| edge.next())
        });

        PartialEdgeInfo::new(&self.my_peer_id, peer1, nonce, &self.config.node_key)
    }

    fn send_ping(&mut self, nonce: u64, target: PeerId) {
        let body = RoutedMessageBody::Ping(Ping { nonce, source: self.my_peer_id.clone() });
        let msg = RawRoutedMessage { target: AccountOrPeerIdOrHash::PeerId(target), body };
        self.send_message_to_peer(msg);
    }

    fn send_pong(&mut self, nonce: usize, target: CryptoHash) {
        let body =
            RoutedMessageBody::Pong(Pong { nonce: nonce as u64, source: self.my_peer_id.clone() });
        let msg = RawRoutedMessage { target: AccountOrPeerIdOrHash::Hash(target), body };
        self.send_message_to_peer(msg);
    }

    pub(crate) fn get_network_info(&self) -> NetworkInfo {
        let connected_peers = self.state.connected_peers.read();
        NetworkInfo {
            connected_peers: connected_peers
                .values()
                .map(|cp| {
                    let stats = cp.stats.load();
                    ConnectedPeerInfo {
                        full_peer_info: cp.full_peer_info(),
                        received_bytes_per_sec: stats.received_bytes_per_sec,
                        sent_bytes_per_sec: stats.sent_bytes_per_sec,
                        last_time_peer_requested: cp.last_time_peer_requested.load(),
                        last_time_received_message: cp.last_time_received_message.load(),
                        connection_established_time: cp.connection_established_time,
                        peer_type: cp.peer_type,
                    }
                })
                .collect(),
            num_connected_peers: connected_peers.len(),
            peer_max_count: self.max_num_peers,
            highest_height_peers: self.highest_height_peers(),
            sent_bytes_per_sec: connected_peers
                .values()
                .map(|x| x.stats.load().sent_bytes_per_sec)
                .sum(),
            received_bytes_per_sec: connected_peers
                .values()
                .map(|x| x.stats.load().received_bytes_per_sec)
                .sum(),
            known_producers: self
                .routing_table_view
                .get_announce_accounts()
                .map(|announce_account| KnownProducer {
                    account_id: announce_account.account_id.clone(),
                    peer_id: announce_account.peer_id.clone(),
                    // TODO: fill in the address.
                    addr: None,
                    next_hops: self
                        .routing_table_view
                        .view_route(&announce_account.peer_id)
                        .map(|it| it.clone()),
                })
                .collect(),
            tier1_accounts: self.state.accounts_data.dump().iter().map(|d| (*d).clone()).collect(),
            peer_counter: self.peer_counter.load(Ordering::SeqCst),
        }
    }

    fn push_network_info_trigger(&self, ctx: &mut Context<Self>, interval: time::Duration) {
        let network_info = self.get_network_info();

        let _ = self.state.client_addr.do_send(NetworkClientMessages::NetworkInfo(network_info));

        near_performance_metrics::actix::run_later(
            ctx,
            interval.try_into().unwrap(),
            move |act, ctx| {
                act.push_network_info_trigger(ctx, interval);
            },
        );
    }

    #[perf]
    fn handle_msg_network_requests(
        &mut self,
        msg: NetworkRequests,
        _ctx: &mut Context<Self>,
        _throttle_controller: Option<ThrottleController>,
    ) -> NetworkResponses {
        let _span =
            tracing::trace_span!(target: "network", "handle_msg_network_requests").entered();
        let _d = delay_detector::DelayDetector::new(|| {
            format!("network request {}", msg.as_ref()).into()
        });
        metrics::REQUEST_COUNT_BY_TYPE_TOTAL.with_label_values(&[msg.as_ref()]).inc();
        match msg {
            NetworkRequests::Block { block } => {
                self.state.connected_peers.broadcast_message(Arc::new(PeerMessage::Block(block)));
                NetworkResponses::NoResponse
            }
            NetworkRequests::Approval { approval_message } => {
                self.send_message_to_account(
                    &approval_message.target,
                    RoutedMessageBody::BlockApproval(approval_message.approval),
                );
                NetworkResponses::NoResponse
            }
            NetworkRequests::BlockRequest { hash, peer_id } => {
                if self
                    .state
                    .connected_peers
                    .send_message(peer_id, Arc::new(PeerMessage::BlockRequest(hash)))
                {
                    NetworkResponses::NoResponse
                } else {
                    NetworkResponses::RouteNotFound
                }
            }
            NetworkRequests::BlockHeadersRequest { hashes, peer_id } => {
                if self
                    .state
                    .connected_peers
                    .send_message(peer_id, Arc::new(PeerMessage::BlockHeadersRequest(hashes)))
                {
                    NetworkResponses::NoResponse
                } else {
                    NetworkResponses::RouteNotFound
                }
            }
            NetworkRequests::StateRequestHeader { shard_id, sync_hash, target } => {
                if self.send_message_to_account_or_peer_or_hash(
                    &target,
                    RoutedMessageBody::StateRequestHeader(shard_id, sync_hash),
                ) {
                    NetworkResponses::NoResponse
                } else {
                    NetworkResponses::RouteNotFound
                }
            }
            NetworkRequests::StateRequestPart { shard_id, sync_hash, part_id, target } => {
                if self.send_message_to_account_or_peer_or_hash(
                    &target,
                    RoutedMessageBody::StateRequestPart(shard_id, sync_hash, part_id),
                ) {
                    NetworkResponses::NoResponse
                } else {
                    NetworkResponses::RouteNotFound
                }
            }
            NetworkRequests::StateResponse { route_back, response } => {
                let body = match response {
                    StateResponseInfo::V1(response) => RoutedMessageBody::StateResponse(response),
                    response @ StateResponseInfo::V2(_) => {
                        RoutedMessageBody::VersionedStateResponse(response)
                    }
                };
                if self.send_message_to_peer(RawRoutedMessage {
                    target: AccountOrPeerIdOrHash::Hash(route_back),
                    body,
                }) {
                    NetworkResponses::NoResponse
                } else {
                    NetworkResponses::RouteNotFound
                }
            }
            // unused: epoch sync is not implemented
            NetworkRequests::EpochSyncRequest { peer_id, epoch_id } => {
                if self
                    .state
                    .connected_peers
                    .send_message(peer_id, Arc::new(PeerMessage::EpochSyncRequest(epoch_id)))
                {
                    NetworkResponses::NoResponse
                } else {
                    NetworkResponses::RouteNotFound
                }
            }
            // unused: epoch sync is not implemented
            NetworkRequests::EpochSyncFinalizationRequest { peer_id, epoch_id } => {
                if self.state.connected_peers.send_message(
                    peer_id,
                    Arc::new(PeerMessage::EpochSyncFinalizationRequest(epoch_id)),
                ) {
                    NetworkResponses::NoResponse
                } else {
                    NetworkResponses::RouteNotFound
                }
            }
            NetworkRequests::BanPeer { peer_id, ban_reason } => {
                self.try_ban_peer(&peer_id, ban_reason);
                NetworkResponses::NoResponse
            }
            NetworkRequests::AnnounceAccount(announce_account) => {
                self.broadcast_accounts(vec![announce_account]);
                NetworkResponses::NoResponse
            }
            NetworkRequests::PartialEncodedChunkRequest { target, request, create_time } => {
                metrics::PARTIAL_ENCODED_CHUNK_REQUEST_DELAY
                    .observe((self.clock.now() - create_time.0).as_seconds_f64());
                let mut success = false;

                // Make two attempts to send the message. First following the preference of `prefer_peer`,
                // and if it fails, against the preference.
                for prefer_peer in &[target.prefer_peer, !target.prefer_peer] {
                    if !prefer_peer {
                        if let Some(account_id) = target.account_id.as_ref() {
                            if self.send_message_to_account(
                                account_id,
                                RoutedMessageBody::PartialEncodedChunkRequest(request.clone()),
                            ) {
                                success = true;
                                break;
                            }
                        }
                    } else {
                        let mut matching_peers = vec![];
                        for (peer_id, peer) in self.state.connected_peers.read().iter() {
                            if (peer.initial_chain_info.archival || !target.only_archival)
                                && peer.chain_height.load(Ordering::Relaxed) >= target.min_height
                                && peer.initial_chain_info.tracked_shards.contains(&target.shard_id)
                            {
                                matching_peers.push(peer_id.clone());
                            }
                        }

                        if let Some(matching_peer) = matching_peers.iter().choose(&mut thread_rng())
                        {
                            if self.send_message_to_peer(RawRoutedMessage {
                                target: AccountOrPeerIdOrHash::PeerId(matching_peer.clone()),
                                body: RoutedMessageBody::PartialEncodedChunkRequest(
                                    request.clone(),
                                ),
                            }) {
                                success = true;
                                break;
                            }
                        } else {
                            debug!(target: "network", chunk_hash=?request.chunk_hash, "Failed to find any matching peer for chunk");
                        }
                    }
                }

                if success {
                    NetworkResponses::NoResponse
                } else {
                    debug!(target: "network", chunk_hash=?request.chunk_hash, "Failed to find a route for chunk");
                    NetworkResponses::RouteNotFound
                }
            }
            NetworkRequests::PartialEncodedChunkResponse { route_back, response } => {
                if self.send_message_to_peer(RawRoutedMessage {
                    target: AccountOrPeerIdOrHash::Hash(route_back),
                    body: RoutedMessageBody::PartialEncodedChunkResponse(response),
                }) {
                    NetworkResponses::NoResponse
                } else {
                    NetworkResponses::RouteNotFound
                }
            }
            NetworkRequests::PartialEncodedChunkMessage { account_id, partial_encoded_chunk } => {
                if self.send_message_to_account(&account_id, partial_encoded_chunk.into()) {
                    NetworkResponses::NoResponse
                } else {
                    NetworkResponses::RouteNotFound
                }
            }
            NetworkRequests::PartialEncodedChunkForward { account_id, forward } => {
                if self.send_message_to_account(
                    &account_id,
                    RoutedMessageBody::PartialEncodedChunkForward(forward),
                ) {
                    NetworkResponses::NoResponse
                } else {
                    NetworkResponses::RouteNotFound
                }
            }
            NetworkRequests::ForwardTx(account_id, tx) => {
                if self.send_message_to_account(&account_id, RoutedMessageBody::ForwardTx(tx)) {
                    NetworkResponses::NoResponse
                } else {
                    NetworkResponses::RouteNotFound
                }
            }
            NetworkRequests::TxStatus(account_id, signer_account_id, tx_hash) => {
                if self.send_message_to_account(
                    &account_id,
                    RoutedMessageBody::TxStatusRequest(signer_account_id, tx_hash),
                ) {
                    NetworkResponses::NoResponse
                } else {
                    NetworkResponses::RouteNotFound
                }
            }
            NetworkRequests::ReceiptOutComeRequest(account_id, receipt_id) => {
                if self.send_message_to_account(
                    &account_id,
                    RoutedMessageBody::ReceiptOutcomeRequest(receipt_id),
                ) {
                    NetworkResponses::NoResponse
                } else {
                    NetworkResponses::RouteNotFound
                }
            }
            NetworkRequests::Challenge(challenge) => {
                // TODO(illia): smarter routing?
                self.state
                    .connected_peers
                    .broadcast_message(Arc::new(PeerMessage::Challenge(challenge)));
                NetworkResponses::NoResponse
            }
        }
    }

    #[perf]
    fn handle_msg_set_adv_options(&mut self, msg: crate::test_utils::SetAdvOptions) {
        if let Some(set_max_peers) = msg.set_max_peers {
            self.max_num_peers = set_max_peers as u32;
        }
    }

    #[perf]
    fn handle_msg_inbound_tcp_connect(&self, msg: InboundTcpConnect, ctx: &mut Context<Self>) {
        let _d = delay_detector::DelayDetector::new(|| "inbound tcp connect".into());
        if self.is_inbound_allowed()
            || msg
                .stream
                .peer_addr()
                .map(|addr| self.is_ip_whitelisted(&addr.ip()))
                .unwrap_or(false)
        {
            self.try_connect_peer(ctx.address(), msg.stream, PeerType::Inbound, None, None);
        } else {
            // TODO(1896): Gracefully drop inbound connection for other peer.
            debug!(target: "network", "Inbound connection dropped (network at max capacity).");
        }
    }

    #[perf]
    fn handle_msg_outbound_tcp_connect(&self, msg: OutboundTcpConnect, ctx: &mut Context<Self>) {
        let _d = delay_detector::DelayDetector::new(|| "outbound tcp connect".into());
        debug!(target: "network", to = ?msg.peer_info, "Trying to connect");
        if let Some(addr) = msg.peer_info.addr {
            // The `connect` may take several minutes. This happens when the
            // `SYN` packet for establishing a TCP connection gets silently
            // dropped, in which case the default TCP timeout is applied. That's
            // too long for us, so we shorten it to one second.
            //
            // Why exactly a second? It was hard-coded in a library we used
            // before, so we keep it to preserve behavior. Removing the timeout
            // completely was observed to break stuff for real on the testnet.
            tokio::time::timeout(std::time::Duration::from_secs(1), TcpStream::connect(addr))
                .into_actor(self)
                .then(move |res, act, ctx| match res {
                    Ok(res) => match res {
                        Ok(stream) => {
                            debug!(target: "network", peer_info = ?msg.peer_info, "Connecting");
                            let edge_info = act.propose_edge(&msg.peer_info.id, None);

                            act.try_connect_peer(
                                ctx.address(),
                                stream,
                                PeerType::Outbound,
                                Some(msg.peer_info),
                                Some(edge_info),
                            );
                            actix::fut::ready(())
                        }
                        Err(err) => {
                            info!(target: "network", ?addr, ?err, "Error connecting to");
                            act.outgoing_peers.remove(&msg.peer_info.id);
                            actix::fut::ready(())
                        }
                    },
                    Err(err) => {
                        info!(target: "network", ?addr, ?err, "Error connecting to");
                        act.outgoing_peers.remove(&msg.peer_info.id);
                        actix::fut::ready(())
                    }
                })
                .wait(ctx);
        } else {
            warn!(target: "network", peer_info = ?msg.peer_info, "Trying to connect to peer with no public address");
        }
    }

    #[perf]
    fn handle_msg_register_peer(
        &mut self,
        msg: RegisterPeer,
        ctx: &mut Context<Self>,
    ) -> RegisterPeerResponse {
        let _d = delay_detector::DelayDetector::new(|| "consolidate".into());

        let peer_info = &msg.connection_state.peer_info;
        // Check if this is a blacklisted peer.
        if peer_info.addr.as_ref().map_or(true, |addr| self.peer_store.is_blacklisted(addr)) {
            debug!(target: "network", peer_info = ?peer_info, "Dropping connection from blacklisted peer or unknown address");
            return RegisterPeerResponse::Reject;
        }

        if self.peer_store.is_banned(&peer_info.id) {
            debug!(target: "network", id = ?peer_info.id, "Dropping connection from banned peer");
            return RegisterPeerResponse::Reject;
        }

        // We already connected to this peer.
        if self.state.connected_peers.read().contains_key(&peer_info.id) {
            debug!(target: "network", peer_info = ?self.my_peer_id, id = ?peer_info.id, "Dropping handshake (Active Peer).");
            return RegisterPeerResponse::Reject;
        }

        // This is incoming connection but we have this peer already in outgoing.
        // This only happens when both of us connect at the same time, break tie using higher peer id.
        if msg.connection_state.peer_type == PeerType::Inbound
            && self.outgoing_peers.contains(&peer_info.id)
        {
            // We pick connection that has lower id.
            if peer_info.id > self.my_peer_id {
                debug!(target: "network", my_peer_id = ?self.my_peer_id, id = ?peer_info.id, "Dropping handshake (Tied).");
                return RegisterPeerResponse::Reject;
            }
        }

        if msg.connection_state.peer_type == PeerType::Inbound
            && !self.is_inbound_allowed()
            && !self.is_peer_whitelisted(&peer_info)
        {
            // TODO(1896): Gracefully drop inbound connection for other peer.
            debug!(target: "network",
                connected_peers = self.state.connected_peers.read().len(), outgoing_peers = self.outgoing_peers.len(),
                max_num_peers = self.max_num_peers,
                "Inbound connection dropped (network at max capacity)."
            );
            return RegisterPeerResponse::Reject;
        }

        let other_edge_info = &msg.connection_state.partial_edge_info;
        if other_edge_info.nonce == 0 {
            debug!(target: "network", nonce = other_edge_info.nonce, "Invalid nonce. It must be greater than 0.");
            return RegisterPeerResponse::Reject;
        }

        let last_edge = self.routing_table_view.get_local_edge(&peer_info.id);
        let last_nonce = last_edge.map_or(0, |edge| edge.nonce());

        // Check that the received nonce is greater than the current nonce of this connection.
        if last_nonce >= other_edge_info.nonce {
            debug!(target: "network", nonce = other_edge_info.nonce, last_nonce, my_peer_id = ?self.my_peer_id, ?peer_info.id, "Too low nonce");
            // If the check fails don't allow this connection.
            return RegisterPeerResponse::InvalidNonce(Box::new(last_edge.unwrap().clone()));
        }

<<<<<<< HEAD
        if let Ok(maybe_nonce_timestamp) = Edge::nonce_to_utc(msg.other_edge_info.nonce) {
            if let Some(nonce_timestamp) = maybe_nonce_timestamp {
                if (self.clock.now_utc() - nonce_timestamp).abs() < EDGE_NONCE_MAX_TIME_DELTA {
                    metrics::EDGE_NONCE.with_label_values(&["new_style"]).inc();
                } else {
                    metrics::EDGE_NONCE.with_label_values(&["error_timestamp_too_distant"]).inc();
                    debug!(target: "network", nonce = msg.other_edge_info.nonce, clock=self.clock.now_utc().unix_timestamp(), ?EDGE_NONCE_MAX_TIME_DELTA, ?self.my_peer_id, ?msg.peer_info.id, "Nonce too much in future.");
                    return RegisterPeerResponse::Reject;
                }
            } else {
                metrics::EDGE_NONCE.with_label_values(&["old_style"]).inc();
            }
        } else {
            debug!(target: "network", nonce = msg.other_edge_info.nonce, clock=self.clock.now_utc().unix_timestamp(), ?EDGE_NONCE_MAX_TIME_DELTA, ?self.my_peer_id, ?msg.peer_info.id, "Nonce is overflowing i64.");
=======
        if other_edge_info.nonce >= Edge::next_nonce(last_nonce) + EDGE_NONCE_BUMP_ALLOWED {
            debug!(target: "network", nonce = other_edge_info.nonce, last_nonce, ?EDGE_NONCE_BUMP_ALLOWED, ?self.my_peer_id, ?peer_info.id, "Too large nonce");
>>>>>>> 21db7a04
            return RegisterPeerResponse::Reject;
        }

        let require_response = msg.this_edge_info.is_none();

        let edge_info = msg
            .this_edge_info
            .clone()
            .unwrap_or_else(|| self.propose_edge(&peer_info.id, Some(other_edge_info.nonce)));

        let edge_info_response = if require_response { Some(edge_info.clone()) } else { None };

        // TODO: double check that address is connectable and add account id.
        self.register_peer(msg.connection_state, edge_info, ctx);

        RegisterPeerResponse::Accept(edge_info_response)
    }

    #[perf]
    fn handle_msg_unregister(&mut self, msg: Unregister) {
        let _d = delay_detector::DelayDetector::new(|| "unregister".into());
        self.unregister_peer(msg.peer_id, msg.peer_type, msg.remove_from_peer_store);
    }

    #[perf]
    fn handle_msg_ban(&mut self, msg: Ban) {
        let _d = delay_detector::DelayDetector::new(|| "ban".into());
        self.ban_peer(&msg.peer_id, msg.ban_reason);
    }

    #[perf]
    fn handle_msg_peers_request(&self, _msg: PeersRequest) -> PeerRequestResult {
        let _d = delay_detector::DelayDetector::new(|| "peers request".into());
        PeerRequestResult {
            peers: self.peer_store.healthy_peers(self.config.max_send_peers as usize),
        }
    }

    fn handle_msg_peers_response(&mut self, msg: PeersResponse) {
        let _d = delay_detector::DelayDetector::new(|| "peers response".into());
        if let Err(err) = self.peer_store.add_indirect_peers(
            &self.clock,
            msg.peers.into_iter().filter(|peer_info| peer_info.id != self.my_peer_id),
        ) {
            error!(target: "network", ?err, "Fail to update peer store");
        };
    }

    fn handle_peer_manager_message(
        &mut self,
        msg: PeerManagerMessageRequest,
        ctx: &mut Context<Self>,
        throttle_controller: Option<ThrottleController>,
    ) -> PeerManagerMessageResponse {
        let _span =
            tracing::trace_span!(target: "network", "handle_peer_manager_message").entered();
        match msg {
            PeerManagerMessageRequest::NetworkRequests(msg) => {
                PeerManagerMessageResponse::NetworkResponses(self.handle_msg_network_requests(
                    msg,
                    ctx,
                    throttle_controller,
                ))
            }
            PeerManagerMessageRequest::OutboundTcpConnect(msg) => {
                self.handle_msg_outbound_tcp_connect(msg, ctx);
                PeerManagerMessageResponse::OutboundTcpConnect
            }
            // TEST-ONLY
            PeerManagerMessageRequest::SetAdvOptions(msg) => {
                self.handle_msg_set_adv_options(msg);
                PeerManagerMessageResponse::SetAdvOptions
            }
            // TEST-ONLY
            PeerManagerMessageRequest::FetchRoutingTable => {
                PeerManagerMessageResponse::FetchRoutingTable(self.routing_table_view.info())
            }
            // TEST-ONLY
            PeerManagerMessageRequest::PingTo { nonce, target } => {
                self.send_ping(nonce, target);
                PeerManagerMessageResponse::PingTo
            }
        }
    }

    fn handle_peer_to_manager_msg(
        &mut self,
        msg: PeerToManagerMsg,
        ctx: &mut Context<Self>,
        throttle_controller: Option<ThrottleController>,
    ) -> PeerToManagerMsgResp {
        match msg {
            PeerToManagerMsg::RoutedMessageFrom(msg) => {
                PeerToManagerMsgResp::RoutedMessageFrom(self.handle_msg_routed_from(msg))
            }
            PeerToManagerMsg::RegisterPeer(msg) => {
                PeerToManagerMsgResp::RegisterPeer(self.handle_msg_register_peer(msg, ctx))
            }
            PeerToManagerMsg::PeersRequest(msg) => {
                PeerToManagerMsgResp::PeersRequest(self.handle_msg_peers_request(msg))
            }
            PeerToManagerMsg::PeersResponse(msg) => {
                self.handle_msg_peers_response(msg);
                PeerToManagerMsgResp::Empty
            }
            PeerToManagerMsg::UpdateEdge((peer, nonce)) => {
                PeerToManagerMsgResp::UpdatedEdge(self.propose_edge(&peer, Some(nonce)))
            }
            PeerToManagerMsg::RouteBack(body, target) => {
                trace!(target: "network", ?target, "Sending message to route back");
                self.send_message_to_peer(RawRoutedMessage {
                    target: AccountOrPeerIdOrHash::Hash(target),
                    body: *body,
                });
                PeerToManagerMsgResp::Empty
            }
            PeerToManagerMsg::UpdatePeerInfo(peer_info) => {
                if let Err(err) = self.peer_store.add_direct_peer(&self.clock, peer_info) {
                    error!(target: "network", ?err, "Fail to update peer store");
                }
                PeerToManagerMsgResp::Empty
            }
            PeerToManagerMsg::InboundTcpConnect(msg) => {
                if self.peer_counter.load(Ordering::SeqCst)
                    < self.max_num_peers as usize + LIMIT_PENDING_PEERS
                {
                    self.handle_msg_inbound_tcp_connect(msg, ctx);
                }
                PeerToManagerMsgResp::Empty
            }
            PeerToManagerMsg::Unregister(msg) => {
                self.handle_msg_unregister(msg);
                PeerToManagerMsgResp::Empty
            }
            PeerToManagerMsg::Ban(msg) => {
                self.handle_msg_ban(msg);
                PeerToManagerMsgResp::Empty
            }
            PeerToManagerMsg::RequestUpdateNonce(peer_id, edge_info) => {
                if Edge::partial_verify(&self.my_peer_id, &peer_id, &edge_info) {
                    if let Some(cur_edge) = self.routing_table_view.get_local_edge(&peer_id) {
                        if cur_edge.edge_type() == EdgeState::Active
                            && cur_edge.nonce() >= edge_info.nonce
                        {
                            return PeerToManagerMsgResp::EdgeUpdate(Box::new(cur_edge.clone()));
                        }
                    }

                    let new_edge = Edge::build_with_secret_key(
                        self.my_peer_id.clone(),
                        peer_id,
                        edge_info.nonce,
                        &self.config.node_key,
                        edge_info.signature,
                    );

                    self.add_verified_edges_to_routing_table(vec![new_edge.clone()]);
                    PeerToManagerMsgResp::EdgeUpdate(Box::new(new_edge))
                } else {
                    PeerToManagerMsgResp::BanPeer(ReasonForBan::InvalidEdge)
                }
            }
            PeerToManagerMsg::ResponseUpdateNonce(edge) => {
                if let Some(other_peer) = edge.other(&self.my_peer_id) {
                    if edge.verify() {
                        // This happens in case, we get an edge, in `RoutingTableActor`,
                        // which says that we shouldn't be connected to local peer, but we are.
                        // This is a part of logic used to ask peer, if he really want to be disconnected.
                        if self.routing_table_view.is_local_edge_newer(other_peer, edge.nonce()) {
                            if let Some(nonce) =
                                self.local_peer_pending_update_nonce_request.get(other_peer)
                            {
                                if edge.nonce() >= *nonce {
                                    // This means that, `other_peer` responded that we should keep
                                    // the connection that that peer. Therefore, we are
                                    // cleaning up this data structure.
                                    self.local_peer_pending_update_nonce_request.remove(other_peer);
                                }
                            }
                        }
                        self.add_verified_edges_to_routing_table(vec![edge.clone()]);
                        PeerToManagerMsgResp::Empty
                    } else {
                        PeerToManagerMsgResp::BanPeer(ReasonForBan::InvalidEdge)
                    }
                } else {
                    PeerToManagerMsgResp::BanPeer(ReasonForBan::InvalidEdge)
                }
            }
            PeerToManagerMsg::SyncRoutingTable { peer_id, routing_table_update } => {
                // Process edges and add new edges to the routing table. Also broadcast new edges.
                let edges = routing_table_update.edges;
                let accounts = routing_table_update.accounts;

                // Filter known accounts before validating them.
                let accounts: Vec<(AnnounceAccount, Option<EpochId>)> = accounts
                    .into_iter()
                    .filter_map(|announce_account| {
                        if let Some(current_announce_account) =
                            self.routing_table_view.get_announce(&announce_account.account_id)
                        {
                            if announce_account.epoch_id == current_announce_account.epoch_id {
                                None
                            } else {
                                Some((announce_account, Some(current_announce_account.epoch_id)))
                            }
                        } else {
                            Some((announce_account, None))
                        }
                    })
                    .collect();

                // Ask client to validate accounts before accepting them.
                let peer_id_clone = peer_id.clone();
                self.state.view_client_addr
                    .send(NetworkViewClientMessages::AnnounceAccount(accounts))
                    .in_current_span()
                    .into_actor(self)
                    .then(move |response, act, _ctx| {
                        let _span = tracing::trace_span!(target: "network", "announce_account").entered();
                        match response {
                            Ok(NetworkViewClientResponses::Ban { ban_reason }) => {
                                act.try_ban_peer(&peer_id_clone, ban_reason);
                            }
                            Ok(NetworkViewClientResponses::AnnounceAccount(accounts)) => {
                                act.broadcast_accounts(accounts);
                            }
                            _ => {
                                debug!(target: "network", "Received invalid account confirmation from client.");
                            }
                        }
                        actix::fut::ready(())
                    }).spawn(ctx);

                self.validate_edges_and_add_to_routing_table(peer_id, edges, throttle_controller);
                PeerToManagerMsgResp::Empty
            }
        }
    }

    /// "Return" true if this message is for this peer and should be sent to the client.
    /// Otherwise try to route this message to the final receiver and return false.
    fn handle_msg_routed_from(&mut self, msg: RoutedMessageFrom) -> bool {
        let _d = delay_detector::DelayDetector::new(|| {
            format!("routed message from {}", msg.msg.body_variant()).into()
        });
        let RoutedMessageFrom { mut msg, from } = msg;

        if msg.expect_response() {
            trace!(target: "network", route_back = ?PeerMessage::Routed(msg.clone()), "Received peer message that requires");
            self.routing_table_view.add_route_back(&self.clock, msg.hash(), from.clone());
        }

        if Self::message_for_me(&mut self.routing_table_view, &self.my_peer_id, &msg.msg.target) {
            self.record_routed_msg_latency(&msg);
            // Handle Ping and Pong message if they are for us without sending to client.
            // i.e. Return false in case of Ping and Pong
            match &msg.msg.body {
                RoutedMessageBody::Ping(ping) => {
                    self.send_pong(ping.nonce as usize, msg.hash());
                    self.event_sink.push(Event::Ping(ping.clone()));
                    false
                }
                RoutedMessageBody::Pong(pong) => {
                    self.event_sink.push(Event::Pong(pong.clone()));
                    false
                }
                _ => true,
            }
        } else {
            if msg.decrease_ttl() {
                self.send_signed_message_to_peer(msg);
            } else {
                self.event_sink.push(Event::RoutedMessageDropped);
                warn!(target: "network", ?msg, ?from, "Message dropped because TTL reached 0.");
            }
            false
        }
    }

    // The routed message received its destination. If the timestamp of creation of this message is
    // known, then update the corresponding latency metric histogram.
    fn record_routed_msg_latency(&self, msg: &RoutedMessageV2) {
        if let Some(created_at) = msg.created_at {
            let now = self.clock.now_utc();
            let duration = now.sub(created_at);
            metrics::NETWORK_ROUTED_MSG_LATENCY
                .with_label_values(&[msg.body_variant()])
                .observe(duration.as_seconds_f64());
        }
    }
}

/// Fetches NetworkInfo, which contains a bunch of stats about the
/// P2P network state. Currently used only in tests.
/// TODO(gprusak): In prod, NetworkInfo is pushed periodically from PeerManagerActor to ClientActor.
/// It would be cleaner to replace the push loop in PeerManagerActor with a pull loop
/// in the ClientActor.
impl Handler<GetNetworkInfo> for PeerManagerActor {
    type Result = NetworkInfo;
    fn handle(&mut self, _: GetNetworkInfo, _ctx: &mut Self::Context) -> NetworkInfo {
        let _span =
            tracing::trace_span!(target: "network", "handle", handler = "GetNetworkInfo").entered();
        self.get_network_info()
    }
}

impl Handler<SetChainInfo> for PeerManagerActor {
    type Result = ();
    fn handle(&mut self, info: SetChainInfo, _ctx: &mut Self::Context) {
        let _span =
            tracing::trace_span!(target: "network", "handle", handler = "SetChainInfo").entered();
        let now = self.clock.now_utc();
        let SetChainInfo(info) = info;
        let state = self.state.clone();
        let event_sink = self.event_sink.clone();
        // We set state.chain_info and call accounts_data.set_keys
        // synchronously, therefore, assuming actix in-order delivery,
        // there will be no race condition between subsequent SetChainInfo
        // calls.
        // TODO(gprusak): if we could make handle() async, then we could
        // just require the caller to await for completion before calling
        // SetChainInfo again. Alternatively we could have an async mutex
        // on the handler.
        state.chain_info.store(Arc::new(info.clone()));

        // If enable_tier1 is false, we skip set_keys() call.
        // This way self.state.accounts_data is always empty, hence no data
        // will be collected or broadcasted.
        if !state.config.features.enable_tier1 {
            return;
        }
        // If the key set didn't change, early exit.
        if !state.accounts_data.set_keys(info.tier1_accounts.clone()) {
            return;
        }
        tokio::spawn(async move {
            // If the set of keys has changed, and the node is a validator,
            // we should try to sign data and broadcast it. However, this is
            // also a trigger for a full sync, so a dedicated broadcast is
            // not required.
            //
            // TODO(gprusak): For dynamic self-IP-discovery, add a STUN daemon which
            // will add new AccountData and trigger an incremental broadcast.
            if let Some(vc) = &state.config.validator {
                let my_account_id = vc.signer.validator_id();
                let my_public_key = vc.signer.public_key();
                // TODO(gprusak): STUN servers should be queried periocally by a daemon
                // so that the my_peers list is always resolved.
                // Note that currently we will broadcast an empty list.
                // It won't help us to connect the the validator BUT it
                // will indicate that a validator is misconfigured, which
                // is could be useful for debugging. Consider keeping this
                // behavior for situations when the IPs are not known.
                let my_peers = match &vc.endpoints {
                    config::ValidatorEndpoints::TrustedStunServers(_) => vec![],
                    config::ValidatorEndpoints::PublicAddrs(peer_addrs) => peer_addrs.clone(),
                };
                let my_data = info.tier1_accounts.iter().filter_map(|((epoch_id,account_id),key)| {
                    if account_id != my_account_id{
                        return None;
                    }
                    if key != &my_public_key {
                        warn!(target: "network", "node's account_id found in TIER1 accounts, but the public keys do not match");
                        return None;
                    }
                    // This unwrap is safe, because we did signed a sample payload during
                    // config validation. See config::Config::new().
                    Some(Arc::new(AccountData {
                        epoch_id: epoch_id.clone(),
                        account_id: my_account_id.clone(),
                        timestamp: now,
                        peers: my_peers.clone(),
                    }.sign(vc.signer.as_ref()).unwrap()))
                }).collect();
                // Insert node's own AccountData should never fail.
                // We ignore the new data, because we trigger a full sync anyway.
                if let (_, Some(err)) = state.accounts_data.insert(my_data).await {
                    panic!("inserting node's own AccountData to self.state.accounts_data: {err}");
                }
            }
            // The set of tier1 accounts has changed.
            // We might miss some data, so we start a full sync with the connected peers.
            // TODO(gprusak): add a daemon which does a periodic full sync in case some messages
            // are lost (at a frequency which makes the additional network load negligible).
            state.connected_peers.broadcast_message(Arc::new(PeerMessage::SyncAccountsData(
                SyncAccountsData {
                    incremental: false,
                    requesting_full_sync: true,
                    accounts_data: state.accounts_data.dump(),
                },
            )));
            event_sink.push(Event::SetChainInfo);
        });
    }
}

impl Handler<ActixMessageWrapper<PeerToManagerMsg>> for PeerManagerActor {
    type Result = ActixMessageResponse<PeerToManagerMsgResp>;

    fn handle(
        &mut self,
        msg: ActixMessageWrapper<PeerToManagerMsg>,
        ctx: &mut Self::Context,
    ) -> Self::Result {
        let _span = tracing::trace_span!(target: "network", "handle", handler = "PeerToManagerMsg")
            .entered();
        // Unpack throttle controller
        let (msg, throttle_token) = msg.take();

        let throttle_controller = throttle_token.throttle_controller().cloned();
        let result = self.handle_peer_to_manager_msg(msg, ctx, throttle_controller);

        // TODO(#5155) Add support for DeepSizeOf to result
        ActixMessageResponse::new(
            result,
            ThrottleToken::new_without_size(throttle_token.throttle_controller().cloned()),
        )
    }
}

impl Handler<PeerToManagerMsg> for PeerManagerActor {
    type Result = PeerToManagerMsgResp;
    fn handle(&mut self, msg: PeerToManagerMsg, ctx: &mut Self::Context) -> Self::Result {
        let _span = tracing::trace_span!(target: "network", "handle", handler = "PeerToManagerMsg")
            .entered();
        self.handle_peer_to_manager_msg(msg, ctx, None)
    }
}

impl Handler<PeerManagerMessageRequest> for PeerManagerActor {
    type Result = PeerManagerMessageResponse;
    fn handle(&mut self, msg: PeerManagerMessageRequest, ctx: &mut Self::Context) -> Self::Result {
        let _span = tracing::trace_span!(target: "network", "handle", handler = "PeerManagerMessageRequest").entered();
        self.handle_peer_manager_message(msg, ctx, None)
    }
}<|MERGE_RESOLUTION|>--- conflicted
+++ resolved
@@ -1788,25 +1788,20 @@
             return RegisterPeerResponse::InvalidNonce(Box::new(last_edge.unwrap().clone()));
         }
 
-<<<<<<< HEAD
-        if let Ok(maybe_nonce_timestamp) = Edge::nonce_to_utc(msg.other_edge_info.nonce) {
+        if let Ok(maybe_nonce_timestamp) = Edge::nonce_to_utc(other_edge_info.nonce) {
             if let Some(nonce_timestamp) = maybe_nonce_timestamp {
                 if (self.clock.now_utc() - nonce_timestamp).abs() < EDGE_NONCE_MAX_TIME_DELTA {
                     metrics::EDGE_NONCE.with_label_values(&["new_style"]).inc();
                 } else {
                     metrics::EDGE_NONCE.with_label_values(&["error_timestamp_too_distant"]).inc();
-                    debug!(target: "network", nonce = msg.other_edge_info.nonce, clock=self.clock.now_utc().unix_timestamp(), ?EDGE_NONCE_MAX_TIME_DELTA, ?self.my_peer_id, ?msg.peer_info.id, "Nonce too much in future.");
+                    debug!(target: "network", nonce = other_edge_info.nonce, clock=self.clock.now_utc().unix_timestamp(), ?EDGE_NONCE_MAX_TIME_DELTA, ?self.my_peer_id, ?peer_info.id, "Nonce too much in future.");
                     return RegisterPeerResponse::Reject;
                 }
             } else {
                 metrics::EDGE_NONCE.with_label_values(&["old_style"]).inc();
             }
         } else {
-            debug!(target: "network", nonce = msg.other_edge_info.nonce, clock=self.clock.now_utc().unix_timestamp(), ?EDGE_NONCE_MAX_TIME_DELTA, ?self.my_peer_id, ?msg.peer_info.id, "Nonce is overflowing i64.");
-=======
-        if other_edge_info.nonce >= Edge::next_nonce(last_nonce) + EDGE_NONCE_BUMP_ALLOWED {
-            debug!(target: "network", nonce = other_edge_info.nonce, last_nonce, ?EDGE_NONCE_BUMP_ALLOWED, ?self.my_peer_id, ?peer_info.id, "Too large nonce");
->>>>>>> 21db7a04
+            debug!(target: "network", nonce = other_edge_info.nonce, clock=self.clock.now_utc().unix_timestamp(), ?EDGE_NONCE_MAX_TIME_DELTA, ?self.my_peer_id, ?peer_info.id, "Nonce is overflowing i64.");
             return RegisterPeerResponse::Reject;
         }
 
