use crate::accounts_data;
use crate::peer::codec::Codec;
use crate::peer::peer_actor::{Event as PeerEvent, PeerActor};
use crate::peer_manager::connected_peers::{ConnectedPeer, ConnectedPeers};
use crate::peer_manager::peer_store::PeerStore;
use crate::private_actix::{
    PeerRequestResult, PeersRequest, RegisterPeer, RegisterPeerResponse, SendMessage, StopMsg,
    Unregister, ValidateEdgeList,
};
use crate::private_actix::{PeerToManagerMsg, PeerToManagerMsgResp, PeersResponse};
use crate::routing;
use crate::routing::edge_validator_actor::EdgeValidatorHelper;
use crate::routing::routing_table_view::RoutingTableView;
use crate::sink::Sink;
use crate::stats::metrics;
use crate::store;
use crate::types::{
    ConnectedPeerInfo, FullPeerInfo, NetworkClientMessages, NetworkInfo, NetworkRequests,
    NetworkResponses, PeerManagerMessageRequest, PeerManagerMessageResponse, PeerMessage,
    QueryPeerStats, RoutingTableUpdate,
};
use actix::{
    Actor, ActorFutureExt, Addr, Arbiter, AsyncContext, Context, ContextFutureSpawner, Handler,
    Recipient, Running, StreamHandler, WrapFuture,
};
use anyhow::bail;
use futures::future;
use near_network_primitives::time;
use near_network_primitives::types::{
    AccountOrPeerIdOrHash, Ban, ChainInfo, Edge, InboundTcpConnect, KnownPeerStatus, KnownProducer,
    NetworkConfig, NetworkViewClientMessages, NetworkViewClientResponses, OutboundTcpConnect,
    PeerIdOrHash, PeerInfo, PeerManagerRequest, PeerManagerRequestWithContext, PeerType, Ping,
    Pong, RawRoutedMessage, ReasonForBan, RoutedMessageBody, RoutedMessageFrom, RoutedMessageV2,
    SetChainInfo, StateResponseInfo,
};
use near_network_primitives::types::{EdgeState, PartialEdgeInfo};
use near_performance_metrics::framed_write::FramedWrite;
use near_performance_metrics_macros::perf;
use near_primitives::block::GenesisId;
use near_primitives::hash::CryptoHash;
use near_primitives::network::{AnnounceAccount, PeerId};
use near_primitives::types::{AccountId, EpochId};
use near_rate_limiter::{
    ActixMessageResponse, ActixMessageWrapper, ThrottleController, ThrottleFramedRead,
    ThrottleToken,
};
use parking_lot::RwLock;
use rand::seq::IteratorRandom;
use rand::thread_rng;
use std::cmp::{max, min};
use std::collections::{HashMap, HashSet};
use std::future::Future;
use std::net::{IpAddr, SocketAddr};
use std::ops::Sub;
use std::sync::atomic::{AtomicUsize, Ordering};
use std::sync::Arc;
use tokio::net::{TcpListener, TcpStream};
use tokio_stream::StreamExt;
use tracing::{debug, error, info, trace, warn, Instrument, Span};
use tracing_opentelemetry::OpenTelemetrySpanExt;

/// How often to request peers from active peers.
const REQUEST_PEERS_INTERVAL: time::Duration = time::Duration::milliseconds(60_000);
/// How much time to wait (in milliseconds) after we send update nonce request before disconnecting.
/// This number should be large to handle pair of nodes with high latency.
const WAIT_ON_TRY_UPDATE_NONCE: time::Duration = time::Duration::milliseconds(6_000);
/// If we see an edge between us and other peer, but this peer is not a current connection, wait this
/// timeout and in case it didn't become a connected peer, broadcast edge removal update.
const WAIT_PEER_BEFORE_REMOVE: time::Duration = time::Duration::milliseconds(6_000);
/// Maximum number an edge can increase between oldest known edge and new proposed edge.
const EDGE_NONCE_BUMP_ALLOWED: u64 = 1_000;
/// Ratio between consecutive attempts to establish connection with another peer.
/// In the kth step node should wait `10 * EXPONENTIAL_BACKOFF_RATIO**k` milliseconds
const EXPONENTIAL_BACKOFF_RATIO: f64 = 1.1;
/// The maximum waiting time between consecutive attempts to establish connection
const MONITOR_PEERS_MAX_DURATION: time::Duration = time::Duration::milliseconds(60_000);
/// The initial waiting time between consecutive attempts to establish connection
const MONITOR_PEERS_INITIAL_DURATION: time::Duration = time::Duration::milliseconds(10);
/// Limit number of pending Peer actors to avoid OOM.
const LIMIT_PENDING_PEERS: usize = 60;
/// How ofter should we broadcast edges.
const BROADCAST_VALIDATED_EDGES_INTERVAL: time::Duration = time::Duration::milliseconds(50);
/// Maximum amount of time spend processing edges.
const BROAD_CAST_EDGES_MAX_WORK_ALLOWED: time::Duration = time::Duration::milliseconds(50);
/// Delay syncinc for 1 second to avoid race condition
const WAIT_FOR_SYNC_DELAY: time::Duration = time::Duration::milliseconds(1_000);
/// How often should we update the routing table
const UPDATE_ROUTING_TABLE_INTERVAL: time::Duration = time::Duration::milliseconds(1_000);
/// How often to report bandwidth stats.
const REPORT_BANDWIDTH_STATS_TRIGGER_INTERVAL: time::Duration =
    time::Duration::milliseconds(60_000);

/// Max number of messages we received from peer, and they are in progress, before we start throttling.
/// Disabled for now (TODO PUT UNDER FEATURE FLAG)
const MAX_MESSAGES_COUNT: usize = usize::MAX;
/// Max total size of all messages that are in progress, before we start throttling.
/// Disabled for now (TODO PUT UNDER FEATURE FLAG)
const MAX_MESSAGES_TOTAL_SIZE: usize = usize::MAX;
/// If we received more than `REPORT_BANDWIDTH_THRESHOLD_BYTES` of data from given peer it's bandwidth stats will be reported.
const REPORT_BANDWIDTH_THRESHOLD_BYTES: usize = 10_000_000;
/// If we received more than REPORT_BANDWIDTH_THRESHOLD_COUNT` of messages from given peer it's bandwidth stats will be reported.
const REPORT_BANDWIDTH_THRESHOLD_COUNT: usize = 10_000;
/// How long a peer has to be unreachable, until we prune it from the in-memory graph.
const PRUNE_UNREACHABLE_PEERS_AFTER: time::Duration = time::Duration::hours(1);

#[derive(Clone, PartialEq, Eq)]
struct WhitelistNode {
    id: PeerId,
    addr: SocketAddr,
    account_id: Option<AccountId>,
}

impl TryFrom<&PeerInfo> for WhitelistNode {
    type Error = anyhow::Error;
    fn try_from(pi: &PeerInfo) -> anyhow::Result<Self> {
        Ok(Self {
            id: pi.id.clone(),
            addr: if let Some(addr) = pi.addr {
                addr.clone()
            } else {
                bail!("addess is missing");
            },
            account_id: pi.account_id.clone(),
        })
    }
}

pub(crate) struct NetworkState {
    /// PeerManager config.
    pub config: Arc<NetworkConfig>,
    /// GenesisId of the chain.
    pub genesis_id: GenesisId,
    /// Address of the client actor.
    pub client_addr: Recipient<NetworkClientMessages>,
    /// Address of the view client actor.
    pub view_client_addr: Recipient<NetworkViewClientMessages>,

    /// Network-related info about the chain.
    pub chain_info: RwLock<ChainInfo>,
    /// AccountsData for TIER1 accounts.
    pub accounts_data: Arc<accounts_data::Cache>,
    /// Connected peers (inbound and outbound) with their full peer information.
    pub connected_peers: ConnectedPeers,
}

impl NetworkState {
    /// Broadcast message to all active peers.
    pub fn broadcast_message(self: &Self, msg: SendMessage) -> impl Future<Output = ()> {
        metrics::BROADCAST_MESSAGES.with_label_values(&[msg.message.msg_variant()]).inc();
        // Snapshot list of peers.
        let peer_addrs: Vec<_> =
            self.connected_peers.read().values().map(|p| p.addr.clone()).collect();
        async move {
            // Change message to reference counted to allow sharing with all actors
            // without cloning.
            let msg = Arc::new(msg);
            // Send the message to each peer asynchronously.
            let handles = peer_addrs.into_iter().map(|addr| addr.send(msg.clone()));
            for res in future::join_all(handles).await {
                // Sending may fail in case a peer connection is closed in the meantime.
                if let Err(err) = res {
                    warn!("failed sending a broadcast message to a peer: {err}");
                }
            }
        }
    }

    /// Send message to peer that belong to our active set
    /// Return whether the message is sent or not.
    pub fn send_message(&self, peer_id: PeerId, message: PeerMessage) -> bool {
        let connected_peers = self.connected_peers.read();
        let addr = match connected_peers.get(&peer_id).map(|p| &p.addr) {
            Some(addr) => addr,
            None => {
                debug!(target: "network",
                   to = ?peer_id,
                   num_connected_peers = connected_peers.len(),
                   ?message,
                   "Failed sending message"
                );
                return false;
            }
        };
        let msg_kind = message.msg_variant().to_string();
        trace!(target: "network", ?msg_kind, "Send message");
        addr.do_send(SendMessage { message, context: Span::current().context() });
        true
    }
}

/// Actor that manages peers connections.
pub struct PeerManagerActor {
    clock: time::Clock,
    /// Networking configuration.
    /// TODO(gprusak): this field is duplicated with
    /// NetworkState.config. Remove it from here.
    config: Arc<NetworkConfig>,
    /// Maximal allowed number of peer connections.
    /// It is initialized with config.max_num_peers and is mutable
    /// only so that it can be changed in tests.
    /// TODO(gprusak): determine why tests need to change that dynamically
    /// in the first place.
    max_num_peers: u32,
    /// Peer information for this node.
    my_peer_id: PeerId,
    /// Peer store that provides read/write access to peers.
    peer_store: PeerStore,
    /// Set of outbound connections that were not consolidated yet.
    outgoing_peers: HashSet<PeerId>,
    /// View of the Routing table. It keeps:
    /// - routing information - how to route messages
    /// - edges adjacent to my_peer_id
    /// - account id
    /// Full routing table (that currently includes information about all edges in the graph) is now inside Routing Table.
    routing_table_view: RoutingTableView,
    /// A graph of the whole NEAR network, shared between routing::Actor
    /// and PeerManagerActor. PeerManagerActor should have read-only access to the graph.
    /// TODO: this is an intermediate step towards replacing actix runtime with a
    /// generic threadpool (or multiple pools) in the near-network crate.
    /// It the threadpool setup, inevitably some of the state will be shared.
    network_graph: Arc<RwLock<routing::GraphWithCache>>,
    /// Fields used for communicating with EdgeValidatorActor
    routing_table_exchange_helper: EdgeValidatorHelper,
    /// Flag that track whether we started attempts to establish outbound connections.
    started_connect_attempts: bool,
    /// Connected peers we have sent new edge update, but we haven't received response so far.
    local_peer_pending_update_nonce_request: HashMap<PeerId, u64>,
    /// RoutingTableActor, responsible for computing routing table, routing table exchange, etc.
    routing_table_addr: Addr<routing::Actor>,
    /// Shared counter across all PeerActors, which counts number of `RoutedMessageBody::ForwardTx`
    /// messages sincce last block.
    txns_since_last_block: Arc<AtomicUsize>,
    /// Number of active peers, used for rate limiting.
    peer_counter: Arc<AtomicUsize>,
    /// Whitelisted nodes, which are allowed to connect even if the connection limit has been
    /// reached.
    whitelist_nodes: Vec<WhitelistNode>,
    /// test-only.
    event_sink: Sink<Event>,

    pub(crate) state: Arc<NetworkState>,
}

// test-only
#[derive(Debug, PartialEq, Eq, Clone)]
pub enum Event {
    ServerStarted,
    RoutedMessageDropped,
    RoutingTableUpdate(Arc<routing::NextHopTable>),
    Peer(PeerEvent),
    Ping(Ping),
    Pong(Pong),
}

impl Actor for PeerManagerActor {
    type Context = Context<Self>;

    fn started(&mut self, ctx: &mut Self::Context) {
        // Start server if address provided.
        if let Some(server_addr) = self.config.node_addr {
            debug!(target: "network", at = ?server_addr, "starting public server");
            let peer_manager_addr = ctx.address();
            let event_sink = self.event_sink.clone();

            actix::spawn(async move {
                let listener = match TcpListener::bind(server_addr).await {
                    Ok(it) => it,
                    Err(e) => {
                        panic!(
                            "failed to start listening on server_addr={:?} e={:?}",
                            server_addr, e
                        );
                    }
                };
                event_sink.push(Event::ServerStarted);
                loop {
                    if let Ok((conn, client_addr)) = listener.accept().await {
                        peer_manager_addr.do_send(PeerToManagerMsg::InboundTcpConnect(
                            InboundTcpConnect::new(conn),
                        ));
                        debug!(target: "network", from = ?client_addr, "got new connection");
                    }
                }
            });
        }

        // Periodically push network information to client.
        self.push_network_info_trigger(ctx, self.config.push_info_period.try_into().unwrap());

        // Periodically starts peer monitoring.
        let max_interval =
            min(MONITOR_PEERS_MAX_DURATION, self.config.bootstrap_peers_period.try_into().unwrap());
        debug!(target: "network", ?max_interval, "monitor_peers_trigger");
        self.monitor_peers_trigger(
            ctx,
            MONITOR_PEERS_INITIAL_DURATION,
            (MONITOR_PEERS_INITIAL_DURATION, max_interval),
        );

        // Periodically starts connected peer stats querying.
        self.monitor_peer_stats_trigger(ctx, self.config.peer_stats_period.try_into().unwrap());

        // Periodically reads valid edges from `EdgesVerifierActor` and broadcast.
        self.broadcast_validated_edges_trigger(ctx, BROADCAST_VALIDATED_EDGES_INTERVAL);

        // Periodically updates routing table and prune edges that are no longer reachable.
        self.update_routing_table_trigger(ctx, UPDATE_ROUTING_TABLE_INTERVAL);

        // Periodically prints bandwidth stats for each peer.
        self.report_bandwidth_stats_trigger(ctx, REPORT_BANDWIDTH_STATS_TRIGGER_INTERVAL);
    }

    /// Try to gracefully disconnect from connected peers.
    fn stopping(&mut self, _ctx: &mut Self::Context) -> Running {
        warn!("PeerManager: stopping");
        let msg =
            SendMessage { message: PeerMessage::Disconnect, context: Span::current().context() };
        for connected_peer in self.state.connected_peers.read().values() {
            connected_peer.addr.do_send(msg.clone());
        }

        self.routing_table_addr.do_send(StopMsg {});

        Running::Stop
    }
}

impl PeerManagerActor {
    pub fn new(
        store: near_store::Store,
        config: NetworkConfig,
        client_addr: Recipient<NetworkClientMessages>,
        view_client_addr: Recipient<NetworkViewClientMessages>,
        genesis_id: GenesisId,
    ) -> anyhow::Result<Self> {
        let clock = time::Clock::real();
        let store = store::Store::from(store);
        let peer_store =
            PeerStore::new(&clock, store.clone(), &config.boot_nodes, config.blacklist.clone())
                .map_err(|e| anyhow::Error::msg(e.to_string()))?;
        debug!(target: "network",
               len = peer_store.len(),
               boot_nodes = config.boot_nodes.len(),
               banned = peer_store.count_banned(),
               "Found known peers");
        debug!(target: "network", blacklist = ?config.blacklist, "Blacklist");

        let my_peer_id = config.node_id();
        let network_graph = Arc::new(RwLock::new(routing::GraphWithCache::new(my_peer_id.clone())));
        let routing_table_addr =
            routing::Actor::new(clock.clone(), store.clone(), network_graph.clone()).start();
        let routing_table_view = RoutingTableView::new(store, my_peer_id.clone());

        let txns_since_last_block = Arc::new(AtomicUsize::new(0));

        let whitelist_nodes = {
            let mut v = vec![];
            for wn in &config.whitelist_nodes {
                v.push(wn.try_into()?);
            }
            v
        };

        let config = Arc::new(config);
        Ok(Self {
            clock,
            my_peer_id,
            config: config.clone(),
            max_num_peers: config.max_num_peers,
            peer_store,
            outgoing_peers: HashSet::default(),
            routing_table_view,
            network_graph,
            routing_table_exchange_helper: Default::default(),
            started_connect_attempts: false,
            local_peer_pending_update_nonce_request: HashMap::new(),
            routing_table_addr,
            txns_since_last_block,
            peer_counter: Arc::new(AtomicUsize::new(0)),
            whitelist_nodes,
            event_sink: Sink::void(),
            state: Arc::new(NetworkState {
                config: config.clone(),
                genesis_id,
                client_addr,
                view_client_addr,
                chain_info: RwLock::new(ChainInfo::default()),
                connected_peers: ConnectedPeers::default(),
                accounts_data: Arc::new(accounts_data::Cache::new()),
            }),
        })
    }

    /// test-only, sets the event handler.
    pub fn with_event_sink(mut self, event_sink: Sink<Event>) -> Self {
        self.event_sink = event_sink;
        self
    }

    fn update_routing_table(
        &self,
        ctx: &mut Context<Self>,
        prune_unreachable_since: Option<time::Instant>,
    ) {
        self.routing_table_addr
            .send(routing::actor::Message::RoutingTableUpdate { prune_unreachable_since })
            .into_actor(self)
            .map(|response, act, _ctx| match response {
                Ok(routing::actor::Response::RoutingTableUpdateResponse {
                    local_edges_to_remove,
                    next_hops,
                    peers_to_ban,
                }) => {
                    for peer_id in &local_edges_to_remove {
                        act.routing_table_view.remove_local_edge(peer_id);
                    }
                    act.routing_table_view.set_next_hops(next_hops.clone());
                    for peer in peers_to_ban {
                        act.ban_peer(&peer, ReasonForBan::InvalidEdge);
                    }
                    act.event_sink.push(Event::RoutingTableUpdate(next_hops));
                }
                _ => error!(target: "network", "expected RoutingTableUpdateResponse"),
            })
            .spawn(ctx);
    }

    fn add_verified_edges_to_routing_table(&mut self, edges: Vec<Edge>) {
        if edges.is_empty() {
            return;
        }

        for edge in &edges {
            self.routing_table_view.add_local_edge(edge.clone());
        }
        self.routing_table_addr.do_send(routing::actor::Message::AddVerifiedEdges { edges });
    }

    fn broadcast_accounts(&mut self, mut accounts: Vec<AnnounceAccount>) {
        // Filter the accounts, so that we're sending only the ones that were not added.
        accounts.retain(|a| !self.routing_table_view.contains_account(&a));
        if accounts.is_empty() {
            return;
        }
        debug!(target: "network", account_id = ?self.config.validator.as_ref().map(|v|v.account_id()), ?accounts, "Received new accounts");
        for account in &accounts {
            self.routing_table_view.add_account(account.clone());
        }
        actix::spawn(self.state.clone().broadcast_message(SendMessage {
            message: PeerMessage::SyncRoutingTable(RoutingTableUpdate::from_accounts(accounts)),
            context: Span::current().context(),
        }));
    }

    /// `update_routing_table_trigger` schedule updating routing table to `RoutingTableActor`
    /// Usually we do edge pruning once per hour. However it may be disabled in following cases:
    /// - there are edges, that were supposed to be added, but are still in EdgeValidatorActor,
    ///   waiting to have their signatures checked.
    /// - edge pruning may be disabled for unit testing.
    fn update_routing_table_trigger(&self, ctx: &mut Context<Self>, interval: time::Duration) {
        self.update_routing_table(ctx, Some(self.clock.now() - PRUNE_UNREACHABLE_PEERS_AFTER));

        near_performance_metrics::actix::run_later(
            ctx,
            interval.try_into().unwrap(),
            move |act, ctx| {
                act.update_routing_table_trigger(ctx, interval);
            },
        );
    }

    /// Periodically prints bandwidth stats for each peer.
    fn report_bandwidth_stats_trigger(&mut self, ctx: &mut Context<Self>, every: time::Duration) {
        let mut total_bandwidth_used_by_all_peers: usize = 0;
        let mut total_msg_received_count: usize = 0;
        let mut max_max_record_num_messages_in_progress: usize = 0;
        for (peer_id, connected_peer) in &*self.state.connected_peers.read() {
            // consume methods of the throttle_controller require &mut self,
            // but in fact they modify internal Arc<Atomic...> values,
            // so if we clone the throttle_controller we can call them. This doesn't make
            // much sense.
            // TODO(gprusak): make it more reasonable.
            let mut throttle_controller = connected_peer.throttle_controller.clone();
            let bandwidth_used = throttle_controller.consume_bandwidth_used();
            let msg_received_count = throttle_controller.consume_msg_seen();
            let max_record = throttle_controller.consume_max_messages_in_progress();

            if bandwidth_used > REPORT_BANDWIDTH_THRESHOLD_BYTES
                || total_msg_received_count > REPORT_BANDWIDTH_THRESHOLD_COUNT
            {
                debug!(target: "bandwidth",
                    ?peer_id,
                    bandwidth_used, msg_received_count, "Peer bandwidth exceeded threshold",
                );
            }
            total_bandwidth_used_by_all_peers += bandwidth_used;
            total_msg_received_count += msg_received_count;
            max_max_record_num_messages_in_progress =
                max(max_max_record_num_messages_in_progress, max_record);
        }

        info!(
            total_bandwidth_used_by_all_peers,
            total_msg_received_count, max_max_record_num_messages_in_progress, "Bandwidth stats"
        );

        near_performance_metrics::actix::run_later(
            ctx,
            every.try_into().unwrap(),
            move |act, ctx| {
                act.report_bandwidth_stats_trigger(ctx, every);
            },
        );
    }

    /// Receives list of edges that were verified, in a trigger every 20ms, and adds them to
    /// the routing table.
    fn broadcast_validated_edges_trigger(
        &mut self,
        ctx: &mut Context<Self>,
        interval: time::Duration,
    ) {
        let _span =
            tracing::trace_span!(target: "network", "broadcast_validated_edges_trigger").entered();
        let start = self.clock.now();
        let mut new_edges = Vec::new();
        while let Some(edge) = self.routing_table_exchange_helper.edges_to_add_receiver.pop() {
            new_edges.push(edge);
            // TODO: do we really need this limit?
            if self.clock.now() - start >= BROAD_CAST_EDGES_MAX_WORK_ALLOWED {
                break;
            }
        }

        if !new_edges.is_empty() {
            // Check whenever there is an edge indicating whenever there is a peer we should be
            // connected to but we aren't. And try to resolve the inconsistency.
            //
            // Also check whenever there is an edge indicating that we should be disconnected
            // from a peer, but we are connected. And try to resolve the inconsistency.
            for edge in new_edges.iter() {
                if let Some(other_peer) = edge.other(&self.my_peer_id) {
                    if !self.routing_table_view.is_local_edge_newer(other_peer, edge.nonce()) {
                        continue;
                    }
                    // Check whether we belong to this edge.
                    if self.state.connected_peers.read().contains_key(other_peer) {
                        // This is an active connection.
                        if edge.edge_type() == EdgeState::Removed {
                            self.maybe_remove_connected_peer(ctx, edge, other_peer);
                        }
                    } else if edge.edge_type() == EdgeState::Active {
                        // We are not connected to this peer, but routing table contains
                        // information that we do. We should wait and remove that peer
                        // from routing table
                        Self::wait_peer_or_remove(ctx, edge.clone());
                    }
                    self.routing_table_view.add_local_edge(edge.clone());
                }
            }
            self.routing_table_addr
                .send(routing::actor::Message::AddVerifiedEdges { edges: new_edges })
                .in_current_span()
                .into_actor(self)
                .map(move |response, act, _ctx| {
                    let _span = tracing::trace_span!(
                        target: "network",
                        "broadcast_validated_edges_trigger_response")
                    .entered();

                    match response {
                        Ok(routing::actor::Response::AddVerifiedEdgesResponse(filtered_edges)) => {
                            // Broadcast new edges to all other peers.
                            actix::spawn(act.state.clone().broadcast_message(SendMessage {
                                message: PeerMessage::SyncRoutingTable(
                                    RoutingTableUpdate::from_edges(filtered_edges),
                                ),
                                context: Span::current().context(),
                            }));
                        }
                        _ => error!(target: "network", "expected AddVerifiedEdgesResponse"),
                    }
                })
                .spawn(ctx);
        };

        near_performance_metrics::actix::run_later(
            ctx,
            interval.try_into().unwrap(),
            move |act, ctx| {
                act.broadcast_validated_edges_trigger(ctx, interval);
            },
        );
    }

    /// Register a direct connection to a new peer. This will be called after successfully
    /// establishing a connection with another peer. It become part of the connected peers.
    ///
    /// To build new edge between this pair of nodes both signatures are required.
    /// Signature from this node is passed in `edge_info`
    /// Signature from the other node is passed in `full_peer_info.edge_info`.
    #[allow(clippy::too_many_arguments)]
    fn register_peer(
        &mut self,
        full_peer_info: FullPeerInfo,
        partial_edge_info: PartialEdgeInfo,
        peer_type: PeerType,
        addr: Addr<PeerActor>,
        throttle_controller: ThrottleController,
        ctx: &mut Context<Self>,
    ) {
        let _span = tracing::trace_span!(target: "network", "register_peer").entered();
        debug!(target: "network", ?full_peer_info, "Consolidated connection");

        self.outgoing_peers.remove(&full_peer_info.peer_info.id);
        if let Err(err) = self.peer_store.peer_connected(&self.clock, &full_peer_info.peer_info) {
            error!(target: "network", ?err, "Failed to save peer data");
            return;
        };

        let target_peer_id = full_peer_info.peer_info.id.clone();

        let new_edge = Edge::new(
            self.my_peer_id.clone(),
            target_peer_id.clone(),
            partial_edge_info.nonce,
            partial_edge_info.signature,
            full_peer_info.partial_edge_info.signature.clone(),
        );

        self.state.connected_peers.insert(ConnectedPeer {
            addr: addr.clone(),
            full_peer_info,
            sent_bytes_per_sec: 0,
            received_bytes_per_sec: 0,
            last_time_peer_requested: self.clock.now(),
            last_time_received_message: self.clock.now(),
            connection_established_time: self.clock.now(),
            peer_type,
            throttle_controller: throttle_controller.clone(),
            encoding: None,
        });

        self.add_verified_edges_to_routing_table(vec![new_edge.clone()]);

        let run_later_span = tracing::trace_span!(target: "network", "RequestRoutingTableResponse");
        near_performance_metrics::actix::run_later(
            ctx,
            WAIT_FOR_SYNC_DELAY.try_into().unwrap(),
            move |act, ctx| {
                let _guard = run_later_span.enter();
                let known_edges = act.network_graph.read().edges().values().cloned().collect();
                act.send_sync(peer_type, addr, ctx, target_peer_id.clone(), new_edge, known_edges);
            },
        );
    }

    fn send_sync(
        &self,
        peer_type: PeerType,
        addr: Addr<PeerActor>,
        ctx: &mut Context<Self>,
        target_peer_id: PeerId,
        new_edge: Edge,
        known_edges: Vec<Edge>,
    ) {
        let run_later_span = tracing::trace_span!(target: "network", "send_sync_attempt");
        near_performance_metrics::actix::run_later(
            ctx,
            WAIT_FOR_SYNC_DELAY.try_into().unwrap(),
            move |act, _ctx| {
                let _guard = run_later_span.enter();
                // Start syncing network point of view. Wait until both parties are connected before start
                // sending messages.
                let known_accounts = act.routing_table_view.get_announce_accounts();
                addr.do_send(SendMessage {
                    message: PeerMessage::SyncRoutingTable(RoutingTableUpdate::new(
                        known_edges,
                        known_accounts.cloned().collect(),
                    )),
                    context: Span::current().context(),
                });

                // Ask for peers list on connection.
                addr.do_send(SendMessage {
                    message: PeerMessage::PeersRequest,
                    context: Span::current().context(),
                });
                act.state
                    .connected_peers
                    .set_last_time_peer_requested(&target_peer_id, act.clock.now());

                if peer_type == PeerType::Outbound {
                    // Only broadcast new message from the outbound endpoint.
                    // Wait a time out before broadcasting this new edge to let the other party finish handshake.
                    actix::spawn(act.state.clone().broadcast_message(SendMessage {
                        message: PeerMessage::SyncRoutingTable(RoutingTableUpdate::from_edges(
                            vec![new_edge],
                        )),
                        context: Span::current().context(),
                    }));
                }
            },
        );
    }

    /// Remove peer from connected set.
    /// Check it match peer_type to avoid removing a peer that both started connection to each other.
    /// If peer_type is None, remove anyway disregarding who started the connection.
    fn remove_connected_peer(&mut self, peer_id: &PeerId, peer_type: Option<PeerType>) {
        let state = self.state.clone();
        let connected_peers = state.connected_peers.read();
        if let Some(peer_type) = peer_type {
            if let Some(peer) = connected_peers.get(peer_id) {
                if peer.peer_type != peer_type {
                    // Don't remove the peer
                    return;
                }
            }
        }

        // If the last edge we have with this peer represent a connection addition, create the edge
        // update that represents the connection removal.
        self.state.connected_peers.remove(peer_id);

        if let Some(edge) = self.routing_table_view.get_local_edge(peer_id) {
            if edge.edge_type() == EdgeState::Active {
                let edge_update = edge.remove_edge(self.my_peer_id.clone(), &self.config.node_key);
                self.add_verified_edges_to_routing_table(vec![edge_update.clone()]);
                actix::spawn(self.state.clone().broadcast_message(SendMessage {
                    message: PeerMessage::SyncRoutingTable(RoutingTableUpdate::from_edges(vec![
                        edge_update,
                    ])),
                    context: Span::current().context(),
                }));
            }
        }
    }

    /// Remove a peer from the connected peer set. If the peer doesn't belong to the connected peer set
    /// data from ongoing connection established is removed.
    fn unregister_peer(
        &mut self,
        peer_id: PeerId,
        peer_type: PeerType,
        remove_from_peer_store: bool,
    ) {
        debug!(target: "network", ?peer_id, ?peer_type, "Unregister peer");
        // If this is an unconsolidated peer because failed / connected inbound, just delete it.
        if peer_type == PeerType::Outbound && self.outgoing_peers.contains(&peer_id) {
            self.outgoing_peers.remove(&peer_id);
            return;
        }

        if remove_from_peer_store {
            self.remove_connected_peer(&peer_id, Some(peer_type));
            if let Err(err) = self.peer_store.peer_disconnected(&self.clock, &peer_id) {
                error!(target: "network", ?err, "Failed to save peer data");
            };
        }
    }

    /// Add peer to ban list.
    /// This function should only be called after Peer instance is stopped.
    /// Note: Use `try_ban_peer` if there might be a Peer instance still connected.
    fn ban_peer(&mut self, peer_id: &PeerId, ban_reason: ReasonForBan) {
        warn!(target: "network", ?peer_id, ?ban_reason, "Banning peer");
        self.remove_connected_peer(peer_id, None);
        if let Err(err) = self.peer_store.peer_ban(&self.clock, peer_id, ban_reason) {
            error!(target: "network", ?err, "Failed to save peer data");
        };
    }

    /// Ban peer. Stop peer instance if it is still connected,
    /// and then mark peer as banned in the peer store.
    pub(crate) fn try_ban_peer(&mut self, peer_id: &PeerId, ban_reason: ReasonForBan) {
        let state = self.state.clone();
        if let Some(addr) = state.connected_peers.read().get(peer_id).map(|p| p.addr.clone()) {
            addr.do_send(PeerManagerRequestWithContext {
                msg: PeerManagerRequest::BanPeer(ban_reason),
                context: Span::current().context(),
            });
        } else {
            warn!(target: "network", ?ban_reason, ?peer_id, "Try to ban a disconnected peer for");
            // Call `ban_peer` in peer manager to trigger action that persists information
            // of ban in disk.
            self.ban_peer(peer_id, ban_reason);
        };
    }

    /// Connects peer with given TcpStream and optional information if it's outbound.
    /// This might fail if the other peers drop listener at its endpoint while establishing connection.
    fn try_connect_peer(
        &self,
        recipient: Addr<Self>,
        stream: TcpStream,
        peer_type: PeerType,
        peer_info: Option<PeerInfo>,
        partial_edge_info: Option<PartialEdgeInfo>,
    ) {
        let my_peer_id = self.my_peer_id.clone();
        let account_id = self.config.validator.as_ref().map(|v| v.account_id());
        let server_addr = self.config.node_addr;
        let handshake_timeout = self.config.handshake_timeout.try_into().unwrap();

        let server_addr = match server_addr {
            Some(server_addr) => server_addr,
            None => match stream.local_addr() {
                Ok(server_addr) => server_addr,
                _ => {
                    warn!(target: "network", ?peer_info, "Failed establishing connection with");
                    return;
                }
            },
        };

        let remote_addr = match stream.peer_addr() {
            Ok(remote_addr) => remote_addr,
            _ => {
                warn!(target: "network", ?peer_info, "Failed establishing connection with");
                return;
            }
        };

        let txns_since_last_block = Arc::clone(&self.txns_since_last_block);

        // Start every peer actor on separate thread.
        let arbiter = Arbiter::new();
        let peer_counter = self.peer_counter.clone();
        peer_counter.fetch_add(1, Ordering::SeqCst);
        let clock = self.clock.clone();
        let state = self.state.clone();
        let event_sink = self.event_sink.clone();
        PeerActor::start_in_arbiter(&arbiter.handle(), move |ctx| {
            let (read, write) = tokio::io::split(stream);

            // TODO: check if peer is banned or known based on IP address and port.
            let rate_limiter = ThrottleController::new(MAX_MESSAGES_COUNT, MAX_MESSAGES_TOTAL_SIZE);
            PeerActor::add_stream(
                ThrottleFramedRead::new(read, Codec::default(), rate_limiter.clone()).map_while(
                    |x| match x {
                        Ok(x) => Some(x),
                        Err(err) => {
                            warn!(target: "network", ?err, "Peer stream error");
                            None
                        }
                    },
                ),
                ctx,
            );

            PeerActor::new(
                clock,
                PeerInfo { id: my_peer_id, addr: Some(server_addr), account_id },
                remote_addr,
                peer_info,
                peer_type,
                FramedWrite::new(write, Codec::default(), Codec::default(), ctx),
                handshake_timeout,
                recipient.clone().recipient(),
                recipient.clone().recipient(),
                partial_edge_info,
                txns_since_last_block,
                peer_counter,
                rate_limiter,
                None,
                state,
                event_sink.compose(Event::Peer),
            )
        });
    }

    /// Check if it is needed to create a new outbound connection.
    /// If the number of active connections is less than `ideal_connections_lo` or
    /// (the number of outgoing connections is less than `minimum_outbound_peers`
    ///     and the total connections is less than `max_num_peers`)
    fn is_outbound_bootstrap_needed(&self) -> bool {
        let connected_peers = self.state.connected_peers.read();
        let total_connections = connected_peers.len() + self.outgoing_peers.len();
        let potential_outgoing_connections = connected_peers
            .values()
            .filter(|connected_peer| connected_peer.peer_type == PeerType::Outbound)
            .count()
            + self.outgoing_peers.len();

        (total_connections < self.config.ideal_connections_lo as usize
            || (total_connections < self.max_num_peers as usize
                && potential_outgoing_connections < self.config.minimum_outbound_peers as usize))
            && !self.config.outbound_disabled
    }

    fn is_inbound_allowed(&self) -> bool {
        self.state.connected_peers.read().len() + self.outgoing_peers.len()
            < self.max_num_peers as usize
    }

    /// is_peer_whitelisted checks whether a peer is a whitelisted node.
    /// whitelisted nodes are allowed to connect, even if the inbound connections limit has
    /// been reached. This predicate should be evaluated AFTER the Handshake.
    fn is_peer_whitelisted(&self, peer_info: &PeerInfo) -> bool {
        self.whitelist_nodes
            .iter()
            .filter(|wn| wn.id == peer_info.id)
            .filter(|wn| Some(wn.addr) == peer_info.addr)
            .any(|wn| wn.account_id.is_none() || wn.account_id == peer_info.account_id)
    }

    /// is_ip_whitelisted checks whether the IP address of an inbound
    /// connection may belong to a whitelisted node. All whitelisted nodes
    /// are required to have IP:port specified. We consider only IPs since
    /// the port of an inbound TCP connection is assigned at random.
    /// This predicate should be evaluated BEFORE the Handshake.
    fn is_ip_whitelisted(&self, ip: &IpAddr) -> bool {
        self.whitelist_nodes.iter().any(|wn| wn.addr.ip() == *ip)
    }

    /// Returns single random peer with close to the highest height
    fn highest_height_peers(&self) -> Vec<FullPeerInfo> {
        let connected_peers = self.state.connected_peers.read();
        // This finds max height among peers, and returns one peer close to such height.
        let max_height = match (connected_peers.values())
            .map(|connected_peer| connected_peer.full_peer_info.chain_info.height)
            .max()
        {
            Some(height) => height,
            None => return vec![],
        };
        // Find all peers whose height is within `highest_peer_horizon` from max height peer(s).
        connected_peers
            .values()
            .filter(|cp| {
                cp.full_peer_info.chain_info.height.saturating_add(self.config.highest_peer_horizon)
                    >= max_height
            })
            .map(|cp| cp.full_peer_info.clone())
            .collect::<Vec<_>>()
    }

    /// Query current peers for more peers.
    fn query_connected_peers_for_more_peers(&mut self) {
        let mut requests = futures::stream::FuturesUnordered::new();
        let msg =
            SendMessage { message: PeerMessage::PeersRequest, context: Span::current().context() };
        for (peer_id, connected_peer) in &*self.state.connected_peers.read() {
            let now = self.clock.now();
            if now - connected_peer.last_time_peer_requested > REQUEST_PEERS_INTERVAL {
                self.state.connected_peers.set_last_time_peer_requested(peer_id, now);
                requests.push(connected_peer.addr.send(msg.clone()));
            }
        }
        actix::spawn(async move {
            while let Some(response) = requests.next().await {
                if let Err(e) = response {
                    debug!(target: "network", ?e, "Failed sending broadcast message(query_connected_peers)");
                }
            }
        });
    }

    fn wait_peer_or_remove(ctx: &mut Context<Self>, edge: Edge) {
        // This edge says this is an connected peer, which is currently not in the set of connected peers.
        // Wait for some time to let the connection begin or broadcast edge removal instead.
        near_performance_metrics::actix::run_later(
            ctx,
            WAIT_PEER_BEFORE_REMOVE.try_into().unwrap(),
            move |act, _ctx| {
                let other = edge.other(&act.my_peer_id).unwrap();
                if act.state.connected_peers.read().contains_key(other) {
                    return;
                }
                // Peer is still not connected after waiting a timeout.
                let new_edge = edge.remove_edge(act.my_peer_id.clone(), &act.config.node_key);
                actix::spawn(act.state.clone().broadcast_message(SendMessage {
                    message: PeerMessage::SyncRoutingTable(RoutingTableUpdate::from_edges(vec![
                        new_edge,
                    ])),
                    context: Span::current().context(),
                }));
            },
        );
    }

    // If we receive an edge indicating that we should no longer be connected to a peer.
    // We will broadcast that edge to that peer, and if that peer doesn't reply within specific time,
    // that peer will be removed. However, the connected peer may gives us a new edge indicating
    // that we should in fact be connected to it.
    fn maybe_remove_connected_peer(
        &mut self,
        ctx: &mut Context<Self>,
        edge: &Edge,
        other: &PeerId,
    ) {
        let nonce = edge.next();

        if let Some(last_nonce) = self.local_peer_pending_update_nonce_request.get(other) {
            if *last_nonce >= nonce {
                // We already tried to update an edge with equal or higher nonce.
                return;
            }
        }

        self.state.send_message(
            other.clone(),
            PeerMessage::RequestUpdateNonce(PartialEdgeInfo::new(
                &self.my_peer_id,
                other,
                nonce,
                &self.config.node_key,
            )),
        );

        self.local_peer_pending_update_nonce_request.insert(other.clone(), nonce);

        let other = other.clone();
        near_performance_metrics::actix::run_later(
            ctx,
            WAIT_ON_TRY_UPDATE_NONCE.try_into().unwrap(),
            move |act, _ctx| {
                if let Some(cur_nonce) = act.local_peer_pending_update_nonce_request.get(&other) {
                    if *cur_nonce == nonce {
                        if let Some(peer) = act.state.connected_peers.read().get(&other) {
                            // Send disconnect signal to this peer if we haven't edge update.
                            peer.addr.do_send(PeerManagerRequestWithContext {
                                msg: PeerManagerRequest::UnregisterPeer,
                                context: Span::current().context(),
                            });
                        }
                        act.local_peer_pending_update_nonce_request.remove(&other);
                    }
                }
            },
        );
    }

    /// Periodically query peer actors for latest weight and traffic info.
    fn monitor_peer_stats_trigger(&self, ctx: &mut Context<Self>, interval: time::Duration) {
        // Recompute the PEER_CONNECTIONS gauge metric.
        // TODO: it sucks that we have to wait for the next monitor_peer_stats_trigger to recompute
        // it. Actix doesn't support response message aggregation, so we would have
        // to implement it by hand (or share state between manager actor and peer actors).
        let mut m = HashMap::new();
        let connected_peers = self.state.connected_peers.read();
        for (_, p) in &*connected_peers {
            *m.entry((p.peer_type, p.encoding)).or_insert(0) += 1;
        }
        metrics::set_peer_connections(m);

        for (peer_id, connected_peer) in &*connected_peers {
            let peer_id1 = peer_id.clone();
            (connected_peer.addr.send(QueryPeerStats {context: Span::current().context()}).into_actor(self))
                .map(move |res, act, _| {
                    match res {
                        Ok(res) => {
                            if res.is_abusive {
                                trace!(target: "network", ?peer_id1, sent = res.message_counts.0, recv = res.message_counts.1, "Banning peer for abuse");
                                // TODO(MarX, #1586): Ban peer if we found them abusive. Fix issue with heavy
                                //  network traffic that flags honest peers.
                                // Send ban signal to peer instance. It should send ban signal back and stop the instance.
                                // if let Some(connected_peer) = act.connected_peers.get(&peer_id1) {
                                //     connected_peer.addr.do_send(PeerManagerRequest::BanPeer(ReasonForBan::Abusive));
                                // }
                            } else {
                                act.state.connected_peers.set_peer_stats(&peer_id1,res);
                            }
                        }
                        Err(err) => {
                            error!(target: "network", ?err, "Failed sending message(monitor_peer_stats)")
                        }
                    };
                })
                .spawn(ctx);
        }

        near_performance_metrics::actix::run_later(
            ctx,
            interval.try_into().unwrap(),
            move |act, ctx| {
                act.monitor_peer_stats_trigger(ctx, interval);
            },
        );
    }

    /// Check if the number of connections (excluding whitelisted ones) exceeds ideal_connections_hi.
    /// If so, constructs a safe set of peers and selects one random peer outside of that set
    /// and sends signal to stop connection to it gracefully.
    ///
    /// Safe set contruction process:
    /// 1. Add all whitelisted peers to the safe set.
    /// 2. If the number of outbound connections is less or equal than minimum_outbound_connections,
    ///    add all outbound connections to the safe set.
    /// 3. Find all peers who sent us a message within the last peer_recent_time_window,
    ///    and add them one by one to the safe_set (starting from earliest connection time)
    ///    until safe set has safe_set_size elements.
    fn maybe_stop_active_connection(&self) {
        let connected_peers = self.state.connected_peers.read();
        let filter_peers = |predicate: &dyn Fn(&ConnectedPeer) -> bool| {
            connected_peers
                .iter()
                .filter_map(|(id, peer)| predicate(peer).then(|| id))
                .collect::<Vec<_>>()
        };

        // Build safe set
        let mut safe_set = HashSet::new();

        // If there is not enough non-whitelisted peers, return without disconnecting anyone.
        let whitelisted_peers =
            filter_peers(&|p| self.is_peer_whitelisted(&p.full_peer_info.peer_info));
        if connected_peers.len() - whitelisted_peers.len()
            <= self.config.ideal_connections_hi as usize
        {
            return;
        }
        // Add whitelisted nodes to the safe set.
        safe_set.extend(whitelisted_peers.into_iter().cloned());

        // If there is not enough outbound peers, add them to the safe set.
        let outbound_peers = filter_peers(&|p| p.peer_type == PeerType::Outbound);
        if outbound_peers.len() + self.outgoing_peers.len()
            <= self.config.minimum_outbound_peers as usize
        {
            safe_set.extend(outbound_peers.into_iter().cloned());
        }

        // If there is not enough archival peers, add them to the safe set.
        if self.config.archive {
            let archival_peers = filter_peers(&|p| p.full_peer_info.chain_info.archival);
            if archival_peers.len() <= self.config.archival_peer_connections_lower_bound as usize {
                safe_set.extend(archival_peers.into_iter().cloned());
            }
        }

        // Find all recently active peers.
        let now = self.clock.now();
        let mut active_peers: Vec<_> = connected_peers
            .iter()
            .filter(|(_, p)| {
                now - p.last_time_received_message < self.config.peer_recent_time_window
            })
            .collect();
        // Sort by established time.
        active_peers.sort_by_key(|(_, p)| p.connection_established_time);
        // Saturate safe set with recently active peers.
        let set_limit = self.config.safe_set_size as usize;
        for (id, _) in active_peers {
            if safe_set.len() >= set_limit {
                break;
            }
            safe_set.insert(id.clone());
        }

        // Build valid candidate list to choose the peer to be removed. All peers outside the safe set.
        let candidates = connected_peers.iter().filter(|(id, _)| !safe_set.contains(id));
        if let Some((id, p)) = candidates.choose(&mut rand::thread_rng()) {
            debug!(target: "network", ?id,
                connected_peers_len = connected_peers.len(),
                ideal_connections_hi = self.config.ideal_connections_hi,
                "Stop active connection"
            );
            p.addr.do_send(PeerManagerRequestWithContext {
                msg: PeerManagerRequest::UnregisterPeer,
                context: Span::current().context(),
            });
        }
    }

    /// Periodically monitor list of peers and:
    ///  - request new peers from connected peers,
    ///  - bootstrap outbound connections from known peers,
    ///  - unban peers that have been banned for awhile,
    ///  - remove expired peers,
    ///
    /// # Arguments:
    /// - `interval` - Time between consequent runs.
    /// - `default_interval` - we will set `interval` to this value once, after first successful connection
    /// - `max_interval` - maximum value of interval
    /// NOTE: in the current implementation `interval` increases by 1% every time, and it will
    ///       reach value of `max_internal` eventually.
    fn monitor_peers_trigger(
        &mut self,
        ctx: &mut Context<Self>,
        mut interval: time::Duration,
        (default_interval, max_interval): (time::Duration, time::Duration),
    ) {
        let _span = tracing::trace_span!(target: "network", "monitor_peers_trigger").entered();
        let mut to_unban = vec![];
        for (peer_id, peer_state) in self.peer_store.iter() {
            if let KnownPeerStatus::Banned(_, last_banned) = peer_state.status {
                let interval = self.clock.now_utc() - last_banned;
                if interval > self.config.ban_window {
                    info!(target: "network", unbanned = ?peer_id, after = ?interval, "Monitor peers:");
                    to_unban.push(peer_id.clone());
                }
            }
        }

        for peer_id in to_unban {
            if let Err(err) = self.peer_store.peer_unban(&peer_id) {
                error!(target: "network", ?err, "Failed to unban a peer");
            }
        }

        if self.is_outbound_bootstrap_needed() {
            if let Some(peer_info) = self.peer_store.unconnected_peer(|peer_state| {
                // Ignore connecting to ourself
                self.my_peer_id == peer_state.peer_info.id
                    || self.config.node_addr == peer_state.peer_info.addr
                    // Or to peers we are currently trying to connect to
                    || self.outgoing_peers.contains(&peer_state.peer_info.id)
            }) {
                // Start monitor_peers_attempts from start after we discover the first healthy peer
                if !self.started_connect_attempts {
                    self.started_connect_attempts = true;
                    interval = default_interval;
                }

                self.outgoing_peers.insert(peer_info.id.clone());
                ctx.notify(PeerManagerMessageRequest::OutboundTcpConnect(OutboundTcpConnect {
                    peer_info,
                }));
            } else {
                self.query_connected_peers_for_more_peers();
            }
        }

        // If there are too many active connections try to remove some connections
        self.maybe_stop_active_connection();

        if let Err(err) = self.peer_store.remove_expired(&self.clock, &self.config) {
            error!(target: "network", ?err, "Failed to remove expired peers");
        };

        let new_interval = min(max_interval, interval * EXPONENTIAL_BACKOFF_RATIO);

        near_performance_metrics::actix::run_later(
            ctx,
            interval.try_into().unwrap(),
            move |act, ctx| {
                act.monitor_peers_trigger(ctx, new_interval, (default_interval, max_interval));
            },
        );
    }

    /// Sends list of edges, from peer `peer_id` to check their signatures to `EdgeValidatorActor`.
    /// Bans peer `peer_id` if an invalid edge is found.
    /// `PeerManagerActor` periodically runs `broadcast_validated_edges_trigger`, which gets edges
    /// from `EdgeValidatorActor` concurrent queue and sends edges to be added to `RoutingTableActor`.
    fn validate_edges_and_add_to_routing_table(
        &self,
        peer_id: PeerId,
        edges: Vec<Edge>,
        throttle_controller: Option<ThrottleController>,
    ) {
        if edges.is_empty() {
            return;
        }
        self.routing_table_addr.do_send(ActixMessageWrapper::new_without_size(
            routing::actor::Message::ValidateEdgeList(ValidateEdgeList {
                source_peer_id: peer_id,
                edges,
                edges_info_shared: self.routing_table_exchange_helper.edges_info_shared.clone(),
                sender: self.routing_table_exchange_helper.edges_to_add_sender.clone(),
            }),
            throttle_controller,
        ));
    }

    /// Return whether the message is sent or not.
    fn send_message_to_account_or_peer_or_hash(
        &mut self,
        target: &AccountOrPeerIdOrHash,
        msg: RoutedMessageBody,
    ) -> bool {
        match target {
            AccountOrPeerIdOrHash::AccountId(account_id) => {
                self.send_message_to_account(account_id, msg)
            }
            peer_or_hash @ AccountOrPeerIdOrHash::PeerId(_)
            | peer_or_hash @ AccountOrPeerIdOrHash::Hash(_) => self
                .send_message_to_peer(RawRoutedMessage { target: peer_or_hash.clone(), body: msg }),
        }
    }

    /// Route signed message to target peer.
    /// Return whether the message is sent or not.
    fn send_signed_message_to_peer(&mut self, msg: Box<RoutedMessageV2>) -> bool {
        // Check if the message is for myself and don't try to send it in that case.
        if let PeerIdOrHash::PeerId(target) = &msg.msg.target {
            if target == &self.my_peer_id {
                debug!(target: "network", account_id = ?self.config.validator.as_ref().map(|v|v.account_id()), my_peer_id = ?self.my_peer_id, ?msg, "Drop signed message to myself");
                return false;
            }
        }

        match self.routing_table_view.find_route(&self.clock, &msg.msg.target) {
            Ok(peer_id) => {
                // Remember if we expect a response for this message.
                if msg.msg.author == self.my_peer_id && msg.expect_response() {
                    trace!(target: "network", ?msg, "initiate route back");
                    self.routing_table_view.add_route_back(
                        &self.clock,
                        msg.hash(),
                        self.my_peer_id.clone(),
                    );
                }

                self.state.send_message(peer_id, PeerMessage::Routed(msg))
            }
            Err(find_route_error) => {
                // TODO(MarX, #1369): Message is dropped here. Define policy for this case.
                metrics::MessageDropped::NoRouteFound.inc(&msg.msg.body);

                debug!(target: "network",
                      account_id = ?self.config.validator.as_ref().map(|v|v.account_id()),
                      to = ?msg.msg.target,
                      reason = ?find_route_error,
                      known_peers = ?self.routing_table_view.reachable_peers(),
                      msg = ?msg.msg.body,
                    "Drop signed message"
                );
                false
            }
        }
    }

    /// Route message to target peer.
    /// Return whether the message is sent or not.
    fn send_message_to_peer(&mut self, msg: RawRoutedMessage) -> bool {
        let msg = self.sign_routed_message(msg, self.my_peer_id.clone());
        self.send_signed_message_to_peer(msg)
    }

    /// Send message to specific account.
    /// Return whether the message is sent or not.
    fn send_message_to_account(&mut self, account_id: &AccountId, msg: RoutedMessageBody) -> bool {
        let target = match self.routing_table_view.account_owner(account_id) {
            Ok(peer_id) => peer_id,
            Err(find_route_error) => {
                // TODO(MarX, #1369): Message is dropped here. Define policy for this case.
                metrics::MessageDropped::UnknownAccount.inc(&msg);
                debug!(target: "network",
                       account_id = ?self.config.validator.as_ref().map(|v|v.account_id()),
                       to = ?account_id,
                       reason = ?find_route_error,
                       ?msg,"Drop message",
                );
                trace!(target: "network", known_peers = ?self.routing_table_view.get_accounts_keys().collect::<Vec<_>>(), "Known peers");
                return false;
            }
        };

        let msg = RawRoutedMessage { target: AccountOrPeerIdOrHash::PeerId(target), body: msg };
        self.send_message_to_peer(msg)
    }

    fn sign_routed_message(
        &self,
        msg: RawRoutedMessage,
        my_peer_id: PeerId,
    ) -> Box<RoutedMessageV2> {
        msg.sign(
            my_peer_id,
            &self.config.node_key,
            self.config.routed_message_ttl,
            Some(self.clock.now_utc()),
        )
    }

    // Determine if the given target is referring to us.
    fn message_for_me(
        routing_table_view: &mut RoutingTableView,
        my_peer_id: &PeerId,
        target: &PeerIdOrHash,
    ) -> bool {
        match target {
            PeerIdOrHash::PeerId(peer_id) => peer_id == my_peer_id,
            PeerIdOrHash::Hash(hash) => routing_table_view.compare_route_back(*hash, my_peer_id),
        }
    }

    fn propose_edge(&self, peer1: &PeerId, with_nonce: Option<u64>) -> PartialEdgeInfo {
        // When we create a new edge we increase the latest nonce by 2 in case we miss a removal
        // proposal from our partner.
        let nonce = with_nonce.unwrap_or_else(|| {
            self.routing_table_view.get_local_edge(peer1).map_or(1, |edge| edge.next())
        });

        PartialEdgeInfo::new(&self.my_peer_id, peer1, nonce, &self.config.node_key)
    }

    fn send_ping(&mut self, nonce: u64, target: PeerId) {
        let body = RoutedMessageBody::Ping(Ping { nonce, source: self.my_peer_id.clone() });
        let msg = RawRoutedMessage { target: AccountOrPeerIdOrHash::PeerId(target), body };
        self.send_message_to_peer(msg);
    }

    fn send_pong(&mut self, nonce: usize, target: CryptoHash) {
        let body =
            RoutedMessageBody::Pong(Pong { nonce: nonce as u64, source: self.my_peer_id.clone() });
        let msg = RawRoutedMessage { target: AccountOrPeerIdOrHash::Hash(target), body };
        self.send_message_to_peer(msg);
    }

    pub(crate) fn get_network_info(&self) -> NetworkInfo {
        let connected_peers = self.state.connected_peers.read();
        NetworkInfo {
<<<<<<< HEAD
            connected_peers: (connected_peers.values())
                .map(|cp| cp.full_peer_info.clone())
=======
            connected_peers: (self.connected_peers.values())
                .map(|cp| ConnectedPeerInfo {
                    full_peer_info: cp.full_peer_info.clone(),
                    received_bytes_per_sec: cp.received_bytes_per_sec,
                    sent_bytes_per_sec: cp.sent_bytes_per_sec,
                    last_time_peer_requested: cp.last_time_peer_requested,
                    last_time_received_message: cp.last_time_received_message,
                    connection_established_time: cp.connection_established_time,
                    peer_type: cp.peer_type,
                })
>>>>>>> c1b047b8
                .collect(),
            num_connected_peers: connected_peers.len(),
            peer_max_count: self.max_num_peers,
            highest_height_peers: self.highest_height_peers(),
            sent_bytes_per_sec: connected_peers.values().map(|x| x.sent_bytes_per_sec).sum(),
            received_bytes_per_sec: (connected_peers.values())
                .map(|x| x.received_bytes_per_sec)
                .sum(),
            known_producers: self
                .routing_table_view
                .get_announce_accounts()
                .map(|announce_account| KnownProducer {
                    account_id: announce_account.account_id.clone(),
                    peer_id: announce_account.peer_id.clone(),
                    // TODO: fill in the address.
                    addr: None,
                    next_hops: self
                        .routing_table_view
                        .view_route(&announce_account.peer_id)
                        .map(|it| it.clone()),
                })
                .collect(),
            peer_counter: self.peer_counter.load(Ordering::SeqCst),
        }
    }

    fn push_network_info_trigger(&self, ctx: &mut Context<Self>, interval: time::Duration) {
        let network_info = self.get_network_info();

        let _ = self.state.client_addr.do_send(NetworkClientMessages::NetworkInfo(network_info));

        near_performance_metrics::actix::run_later(
            ctx,
            interval.try_into().unwrap(),
            move |act, ctx| {
                act.push_network_info_trigger(ctx, interval);
            },
        );
    }

    #[perf]
    fn handle_msg_network_requests(
        &mut self,
        msg: NetworkRequests,
        _ctx: &mut Context<Self>,
        _throttle_controller: Option<ThrottleController>,
    ) -> NetworkResponses {
        let _span =
            tracing::trace_span!(target: "network", "handle_msg_network_requests").entered();
        let _d = delay_detector::DelayDetector::new(|| {
            format!("network request {}", msg.as_ref()).into()
        });
        metrics::REQUEST_COUNT_BY_TYPE_TOTAL.with_label_values(&[msg.as_ref()]).inc();
        match msg {
            NetworkRequests::Block { block } => {
                actix::spawn(self.state.clone().broadcast_message(SendMessage {
                    message: PeerMessage::Block(block),
                    context: Span::current().context(),
                }));
                NetworkResponses::NoResponse
            }
            NetworkRequests::Approval { approval_message } => {
                self.send_message_to_account(
                    &approval_message.target,
                    RoutedMessageBody::BlockApproval(approval_message.approval),
                );
                NetworkResponses::NoResponse
            }
            NetworkRequests::BlockRequest { hash, peer_id } => {
                if self.state.send_message(peer_id, PeerMessage::BlockRequest(hash)) {
                    NetworkResponses::NoResponse
                } else {
                    NetworkResponses::RouteNotFound
                }
            }
            NetworkRequests::BlockHeadersRequest { hashes, peer_id } => {
                if self.state.send_message(peer_id, PeerMessage::BlockHeadersRequest(hashes)) {
                    NetworkResponses::NoResponse
                } else {
                    NetworkResponses::RouteNotFound
                }
            }
            NetworkRequests::StateRequestHeader { shard_id, sync_hash, target } => {
                if self.send_message_to_account_or_peer_or_hash(
                    &target,
                    RoutedMessageBody::StateRequestHeader(shard_id, sync_hash),
                ) {
                    NetworkResponses::NoResponse
                } else {
                    NetworkResponses::RouteNotFound
                }
            }
            NetworkRequests::StateRequestPart { shard_id, sync_hash, part_id, target } => {
                if self.send_message_to_account_or_peer_or_hash(
                    &target,
                    RoutedMessageBody::StateRequestPart(shard_id, sync_hash, part_id),
                ) {
                    NetworkResponses::NoResponse
                } else {
                    NetworkResponses::RouteNotFound
                }
            }
            NetworkRequests::StateResponse { route_back, response } => {
                let body = match response {
                    StateResponseInfo::V1(response) => RoutedMessageBody::StateResponse(response),
                    response @ StateResponseInfo::V2(_) => {
                        RoutedMessageBody::VersionedStateResponse(response)
                    }
                };
                if self.send_message_to_peer(RawRoutedMessage {
                    target: AccountOrPeerIdOrHash::Hash(route_back),
                    body,
                }) {
                    NetworkResponses::NoResponse
                } else {
                    NetworkResponses::RouteNotFound
                }
            }
            NetworkRequests::EpochSyncRequest { peer_id, epoch_id } => {
                if self.state.send_message(peer_id, PeerMessage::EpochSyncRequest(epoch_id)) {
                    NetworkResponses::NoResponse
                } else {
                    NetworkResponses::RouteNotFound
                }
            }
            NetworkRequests::EpochSyncFinalizationRequest { peer_id, epoch_id } => {
                if self
                    .state
                    .send_message(peer_id, PeerMessage::EpochSyncFinalizationRequest(epoch_id))
                {
                    NetworkResponses::NoResponse
                } else {
                    NetworkResponses::RouteNotFound
                }
            }
            NetworkRequests::BanPeer { peer_id, ban_reason } => {
                self.try_ban_peer(&peer_id, ban_reason);
                NetworkResponses::NoResponse
            }
            NetworkRequests::AnnounceAccount(announce_account) => {
                self.broadcast_accounts(vec![announce_account]);
                NetworkResponses::NoResponse
            }
            NetworkRequests::PartialEncodedChunkRequest { target, request, create_time } => {
                metrics::PARTIAL_ENCODED_CHUNK_REQUEST_DELAY
                    .observe((self.clock.now() - create_time.0).as_seconds_f64());
                let mut success = false;

                // Make two attempts to send the message. First following the preference of `prefer_peer`,
                // and if it fails, against the preference.
                for prefer_peer in &[target.prefer_peer, !target.prefer_peer] {
                    if !prefer_peer {
                        if let Some(account_id) = target.account_id.as_ref() {
                            if self.send_message_to_account(
                                account_id,
                                RoutedMessageBody::PartialEncodedChunkRequest(request.clone()),
                            ) {
                                success = true;
                                break;
                            }
                        }
                    } else {
                        let mut matching_peers = vec![];
                        for (peer_id, connected_peer) in self.state.connected_peers.read().iter() {
                            if (connected_peer.full_peer_info.chain_info.archival
                                || !target.only_archival)
                                && connected_peer.full_peer_info.chain_info.height
                                    >= target.min_height
                                && connected_peer
                                    .full_peer_info
                                    .chain_info
                                    .tracked_shards
                                    .contains(&target.shard_id)
                            {
                                matching_peers.push(peer_id.clone());
                            }
                        }

                        if let Some(matching_peer) = matching_peers.iter().choose(&mut thread_rng())
                        {
                            if self.send_message_to_peer(RawRoutedMessage {
                                target: AccountOrPeerIdOrHash::PeerId(matching_peer.clone()),
                                body: RoutedMessageBody::PartialEncodedChunkRequest(
                                    request.clone(),
                                ),
                            }) {
                                success = true;
                                break;
                            }
                        } else {
                            debug!(target: "network", chunk_hash=?request.chunk_hash, "Failed to find any matching peer for chunk");
                        }
                    }
                }

                if success {
                    NetworkResponses::NoResponse
                } else {
                    debug!(target: "network", chunk_hash=?request.chunk_hash, "Failed to find a route for chunk");
                    NetworkResponses::RouteNotFound
                }
            }
            NetworkRequests::PartialEncodedChunkResponse { route_back, response } => {
                if self.send_message_to_peer(RawRoutedMessage {
                    target: AccountOrPeerIdOrHash::Hash(route_back),
                    body: RoutedMessageBody::PartialEncodedChunkResponse(response),
                }) {
                    NetworkResponses::NoResponse
                } else {
                    NetworkResponses::RouteNotFound
                }
            }
            NetworkRequests::PartialEncodedChunkMessage { account_id, partial_encoded_chunk } => {
                if self.send_message_to_account(&account_id, partial_encoded_chunk.into()) {
                    NetworkResponses::NoResponse
                } else {
                    NetworkResponses::RouteNotFound
                }
            }
            NetworkRequests::PartialEncodedChunkForward { account_id, forward } => {
                if self.send_message_to_account(
                    &account_id,
                    RoutedMessageBody::PartialEncodedChunkForward(forward),
                ) {
                    NetworkResponses::NoResponse
                } else {
                    NetworkResponses::RouteNotFound
                }
            }
            NetworkRequests::ForwardTx(account_id, tx) => {
                if self.send_message_to_account(&account_id, RoutedMessageBody::ForwardTx(tx)) {
                    NetworkResponses::NoResponse
                } else {
                    NetworkResponses::RouteNotFound
                }
            }
            NetworkRequests::TxStatus(account_id, signer_account_id, tx_hash) => {
                if self.send_message_to_account(
                    &account_id,
                    RoutedMessageBody::TxStatusRequest(signer_account_id, tx_hash),
                ) {
                    NetworkResponses::NoResponse
                } else {
                    NetworkResponses::RouteNotFound
                }
            }
            NetworkRequests::ReceiptOutComeRequest(account_id, receipt_id) => {
                if self.send_message_to_account(
                    &account_id,
                    RoutedMessageBody::ReceiptOutcomeRequest(receipt_id),
                ) {
                    NetworkResponses::NoResponse
                } else {
                    NetworkResponses::RouteNotFound
                }
            }
            NetworkRequests::Challenge(challenge) => {
                // TODO(illia): smarter routing?
                actix::spawn(self.state.clone().broadcast_message(SendMessage {
                    message: PeerMessage::Challenge(challenge),
                    context: Span::current().context(),
                }));
                NetworkResponses::NoResponse
            }
        }
    }

    #[perf]
    fn handle_msg_set_adv_options(&mut self, msg: crate::test_utils::SetAdvOptions) {
        if let Some(set_max_peers) = msg.set_max_peers {
            self.max_num_peers = set_max_peers as u32;
        }
    }

    #[perf]
    fn handle_msg_inbound_tcp_connect(&self, msg: InboundTcpConnect, ctx: &mut Context<Self>) {
        let _d = delay_detector::DelayDetector::new(|| "inbound tcp connect".into());
        if self.is_inbound_allowed()
            || msg
                .stream
                .peer_addr()
                .map(|addr| self.is_ip_whitelisted(&addr.ip()))
                .unwrap_or(false)
        {
            self.try_connect_peer(ctx.address(), msg.stream, PeerType::Inbound, None, None);
        } else {
            // TODO(1896): Gracefully drop inbound connection for other peer.
            debug!(target: "network", "Inbound connection dropped (network at max capacity).");
        }
    }

    #[perf]
    fn handle_msg_outbound_tcp_connect(&self, msg: OutboundTcpConnect, ctx: &mut Context<Self>) {
        let _d = delay_detector::DelayDetector::new(|| "outbound tcp connect".into());
        debug!(target: "network", to = ?msg.peer_info, "Trying to connect");
        if let Some(addr) = msg.peer_info.addr {
            // The `connect` may take several minutes. This happens when the
            // `SYN` packet for establishing a TCP connection gets silently
            // dropped, in which case the default TCP timeout is applied. That's
            // too long for us, so we shorten it to one second.
            //
            // Why exactly a second? It was hard-coded in a library we used
            // before, so we keep it to preserve behavior. Removing the timeout
            // completely was observed to break stuff for real on the testnet.
            tokio::time::timeout(std::time::Duration::from_secs(1), TcpStream::connect(addr))
                .into_actor(self)
                .then(move |res, act, ctx| match res {
                    Ok(res) => match res {
                        Ok(stream) => {
                            debug!(target: "network", peer_info = ?msg.peer_info, "Connecting");
                            let edge_info = act.propose_edge(&msg.peer_info.id, None);

                            act.try_connect_peer(
                                ctx.address(),
                                stream,
                                PeerType::Outbound,
                                Some(msg.peer_info),
                                Some(edge_info),
                            );
                            actix::fut::ready(())
                        }
                        Err(err) => {
                            info!(target: "network", ?addr, ?err, "Error connecting to");
                            act.outgoing_peers.remove(&msg.peer_info.id);
                            actix::fut::ready(())
                        }
                    },
                    Err(err) => {
                        info!(target: "network", ?addr, ?err, "Error connecting to");
                        act.outgoing_peers.remove(&msg.peer_info.id);
                        actix::fut::ready(())
                    }
                })
                .wait(ctx);
        } else {
            warn!(target: "network", peer_info = ?msg.peer_info, "Trying to connect to peer with no public address");
        }
    }

    #[perf]
    fn handle_msg_register_peer(
        &mut self,
        msg: RegisterPeer,
        ctx: &mut Context<Self>,
    ) -> RegisterPeerResponse {
        let _d = delay_detector::DelayDetector::new(|| "consolidate".into());

        // Check if this is a blacklisted peer.
        if (msg.peer_info.addr.as_ref()).map_or(true, |addr| self.peer_store.is_blacklisted(addr)) {
            debug!(target: "network", peer_info = ?msg.peer_info, "Dropping connection from blacklisted peer or unknown address");
            return RegisterPeerResponse::Reject;
        }

        if self.peer_store.is_banned(&msg.peer_info.id) {
            debug!(target: "network", id = ?msg.peer_info.id, "Dropping connection from banned peer");
            return RegisterPeerResponse::Reject;
        }

        // We already connected to this peer.
        if self.state.connected_peers.read().contains_key(&msg.peer_info.id) {
            debug!(target: "network", peer_info = ?self.my_peer_id, id = ?msg.peer_info.id, "Dropping handshake (Active Peer).");
            return RegisterPeerResponse::Reject;
        }

        // This is incoming connection but we have this peer already in outgoing.
        // This only happens when both of us connect at the same time, break tie using higher peer id.
        if msg.peer_type == PeerType::Inbound && self.outgoing_peers.contains(&msg.peer_info.id) {
            // We pick connection that has lower id.
            if msg.peer_info.id > self.my_peer_id {
                debug!(target: "network", my_peer_id = ?self.my_peer_id, id = ?msg.peer_info.id, "Dropping handshake (Tied).");
                return RegisterPeerResponse::Reject;
            }
        }

        if msg.peer_type == PeerType::Inbound
            && !self.is_inbound_allowed()
            && !self.is_peer_whitelisted(&msg.peer_info)
        {
            // TODO(1896): Gracefully drop inbound connection for other peer.
            debug!(target: "network",
                connected_peers = self.state.connected_peers.read().len(), outgoing_peers = self.outgoing_peers.len(),
                max_num_peers = self.max_num_peers,
                "Inbound connection dropped (network at max capacity)."
            );
            return RegisterPeerResponse::Reject;
        }

        if msg.other_edge_info.nonce == 0 {
            debug!(target: "network", nonce = msg.other_edge_info.nonce, "Invalid nonce. It must be greater than 0.");
            return RegisterPeerResponse::Reject;
        }

        let last_edge = self.routing_table_view.get_local_edge(&msg.peer_info.id);
        let last_nonce = last_edge.as_ref().map_or(0, |edge| edge.nonce());

        // Check that the received nonce is greater than the current nonce of this connection.
        if last_nonce >= msg.other_edge_info.nonce {
            debug!(target: "network", nonce = msg.other_edge_info.nonce, last_nonce, my_peer_id = ?self.my_peer_id, ?msg.peer_info.id, "Too low nonce");
            // If the check fails don't allow this connection.
            return RegisterPeerResponse::InvalidNonce(last_edge.cloned().map(Box::new).unwrap());
        }

        if msg.other_edge_info.nonce >= Edge::next_nonce(last_nonce) + EDGE_NONCE_BUMP_ALLOWED {
            debug!(target: "network", nonce = msg.other_edge_info.nonce, last_nonce, ?EDGE_NONCE_BUMP_ALLOWED, ?self.my_peer_id, ?msg.peer_info.id, "Too large nonce");
            return RegisterPeerResponse::Reject;
        }

        let require_response = msg.this_edge_info.is_none();

        let edge_info = msg.this_edge_info.clone().unwrap_or_else(|| {
            self.propose_edge(&msg.peer_info.id, Some(msg.other_edge_info.nonce))
        });

        let edge_info_response = if require_response { Some(edge_info.clone()) } else { None };

        // TODO: double check that address is connectable and add account id.
        self.register_peer(
            FullPeerInfo {
                peer_info: msg.peer_info,
                chain_info: msg.chain_info,
                partial_edge_info: msg.other_edge_info,
            },
            edge_info,
            msg.peer_type,
            msg.actor,
            msg.throttle_controller,
            ctx,
        );

        RegisterPeerResponse::Accept(edge_info_response)
    }

    #[perf]
    fn handle_msg_unregister(&mut self, msg: Unregister) {
        let _d = delay_detector::DelayDetector::new(|| "unregister".into());
        self.unregister_peer(msg.peer_id, msg.peer_type, msg.remove_from_peer_store);
    }

    #[perf]
    fn handle_msg_ban(&mut self, msg: Ban) {
        let _d = delay_detector::DelayDetector::new(|| "ban".into());
        self.ban_peer(&msg.peer_id, msg.ban_reason);
    }

    #[perf]
    fn handle_msg_peers_request(&self, _msg: PeersRequest) -> PeerRequestResult {
        let _d = delay_detector::DelayDetector::new(|| "peers request".into());
        PeerRequestResult {
            peers: self.peer_store.healthy_peers(self.config.max_send_peers as usize),
        }
    }

    fn handle_msg_peers_response(&mut self, msg: PeersResponse) {
        let _d = delay_detector::DelayDetector::new(|| "peers response".into());
        if let Err(err) = self.peer_store.add_indirect_peers(
            &self.clock,
            msg.peers.into_iter().filter(|peer_info| peer_info.id != self.my_peer_id),
        ) {
            error!(target: "network", ?err, "Fail to update peer store");
        };
    }

    fn handle_peer_manager_message(
        &mut self,
        msg: PeerManagerMessageRequest,
        ctx: &mut Context<Self>,
        throttle_controller: Option<ThrottleController>,
    ) -> PeerManagerMessageResponse {
        let _span =
            tracing::trace_span!(target: "network", "handle_peer_manager_message").entered();
        match msg {
            PeerManagerMessageRequest::NetworkRequests(msg) => {
                PeerManagerMessageResponse::NetworkResponses(self.handle_msg_network_requests(
                    msg,
                    ctx,
                    throttle_controller,
                ))
            }
            PeerManagerMessageRequest::OutboundTcpConnect(msg) => {
                self.handle_msg_outbound_tcp_connect(msg, ctx);
                PeerManagerMessageResponse::OutboundTcpConnect
            }
            // TEST-ONLY
            PeerManagerMessageRequest::SetAdvOptions(msg) => {
                self.handle_msg_set_adv_options(msg);
                PeerManagerMessageResponse::SetAdvOptions
            }
            // TEST-ONLY
            PeerManagerMessageRequest::FetchRoutingTable => {
                PeerManagerMessageResponse::FetchRoutingTable(self.routing_table_view.info())
            }
            // TEST-ONLY
            PeerManagerMessageRequest::PingTo { nonce, target } => {
                self.send_ping(nonce, target);
                PeerManagerMessageResponse::PingTo
            }
        }
    }

    fn handle_peer_to_manager_msg(
        &mut self,
        msg: PeerToManagerMsg,
        ctx: &mut Context<Self>,
        throttle_controller: Option<ThrottleController>,
    ) -> PeerToManagerMsgResp {
        match msg {
            PeerToManagerMsg::RoutedMessageFrom(msg) => {
                PeerToManagerMsgResp::RoutedMessageFrom(self.handle_msg_routed_from(msg))
            }
            PeerToManagerMsg::RegisterPeer(msg) => {
                PeerToManagerMsgResp::RegisterPeer(self.handle_msg_register_peer(msg, ctx))
            }
            PeerToManagerMsg::PeersRequest(msg) => {
                PeerToManagerMsgResp::PeersRequest(self.handle_msg_peers_request(msg))
            }
            PeerToManagerMsg::PeersResponse(msg) => {
                self.handle_msg_peers_response(msg);
                PeerToManagerMsgResp::Empty
            }
            PeerToManagerMsg::UpdateEdge((peer, nonce)) => {
                PeerToManagerMsgResp::UpdatedEdge(self.propose_edge(&peer, Some(nonce)))
            }
            PeerToManagerMsg::RouteBack(body, target) => {
                trace!(target: "network", ?target, "Sending message to route back");
                self.send_message_to_peer(RawRoutedMessage {
                    target: AccountOrPeerIdOrHash::Hash(target),
                    body: *body,
                });
                PeerToManagerMsgResp::Empty
            }
            PeerToManagerMsg::UpdatePeerInfo(peer_info) => {
                if let Err(err) = self.peer_store.add_direct_peer(&self.clock, peer_info) {
                    error!(target: "network", ?err, "Fail to update peer store");
                }
                PeerToManagerMsgResp::Empty
            }
            // TODO(gprusak): move this directly to peer logic.
            PeerToManagerMsg::ReceivedMessage(peer_id, last_time_received_message) => {
                self.state
                    .connected_peers
                    .set_last_time_received_message(&peer_id, last_time_received_message);
                PeerToManagerMsgResp::Empty
            }
            PeerToManagerMsg::InboundTcpConnect(msg) => {
                if self.peer_counter.load(Ordering::SeqCst)
                    < self.max_num_peers as usize + LIMIT_PENDING_PEERS
                {
                    self.handle_msg_inbound_tcp_connect(msg, ctx);
                }
                PeerToManagerMsgResp::Empty
            }
            PeerToManagerMsg::Unregister(msg) => {
                self.handle_msg_unregister(msg);
                PeerToManagerMsgResp::Empty
            }
            PeerToManagerMsg::Ban(msg) => {
                self.handle_msg_ban(msg);
                PeerToManagerMsgResp::Empty
            }
            PeerToManagerMsg::RequestUpdateNonce(peer_id, edge_info) => {
                if Edge::partial_verify(&self.my_peer_id, &peer_id, &edge_info) {
                    if let Some(cur_edge) = self.routing_table_view.get_local_edge(&peer_id) {
                        if cur_edge.edge_type() == EdgeState::Active
                            && cur_edge.nonce() >= edge_info.nonce
                        {
                            return PeerToManagerMsgResp::EdgeUpdate(Box::new(cur_edge.clone()));
                        }
                    }

                    let new_edge = Edge::build_with_secret_key(
                        self.my_peer_id.clone(),
                        peer_id,
                        edge_info.nonce,
                        &self.config.node_key,
                        edge_info.signature,
                    );

                    self.add_verified_edges_to_routing_table(vec![new_edge.clone()]);
                    PeerToManagerMsgResp::EdgeUpdate(Box::new(new_edge))
                } else {
                    PeerToManagerMsgResp::BanPeer(ReasonForBan::InvalidEdge)
                }
            }
            PeerToManagerMsg::ResponseUpdateNonce(edge) => {
                if let Some(other_peer) = edge.other(&self.my_peer_id) {
                    if edge.verify() {
                        // This happens in case, we get an edge, in `RoutingTableActor`,
                        // which says that we shouldn't be connected to local peer, but we are.
                        // This is a part of logic used to ask peer, if he really want to be disconnected.
                        if self.routing_table_view.is_local_edge_newer(other_peer, edge.nonce()) {
                            if let Some(nonce) =
                                self.local_peer_pending_update_nonce_request.get(other_peer)
                            {
                                if edge.nonce() >= *nonce {
                                    // This means that, `other_peer` responded that we should keep
                                    // the connection that that peer. Therefore, we are
                                    // cleaning up this data structure.
                                    self.local_peer_pending_update_nonce_request.remove(other_peer);
                                }
                            }
                        }
                        self.add_verified_edges_to_routing_table(vec![edge.clone()]);
                        PeerToManagerMsgResp::Empty
                    } else {
                        PeerToManagerMsgResp::BanPeer(ReasonForBan::InvalidEdge)
                    }
                } else {
                    PeerToManagerMsgResp::BanPeer(ReasonForBan::InvalidEdge)
                }
            }
            PeerToManagerMsg::SyncRoutingTable { peer_id, routing_table_update } => {
                // Process edges and add new edges to the routing table. Also broadcast new edges.
                let edges = routing_table_update.edges;
                let accounts = routing_table_update.accounts;

                // Filter known accounts before validating them.
                let accounts: Vec<(AnnounceAccount, Option<EpochId>)> = accounts
                    .into_iter()
                    .filter_map(|announce_account| {
                        if let Some(current_announce_account) =
                            self.routing_table_view.get_announce(&announce_account.account_id)
                        {
                            if announce_account.epoch_id == current_announce_account.epoch_id {
                                None
                            } else {
                                Some((announce_account, Some(current_announce_account.epoch_id)))
                            }
                        } else {
                            Some((announce_account, None))
                        }
                    })
                    .collect();

                // Ask client to validate accounts before accepting them.
                let peer_id_clone = peer_id.clone();
                self.state.view_client_addr
                    .send(NetworkViewClientMessages::AnnounceAccount(accounts))
                    .into_actor(self)
                    .then(move |response, act, _ctx| {
                        match response {
                            Ok(NetworkViewClientResponses::Ban { ban_reason }) => {
                                act.try_ban_peer(&peer_id_clone, ban_reason);
                            }
                            Ok(NetworkViewClientResponses::AnnounceAccount(accounts)) => {
                                act.broadcast_accounts(accounts);
                            }
                            _ => {
                                debug!(target: "network", "Received invalid account confirmation from client.");
                            }
                        }
                        actix::fut::ready(())
                    }).spawn(ctx);

                self.validate_edges_and_add_to_routing_table(peer_id, edges, throttle_controller);
                PeerToManagerMsgResp::Empty
            }
        }
    }

    /// "Return" true if this message is for this peer and should be sent to the client.
    /// Otherwise try to route this message to the final receiver and return false.
    fn handle_msg_routed_from(&mut self, msg: RoutedMessageFrom) -> bool {
        let _d = delay_detector::DelayDetector::new(|| {
            format!("routed message from {}", msg.msg.body_variant()).into()
        });
        let RoutedMessageFrom { mut msg, from } = msg;

        if msg.expect_response() {
            trace!(target: "network", route_back = ?PeerMessage::Routed(msg.clone()), "Received peer message that requires");
            self.routing_table_view.add_route_back(&self.clock, msg.hash(), from.clone());
        }

        if Self::message_for_me(&mut self.routing_table_view, &self.my_peer_id, &msg.msg.target) {
            self.record_routed_msg_latency(&msg);
            // Handle Ping and Pong message if they are for us without sending to client.
            // i.e. Return false in case of Ping and Pong
            match &msg.msg.body {
                RoutedMessageBody::Ping(ping) => {
                    self.send_pong(ping.nonce as usize, msg.hash());
                    self.event_sink.push(Event::Ping(ping.clone()));
                    false
                }
                RoutedMessageBody::Pong(pong) => {
                    self.event_sink.push(Event::Pong(pong.clone()));
                    false
                }
                _ => true,
            }
        } else {
            if msg.decrease_ttl() {
                self.send_signed_message_to_peer(msg);
            } else {
                self.event_sink.push(Event::RoutedMessageDropped);
                warn!(target: "network", ?msg, ?from, "Message dropped because TTL reached 0.");
            }
            false
        }
    }

    // The routed message received its destination. If the timestamp of creation of this message is
    // known, then update the corresponding latency metric histogram.
    fn record_routed_msg_latency(&self, msg: &RoutedMessageV2) {
        if let Some(created_at) = msg.created_at {
            let now = self.clock.now_utc();
            let duration = now.sub(created_at);
            metrics::NETWORK_ROUTED_MSG_LATENCY
                .with_label_values(&[msg.body_variant()])
                .observe(duration.as_seconds_f64());
        }
    }
}

impl Handler<SetChainInfo> for PeerManagerActor {
    type Result = ();
    fn handle(&mut self, info: SetChainInfo, _ctx: &mut Self::Context) {
        if self.state.accounts_data.set_keys(info.0.tier1_accounts.clone()) {
            // TODO(gprusak): the set of tier1 accounts has changed.
            // We might miss some data, so start a full sync with connected peers.
        }
        *self.state.chain_info.write() = info.0;
    }
}

impl Handler<ActixMessageWrapper<PeerToManagerMsg>> for PeerManagerActor {
    type Result = ActixMessageResponse<PeerToManagerMsgResp>;

    fn handle(
        &mut self,
        msg: ActixMessageWrapper<PeerToManagerMsg>,
        ctx: &mut Self::Context,
    ) -> Self::Result {
        // Unpack throttle controller
        let (msg, throttle_token) = msg.take();

        let throttle_controller = throttle_token.throttle_controller().cloned();
        let result = self.handle_peer_to_manager_msg(msg, ctx, throttle_controller);

        // TODO(#5155) Add support for DeepSizeOf to result
        ActixMessageResponse::new(
            result,
            ThrottleToken::new_without_size(throttle_token.throttle_controller().cloned()),
        )
    }
}

impl Handler<PeerToManagerMsg> for PeerManagerActor {
    type Result = PeerToManagerMsgResp;
    fn handle(&mut self, msg: PeerToManagerMsg, ctx: &mut Self::Context) -> Self::Result {
        self.handle_peer_to_manager_msg(msg, ctx, None)
    }
}

impl Handler<PeerManagerMessageRequest> for PeerManagerActor {
    type Result = PeerManagerMessageResponse;
    fn handle(&mut self, msg: PeerManagerMessageRequest, ctx: &mut Self::Context) -> Self::Result {
        self.handle_peer_manager_message(msg, ctx, None)
    }
}<|MERGE_RESOLUTION|>--- conflicted
+++ resolved
@@ -1404,11 +1404,8 @@
     pub(crate) fn get_network_info(&self) -> NetworkInfo {
         let connected_peers = self.state.connected_peers.read();
         NetworkInfo {
-<<<<<<< HEAD
-            connected_peers: (connected_peers.values())
-                .map(|cp| cp.full_peer_info.clone())
-=======
-            connected_peers: (self.connected_peers.values())
+            connected_peers: connected_peers
+                .values()
                 .map(|cp| ConnectedPeerInfo {
                     full_peer_info: cp.full_peer_info.clone(),
                     received_bytes_per_sec: cp.received_bytes_per_sec,
@@ -1418,7 +1415,6 @@
                     connection_established_time: cp.connection_established_time,
                     peer_type: cp.peer_type,
                 })
->>>>>>> c1b047b8
                 .collect(),
             num_connected_peers: connected_peers.len(),
             peer_max_count: self.max_num_peers,
