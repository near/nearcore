use crate::accounts_data;
use crate::concurrency::demux;
use crate::config;
use crate::network_protocol::{AccountData, SyncAccountsData};
use crate::peer::codec::Codec;
<<<<<<< HEAD
use crate::peer::peer_actor::{ConnectingStatus, Event as PeerEvent, PeerActor};
=======
use crate::peer::peer_actor::{ConnectingStatus, PeerActor};
>>>>>>> a07297ed
use crate::peer_manager::connection;
use crate::peer_manager::peer_store::PeerStore;
use crate::private_actix::{
    PeerRequestResult, PeersRequest, RegisterPeer, RegisterPeerResponse, StopMsg, Unregister,
    ValidateEdgeList,
};
use crate::private_actix::{PeerToManagerMsg, PeerToManagerMsgResp, PeersResponse};
use crate::routing;
use crate::routing::edge_validator_actor::EdgeValidatorHelper;
use crate::routing::routing_table_view::RoutingTableView;
use crate::stats::metrics;
use crate::store;
use crate::types::{
    ChainInfo, ConnectedPeerInfo, FullPeerInfo, GetNetworkInfo, NetworkClientMessages, NetworkInfo,
    NetworkRequests, NetworkResponses, PeerManagerMessageRequest, PeerManagerMessageResponse,
    PeerMessage, RoutingTableUpdate, SetChainInfo,
};
use actix::{
    Actor, ActorFutureExt, Addr, Arbiter, AsyncContext, Context, ContextFutureSpawner, Handler,
    Recipient, Running, StreamHandler, WrapFuture,
};
use anyhow::bail;
use anyhow::Context as _;
use arc_swap::ArcSwap;
use near_network_primitives::time;
use near_network_primitives::types::{
    AccountOrPeerIdOrHash, Ban, Edge, InboundTcpConnect, KnownPeerStatus, KnownProducer,
    NetworkViewClientMessages, NetworkViewClientResponses, OutboundTcpConnect, PeerIdOrHash,
    PeerInfo, PeerType, Ping, Pong, RawRoutedMessage, ReasonForBan, RoutedMessageBody,
    RoutedMessageFrom, RoutedMessageV2, StateResponseInfo,
};
use near_network_primitives::types::{EdgeState, PartialEdgeInfo};
use near_performance_metrics::framed_write::FramedWrite;
use near_performance_metrics_macros::perf;
use near_primitives::block::GenesisId;
use near_primitives::hash::CryptoHash;
use near_primitives::network::{AnnounceAccount, PeerId};
use near_primitives::types::{AccountId, EpochId};
use near_rate_limiter::{
    ActixMessageResponse, ActixMessageWrapper, ThrottleController, ThrottleFramedRead,
    ThrottleToken,
};
use parking_lot::RwLock;
use rand::seq::IteratorRandom;
use rand::thread_rng;
use std::cmp::{max, min};
use std::collections::{HashMap, HashSet};
use std::net::{IpAddr, SocketAddr};
use std::ops::Sub;
use std::sync::atomic::{AtomicUsize, Ordering};
use std::sync::Arc;
use tokio::net::{TcpListener, TcpStream};
use tokio_stream::StreamExt;
use tracing::{debug, error, info, trace, warn, Instrument};

/// How often to request peers from active peers.
const REQUEST_PEERS_INTERVAL: time::Duration = time::Duration::milliseconds(60_000);
/// How much time to wait (in milliseconds) after we send update nonce request before disconnecting.
/// This number should be large to handle pair of nodes with high latency.
const WAIT_ON_TRY_UPDATE_NONCE: time::Duration = time::Duration::milliseconds(6_000);
/// If we see an edge between us and other peer, but this peer is not a current connection, wait this
/// timeout and in case it didn't become a connected peer, broadcast edge removal update.
const WAIT_PEER_BEFORE_REMOVE: time::Duration = time::Duration::milliseconds(6_000);
/// Ratio between consecutive attempts to establish connection with another peer.
/// In the kth step node should wait `10 * EXPONENTIAL_BACKOFF_RATIO**k` milliseconds
const EXPONENTIAL_BACKOFF_RATIO: f64 = 1.1;
/// The maximum waiting time between consecutive attempts to establish connection
const MONITOR_PEERS_MAX_DURATION: time::Duration = time::Duration::milliseconds(60_000);
/// The initial waiting time between consecutive attempts to establish connection
const MONITOR_PEERS_INITIAL_DURATION: time::Duration = time::Duration::milliseconds(10);
/// Limit number of pending Peer actors to avoid OOM.
pub(crate) const LIMIT_PENDING_PEERS: usize = 60;
/// How ofter should we broadcast edges.
const BROADCAST_VALIDATED_EDGES_INTERVAL: time::Duration = time::Duration::milliseconds(50);
/// Maximum amount of time spend processing edges.
const BROAD_CAST_EDGES_MAX_WORK_ALLOWED: time::Duration = time::Duration::milliseconds(50);
/// Delay syncinc for 1 second to avoid race condition
const WAIT_FOR_SYNC_DELAY: time::Duration = time::Duration::milliseconds(1_000);
/// How often should we update the routing table
const UPDATE_ROUTING_TABLE_INTERVAL: time::Duration = time::Duration::milliseconds(1_000);
/// How often to report bandwidth stats.
const REPORT_BANDWIDTH_STATS_TRIGGER_INTERVAL: time::Duration =
    time::Duration::milliseconds(60_000);

/// Max number of messages we received from peer, and they are in progress, before we start throttling.
/// Disabled for now (TODO PUT UNDER FEATURE FLAG)
const MAX_MESSAGES_COUNT: usize = usize::MAX;
/// Max total size of all messages that are in progress, before we start throttling.
/// Disabled for now (TODO PUT UNDER FEATURE FLAG)
const MAX_MESSAGES_TOTAL_SIZE: usize = usize::MAX;
/// If we received more than `REPORT_BANDWIDTH_THRESHOLD_BYTES` of data from given peer it's bandwidth stats will be reported.
const REPORT_BANDWIDTH_THRESHOLD_BYTES: usize = 10_000_000;
/// If we received more than REPORT_BANDWIDTH_THRESHOLD_COUNT` of messages from given peer it's bandwidth stats will be reported.
const REPORT_BANDWIDTH_THRESHOLD_COUNT: usize = 10_000;
/// How long a peer has to be unreachable, until we prune it from the in-memory graph.
const PRUNE_UNREACHABLE_PEERS_AFTER: time::Duration = time::Duration::hours(1);

// Remove the edges that were created more that this duration ago.
const PRUNE_EDGES_AFTER: time::Duration = time::Duration::minutes(30);
// Don't accept nonces (edges) that are more than this delta from current time.
// This value should be smaller than PRUNE_EDGES_AFTER (otherwise, the might accept the edge and garbage collect it seconds later).
const EDGE_NONCE_MAX_TIME_DELTA: time::Duration = time::Duration::minutes(20);

/// Send important messages three times.
/// We send these messages multiple times to reduce the chance that they are lost
const IMPORTANT_MESSAGE_RESENT_COUNT: usize = 3;

// If a peer is more than these blocks behind (comparing to our current head) - don't route any messages through it.
// We are updating the list of unreliable peers every MONITOR_PEER_MAX_DURATION (60 seconds) - so the current
// horizon value is roughly matching this threshold (if the node is 60 blocks behind, it will take it a while to recover).
// If we set this horizon too low (for example 2 blocks) - we're risking excluding a lot of peers in case of a short
// network issue.
const UNRELIABLE_PEER_HORIZON: u64 = 60;

#[derive(Clone, PartialEq, Eq)]
struct WhitelistNode {
    id: PeerId,
    addr: SocketAddr,
    account_id: Option<AccountId>,
}

impl TryFrom<&PeerInfo> for WhitelistNode {
    type Error = anyhow::Error;
    fn try_from(pi: &PeerInfo) -> anyhow::Result<Self> {
        Ok(Self {
            id: pi.id.clone(),
            addr: if let Some(addr) = pi.addr {
                addr.clone()
            } else {
                bail!("addess is missing");
            },
            account_id: pi.account_id.clone(),
        })
    }
}

pub(crate) struct NetworkState {
    /// PeerManager config.
    pub config: Arc<config::VerifiedConfig>,
    /// GenesisId of the chain.
    pub genesis_id: GenesisId,
    pub send_accounts_data_rl: demux::RateLimit,
    /// Address of the client actor.
    pub client_addr: Recipient<NetworkClientMessages>,
    /// Address of the view client actor.
    pub view_client_addr: Recipient<NetworkViewClientMessages>,

    /// Network-related info about the chain.
    pub chain_info: ArcSwap<ChainInfo>,
    /// AccountsData for TIER1 accounts.
    pub accounts_data: Arc<accounts_data::Cache>,
    /// Connected peers (inbound and outbound) with their full peer information.
    pub tier2: connection::Pool,
<<<<<<< HEAD
    /// Semaphore limiting inflight inbound handshakes.
    pub inbound_handshake_permits: Arc<tokio::sync::Semaphore>,
=======

    /// View of the Routing table. It keeps:
    /// - routing information - how to route messages
    /// - edges adjacent to my_peer_id
    /// - account id
    /// Full routing table (that currently includes information about all edges in the graph) is now inside Routing Table.
    pub routing_table_view: RoutingTableView,

    /// Shared counter across all PeerActors, which counts number of `RoutedMessageBody::ForwardTx`
    /// messages sincce last block.
    pub txns_since_last_block: AtomicUsize,
>>>>>>> a07297ed
}

impl NetworkState {
    pub fn new(
        config: Arc<config::VerifiedConfig>,
        genesis_id: GenesisId,
        client_addr: Recipient<NetworkClientMessages>,
        view_client_addr: Recipient<NetworkViewClientMessages>,
        routing_table_view: RoutingTableView,
        send_accounts_data_rl: demux::RateLimit,
    ) -> Self {
        Self {
            genesis_id,
            client_addr,
            view_client_addr,
            chain_info: Default::default(),
            tier2: connection::Pool::new(config.node_id()),
            accounts_data: Arc::new(accounts_data::Cache::new()),
            routing_table_view,
            send_accounts_data_rl,
<<<<<<< HEAD
            inbound_handshake_permits: Arc::new(tokio::sync::Semaphore::new(LIMIT_PENDING_PEERS)),
=======
            config,
            txns_since_last_block: AtomicUsize::new(0),
>>>>>>> a07297ed
        }
    }

    /// Query connected peers for more peers.
    pub fn ask_for_more_peers(&self, clock: &time::Clock) {
        let now = clock.now();
        let msg = Arc::new(PeerMessage::PeersRequest);
        for peer in self.tier2.load().ready.values() {
            if now > peer.last_time_peer_requested.load() + REQUEST_PEERS_INTERVAL {
                peer.send_message(msg.clone());
            }
        }
    }

    pub fn propose_edge(&self, peer1: &PeerId, with_nonce: Option<u64>) -> PartialEdgeInfo {
        // When we create a new edge we increase the latest nonce by 2 in case we miss a removal
        // proposal from our partner.
        let nonce = with_nonce.unwrap_or_else(|| {
            self.routing_table_view.get_local_edge(peer1).map_or(1, |edge| edge.next())
        });
        PartialEdgeInfo::new(&self.config.node_id(), peer1, nonce, &self.config.node_key)
    }
}

/// Actor that manages peers connections.
pub struct PeerManagerActor {
    clock: time::Clock,
    /// Networking configuration.
    /// TODO(gprusak): this field is duplicated with
    /// NetworkState.config. Remove it from here.
    config: Arc<config::VerifiedConfig>,
    /// Maximal allowed number of peer connections.
    /// It is initialized with config.max_num_peers and is mutable
    /// only so that it can be changed in tests.
    /// TODO(gprusak): determine why tests need to change that dynamically
    /// in the first place.
    max_num_peers: u32,
    /// Peer information for this node.
    my_peer_id: PeerId,
    /// Peer store that provides read/write access to peers.
    peer_store: PeerStore,
    /// A graph of the whole NEAR network, shared between routing::Actor
    /// and PeerManagerActor. PeerManagerActor should have read-only access to the graph.
    /// TODO: this is an intermediate step towards replacing actix runtime with a
    /// generic threadpool (or multiple pools) in the near-network crate.
    /// It the threadpool setup, inevitably some of the state will be shared.
    network_graph: Arc<RwLock<routing::GraphWithCache>>,
    /// Fields used for communicating with EdgeValidatorActor
    routing_table_exchange_helper: EdgeValidatorHelper,
    /// Flag that track whether we started attempts to establish outbound connections.
    started_connect_attempts: bool,
    /// Connected peers we have sent new edge update, but we haven't received response so far.
    local_peer_pending_update_nonce_request: HashMap<PeerId, u64>,
    /// RoutingTableActor, responsible for computing routing table, routing table exchange, etc.
    routing_table_addr: Addr<routing::Actor>,
<<<<<<< HEAD
    /// Shared counter across all PeerActors, which counts number of `RoutedMessageBody::ForwardTx`
    /// messages sincce last block.
    txns_since_last_block: Arc<AtomicUsize>,
=======
    /// Number of active peers, used for rate limiting.
    peer_counter: Arc<AtomicUsize>,
>>>>>>> a07297ed
    /// Whitelisted nodes, which are allowed to connect even if the connection limit has been
    /// reached.
    whitelist_nodes: Vec<WhitelistNode>,

    pub(crate) state: Arc<NetworkState>,
}

/// TEST-ONLY
/// A generic set of events (observable in tests) that the Network may generate.
/// Ideally the tests should observe only public API properties, but until
/// we are at that stage, feel free to add any events that you need to observe.
/// In particular prefer emitting a new event to polling for a state change.
#[derive(Debug, PartialEq, Eq, Clone)]
pub enum Event {
    ServerStarted,
    RoutedMessageDropped,
    RoutingTableUpdate(Arc<routing::NextHopTable>),
    PeerRegistered(PeerInfo),
    Ping(Ping),
    Pong(Pong),
    SetChainInfo,
    // Reported once a message has been processed.
    // In contrast to typical RPC protocols, many P2P messages do not trigger
    // sending a response at the end of processing.
    // However, for precise instrumentation in tests it is useful to know when
    // processing has been finished. We simulate the "RPC response" by reporting
    // an event MessageProcessed.
    //
    // Given that processing is asynchronous and unstructured as of now,
    // it is hard to pinpoint all the places when the processing of a message is
    // actually complete. Currently this event is reported only for some message types,
    // feel free to add support for more.
    MessageProcessed(PeerMessage),
    // Reported when the actix actor has been stopped.
    PeerActorStopped,
}

impl Actor for PeerManagerActor {
    type Context = Context<Self>;

    fn started(&mut self, ctx: &mut Self::Context) {
        // Start server if address provided.
        if let Some(server_addr) = self.config.node_addr {
            debug!(target: "network", at = ?server_addr, "starting public server");
            let peer_manager_addr = ctx.address();
            let state = self.state.clone();

            ctx.spawn(
                async move {
                    let listener = match TcpListener::bind(server_addr).await {
                        Ok(it) => it,
                        Err(e) => {
                            panic!(
                                "failed to start listening on server_addr={:?} e={:?}",
                                server_addr, e
                            );
                        }
                    };
                    state.config.event_sink.push(Event::ServerStarted);
                    loop {
                        if let Ok((conn, client_addr)) = listener.accept().await {
                            peer_manager_addr.do_send(PeerToManagerMsg::InboundTcpConnect(
                                InboundTcpConnect::new(conn),
                            ));
                            debug!(target: "network", from = ?client_addr, "got new connection");
                        }
                    }
                }
                .into_actor(self),
            );
        }

        // Periodically push network information to client.
        self.push_network_info_trigger(ctx, self.config.push_info_period);

        // Periodically starts peer monitoring.
        let max_interval = min(MONITOR_PEERS_MAX_DURATION, self.config.bootstrap_peers_period);
        debug!(target: "network", ?max_interval, "monitor_peers_trigger");
        self.monitor_peers_trigger(
            ctx,
            MONITOR_PEERS_INITIAL_DURATION,
            (MONITOR_PEERS_INITIAL_DURATION, max_interval),
        );

        let skip_tombstones = self.config.skip_tombstones.map(|it| self.clock.now() + it);

        // Periodically reads valid edges from `EdgesVerifierActor` and broadcast.
        self.broadcast_validated_edges_trigger(
            ctx,
            BROADCAST_VALIDATED_EDGES_INTERVAL,
            skip_tombstones,
        );

        // Periodically updates routing table and prune edges that are no longer reachable.
        self.update_routing_table_trigger(ctx, UPDATE_ROUTING_TABLE_INTERVAL);

        // Periodically prints bandwidth stats for each peer.
        self.report_bandwidth_stats_trigger(ctx, REPORT_BANDWIDTH_STATS_TRIGGER_INTERVAL);
    }

    /// Try to gracefully disconnect from connected peers.
    fn stopping(&mut self, _ctx: &mut Self::Context) -> Running {
        warn!("PeerManager: stopping");
        self.state.tier2.broadcast_message(Arc::new(PeerMessage::Disconnect));
        self.routing_table_addr.do_send(StopMsg {});
        Running::Stop
    }
}

impl PeerManagerActor {
    pub fn new(
        clock: time::Clock,
        store: near_store::Store,
        config: config::NetworkConfig,
        client_addr: Recipient<NetworkClientMessages>,
        view_client_addr: Recipient<NetworkViewClientMessages>,
        genesis_id: GenesisId,
    ) -> anyhow::Result<Self> {
        let config = config.verify().context("config")?;
        let store = store::Store::from(store);
        let peer_store = PeerStore::new(
            &clock,
            store.clone(),
            &config.boot_nodes,
            config.blacklist.clone(),
            config.connect_only_to_boot_nodes,
        )
        .map_err(|e| anyhow::Error::msg(e.to_string()))?;
        debug!(target: "network",
               len = peer_store.len(),
               boot_nodes = config.boot_nodes.len(),
               banned = peer_store.count_banned(),
               "Found known peers");
        debug!(target: "network", blacklist = ?config.blacklist, "Blacklist");

        let my_peer_id = config.node_id();
        let network_graph = Arc::new(RwLock::new(routing::GraphWithCache::new(my_peer_id.clone())));
        let arbiter = Arbiter::new();
        let routing_table_addr = routing::Actor::start_in_arbiter(&arbiter.handle(), {
            let clock = clock.clone();
            let store = store.clone();
            let network_graph = network_graph.clone();
            move |_ctx| routing::Actor::new(clock, store, network_graph)
        });

        let whitelist_nodes = {
            let mut v = vec![];
            for wn in &config.whitelist_nodes {
                v.push(wn.try_into()?);
            }
            v
        };
        let config = Arc::new(config);
        let rl = config.accounts_data_broadcast_rate_limit;
        Ok(Self {
            clock,
            my_peer_id: my_peer_id.clone(),
            config: config.clone(),
            max_num_peers: config.max_num_peers,
            peer_store,
            network_graph,
            routing_table_exchange_helper: Default::default(),
            started_connect_attempts: false,
            local_peer_pending_update_nonce_request: HashMap::new(),
            routing_table_addr,
<<<<<<< HEAD
            txns_since_last_block,
=======
            peer_counter: Arc::new(AtomicUsize::new(0)),
>>>>>>> a07297ed
            whitelist_nodes,
            state: Arc::new(NetworkState::new(
                config.clone(),
                genesis_id,
                client_addr,
                view_client_addr,
                RoutingTableView::new(store, my_peer_id.clone()),
                rl,
            )),
        })
    }

    fn update_routing_table(
        &self,
        ctx: &mut Context<Self>,
        prune_unreachable_since: Option<time::Instant>,
        prune_edges_older_than: Option<time::Utc>,
    ) {
        self.routing_table_addr
            .send(routing::actor::Message::RoutingTableUpdate {
                prune_unreachable_since,
                prune_edges_older_than,
            })
            .into_actor(self)
            .map(|response, act, _ctx| match response {
                Ok(routing::actor::Response::RoutingTableUpdateResponse {
                    local_edges_to_remove,
                    next_hops,
                    peers_to_ban,
                }) => {
                    act.state.routing_table_view.update(&local_edges_to_remove, next_hops.clone());
                    for peer in peers_to_ban {
                        act.ban_peer(&peer, ReasonForBan::InvalidEdge);
                    }
                    act.config.event_sink.push(Event::RoutingTableUpdate(next_hops));
                }
                _ => error!(target: "network", "expected RoutingTableUpdateResponse"),
            })
            .spawn(ctx);
    }

    fn add_verified_edges_to_routing_table(&mut self, edges: Vec<Edge>) {
        if edges.is_empty() {
            return;
        }
        self.state.routing_table_view.add_local_edges(&edges);
        self.routing_table_addr.do_send(routing::actor::Message::AddVerifiedEdges { edges });
    }

    fn broadcast_accounts(&mut self, accounts: Vec<AnnounceAccount>) {
        let new_accounts = self.state.routing_table_view.add_accounts(accounts);
        debug!(target: "network", account_id = ?self.config.validator.as_ref().map(|v|v.account_id()), ?new_accounts, "Received new accounts");
        if new_accounts.len() > 0 {
            self.state.tier2.broadcast_message(Arc::new(PeerMessage::SyncRoutingTable(
                RoutingTableUpdate::from_accounts(new_accounts),
            )));
        }
    }

    /// `update_routing_table_trigger` schedule updating routing table to `RoutingTableActor`
    /// Usually we do edge pruning once per hour. However it may be disabled in following cases:
    /// - there are edges, that were supposed to be added, but are still in EdgeValidatorActor,
    ///   waiting to have their signatures checked.
    /// - edge pruning may be disabled for unit testing.
    fn update_routing_table_trigger(&self, ctx: &mut Context<Self>, interval: time::Duration) {
        let _timer = metrics::PEER_MANAGER_TRIGGER_TIME
            .with_label_values(&["update_routing_table"])
            .start_timer();
        self.update_routing_table(
            ctx,
            self.clock.now().checked_sub(PRUNE_UNREACHABLE_PEERS_AFTER),
            self.clock.now_utc().checked_sub(PRUNE_EDGES_AFTER),
        );

        near_performance_metrics::actix::run_later(
            ctx,
            interval.try_into().unwrap(),
            move |act, ctx| {
                act.update_routing_table_trigger(ctx, interval);
            },
        );
    }

    /// Periodically prints bandwidth stats for each peer.
    fn report_bandwidth_stats_trigger(&mut self, ctx: &mut Context<Self>, every: time::Duration) {
        let _timer = metrics::PEER_MANAGER_TRIGGER_TIME
            .with_label_values(&["report_bandwidth_stats"])
            .start_timer();
        let mut total_bandwidth_used_by_all_peers: usize = 0;
        let mut total_msg_received_count: usize = 0;
        let mut max_max_record_num_messages_in_progress: usize = 0;
        for (peer_id, connected_peer) in &self.state.tier2.load().ready {
            // consume methods of the throttle_controller require &mut self,
            // but in fact they modify internal Arc<Atomic...> values,
            // so if we clone the throttle_controller we can call them. This doesn't make
            // much sense.
            // TODO(gprusak): make it more reasonable.
            let mut throttle_controller = connected_peer.throttle_controller.clone();
            let bandwidth_used = throttle_controller.consume_bandwidth_used();
            let msg_received_count = throttle_controller.consume_msg_seen();
            let max_record = throttle_controller.consume_max_messages_in_progress();

            if bandwidth_used > REPORT_BANDWIDTH_THRESHOLD_BYTES
                || total_msg_received_count > REPORT_BANDWIDTH_THRESHOLD_COUNT
            {
                debug!(target: "bandwidth",
                    ?peer_id,
                    bandwidth_used, msg_received_count, "Peer bandwidth exceeded threshold",
                );
            }
            total_bandwidth_used_by_all_peers += bandwidth_used;
            total_msg_received_count += msg_received_count;
            max_max_record_num_messages_in_progress =
                max(max_max_record_num_messages_in_progress, max_record);
        }

        info!(
            target: "bandwidth",
            total_bandwidth_used_by_all_peers,
            total_msg_received_count, max_max_record_num_messages_in_progress, "Bandwidth stats"
        );

        near_performance_metrics::actix::run_later(
            ctx,
            every.try_into().unwrap(),
            move |act, ctx| {
                act.report_bandwidth_stats_trigger(ctx, every);
            },
        );
    }

    /// Receives list of edges that were verified, in a trigger every 20ms, and adds them to
    /// the routing table.
    fn broadcast_validated_edges_trigger(
        &mut self,
        ctx: &mut Context<Self>,
        interval: time::Duration,
        // If set, don't push any tombstones until this time.
        skip_tombstones_until: Option<time::Instant>,
    ) {
        let _span =
            tracing::trace_span!(target: "network", "broadcast_validated_edges_trigger").entered();
        let _timer = metrics::PEER_MANAGER_TRIGGER_TIME
            .with_label_values(&["broadcast_validated_edges"])
            .start_timer();
        let start = self.clock.now();
        let mut new_edges = Vec::new();
        while let Some(edge) = self.routing_table_exchange_helper.edges_to_add_receiver.pop() {
            new_edges.push(edge);
            // TODO: do we really need this limit?
            if self.clock.now() >= start + BROAD_CAST_EDGES_MAX_WORK_ALLOWED {
                break;
            }
        }

        if !new_edges.is_empty() {
            // Check whenever there is an edge indicating whenever there is a peer we should be
            // connected to but we aren't. And try to resolve the inconsistency.
            // Also check whenever there is an edge indicating that we should be disconnected
            // from a peer, but we are connected. And try to resolve the inconsistency.
            let new_local_edges = self.state.routing_table_view.add_local_edges(&new_edges);
            let tier2 = self.state.tier2.load();
            for edge in new_local_edges {
                let other_peer = edge.other(&self.my_peer_id).unwrap();
                match (tier2.ready.contains_key(other_peer), edge.edge_type()) {
                    // This is an active connection, while the edge indicates it shouldn't.
                    (true, EdgeState::Removed) => {
                        self.maybe_remove_connected_peer(ctx, &edge, other_peer)
                    }
                    // We are not connected to this peer, but routing table contains
                    // information that we do. We should wait and remove that peer
                    // from routing table
                    (false, EdgeState::Active) => Self::wait_peer_or_remove(ctx, edge),
                    // OK
                    _ => {}
                }
            }
            self.routing_table_addr
                .send(routing::actor::Message::AddVerifiedEdges { edges: new_edges })
                .in_current_span()
                .into_actor(self)
                .map(move |response, act, _ctx| {
                    let _span = tracing::trace_span!(
                        target: "network",
                        "broadcast_validated_edges_trigger_response")
                    .entered();

                    match response {
                        Ok(routing::actor::Response::AddVerifiedEdgesResponse(
                            mut filtered_edges,
                        )) => {
                            // Don't send tombstones during the initial time.
                            // Most of the network is created during this time, which results
                            // in us sending a lot of tombstones to peers.
                            // Later, the amount of new edges is a lot smaller.
                            if let Some(skip_tombstones_until) = skip_tombstones_until {
                                if act.clock.now() < skip_tombstones_until {
                                    filtered_edges
                                        .retain(|edge| edge.edge_type() == EdgeState::Active);
                                    metrics::EDGE_TOMBSTONE_SENDING_SKIPPED.inc();
                                }
                            }
                            // Broadcast new edges to all other peers.
                            act.state.tier2.broadcast_message(Arc::new(
                                PeerMessage::SyncRoutingTable(RoutingTableUpdate::from_edges(
                                    filtered_edges,
                                )),
                            ));
                        }
                        _ => error!(target: "network", "expected AddVerifiedEdgesResponse"),
                    }
                })
                .spawn(ctx);
        };

        near_performance_metrics::actix::run_later(
            ctx,
            interval.try_into().unwrap(),
            move |act, ctx| {
                act.broadcast_validated_edges_trigger(ctx, interval, skip_tombstones_until);
            },
        );
    }

    /// Register a direct connection to a new peer. This will be called after successfully
    /// establishing a connection with another peer. It become part of the connected peers.
    ///
    /// To build new edge between this pair of nodes both signatures are required.
    /// Signature from this node is passed in `edge_info`
    /// Signature from the other node is passed in `full_peer_info.edge_info`.
    fn register_peer(
        &mut self,
        connection: Arc<connection::Connection>,
        partial_edge_info: PartialEdgeInfo,
        ctx: &mut Context<Self>,
    ) -> Result<(), connection::PoolError> {
        let peer_info = &connection.peer_info;
        let _span = tracing::trace_span!(target: "network", "register_peer").entered();
        debug!(target: "network", ?peer_info, "Consolidated connection");

        let target_peer_id = peer_info.id.clone();

        let new_edge = Edge::new(
            self.my_peer_id.clone(),
            target_peer_id.clone(),
            partial_edge_info.nonce,
            partial_edge_info.signature,
            connection.partial_edge_info.signature.clone(),
        );

        self.state.tier2.insert_ready(connection.clone())?;
        self.add_verified_edges_to_routing_table(vec![new_edge.clone()]);
        // Best effort write to DB.
        if let Err(err) = self.peer_store.peer_connected(&self.clock, peer_info) {
            error!(target: "network", ?err, "Failed to save peer data");
        }
        self.sync_after_handshake(connection.clone(), ctx, new_edge);
        self.config.event_sink.push(Event::PeerRegistered(peer_info.clone()));
        Ok(())
    }

    fn sync_after_handshake(
        &self,
        peer: Arc<connection::Connection>,
        ctx: &mut Context<Self>,
        new_edge: Edge,
    ) {
        let run_later_span = tracing::trace_span!(target: "network", "sync_after_handshake");
        // The full sync is delayed, so that handshake is completed before the sync starts.
        near_performance_metrics::actix::run_later(
            ctx,
            WAIT_FOR_SYNC_DELAY.try_into().unwrap(),
            move |act, _ctx| {
                let _guard = run_later_span.enter();
                // Start syncing network point of view. Wait until both parties are connected before start
                // sending messages.
                let mut known_edges: Vec<Edge> =
                    act.network_graph.read().edges().values().cloned().collect();
                if act.config.skip_tombstones.is_some() {
                    known_edges.retain(|edge| edge.removal_info().is_none());
                    metrics::EDGE_TOMBSTONE_SENDING_SKIPPED.inc();
                }
                let known_accounts = act.state.routing_table_view.get_announce_accounts();
                peer.send_message(Arc::new(PeerMessage::SyncRoutingTable(
                    RoutingTableUpdate::new(known_edges, known_accounts),
                )));

                // Ask for peers list on connection.
                peer.send_message(Arc::new(PeerMessage::PeersRequest));

                if peer.peer_type == PeerType::Outbound {
                    // Only broadcast new message from the outbound endpoint.
                    // Wait a time out before broadcasting this new edge to let the other party finish handshake.
                    act.state.tier2.broadcast_message(Arc::new(PeerMessage::SyncRoutingTable(
                        RoutingTableUpdate::from_edges(vec![new_edge]),
                    )));
                }
            },
        );
    }

    /// Remove peer from connected set.
    /// Check it match peer_type to avoid removing a peer that both started connection to each other.
    /// If peer_type is None, remove anyway disregarding who started the connection.
    fn remove_connected_peer(&mut self, peer_id: &PeerId, peer_type: Option<PeerType>) {
        let state = self.state.clone();
        let tier2 = state.tier2.load();
        if let Some(peer_type) = peer_type {
            if let Some(peer) = tier2.ready.get(peer_id) {
                if peer.peer_type != peer_type {
                    // Don't remove the peer
                    return;
                }
            }
        }

        // If the last edge we have with this peer represent a connection addition, create the edge
        // update that represents the connection removal.
        self.state.tier2.remove(peer_id);

        if let Some(edge) = self.state.routing_table_view.get_local_edge(peer_id) {
            if edge.edge_type() == EdgeState::Active {
                let edge_update = edge.remove_edge(self.my_peer_id.clone(), &self.config.node_key);
                self.add_verified_edges_to_routing_table(vec![edge_update.clone()]);
                self.state.tier2.broadcast_message(Arc::new(PeerMessage::SyncRoutingTable(
                    RoutingTableUpdate::from_edges(vec![edge_update]),
                )));
            }
        }
    }

    /// Remove a peer from the connected peer set. If the peer doesn't belong to the connected peer set
    /// data from ongoing connection established is removed.
    fn unregister_peer(
        &mut self,
        peer_id: PeerId,
        peer_type: PeerType,
        remove_from_peer_store: bool,
    ) {
        debug!(target: "network", ?peer_id, ?peer_type, "Unregister peer");
        if remove_from_peer_store {
            self.remove_connected_peer(&peer_id, Some(peer_type));
            if let Err(err) = self.peer_store.peer_disconnected(&self.clock, &peer_id) {
                error!(target: "network", ?err, "Failed to save peer data");
            };
        }
    }

    /// Add peer to ban list.
    /// This function should only be called after Peer instance is stopped.
    /// Note: Use `try_ban_peer` if there might be a Peer instance still connected.
    fn ban_peer(&mut self, peer_id: &PeerId, ban_reason: ReasonForBan) {
        warn!(target: "network", ?peer_id, ?ban_reason, "Banning peer");
        self.remove_connected_peer(peer_id, None);
        if let Err(err) = self.peer_store.peer_ban(&self.clock, peer_id, ban_reason) {
            error!(target: "network", ?err, "Failed to save peer data");
        };
    }

    /// Ban peer. Stop peer instance if it is still connected,
    /// and then mark peer as banned in the peer store.
    pub(crate) fn try_ban_peer(&mut self, peer_id: &PeerId, ban_reason: ReasonForBan) {
        let state = self.state.clone();
        if let Some(peer) = state.tier2.load().ready.get(peer_id) {
            peer.ban(ban_reason);
        } else {
            warn!(target: "network", ?ban_reason, ?peer_id, "Try to ban a disconnected peer for");
            // Call `ban_peer` in peer manager to trigger action that persists information
            // of ban in disk.
            self.ban_peer(peer_id, ban_reason);
        };
    }

    /// Connects peer with given TcpStream and optional information if it's outbound.
    /// This might fail if the other peers drop listener at its endpoint while establishing connection.
    fn try_connect_peer(
        &self,
        recipient: Addr<Self>,
        stream: TcpStream,
        connecting_status: ConnectingStatus,
        peer_info: Option<PeerInfo>,
    ) {
        let my_peer_id = self.my_peer_id.clone();
        let account_id = self.config.validator.as_ref().map(|v| v.account_id());
        let server_addr = self.config.node_addr;

        let server_addr = match server_addr {
            Some(server_addr) => server_addr,
            None => match stream.local_addr() {
                Ok(server_addr) => server_addr,
                _ => {
                    warn!(target: "network", ?peer_info, "Failed establishing connection with");
                    return;
                }
            },
        };

        let remote_addr = match stream.peer_addr() {
            Ok(remote_addr) => remote_addr,
            _ => {
                warn!(target: "network", ?peer_info, "Failed establishing connection with");
                return;
            }
        };

        // Start every peer actor on separate thread.
        let arbiter = Arbiter::new();
        let clock = self.clock.clone();
        let state = self.state.clone();
        PeerActor::start_in_arbiter(&arbiter.handle(), move |ctx| {
            let (read, write) = tokio::io::split(stream);

            // TODO: check if peer is banned or known based on IP address and port.
            let rate_limiter = ThrottleController::new(MAX_MESSAGES_COUNT, MAX_MESSAGES_TOTAL_SIZE);
            PeerActor::add_stream(
                ThrottleFramedRead::new(read, Codec::default(), rate_limiter.clone()).map_while(
                    |x| match x {
                        Ok(x) => Some(x),
                        Err(err) => {
                            warn!(target: "network", ?err, "Peer stream error");
                            None
                        }
                    },
                ),
                ctx,
            );

            PeerActor::new(
                clock,
                PeerInfo { id: my_peer_id, addr: Some(server_addr), account_id },
                remote_addr,
                peer_info,
                connecting_status,
                FramedWrite::new(write, Codec::default(), Codec::default(), ctx),
                recipient.clone().recipient(),
<<<<<<< HEAD
                partial_edge_info,
                txns_since_last_block,
=======
                peer_counter,
>>>>>>> a07297ed
                rate_limiter,
                None,
                state,
            )
        });
    }

    /// Check if it is needed to create a new outbound connection.
    /// If the number of active connections is less than `ideal_connections_lo` or
    /// (the number of outgoing connections is less than `minimum_outbound_peers`
    ///     and the total connections is less than `max_num_peers`)
    fn is_outbound_bootstrap_needed(&self) -> bool {
        let tier2 = self.state.tier2.load();
        let total_connections = tier2.ready.len() + tier2.outbound_handshakes.len();
        let potential_outbound_connections =
            tier2.ready.values().filter(|peer| peer.peer_type == PeerType::Outbound).count()
                + tier2.outbound_handshakes.len();

        (total_connections < self.config.ideal_connections_lo as usize
            || (total_connections < self.max_num_peers as usize
                && potential_outbound_connections < self.config.minimum_outbound_peers as usize))
            && !self.config.outbound_disabled
    }

    fn is_inbound_allowed(&self) -> bool {
        let tier2 = self.state.tier2.load();
        tier2.ready.len() + tier2.outbound_handshakes.len() < self.max_num_peers as usize
            && !self.config.inbound_disabled
    }

    /// is_peer_whitelisted checks whether a peer is a whitelisted node.
    /// whitelisted nodes are allowed to connect, even if the inbound connections limit has
    /// been reached. This predicate should be evaluated AFTER the Handshake.
    fn is_peer_whitelisted(&self, peer_info: &PeerInfo) -> bool {
        self.whitelist_nodes
            .iter()
            .filter(|wn| wn.id == peer_info.id)
            .filter(|wn| Some(wn.addr) == peer_info.addr)
            .any(|wn| wn.account_id.is_none() || wn.account_id == peer_info.account_id)
    }

    /// is_ip_whitelisted checks whether the IP address of an inbound
    /// connection may belong to a whitelisted node. All whitelisted nodes
    /// are required to have IP:port specified. We consider only IPs since
    /// the port of an inbound TCP connection is assigned at random.
    /// This predicate should be evaluated BEFORE the Handshake.
    fn is_ip_whitelisted(&self, ip: &IpAddr) -> bool {
        self.whitelist_nodes.iter().any(|wn| wn.addr.ip() == *ip)
    }

    /// Returns peers close to the highest height
    fn highest_height_peers(&self) -> Vec<FullPeerInfo> {
        let infos: Vec<_> =
            self.state.tier2.load().ready.values().map(|p| p.full_peer_info()).collect();

        // This finds max height among peers, and returns one peer close to such height.
        let max_height = match infos.iter().map(|i| i.chain_info.height).max() {
            Some(height) => height,
            None => return vec![],
        };
        // Find all peers whose height is within `highest_peer_horizon` from max height peer(s).
        infos
            .into_iter()
            .filter(|i| {
                i.chain_info.height.saturating_add(self.config.highest_peer_horizon) >= max_height
            })
            .collect()
    }

    // Get peers that are potentially unreliable and we should avoid routing messages through them.
    // Currently we're picking the peers that are too much behind (in comparison to us).
    fn unreliable_peers(&self) -> HashSet<PeerId> {
        let my_height = self.state.chain_info.load().height;
        // Find all peers whose height is below `highest_peer_horizon` from max height peer(s).
        self.state
            .tier2
            .load()
            .ready
            .values()
            .filter(|p| {
                p.chain_height.load(Ordering::Relaxed).saturating_add(UNRELIABLE_PEER_HORIZON)
                    < my_height
            })
            .map(|p| p.peer_info.id.clone())
            .collect()
    }

    fn wait_peer_or_remove(ctx: &mut Context<Self>, edge: Edge) {
        // This edge says this is an connected peer, which is currently not in the set of connected peers.
        // Wait for some time to let the connection begin or broadcast edge removal instead.
        near_performance_metrics::actix::run_later(
            ctx,
            WAIT_PEER_BEFORE_REMOVE.try_into().unwrap(),
            move |act, _ctx| {
                let other = edge.other(&act.my_peer_id).unwrap();
                if act.state.tier2.load().ready.contains_key(other) {
                    return;
                }
                // Peer is still not connected after waiting a timeout.
                let new_edge = edge.remove_edge(act.my_peer_id.clone(), &act.config.node_key);
                act.state.tier2.broadcast_message(Arc::new(PeerMessage::SyncRoutingTable(
                    RoutingTableUpdate::from_edges(vec![new_edge]),
                )));
            },
        );
    }

    // If we receive an edge indicating that we should no longer be connected to a peer.
    // We will broadcast that edge to that peer, and if that peer doesn't reply within specific time,
    // that peer will be removed. However, the connected peer may gives us a new edge indicating
    // that we should in fact be connected to it.
    fn maybe_remove_connected_peer(
        &mut self,
        ctx: &mut Context<Self>,
        edge: &Edge,
        other: &PeerId,
    ) {
        let nonce = edge.next();

        if let Some(last_nonce) = self.local_peer_pending_update_nonce_request.get(other) {
            if *last_nonce >= nonce {
                // We already tried to update an edge with equal or higher nonce.
                return;
            }
        }

        self.state.tier2.send_message(
            other.clone(),
            Arc::new(PeerMessage::RequestUpdateNonce(PartialEdgeInfo::new(
                &self.my_peer_id,
                other,
                nonce,
                &self.config.node_key,
            ))),
        );

        self.local_peer_pending_update_nonce_request.insert(other.clone(), nonce);

        let other = other.clone();
        near_performance_metrics::actix::run_later(
            ctx,
            WAIT_ON_TRY_UPDATE_NONCE.try_into().unwrap(),
            move |act, _ctx| {
                if let Some(cur_nonce) = act.local_peer_pending_update_nonce_request.get(&other) {
                    if *cur_nonce == nonce {
                        if let Some(peer) = act.state.tier2.load().ready.get(&other) {
                            // Send disconnect signal to this peer if we haven't edge update.
                            peer.unregister();
                        }
                        act.local_peer_pending_update_nonce_request.remove(&other);
                    }
                }
            },
        );
    }

    /// Check if the number of connections (excluding whitelisted ones) exceeds ideal_connections_hi.
    /// If so, constructs a safe set of peers and selects one random peer outside of that set
    /// and sends signal to stop connection to it gracefully.
    ///
    /// Safe set contruction process:
    /// 1. Add all whitelisted peers to the safe set.
    /// 2. If the number of outbound connections is less or equal than minimum_outbound_connections,
    ///    add all outbound connections to the safe set.
    /// 3. Find all peers who sent us a message within the last peer_recent_time_window,
    ///    and add them one by one to the safe_set (starting from earliest connection time)
    ///    until safe set has safe_set_size elements.
    fn maybe_stop_active_connection(&self) {
        let tier2 = self.state.tier2.load();
        let filter_peers = |predicate: &dyn Fn(&connection::Connection) -> bool| -> Vec<_> {
            tier2
                .ready
                .values()
                .filter(|peer| predicate(&*peer))
                .map(|peer| peer.peer_info.id.clone())
                .collect()
        };

        // Build safe set
        let mut safe_set = HashSet::new();

        // If there is not enough non-whitelisted peers, return without disconnecting anyone.
        let whitelisted_peers = filter_peers(&|p| self.is_peer_whitelisted(&p.peer_info));
        if tier2.ready.len() - whitelisted_peers.len() <= self.config.ideal_connections_hi as usize
        {
            return;
        }
        // Add whitelisted nodes to the safe set.
        safe_set.extend(whitelisted_peers);

        // If there is not enough outbound peers, add them to the safe set.
        let outbound_peers = filter_peers(&|p| p.peer_type == PeerType::Outbound);
        if outbound_peers.len() + tier2.outbound_handshakes.len()
            <= self.config.minimum_outbound_peers as usize
        {
            safe_set.extend(outbound_peers);
        }

        // If there is not enough archival peers, add them to the safe set.
        if self.config.archive {
            let archival_peers = filter_peers(&|p| p.initial_chain_info.archival);
            if archival_peers.len() <= self.config.archival_peer_connections_lower_bound as usize {
                safe_set.extend(archival_peers);
            }
        }

        // Find all recently active peers.
        let now = self.clock.now();
        let mut active_peers: Vec<Arc<connection::Connection>> = tier2
            .ready
            .values()
            .filter(|p| {
                now - p.last_time_received_message.load() < self.config.peer_recent_time_window
            })
            .cloned()
            .collect();
        // Sort by established time.
        active_peers.sort_by_key(|p| p.connection_established_time);
        // Saturate safe set with recently active peers.
        let set_limit = self.config.safe_set_size as usize;
        for p in active_peers {
            if safe_set.len() >= set_limit {
                break;
            }
            safe_set.insert(p.peer_info.id.clone());
        }

        // Build valid candidate list to choose the peer to be removed. All peers outside the safe set.
        let candidates = tier2.ready.values().filter(|p| !safe_set.contains(&p.peer_info.id));
        if let Some(p) = candidates.choose(&mut rand::thread_rng()) {
            debug!(target: "network", id = ?p.peer_info.id,
                tier2_len = tier2.ready.len(),
                ideal_connections_hi = self.config.ideal_connections_hi,
                "Stop active connection"
            );
            p.unregister();
        }
    }

    /// Periodically monitor list of peers and:
    ///  - request new peers from connected peers,
    ///  - bootstrap outbound connections from known peers,
    ///  - unban peers that have been banned for awhile,
    ///  - remove expired peers,
    ///
    /// # Arguments:
    /// - `interval` - Time between consequent runs.
    /// - `default_interval` - we will set `interval` to this value once, after first successful connection
    /// - `max_interval` - maximum value of interval
    /// NOTE: in the current implementation `interval` increases by 1% every time, and it will
    ///       reach value of `max_internal` eventually.
    fn monitor_peers_trigger(
        &mut self,
        ctx: &mut Context<Self>,
        mut interval: time::Duration,
        (default_interval, max_interval): (time::Duration, time::Duration),
    ) {
        let _span = tracing::trace_span!(target: "network", "monitor_peers_trigger").entered();
        let _timer =
            metrics::PEER_MANAGER_TRIGGER_TIME.with_label_values(&["monitor_peers"]).start_timer();
        let mut to_unban = vec![];
        for (peer_id, peer_state) in self.peer_store.iter() {
            if let KnownPeerStatus::Banned(_, last_banned) = peer_state.status {
                let interval = self.clock.now_utc() - last_banned;
                if interval > self.config.ban_window {
                    info!(target: "network", unbanned = ?peer_id, after = ?interval, "Monitor peers:");
                    to_unban.push(peer_id.clone());
                }
            }
        }

        for peer_id in to_unban {
            if let Err(err) = self.peer_store.peer_unban(&peer_id) {
                error!(target: "network", ?err, "Failed to unban a peer");
            }
        }

        if self.is_outbound_bootstrap_needed() {
            let tier2 = self.state.tier2.load();
            if let Some(peer_info) = self.peer_store.unconnected_peer(|peer_state| {
                // Ignore connecting to ourself
                self.my_peer_id == peer_state.peer_info.id
                    || self.config.node_addr == peer_state.peer_info.addr
                    // Or to peers we are currently trying to connect to
                    || tier2.outbound_handshakes.contains(&peer_state.peer_info.id)
            }) {
                // Start monitor_peers_attempts from start after we discover the first healthy peer
                if !self.started_connect_attempts {
                    self.started_connect_attempts = true;
                    interval = default_interval;
                }

                ctx.notify(PeerManagerMessageRequest::OutboundTcpConnect(OutboundTcpConnect {
                    peer_info,
                }));
            } else {
                self.state.ask_for_more_peers(&self.clock);
            }
        }

        // If there are too many active connections try to remove some connections
        self.maybe_stop_active_connection();

        if let Err(err) = self.peer_store.remove_expired(&self.clock, &self.config) {
            error!(target: "network", ?err, "Failed to remove expired peers");
        };

        // Find peers that are not reliable (too much behind) - and make sure that we're not routing messages through them.
        let unreliable_peers = self.unreliable_peers();
        metrics::PEER_UNRELIABLE.set(unreliable_peers.len() as i64);
        self.network_graph.write().set_unreliable_peers(unreliable_peers);

        let new_interval = min(max_interval, interval * EXPONENTIAL_BACKOFF_RATIO);

        near_performance_metrics::actix::run_later(
            ctx,
            interval.try_into().unwrap(),
            move |act, ctx| {
                act.monitor_peers_trigger(ctx, new_interval, (default_interval, max_interval));
            },
        );
    }

    /// Sends list of edges, from peer `peer_id` to check their signatures to `EdgeValidatorActor`.
    /// Bans peer `peer_id` if an invalid edge is found.
    /// `PeerManagerActor` periodically runs `broadcast_validated_edges_trigger`, which gets edges
    /// from `EdgeValidatorActor` concurrent queue and sends edges to be added to `RoutingTableActor`.
    fn validate_edges_and_add_to_routing_table(
        &self,
        peer_id: PeerId,
        edges: Vec<Edge>,
        throttle_controller: Option<ThrottleController>,
    ) {
        if edges.is_empty() {
            return;
        }
        self.routing_table_addr.do_send(ActixMessageWrapper::new_without_size(
            routing::actor::Message::ValidateEdgeList(ValidateEdgeList {
                source_peer_id: peer_id,
                edges,
                edges_info_shared: self.routing_table_exchange_helper.edges_info_shared.clone(),
                sender: self.routing_table_exchange_helper.edges_to_add_sender.clone(),
            }),
            throttle_controller,
        ));
    }

    /// Return whether the message is sent or not.
    fn send_message_to_account_or_peer_or_hash(
        &mut self,
        target: &AccountOrPeerIdOrHash,
        msg: RoutedMessageBody,
    ) -> bool {
        match target {
            AccountOrPeerIdOrHash::AccountId(account_id) => {
                self.send_message_to_account(account_id, msg)
            }
            peer_or_hash @ AccountOrPeerIdOrHash::PeerId(_)
            | peer_or_hash @ AccountOrPeerIdOrHash::Hash(_) => self
                .send_message_to_peer(RawRoutedMessage { target: peer_or_hash.clone(), body: msg }),
        }
    }

    /// Route signed message to target peer.
    /// Return whether the message is sent or not.
    fn send_signed_message_to_peer(&mut self, msg: Box<RoutedMessageV2>) -> bool {
        // Check if the message is for myself and don't try to send it in that case.
        if let PeerIdOrHash::PeerId(target) = &msg.msg.target {
            if target == &self.my_peer_id {
                debug!(target: "network", account_id = ?self.config.validator.as_ref().map(|v|v.account_id()), my_peer_id = ?self.my_peer_id, ?msg, "Drop signed message to myself");
                return false;
            }
        }

        match self.state.routing_table_view.find_route(&self.clock, &msg.msg.target) {
            Ok(peer_id) => {
                // Remember if we expect a response for this message.
                if msg.msg.author == self.my_peer_id && msg.expect_response() {
                    trace!(target: "network", ?msg, "initiate route back");
                    self.state.routing_table_view.add_route_back(
                        &self.clock,
                        msg.hash(),
                        self.my_peer_id.clone(),
                    );
                }

                self.state.tier2.send_message(peer_id, Arc::new(PeerMessage::Routed(msg)))
            }
            Err(find_route_error) => {
                // TODO(MarX, #1369): Message is dropped here. Define policy for this case.
                metrics::MessageDropped::NoRouteFound.inc(&msg.msg.body);

                debug!(target: "network",
                      account_id = ?self.config.validator.as_ref().map(|v|v.account_id()),
                      to = ?msg.msg.target,
                      reason = ?find_route_error,
                      known_peers = ?self.state.routing_table_view.reachable_peers(),
                      msg = ?msg.msg.body,
                    "Drop signed message"
                );
                false
            }
        }
    }

    /// Route message to target peer.
    /// Return whether the message is sent or not.
    fn send_message_to_peer(&mut self, msg: RawRoutedMessage) -> bool {
        self.send_signed_message_to_peer(msg.sign(
            self.my_peer_id.clone(),
            &self.config.node_key,
            self.config.routed_message_ttl,
            Some(self.clock.now_utc()),
        ))
    }

    /// Send message to specific account.
    /// Return whether the message is sent or not.
    fn send_message_to_account(&mut self, account_id: &AccountId, msg: RoutedMessageBody) -> bool {
        let target = match self.state.routing_table_view.account_owner(account_id) {
            Ok(peer_id) => peer_id,
            Err(find_route_error) => {
                // TODO(MarX, #1369): Message is dropped here. Define policy for this case.
                metrics::MessageDropped::UnknownAccount.inc(&msg);
                debug!(target: "network",
                       account_id = ?self.config.validator.as_ref().map(|v|v.account_id()),
                       to = ?account_id,
                       reason = ?find_route_error,
                       ?msg,"Drop message",
                );
                trace!(target: "network", known_peers = ?self.state.routing_table_view.get_accounts_keys(), "Known peers");
                return false;
            }
        };

        let msg = RawRoutedMessage { target: AccountOrPeerIdOrHash::PeerId(target), body: msg };
        if msg.body.is_important() {
            let mut success = false;
            for _ in 0..IMPORTANT_MESSAGE_RESENT_COUNT {
                success |= self.send_message_to_peer(msg.clone());
            }
            success
        } else {
            self.send_message_to_peer(msg)
        }
    }

    // Determine if the given target is referring to us.
    fn message_for_me(&self, target: &PeerIdOrHash) -> bool {
        match target {
            PeerIdOrHash::PeerId(peer_id) => &self.my_peer_id == peer_id,
            PeerIdOrHash::Hash(hash) => {
                self.state.routing_table_view.compare_route_back(*hash, &self.my_peer_id)
            }
        }
    }

    fn send_ping(&mut self, nonce: u64, target: PeerId) {
        let body = RoutedMessageBody::Ping(Ping { nonce, source: self.my_peer_id.clone() });
        let msg = RawRoutedMessage { target: AccountOrPeerIdOrHash::PeerId(target), body };
        self.send_message_to_peer(msg);
    }

    fn send_pong(&mut self, nonce: usize, target: CryptoHash) {
        let body =
            RoutedMessageBody::Pong(Pong { nonce: nonce as u64, source: self.my_peer_id.clone() });
        let msg = RawRoutedMessage { target: AccountOrPeerIdOrHash::Hash(target), body };
        self.send_message_to_peer(msg);
    }

    pub(crate) fn get_network_info(&self) -> NetworkInfo {
        let tier2 = self.state.tier2.load();
        NetworkInfo {
            connected_peers: tier2
                .ready
                .values()
                .map(|cp| {
                    let stats = cp.stats.load();
                    ConnectedPeerInfo {
                        full_peer_info: cp.full_peer_info(),
                        received_bytes_per_sec: stats.received_bytes_per_sec,
                        sent_bytes_per_sec: stats.sent_bytes_per_sec,
                        last_time_peer_requested: cp.last_time_peer_requested.load(),
                        last_time_received_message: cp.last_time_received_message.load(),
                        connection_established_time: cp.connection_established_time,
                        peer_type: cp.peer_type,
                    }
                })
                .collect(),
            num_connected_peers: tier2.ready.len(),
            peer_max_count: self.max_num_peers,
            highest_height_peers: self.highest_height_peers(),
            sent_bytes_per_sec: tier2
                .ready
                .values()
                .map(|x| x.stats.load().sent_bytes_per_sec)
                .sum(),
            received_bytes_per_sec: tier2
                .ready
                .values()
                .map(|x| x.stats.load().received_bytes_per_sec)
                .sum(),
            known_producers: self
                .state
                .routing_table_view
                .get_announce_accounts()
                .into_iter()
                .map(|announce_account| KnownProducer {
                    account_id: announce_account.account_id,
                    peer_id: announce_account.peer_id.clone(),
                    // TODO: fill in the address.
                    addr: None,
                    next_hops: self.state.routing_table_view.view_route(&announce_account.peer_id),
                })
                .collect(),
            tier1_accounts: self.state.accounts_data.load().data.values().cloned().collect(),
        }
    }

    fn push_network_info_trigger(&self, ctx: &mut Context<Self>, interval: time::Duration) {
        let network_info = self.get_network_info();
        let _timer = metrics::PEER_MANAGER_TRIGGER_TIME
            .with_label_values(&["push_network_info"])
            .start_timer();

        let _ = self.state.client_addr.do_send(NetworkClientMessages::NetworkInfo(network_info));

        near_performance_metrics::actix::run_later(
            ctx,
            interval.try_into().unwrap(),
            move |act, ctx| {
                act.push_network_info_trigger(ctx, interval);
            },
        );
    }

    #[perf]
    fn handle_msg_network_requests(
        &mut self,
        msg: NetworkRequests,
        _ctx: &mut Context<Self>,
        _throttle_controller: Option<ThrottleController>,
    ) -> NetworkResponses {
        let _span =
            tracing::trace_span!(target: "network", "handle_msg_network_requests").entered();
        let _d = delay_detector::DelayDetector::new(|| {
            format!("network request {}", msg.as_ref()).into()
        });
        metrics::REQUEST_COUNT_BY_TYPE_TOTAL.with_label_values(&[msg.as_ref()]).inc();
        match msg {
            NetworkRequests::Block { block } => {
                self.state.tier2.broadcast_message(Arc::new(PeerMessage::Block(block)));
                NetworkResponses::NoResponse
            }
            NetworkRequests::Approval { approval_message } => {
                self.send_message_to_account(
                    &approval_message.target,
                    RoutedMessageBody::BlockApproval(approval_message.approval),
                );
                NetworkResponses::NoResponse
            }
            NetworkRequests::BlockRequest { hash, peer_id } => {
                if self.state.tier2.send_message(peer_id, Arc::new(PeerMessage::BlockRequest(hash)))
                {
                    NetworkResponses::NoResponse
                } else {
                    NetworkResponses::RouteNotFound
                }
            }
            NetworkRequests::BlockHeadersRequest { hashes, peer_id } => {
                if self
                    .state
                    .tier2
                    .send_message(peer_id, Arc::new(PeerMessage::BlockHeadersRequest(hashes)))
                {
                    NetworkResponses::NoResponse
                } else {
                    NetworkResponses::RouteNotFound
                }
            }
            NetworkRequests::StateRequestHeader { shard_id, sync_hash, target } => {
                if self.send_message_to_account_or_peer_or_hash(
                    &target,
                    RoutedMessageBody::StateRequestHeader(shard_id, sync_hash),
                ) {
                    NetworkResponses::NoResponse
                } else {
                    NetworkResponses::RouteNotFound
                }
            }
            NetworkRequests::StateRequestPart { shard_id, sync_hash, part_id, target } => {
                if self.send_message_to_account_or_peer_or_hash(
                    &target,
                    RoutedMessageBody::StateRequestPart(shard_id, sync_hash, part_id),
                ) {
                    NetworkResponses::NoResponse
                } else {
                    NetworkResponses::RouteNotFound
                }
            }
            NetworkRequests::StateResponse { route_back, response } => {
                let body = match response {
                    StateResponseInfo::V1(response) => RoutedMessageBody::StateResponse(response),
                    response @ StateResponseInfo::V2(_) => {
                        RoutedMessageBody::VersionedStateResponse(response)
                    }
                };
                if self.send_message_to_peer(RawRoutedMessage {
                    target: AccountOrPeerIdOrHash::Hash(route_back),
                    body,
                }) {
                    NetworkResponses::NoResponse
                } else {
                    NetworkResponses::RouteNotFound
                }
            }
            // unused: epoch sync is not implemented
            NetworkRequests::EpochSyncRequest { peer_id, epoch_id } => {
                if self
                    .state
                    .tier2
                    .send_message(peer_id, Arc::new(PeerMessage::EpochSyncRequest(epoch_id)))
                {
                    NetworkResponses::NoResponse
                } else {
                    NetworkResponses::RouteNotFound
                }
            }
            // unused: epoch sync is not implemented
            NetworkRequests::EpochSyncFinalizationRequest { peer_id, epoch_id } => {
                if self.state.tier2.send_message(
                    peer_id,
                    Arc::new(PeerMessage::EpochSyncFinalizationRequest(epoch_id)),
                ) {
                    NetworkResponses::NoResponse
                } else {
                    NetworkResponses::RouteNotFound
                }
            }
            NetworkRequests::BanPeer { peer_id, ban_reason } => {
                self.try_ban_peer(&peer_id, ban_reason);
                NetworkResponses::NoResponse
            }
            NetworkRequests::AnnounceAccount(announce_account) => {
                self.broadcast_accounts(vec![announce_account]);
                NetworkResponses::NoResponse
            }
            NetworkRequests::PartialEncodedChunkRequest { target, request, create_time } => {
                metrics::PARTIAL_ENCODED_CHUNK_REQUEST_DELAY
                    .observe((self.clock.now() - create_time.0).as_seconds_f64());
                let mut success = false;

                // Make two attempts to send the message. First following the preference of `prefer_peer`,
                // and if it fails, against the preference.
                for prefer_peer in &[target.prefer_peer, !target.prefer_peer] {
                    if !prefer_peer {
                        if let Some(account_id) = target.account_id.as_ref() {
                            if self.send_message_to_account(
                                account_id,
                                RoutedMessageBody::PartialEncodedChunkRequest(request.clone()),
                            ) {
                                success = true;
                                break;
                            }
                        }
                    } else {
                        let mut matching_peers = vec![];
                        for (peer_id, peer) in &self.state.tier2.load().ready {
                            if (peer.initial_chain_info.archival || !target.only_archival)
                                && peer.chain_height.load(Ordering::Relaxed) >= target.min_height
                                && peer.initial_chain_info.tracked_shards.contains(&target.shard_id)
                            {
                                matching_peers.push(peer_id.clone());
                            }
                        }

                        if let Some(matching_peer) = matching_peers.iter().choose(&mut thread_rng())
                        {
                            if self.send_message_to_peer(RawRoutedMessage {
                                target: AccountOrPeerIdOrHash::PeerId(matching_peer.clone()),
                                body: RoutedMessageBody::PartialEncodedChunkRequest(
                                    request.clone(),
                                ),
                            }) {
                                success = true;
                                break;
                            }
                        } else {
                            debug!(target: "network", chunk_hash=?request.chunk_hash, "Failed to find any matching peer for chunk");
                        }
                    }
                }

                if success {
                    NetworkResponses::NoResponse
                } else {
                    debug!(target: "network", chunk_hash=?request.chunk_hash, "Failed to find a route for chunk");
                    NetworkResponses::RouteNotFound
                }
            }
            NetworkRequests::PartialEncodedChunkResponse { route_back, response } => {
                if self.send_message_to_peer(RawRoutedMessage {
                    target: AccountOrPeerIdOrHash::Hash(route_back),
                    body: RoutedMessageBody::PartialEncodedChunkResponse(response),
                }) {
                    NetworkResponses::NoResponse
                } else {
                    NetworkResponses::RouteNotFound
                }
            }
            NetworkRequests::PartialEncodedChunkMessage { account_id, partial_encoded_chunk } => {
                if self.send_message_to_account(&account_id, partial_encoded_chunk.into()) {
                    NetworkResponses::NoResponse
                } else {
                    NetworkResponses::RouteNotFound
                }
            }
            NetworkRequests::PartialEncodedChunkForward { account_id, forward } => {
                if self.send_message_to_account(
                    &account_id,
                    RoutedMessageBody::PartialEncodedChunkForward(forward),
                ) {
                    NetworkResponses::NoResponse
                } else {
                    NetworkResponses::RouteNotFound
                }
            }
            NetworkRequests::ForwardTx(account_id, tx) => {
                if self.send_message_to_account(&account_id, RoutedMessageBody::ForwardTx(tx)) {
                    NetworkResponses::NoResponse
                } else {
                    NetworkResponses::RouteNotFound
                }
            }
            NetworkRequests::TxStatus(account_id, signer_account_id, tx_hash) => {
                if self.send_message_to_account(
                    &account_id,
                    RoutedMessageBody::TxStatusRequest(signer_account_id, tx_hash),
                ) {
                    NetworkResponses::NoResponse
                } else {
                    NetworkResponses::RouteNotFound
                }
            }
            NetworkRequests::Challenge(challenge) => {
                // TODO(illia): smarter routing?
                self.state.tier2.broadcast_message(Arc::new(PeerMessage::Challenge(challenge)));
                NetworkResponses::NoResponse
            }
        }
    }

    #[perf]
    fn handle_msg_set_adv_options(&mut self, msg: crate::test_utils::SetAdvOptions) {
        if let Some(set_max_peers) = msg.set_max_peers {
            self.max_num_peers = set_max_peers as u32;
        }
    }

    #[perf]
    fn handle_msg_inbound_tcp_connect(&self, msg: InboundTcpConnect, ctx: &mut Context<Self>) {
        let _d = delay_detector::DelayDetector::new(|| "inbound tcp connect".into());
        let handshake_permit = match self
            .state
            .inbound_handshake_permits
            .clone()
            .try_acquire_owned()
        {
            Ok(it) => it,
            Err(_) => {
                debug!(target: "network", "Inbound connection dropped (too many ongoing inbound handshakes");
                return;
            }
        };
        if self.is_inbound_allowed()
            || msg
                .stream
                .peer_addr()
                .map(|addr| self.is_ip_whitelisted(&addr.ip()))
                .unwrap_or(false)
        {
<<<<<<< HEAD
            self.try_connect_peer(
                ctx.address(),
                msg.stream,
                ConnectingStatus::Inbound(handshake_permit),
                None,
                None,
            );
=======
            self.try_connect_peer(ctx.address(), msg.stream, ConnectingStatus::Inbound, None);
>>>>>>> a07297ed
        } else {
            // TODO(1896): Gracefully drop inbound connection for other peer.
            debug!(target: "network", "Inbound connection dropped (network at max capacity).");
        }
    }

    #[perf]
    fn handle_msg_outbound_tcp_connect(&self, msg: OutboundTcpConnect, ctx: &mut Context<Self>) {
        let _d = delay_detector::DelayDetector::new(|| "outbound tcp connect".into());
        debug!(target: "network", to = ?msg.peer_info, "Trying to connect");
        if let Some(addr) = msg.peer_info.addr {
            let handshake_permit = match self.state.tier2.start_outbound(msg.peer_info.id.clone()) {
                Ok(it) => it,
                Err(err) => {
                    tracing::warn!(target: "network", peer_info = ?msg.peer_info, "cannot connect: {err}");
                    return;
                }
            };
            // The `connect` may take several minutes. This happens when the
            // `SYN` packet for establishing a TCP connection gets silently
            // dropped, in which case the default TCP timeout is applied. That's
            // too long for us, so we shorten it to one second.
            //
            // Why exactly a second? It was hard-coded in a library we used
            // before, so we keep it to preserve behavior. Removing the timeout
            // completely was observed to break stuff for real on the testnet.
            tokio::time::timeout(std::time::Duration::from_secs(1), TcpStream::connect(addr))
                .into_actor(self)
                .then(move |res, act, ctx| match res {
                    Ok(res) => match res {
                        Ok(stream) => {
                            debug!(target: "network", peer_info = ?msg.peer_info, "Connecting");
                            act.try_connect_peer(
                                ctx.address(),
                                stream,
<<<<<<< HEAD
                                ConnectingStatus::Outbound,
=======
                                ConnectingStatus::Outbound(handshake_permit),
>>>>>>> a07297ed
                                Some(msg.peer_info),
                            );
                            actix::fut::ready(())
                        }
                        Err(err) => {
                            info!(target: "network", ?addr, ?err, "Error connecting to");
                            actix::fut::ready(())
                        }
                    },
                    Err(err) => {
                        info!(target: "network", ?addr, ?err, "Error connecting to");
                        actix::fut::ready(())
                    }
                })
                .wait(ctx);
        } else {
            warn!(target: "network", peer_info = ?msg.peer_info, "Trying to connect to peer with no public address");
        }
    }

    #[perf]
    fn handle_msg_register_peer(
        &mut self,
        msg: RegisterPeer,
        ctx: &mut Context<Self>,
    ) -> RegisterPeerResponse {
        let _d = delay_detector::DelayDetector::new(|| "consolidate".into());

        let peer_info = &msg.connection.peer_info;
        // Check if this is a blacklisted peer.
        if peer_info.addr.as_ref().map_or(true, |addr| self.peer_store.is_blacklisted(addr)) {
            debug!(target: "network", peer_info = ?peer_info, "Dropping connection from blacklisted peer or unknown address");
            return RegisterPeerResponse::Reject;
        }

        if self.peer_store.is_banned(&peer_info.id) {
            debug!(target: "network", id = ?peer_info.id, "Dropping connection from banned peer");
            return RegisterPeerResponse::Reject;
        }

        let tier2 = self.state.tier2.load();
        if msg.connection.peer_type == PeerType::Inbound
            && !self.is_inbound_allowed()
            && !self.is_peer_whitelisted(&peer_info)
        {
            // TODO(1896): Gracefully drop inbound connection for other peer.
            debug!(target: "network",
                tier2 = tier2.ready.len(), outgoing_peers = tier2.outbound_handshakes.len(),
                max_num_peers = self.max_num_peers,
                "Inbound connection dropped (network at max capacity)."
            );
            return RegisterPeerResponse::Reject;
        }

        let other_edge_info = &msg.connection.partial_edge_info;
        if other_edge_info.nonce == 0 {
            debug!(target: "network", nonce = other_edge_info.nonce, "Invalid nonce. It must be greater than 0.");
            return RegisterPeerResponse::Reject;
        }

        let last_edge = self.state.routing_table_view.get_local_edge(&peer_info.id);
        let last_nonce = last_edge.as_ref().map_or(0, |edge| edge.nonce());

        // Check that the received nonce is greater than the current nonce of this connection.
        if last_nonce >= other_edge_info.nonce {
            debug!(target: "network", nonce = other_edge_info.nonce, last_nonce, my_peer_id = ?self.my_peer_id, ?peer_info.id, "Too low nonce");
            // If the check fails don't allow this connection.
            return RegisterPeerResponse::InvalidNonce(Box::new(last_edge.unwrap().clone()));
        }

        if let Ok(maybe_nonce_timestamp) = Edge::nonce_to_utc(other_edge_info.nonce) {
            if let Some(nonce_timestamp) = maybe_nonce_timestamp {
                if (self.clock.now_utc() - nonce_timestamp).abs() < EDGE_NONCE_MAX_TIME_DELTA {
                    metrics::EDGE_NONCE.with_label_values(&["new_style"]).inc();
                } else {
                    metrics::EDGE_NONCE.with_label_values(&["error_timestamp_too_distant"]).inc();
                    debug!(target: "network", nonce = other_edge_info.nonce, clock=self.clock.now_utc().unix_timestamp(), ?EDGE_NONCE_MAX_TIME_DELTA, ?self.my_peer_id, ?peer_info.id, "Nonce too much in future.");
                    return RegisterPeerResponse::Reject;
                }
            } else {
                metrics::EDGE_NONCE.with_label_values(&["old_style"]).inc();
            }
        } else {
            debug!(target: "network", nonce = other_edge_info.nonce, clock=self.clock.now_utc().unix_timestamp(), ?EDGE_NONCE_MAX_TIME_DELTA, ?self.my_peer_id, ?peer_info.id, "Nonce is overflowing i64.");
            return RegisterPeerResponse::Reject;
        }
        let require_response = msg.this_edge_info.is_none();

        let edge_info = msg
            .this_edge_info
            .clone()
            .unwrap_or_else(|| self.state.propose_edge(&peer_info.id, Some(other_edge_info.nonce)));

        let edge_info_response = if require_response { Some(edge_info.clone()) } else { None };

        if let Err(err) = self.register_peer(msg.connection.clone(), edge_info, ctx) {
            debug!(target: "network", nonce = other_edge_info.nonce, clock=self.clock.now_utc().unix_timestamp(), ?EDGE_NONCE_MAX_TIME_DELTA, ?self.my_peer_id, ?peer_info.id, ?err, "state.register_peer()");
            return RegisterPeerResponse::Reject;
        }

        RegisterPeerResponse::Accept(edge_info_response)
    }

    #[perf]
    fn handle_msg_unregister(&mut self, msg: Unregister) {
        let _d = delay_detector::DelayDetector::new(|| "unregister".into());
        self.unregister_peer(msg.peer_id, msg.peer_type, msg.remove_from_peer_store);
    }

    #[perf]
    fn handle_msg_ban(&mut self, msg: Ban) {
        let _d = delay_detector::DelayDetector::new(|| "ban".into());
        self.ban_peer(&msg.peer_id, msg.ban_reason);
    }

    #[perf]
    fn handle_msg_peers_request(&self, _msg: PeersRequest) -> PeerRequestResult {
        let _d = delay_detector::DelayDetector::new(|| "peers request".into());
        PeerRequestResult {
            peers: self.peer_store.healthy_peers(self.config.max_send_peers as usize),
        }
    }

    fn handle_msg_peers_response(&mut self, msg: PeersResponse) {
        let _d = delay_detector::DelayDetector::new(|| "peers response".into());
        if let Err(err) = self.peer_store.add_indirect_peers(
            &self.clock,
            msg.peers.into_iter().filter(|peer_info| peer_info.id != self.my_peer_id),
        ) {
            error!(target: "network", ?err, "Fail to update peer store");
        };
    }

    fn handle_peer_manager_message(
        &mut self,
        msg: PeerManagerMessageRequest,
        ctx: &mut Context<Self>,
        throttle_controller: Option<ThrottleController>,
    ) -> PeerManagerMessageResponse {
        let _span =
            tracing::trace_span!(target: "network", "handle_peer_manager_message").entered();
        match msg {
            PeerManagerMessageRequest::NetworkRequests(msg) => {
                PeerManagerMessageResponse::NetworkResponses(self.handle_msg_network_requests(
                    msg,
                    ctx,
                    throttle_controller,
                ))
            }
            PeerManagerMessageRequest::OutboundTcpConnect(msg) => {
                self.handle_msg_outbound_tcp_connect(msg, ctx);
                PeerManagerMessageResponse::OutboundTcpConnect
            }
            // TEST-ONLY
            PeerManagerMessageRequest::SetAdvOptions(msg) => {
                self.handle_msg_set_adv_options(msg);
                PeerManagerMessageResponse::SetAdvOptions
            }
            // TEST-ONLY
            PeerManagerMessageRequest::FetchRoutingTable => {
                PeerManagerMessageResponse::FetchRoutingTable(self.state.routing_table_view.info())
            }
            // TEST-ONLY
            PeerManagerMessageRequest::PingTo { nonce, target } => {
                self.send_ping(nonce, target);
                PeerManagerMessageResponse::PingTo
            }
        }
    }

    fn handle_peer_to_manager_msg(
        &mut self,
        msg: PeerToManagerMsg,
        ctx: &mut Context<Self>,
        throttle_controller: Option<ThrottleController>,
    ) -> PeerToManagerMsgResp {
        match msg {
            PeerToManagerMsg::RoutedMessageFrom(msg) => {
                PeerToManagerMsgResp::RoutedMessageFrom(self.handle_msg_routed_from(msg))
            }
            PeerToManagerMsg::RegisterPeer(msg) => {
                PeerToManagerMsgResp::RegisterPeer(self.handle_msg_register_peer(msg, ctx))
            }
            PeerToManagerMsg::PeersRequest(msg) => {
                PeerToManagerMsgResp::PeersRequest(self.handle_msg_peers_request(msg))
            }
            PeerToManagerMsg::PeersResponse(msg) => {
                self.handle_msg_peers_response(msg);
                PeerToManagerMsgResp::Empty
            }
            PeerToManagerMsg::UpdateEdge((peer, nonce)) => {
                PeerToManagerMsgResp::UpdatedEdge(self.state.propose_edge(&peer, Some(nonce)))
            }
            PeerToManagerMsg::RouteBack(body, target) => {
                trace!(target: "network", ?target, "Sending message to route back");
                self.send_message_to_peer(RawRoutedMessage {
                    target: AccountOrPeerIdOrHash::Hash(target),
                    body: *body,
                });
                PeerToManagerMsgResp::Empty
            }
            PeerToManagerMsg::UpdatePeerInfo(peer_info) => {
                if let Err(err) = self.peer_store.add_direct_peer(&self.clock, peer_info) {
                    error!(target: "network", ?err, "Fail to update peer store");
                }
                PeerToManagerMsgResp::Empty
            }
            PeerToManagerMsg::InboundTcpConnect(msg) => {
                self.handle_msg_inbound_tcp_connect(msg, ctx);
                PeerToManagerMsgResp::Empty
            }
            PeerToManagerMsg::Unregister(msg) => {
                self.handle_msg_unregister(msg);
                PeerToManagerMsgResp::Empty
            }
            PeerToManagerMsg::Ban(msg) => {
                self.handle_msg_ban(msg);
                PeerToManagerMsgResp::Empty
            }
            PeerToManagerMsg::RequestUpdateNonce(peer_id, edge_info) => {
                if Edge::partial_verify(&self.my_peer_id, &peer_id, &edge_info) {
                    if let Some(cur_edge) = self.state.routing_table_view.get_local_edge(&peer_id) {
                        if cur_edge.edge_type() == EdgeState::Active
                            && cur_edge.nonce() >= edge_info.nonce
                        {
                            return PeerToManagerMsgResp::EdgeUpdate(Box::new(cur_edge.clone()));
                        }
                    }

                    let new_edge = Edge::build_with_secret_key(
                        self.my_peer_id.clone(),
                        peer_id,
                        edge_info.nonce,
                        &self.config.node_key,
                        edge_info.signature,
                    );

                    self.add_verified_edges_to_routing_table(vec![new_edge.clone()]);
                    PeerToManagerMsgResp::EdgeUpdate(Box::new(new_edge))
                } else {
                    PeerToManagerMsgResp::BanPeer(ReasonForBan::InvalidEdge)
                }
            }
            PeerToManagerMsg::ResponseUpdateNonce(edge) => {
                if let Some(other_peer) = edge.other(&self.my_peer_id) {
                    if edge.verify() {
                        // This happens in case, we get an edge, in `RoutingTableActor`,
                        // which says that we shouldn't be connected to local peer, but we are.
                        // This is a part of logic used to ask peer, if he really want to be disconnected.
                        if self
                            .state
                            .routing_table_view
                            .is_local_edge_newer(other_peer, edge.nonce())
                        {
                            if let Some(nonce) =
                                self.local_peer_pending_update_nonce_request.get(other_peer)
                            {
                                if edge.nonce() >= *nonce {
                                    // This means that, `other_peer` responded that we should keep
                                    // the connection that that peer. Therefore, we are
                                    // cleaning up this data structure.
                                    self.local_peer_pending_update_nonce_request.remove(other_peer);
                                }
                            }
                        }
                        self.add_verified_edges_to_routing_table(vec![edge.clone()]);
                        PeerToManagerMsgResp::Empty
                    } else {
                        PeerToManagerMsgResp::BanPeer(ReasonForBan::InvalidEdge)
                    }
                } else {
                    PeerToManagerMsgResp::BanPeer(ReasonForBan::InvalidEdge)
                }
            }
            PeerToManagerMsg::SyncRoutingTable { peer_id, routing_table_update } => {
                // Process edges and add new edges to the routing table. Also broadcast new edges.
                let edges = routing_table_update.edges;
                let accounts = routing_table_update.accounts;

                // Filter known accounts before validating them.
                let old = self
                    .state
                    .routing_table_view
                    .get_announces(accounts.iter().map(|a| &a.account_id));
                let accounts: Vec<(AnnounceAccount, Option<EpochId>)> = accounts
                    .into_iter()
                    .map(|aa| {
                        let id = aa.account_id.clone();
                        (aa, old.get(&id).map(|old| old.epoch_id.clone()))
                    })
                    .collect();

                // Ask client to validate accounts before accepting them.
                let peer_id_clone = peer_id.clone();
                self.state.view_client_addr
                    .send(NetworkViewClientMessages::AnnounceAccount(accounts))
                    .in_current_span()
                    .into_actor(self)
                    .then(move |response, act, _ctx| {
                        let _span = tracing::trace_span!(target: "network", "announce_account").entered();
                        match response {
                            Ok(NetworkViewClientResponses::Ban { ban_reason }) => {
                                act.try_ban_peer(&peer_id_clone, ban_reason);
                            }
                            Ok(NetworkViewClientResponses::AnnounceAccount(accounts)) => {
                                act.broadcast_accounts(accounts);
                            }
                            _ => {
                                debug!(target: "network", "Received invalid account confirmation from client.");
                            }
                        }
                        actix::fut::ready(())
                    }).spawn(ctx);

                self.validate_edges_and_add_to_routing_table(peer_id, edges, throttle_controller);
                PeerToManagerMsgResp::Empty
            }
        }
    }

    /// "Return" true if this message is for this peer and should be sent to the client.
    /// Otherwise try to route this message to the final receiver and return false.
    fn handle_msg_routed_from(&mut self, msg: RoutedMessageFrom) -> bool {
        let _d = delay_detector::DelayDetector::new(|| {
            format!("routed message from {}", msg.msg.body_variant()).into()
        });
        let RoutedMessageFrom { mut msg, from } = msg;

        if msg.expect_response() {
            trace!(target: "network", route_back = ?PeerMessage::Routed(msg.clone()), "Received peer message that requires");
            self.state.routing_table_view.add_route_back(&self.clock, msg.hash(), from.clone());
        }

        if self.message_for_me(&msg.msg.target) {
            self.record_routed_msg_latency(&msg);
            // Handle Ping and Pong message if they are for us without sending to client.
            // i.e. Return false in case of Ping and Pong
            match &msg.msg.body {
                RoutedMessageBody::Ping(ping) => {
                    self.send_pong(ping.nonce as usize, msg.hash());
                    self.config.event_sink.push(Event::Ping(ping.clone()));
                    false
                }
                RoutedMessageBody::Pong(pong) => {
                    self.config.event_sink.push(Event::Pong(pong.clone()));
                    false
                }
                _ => true,
            }
        } else {
            if msg.decrease_ttl() {
                self.send_signed_message_to_peer(msg);
            } else {
                self.config.event_sink.push(Event::RoutedMessageDropped);
                warn!(target: "network", ?msg, ?from, "Message dropped because TTL reached 0.");
            }
            false
        }
    }

    // The routed message received its destination. If the timestamp of creation of this message is
    // known, then update the corresponding latency metric histogram.
    fn record_routed_msg_latency(&self, msg: &RoutedMessageV2) {
        if let Some(created_at) = msg.created_at {
            let now = self.clock.now_utc();
            let duration = now.sub(created_at);
            metrics::NETWORK_ROUTED_MSG_LATENCY
                .with_label_values(&[msg.body_variant()])
                .observe(duration.as_seconds_f64());
        }
    }
}

/// Fetches NetworkInfo, which contains a bunch of stats about the
/// P2P network state. Currently used only in tests.
/// TODO(gprusak): In prod, NetworkInfo is pushed periodically from PeerManagerActor to ClientActor.
/// It would be cleaner to replace the push loop in PeerManagerActor with a pull loop
/// in the ClientActor.
impl Handler<GetNetworkInfo> for PeerManagerActor {
    type Result = NetworkInfo;
    fn handle(&mut self, _: GetNetworkInfo, _ctx: &mut Self::Context) -> NetworkInfo {
        let _timer = metrics::PEER_MANAGER_MESSAGES_TIME
            .with_label_values(&["GetNetworkInfo"])
            .start_timer();
        let _span =
            tracing::trace_span!(target: "network", "handle", handler = "GetNetworkInfo").entered();
        self.get_network_info()
    }
}

impl Handler<SetChainInfo> for PeerManagerActor {
    type Result = ();
    fn handle(&mut self, info: SetChainInfo, _ctx: &mut Self::Context) {
        let _timer =
            metrics::PEER_MANAGER_MESSAGES_TIME.with_label_values(&["SetChainInfo"]).start_timer();
        let _span =
            tracing::trace_span!(target: "network", "handle", handler = "SetChainInfo").entered();
        let now = self.clock.now_utc();
        let SetChainInfo(info) = info;
        let state = self.state.clone();
        // We set state.chain_info and call accounts_data.set_keys
        // synchronously, therefore, assuming actix in-order delivery,
        // there will be no race condition between subsequent SetChainInfo
        // calls.
        // TODO(gprusak): if we could make handle() async, then we could
        // just require the caller to await for completion before calling
        // SetChainInfo again. Alternatively we could have an async mutex
        // on the handler.
        state.chain_info.store(Arc::new(info.clone()));

        // If enable_tier1 is false, we skip set_keys() call.
        // This way self.state.accounts_data is always empty, hence no data
        // will be collected or broadcasted.
        if !state.config.features.enable_tier1 {
            return;
        }
        // If the key set didn't change, early exit.
        if !state.accounts_data.set_keys(info.tier1_accounts.clone()) {
            return;
        }
        tokio::spawn(async move {
            // If the set of keys has changed, and the node is a validator,
            // we should try to sign data and broadcast it. However, this is
            // also a trigger for a full sync, so a dedicated broadcast is
            // not required.
            //
            // TODO(gprusak): For dynamic self-IP-discovery, add a STUN daemon which
            // will add new AccountData and trigger an incremental broadcast.
            if let Some(vc) = &state.config.validator {
                let my_account_id = vc.signer.validator_id();
                let my_public_key = vc.signer.public_key();
                // TODO(gprusak): STUN servers should be queried periocally by a daemon
                // so that the my_peers list is always resolved.
                // Note that currently we will broadcast an empty list.
                // It won't help us to connect the the validator BUT it
                // will indicate that a validator is misconfigured, which
                // is could be useful for debugging. Consider keeping this
                // behavior for situations when the IPs are not known.
                let my_peers = match &vc.endpoints {
                    config::ValidatorEndpoints::TrustedStunServers(_) => vec![],
                    config::ValidatorEndpoints::PublicAddrs(peer_addrs) => peer_addrs.clone(),
                };
                let my_data = info.tier1_accounts.iter().filter_map(|((epoch_id,account_id),key)| {
                    if account_id != my_account_id{
                        return None;
                    }
                    if key != &my_public_key {
                        warn!(target: "network", "node's account_id found in TIER1 accounts, but the public keys do not match");
                        return None;
                    }
                    // This unwrap is safe, because we did signed a sample payload during
                    // config validation. See config::Config::new().
                    Some(Arc::new(AccountData {
                        epoch_id: epoch_id.clone(),
                        account_id: my_account_id.clone(),
                        timestamp: now,
                        peers: my_peers.clone(),
                    }.sign(vc.signer.as_ref()).unwrap()))
                }).collect();
                // Insert node's own AccountData should never fail.
                // We ignore the new data, because we trigger a full sync anyway.
                if let (_, Some(err)) = state.accounts_data.insert(my_data).await {
                    panic!("inserting node's own AccountData to self.state.accounts_data: {err}");
                }
            }
            // The set of tier1 accounts has changed.
            // We might miss some data, so we start a full sync with the connected peers.
            // TODO(gprusak): add a daemon which does a periodic full sync in case some messages
            // are lost (at a frequency which makes the additional network load negligible).
            state.tier2.broadcast_message(Arc::new(PeerMessage::SyncAccountsData(
                SyncAccountsData {
                    incremental: false,
                    requesting_full_sync: true,
                    accounts_data: state.accounts_data.load().data.values().cloned().collect(),
                },
            )));
            state.config.event_sink.push(Event::SetChainInfo);
        });
    }
}

impl Handler<ActixMessageWrapper<PeerToManagerMsg>> for PeerManagerActor {
    type Result = ActixMessageResponse<PeerToManagerMsgResp>;

    fn handle(
        &mut self,
        msg: ActixMessageWrapper<PeerToManagerMsg>,
        ctx: &mut Self::Context,
    ) -> Self::Result {
        // Unpack throttle controller
        let (msg, throttle_token) = msg.take();
        let _timer =
            metrics::PEER_MANAGER_MESSAGES_TIME.with_label_values(&[(&msg).into()]).start_timer();
        let _span = tracing::trace_span!(target: "network", "handle", handler = "PeerToManagerMsg")
            .entered();

        let throttle_controller = throttle_token.throttle_controller().cloned();
        let result = self.handle_peer_to_manager_msg(msg, ctx, throttle_controller);

        // TODO(#5155) Add support for DeepSizeOf to result
        ActixMessageResponse::new(
            result,
            ThrottleToken::new_without_size(throttle_token.throttle_controller().cloned()),
        )
    }
}

impl Handler<PeerToManagerMsg> for PeerManagerActor {
    type Result = PeerToManagerMsgResp;
    fn handle(&mut self, msg: PeerToManagerMsg, ctx: &mut Self::Context) -> Self::Result {
        let _timer =
            metrics::PEER_MANAGER_MESSAGES_TIME.with_label_values(&[(&msg).into()]).start_timer();
        let _span = tracing::trace_span!(target: "network", "handle", handler = "PeerToManagerMsg")
            .entered();
        self.handle_peer_to_manager_msg(msg, ctx, None)
    }
}

impl Handler<PeerManagerMessageRequest> for PeerManagerActor {
    type Result = PeerManagerMessageResponse;
    fn handle(&mut self, msg: PeerManagerMessageRequest, ctx: &mut Self::Context) -> Self::Result {
        let _timer =
            metrics::PEER_MANAGER_MESSAGES_TIME.with_label_values(&[(&msg).into()]).start_timer();
        let _span = tracing::trace_span!(target: "network", "handle", handler = "PeerManagerMessageRequest").entered();
        self.handle_peer_manager_message(msg, ctx, None)
    }
}<|MERGE_RESOLUTION|>--- conflicted
+++ resolved
@@ -3,11 +3,7 @@
 use crate::config;
 use crate::network_protocol::{AccountData, SyncAccountsData};
 use crate::peer::codec::Codec;
-<<<<<<< HEAD
-use crate::peer::peer_actor::{ConnectingStatus, Event as PeerEvent, PeerActor};
-=======
 use crate::peer::peer_actor::{ConnectingStatus, PeerActor};
->>>>>>> a07297ed
 use crate::peer_manager::connection;
 use crate::peer_manager::peer_store::PeerStore;
 use crate::private_actix::{
@@ -161,10 +157,8 @@
     pub accounts_data: Arc<accounts_data::Cache>,
     /// Connected peers (inbound and outbound) with their full peer information.
     pub tier2: connection::Pool,
-<<<<<<< HEAD
     /// Semaphore limiting inflight inbound handshakes.
     pub inbound_handshake_permits: Arc<tokio::sync::Semaphore>,
-=======
 
     /// View of the Routing table. It keeps:
     /// - routing information - how to route messages
@@ -176,7 +170,6 @@
     /// Shared counter across all PeerActors, which counts number of `RoutedMessageBody::ForwardTx`
     /// messages sincce last block.
     pub txns_since_last_block: AtomicUsize,
->>>>>>> a07297ed
 }
 
 impl NetworkState {
@@ -197,12 +190,9 @@
             accounts_data: Arc::new(accounts_data::Cache::new()),
             routing_table_view,
             send_accounts_data_rl,
-<<<<<<< HEAD
             inbound_handshake_permits: Arc::new(tokio::sync::Semaphore::new(LIMIT_PENDING_PEERS)),
-=======
             config,
             txns_since_last_block: AtomicUsize::new(0),
->>>>>>> a07297ed
         }
     }
 
@@ -258,14 +248,6 @@
     local_peer_pending_update_nonce_request: HashMap<PeerId, u64>,
     /// RoutingTableActor, responsible for computing routing table, routing table exchange, etc.
     routing_table_addr: Addr<routing::Actor>,
-<<<<<<< HEAD
-    /// Shared counter across all PeerActors, which counts number of `RoutedMessageBody::ForwardTx`
-    /// messages sincce last block.
-    txns_since_last_block: Arc<AtomicUsize>,
-=======
-    /// Number of active peers, used for rate limiting.
-    peer_counter: Arc<AtomicUsize>,
->>>>>>> a07297ed
     /// Whitelisted nodes, which are allowed to connect even if the connection limit has been
     /// reached.
     whitelist_nodes: Vec<WhitelistNode>,
@@ -431,11 +413,6 @@
             started_connect_attempts: false,
             local_peer_pending_update_nonce_request: HashMap::new(),
             routing_table_addr,
-<<<<<<< HEAD
-            txns_since_last_block,
-=======
-            peer_counter: Arc::new(AtomicUsize::new(0)),
->>>>>>> a07297ed
             whitelist_nodes,
             state: Arc::new(NetworkState::new(
                 config.clone(),
@@ -871,12 +848,6 @@
                 connecting_status,
                 FramedWrite::new(write, Codec::default(), Codec::default(), ctx),
                 recipient.clone().recipient(),
-<<<<<<< HEAD
-                partial_edge_info,
-                txns_since_last_block,
-=======
-                peer_counter,
->>>>>>> a07297ed
                 rate_limiter,
                 None,
                 state,
@@ -1658,17 +1629,12 @@
                 .map(|addr| self.is_ip_whitelisted(&addr.ip()))
                 .unwrap_or(false)
         {
-<<<<<<< HEAD
             self.try_connect_peer(
                 ctx.address(),
                 msg.stream,
                 ConnectingStatus::Inbound(handshake_permit),
                 None,
-                None,
             );
-=======
-            self.try_connect_peer(ctx.address(), msg.stream, ConnectingStatus::Inbound, None);
->>>>>>> a07297ed
         } else {
             // TODO(1896): Gracefully drop inbound connection for other peer.
             debug!(target: "network", "Inbound connection dropped (network at max capacity).");
@@ -1704,11 +1670,7 @@
                             act.try_connect_peer(
                                 ctx.address(),
                                 stream,
-<<<<<<< HEAD
-                                ConnectingStatus::Outbound,
-=======
                                 ConnectingStatus::Outbound(handshake_permit),
->>>>>>> a07297ed
                                 Some(msg.peer_info),
                             );
                             actix::fut::ready(())
