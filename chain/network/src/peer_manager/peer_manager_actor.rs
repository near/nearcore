--- conflicted
+++ resolved
@@ -19,11 +19,7 @@
 use crate::types::{
     ConnectedPeerInfo, HighestHeightPeerInfo, KnownProducer, NetworkInfo, NetworkRequests,
     NetworkResponses, PeerInfo, PeerManagerMessageRequest, PeerManagerMessageResponse, PeerType,
-<<<<<<< HEAD
-    SetChainInfo, SnapshotHostInfo, StateSyncEvent, Tier3RequestBody,
-=======
-    SetChainInfo, SnapshotHostInfo, StatePartRequestBody, Tier3RequestBody,
->>>>>>> a18810a0
+    SetChainInfo, SnapshotHostInfo, StatePartRequestBody, StateSyncEvent, Tier3RequestBody,
 };
 use ::time::ext::InstantExt as _;
 use actix::fut::future::wrap_future;
@@ -363,40 +359,6 @@
                                     let clock = clock.clone();
                                     let state = state.clone();
                                     async move {
-<<<<<<< HEAD
-                                        if let Some(response) = match request.body {
-                                            Tier3RequestBody::StatePartRequest(shard_id, sync_hash, part_id) => {
-                                                state
-                                                    .client
-                                                    .send_async(StateRequestPart { shard_id, sync_hash, part_id })
-                                                    .await
-                                                    .ok()
-                                                    .flatten()
-                                                    .map(|response| PeerMessage::VersionedStateResponse(*response.0))
-                                            }
-                                        } {
-                                            if !state.tier3.load().ready.contains_key(&request.peer_info.id) {
-                                                let result = async {
-                                                    let stream = tcp::Stream::connect(
-                                                        &request.peer_info,
-                                                        tcp::Tier::T3,
-                                                        &state.config.socket_options
-                                                    ).await.context("tcp::Stream::connect()")?;
-                                                    PeerActor::spawn_and_handshake(clock.clone(),stream,None,state.clone()).await.context("PeerActor::spawn()")?;
-                                                    anyhow::Ok(())
-                                                }.await;
-
-                                                if let Err(ref err) = result {
-                                                    tracing::info!(target: "network", err = format!("{:#}", err), "failed to connect to {}", request.peer_info);
-                                                }
-                                            }
-
-                                            state.tier3.send_message(request.peer_info.id, Arc::new(response));
-                                        }
-                                        else {
-                                            tracing::debug!(target: "network", "client failed to produce response for {:?}", request);
-                                        }
-=======
                                         let tier3_response = match request.body {
                                             Tier3RequestBody::StatePart(StatePartRequestBody { shard_id, sync_hash, part_id }) => {
                                                 match state.client.send_async(StateRequestPart { shard_id, sync_hash, part_id }).await {
@@ -432,7 +394,6 @@
                                         }
 
                                         state.tier3.send_message(request.peer_info.id, Arc::new(tier3_response));
->>>>>>> a18810a0
                                     }
                                 });
                             }
