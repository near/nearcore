--- conflicted
+++ resolved
@@ -775,12 +775,7 @@
         let _timer =
             metrics::PEER_MANAGER_TRIGGER_TIME.with_label_values(&["monitor_peers"]).start_timer();
 
-<<<<<<< HEAD
-        for peer_id in to_unban {
-            if let Err(err) = self.peer_store.peer_unban(&peer_id) {
-                error!(target: "network", ?err, "Failed to unban a peer");
-            }
-        }
+        self.state.peer_store.unban(&self.clock);
         if let Err(err) = self.peer_store.update_connected_peers_last_seen(&self.clock) {
             error!(target: "network", ?err, "Failed to update peers last seen time.");
         }
@@ -792,9 +787,6 @@
                 error!(target: "network", ?failed_peer_id, "Failed to mark peer as failed.");
             }
         }
-=======
-        self.state.peer_store.unban(&self.clock);
->>>>>>> b32b85f8
 
         if self.is_outbound_bootstrap_needed() {
             let tier2 = self.state.tier2.load();
