use crate::accounts_data;
use crate::config;
use crate::network_protocol::{AccountData, SyncAccountsData};
use crate::peer::codec::Codec;
use crate::peer::peer_actor::{Event as PeerEvent, PeerActor};
use crate::peer_manager::connected_peers::{ConnectedPeer, ConnectedPeers};
use crate::peer_manager::peer_store::PeerStore;
use crate::private_actix::{
    PeerRequestResult, PeersRequest, RegisterPeer, RegisterPeerResponse, SendMessage, StopMsg,
    Unregister, ValidateEdgeList,
};
use crate::private_actix::{PeerToManagerMsg, PeerToManagerMsgResp, PeersResponse};
use crate::routing;
use crate::routing::edge_validator_actor::EdgeValidatorHelper;
use crate::routing::routing_table_view::RoutingTableView;
use crate::sink::Sink;
use crate::stats::metrics;
use crate::store;
use crate::types::{
    ChainInfo, ConnectedPeerInfo, FullPeerInfo, GetNetworkInfo, NetworkClientMessages, NetworkInfo,
    NetworkRequests, NetworkResponses, PeerManagerMessageRequest, PeerManagerMessageResponse,
    PeerMessage, QueryPeerStats, RoutingTableUpdate, SetChainInfo,
};
use actix::{
    Actor, ActorFutureExt, Addr, Arbiter, AsyncContext, Context, ContextFutureSpawner, Handler,
    Recipient, Running, StreamHandler, WrapFuture,
};
use anyhow::bail;
use futures::future;
use near_network_primitives::time;
use near_network_primitives::types::{
    AccountOrPeerIdOrHash, Ban, Edge, InboundTcpConnect, KnownPeerStatus, KnownProducer,
    NetworkViewClientMessages, NetworkViewClientResponses, OutboundTcpConnect, PeerIdOrHash,
    PeerInfo, PeerManagerRequest, PeerManagerRequestWithContext, PeerType, Ping, Pong,
    RawRoutedMessage, ReasonForBan, RoutedMessageBody, RoutedMessageFrom, RoutedMessageV2,
    StateResponseInfo,
};
use near_network_primitives::types::{EdgeState, PartialEdgeInfo};
use near_performance_metrics::framed_write::FramedWrite;
use near_performance_metrics_macros::perf;
use near_primitives::block::GenesisId;
use near_primitives::hash::CryptoHash;
use near_primitives::network::{AnnounceAccount, PeerId};
use near_primitives::types::{AccountId, EpochId};
use near_rate_limiter::{
    ActixMessageResponse, ActixMessageWrapper, ThrottleController, ThrottleFramedRead,
    ThrottleToken,
};
use parking_lot::RwLock;
use rand::seq::IteratorRandom;
use rand::thread_rng;
use std::cmp::{max, min};
use std::collections::{HashMap, HashSet};
use std::future::Future;
use std::net::{IpAddr, SocketAddr};
use std::ops::Sub;
use std::sync::atomic::{AtomicUsize, Ordering};
use std::sync::Arc;
use tokio::net::{TcpListener, TcpStream};
use tokio_stream::StreamExt;
use tracing::{debug, error, info, trace, warn, Instrument, Span};
use tracing_opentelemetry::OpenTelemetrySpanExt;

/// How often to request peers from active peers.
const REQUEST_PEERS_INTERVAL: time::Duration = time::Duration::milliseconds(60_000);
/// How much time to wait (in milliseconds) after we send update nonce request before disconnecting.
/// This number should be large to handle pair of nodes with high latency.
const WAIT_ON_TRY_UPDATE_NONCE: time::Duration = time::Duration::milliseconds(6_000);
/// If we see an edge between us and other peer, but this peer is not a current connection, wait this
/// timeout and in case it didn't become a connected peer, broadcast edge removal update.
const WAIT_PEER_BEFORE_REMOVE: time::Duration = time::Duration::milliseconds(6_000);
/// Maximum number an edge can increase between oldest known edge and new proposed edge.
const EDGE_NONCE_BUMP_ALLOWED: u64 = 1_000;
/// Ratio between consecutive attempts to establish connection with another peer.
/// In the kth step node should wait `10 * EXPONENTIAL_BACKOFF_RATIO**k` milliseconds
const EXPONENTIAL_BACKOFF_RATIO: f64 = 1.1;
/// The maximum waiting time between consecutive attempts to establish connection
const MONITOR_PEERS_MAX_DURATION: time::Duration = time::Duration::milliseconds(60_000);
/// The initial waiting time between consecutive attempts to establish connection
const MONITOR_PEERS_INITIAL_DURATION: time::Duration = time::Duration::milliseconds(10);
/// Limit number of pending Peer actors to avoid OOM.
const LIMIT_PENDING_PEERS: usize = 60;
/// How ofter should we broadcast edges.
const BROADCAST_VALIDATED_EDGES_INTERVAL: time::Duration = time::Duration::milliseconds(50);
/// Maximum amount of time spend processing edges.
const BROAD_CAST_EDGES_MAX_WORK_ALLOWED: time::Duration = time::Duration::milliseconds(50);
/// Delay syncinc for 1 second to avoid race condition
const WAIT_FOR_SYNC_DELAY: time::Duration = time::Duration::milliseconds(1_000);
/// How often should we update the routing table
const UPDATE_ROUTING_TABLE_INTERVAL: time::Duration = time::Duration::milliseconds(1_000);
/// How often to report bandwidth stats.
const REPORT_BANDWIDTH_STATS_TRIGGER_INTERVAL: time::Duration =
    time::Duration::milliseconds(60_000);

/// Max number of messages we received from peer, and they are in progress, before we start throttling.
/// Disabled for now (TODO PUT UNDER FEATURE FLAG)
const MAX_MESSAGES_COUNT: usize = usize::MAX;
/// Max total size of all messages that are in progress, before we start throttling.
/// Disabled for now (TODO PUT UNDER FEATURE FLAG)
const MAX_MESSAGES_TOTAL_SIZE: usize = usize::MAX;
/// If we received more than `REPORT_BANDWIDTH_THRESHOLD_BYTES` of data from given peer it's bandwidth stats will be reported.
const REPORT_BANDWIDTH_THRESHOLD_BYTES: usize = 10_000_000;
/// If we received more than REPORT_BANDWIDTH_THRESHOLD_COUNT` of messages from given peer it's bandwidth stats will be reported.
const REPORT_BANDWIDTH_THRESHOLD_COUNT: usize = 10_000;
/// How long a peer has to be unreachable, until we prune it from the in-memory graph.
const PRUNE_UNREACHABLE_PEERS_AFTER: time::Duration = time::Duration::hours(1);

<<<<<<< HEAD
/// Send all partial encoded chunk messages three times.
/// We send these messages multiple times to reduce the chance that they are lost
const PARTIAL_ENCODED_CHUNK_MESSAGE_RESENT_COUNT: usize = 3;
=======
// If a peer is more than these blocks behind (comparing to our current head) - don't route any messages through it.
// We are updating the list of unreliable peers every MONITOR_PEER_MAX_DURATION (60 seconds) - so the current
// horizon value is roughly matching this threshold (if the node is 60 blocks behind, it will take it a while to recover).
// If we set this horizon too low (for example 2 blocks) - we're risking excluding a lot of peers in case of a short
// network issue.
const UNRELIABLE_PEER_HORIZON: u64 = 60;
>>>>>>> 7efb57a0

#[derive(Clone, PartialEq, Eq)]
struct WhitelistNode {
    id: PeerId,
    addr: SocketAddr,
    account_id: Option<AccountId>,
}

impl TryFrom<&PeerInfo> for WhitelistNode {
    type Error = anyhow::Error;
    fn try_from(pi: &PeerInfo) -> anyhow::Result<Self> {
        Ok(Self {
            id: pi.id.clone(),
            addr: if let Some(addr) = pi.addr {
                addr.clone()
            } else {
                bail!("addess is missing");
            },
            account_id: pi.account_id.clone(),
        })
    }
}

pub(crate) struct NetworkState {
    /// PeerManager config.
    pub config: Arc<config::NetworkConfig>,
    /// GenesisId of the chain.
    pub genesis_id: GenesisId,
    /// Address of the client actor.
    pub client_addr: Recipient<NetworkClientMessages>,
    /// Address of the view client actor.
    pub view_client_addr: Recipient<NetworkViewClientMessages>,

    /// Network-related info about the chain.
    pub chain_info: RwLock<ChainInfo>,
    /// AccountsData for TIER1 accounts.
    pub accounts_data: Arc<accounts_data::Cache>,
    /// Connected peers (inbound and outbound) with their full peer information.
    pub connected_peers: ConnectedPeers,
}

impl NetworkState {
    /// Broadcast message to all active peers.
    pub fn broadcast_message(self: &Self, msg: PeerMessage) -> impl Future<Output = ()> {
        metrics::BROADCAST_MESSAGES.with_label_values(&[msg.msg_variant()]).inc();
        // Snapshot list of peers.
        let peer_addrs: Vec<_> =
            self.connected_peers.read().values().map(|p| p.addr.clone()).collect();
        async move {
            // Change message to reference counted to allow sharing with all actors
            // without cloning.
            let msg = Arc::new(SendMessage { message: msg, context: Span::current().context() });
            // Send the message to each peer asynchronously.
            let handles = peer_addrs.into_iter().map(|addr| addr.send(msg.clone()));
            for res in future::join_all(handles).await {
                // Sending may fail in case a peer connection is closed in the meantime.
                if let Err(err) = res {
                    warn!("failed sending a broadcast message to a peer: {err}");
                }
            }
        }
        .instrument(tracing::trace_span!(target: "network", "broadcast_message"))
    }

    /// Send message to peer that belong to our active set
    /// Return whether the message is sent or not.
    pub fn send_message(&self, peer_id: PeerId, message: PeerMessage) -> bool {
        let connected_peers = self.connected_peers.read();
        let addr = match connected_peers.get(&peer_id).map(|p| &p.addr) {
            Some(addr) => addr,
            None => {
                debug!(target: "network",
                   to = ?peer_id,
                   num_connected_peers = connected_peers.len(),
                   ?message,
                   "Failed sending message"
                );
                return false;
            }
        };
        let msg_kind = message.msg_variant().to_string();
        trace!(target: "network", ?msg_kind, "Send message");
        addr.do_send(SendMessage { message, context: Span::current().context() });
        true
    }
}

/// Actor that manages peers connections.
pub struct PeerManagerActor {
    clock: time::Clock,
    /// Networking configuration.
    /// TODO(gprusak): this field is duplicated with
    /// NetworkState.config. Remove it from here.
    config: Arc<config::NetworkConfig>,
    /// Maximal allowed number of peer connections.
    /// It is initialized with config.max_num_peers and is mutable
    /// only so that it can be changed in tests.
    /// TODO(gprusak): determine why tests need to change that dynamically
    /// in the first place.
    max_num_peers: u32,
    /// Peer information for this node.
    my_peer_id: PeerId,
    /// Peer store that provides read/write access to peers.
    peer_store: PeerStore,
    /// Set of outbound connections that were not consolidated yet.
    outgoing_peers: HashSet<PeerId>,
    /// View of the Routing table. It keeps:
    /// - routing information - how to route messages
    /// - edges adjacent to my_peer_id
    /// - account id
    /// Full routing table (that currently includes information about all edges in the graph) is now inside Routing Table.
    routing_table_view: RoutingTableView,
    /// A graph of the whole NEAR network, shared between routing::Actor
    /// and PeerManagerActor. PeerManagerActor should have read-only access to the graph.
    /// TODO: this is an intermediate step towards replacing actix runtime with a
    /// generic threadpool (or multiple pools) in the near-network crate.
    /// It the threadpool setup, inevitably some of the state will be shared.
    network_graph: Arc<RwLock<routing::GraphWithCache>>,
    /// Fields used for communicating with EdgeValidatorActor
    routing_table_exchange_helper: EdgeValidatorHelper,
    /// Flag that track whether we started attempts to establish outbound connections.
    started_connect_attempts: bool,
    /// Connected peers we have sent new edge update, but we haven't received response so far.
    local_peer_pending_update_nonce_request: HashMap<PeerId, u64>,
    /// RoutingTableActor, responsible for computing routing table, routing table exchange, etc.
    routing_table_addr: Addr<routing::Actor>,
    /// Shared counter across all PeerActors, which counts number of `RoutedMessageBody::ForwardTx`
    /// messages sincce last block.
    txns_since_last_block: Arc<AtomicUsize>,
    /// Number of active peers, used for rate limiting.
    peer_counter: Arc<AtomicUsize>,
    /// Whitelisted nodes, which are allowed to connect even if the connection limit has been
    /// reached.
    whitelist_nodes: Vec<WhitelistNode>,
    /// test-only.
    event_sink: Sink<Event>,

    pub(crate) state: Arc<NetworkState>,
}

// test-only
#[derive(Debug, PartialEq, Eq, Clone)]
pub enum Event {
    ServerStarted,
    RoutedMessageDropped,
    RoutingTableUpdate(Arc<routing::NextHopTable>),
    PeerRegistered(PeerInfo),
    Peer(PeerEvent),
    Ping(Ping),
    Pong(Pong),
    SetChainInfo,
}

impl Actor for PeerManagerActor {
    type Context = Context<Self>;

    fn started(&mut self, ctx: &mut Self::Context) {
        // Start server if address provided.
        if let Some(server_addr) = self.config.node_addr {
            debug!(target: "network", at = ?server_addr, "starting public server");
            let peer_manager_addr = ctx.address();
            let event_sink = self.event_sink.clone();

            actix::spawn(async move {
                let listener = match TcpListener::bind(server_addr).await {
                    Ok(it) => it,
                    Err(e) => {
                        panic!(
                            "failed to start listening on server_addr={:?} e={:?}",
                            server_addr, e
                        );
                    }
                };
                event_sink.push(Event::ServerStarted);
                loop {
                    if let Ok((conn, client_addr)) = listener.accept().await {
                        peer_manager_addr.do_send(PeerToManagerMsg::InboundTcpConnect(
                            InboundTcpConnect::new(conn),
                        ));
                        debug!(target: "network", from = ?client_addr, "got new connection");
                    }
                }
            });
        }

        // Periodically push network information to client.
        self.push_network_info_trigger(ctx, self.config.push_info_period.try_into().unwrap());

        // Periodically starts peer monitoring.
        let max_interval =
            min(MONITOR_PEERS_MAX_DURATION, self.config.bootstrap_peers_period.try_into().unwrap());
        debug!(target: "network", ?max_interval, "monitor_peers_trigger");
        self.monitor_peers_trigger(
            ctx,
            MONITOR_PEERS_INITIAL_DURATION,
            (MONITOR_PEERS_INITIAL_DURATION, max_interval),
        );

        // Periodically starts connected peer stats querying.
        self.monitor_peer_stats_trigger(ctx, self.config.peer_stats_period.try_into().unwrap());

        // Periodically reads valid edges from `EdgesVerifierActor` and broadcast.
        self.broadcast_validated_edges_trigger(ctx, BROADCAST_VALIDATED_EDGES_INTERVAL);

        // Periodically updates routing table and prune edges that are no longer reachable.
        self.update_routing_table_trigger(ctx, UPDATE_ROUTING_TABLE_INTERVAL);

        // Periodically prints bandwidth stats for each peer.
        self.report_bandwidth_stats_trigger(ctx, REPORT_BANDWIDTH_STATS_TRIGGER_INTERVAL);
    }

    /// Try to gracefully disconnect from connected peers.
    fn stopping(&mut self, _ctx: &mut Self::Context) -> Running {
        warn!("PeerManager: stopping");
        let msg =
            SendMessage { message: PeerMessage::Disconnect, context: Span::current().context() };
        for connected_peer in self.state.connected_peers.read().values() {
            connected_peer.addr.do_send(msg.clone());
        }

        self.routing_table_addr.do_send(StopMsg {});

        Running::Stop
    }
}

impl PeerManagerActor {
    pub fn new(
        store: near_store::Store,
        config: config::NetworkConfig,
        client_addr: Recipient<NetworkClientMessages>,
        view_client_addr: Recipient<NetworkViewClientMessages>,
        genesis_id: GenesisId,
    ) -> anyhow::Result<Self> {
        let clock = time::Clock::real();
        let store = store::Store::from(store);
        let peer_store =
            PeerStore::new(&clock, store.clone(), &config.boot_nodes, config.blacklist.clone())
                .map_err(|e| anyhow::Error::msg(e.to_string()))?;
        debug!(target: "network",
               len = peer_store.len(),
               boot_nodes = config.boot_nodes.len(),
               banned = peer_store.count_banned(),
               "Found known peers");
        debug!(target: "network", blacklist = ?config.blacklist, "Blacklist");

        let my_peer_id = config.node_id();
        let network_graph = Arc::new(RwLock::new(routing::GraphWithCache::new(my_peer_id.clone())));
        let routing_table_addr =
            routing::Actor::new(clock.clone(), store.clone(), network_graph.clone()).start();
        let routing_table_view = RoutingTableView::new(store, my_peer_id.clone());

        let txns_since_last_block = Arc::new(AtomicUsize::new(0));

        let whitelist_nodes = {
            let mut v = vec![];
            for wn in &config.whitelist_nodes {
                v.push(wn.try_into()?);
            }
            v
        };

        let config = Arc::new(config);
        Ok(Self {
            clock,
            my_peer_id,
            config: config.clone(),
            max_num_peers: config.max_num_peers,
            peer_store,
            outgoing_peers: HashSet::default(),
            routing_table_view,
            network_graph,
            routing_table_exchange_helper: Default::default(),
            started_connect_attempts: false,
            local_peer_pending_update_nonce_request: HashMap::new(),
            routing_table_addr,
            txns_since_last_block,
            peer_counter: Arc::new(AtomicUsize::new(0)),
            whitelist_nodes,
            event_sink: Sink::void(),
            state: Arc::new(NetworkState {
                config: config.clone(),
                genesis_id,
                client_addr,
                view_client_addr,
                chain_info: RwLock::new(ChainInfo::default()),
                connected_peers: ConnectedPeers::default(),
                accounts_data: Arc::new(accounts_data::Cache::new()),
            }),
        })
    }

    /// test-only, sets the event handler.
    pub fn with_event_sink(mut self, event_sink: Sink<Event>) -> Self {
        self.event_sink = event_sink;
        self
    }

    fn update_routing_table(
        &self,
        ctx: &mut Context<Self>,
        prune_unreachable_since: Option<time::Instant>,
    ) {
        self.routing_table_addr
            .send(routing::actor::Message::RoutingTableUpdate { prune_unreachable_since })
            .into_actor(self)
            .map(|response, act, _ctx| match response {
                Ok(routing::actor::Response::RoutingTableUpdateResponse {
                    local_edges_to_remove,
                    next_hops,
                    peers_to_ban,
                }) => {
                    for peer_id in &local_edges_to_remove {
                        act.routing_table_view.remove_local_edge(peer_id);
                    }
                    act.routing_table_view.set_next_hops(next_hops.clone());
                    for peer in peers_to_ban {
                        act.ban_peer(&peer, ReasonForBan::InvalidEdge);
                    }
                    act.event_sink.push(Event::RoutingTableUpdate(next_hops));
                }
                _ => error!(target: "network", "expected RoutingTableUpdateResponse"),
            })
            .spawn(ctx);
    }

    fn add_verified_edges_to_routing_table(&mut self, edges: Vec<Edge>) {
        if edges.is_empty() {
            return;
        }

        for edge in &edges {
            self.routing_table_view.add_local_edge(edge.clone());
        }
        self.routing_table_addr.do_send(routing::actor::Message::AddVerifiedEdges { edges });
    }

    fn broadcast_accounts(&mut self, mut accounts: Vec<AnnounceAccount>) {
        // Filter the accounts, so that we're sending only the ones that were not added.
        accounts.retain(|a| !self.routing_table_view.contains_account(&a));
        if accounts.is_empty() {
            return;
        }
        debug!(target: "network", account_id = ?self.config.validator.as_ref().map(|v|v.account_id()), ?accounts, "Received new accounts");
        for account in &accounts {
            self.routing_table_view.add_account(account.clone());
        }
        actix::spawn(self.state.broadcast_message(PeerMessage::SyncRoutingTable(
            RoutingTableUpdate::from_accounts(accounts),
        )));
    }

    /// `update_routing_table_trigger` schedule updating routing table to `RoutingTableActor`
    /// Usually we do edge pruning once per hour. However it may be disabled in following cases:
    /// - there are edges, that were supposed to be added, but are still in EdgeValidatorActor,
    ///   waiting to have their signatures checked.
    /// - edge pruning may be disabled for unit testing.
    fn update_routing_table_trigger(&self, ctx: &mut Context<Self>, interval: time::Duration) {
        self.update_routing_table(ctx, Some(self.clock.now() - PRUNE_UNREACHABLE_PEERS_AFTER));

        near_performance_metrics::actix::run_later(
            ctx,
            interval.try_into().unwrap(),
            move |act, ctx| {
                act.update_routing_table_trigger(ctx, interval);
            },
        );
    }

    /// Periodically prints bandwidth stats for each peer.
    fn report_bandwidth_stats_trigger(&mut self, ctx: &mut Context<Self>, every: time::Duration) {
        let mut total_bandwidth_used_by_all_peers: usize = 0;
        let mut total_msg_received_count: usize = 0;
        let mut max_max_record_num_messages_in_progress: usize = 0;
        for (peer_id, connected_peer) in &*self.state.connected_peers.read() {
            // consume methods of the throttle_controller require &mut self,
            // but in fact they modify internal Arc<Atomic...> values,
            // so if we clone the throttle_controller we can call them. This doesn't make
            // much sense.
            // TODO(gprusak): make it more reasonable.
            let mut throttle_controller = connected_peer.throttle_controller.clone();
            let bandwidth_used = throttle_controller.consume_bandwidth_used();
            let msg_received_count = throttle_controller.consume_msg_seen();
            let max_record = throttle_controller.consume_max_messages_in_progress();

            if bandwidth_used > REPORT_BANDWIDTH_THRESHOLD_BYTES
                || total_msg_received_count > REPORT_BANDWIDTH_THRESHOLD_COUNT
            {
                debug!(target: "bandwidth",
                    ?peer_id,
                    bandwidth_used, msg_received_count, "Peer bandwidth exceeded threshold",
                );
            }
            total_bandwidth_used_by_all_peers += bandwidth_used;
            total_msg_received_count += msg_received_count;
            max_max_record_num_messages_in_progress =
                max(max_max_record_num_messages_in_progress, max_record);
        }

        info!(
            total_bandwidth_used_by_all_peers,
            total_msg_received_count, max_max_record_num_messages_in_progress, "Bandwidth stats"
        );

        near_performance_metrics::actix::run_later(
            ctx,
            every.try_into().unwrap(),
            move |act, ctx| {
                act.report_bandwidth_stats_trigger(ctx, every);
            },
        );
    }

    /// Receives list of edges that were verified, in a trigger every 20ms, and adds them to
    /// the routing table.
    fn broadcast_validated_edges_trigger(
        &mut self,
        ctx: &mut Context<Self>,
        interval: time::Duration,
    ) {
        let _span =
            tracing::trace_span!(target: "network", "broadcast_validated_edges_trigger").entered();
        let start = self.clock.now();
        let mut new_edges = Vec::new();
        while let Some(edge) = self.routing_table_exchange_helper.edges_to_add_receiver.pop() {
            new_edges.push(edge);
            // TODO: do we really need this limit?
            if self.clock.now() - start >= BROAD_CAST_EDGES_MAX_WORK_ALLOWED {
                break;
            }
        }

        if !new_edges.is_empty() {
            // Check whenever there is an edge indicating whenever there is a peer we should be
            // connected to but we aren't. And try to resolve the inconsistency.
            //
            // Also check whenever there is an edge indicating that we should be disconnected
            // from a peer, but we are connected. And try to resolve the inconsistency.
            for edge in new_edges.iter() {
                if let Some(other_peer) = edge.other(&self.my_peer_id) {
                    if !self.routing_table_view.is_local_edge_newer(other_peer, edge.nonce()) {
                        continue;
                    }
                    // Check whether we belong to this edge.
                    if self.state.connected_peers.read().contains_key(other_peer) {
                        // This is an active connection.
                        if edge.edge_type() == EdgeState::Removed {
                            self.maybe_remove_connected_peer(ctx, edge, other_peer);
                        }
                    } else if edge.edge_type() == EdgeState::Active {
                        // We are not connected to this peer, but routing table contains
                        // information that we do. We should wait and remove that peer
                        // from routing table
                        Self::wait_peer_or_remove(ctx, edge.clone());
                    }
                    self.routing_table_view.add_local_edge(edge.clone());
                }
            }
            self.routing_table_addr
                .send(routing::actor::Message::AddVerifiedEdges { edges: new_edges })
                .in_current_span()
                .into_actor(self)
                .map(move |response, act, _ctx| {
                    let _span = tracing::trace_span!(
                        target: "network",
                        "broadcast_validated_edges_trigger_response")
                    .entered();

                    match response {
                        Ok(routing::actor::Response::AddVerifiedEdgesResponse(filtered_edges)) => {
                            // Broadcast new edges to all other peers.
                            actix::spawn(act.state.broadcast_message(
                                PeerMessage::SyncRoutingTable(RoutingTableUpdate::from_edges(
                                    filtered_edges,
                                )),
                            ));
                        }
                        _ => error!(target: "network", "expected AddVerifiedEdgesResponse"),
                    }
                })
                .spawn(ctx);
        };

        near_performance_metrics::actix::run_later(
            ctx,
            interval.try_into().unwrap(),
            move |act, ctx| {
                act.broadcast_validated_edges_trigger(ctx, interval);
            },
        );
    }

    /// Register a direct connection to a new peer. This will be called after successfully
    /// establishing a connection with another peer. It become part of the connected peers.
    ///
    /// To build new edge between this pair of nodes both signatures are required.
    /// Signature from this node is passed in `edge_info`
    /// Signature from the other node is passed in `full_peer_info.edge_info`.
    #[allow(clippy::too_many_arguments)]
    fn register_peer(
        &mut self,
        full_peer_info: FullPeerInfo,
        partial_edge_info: PartialEdgeInfo,
        peer_type: PeerType,
        addr: Addr<PeerActor>,
        throttle_controller: ThrottleController,
        ctx: &mut Context<Self>,
    ) {
        let _span = tracing::trace_span!(target: "network", "register_peer").entered();
        debug!(target: "network", ?full_peer_info, "Consolidated connection");

        self.outgoing_peers.remove(&full_peer_info.peer_info.id);
        if let Err(err) = self.peer_store.peer_connected(&self.clock, &full_peer_info.peer_info) {
            error!(target: "network", ?err, "Failed to save peer data");
            return;
        };

        let target_peer_id = full_peer_info.peer_info.id.clone();

        let new_edge = Edge::new(
            self.my_peer_id.clone(),
            target_peer_id.clone(),
            partial_edge_info.nonce,
            partial_edge_info.signature,
            full_peer_info.partial_edge_info.signature.clone(),
        );
        let peer_info = full_peer_info.peer_info.clone();

        self.state.connected_peers.insert(ConnectedPeer {
            addr: addr.clone(),
            full_peer_info,
            sent_bytes_per_sec: 0,
            received_bytes_per_sec: 0,
            last_time_peer_requested: self.clock.now(),
            last_time_received_message: self.clock.now(),
            connection_established_time: self.clock.now(),
            peer_type,
            throttle_controller: throttle_controller.clone(),
            encoding: None,
        });
        self.add_verified_edges_to_routing_table(vec![new_edge.clone()]);
        self.event_sink.push(Event::PeerRegistered(peer_info));

        let run_later_span = tracing::trace_span!(target: "network", "RequestRoutingTableResponse");
        near_performance_metrics::actix::run_later(
            ctx,
            WAIT_FOR_SYNC_DELAY.try_into().unwrap(),
            move |act, ctx| {
                let _guard = run_later_span.enter();
                let known_edges = act.network_graph.read().edges().values().cloned().collect();
                act.send_sync(peer_type, addr, ctx, target_peer_id.clone(), new_edge, known_edges);
            },
        );
    }

    fn send_sync(
        &self,
        peer_type: PeerType,
        addr: Addr<PeerActor>,
        ctx: &mut Context<Self>,
        target_peer_id: PeerId,
        new_edge: Edge,
        known_edges: Vec<Edge>,
    ) {
        let run_later_span = tracing::trace_span!(target: "network", "send_sync_attempt");
        near_performance_metrics::actix::run_later(
            ctx,
            WAIT_FOR_SYNC_DELAY.try_into().unwrap(),
            move |act, _ctx| {
                let _guard = run_later_span.enter();
                // Start syncing network point of view. Wait until both parties are connected before start
                // sending messages.
                let known_accounts = act.routing_table_view.get_announce_accounts();
                addr.do_send(SendMessage {
                    message: PeerMessage::SyncRoutingTable(RoutingTableUpdate::new(
                        known_edges,
                        known_accounts.cloned().collect(),
                    )),
                    context: Span::current().context(),
                });

                // Ask for peers list on connection.
                addr.do_send(SendMessage {
                    message: PeerMessage::PeersRequest,
                    context: Span::current().context(),
                });
                act.state
                    .connected_peers
                    .set_last_time_peer_requested(&target_peer_id, act.clock.now());

                if peer_type == PeerType::Outbound {
                    // Only broadcast new message from the outbound endpoint.
                    // Wait a time out before broadcasting this new edge to let the other party finish handshake.
                    actix::spawn(act.state.broadcast_message(PeerMessage::SyncRoutingTable(
                        RoutingTableUpdate::from_edges(vec![new_edge]),
                    )));
                }
            },
        );
    }

    /// Remove peer from connected set.
    /// Check it match peer_type to avoid removing a peer that both started connection to each other.
    /// If peer_type is None, remove anyway disregarding who started the connection.
    fn remove_connected_peer(&mut self, peer_id: &PeerId, peer_type: Option<PeerType>) {
        let state = self.state.clone();
        let connected_peers = state.connected_peers.read();
        if let Some(peer_type) = peer_type {
            if let Some(peer) = connected_peers.get(peer_id) {
                if peer.peer_type != peer_type {
                    // Don't remove the peer
                    return;
                }
            }
        }

        // If the last edge we have with this peer represent a connection addition, create the edge
        // update that represents the connection removal.
        self.state.connected_peers.remove(peer_id);

        if let Some(edge) = self.routing_table_view.get_local_edge(peer_id) {
            if edge.edge_type() == EdgeState::Active {
                let edge_update = edge.remove_edge(self.my_peer_id.clone(), &self.config.node_key);
                self.add_verified_edges_to_routing_table(vec![edge_update.clone()]);
                actix::spawn(self.state.broadcast_message(PeerMessage::SyncRoutingTable(
                    RoutingTableUpdate::from_edges(vec![edge_update]),
                )));
            }
        }
    }

    /// Remove a peer from the connected peer set. If the peer doesn't belong to the connected peer set
    /// data from ongoing connection established is removed.
    fn unregister_peer(
        &mut self,
        peer_id: PeerId,
        peer_type: PeerType,
        remove_from_peer_store: bool,
    ) {
        debug!(target: "network", ?peer_id, ?peer_type, "Unregister peer");
        // If this is an unconsolidated peer because failed / connected inbound, just delete it.
        if peer_type == PeerType::Outbound && self.outgoing_peers.contains(&peer_id) {
            self.outgoing_peers.remove(&peer_id);
            return;
        }

        if remove_from_peer_store {
            self.remove_connected_peer(&peer_id, Some(peer_type));
            if let Err(err) = self.peer_store.peer_disconnected(&self.clock, &peer_id) {
                error!(target: "network", ?err, "Failed to save peer data");
            };
        }
    }

    /// Add peer to ban list.
    /// This function should only be called after Peer instance is stopped.
    /// Note: Use `try_ban_peer` if there might be a Peer instance still connected.
    fn ban_peer(&mut self, peer_id: &PeerId, ban_reason: ReasonForBan) {
        warn!(target: "network", ?peer_id, ?ban_reason, "Banning peer");
        self.remove_connected_peer(peer_id, None);
        if let Err(err) = self.peer_store.peer_ban(&self.clock, peer_id, ban_reason) {
            error!(target: "network", ?err, "Failed to save peer data");
        };
    }

    /// Ban peer. Stop peer instance if it is still connected,
    /// and then mark peer as banned in the peer store.
    pub(crate) fn try_ban_peer(&mut self, peer_id: &PeerId, ban_reason: ReasonForBan) {
        let state = self.state.clone();
        if let Some(addr) = state.connected_peers.read().get(peer_id).map(|p| p.addr.clone()) {
            addr.do_send(PeerManagerRequestWithContext {
                msg: PeerManagerRequest::BanPeer(ban_reason),
                context: Span::current().context(),
            });
        } else {
            warn!(target: "network", ?ban_reason, ?peer_id, "Try to ban a disconnected peer for");
            // Call `ban_peer` in peer manager to trigger action that persists information
            // of ban in disk.
            self.ban_peer(peer_id, ban_reason);
        };
    }

    /// Connects peer with given TcpStream and optional information if it's outbound.
    /// This might fail if the other peers drop listener at its endpoint while establishing connection.
    fn try_connect_peer(
        &self,
        recipient: Addr<Self>,
        stream: TcpStream,
        peer_type: PeerType,
        peer_info: Option<PeerInfo>,
        partial_edge_info: Option<PartialEdgeInfo>,
    ) {
        let my_peer_id = self.my_peer_id.clone();
        let account_id = self.config.validator.as_ref().map(|v| v.account_id());
        let server_addr = self.config.node_addr;
        let handshake_timeout = self.config.handshake_timeout.try_into().unwrap();

        let server_addr = match server_addr {
            Some(server_addr) => server_addr,
            None => match stream.local_addr() {
                Ok(server_addr) => server_addr,
                _ => {
                    warn!(target: "network", ?peer_info, "Failed establishing connection with");
                    return;
                }
            },
        };

        let remote_addr = match stream.peer_addr() {
            Ok(remote_addr) => remote_addr,
            _ => {
                warn!(target: "network", ?peer_info, "Failed establishing connection with");
                return;
            }
        };

        let txns_since_last_block = Arc::clone(&self.txns_since_last_block);

        // Start every peer actor on separate thread.
        let arbiter = Arbiter::new();
        let peer_counter = self.peer_counter.clone();
        peer_counter.fetch_add(1, Ordering::SeqCst);
        let clock = self.clock.clone();
        let state = self.state.clone();
        let event_sink = self.event_sink.clone();
        PeerActor::start_in_arbiter(&arbiter.handle(), move |ctx| {
            let (read, write) = tokio::io::split(stream);

            // TODO: check if peer is banned or known based on IP address and port.
            let rate_limiter = ThrottleController::new(MAX_MESSAGES_COUNT, MAX_MESSAGES_TOTAL_SIZE);
            PeerActor::add_stream(
                ThrottleFramedRead::new(read, Codec::default(), rate_limiter.clone()).map_while(
                    |x| match x {
                        Ok(x) => Some(x),
                        Err(err) => {
                            warn!(target: "network", ?err, "Peer stream error");
                            None
                        }
                    },
                ),
                ctx,
            );

            PeerActor::new(
                clock,
                PeerInfo { id: my_peer_id, addr: Some(server_addr), account_id },
                remote_addr,
                peer_info,
                peer_type,
                FramedWrite::new(write, Codec::default(), Codec::default(), ctx),
                handshake_timeout,
                recipient.clone().recipient(),
                recipient.clone().recipient(),
                partial_edge_info,
                txns_since_last_block,
                peer_counter,
                rate_limiter,
                None,
                state,
                event_sink.compose(Event::Peer),
            )
        });
    }

    /// Check if it is needed to create a new outbound connection.
    /// If the number of active connections is less than `ideal_connections_lo` or
    /// (the number of outgoing connections is less than `minimum_outbound_peers`
    ///     and the total connections is less than `max_num_peers`)
    fn is_outbound_bootstrap_needed(&self) -> bool {
        let connected_peers = self.state.connected_peers.read();
        let total_connections = connected_peers.len() + self.outgoing_peers.len();
        let potential_outgoing_connections = connected_peers
            .values()
            .filter(|connected_peer| connected_peer.peer_type == PeerType::Outbound)
            .count()
            + self.outgoing_peers.len();

        (total_connections < self.config.ideal_connections_lo as usize
            || (total_connections < self.max_num_peers as usize
                && potential_outgoing_connections < self.config.minimum_outbound_peers as usize))
            && !self.config.outbound_disabled
    }

    fn is_inbound_allowed(&self) -> bool {
        self.state.connected_peers.read().len() + self.outgoing_peers.len()
            < self.max_num_peers as usize
    }

    /// is_peer_whitelisted checks whether a peer is a whitelisted node.
    /// whitelisted nodes are allowed to connect, even if the inbound connections limit has
    /// been reached. This predicate should be evaluated AFTER the Handshake.
    fn is_peer_whitelisted(&self, peer_info: &PeerInfo) -> bool {
        self.whitelist_nodes
            .iter()
            .filter(|wn| wn.id == peer_info.id)
            .filter(|wn| Some(wn.addr) == peer_info.addr)
            .any(|wn| wn.account_id.is_none() || wn.account_id == peer_info.account_id)
    }

    /// is_ip_whitelisted checks whether the IP address of an inbound
    /// connection may belong to a whitelisted node. All whitelisted nodes
    /// are required to have IP:port specified. We consider only IPs since
    /// the port of an inbound TCP connection is assigned at random.
    /// This predicate should be evaluated BEFORE the Handshake.
    fn is_ip_whitelisted(&self, ip: &IpAddr) -> bool {
        self.whitelist_nodes.iter().any(|wn| wn.addr.ip() == *ip)
    }

    /// Returns single random peer with close to the highest height
    fn highest_height_peers(&self) -> Vec<FullPeerInfo> {
        let connected_peers = self.state.connected_peers.read();
        // This finds max height among peers, and returns one peer close to such height.
        let max_height = match (connected_peers.values())
            .map(|connected_peer| connected_peer.full_peer_info.chain_info.height)
            .max()
        {
            Some(height) => height,
            None => return vec![],
        };
        // Find all peers whose height is within `highest_peer_horizon` from max height peer(s).
        connected_peers
            .values()
            .filter(|cp| {
                cp.full_peer_info.chain_info.height.saturating_add(self.config.highest_peer_horizon)
                    >= max_height
            })
            .map(|cp| cp.full_peer_info.clone())
            .collect::<Vec<_>>()
    }

    // Get peers that are potentially unreliable and we should avoid routing messages through them.
    // Currently we're picking the peers that are too much behind (in comparison to us).
    fn unreliable_peers(&self) -> HashSet<PeerId> {
        let my_height = self.state.chain_info.read().height.clone();

        let connected_peers = self.state.connected_peers.read();
        // Find all peers whose height is below `highest_peer_horizon` from max height peer(s).
        connected_peers
            .values()
            .filter(|cp| {
                cp.full_peer_info.chain_info.height.saturating_add(UNRELIABLE_PEER_HORIZON)
                    < my_height
            })
            .map(|cp| cp.full_peer_info.peer_info.id.clone())
            .collect::<HashSet<_>>()
    }

    /// Query current peers for more peers.
    fn query_connected_peers_for_more_peers(&mut self) {
        let mut requests = futures::stream::FuturesUnordered::new();
        let msg =
            SendMessage { message: PeerMessage::PeersRequest, context: Span::current().context() };
        for (peer_id, connected_peer) in &*self.state.connected_peers.read() {
            let now = self.clock.now();
            if now - connected_peer.last_time_peer_requested > REQUEST_PEERS_INTERVAL {
                self.state.connected_peers.set_last_time_peer_requested(peer_id, now);
                requests.push(connected_peer.addr.send(msg.clone()));
            }
        }
        actix::spawn(async move {
            while let Some(response) = requests.next().await {
                if let Err(e) = response {
                    debug!(target: "network", ?e, "Failed sending broadcast message(query_connected_peers)");
                }
            }
        });
    }

    fn wait_peer_or_remove(ctx: &mut Context<Self>, edge: Edge) {
        // This edge says this is an connected peer, which is currently not in the set of connected peers.
        // Wait for some time to let the connection begin or broadcast edge removal instead.
        near_performance_metrics::actix::run_later(
            ctx,
            WAIT_PEER_BEFORE_REMOVE.try_into().unwrap(),
            move |act, _ctx| {
                let other = edge.other(&act.my_peer_id).unwrap();
                if act.state.connected_peers.read().contains_key(other) {
                    return;
                }
                // Peer is still not connected after waiting a timeout.
                let new_edge = edge.remove_edge(act.my_peer_id.clone(), &act.config.node_key);
                actix::spawn(act.state.broadcast_message(PeerMessage::SyncRoutingTable(
                    RoutingTableUpdate::from_edges(vec![new_edge]),
                )));
            },
        );
    }

    // If we receive an edge indicating that we should no longer be connected to a peer.
    // We will broadcast that edge to that peer, and if that peer doesn't reply within specific time,
    // that peer will be removed. However, the connected peer may gives us a new edge indicating
    // that we should in fact be connected to it.
    fn maybe_remove_connected_peer(
        &mut self,
        ctx: &mut Context<Self>,
        edge: &Edge,
        other: &PeerId,
    ) {
        let nonce = edge.next();

        if let Some(last_nonce) = self.local_peer_pending_update_nonce_request.get(other) {
            if *last_nonce >= nonce {
                // We already tried to update an edge with equal or higher nonce.
                return;
            }
        }

        self.state.send_message(
            other.clone(),
            PeerMessage::RequestUpdateNonce(PartialEdgeInfo::new(
                &self.my_peer_id,
                other,
                nonce,
                &self.config.node_key,
            )),
        );

        self.local_peer_pending_update_nonce_request.insert(other.clone(), nonce);

        let other = other.clone();
        near_performance_metrics::actix::run_later(
            ctx,
            WAIT_ON_TRY_UPDATE_NONCE.try_into().unwrap(),
            move |act, _ctx| {
                if let Some(cur_nonce) = act.local_peer_pending_update_nonce_request.get(&other) {
                    if *cur_nonce == nonce {
                        if let Some(peer) = act.state.connected_peers.read().get(&other) {
                            // Send disconnect signal to this peer if we haven't edge update.
                            peer.addr.do_send(PeerManagerRequestWithContext {
                                msg: PeerManagerRequest::UnregisterPeer,
                                context: Span::current().context(),
                            });
                        }
                        act.local_peer_pending_update_nonce_request.remove(&other);
                    }
                }
            },
        );
    }

    /// Periodically query peer actors for latest weight and traffic info.
    fn monitor_peer_stats_trigger(&self, ctx: &mut Context<Self>, interval: time::Duration) {
        // Recompute the PEER_CONNECTIONS gauge metric.
        // TODO: it sucks that we have to wait for the next monitor_peer_stats_trigger to recompute
        // it. Actix doesn't support response message aggregation, so we would have
        // to implement it by hand (or share state between manager actor and peer actors).
        let mut m = HashMap::new();
        let connected_peers = self.state.connected_peers.read();
        for (_, p) in &*connected_peers {
            *m.entry((p.peer_type, p.encoding)).or_insert(0) += 1;
        }
        metrics::set_peer_connections(m);

        for (peer_id, connected_peer) in &*connected_peers {
            let peer_id1 = peer_id.clone();
            (connected_peer.addr.send(QueryPeerStats {context: Span::current().context()}).into_actor(self))
                .map(move |res, act, _| {
                    match res {
                        Ok(res) => {
                            if res.is_abusive {
                                trace!(target: "network", ?peer_id1, sent = res.message_counts.0, recv = res.message_counts.1, "Banning peer for abuse");
                                // TODO(MarX, #1586): Ban peer if we found them abusive. Fix issue with heavy
                                //  network traffic that flags honest peers.
                                // Send ban signal to peer instance. It should send ban signal back and stop the instance.
                                // if let Some(connected_peer) = act.connected_peers.get(&peer_id1) {
                                //     connected_peer.addr.do_send(PeerManagerRequest::BanPeer(ReasonForBan::Abusive));
                                // }
                            } else {
                                act.state.connected_peers.set_peer_stats(&peer_id1,res);
                            }
                        }
                        Err(err) => {
                            error!(target: "network", ?err, "Failed sending message(monitor_peer_stats)")
                        }
                    };
                })
                .spawn(ctx);
        }

        near_performance_metrics::actix::run_later(
            ctx,
            interval.try_into().unwrap(),
            move |act, ctx| {
                act.monitor_peer_stats_trigger(ctx, interval);
            },
        );
    }

    /// Check if the number of connections (excluding whitelisted ones) exceeds ideal_connections_hi.
    /// If so, constructs a safe set of peers and selects one random peer outside of that set
    /// and sends signal to stop connection to it gracefully.
    ///
    /// Safe set contruction process:
    /// 1. Add all whitelisted peers to the safe set.
    /// 2. If the number of outbound connections is less or equal than minimum_outbound_connections,
    ///    add all outbound connections to the safe set.
    /// 3. Find all peers who sent us a message within the last peer_recent_time_window,
    ///    and add them one by one to the safe_set (starting from earliest connection time)
    ///    until safe set has safe_set_size elements.
    fn maybe_stop_active_connection(&self) {
        let connected_peers = self.state.connected_peers.read();
        let filter_peers = |predicate: &dyn Fn(&ConnectedPeer) -> bool| {
            connected_peers
                .iter()
                .filter_map(|(id, peer)| predicate(peer).then(|| id))
                .collect::<Vec<_>>()
        };

        // Build safe set
        let mut safe_set = HashSet::new();

        // If there is not enough non-whitelisted peers, return without disconnecting anyone.
        let whitelisted_peers =
            filter_peers(&|p| self.is_peer_whitelisted(&p.full_peer_info.peer_info));
        if connected_peers.len() - whitelisted_peers.len()
            <= self.config.ideal_connections_hi as usize
        {
            return;
        }
        // Add whitelisted nodes to the safe set.
        safe_set.extend(whitelisted_peers.into_iter().cloned());

        // If there is not enough outbound peers, add them to the safe set.
        let outbound_peers = filter_peers(&|p| p.peer_type == PeerType::Outbound);
        if outbound_peers.len() + self.outgoing_peers.len()
            <= self.config.minimum_outbound_peers as usize
        {
            safe_set.extend(outbound_peers.into_iter().cloned());
        }

        // If there is not enough archival peers, add them to the safe set.
        if self.config.archive {
            let archival_peers = filter_peers(&|p| p.full_peer_info.chain_info.archival);
            if archival_peers.len() <= self.config.archival_peer_connections_lower_bound as usize {
                safe_set.extend(archival_peers.into_iter().cloned());
            }
        }

        // Find all recently active peers.
        let now = self.clock.now();
        let mut active_peers: Vec<_> = connected_peers
            .iter()
            .filter(|(_, p)| {
                now - p.last_time_received_message < self.config.peer_recent_time_window
            })
            .collect();
        // Sort by established time.
        active_peers.sort_by_key(|(_, p)| p.connection_established_time);
        // Saturate safe set with recently active peers.
        let set_limit = self.config.safe_set_size as usize;
        for (id, _) in active_peers {
            if safe_set.len() >= set_limit {
                break;
            }
            safe_set.insert(id.clone());
        }

        // Build valid candidate list to choose the peer to be removed. All peers outside the safe set.
        let candidates = connected_peers.iter().filter(|(id, _)| !safe_set.contains(id));
        if let Some((id, p)) = candidates.choose(&mut rand::thread_rng()) {
            debug!(target: "network", ?id,
                connected_peers_len = connected_peers.len(),
                ideal_connections_hi = self.config.ideal_connections_hi,
                "Stop active connection"
            );
            p.addr.do_send(PeerManagerRequestWithContext {
                msg: PeerManagerRequest::UnregisterPeer,
                context: Span::current().context(),
            });
        }
    }

    /// Periodically monitor list of peers and:
    ///  - request new peers from connected peers,
    ///  - bootstrap outbound connections from known peers,
    ///  - unban peers that have been banned for awhile,
    ///  - remove expired peers,
    ///
    /// # Arguments:
    /// - `interval` - Time between consequent runs.
    /// - `default_interval` - we will set `interval` to this value once, after first successful connection
    /// - `max_interval` - maximum value of interval
    /// NOTE: in the current implementation `interval` increases by 1% every time, and it will
    ///       reach value of `max_internal` eventually.
    fn monitor_peers_trigger(
        &mut self,
        ctx: &mut Context<Self>,
        mut interval: time::Duration,
        (default_interval, max_interval): (time::Duration, time::Duration),
    ) {
        let _span = tracing::trace_span!(target: "network", "monitor_peers_trigger").entered();
        let mut to_unban = vec![];
        for (peer_id, peer_state) in self.peer_store.iter() {
            if let KnownPeerStatus::Banned(_, last_banned) = peer_state.status {
                let interval = self.clock.now_utc() - last_banned;
                if interval > self.config.ban_window {
                    info!(target: "network", unbanned = ?peer_id, after = ?interval, "Monitor peers:");
                    to_unban.push(peer_id.clone());
                }
            }
        }

        for peer_id in to_unban {
            if let Err(err) = self.peer_store.peer_unban(&peer_id) {
                error!(target: "network", ?err, "Failed to unban a peer");
            }
        }

        if self.is_outbound_bootstrap_needed() {
            if let Some(peer_info) = self.peer_store.unconnected_peer(|peer_state| {
                // Ignore connecting to ourself
                self.my_peer_id == peer_state.peer_info.id
                    || self.config.node_addr == peer_state.peer_info.addr
                    // Or to peers we are currently trying to connect to
                    || self.outgoing_peers.contains(&peer_state.peer_info.id)
            }) {
                // Start monitor_peers_attempts from start after we discover the first healthy peer
                if !self.started_connect_attempts {
                    self.started_connect_attempts = true;
                    interval = default_interval;
                }

                self.outgoing_peers.insert(peer_info.id.clone());
                ctx.notify(PeerManagerMessageRequest::OutboundTcpConnect(OutboundTcpConnect {
                    peer_info,
                }));
            } else {
                self.query_connected_peers_for_more_peers();
            }
        }

        // If there are too many active connections try to remove some connections
        self.maybe_stop_active_connection();

        if let Err(err) = self.peer_store.remove_expired(&self.clock, &self.config) {
            error!(target: "network", ?err, "Failed to remove expired peers");
        };

        // Find peers that are not reliable (too much behind) - and make sure that we're not routing messages through them.
        let unreliable_peers = self.unreliable_peers();
        metrics::PEER_UNRELIABLE.set(unreliable_peers.len() as i64);
        self.network_graph.write().set_unreliable_peers(unreliable_peers);

        let new_interval = min(max_interval, interval * EXPONENTIAL_BACKOFF_RATIO);

        near_performance_metrics::actix::run_later(
            ctx,
            interval.try_into().unwrap(),
            move |act, ctx| {
                act.monitor_peers_trigger(ctx, new_interval, (default_interval, max_interval));
            },
        );
    }

    /// Sends list of edges, from peer `peer_id` to check their signatures to `EdgeValidatorActor`.
    /// Bans peer `peer_id` if an invalid edge is found.
    /// `PeerManagerActor` periodically runs `broadcast_validated_edges_trigger`, which gets edges
    /// from `EdgeValidatorActor` concurrent queue and sends edges to be added to `RoutingTableActor`.
    fn validate_edges_and_add_to_routing_table(
        &self,
        peer_id: PeerId,
        edges: Vec<Edge>,
        throttle_controller: Option<ThrottleController>,
    ) {
        if edges.is_empty() {
            return;
        }
        self.routing_table_addr.do_send(ActixMessageWrapper::new_without_size(
            routing::actor::Message::ValidateEdgeList(ValidateEdgeList {
                source_peer_id: peer_id,
                edges,
                edges_info_shared: self.routing_table_exchange_helper.edges_info_shared.clone(),
                sender: self.routing_table_exchange_helper.edges_to_add_sender.clone(),
            }),
            throttle_controller,
        ));
    }

    /// Return whether the message is sent or not.
    fn send_message_to_account_or_peer_or_hash(
        &mut self,
        target: &AccountOrPeerIdOrHash,
        msg: RoutedMessageBody,
    ) -> bool {
        match target {
            AccountOrPeerIdOrHash::AccountId(account_id) => {
                self.send_message_to_account(account_id, msg)
            }
            peer_or_hash @ AccountOrPeerIdOrHash::PeerId(_)
            | peer_or_hash @ AccountOrPeerIdOrHash::Hash(_) => self
                .send_message_to_peer(RawRoutedMessage { target: peer_or_hash.clone(), body: msg }),
        }
    }

    /// Route signed message to target peer.
    /// Return whether the message is sent or not.
    fn send_signed_message_to_peer(&mut self, msg: Box<RoutedMessageV2>) -> bool {
        // Check if the message is for myself and don't try to send it in that case.
        if let PeerIdOrHash::PeerId(target) = &msg.msg.target {
            if target == &self.my_peer_id {
                debug!(target: "network", account_id = ?self.config.validator.as_ref().map(|v|v.account_id()), my_peer_id = ?self.my_peer_id, ?msg, "Drop signed message to myself");
                return false;
            }
        }

        match self.routing_table_view.find_route(&self.clock, &msg.msg.target) {
            Ok(peer_id) => {
                // Remember if we expect a response for this message.
                if msg.msg.author == self.my_peer_id && msg.expect_response() {
                    trace!(target: "network", ?msg, "initiate route back");
                    self.routing_table_view.add_route_back(
                        &self.clock,
                        msg.hash(),
                        self.my_peer_id.clone(),
                    );
                }

                self.state.send_message(peer_id, PeerMessage::Routed(msg))
            }
            Err(find_route_error) => {
                // TODO(MarX, #1369): Message is dropped here. Define policy for this case.
                metrics::MessageDropped::NoRouteFound.inc(&msg.msg.body);

                debug!(target: "network",
                      account_id = ?self.config.validator.as_ref().map(|v|v.account_id()),
                      to = ?msg.msg.target,
                      reason = ?find_route_error,
                      known_peers = ?self.routing_table_view.reachable_peers(),
                      msg = ?msg.msg.body,
                    "Drop signed message"
                );
                false
            }
        }
    }

    /// Route message to target peer.
    /// Return whether the message is sent or not.
    fn send_message_to_peer(&mut self, msg: RawRoutedMessage) -> bool {
        let msg = self.sign_routed_message(msg, self.my_peer_id.clone());
        self.send_signed_message_to_peer(msg)
    }

    /// Send message to specific account.
    /// Return whether the message is sent or not.
    fn send_message_to_account(&mut self, account_id: &AccountId, msg: RoutedMessageBody) -> bool {
        let target = match self.routing_table_view.account_owner(account_id) {
            Ok(peer_id) => peer_id,
            Err(find_route_error) => {
                // TODO(MarX, #1369): Message is dropped here. Define policy for this case.
                metrics::MessageDropped::UnknownAccount.inc(&msg);
                debug!(target: "network",
                       account_id = ?self.config.validator.as_ref().map(|v|v.account_id()),
                       to = ?account_id,
                       reason = ?find_route_error,
                       ?msg,"Drop message",
                );
                trace!(target: "network", known_peers = ?self.routing_table_view.get_accounts_keys().collect::<Vec<_>>(), "Known peers");
                return false;
            }
        };

        let msg = RawRoutedMessage { target: AccountOrPeerIdOrHash::PeerId(target), body: msg };
        self.send_message_to_peer(msg)
    }

    fn sign_routed_message(
        &self,
        msg: RawRoutedMessage,
        my_peer_id: PeerId,
    ) -> Box<RoutedMessageV2> {
        msg.sign(
            my_peer_id,
            &self.config.node_key,
            self.config.routed_message_ttl,
            Some(self.clock.now_utc()),
        )
    }

    // Determine if the given target is referring to us.
    fn message_for_me(
        routing_table_view: &mut RoutingTableView,
        my_peer_id: &PeerId,
        target: &PeerIdOrHash,
    ) -> bool {
        match target {
            PeerIdOrHash::PeerId(peer_id) => peer_id == my_peer_id,
            PeerIdOrHash::Hash(hash) => routing_table_view.compare_route_back(*hash, my_peer_id),
        }
    }

    fn propose_edge(&self, peer1: &PeerId, with_nonce: Option<u64>) -> PartialEdgeInfo {
        // When we create a new edge we increase the latest nonce by 2 in case we miss a removal
        // proposal from our partner.
        let nonce = with_nonce.unwrap_or_else(|| {
            self.routing_table_view.get_local_edge(peer1).map_or(1, |edge| edge.next())
        });

        PartialEdgeInfo::new(&self.my_peer_id, peer1, nonce, &self.config.node_key)
    }

    fn send_ping(&mut self, nonce: u64, target: PeerId) {
        let body = RoutedMessageBody::Ping(Ping { nonce, source: self.my_peer_id.clone() });
        let msg = RawRoutedMessage { target: AccountOrPeerIdOrHash::PeerId(target), body };
        self.send_message_to_peer(msg);
    }

    fn send_pong(&mut self, nonce: usize, target: CryptoHash) {
        let body =
            RoutedMessageBody::Pong(Pong { nonce: nonce as u64, source: self.my_peer_id.clone() });
        let msg = RawRoutedMessage { target: AccountOrPeerIdOrHash::Hash(target), body };
        self.send_message_to_peer(msg);
    }

    pub(crate) fn get_network_info(&self) -> NetworkInfo {
        let connected_peers = self.state.connected_peers.read();
        NetworkInfo {
            connected_peers: connected_peers
                .values()
                .map(|cp| ConnectedPeerInfo {
                    full_peer_info: cp.full_peer_info.clone(),
                    received_bytes_per_sec: cp.received_bytes_per_sec,
                    sent_bytes_per_sec: cp.sent_bytes_per_sec,
                    last_time_peer_requested: cp.last_time_peer_requested,
                    last_time_received_message: cp.last_time_received_message,
                    connection_established_time: cp.connection_established_time,
                    peer_type: cp.peer_type,
                })
                .collect(),
            num_connected_peers: connected_peers.len(),
            peer_max_count: self.max_num_peers,
            highest_height_peers: self.highest_height_peers(),
            sent_bytes_per_sec: connected_peers.values().map(|x| x.sent_bytes_per_sec).sum(),
            received_bytes_per_sec: (connected_peers.values())
                .map(|x| x.received_bytes_per_sec)
                .sum(),
            known_producers: self
                .routing_table_view
                .get_announce_accounts()
                .map(|announce_account| KnownProducer {
                    account_id: announce_account.account_id.clone(),
                    peer_id: announce_account.peer_id.clone(),
                    // TODO: fill in the address.
                    addr: None,
                    next_hops: self
                        .routing_table_view
                        .view_route(&announce_account.peer_id)
                        .map(|it| it.clone()),
                })
                .collect(),
            tier1_accounts: self.state.accounts_data.dump().iter().map(|d| (**d).clone()).collect(),
            peer_counter: self.peer_counter.load(Ordering::SeqCst),
        }
    }

    fn push_network_info_trigger(&self, ctx: &mut Context<Self>, interval: time::Duration) {
        let network_info = self.get_network_info();

        let _ = self.state.client_addr.do_send(NetworkClientMessages::NetworkInfo(network_info));

        near_performance_metrics::actix::run_later(
            ctx,
            interval.try_into().unwrap(),
            move |act, ctx| {
                act.push_network_info_trigger(ctx, interval);
            },
        );
    }

    #[perf]
    fn handle_msg_network_requests(
        &mut self,
        msg: NetworkRequests,
        _ctx: &mut Context<Self>,
        _throttle_controller: Option<ThrottleController>,
    ) -> NetworkResponses {
        let _span =
            tracing::trace_span!(target: "network", "handle_msg_network_requests").entered();
        let _d = delay_detector::DelayDetector::new(|| {
            format!("network request {}", msg.as_ref()).into()
        });
        metrics::REQUEST_COUNT_BY_TYPE_TOTAL.with_label_values(&[msg.as_ref()]).inc();
        match msg {
            NetworkRequests::Block { block } => {
                actix::spawn(self.state.broadcast_message(PeerMessage::Block(block)));
                NetworkResponses::NoResponse
            }
            NetworkRequests::Approval { approval_message } => {
                self.send_message_to_account(
                    &approval_message.target,
                    RoutedMessageBody::BlockApproval(approval_message.approval),
                );
                NetworkResponses::NoResponse
            }
            NetworkRequests::BlockRequest { hash, peer_id } => {
                if self.state.send_message(peer_id, PeerMessage::BlockRequest(hash)) {
                    NetworkResponses::NoResponse
                } else {
                    NetworkResponses::RouteNotFound
                }
            }
            NetworkRequests::BlockHeadersRequest { hashes, peer_id } => {
                if self.state.send_message(peer_id, PeerMessage::BlockHeadersRequest(hashes)) {
                    NetworkResponses::NoResponse
                } else {
                    NetworkResponses::RouteNotFound
                }
            }
            NetworkRequests::StateRequestHeader { shard_id, sync_hash, target } => {
                if self.send_message_to_account_or_peer_or_hash(
                    &target,
                    RoutedMessageBody::StateRequestHeader(shard_id, sync_hash),
                ) {
                    NetworkResponses::NoResponse
                } else {
                    NetworkResponses::RouteNotFound
                }
            }
            NetworkRequests::StateRequestPart { shard_id, sync_hash, part_id, target } => {
                if self.send_message_to_account_or_peer_or_hash(
                    &target,
                    RoutedMessageBody::StateRequestPart(shard_id, sync_hash, part_id),
                ) {
                    NetworkResponses::NoResponse
                } else {
                    NetworkResponses::RouteNotFound
                }
            }
            NetworkRequests::StateResponse { route_back, response } => {
                let body = match response {
                    StateResponseInfo::V1(response) => RoutedMessageBody::StateResponse(response),
                    response @ StateResponseInfo::V2(_) => {
                        RoutedMessageBody::VersionedStateResponse(response)
                    }
                };
                if self.send_message_to_peer(RawRoutedMessage {
                    target: AccountOrPeerIdOrHash::Hash(route_back),
                    body,
                }) {
                    NetworkResponses::NoResponse
                } else {
                    NetworkResponses::RouteNotFound
                }
            }
            NetworkRequests::EpochSyncRequest { peer_id, epoch_id } => {
                if self.state.send_message(peer_id, PeerMessage::EpochSyncRequest(epoch_id)) {
                    NetworkResponses::NoResponse
                } else {
                    NetworkResponses::RouteNotFound
                }
            }
            NetworkRequests::EpochSyncFinalizationRequest { peer_id, epoch_id } => {
                if self
                    .state
                    .send_message(peer_id, PeerMessage::EpochSyncFinalizationRequest(epoch_id))
                {
                    NetworkResponses::NoResponse
                } else {
                    NetworkResponses::RouteNotFound
                }
            }
            NetworkRequests::BanPeer { peer_id, ban_reason } => {
                self.try_ban_peer(&peer_id, ban_reason);
                NetworkResponses::NoResponse
            }
            NetworkRequests::AnnounceAccount(announce_account) => {
                self.broadcast_accounts(vec![announce_account]);
                NetworkResponses::NoResponse
            }
            NetworkRequests::PartialEncodedChunkRequest { target, request, create_time } => {
                metrics::PARTIAL_ENCODED_CHUNK_REQUEST_DELAY
                    .observe((self.clock.now() - create_time.0).as_seconds_f64());
                let mut success = false;

                // Make two attempts to send the message. First following the preference of `prefer_peer`,
                // and if it fails, against the preference.
                for prefer_peer in &[target.prefer_peer, !target.prefer_peer] {
                    if !prefer_peer {
                        if let Some(account_id) = target.account_id.as_ref() {
                            if self.send_message_to_account(
                                account_id,
                                RoutedMessageBody::PartialEncodedChunkRequest(request.clone()),
                            ) {
                                success = true;
                                break;
                            }
                        }
                    } else {
                        let mut matching_peers = vec![];
                        for (peer_id, connected_peer) in self.state.connected_peers.read().iter() {
                            if (connected_peer.full_peer_info.chain_info.archival
                                || !target.only_archival)
                                && connected_peer.full_peer_info.chain_info.height
                                    >= target.min_height
                                && connected_peer
                                    .full_peer_info
                                    .chain_info
                                    .tracked_shards
                                    .contains(&target.shard_id)
                            {
                                matching_peers.push(peer_id.clone());
                            }
                        }

                        if let Some(matching_peer) = matching_peers.iter().choose(&mut thread_rng())
                        {
                            if self.send_message_to_peer(RawRoutedMessage {
                                target: AccountOrPeerIdOrHash::PeerId(matching_peer.clone()),
                                body: RoutedMessageBody::PartialEncodedChunkRequest(
                                    request.clone(),
                                ),
                            }) {
                                success = true;
                                break;
                            }
                        } else {
                            debug!(target: "network", chunk_hash=?request.chunk_hash, "Failed to find any matching peer for chunk");
                        }
                    }
                }

                if success {
                    NetworkResponses::NoResponse
                } else {
                    debug!(target: "network", chunk_hash=?request.chunk_hash, "Failed to find a route for chunk");
                    NetworkResponses::RouteNotFound
                }
            }
            NetworkRequests::PartialEncodedChunkResponse { route_back, response } => {
                if self.send_message_to_peer(RawRoutedMessage {
                    target: AccountOrPeerIdOrHash::Hash(route_back),
                    body: RoutedMessageBody::PartialEncodedChunkResponse(response),
                }) {
                    NetworkResponses::NoResponse
                } else {
                    NetworkResponses::RouteNotFound
                }
            }
            NetworkRequests::PartialEncodedChunkMessage { account_id, partial_encoded_chunk } => {
                let mut message_sent = false;
                let msg: RoutedMessageBody = partial_encoded_chunk.into();
                for _ in 0..PARTIAL_ENCODED_CHUNK_MESSAGE_RESENT_COUNT {
                    message_sent |= self.send_message_to_account(&account_id, msg.clone());
                }
                if message_sent {
                    NetworkResponses::NoResponse
                } else {
                    NetworkResponses::RouteNotFound
                }
            }
            NetworkRequests::PartialEncodedChunkForward { account_id, forward } => {
                if self.send_message_to_account(
                    &account_id,
                    RoutedMessageBody::PartialEncodedChunkForward(forward),
                ) {
                    NetworkResponses::NoResponse
                } else {
                    NetworkResponses::RouteNotFound
                }
            }
            NetworkRequests::ForwardTx(account_id, tx) => {
                if self.send_message_to_account(&account_id, RoutedMessageBody::ForwardTx(tx)) {
                    NetworkResponses::NoResponse
                } else {
                    NetworkResponses::RouteNotFound
                }
            }
            NetworkRequests::TxStatus(account_id, signer_account_id, tx_hash) => {
                if self.send_message_to_account(
                    &account_id,
                    RoutedMessageBody::TxStatusRequest(signer_account_id, tx_hash),
                ) {
                    NetworkResponses::NoResponse
                } else {
                    NetworkResponses::RouteNotFound
                }
            }
            NetworkRequests::ReceiptOutComeRequest(account_id, receipt_id) => {
                if self.send_message_to_account(
                    &account_id,
                    RoutedMessageBody::ReceiptOutcomeRequest(receipt_id),
                ) {
                    NetworkResponses::NoResponse
                } else {
                    NetworkResponses::RouteNotFound
                }
            }
            NetworkRequests::Challenge(challenge) => {
                // TODO(illia): smarter routing?
                actix::spawn(self.state.broadcast_message(PeerMessage::Challenge(challenge)));
                NetworkResponses::NoResponse
            }
        }
    }

    #[perf]
    fn handle_msg_set_adv_options(&mut self, msg: crate::test_utils::SetAdvOptions) {
        if let Some(set_max_peers) = msg.set_max_peers {
            self.max_num_peers = set_max_peers as u32;
        }
    }

    #[perf]
    fn handle_msg_inbound_tcp_connect(&self, msg: InboundTcpConnect, ctx: &mut Context<Self>) {
        let _d = delay_detector::DelayDetector::new(|| "inbound tcp connect".into());
        if self.is_inbound_allowed()
            || msg
                .stream
                .peer_addr()
                .map(|addr| self.is_ip_whitelisted(&addr.ip()))
                .unwrap_or(false)
        {
            self.try_connect_peer(ctx.address(), msg.stream, PeerType::Inbound, None, None);
        } else {
            // TODO(1896): Gracefully drop inbound connection for other peer.
            debug!(target: "network", "Inbound connection dropped (network at max capacity).");
        }
    }

    #[perf]
    fn handle_msg_outbound_tcp_connect(&self, msg: OutboundTcpConnect, ctx: &mut Context<Self>) {
        let _d = delay_detector::DelayDetector::new(|| "outbound tcp connect".into());
        debug!(target: "network", to = ?msg.peer_info, "Trying to connect");
        if let Some(addr) = msg.peer_info.addr {
            // The `connect` may take several minutes. This happens when the
            // `SYN` packet for establishing a TCP connection gets silently
            // dropped, in which case the default TCP timeout is applied. That's
            // too long for us, so we shorten it to one second.
            //
            // Why exactly a second? It was hard-coded in a library we used
            // before, so we keep it to preserve behavior. Removing the timeout
            // completely was observed to break stuff for real on the testnet.
            tokio::time::timeout(std::time::Duration::from_secs(1), TcpStream::connect(addr))
                .into_actor(self)
                .then(move |res, act, ctx| match res {
                    Ok(res) => match res {
                        Ok(stream) => {
                            debug!(target: "network", peer_info = ?msg.peer_info, "Connecting");
                            let edge_info = act.propose_edge(&msg.peer_info.id, None);

                            act.try_connect_peer(
                                ctx.address(),
                                stream,
                                PeerType::Outbound,
                                Some(msg.peer_info),
                                Some(edge_info),
                            );
                            actix::fut::ready(())
                        }
                        Err(err) => {
                            info!(target: "network", ?addr, ?err, "Error connecting to");
                            act.outgoing_peers.remove(&msg.peer_info.id);
                            actix::fut::ready(())
                        }
                    },
                    Err(err) => {
                        info!(target: "network", ?addr, ?err, "Error connecting to");
                        act.outgoing_peers.remove(&msg.peer_info.id);
                        actix::fut::ready(())
                    }
                })
                .wait(ctx);
        } else {
            warn!(target: "network", peer_info = ?msg.peer_info, "Trying to connect to peer with no public address");
        }
    }

    #[perf]
    fn handle_msg_register_peer(
        &mut self,
        msg: RegisterPeer,
        ctx: &mut Context<Self>,
    ) -> RegisterPeerResponse {
        let _d = delay_detector::DelayDetector::new(|| "consolidate".into());

        // Check if this is a blacklisted peer.
        if (msg.peer_info.addr.as_ref()).map_or(true, |addr| self.peer_store.is_blacklisted(addr)) {
            debug!(target: "network", peer_info = ?msg.peer_info, "Dropping connection from blacklisted peer or unknown address");
            return RegisterPeerResponse::Reject;
        }

        if self.peer_store.is_banned(&msg.peer_info.id) {
            debug!(target: "network", id = ?msg.peer_info.id, "Dropping connection from banned peer");
            return RegisterPeerResponse::Reject;
        }

        // We already connected to this peer.
        if self.state.connected_peers.read().contains_key(&msg.peer_info.id) {
            debug!(target: "network", peer_info = ?self.my_peer_id, id = ?msg.peer_info.id, "Dropping handshake (Active Peer).");
            return RegisterPeerResponse::Reject;
        }

        // This is incoming connection but we have this peer already in outgoing.
        // This only happens when both of us connect at the same time, break tie using higher peer id.
        if msg.peer_type == PeerType::Inbound && self.outgoing_peers.contains(&msg.peer_info.id) {
            // We pick connection that has lower id.
            if msg.peer_info.id > self.my_peer_id {
                debug!(target: "network", my_peer_id = ?self.my_peer_id, id = ?msg.peer_info.id, "Dropping handshake (Tied).");
                return RegisterPeerResponse::Reject;
            }
        }

        if msg.peer_type == PeerType::Inbound
            && !self.is_inbound_allowed()
            && !self.is_peer_whitelisted(&msg.peer_info)
        {
            // TODO(1896): Gracefully drop inbound connection for other peer.
            debug!(target: "network",
                connected_peers = self.state.connected_peers.read().len(), outgoing_peers = self.outgoing_peers.len(),
                max_num_peers = self.max_num_peers,
                "Inbound connection dropped (network at max capacity)."
            );
            return RegisterPeerResponse::Reject;
        }

        if msg.other_edge_info.nonce == 0 {
            debug!(target: "network", nonce = msg.other_edge_info.nonce, "Invalid nonce. It must be greater than 0.");
            return RegisterPeerResponse::Reject;
        }

        let last_edge = self.routing_table_view.get_local_edge(&msg.peer_info.id);
        let last_nonce = last_edge.as_ref().map_or(0, |edge| edge.nonce());

        // Check that the received nonce is greater than the current nonce of this connection.
        if last_nonce >= msg.other_edge_info.nonce {
            debug!(target: "network", nonce = msg.other_edge_info.nonce, last_nonce, my_peer_id = ?self.my_peer_id, ?msg.peer_info.id, "Too low nonce");
            // If the check fails don't allow this connection.
            return RegisterPeerResponse::InvalidNonce(last_edge.cloned().map(Box::new).unwrap());
        }

        if msg.other_edge_info.nonce >= Edge::next_nonce(last_nonce) + EDGE_NONCE_BUMP_ALLOWED {
            debug!(target: "network", nonce = msg.other_edge_info.nonce, last_nonce, ?EDGE_NONCE_BUMP_ALLOWED, ?self.my_peer_id, ?msg.peer_info.id, "Too large nonce");
            return RegisterPeerResponse::Reject;
        }

        let require_response = msg.this_edge_info.is_none();

        let edge_info = msg.this_edge_info.clone().unwrap_or_else(|| {
            self.propose_edge(&msg.peer_info.id, Some(msg.other_edge_info.nonce))
        });

        let edge_info_response = if require_response { Some(edge_info.clone()) } else { None };

        // TODO: double check that address is connectable and add account id.
        self.register_peer(
            FullPeerInfo {
                peer_info: msg.peer_info,
                chain_info: msg.chain_info,
                partial_edge_info: msg.other_edge_info,
            },
            edge_info,
            msg.peer_type,
            msg.actor,
            msg.throttle_controller,
            ctx,
        );

        RegisterPeerResponse::Accept(edge_info_response)
    }

    #[perf]
    fn handle_msg_unregister(&mut self, msg: Unregister) {
        let _d = delay_detector::DelayDetector::new(|| "unregister".into());
        self.unregister_peer(msg.peer_id, msg.peer_type, msg.remove_from_peer_store);
    }

    #[perf]
    fn handle_msg_ban(&mut self, msg: Ban) {
        let _d = delay_detector::DelayDetector::new(|| "ban".into());
        self.ban_peer(&msg.peer_id, msg.ban_reason);
    }

    #[perf]
    fn handle_msg_peers_request(&self, _msg: PeersRequest) -> PeerRequestResult {
        let _d = delay_detector::DelayDetector::new(|| "peers request".into());
        PeerRequestResult {
            peers: self.peer_store.healthy_peers(self.config.max_send_peers as usize),
        }
    }

    fn handle_msg_peers_response(&mut self, msg: PeersResponse) {
        let _d = delay_detector::DelayDetector::new(|| "peers response".into());
        if let Err(err) = self.peer_store.add_indirect_peers(
            &self.clock,
            msg.peers.into_iter().filter(|peer_info| peer_info.id != self.my_peer_id),
        ) {
            error!(target: "network", ?err, "Fail to update peer store");
        };
    }

    fn handle_peer_manager_message(
        &mut self,
        msg: PeerManagerMessageRequest,
        ctx: &mut Context<Self>,
        throttle_controller: Option<ThrottleController>,
    ) -> PeerManagerMessageResponse {
        let _span =
            tracing::trace_span!(target: "network", "handle_peer_manager_message").entered();
        match msg {
            PeerManagerMessageRequest::NetworkRequests(msg) => {
                PeerManagerMessageResponse::NetworkResponses(self.handle_msg_network_requests(
                    msg,
                    ctx,
                    throttle_controller,
                ))
            }
            PeerManagerMessageRequest::OutboundTcpConnect(msg) => {
                self.handle_msg_outbound_tcp_connect(msg, ctx);
                PeerManagerMessageResponse::OutboundTcpConnect
            }
            // TEST-ONLY
            PeerManagerMessageRequest::SetAdvOptions(msg) => {
                self.handle_msg_set_adv_options(msg);
                PeerManagerMessageResponse::SetAdvOptions
            }
            // TEST-ONLY
            PeerManagerMessageRequest::FetchRoutingTable => {
                PeerManagerMessageResponse::FetchRoutingTable(self.routing_table_view.info())
            }
            // TEST-ONLY
            PeerManagerMessageRequest::PingTo { nonce, target } => {
                self.send_ping(nonce, target);
                PeerManagerMessageResponse::PingTo
            }
        }
    }

    fn handle_peer_to_manager_msg(
        &mut self,
        msg: PeerToManagerMsg,
        ctx: &mut Context<Self>,
        throttle_controller: Option<ThrottleController>,
    ) -> PeerToManagerMsgResp {
        match msg {
            PeerToManagerMsg::RoutedMessageFrom(msg) => {
                PeerToManagerMsgResp::RoutedMessageFrom(self.handle_msg_routed_from(msg))
            }
            PeerToManagerMsg::RegisterPeer(msg) => {
                PeerToManagerMsgResp::RegisterPeer(self.handle_msg_register_peer(msg, ctx))
            }
            PeerToManagerMsg::PeersRequest(msg) => {
                PeerToManagerMsgResp::PeersRequest(self.handle_msg_peers_request(msg))
            }
            PeerToManagerMsg::PeersResponse(msg) => {
                self.handle_msg_peers_response(msg);
                PeerToManagerMsgResp::Empty
            }
            PeerToManagerMsg::UpdateEdge((peer, nonce)) => {
                PeerToManagerMsgResp::UpdatedEdge(self.propose_edge(&peer, Some(nonce)))
            }
            PeerToManagerMsg::RouteBack(body, target) => {
                trace!(target: "network", ?target, "Sending message to route back");
                self.send_message_to_peer(RawRoutedMessage {
                    target: AccountOrPeerIdOrHash::Hash(target),
                    body: *body,
                });
                PeerToManagerMsgResp::Empty
            }
            PeerToManagerMsg::UpdatePeerInfo(peer_info) => {
                if let Err(err) = self.peer_store.add_direct_peer(&self.clock, peer_info) {
                    error!(target: "network", ?err, "Fail to update peer store");
                }
                PeerToManagerMsgResp::Empty
            }
            // TODO(gprusak): move this directly to peer logic.
            PeerToManagerMsg::ReceivedMessage(peer_id, last_time_received_message) => {
                self.state
                    .connected_peers
                    .set_last_time_received_message(&peer_id, last_time_received_message);
                PeerToManagerMsgResp::Empty
            }
            PeerToManagerMsg::InboundTcpConnect(msg) => {
                if self.peer_counter.load(Ordering::SeqCst)
                    < self.max_num_peers as usize + LIMIT_PENDING_PEERS
                {
                    self.handle_msg_inbound_tcp_connect(msg, ctx);
                }
                PeerToManagerMsgResp::Empty
            }
            PeerToManagerMsg::Unregister(msg) => {
                self.handle_msg_unregister(msg);
                PeerToManagerMsgResp::Empty
            }
            PeerToManagerMsg::Ban(msg) => {
                self.handle_msg_ban(msg);
                PeerToManagerMsgResp::Empty
            }
            PeerToManagerMsg::RequestUpdateNonce(peer_id, edge_info) => {
                if Edge::partial_verify(&self.my_peer_id, &peer_id, &edge_info) {
                    if let Some(cur_edge) = self.routing_table_view.get_local_edge(&peer_id) {
                        if cur_edge.edge_type() == EdgeState::Active
                            && cur_edge.nonce() >= edge_info.nonce
                        {
                            return PeerToManagerMsgResp::EdgeUpdate(Box::new(cur_edge.clone()));
                        }
                    }

                    let new_edge = Edge::build_with_secret_key(
                        self.my_peer_id.clone(),
                        peer_id,
                        edge_info.nonce,
                        &self.config.node_key,
                        edge_info.signature,
                    );

                    self.add_verified_edges_to_routing_table(vec![new_edge.clone()]);
                    PeerToManagerMsgResp::EdgeUpdate(Box::new(new_edge))
                } else {
                    PeerToManagerMsgResp::BanPeer(ReasonForBan::InvalidEdge)
                }
            }
            PeerToManagerMsg::ResponseUpdateNonce(edge) => {
                if let Some(other_peer) = edge.other(&self.my_peer_id) {
                    if edge.verify() {
                        // This happens in case, we get an edge, in `RoutingTableActor`,
                        // which says that we shouldn't be connected to local peer, but we are.
                        // This is a part of logic used to ask peer, if he really want to be disconnected.
                        if self.routing_table_view.is_local_edge_newer(other_peer, edge.nonce()) {
                            if let Some(nonce) =
                                self.local_peer_pending_update_nonce_request.get(other_peer)
                            {
                                if edge.nonce() >= *nonce {
                                    // This means that, `other_peer` responded that we should keep
                                    // the connection that that peer. Therefore, we are
                                    // cleaning up this data structure.
                                    self.local_peer_pending_update_nonce_request.remove(other_peer);
                                }
                            }
                        }
                        self.add_verified_edges_to_routing_table(vec![edge.clone()]);
                        PeerToManagerMsgResp::Empty
                    } else {
                        PeerToManagerMsgResp::BanPeer(ReasonForBan::InvalidEdge)
                    }
                } else {
                    PeerToManagerMsgResp::BanPeer(ReasonForBan::InvalidEdge)
                }
            }
            PeerToManagerMsg::SyncRoutingTable { peer_id, routing_table_update } => {
                // Process edges and add new edges to the routing table. Also broadcast new edges.
                let edges = routing_table_update.edges;
                let accounts = routing_table_update.accounts;

                // Filter known accounts before validating them.
                let accounts: Vec<(AnnounceAccount, Option<EpochId>)> = accounts
                    .into_iter()
                    .filter_map(|announce_account| {
                        if let Some(current_announce_account) =
                            self.routing_table_view.get_announce(&announce_account.account_id)
                        {
                            if announce_account.epoch_id == current_announce_account.epoch_id {
                                None
                            } else {
                                Some((announce_account, Some(current_announce_account.epoch_id)))
                            }
                        } else {
                            Some((announce_account, None))
                        }
                    })
                    .collect();

                // Ask client to validate accounts before accepting them.
                let peer_id_clone = peer_id.clone();
                self.state.view_client_addr
                    .send(NetworkViewClientMessages::AnnounceAccount(accounts))
                    .into_actor(self)
                    .then(move |response, act, _ctx| {
                        match response {
                            Ok(NetworkViewClientResponses::Ban { ban_reason }) => {
                                act.try_ban_peer(&peer_id_clone, ban_reason);
                            }
                            Ok(NetworkViewClientResponses::AnnounceAccount(accounts)) => {
                                act.broadcast_accounts(accounts);
                            }
                            _ => {
                                debug!(target: "network", "Received invalid account confirmation from client.");
                            }
                        }
                        actix::fut::ready(())
                    }).spawn(ctx);

                self.validate_edges_and_add_to_routing_table(peer_id, edges, throttle_controller);
                PeerToManagerMsgResp::Empty
            }
        }
    }

    /// "Return" true if this message is for this peer and should be sent to the client.
    /// Otherwise try to route this message to the final receiver and return false.
    fn handle_msg_routed_from(&mut self, msg: RoutedMessageFrom) -> bool {
        let _d = delay_detector::DelayDetector::new(|| {
            format!("routed message from {}", msg.msg.body_variant()).into()
        });
        let RoutedMessageFrom { mut msg, from } = msg;

        if msg.expect_response() {
            trace!(target: "network", route_back = ?PeerMessage::Routed(msg.clone()), "Received peer message that requires");
            self.routing_table_view.add_route_back(&self.clock, msg.hash(), from.clone());
        }

        if Self::message_for_me(&mut self.routing_table_view, &self.my_peer_id, &msg.msg.target) {
            self.record_routed_msg_latency(&msg);
            // Handle Ping and Pong message if they are for us without sending to client.
            // i.e. Return false in case of Ping and Pong
            match &msg.msg.body {
                RoutedMessageBody::Ping(ping) => {
                    self.send_pong(ping.nonce as usize, msg.hash());
                    self.event_sink.push(Event::Ping(ping.clone()));
                    false
                }
                RoutedMessageBody::Pong(pong) => {
                    self.event_sink.push(Event::Pong(pong.clone()));
                    false
                }
                _ => true,
            }
        } else {
            if msg.decrease_ttl() {
                self.send_signed_message_to_peer(msg);
            } else {
                self.event_sink.push(Event::RoutedMessageDropped);
                warn!(target: "network", ?msg, ?from, "Message dropped because TTL reached 0.");
            }
            false
        }
    }

    // The routed message received its destination. If the timestamp of creation of this message is
    // known, then update the corresponding latency metric histogram.
    fn record_routed_msg_latency(&self, msg: &RoutedMessageV2) {
        if let Some(created_at) = msg.created_at {
            let now = self.clock.now_utc();
            let duration = now.sub(created_at);
            metrics::NETWORK_ROUTED_MSG_LATENCY
                .with_label_values(&[msg.body_variant()])
                .observe(duration.as_seconds_f64());
        }
    }
}

/// Fetches NetworkInfo, which contains a bunch of stats about the
/// P2P network state. Currently used only in tests.
/// TODO(gprusak): In prod, NetworkInfo is pushed periodically from PeerManagerActor to ClientActor.
/// It would be cleaner to replace the push loop in PeerManagerActor with a pull loop
/// in the ClientActor.
impl Handler<GetNetworkInfo> for PeerManagerActor {
    type Result = NetworkInfo;
    fn handle(&mut self, _: GetNetworkInfo, _ctx: &mut Self::Context) -> NetworkInfo {
        self.get_network_info()
    }
}

impl Handler<SetChainInfo> for PeerManagerActor {
    type Result = ();
    fn handle(&mut self, info: SetChainInfo, _ctx: &mut Self::Context) {
        let now = self.clock.now_utc();
        let SetChainInfo(info) = info;
        let state = self.state.clone();
        let event_sink = self.event_sink.clone();
        // We set state.chain_info and call accounts_data.set_keys
        // synchronously, therefore, assuming actix in-order delivery,
        // there will be no race condition between subsequent SetChainInfo
        // calls.
        // TODO(gprusak): if we could make handle() async, then we could
        // just require the caller to await for completion before calling
        // SetChainInfo again. Alternatively we could have an async mutex
        // on the handler.
        *state.chain_info.write() = info.clone();

        // If enable_tier1 is false, we skip set_keys() call.
        // This way self.state.accounts_data is always empty, hence no data
        // will be collected or broadcasted.
        if !state.config.features.enable_tier1 {
            return;
        }
        // If the key set didn't change, early exit.
        if !state.accounts_data.set_keys(info.tier1_accounts.clone()) {
            return;
        }
        tokio::spawn(async move {
            // If the set of keys has changed, and the node is a validator,
            // we should try to sign data and broadcast it. However, this is
            // also a trigger for a full sync, so a dedicated broadcast is
            // not required.
            //
            // TODO(gprusak): For dynamic self-IP-discovery, add a STUN daemon which
            // will add new AccountData and trigger an incremental broadcast.
            if let Some(vc) = &state.config.validator {
                let my_account_id = vc.signer.validator_id();
                let my_public_key = vc.signer.public_key();
                // TODO(gprusak): STUN servers should be queried periocally by a daemon
                // so that the my_peers list is always resolved.
                // Note that currently we will broadcast an empty list.
                // It won't help us to connect the the validator BUT it
                // will indicate that a validator is misconfigured, which
                // is could be useful for debugging. Consider keeping this
                // behavior for situations when the IPs are not known.
                let my_peers = match &vc.endpoints {
                    config::ValidatorEndpoints::TrustedStunServers(_) => vec![],
                    config::ValidatorEndpoints::PublicAddrs(peer_addrs) => peer_addrs.clone(),
                };
                let my_data = info.tier1_accounts.iter().filter_map(|((epoch_id,account_id),key)| {
                    if account_id != my_account_id{
                        return None;
                    }
                    if key != &my_public_key {
                        warn!(target: "network", "node's account_id found in TIER1 accounts, but the public keys do not match");
                        return None;
                    }
                    // This unwrap is safe, because we did signed a sample payload during
                    // config validation. See config::Config::new().
                    Some(AccountData {
                        epoch_id: epoch_id.clone(),
                        account_id: my_account_id.clone(),
                        timestamp: now,
                        peers: my_peers.clone(),
                    }.sign(vc.signer.as_ref()).unwrap())
                }).collect();
                // Insert node's own AccountData should never fail.
                // We ignore the new data, because we trigger a full sync anyway.
                if let (_, Some(err)) = state.accounts_data.insert(my_data).await {
                    panic!("inserting node's own AccountData to self.state.accounts_data: {err}");
                }
            }
            // The set of tier1 accounts has changed.
            // We might miss some data, so we start a full sync with the connected peers.
            // TODO(gprusak): add a daemon which does a periodic full sync in case some messages
            // are lost (at a frequency which makes the additional network load negligible).
            state
                .broadcast_message(PeerMessage::SyncAccountsData(SyncAccountsData {
                    incremental: false,
                    requesting_full_sync: true,
                    accounts_data: state.accounts_data.dump(),
                }))
                .await;
            event_sink.push(Event::SetChainInfo);
        });
    }
}

impl Handler<ActixMessageWrapper<PeerToManagerMsg>> for PeerManagerActor {
    type Result = ActixMessageResponse<PeerToManagerMsgResp>;

    fn handle(
        &mut self,
        msg: ActixMessageWrapper<PeerToManagerMsg>,
        ctx: &mut Self::Context,
    ) -> Self::Result {
        // Unpack throttle controller
        let (msg, throttle_token) = msg.take();

        let throttle_controller = throttle_token.throttle_controller().cloned();
        let result = self.handle_peer_to_manager_msg(msg, ctx, throttle_controller);

        // TODO(#5155) Add support for DeepSizeOf to result
        ActixMessageResponse::new(
            result,
            ThrottleToken::new_without_size(throttle_token.throttle_controller().cloned()),
        )
    }
}

impl Handler<PeerToManagerMsg> for PeerManagerActor {
    type Result = PeerToManagerMsgResp;
    fn handle(&mut self, msg: PeerToManagerMsg, ctx: &mut Self::Context) -> Self::Result {
        self.handle_peer_to_manager_msg(msg, ctx, None)
    }
}

impl Handler<PeerManagerMessageRequest> for PeerManagerActor {
    type Result = PeerManagerMessageResponse;
    fn handle(&mut self, msg: PeerManagerMessageRequest, ctx: &mut Self::Context) -> Self::Result {
        self.handle_peer_manager_message(msg, ctx, None)
    }
}<|MERGE_RESOLUTION|>--- conflicted
+++ resolved
@@ -105,18 +105,16 @@
 /// How long a peer has to be unreachable, until we prune it from the in-memory graph.
 const PRUNE_UNREACHABLE_PEERS_AFTER: time::Duration = time::Duration::hours(1);
 
-<<<<<<< HEAD
 /// Send all partial encoded chunk messages three times.
 /// We send these messages multiple times to reduce the chance that they are lost
 const PARTIAL_ENCODED_CHUNK_MESSAGE_RESENT_COUNT: usize = 3;
-=======
+
 // If a peer is more than these blocks behind (comparing to our current head) - don't route any messages through it.
 // We are updating the list of unreliable peers every MONITOR_PEER_MAX_DURATION (60 seconds) - so the current
 // horizon value is roughly matching this threshold (if the node is 60 blocks behind, it will take it a while to recover).
 // If we set this horizon too low (for example 2 blocks) - we're risking excluding a lot of peers in case of a short
 // network issue.
 const UNRELIABLE_PEER_HORIZON: u64 = 60;
->>>>>>> 7efb57a0
 
 #[derive(Clone, PartialEq, Eq)]
 struct WhitelistNode {
