--- conflicted
+++ resolved
@@ -151,11 +151,7 @@
 
 pub(crate) async fn start(
     clock: time::Clock,
-<<<<<<< HEAD
     store: Arc<dyn near_store::db::Database>,
-=======
-    store: near_store::NodeStorage,
->>>>>>> 27d74802
     cfg: config::NetworkConfig,
     chain: Arc<data::Chain>,
 ) -> ActorHandler {
