--- conflicted
+++ resolved
@@ -2,7 +2,6 @@
 use crate::accounts_data::AccountDataCacheSnapshot;
 use crate::auto_stop::AutoStopActor;
 use crate::broadcast;
-use crate::client::AnnounceAccountRequest;
 use crate::client::ClientSenderForNetwork;
 use crate::client::StatePartOrHeader;
 use crate::client::StateRequestPart;
@@ -23,15 +22,7 @@
 use crate::tcp;
 use crate::test_utils;
 use crate::types::StateRequestSenderForNetwork;
-use crate::types::{
-<<<<<<< HEAD
-    AccountKeys, ChainInfo, KnownPeerStatus, PeerManagerMessageRequest,
-    PeerManagerSenderForNetworkInput, PeerManagerSenderForNetworkMessage, ReasonForBan,
-=======
-    AccountKeys, ChainInfo, KnownPeerStatus, NetworkRequests, PeerManagerMessageRequest,
-    ReasonForBan,
->>>>>>> 93cb3a96
-};
+use crate::types::{AccountKeys, ChainInfo, KnownPeerStatus, PeerManagerMessageRequest, ReasonForBan};
 use near_async::futures::FutureSpawnerExt;
 use near_async::messaging::{
     AsyncSender, CanSend, CanSendAsync, Handler, IntoMultiSender, IntoSender, Sender, noop,
@@ -476,28 +467,6 @@
         }
     }
 
-<<<<<<< HEAD
-=======
-    pub async fn wait_for_account_owner(&self, account: &AccountId) -> PeerId {
-        let mut events = self.events.from_now();
-        loop {
-            let account = account.clone();
-            let got = self
-                .with_state(|s| async move { s.account_announcements.get_account_owner(&account) })
-                .await;
-            if let Some(got) = got {
-                return got;
-            }
-            events
-                .recv_until(|ev| match ev {
-                    Event::AccountsAdded(_) => Some(()),
-                    _ => None,
-                })
-                .await;
-        }
-    }
-
->>>>>>> 93cb3a96
     pub async fn wait_for_num_connected_peers(&self, wanted: usize) {
         let mut events = self.events.from_now();
         loop {
@@ -543,38 +512,9 @@
     let (send, mut recv) = broadcast::unbounded_channel::<Event>();
     let chain = chain.clone();
     let genesis_id = chain.genesis_id.clone();
-<<<<<<< HEAD
-    cfg.event_sink = Sender::from_fn({
-        let send = send.clone();
-        move |event| {
-            send.send(Event::PeerManager(event));
-        }
-    });
-    let client_sender = Sender::from_fn({
-        let send = send.clone();
-        move |event: ClientSenderForNetworkMessage| {
-            // NOTE(robin-near): This is a pretty bad hack to preserve previous behavior
-            // of the test code.
-            // For some specific events we craft a response and send it back, while for
-            // most other events we send it to the sink (for what? I have no idea).
-            match event {
-                _ => {
-                    send.send(Event::Client(event.into_input()));
-                }
-            }
-        }
-=======
     cfg.event_sink = Sender::from_fn(move |event| send.send(event));
 
     let mut client_sender: ClientSenderForNetwork = noop().into_multi_sender();
-    client_sender.announce_account = AsyncSender::from_fn(move |msg: AnnounceAccountRequest| {
-        // NOTE(robin-near): This is a pretty bad hack to preserve previous behavior
-        // of the test code.
-        // For some specific events we craft a response and send it back, while for
-        // most other events we send it to the sink (for what? I have no idea).
-        Ok(msg.0.iter().map(|(account, _)| account.clone()).collect())
->>>>>>> 93cb3a96
-    });
 
     let mut state_request_sender: StateRequestSenderForNetwork = noop().into_multi_sender();
     state_request_sender.state_request_part =
