--- conflicted
+++ resolved
@@ -109,13 +109,8 @@
 }
 
 pub async fn start(
-<<<<<<< HEAD
-    clock: Clock,
+    clock: time::Clock,
     store: Arc<dyn near_store::db::Database>,
-=======
-    clock: time::Clock,
-    store: near_store::Store,
->>>>>>> a1337e96
     cfg: config::NetworkConfig,
     chain: Arc<data::Chain>,
 ) -> ActorHandler {
