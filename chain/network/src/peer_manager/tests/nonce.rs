--- conflicted
+++ resolved
@@ -1,15 +1,9 @@
 use crate::network_protocol::testonly as data;
-<<<<<<< HEAD
-use crate::network_protocol::{Encoding, EDGE_MIN_TIMESTAMP_NONCE};
-use crate::peer;
-use crate::peer_manager::testonly::{ActorHandler, Event};
-use crate::peer_manager::{self, peer_manager_actor};
-=======
 use crate::network_protocol::{
     Encoding, Handshake, PartialEdgeInfo, PeerMessage, EDGE_MIN_TIMESTAMP_NONCE,
 };
-use crate::peer_manager;
->>>>>>> 045498b8
+use crate::peer_manager::testonly::{ActorHandler, Event};
+use crate::peer_manager::{self, peer_manager_actor};
 use crate::tcp;
 use crate::testonly::make_rng;
 use crate::testonly::stream;
@@ -46,20 +40,6 @@
         // Now try the peer with invalid timestamp (in the past)
         (to_active_nonce(clock.now_utc() - time::Duration::days(1)), false, "past timestamp"),
         // Now try the peer with invalid timestamp (in the future)
-<<<<<<< HEAD
-        (
-            Some(to_active_nonce(clock.now_utc() + time::Duration::days(1))),
-            false,
-            "future timestamp",
-        ),
-        (Some(u64::MAX), false, "u64 max"),
-        (Some(i64::MAX as u64), false, "i64 max"),
-        (Some((i64::MAX - 1) as u64), false, "i64 max - 1"),
-        (Some(253402300799), false, "Max time"),
-        (Some(253402300799 + 2), false, "Over max time"),
-        (Some(0), false, "Nonce 0"),
-        (None, true, "Nonce 1"),
-=======
         (to_active_nonce(clock.now_utc() + time::Duration::days(1)), false, "future timestamp"),
         (u64::MAX, false, "u64 max"),
         (i64::MAX as u64, false, "i64 max"),
@@ -68,7 +48,6 @@
         (253402300799 + 2, false, "Over max time"),
         //(Some(0), false, "Nonce 0"),
         (1, true, "Nonce 1"),
->>>>>>> 045498b8
     ];
 
     for test in test_cases {
