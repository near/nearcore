use crate::config;
use crate::network_protocol::testonly as data;
use crate::network_protocol::{PeerAddr, PeerMessage, RoutedMessageBody};
use crate::peer_manager;
use crate::peer_manager::peer_manager_actor::Event as PME;
use crate::peer_manager::testonly::start as start_pm;
use crate::peer_manager::testonly::Event;
use crate::tcp;
use crate::testonly::{make_rng, Rng};
use crate::time;
use crate::types::{NetworkRequests, NetworkResponses, PeerManagerMessageRequest};
use near_o11y::testonly::init_test_logger;
use near_o11y::WithSpanContextExt;
use near_primitives::block_header::{Approval, ApprovalInner, ApprovalMessage};
use near_primitives::validator_signer::ValidatorSigner;
use near_store::db::TestDB;
use rand::Rng as _;
use std::collections::HashSet;
use std::sync::Arc;

/// Constructs a random TIER1 message.
fn make_block_approval(rng: &mut Rng, signer: &dyn ValidatorSigner) -> Approval {
    let inner = ApprovalInner::Endorsement(data::make_hash(rng));
    let target_height = rng.gen_range(0..100000);
    Approval {
        signature: signer.sign_approval(&inner, target_height),
        account_id: signer.validator_id().clone(),
        target_height,
        inner,
    }
}

async fn establish_connections(clock: &time::Clock, pms: &[&peer_manager::testonly::ActorHandler]) {
    // Make TIER1 validators connect to proxies.
    let mut data = HashSet::new();
    for pm in pms {
        data.extend(pm.tier1_advertise_proxies(clock).await);
    }
    tracing::info!(target:"test", "tier1_advertise_proxies() DONE");

    // Wait for accounts data to propagate.
    for pm in pms {
        tracing::info!(target:"test", "{}: wait_for_accounts_data()",pm.cfg.node_id());
        pm.wait_for_accounts_data(&data).await;
        tracing::info!(target:"test", "{}: wait_for_accounts_data() DONE",pm.cfg.node_id());
        pm.tier1_connect(clock).await;
        tracing::info!(target:"test", "{}: tier1_connect() DONE",pm.cfg.node_id());
    }
}

async fn send_tier1_message(
    rng: &mut Rng,
    from: &peer_manager::testonly::ActorHandler,
    to: &peer_manager::testonly::ActorHandler,
) {
    let from_signer = from.cfg.validator.as_ref().unwrap().signer.clone();
    let to_signer = to.cfg.validator.as_ref().unwrap().signer.clone();
    let target = to_signer.validator_id().clone();
    let want = make_block_approval(rng, from_signer.as_ref());
    let req = NetworkRequests::Approval {
        approval_message: ApprovalMessage { approval: want.clone(), target },
    };
    let mut events = to.events.from_now();
    let resp = from
        .actix
        .addr
        .send(PeerManagerMessageRequest::NetworkRequests(req).with_span_context())
        .await
        .unwrap();
    assert_eq!(NetworkResponses::NoResponse, resp.as_network_response());
    let got = events
        .recv_until(|ev| match ev {
            Event::PeerManager(PME::MessageProcessed(tcp::Tier::T1, PeerMessage::Routed(got))) => {
                Some(got)
            }
            _ => None,
        })
        .await;
    assert_eq!(from.cfg.node_id(), got.author);
    assert_eq!(RoutedMessageBody::BlockApproval(want), got.body);
}

/// Send a message over each connection.
async fn test_clique(rng: &mut Rng, pms: &[&peer_manager::testonly::ActorHandler]) {
    for from in pms {
        for to in pms {
            if from.cfg.node_id() == to.cfg.node_id() {
                continue;
            }
            send_tier1_message(rng, from, to).await;
        }
    }
}

// In case a node is its own proxy, it should advertise its address as soon as
// it becomes a TIER1 node.
#[tokio::test]
async fn first_proxy_advertisement() {
    init_test_logger();
    let mut rng = make_rng(921853233);
    let rng = &mut rng;
    let mut clock = time::FakeClock::default();
    let chain = Arc::new(data::Chain::make(&mut clock, rng, 10));
    let pm = peer_manager::testonly::start(
        clock.clock(),
        near_store::db::TestDB::new(),
        chain.make_config(rng),
        chain.clone(),
    )
    .await;
    let chain_info = peer_manager::testonly::make_chain_info(&chain, &[&pm.cfg]);
    tracing::info!(target:"test", "set_chain_info()");
    // TODO(gprusak): The default config constructed via chain.make_config(),
    // currently returns a validator config with its own server addr in the list of TIER1 proxies.
    // You might want to set it explicitly within this test to not rely on defaults.
    pm.set_chain_info(chain_info).await;
    let got = pm.tier1_advertise_proxies(&clock.clock()).await;
    assert_eq!(
<<<<<<< HEAD
        got[0].proxies,
        vec![PeerAddr { peer_id: pm.cfg.node_id(), addr: **pm.cfg.node_addr.as_ref().unwrap() }]
=======
        got.unwrap().proxies,
        vec![PeerAddr { peer_id: pm.cfg.node_id(), addr: pm.cfg.node_addr.unwrap() }]
>>>>>>> 88d6d5b0
    );
}

#[tokio::test]
async fn direct_connections() {
    init_test_logger();
    let mut rng = make_rng(921853233);
    let rng = &mut rng;
    let mut clock = time::FakeClock::default();
    let chain = Arc::new(data::Chain::make(&mut clock, rng, 10));

    let mut pms = vec![];
    for _ in 0..5 {
        pms.push(
            peer_manager::testonly::start(
                clock.clock(),
                near_store::db::TestDB::new(),
                chain.make_config(rng),
                chain.clone(),
            )
            .await,
        );
    }
    let pms: Vec<_> = pms.iter().collect();

    tracing::info!(target:"test", "Connect peers serially.");
    for i in 1..pms.len() {
        pms[i - 1].connect_to(&pms[i].peer_info(), tcp::Tier::T2).await;
    }

    tracing::info!(target:"test", "Set chain info.");
    let chain_info = peer_manager::testonly::make_chain_info(
        &chain,
        &pms.iter().map(|pm| &pm.cfg).collect::<Vec<_>>()[..],
    );
    for pm in &pms {
        pm.set_chain_info(chain_info.clone()).await;
    }
    tracing::info!(target:"test", "Establish connections.");
    establish_connections(&clock.clock(), &pms[..]).await;
    tracing::info!(target:"test", "Test clique.");
    test_clique(rng, &pms[..]).await;
}

/// Test which spawns N validators, each with 1 proxy.
/// All the nodes are connected in TIER2 star topology.
/// Then all validators connect to the proxy of each other validator.
#[tokio::test]
async fn proxy_connections() {
    init_test_logger();
    let mut rng = make_rng(921853233);
    let rng = &mut rng;
    let mut clock = time::FakeClock::default();
    let chain = Arc::new(data::Chain::make(&mut clock, rng, 10));

    const N: usize = 5;

    let mut proxies = vec![];
    for _ in 0..N {
        proxies.push(
            peer_manager::testonly::start(
                clock.clock(),
                near_store::db::TestDB::new(),
                chain.make_config(rng),
                chain.clone(),
            )
            .await,
        );
    }
    let proxies: Vec<_> = proxies.iter().collect();

    let mut validators = vec![];
    for i in 0..N {
        let mut cfg = chain.make_config(rng);
        cfg.validator.as_mut().unwrap().proxies =
            config::ValidatorProxies::Static(vec![PeerAddr {
                peer_id: proxies[i].cfg.node_id(),
                addr: **proxies[i].cfg.node_addr.as_ref().unwrap(),
            }]);
        validators.push(
            peer_manager::testonly::start(
                clock.clock(),
                near_store::db::TestDB::new(),
                cfg,
                chain.clone(),
            )
            .await,
        );
    }
    let validators: Vec<_> = validators.iter().collect();

    // Connect validators and proxies in a star topology. Any connected graph would do.
    let hub = peer_manager::testonly::start(
        clock.clock(),
        near_store::db::TestDB::new(),
        chain.make_config(rng),
        chain.clone(),
    )
    .await;
    for pm in &validators {
        pm.connect_to(&hub.peer_info(), tcp::Tier::T2).await;
    }
    for pm in &proxies {
        pm.connect_to(&hub.peer_info(), tcp::Tier::T2).await;
    }

    let mut all = vec![];
    all.extend(validators.clone());
    all.extend(proxies.clone());
    all.push(&hub);

    let chain_info = peer_manager::testonly::make_chain_info(
        &chain,
        &validators.iter().map(|pm| &pm.cfg).collect::<Vec<_>>()[..],
    );
    for pm in &all {
        pm.set_chain_info(chain_info.clone()).await;
    }
    establish_connections(&clock.clock(), &all[..]).await;
    test_clique(rng, &validators[..]).await;
}

#[tokio::test]
async fn account_keys_change() {
    init_test_logger();
    let mut rng = make_rng(921853233);
    let rng = &mut rng;
    let mut clock = time::FakeClock::default();
    let chain = Arc::new(data::Chain::make(&mut clock, rng, 10));

    let v0 = start_pm(clock.clock(), TestDB::new(), chain.make_config(rng), chain.clone()).await;
    let v1 = start_pm(clock.clock(), TestDB::new(), chain.make_config(rng), chain.clone()).await;
    let v2 = start_pm(clock.clock(), TestDB::new(), chain.make_config(rng), chain.clone()).await;
    let hub = start_pm(clock.clock(), TestDB::new(), chain.make_config(rng), chain.clone()).await;
    hub.connect_to(&v0.peer_info(), tcp::Tier::T2).await;
    hub.connect_to(&v1.peer_info(), tcp::Tier::T2).await;
    hub.connect_to(&v2.peer_info(), tcp::Tier::T2).await;

    // TIER1 nodes in 1st epoch are {v0,v1}.
    let chain_info = peer_manager::testonly::make_chain_info(&chain, &[&v0.cfg, &v1.cfg]);
    for pm in [&v0, &v1, &v2, &hub] {
        pm.set_chain_info(chain_info.clone()).await;
    }
    establish_connections(&clock.clock(), &[&v0, &v1, &v2, &hub]).await;
    test_clique(rng, &[&v0, &v1]).await;

    // TIER1 nodes in 2nd epoch are {v0,v2}.
    let chain_info = peer_manager::testonly::make_chain_info(&chain, &[&v0.cfg, &v2.cfg]);
    for pm in [&v0, &v1, &v2, &hub] {
        pm.set_chain_info(chain_info.clone()).await;
    }
    establish_connections(&clock.clock(), &[&v0, &v1, &v2, &hub]).await;
    test_clique(rng, &[&v0, &v2]).await;

    drop(v0);
    drop(v1);
    drop(v2);
    drop(hub);
}

// Let's say that a validator has 2 proxies configured. At first proxy0 is available and proxy1 is not,
// then proxy1 is available and proxy0 is not. In both situations validator should be reachable,
// as long as it manages to advertise the currently available proxy and the TIER1 nodes connect to
// that proxy.
#[tokio::test]
async fn proxy_change() {
    init_test_logger();
    let mut rng = make_rng(921853233);
    let rng = &mut rng;
    let mut clock = time::FakeClock::default();
    let chain = Arc::new(data::Chain::make(&mut clock, rng, 10));

    // v0 has proxies {p0,p1}
    // v1 has no proxies.
    let p0cfg = chain.make_config(rng);
    let p1cfg = chain.make_config(rng);
    let mut v0cfg = chain.make_config(rng);
    v0cfg.validator.as_mut().unwrap().proxies = config::ValidatorProxies::Static(vec![
        PeerAddr { peer_id: p0cfg.node_id(), addr: **p0cfg.node_addr.as_ref().unwrap() },
        PeerAddr { peer_id: p1cfg.node_id(), addr: **p1cfg.node_addr.as_ref().unwrap() },
    ]);
    let mut v1cfg = chain.make_config(rng);
    v1cfg.validator.as_mut().unwrap().proxies = config::ValidatorProxies::Static(vec![]);

    tracing::info!(target:"test", "Start all nodes.");
    let p0 = start_pm(clock.clock(), TestDB::new(), p0cfg.clone(), chain.clone()).await;
    let p1 = start_pm(clock.clock(), TestDB::new(), p1cfg.clone(), chain.clone()).await;
    let v0 = start_pm(clock.clock(), TestDB::new(), v0cfg.clone(), chain.clone()).await;
    let v1 = start_pm(clock.clock(), TestDB::new(), v1cfg.clone(), chain.clone()).await;
    let hub = start_pm(clock.clock(), TestDB::new(), chain.make_config(rng), chain.clone()).await;
    hub.connect_to(&p0.peer_info(), tcp::Tier::T2).await;
    hub.connect_to(&p1.peer_info(), tcp::Tier::T2).await;
    hub.connect_to(&v0.peer_info(), tcp::Tier::T2).await;
    hub.connect_to(&v1.peer_info(), tcp::Tier::T2).await;
    tracing::info!(target:"dupa","p0 = {}",p0cfg.node_id());
    tracing::info!(target:"dupa","hub = {}",hub.cfg.node_id());

    tracing::info!(target:"test", "p0 goes down");
    drop(p0);
    tracing::info!(target:"test", "remaining nodes learn that [v0,v1] are TIER1 nodes");
    let chain_info = peer_manager::testonly::make_chain_info(&chain, &[&v0.cfg, &v1.cfg]);
    for pm in [&v0, &v1, &p1, &hub] {
        pm.set_chain_info(chain_info.clone()).await;
    }
    tracing::info!(target:"test", "TIER1 connections get established: v0 -> p1 <- v1.");
    establish_connections(&clock.clock(), &[&v0, &v1, &p1, &hub]).await;
    tracing::info!(target:"test", "Send message v1 -> v0 over TIER1.");
    send_tier1_message(rng, &v1, &v0).await;

    // Advance time, so that the new AccountsData has newer timestamp.
    clock.advance(time::Duration::hours(1));

    tracing::info!(target:"test", "p1 goes down.");
    drop(p1);
    tracing::info!(target:"test", "p0 goes up and learns that [v0,v1] are TIER1 nodes.");
    let p0 = start_pm(clock.clock(), TestDB::new(), p0cfg.clone(), chain.clone()).await;
    p0.set_chain_info(chain_info).await;
    hub.connect_to(&p0.peer_info(), tcp::Tier::T2).await;
    tracing::info!(target:"test", "TIER1 connections get established: v0 -> p0 <- v1.");
    establish_connections(&clock.clock(), &[&v0, &v1, &p0, &hub]).await;
    tracing::info!(target:"test", "Send message v1 -> v0 over TIER1.");
    send_tier1_message(rng, &v1, &v0).await;

    drop(hub);
    drop(v0);
    drop(v1);
    drop(p0);
}<|MERGE_RESOLUTION|>--- conflicted
+++ resolved
@@ -116,13 +116,8 @@
     pm.set_chain_info(chain_info).await;
     let got = pm.tier1_advertise_proxies(&clock.clock()).await;
     assert_eq!(
-<<<<<<< HEAD
-        got[0].proxies,
+        got.unwrap().proxies,
         vec![PeerAddr { peer_id: pm.cfg.node_id(), addr: **pm.cfg.node_addr.as_ref().unwrap() }]
-=======
-        got.unwrap().proxies,
-        vec![PeerAddr { peer_id: pm.cfg.node_id(), addr: pm.cfg.node_addr.unwrap() }]
->>>>>>> 88d6d5b0
     );
 }
 
