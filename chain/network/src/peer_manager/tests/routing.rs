--- conflicted
+++ resolved
@@ -1109,42 +1109,6 @@
     drop(conn);
 }
 
-<<<<<<< HEAD
-=======
-#[tokio::test]
-async fn do_not_block_announce_account_broadcast() {
-    abort_on_panic();
-    let mut rng = make_rng(921853233);
-    let rng = &mut rng;
-    let mut clock = time::FakeClock::default();
-    let chain = Arc::new(data::Chain::make(&mut clock, rng, 10));
-
-    let db0 = TestDB::new();
-    let db1 = TestDB::new();
-    let aa = data::make_announce_account(rng);
-
-    tracing::info!(target:"test", "spawn 2 nodes and announce the account");
-    let pm0 = start_pm(clock.clock(), db0.clone(), chain.make_config(rng), chain.clone()).await;
-    let pm1 = start_pm(clock.clock(), db1.clone(), chain.make_config(rng), chain.clone()).await;
-    pm1.connect_to(&pm0.peer_info(), tcp::Tier::T2).await;
-    pm1.announce_account(aa.clone()).await;
-    assert_eq!(&aa.peer_id, &pm0.wait_for_account_owner(&aa.account_id).await);
-    drop(pm0);
-    drop(pm1);
-
-    tracing::info!(target:"test", "spawn 3 nodes and re-announce the account");
-    // Even though the account was previously announced (pm0 and pm1 have it in DB),
-    // the nodes should allow to let the broadcast through.
-    let pm0 = start_pm(clock.clock(), db0, chain.make_config(rng), chain.clone()).await;
-    let pm1 = start_pm(clock.clock(), db1, chain.make_config(rng), chain.clone()).await;
-    let pm2 = start_pm(clock.clock(), TestDB::new(), chain.make_config(rng), chain.clone()).await;
-    pm1.connect_to(&pm0.peer_info(), tcp::Tier::T2).await;
-    pm2.connect_to(&pm0.peer_info(), tcp::Tier::T2).await;
-    pm1.announce_account(aa.clone()).await;
-    assert_eq!(&aa.peer_id, &pm2.wait_for_account_owner(&aa.account_id).await);
-}
-
->>>>>>> 21cc7ec7
 /// Check that two archival nodes keep connected after network rebalance. Nodes 0 and 1 are archival nodes, others aren't.
 /// Initially connect 2, 3, 4 to 0. Then connect 1 to 0, this connection should persist, even after other nodes tries
 /// to connect to node 0 again.
