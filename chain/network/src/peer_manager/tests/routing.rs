--- conflicted
+++ resolved
@@ -177,68 +177,16 @@
 // After each handshake a full sync of routing table is performed with the peer.
 // After a restart, some edges reside in storage. The node shouldn't broadcast
 // edges which it learned about before the restart.
-<<<<<<< HEAD
-// 
-// This test is fragile, because the routing table has been implemented
-// in a way that is hard to define, so it doesn't have any reasonable properties to expect and test.
-// Still we want to limit the traffic it generates until we replace it with a reasonable solution.
-=======
->>>>>>> 667b7fea
-#[tokio::test]
-async fn no_edge_broadcast_after_restart() {
-    init_test_logger();
-    let mut rng = make_rng(921853233);
-    let rng = &mut rng;
-    let mut clock = time::FakeClock::default();
-    let chain = Arc::new(data::Chain::make(&mut clock, rng, 10));
-
-<<<<<<< HEAD
-    let mut total_edges = HashSet::new();
-    let store = near_store::db::TestDB::new();
-
-    for i in 0..3 {
-        println!("iteration {i}");
-        // Start a PeerManager and connect a peer to it.
-        let pm = peer_manager::testonly::start(
-            clock.clock(),
-            store.clone(),
-            chain.make_config(rng),
-            chain.clone(),
-        )
-        .await;
-        let cfg = peer::testonly::PeerConfig {
-            network: chain.make_config(rng),
-            chain: chain.clone(),
-            force_encoding: Some(Encoding::Proto),
-            nonce: None,
-        };
-        let stream = tcp::Stream::connect(&pm.peer_info()).await.unwrap();
-        let mut peer = peer::testonly::PeerHandle::start_endpoint(clock.clock(), cfg, stream).await;
-        peer.complete_handshake().await;
-        // Await for the new edge to be received in the initial sync.
-        // It should be the only edge, as all previous edges are in storage.
-        wait_for_edges(&mut peer, &[peer.edge.unwrap().clone()]).await;
-
-        // Create a bunch of fresh unreachable edges, then send all the edges created so far.
-        let mut fresh_edges: HashSet<_> = [
-=======
     let make_edges = |rng: &mut Rng| {
         vec![
->>>>>>> 667b7fea
             data::make_edge(&data::make_secret_key(rng), &data::make_secret_key(rng), 1),
             data::make_edge(&data::make_secret_key(rng), &data::make_secret_key(rng), 1),
             data::make_edge_tombstone(&data::make_secret_key(rng), &data::make_secret_key(rng)),
         ]
     };
 
-<<<<<<< HEAD
-        // Wait for the fresh edges and the connection edge to be broadcasted back.
-        tracing::info!(target: "test", "wait_for_edges(<fresh edges>)");
-        wait_for_edges(&mut peer, &fresh_edges).await;
-=======
     // Create a bunch of fresh unreachable edges, then send all the edges created so far.
     let stored_edges = make_edges(rng);
->>>>>>> 667b7fea
 
     // We are preparing the initial storage by hand (rather than simulating the restart),
     // because semantics of the RoutingTable protocol are very poorly defined, and it
