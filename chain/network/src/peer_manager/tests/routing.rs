use crate::blacklist;
use crate::broadcast;
use crate::config::NetworkConfig;
use crate::network_protocol::testonly as data;
use crate::network_protocol::{Edge, Encoding, Ping, Pong, RoutedMessageBody, RoutingTableUpdate};
use crate::peer;
use crate::peer_manager;
use crate::peer_manager::peer_manager_actor::Event as PME;
use crate::peer_manager::testonly::start as start_pm;
use crate::peer_manager::testonly::Event;
use crate::store;
use crate::tcp;
use crate::testonly::{make_rng, Rng};
use crate::time;
use crate::types::PeerInfo;
use crate::types::PeerMessage;
use near_o11y::testonly::init_test_logger;
use near_store::db::TestDB;
use pretty_assertions::assert_eq;
use rand::Rng as _;
use std::collections::HashSet;
use std::net::Ipv4Addr;
use std::sync::Arc;

<<<<<<< HEAD
// Awaits until a ConnectionClosed event is seen in the event stream.
pub async fn wait_for_connection_closed(events: &mut broadcast::Receiver<Event>) {
    events
        .recv_until(|ev| match ev {
            Event::PeerManager(PME::ConnectionClosed(_connection_closed_event)) => Some(()),
=======
// test routing in a two-node network before and after connecting the nodes
#[tokio::test]
async fn simple() {
    init_test_logger();
    let mut rng = make_rng(921853233);
    let rng = &mut rng;
    let mut clock = time::FakeClock::default();
    let chain = Arc::new(data::Chain::make(&mut clock, rng, 10));

    tracing::info!(target:"test", "start two nodes");
    let pm0 = start_pm(clock.clock(), TestDB::new(), chain.make_config(rng), chain.clone()).await;
    let pm1 = start_pm(clock.clock(), TestDB::new(), chain.make_config(rng), chain.clone()).await;

    let id0 = pm0.cfg.node_id();
    let id1 = pm1.cfg.node_id();

    tracing::info!(target:"test", "wait for {id0} routing table");
    pm0.wait_for_routing_table(&[]).await;
    tracing::info!(target:"test", "wait for {id1} routing table");
    pm1.wait_for_routing_table(&[]).await;

    tracing::info!(target:"test", "connect the nodes");
    pm0.connect_to(&pm1.peer_info()).await;

    tracing::info!(target:"test", "wait for {id0} routing table");
    pm0.wait_for_routing_table(&[(id1.clone(), vec![id1.clone()])]).await;
    tracing::info!(target:"test", "wait for {id1} routing table");
    pm1.wait_for_routing_table(&[(id0.clone(), vec![id0.clone()])]).await;
}

// test routing for three nodes in a line
#[tokio::test]
async fn three_nodes_path() {
    init_test_logger();
    let mut rng = make_rng(921853233);
    let rng = &mut rng;
    let mut clock = time::FakeClock::default();
    let chain = Arc::new(data::Chain::make(&mut clock, rng, 10));

    tracing::info!(target:"test", "connect three nodes in a line");
    let pm0 = start_pm(clock.clock(), TestDB::new(), chain.make_config(rng), chain.clone()).await;
    let pm1 = start_pm(clock.clock(), TestDB::new(), chain.make_config(rng), chain.clone()).await;
    let pm2 = start_pm(clock.clock(), TestDB::new(), chain.make_config(rng), chain.clone()).await;

    pm0.connect_to(&pm1.peer_info()).await;
    pm1.connect_to(&pm2.peer_info()).await;

    let id0 = pm0.cfg.node_id();
    let id1 = pm1.cfg.node_id();
    let id2 = pm2.cfg.node_id();

    tracing::info!(target:"test", "wait for {id0} routing table");
    pm0.wait_for_routing_table(&[
        (id1.clone(), vec![id1.clone()]),
        (id2.clone(), vec![id1.clone()]),
    ])
    .await;
    tracing::info!(target:"test", "wait for {id1} routing table");
    pm1.wait_for_routing_table(&[
        (id0.clone(), vec![id0.clone()]),
        (id2.clone(), vec![id2.clone()]),
    ])
    .await;
    tracing::info!(target:"test", "wait for {id2} routing table");
    pm2.wait_for_routing_table(&[
        (id0.clone(), vec![id1.clone()]),
        (id1.clone(), vec![id1.clone()]),
    ])
    .await;
}

// test routing for three nodes in a line, then test routing after completing the triangle
#[tokio::test]
async fn three_nodes_star() {
    init_test_logger();
    let mut rng = make_rng(921853233);
    let rng = &mut rng;
    let mut clock = time::FakeClock::default();
    let chain = Arc::new(data::Chain::make(&mut clock, rng, 10));

    tracing::info!(target:"test", "connect three nodes in a line");
    let pm0 = start_pm(clock.clock(), TestDB::new(), chain.make_config(rng), chain.clone()).await;
    let pm1 = start_pm(clock.clock(), TestDB::new(), chain.make_config(rng), chain.clone()).await;
    let pm2 = start_pm(clock.clock(), TestDB::new(), chain.make_config(rng), chain.clone()).await;

    pm0.connect_to(&pm1.peer_info()).await;
    pm1.connect_to(&pm2.peer_info()).await;

    let id0 = pm0.cfg.node_id();
    let id1 = pm1.cfg.node_id();
    let id2 = pm2.cfg.node_id();

    tracing::info!(target:"test", "wait for {id0} routing table");
    pm0.wait_for_routing_table(&[
        (id1.clone(), vec![id1.clone()]),
        (id2.clone(), vec![id1.clone()]),
    ])
    .await;
    tracing::info!(target:"test", "wait for {id1} routing table");
    pm1.wait_for_routing_table(&[
        (id0.clone(), vec![id0.clone()]),
        (id2.clone(), vec![id2.clone()]),
    ])
    .await;
    tracing::info!(target:"test", "wait for {id2} routing table");
    pm2.wait_for_routing_table(&[
        (id0.clone(), vec![id1.clone()]),
        (id1.clone(), vec![id1.clone()]),
    ])
    .await;

    tracing::info!(target:"test", "connect {id0} and {id2}");
    pm0.connect_to(&pm2.peer_info()).await;

    tracing::info!(target:"test", "wait for {id0} routing table");
    pm0.wait_for_routing_table(&[
        (id1.clone(), vec![id1.clone()]),
        (id2.clone(), vec![id2.clone()]),
    ])
    .await;
    tracing::info!(target:"test", "wait for {id1} routing table");
    pm1.wait_for_routing_table(&[
        (id0.clone(), vec![id0.clone()]),
        (id2.clone(), vec![id2.clone()]),
    ])
    .await;
    tracing::info!(target:"test", "wait for {id2} routing table");
    pm2.wait_for_routing_table(&[
        (id0.clone(), vec![id0.clone()]),
        (id1.clone(), vec![id1.clone()]),
    ])
    .await;
}

// test routing in a network with two connected components having two nodes each,
// then test routing after joining them into a square
#[tokio::test]
async fn join_components() {
    init_test_logger();
    let mut rng = make_rng(921853233);
    let rng = &mut rng;
    let mut clock = time::FakeClock::default();
    let chain = Arc::new(data::Chain::make(&mut clock, rng, 10));

    tracing::info!(target:"test", "create two connected components having two nodes each");
    let pm0 = start_pm(clock.clock(), TestDB::new(), chain.make_config(rng), chain.clone()).await;
    let pm1 = start_pm(clock.clock(), TestDB::new(), chain.make_config(rng), chain.clone()).await;
    let pm2 = start_pm(clock.clock(), TestDB::new(), chain.make_config(rng), chain.clone()).await;
    let pm3 = start_pm(clock.clock(), TestDB::new(), chain.make_config(rng), chain.clone()).await;

    let id0 = pm0.cfg.node_id();
    let id1 = pm1.cfg.node_id();
    let id2 = pm2.cfg.node_id();
    let id3 = pm3.cfg.node_id();

    pm0.connect_to(&pm1.peer_info()).await;
    pm2.connect_to(&pm3.peer_info()).await;

    tracing::info!(target:"test", "wait for {id0} routing table");
    pm0.wait_for_routing_table(&[(id1.clone(), vec![id1.clone()])]).await;
    tracing::info!(target:"test", "wait for {id1} routing table");
    pm1.wait_for_routing_table(&[(id0.clone(), vec![id0.clone()])]).await;

    tracing::info!(target:"test", "wait for {id2} routing table");
    pm2.wait_for_routing_table(&[(id3.clone(), vec![id3.clone()])]).await;
    tracing::info!(target:"test", "wait for {id3} routing table");
    pm3.wait_for_routing_table(&[(id2.clone(), vec![id2.clone()])]).await;

    tracing::info!(target:"test", "join the two components into a square");
    pm0.connect_to(&pm2.peer_info()).await;
    pm3.connect_to(&pm1.peer_info()).await;

    tracing::info!(target:"test", "wait for {id0} routing table");
    pm0.wait_for_routing_table(&[
        (id1.clone(), vec![id1.clone()]),
        (id2.clone(), vec![id2.clone()]),
        (id3.clone(), vec![id1.clone(), id2.clone()]),
    ])
    .await;
    tracing::info!(target:"test", "wait for {id1} routing table");
    pm1.wait_for_routing_table(&[
        (id0.clone(), vec![id0.clone()]),
        (id2.clone(), vec![id0.clone(), id3.clone()]),
        (id3.clone(), vec![id3.clone()]),
    ])
    .await;
    tracing::info!(target:"test", "wait for {id2} routing table");
    pm2.wait_for_routing_table(&[
        (id0.clone(), vec![id0.clone()]),
        (id1.clone(), vec![id0.clone(), id3.clone()]),
        (id3.clone(), vec![id3.clone()]),
    ])
    .await;
    tracing::info!(target:"test", "wait for {id3} routing table");
    pm3.wait_for_routing_table(&[
        (id0.clone(), vec![id1.clone(), id2.clone()]),
        (id1.clone(), vec![id1.clone()]),
        (id2.clone(), vec![id2.clone()]),
    ])
    .await;
}

// test routing for three nodes in a line, then test dropping the middle node
#[tokio::test]
async fn simple_remove() {
    init_test_logger();
    let mut rng = make_rng(921853233);
    let rng = &mut rng;
    let mut clock = time::FakeClock::default();
    let chain = Arc::new(data::Chain::make(&mut clock, rng, 10));

    tracing::info!(target:"test", "connect 3 nodes in a line");
    let pm0 = start_pm(clock.clock(), TestDB::new(), chain.make_config(rng), chain.clone()).await;
    let pm1 = start_pm(clock.clock(), TestDB::new(), chain.make_config(rng), chain.clone()).await;
    let pm2 = start_pm(clock.clock(), TestDB::new(), chain.make_config(rng), chain.clone()).await;

    pm0.connect_to(&pm1.peer_info()).await;
    pm1.connect_to(&pm2.peer_info()).await;

    let id0 = pm0.cfg.node_id();
    let id1 = pm1.cfg.node_id();
    let id2 = pm2.cfg.node_id();

    tracing::info!(target:"test", "wait for {id0} routing table");
    pm0.wait_for_routing_table(&[
        (id1.clone(), vec![id1.clone()]),
        (id2.clone(), vec![id1.clone()]),
    ])
    .await;
    tracing::info!(target:"test", "wait for {id1} routing table");
    pm1.wait_for_routing_table(&[
        (id0.clone(), vec![id0.clone()]),
        (id2.clone(), vec![id2.clone()]),
    ])
    .await;
    tracing::info!(target:"test", "wait for {id2} routing table");
    pm2.wait_for_routing_table(&[
        (id0.clone(), vec![id1.clone()]),
        (id1.clone(), vec![id1.clone()]),
    ])
    .await;

    tracing::info!(target:"test","stop {id1}");
    drop(pm1);

    tracing::info!(target:"test", "wait for {id0} routing table");
    pm0.wait_for_routing_table(&[]).await;
    tracing::info!(target:"test", "wait for {id2} routing table");
    pm2.wait_for_routing_table(&[]).await;
}

// Awaits until the expected ping is seen in the event stream.
pub async fn wait_for_ping(events: &mut broadcast::Receiver<Event>, want_ping: Ping) {
    events
        .recv_until(|ev| match ev {
            Event::PeerManager(PME::Ping(ping)) => {
                if ping == want_ping {
                    Some(())
                } else {
                    None
                }
            }
>>>>>>> cd7150ec
            _ => None,
        })
        .await;
}

<<<<<<< HEAD
fn make_configs(
    chain: &data::Chain,
    rng: &mut Rng,
    num_nodes: usize,
    num_boot_nodes: usize,
    enable_outbound: bool,
) -> Vec<NetworkConfig> {
    let mut cfgs: Vec<_> = (0..num_nodes).map(|_i| chain.make_config(rng)).collect();
    let boot_nodes: Vec<_> = cfgs[0..num_boot_nodes]
        .iter()
        .map(|c| PeerInfo { id: c.node_id(), addr: c.node_addr, account_id: None })
        .collect();
    for config in cfgs.iter_mut() {
        config.outbound_disabled = !enable_outbound;
        config.peer_store.boot_nodes = boot_nodes.clone();
    }
    cfgs
}

// test bootstrapping a two-node network with one boot node
#[tokio::test]
async fn from_boot_nodes() {
=======
// Awaits until the expected pong is seen in the event stream.
pub async fn wait_for_pong(events: &mut broadcast::Receiver<Event>, want_pong: Pong) {
    events
        .recv_until(|ev| match ev {
            Event::PeerManager(PME::Pong(pong)) => {
                if pong == want_pong {
                    Some(())
                } else {
                    None
                }
            }
            _ => None,
        })
        .await;
}

// Awaits until RoutedMessageDropped is seen in the event stream.
pub async fn wait_for_message_dropped(events: &mut broadcast::Receiver<Event>) {
    events
        .recv_until(|ev| match ev {
            Event::PeerManager(PME::RoutedMessageDropped) => Some(()),
            _ => None,
        })
        .await;
}

// test ping in a two-node network
#[tokio::test]
async fn ping_simple() {
>>>>>>> cd7150ec
    init_test_logger();
    let mut rng = make_rng(921853233);
    let rng = &mut rng;
    let mut clock = time::FakeClock::default();
    let chain = Arc::new(data::Chain::make(&mut clock, rng, 10));

    tracing::info!(target:"test", "start two nodes");
<<<<<<< HEAD
    let cfgs = make_configs(&chain, rng, 2, 1, true);
    let pm0 = start_pm(clock.clock(), TestDB::new(), cfgs[0].clone(), chain.clone()).await;
    let pm1 = start_pm(clock.clock(), TestDB::new(), cfgs[1].clone(), chain.clone()).await;
=======
    let pm0 = start_pm(clock.clock(), TestDB::new(), chain.make_config(rng), chain.clone()).await;
    let pm1 = start_pm(clock.clock(), TestDB::new(), chain.make_config(rng), chain.clone()).await;
>>>>>>> cd7150ec

    let id0 = pm0.cfg.node_id();
    let id1 = pm1.cfg.node_id();

<<<<<<< HEAD
    tracing::info!(target:"test", "wait for {id0} routing table");
    pm0.wait_for_routing_table(&[(id1.clone(), vec![id1.clone()])]).await;
    tracing::info!(target:"test", "wait for {id1} routing table");
    pm1.wait_for_routing_table(&[(id0.clone(), vec![id0.clone()])]).await;
}

// test node 0 blacklisting node 1
#[tokio::test]
async fn blacklist_01() {
=======
    pm0.connect_to(&pm1.peer_info()).await;

    tracing::info!(target:"test", "wait for {id0} routing table");
    pm0.wait_for_routing_table(&[(id1.clone(), vec![id1.clone()])]).await;

    // capture event streams before pinging
    let mut pm0_ev = pm0.events.from_now();
    let mut pm1_ev = pm1.events.from_now();

    tracing::info!(target:"test", "send ping from {id0} to {id1}");
    pm0.send_ping(0, id1.clone()).await;

    tracing::info!(target:"test", "await ping at {id1}");
    wait_for_ping(&mut pm1_ev, Ping { nonce: 0, source: id0.clone() }).await;

    tracing::info!(target:"test", "await pong at {id0}");
    wait_for_pong(&mut pm0_ev, Pong { nonce: 0, source: id1.clone() }).await;
}

// test ping without a direct connection
#[tokio::test]
async fn ping_jump() {
>>>>>>> cd7150ec
    init_test_logger();
    let mut rng = make_rng(921853233);
    let rng = &mut rng;
    let mut clock = time::FakeClock::default();
    let chain = Arc::new(data::Chain::make(&mut clock, rng, 10));

<<<<<<< HEAD
    tracing::info!(target:"test", "start two nodes with 0 blacklisting 1");
    let mut cfgs = make_configs(&chain, rng, 2, 2, true);
    cfgs[0].peer_store.blacklist =
        [blacklist::Entry::from_addr(cfgs[1].node_addr.unwrap())].into_iter().collect();

    let pm0 = start_pm(clock.clock(), TestDB::new(), cfgs[0].clone(), chain.clone()).await;
    let pm1 = start_pm(clock.clock(), TestDB::new(), cfgs[1].clone(), chain.clone()).await;

    let id0 = pm0.cfg.node_id();
    let id1 = pm1.cfg.node_id();

    tracing::info!(target:"test", "wait for the connection to be attempted and rejected");
    wait_for_connection_closed(&mut pm0.events.clone()).await;

    tracing::info!(target:"test", "wait for {id0} routing table");
    pm0.wait_for_routing_table(&[]).await;
    tracing::info!(target:"test", "wait for {id1} routing table");
    pm1.wait_for_routing_table(&[]).await;
}

// test node 1 blacklisting node 0
#[tokio::test]
async fn blacklist_10() {
=======
    tracing::info!(target:"test", "start three nodes");
    let pm0 = start_pm(clock.clock(), TestDB::new(), chain.make_config(rng), chain.clone()).await;
    let pm1 = start_pm(clock.clock(), TestDB::new(), chain.make_config(rng), chain.clone()).await;
    let pm2 = start_pm(clock.clock(), TestDB::new(), chain.make_config(rng), chain.clone()).await;

    let id0 = pm0.cfg.node_id();
    let id1 = pm1.cfg.node_id();
    let id2 = pm2.cfg.node_id();

    tracing::info!(target:"test", "connect nodes in a line");
    pm0.connect_to(&pm1.peer_info()).await;
    pm1.connect_to(&pm2.peer_info()).await;

    tracing::info!(target:"test", "wait for {id0} routing table");
    pm0.wait_for_routing_table(&[
        (id1.clone(), vec![id1.clone()]),
        (id2.clone(), vec![id1.clone()]),
    ])
    .await;
    tracing::info!(target:"test", "wait for {id1} routing table");
    pm1.wait_for_routing_table(&[
        (id0.clone(), vec![id0.clone()]),
        (id2.clone(), vec![id2.clone()]),
    ])
    .await;
    tracing::info!(target:"test", "wait for {id2} routing table");
    pm2.wait_for_routing_table(&[
        (id0.clone(), vec![id1.clone()]),
        (id1.clone(), vec![id1.clone()]),
    ])
    .await;

    // capture event streams before pinging
    let mut pm0_ev = pm0.events.from_now();
    let mut pm2_ev = pm2.events.from_now();

    tracing::info!(target:"test", "send ping from {id0} to {id2}");
    pm0.send_ping(0, id2.clone()).await;

    tracing::info!(target:"test", "await ping at {id2}");
    wait_for_ping(&mut pm2_ev, Ping { nonce: 0, source: id0.clone() }).await;

    tracing::info!(target:"test", "await pong at {id0}");
    wait_for_pong(&mut pm0_ev, Pong { nonce: 0, source: id2.clone() }).await;
}

// test that ping over an indirect connection with ttl=2 is delivered
#[tokio::test]
async fn test_dont_drop_after_ttl() {
>>>>>>> cd7150ec
    init_test_logger();
    let mut rng = make_rng(921853233);
    let rng = &mut rng;
    let mut clock = time::FakeClock::default();
    let chain = Arc::new(data::Chain::make(&mut clock, rng, 10));

<<<<<<< HEAD
    tracing::info!(target:"test", "start two nodes with 1 blacklisting 0");
    let mut cfgs = make_configs(&chain, rng, 2, 2, true);
    cfgs[1].peer_store.blacklist =
        [blacklist::Entry::from_addr(cfgs[0].node_addr.unwrap())].into_iter().collect();

    let pm0 = start_pm(clock.clock(), TestDB::new(), cfgs[0].clone(), chain.clone()).await;
    let pm1 = start_pm(clock.clock(), TestDB::new(), cfgs[1].clone(), chain.clone()).await;

    let id0 = pm0.cfg.node_id();
    let id1 = pm1.cfg.node_id();

    tracing::info!(target:"test", "wait for {id0} routing table");
    pm0.wait_for_routing_table(&[]).await;
    tracing::info!(target:"test", "wait for {id1} routing table");
    pm1.wait_for_routing_table(&[]).await;
}

// test node 0 blacklisting all nodes
#[tokio::test]
async fn blacklist_all() {
=======
    tracing::info!(target:"test", "start three nodes");
    let mut cfg0 = chain.make_config(rng);
    cfg0.routed_message_ttl = 2;
    let pm0 = start_pm(clock.clock(), TestDB::new(), cfg0, chain.clone()).await;
    let pm1 = start_pm(clock.clock(), TestDB::new(), chain.make_config(rng), chain.clone()).await;
    let pm2 = start_pm(clock.clock(), TestDB::new(), chain.make_config(rng), chain.clone()).await;

    let id0 = pm0.cfg.node_id();
    let id1 = pm1.cfg.node_id();
    let id2 = pm2.cfg.node_id();

    tracing::info!(target:"test", "connect nodes in a line");
    pm0.connect_to(&pm1.peer_info()).await;
    pm1.connect_to(&pm2.peer_info()).await;

    tracing::info!(target:"test", "wait for {id0} routing table");
    pm0.wait_for_routing_table(&[
        (id1.clone(), vec![id1.clone()]),
        (id2.clone(), vec![id1.clone()]),
    ])
    .await;
    tracing::info!(target:"test", "wait for {id1} routing table");
    pm1.wait_for_routing_table(&[
        (id0.clone(), vec![id0.clone()]),
        (id2.clone(), vec![id2.clone()]),
    ])
    .await;
    tracing::info!(target:"test", "wait for {id2} routing table");
    pm2.wait_for_routing_table(&[
        (id0.clone(), vec![id1.clone()]),
        (id1.clone(), vec![id1.clone()]),
    ])
    .await;

    // capture event streams before pinging
    let mut pm0_ev = pm0.events.from_now();
    let mut pm2_ev = pm2.events.from_now();

    tracing::info!(target:"test", "send ping from {id0} to {id2}");
    pm0.send_ping(0, id2.clone()).await;

    tracing::info!(target:"test", "await ping at {id2}");
    wait_for_ping(&mut pm2_ev, Ping { nonce: 0, source: id0.clone() }).await;

    tracing::info!(target:"test", "await pong at {id0}");
    wait_for_pong(&mut pm0_ev, Pong { nonce: 0, source: id2.clone() }).await;
}

// test that ping over an indirect connection with ttl=1 is dropped
#[tokio::test]
async fn test_drop_after_ttl() {
>>>>>>> cd7150ec
    init_test_logger();
    let mut rng = make_rng(921853233);
    let rng = &mut rng;
    let mut clock = time::FakeClock::default();
    let chain = Arc::new(data::Chain::make(&mut clock, rng, 10));

<<<<<<< HEAD
    tracing::info!(target:"test", "start two nodes with 0 blacklisting everything");
    let mut cfgs = make_configs(&chain, rng, 2, 2, true);
    cfgs[0].peer_store.blacklist =
        [blacklist::Entry::from_ip(Ipv4Addr::LOCALHOST.into())].into_iter().collect();

    let pm0 = start_pm(clock.clock(), TestDB::new(), cfgs[0].clone(), chain.clone()).await;
    let pm1 = start_pm(clock.clock(), TestDB::new(), cfgs[1].clone(), chain.clone()).await;

    let id0 = pm0.cfg.node_id();
    let id1 = pm1.cfg.node_id();

    tracing::info!(target:"test", "wait for {id0} routing table");
    pm0.wait_for_routing_table(&[]).await;
    tracing::info!(target:"test", "wait for {id1} routing table");
    pm1.wait_for_routing_table(&[]).await;
=======
    tracing::info!(target:"test", "start three nodes");
    let mut cfg0 = chain.make_config(rng);
    cfg0.routed_message_ttl = 1;
    let pm0 = start_pm(clock.clock(), TestDB::new(), cfg0, chain.clone()).await;
    let pm1 = start_pm(clock.clock(), TestDB::new(), chain.make_config(rng), chain.clone()).await;
    let pm2 = start_pm(clock.clock(), TestDB::new(), chain.make_config(rng), chain.clone()).await;

    let id0 = pm0.cfg.node_id();
    let id1 = pm1.cfg.node_id();
    let id2 = pm2.cfg.node_id();

    tracing::info!(target:"test", "connect nodes in a line");
    pm0.connect_to(&pm1.peer_info()).await;
    pm1.connect_to(&pm2.peer_info()).await;

    tracing::info!(target:"test", "wait for {id0} routing table");
    pm0.wait_for_routing_table(&[
        (id1.clone(), vec![id1.clone()]),
        (id2.clone(), vec![id1.clone()]),
    ])
    .await;
    tracing::info!(target:"test", "wait for {id1} routing table");
    pm1.wait_for_routing_table(&[
        (id0.clone(), vec![id0.clone()]),
        (id2.clone(), vec![id2.clone()]),
    ])
    .await;
    tracing::info!(target:"test", "wait for {id2} routing table");
    pm2.wait_for_routing_table(&[
        (id0.clone(), vec![id1.clone()]),
        (id1.clone(), vec![id1.clone()]),
    ])
    .await;

    // capture event stream before pinging
    let mut pm1_ev = pm1.events.from_now();

    tracing::info!(target:"test", "send ping from {id0} to {id2}");
    pm0.send_ping(0, id2.clone()).await;

    tracing::info!(target:"test", "await message dropped at {id1}");
    wait_for_message_dropped(&mut pm1_ev).await;
}

// test dropping behavior for duplicate messages
#[tokio::test]
async fn test_dropping_duplicate_messages() {
    init_test_logger();
    let mut rng = make_rng(921853233);
    let rng = &mut rng;
    let mut clock = time::FakeClock::default();
    let chain = Arc::new(data::Chain::make(&mut clock, rng, 10));

    tracing::info!(target:"test", "start three nodes");
    let pm0 = start_pm(clock.clock(), TestDB::new(), chain.make_config(rng), chain.clone()).await;
    let pm1 = start_pm(clock.clock(), TestDB::new(), chain.make_config(rng), chain.clone()).await;
    let pm2 = start_pm(clock.clock(), TestDB::new(), chain.make_config(rng), chain.clone()).await;

    let id0 = pm0.cfg.node_id();
    let id1 = pm1.cfg.node_id();
    let id2 = pm2.cfg.node_id();

    tracing::info!(target:"test", "connect nodes in a line");
    pm0.connect_to(&pm1.peer_info()).await;
    pm1.connect_to(&pm2.peer_info()).await;

    tracing::info!(target:"test", "wait for {id0} routing table");
    pm0.wait_for_routing_table(&[
        (id1.clone(), vec![id1.clone()]),
        (id2.clone(), vec![id1.clone()]),
    ])
    .await;
    tracing::info!(target:"test", "wait for {id1} routing table");
    pm1.wait_for_routing_table(&[
        (id0.clone(), vec![id0.clone()]),
        (id2.clone(), vec![id2.clone()]),
    ])
    .await;
    tracing::info!(target:"test", "wait for {id2} routing table");
    pm2.wait_for_routing_table(&[
        (id0.clone(), vec![id1.clone()]),
        (id1.clone(), vec![id1.clone()]),
    ])
    .await;

    // capture event streams before pinging
    let mut pm0_ev = pm0.events.from_now();
    let mut pm1_ev = pm1.events.from_now();
    let mut pm2_ev = pm2.events.from_now();

    // Send two identical messages. One will be dropped, because the delay between them was less than 50ms.
    tracing::info!(target:"test", "send ping from {id0} to {id2}");
    pm0.send_ping(0, id2.clone()).await;
    tracing::info!(target:"test", "await ping at {id2}");
    wait_for_ping(&mut pm2_ev, Ping { nonce: 0, source: id0.clone() }).await;
    tracing::info!(target:"test", "await pong at {id0}");
    wait_for_pong(&mut pm0_ev, Pong { nonce: 0, source: id2.clone() }).await;

    tracing::info!(target:"test", "send ping from {id0} to {id2}");
    pm0.send_ping(0, id2.clone()).await;
    tracing::info!(target:"test", "await message dropped at {id1}");
    wait_for_message_dropped(&mut pm1_ev).await;

    // Send two identical messages but with 300ms delay so they don't get dropped.
    tracing::info!(target:"test", "send ping from {id0} to {id2}");
    pm0.send_ping(1, id2.clone()).await;
    tracing::info!(target:"test", "await ping at {id2}");
    wait_for_ping(&mut pm2_ev, Ping { nonce: 1, source: id0.clone() }).await;
    tracing::info!(target:"test", "await pong at {id0}");
    wait_for_pong(&mut pm0_ev, Pong { nonce: 1, source: id2.clone() }).await;

    clock.advance(time::Duration::milliseconds(300));

    tracing::info!(target:"test", "send ping from {id0} to {id2}");
    pm0.send_ping(1, id2.clone()).await;
    tracing::info!(target:"test", "await ping at {id2}");
    wait_for_ping(&mut pm2_ev, Ping { nonce: 1, source: id0.clone() }).await;
    tracing::info!(target:"test", "await pong at {id0}");
    wait_for_pong(&mut pm0_ev, Pong { nonce: 1, source: id2.clone() }).await;
>>>>>>> cd7150ec
}

// test that TTL is handled property.
#[tokio::test]
async fn ttl() {
    init_test_logger();
    let mut rng = make_rng(921853233);
    let rng = &mut rng;
    let mut clock = time::FakeClock::default();
    let chain = Arc::new(data::Chain::make(&mut clock, rng, 10));
    let mut pm = peer_manager::testonly::start(
        clock.clock(),
        near_store::db::TestDB::new(),
        chain.make_config(rng),
        chain.clone(),
    )
    .await;
    let cfg = peer::testonly::PeerConfig {
        network: chain.make_config(rng),
        chain,
        force_encoding: Some(Encoding::Proto),
    };
    let stream = tcp::Stream::connect(&pm.peer_info()).await.unwrap();
    let mut peer = peer::testonly::PeerHandle::start_endpoint(clock.clock(), cfg, stream).await;
    peer.complete_handshake().await;
    pm.wait_for_routing_table(&[(peer.cfg.id(), vec![peer.cfg.id()])]).await;

    for ttl in 0..5 {
        let msg = RoutedMessageBody::Ping(Ping { nonce: rng.gen(), source: peer.cfg.id() });
        let msg = Box::new(peer.routed_message(msg, peer.cfg.id(), ttl, Some(clock.now_utc())));
        peer.send(PeerMessage::Routed(msg.clone())).await;
        // If TTL is <2, then the message will be dropped (at least 2 hops are required).
        if ttl < 2 {
            pm.events
                .recv_until(|ev| match ev {
                    Event::PeerManager(PME::RoutedMessageDropped) => Some(()),
                    _ => None,
                })
                .await;
        } else {
            let got = peer
                .events
                .recv_until(|ev| match ev {
                    peer::testonly::Event::Network(PME::MessageProcessed(PeerMessage::Routed(
                        msg,
                    ))) => Some(msg),
                    _ => None,
                })
                .await;
            assert_eq!(msg.body, got.body);
            assert_eq!(msg.ttl - 1, got.ttl);
        }
    }
}

// After the initial exchange, all subsequent SyncRoutingTable messages are
// expected to contain only the diff of the known data.
#[tokio::test]
async fn repeated_data_in_sync_routing_table() {
    init_test_logger();
    let mut rng = make_rng(921853233);
    let rng = &mut rng;
    let mut clock = time::FakeClock::default();
    let chain = Arc::new(data::Chain::make(&mut clock, rng, 10));
    let pm = peer_manager::testonly::start(
        clock.clock(),
        near_store::db::TestDB::new(),
        chain.make_config(rng),
        chain.clone(),
    )
    .await;
    let cfg = peer::testonly::PeerConfig {
        network: chain.make_config(rng),
        chain,
        force_encoding: Some(Encoding::Proto),
    };
    let stream = tcp::Stream::connect(&pm.peer_info()).await.unwrap();
    let mut peer = peer::testonly::PeerHandle::start_endpoint(clock.clock(), cfg, stream).await;
    peer.complete_handshake().await;

    let mut edges_got = HashSet::new();
    let mut edges_want = HashSet::new();
    let mut accounts_got = HashSet::new();
    let mut accounts_want = HashSet::new();
    edges_want.insert(peer.edge.clone().unwrap());

    // Gradually increment the amount of data in the system and then broadcast it.
    for i in 0..10 {
        tracing::info!(target: "test", "iteration {i}");
        // Wait for the new data to be broadcasted.
        // Note that in the first iteration we expect just 1 edge, without sending anything before.
        // It is important because the first SyncRoutingTable contains snapshot of all data known to
        // the node (not just the diff), so we expect incremental behavior only after the first
        // SyncRoutingTable.
        while edges_got != edges_want || accounts_got != accounts_want {
            match peer.events.recv().await {
                peer::testonly::Event::Network(PME::MessageProcessed(
                    PeerMessage::SyncRoutingTable(got),
                )) => {
                    for a in got.accounts {
                        assert!(!accounts_got.contains(&a), "repeated broadcast: {a:?}");
                        assert!(accounts_want.contains(&a), "unexpected broadcast: {a:?}");
                        accounts_got.insert(a);
                    }
                    for e in got.edges {
                        // TODO(gprusak): Currently there is a race condition between
                        // initial full sync and broadcasting the new connection edge,
                        // which may cause the new connection edge to be broadcasted twice.
                        // Synchronize those 2 events, so that behavior here is deterministic.
                        if &e != peer.edge.as_ref().unwrap() {
                            assert!(!edges_got.contains(&e), "repeated broadcast: {e:?}");
                        }
                        assert!(edges_want.contains(&e), "unexpected broadcast: {e:?}");
                        edges_got.insert(e);
                    }
                }
                // Ignore other messages.
                _ => {}
            }
        }
        // Add more data.
        let key = data::make_secret_key(rng);
        edges_want.insert(data::make_edge(&peer.cfg.network.node_key, &key, 1));
        accounts_want.insert(data::make_announce_account(rng));
        // Send all the data created so far. PeerManager is expected to discard the duplicates.
        peer.send(PeerMessage::SyncRoutingTable(RoutingTableUpdate {
            edges: edges_want.iter().cloned().collect(),
            accounts: accounts_want.iter().cloned().collect(),
        }))
        .await;
    }
}

/// Awaits for SyncRoutingTable messages until all edges from `want` arrive.
/// Panics if any other edges arrive.
async fn wait_for_edges(
    mut events: broadcast::Receiver<peer::testonly::Event>,
    want: &HashSet<Edge>,
) {
    let mut got = HashSet::new();
    tracing::info!(target: "test", "want edges: {:?}",want.iter().map(|e|e.hash()).collect::<Vec<_>>());
    while &got != want {
        match events.recv().await {
            peer::testonly::Event::Network(PME::MessageProcessed(
                PeerMessage::SyncRoutingTable(msg),
            )) => {
                tracing::info!(target: "test", "got edges: {:?}",msg.edges.iter().map(|e|e.hash()).collect::<Vec<_>>());
                got.extend(msg.edges);
                assert!(want.is_superset(&got), "want: {:#?}, got: {:#?}", want, got);
            }
            // Ignore other messages.
            _ => {}
        }
    }
}

// After each handshake a full sync of routing table is performed with the peer.
// After a restart, some edges reside in storage. The node shouldn't broadcast
// edges which it learned about before the restart.
#[tokio::test]
async fn no_edge_broadcast_after_restart() {
    init_test_logger();
    let mut rng = make_rng(921853233);
    let rng = &mut rng;
    let mut clock = time::FakeClock::default();
    let chain = Arc::new(data::Chain::make(&mut clock, rng, 10));

    let make_edges = |rng: &mut Rng| {
        vec![
            data::make_edge(&data::make_secret_key(rng), &data::make_secret_key(rng), 1),
            data::make_edge(&data::make_secret_key(rng), &data::make_secret_key(rng), 1),
            data::make_edge_tombstone(&data::make_secret_key(rng), &data::make_secret_key(rng)),
        ]
    };

    // Create a bunch of fresh unreachable edges, then send all the edges created so far.
    let stored_edges = make_edges(rng);

    // We are preparing the initial storage by hand (rather than simulating the restart),
    // because semantics of the RoutingTable protocol are very poorly defined, and it
    // is hard to write a solid test for it without literally assuming the implementation details.
    let store = near_store::db::TestDB::new();
    {
        let mut stored_peers = HashSet::new();
        for e in &stored_edges {
            stored_peers.insert(e.key().0.clone());
            stored_peers.insert(e.key().1.clone());
        }
        let mut store: store::Store = store.clone().into();
        store.push_component(&stored_peers, &stored_edges).unwrap();
    }

    // Start a PeerManager and connect a peer to it.
    let pm =
        peer_manager::testonly::start(clock.clock(), store, chain.make_config(rng), chain.clone())
            .await;
    let peer = pm
        .start_inbound(chain.clone(), chain.make_config(rng))
        .await
        .handshake(&clock.clock())
        .await;
    tracing::info!(target:"test","pm = {}",pm.cfg.node_id());
    tracing::info!(target:"test","peer = {}",peer.cfg.id());
    // Wait for the initial sync, which will contain just 1 edge.
    // Only incremental sync are guaranteed to not contain already known edges.
    wait_for_edges(peer.events.clone(), &[peer.edge.clone().unwrap()].into()).await;

    let fresh_edges = make_edges(rng);
    let mut total_edges = stored_edges.clone();
    total_edges.extend(fresh_edges.iter().cloned());
    let events = peer.events.from_now();
    peer.send(PeerMessage::SyncRoutingTable(RoutingTableUpdate {
        edges: total_edges,
        accounts: vec![],
    }))
    .await;

    // Wait for the fresh edges to be broadcasted back.
    tracing::info!(target: "test", "wait_for_edges(<fresh edges>)");
    wait_for_edges(events, &fresh_edges.into_iter().collect()).await;
}

#[tokio::test]
async fn square() {
    init_test_logger();
    let mut rng = make_rng(921853233);
    let rng = &mut rng;
    let mut clock = time::FakeClock::default();
    let chain = Arc::new(data::Chain::make(&mut clock, rng, 10));

    tracing::info!(target:"test", "connect 4 nodes in a square");
    let pm0 = start_pm(clock.clock(), TestDB::new(), chain.make_config(rng), chain.clone()).await;
    let pm1 = start_pm(clock.clock(), TestDB::new(), chain.make_config(rng), chain.clone()).await;
    let pm2 = start_pm(clock.clock(), TestDB::new(), chain.make_config(rng), chain.clone()).await;
    let pm3 = start_pm(clock.clock(), TestDB::new(), chain.make_config(rng), chain.clone()).await;
    pm0.connect_to(&pm1.peer_info()).await;
    pm1.connect_to(&pm2.peer_info()).await;
    pm2.connect_to(&pm3.peer_info()).await;
    pm3.connect_to(&pm0.peer_info()).await;
    let id0 = pm0.cfg.node_id();
    let id1 = pm1.cfg.node_id();
    let id2 = pm2.cfg.node_id();
    let id3 = pm3.cfg.node_id();

    pm0.wait_for_routing_table(&[
        (id1.clone(), vec![id1.clone()]),
        (id3.clone(), vec![id3.clone()]),
        (id2.clone(), vec![id1.clone(), id3.clone()]),
    ])
    .await;
    tracing::info!(target:"test","stop {id1}");
    drop(pm1);
    tracing::info!(target:"test","wait for {id0} routing table");
    pm0.wait_for_routing_table(&[
        (id3.clone(), vec![id3.clone()]),
        (id2.clone(), vec![id3.clone()]),
    ])
    .await;
    tracing::info!(target:"test","wait for {id2} routing table");
    pm2.wait_for_routing_table(&[
        (id3.clone(), vec![id3.clone()]),
        (id0.clone(), vec![id3.clone()]),
    ])
    .await;
    tracing::info!(target:"test","wait for {id3} routing table");
    pm3.wait_for_routing_table(&[
        (id2.clone(), vec![id2.clone()]),
        (id0.clone(), vec![id0.clone()]),
    ])
    .await;
    drop(pm0);
    drop(pm2);
    drop(pm3);
}

#[tokio::test]
async fn fix_local_edges() {
    init_test_logger();
    let mut rng = make_rng(921853233);
    let rng = &mut rng;
    let mut clock = time::FakeClock::default();
    let chain = Arc::new(data::Chain::make(&mut clock, rng, 10));

    let pm = start_pm(clock.clock(), TestDB::new(), chain.make_config(rng), chain.clone()).await;
    let conn = pm
        .start_inbound(chain.clone(), chain.make_config(rng))
        .await
        .handshake(&clock.clock())
        .await;
    // TODO(gprusak): the case when the edge is updated via UpdateNondeRequest is not covered yet,
    // as it requires awaiting for the RPC roundtrip which is not implemented yet.
    let edge1 = data::make_edge(&pm.cfg.node_key, &data::make_secret_key(rng), 1);
    let edge2 = conn
        .edge
        .as_ref()
        .unwrap()
        .remove_edge(conn.cfg.network.node_id(), &conn.cfg.network.node_key);
    let msg = PeerMessage::SyncRoutingTable(RoutingTableUpdate::from_edges(vec![
        edge1.clone(),
        edge2.clone(),
    ]));

    tracing::info!(target:"test", "waiting for fake edges to be processed");
    let mut events = pm.events.from_now();
    conn.send(msg.clone()).await;
    events
        .recv_until(|ev| match ev {
            Event::PeerManager(PME::MessageProcessed(got)) if got == msg => Some(()),
            _ => None,
        })
        .await;

    tracing::info!(target:"test","waiting for fake edges to be fixed");
    let mut events = pm.events.from_now();
    pm.fix_local_edges(&clock.clock(), time::Duration::ZERO).await;
    // TODO(gprusak): make fix_local_edges await closing of the connections, so
    // that we don't have to wait for it explicitly here.
    events
        .recv_until(|ev| match ev {
            Event::PeerManager(PME::ConnectionClosed { .. }) => Some(()),
            _ => None,
        })
        .await;

    tracing::info!(target:"test","checking the consistency");
    pm.check_consistency().await;
    drop(conn);
}

#[tokio::test]
async fn do_not_block_announce_account_broadcast() {
    init_test_logger();
    let mut rng = make_rng(921853233);
    let rng = &mut rng;
    let mut clock = time::FakeClock::default();
    let chain = Arc::new(data::Chain::make(&mut clock, rng, 10));

    let db0 = TestDB::new();
    let db1 = TestDB::new();
    let aa = data::make_announce_account(rng);

    tracing::info!(target:"test", "spawn 2 nodes and announce the account.");
    let pm0 = start_pm(clock.clock(), db0.clone(), chain.make_config(rng), chain.clone()).await;
    let pm1 = start_pm(clock.clock(), db1.clone(), chain.make_config(rng), chain.clone()).await;
    pm1.connect_to(&pm0.peer_info()).await;
    pm1.announce_account(aa.clone()).await;
    assert_eq!(&aa.peer_id, &pm0.wait_for_account_owner(&aa.account_id).await);
    drop(pm0);
    drop(pm1);

    tracing::info!(target:"test", "spawn 3 nodes and re-announce the account.");
    // Even though the account was previously announced (pm0 and pm1 have it in DB),
    // the nodes should allow to let the broadcast through.
    let pm0 = start_pm(clock.clock(), db0, chain.make_config(rng), chain.clone()).await;
    let pm1 = start_pm(clock.clock(), db1, chain.make_config(rng), chain.clone()).await;
    let pm2 = start_pm(clock.clock(), TestDB::new(), chain.make_config(rng), chain.clone()).await;
    pm1.connect_to(&pm0.peer_info()).await;
    pm2.connect_to(&pm0.peer_info()).await;
    pm1.announce_account(aa.clone()).await;
    assert_eq!(&aa.peer_id, &pm2.wait_for_account_owner(&aa.account_id).await);
}<|MERGE_RESOLUTION|>--- conflicted
+++ resolved
@@ -22,13 +22,6 @@
 use std::net::Ipv4Addr;
 use std::sync::Arc;
 
-<<<<<<< HEAD
-// Awaits until a ConnectionClosed event is seen in the event stream.
-pub async fn wait_for_connection_closed(events: &mut broadcast::Receiver<Event>) {
-    events
-        .recv_until(|ev| match ev {
-            Event::PeerManager(PME::ConnectionClosed(_connection_closed_event)) => Some(()),
-=======
 // test routing in a two-node network before and after connecting the nodes
 #[tokio::test]
 async fn simple() {
@@ -291,13 +284,326 @@
                     None
                 }
             }
->>>>>>> cd7150ec
             _ => None,
         })
         .await;
 }
 
-<<<<<<< HEAD
+// Awaits until the expected pong is seen in the event stream.
+pub async fn wait_for_pong(events: &mut broadcast::Receiver<Event>, want_pong: Pong) {
+    events
+        .recv_until(|ev| match ev {
+            Event::PeerManager(PME::Pong(pong)) => {
+                if pong == want_pong {
+                    Some(())
+                } else {
+                    None
+                }
+            }
+            _ => None,
+        })
+        .await;
+}
+
+// Awaits until RoutedMessageDropped is seen in the event stream.
+pub async fn wait_for_message_dropped(events: &mut broadcast::Receiver<Event>) {
+    events
+        .recv_until(|ev| match ev {
+            Event::PeerManager(PME::RoutedMessageDropped) => Some(()),
+            _ => None,
+        })
+        .await;
+}
+
+// test ping in a two-node network
+#[tokio::test]
+async fn ping_simple() {
+    init_test_logger();
+    let mut rng = make_rng(921853233);
+    let rng = &mut rng;
+    let mut clock = time::FakeClock::default();
+    let chain = Arc::new(data::Chain::make(&mut clock, rng, 10));
+
+    tracing::info!(target:"test", "start two nodes");
+    let pm0 = start_pm(clock.clock(), TestDB::new(), chain.make_config(rng), chain.clone()).await;
+    let pm1 = start_pm(clock.clock(), TestDB::new(), chain.make_config(rng), chain.clone()).await;
+
+    let id0 = pm0.cfg.node_id();
+    let id1 = pm1.cfg.node_id();
+
+    pm0.connect_to(&pm1.peer_info()).await;
+
+    tracing::info!(target:"test", "wait for {id0} routing table");
+    pm0.wait_for_routing_table(&[(id1.clone(), vec![id1.clone()])]).await;
+
+    // capture event streams before pinging
+    let mut pm0_ev = pm0.events.from_now();
+    let mut pm1_ev = pm1.events.from_now();
+
+    tracing::info!(target:"test", "send ping from {id0} to {id1}");
+    pm0.send_ping(0, id1.clone()).await;
+
+    tracing::info!(target:"test", "await ping at {id1}");
+    wait_for_ping(&mut pm1_ev, Ping { nonce: 0, source: id0.clone() }).await;
+
+    tracing::info!(target:"test", "await pong at {id0}");
+    wait_for_pong(&mut pm0_ev, Pong { nonce: 0, source: id1.clone() }).await;
+}
+
+// test ping without a direct connection
+#[tokio::test]
+async fn ping_jump() {
+    init_test_logger();
+    let mut rng = make_rng(921853233);
+    let rng = &mut rng;
+    let mut clock = time::FakeClock::default();
+    let chain = Arc::new(data::Chain::make(&mut clock, rng, 10));
+
+    tracing::info!(target:"test", "start three nodes");
+    let pm0 = start_pm(clock.clock(), TestDB::new(), chain.make_config(rng), chain.clone()).await;
+    let pm1 = start_pm(clock.clock(), TestDB::new(), chain.make_config(rng), chain.clone()).await;
+    let pm2 = start_pm(clock.clock(), TestDB::new(), chain.make_config(rng), chain.clone()).await;
+
+    let id0 = pm0.cfg.node_id();
+    let id1 = pm1.cfg.node_id();
+    let id2 = pm2.cfg.node_id();
+
+    tracing::info!(target:"test", "connect nodes in a line");
+    pm0.connect_to(&pm1.peer_info()).await;
+    pm1.connect_to(&pm2.peer_info()).await;
+
+    tracing::info!(target:"test", "wait for {id0} routing table");
+    pm0.wait_for_routing_table(&[
+        (id1.clone(), vec![id1.clone()]),
+        (id2.clone(), vec![id1.clone()]),
+    ])
+    .await;
+    tracing::info!(target:"test", "wait for {id1} routing table");
+    pm1.wait_for_routing_table(&[
+        (id0.clone(), vec![id0.clone()]),
+        (id2.clone(), vec![id2.clone()]),
+    ])
+    .await;
+    tracing::info!(target:"test", "wait for {id2} routing table");
+    pm2.wait_for_routing_table(&[
+        (id0.clone(), vec![id1.clone()]),
+        (id1.clone(), vec![id1.clone()]),
+    ])
+    .await;
+
+    // capture event streams before pinging
+    let mut pm0_ev = pm0.events.from_now();
+    let mut pm2_ev = pm2.events.from_now();
+
+    tracing::info!(target:"test", "send ping from {id0} to {id2}");
+    pm0.send_ping(0, id2.clone()).await;
+
+    tracing::info!(target:"test", "await ping at {id2}");
+    wait_for_ping(&mut pm2_ev, Ping { nonce: 0, source: id0.clone() }).await;
+
+    tracing::info!(target:"test", "await pong at {id0}");
+    wait_for_pong(&mut pm0_ev, Pong { nonce: 0, source: id2.clone() }).await;
+}
+
+// test that ping over an indirect connection with ttl=2 is delivered
+#[tokio::test]
+async fn test_dont_drop_after_ttl() {
+    init_test_logger();
+    let mut rng = make_rng(921853233);
+    let rng = &mut rng;
+    let mut clock = time::FakeClock::default();
+    let chain = Arc::new(data::Chain::make(&mut clock, rng, 10));
+
+    tracing::info!(target:"test", "start three nodes");
+    let mut cfg0 = chain.make_config(rng);
+    cfg0.routed_message_ttl = 2;
+    let pm0 = start_pm(clock.clock(), TestDB::new(), cfg0, chain.clone()).await;
+    let pm1 = start_pm(clock.clock(), TestDB::new(), chain.make_config(rng), chain.clone()).await;
+    let pm2 = start_pm(clock.clock(), TestDB::new(), chain.make_config(rng), chain.clone()).await;
+
+    let id0 = pm0.cfg.node_id();
+    let id1 = pm1.cfg.node_id();
+    let id2 = pm2.cfg.node_id();
+
+    tracing::info!(target:"test", "connect nodes in a line");
+    pm0.connect_to(&pm1.peer_info()).await;
+    pm1.connect_to(&pm2.peer_info()).await;
+
+    tracing::info!(target:"test", "wait for {id0} routing table");
+    pm0.wait_for_routing_table(&[
+        (id1.clone(), vec![id1.clone()]),
+        (id2.clone(), vec![id1.clone()]),
+    ])
+    .await;
+    tracing::info!(target:"test", "wait for {id1} routing table");
+    pm1.wait_for_routing_table(&[
+        (id0.clone(), vec![id0.clone()]),
+        (id2.clone(), vec![id2.clone()]),
+    ])
+    .await;
+    tracing::info!(target:"test", "wait for {id2} routing table");
+    pm2.wait_for_routing_table(&[
+        (id0.clone(), vec![id1.clone()]),
+        (id1.clone(), vec![id1.clone()]),
+    ])
+    .await;
+
+    // capture event streams before pinging
+    let mut pm0_ev = pm0.events.from_now();
+    let mut pm2_ev = pm2.events.from_now();
+
+    tracing::info!(target:"test", "send ping from {id0} to {id2}");
+    pm0.send_ping(0, id2.clone()).await;
+
+    tracing::info!(target:"test", "await ping at {id2}");
+    wait_for_ping(&mut pm2_ev, Ping { nonce: 0, source: id0.clone() }).await;
+
+    tracing::info!(target:"test", "await pong at {id0}");
+    wait_for_pong(&mut pm0_ev, Pong { nonce: 0, source: id2.clone() }).await;
+}
+
+// test that ping over an indirect connection with ttl=1 is dropped
+#[tokio::test]
+async fn test_drop_after_ttl() {
+    init_test_logger();
+    let mut rng = make_rng(921853233);
+    let rng = &mut rng;
+    let mut clock = time::FakeClock::default();
+    let chain = Arc::new(data::Chain::make(&mut clock, rng, 10));
+
+    tracing::info!(target:"test", "start three nodes");
+    let mut cfg0 = chain.make_config(rng);
+    cfg0.routed_message_ttl = 1;
+    let pm0 = start_pm(clock.clock(), TestDB::new(), cfg0, chain.clone()).await;
+    let pm1 = start_pm(clock.clock(), TestDB::new(), chain.make_config(rng), chain.clone()).await;
+    let pm2 = start_pm(clock.clock(), TestDB::new(), chain.make_config(rng), chain.clone()).await;
+
+    let id0 = pm0.cfg.node_id();
+    let id1 = pm1.cfg.node_id();
+    let id2 = pm2.cfg.node_id();
+
+    tracing::info!(target:"test", "connect nodes in a line");
+    pm0.connect_to(&pm1.peer_info()).await;
+    pm1.connect_to(&pm2.peer_info()).await;
+
+    tracing::info!(target:"test", "wait for {id0} routing table");
+    pm0.wait_for_routing_table(&[
+        (id1.clone(), vec![id1.clone()]),
+        (id2.clone(), vec![id1.clone()]),
+    ])
+    .await;
+    tracing::info!(target:"test", "wait for {id1} routing table");
+    pm1.wait_for_routing_table(&[
+        (id0.clone(), vec![id0.clone()]),
+        (id2.clone(), vec![id2.clone()]),
+    ])
+    .await;
+    tracing::info!(target:"test", "wait for {id2} routing table");
+    pm2.wait_for_routing_table(&[
+        (id0.clone(), vec![id1.clone()]),
+        (id1.clone(), vec![id1.clone()]),
+    ])
+    .await;
+
+    // capture event stream before pinging
+    let mut pm1_ev = pm1.events.from_now();
+
+    tracing::info!(target:"test", "send ping from {id0} to {id2}");
+    pm0.send_ping(0, id2.clone()).await;
+
+    tracing::info!(target:"test", "await message dropped at {id1}");
+    wait_for_message_dropped(&mut pm1_ev).await;
+}
+
+// test dropping behavior for duplicate messages
+#[tokio::test]
+async fn test_dropping_duplicate_messages() {
+    init_test_logger();
+    let mut rng = make_rng(921853233);
+    let rng = &mut rng;
+    let mut clock = time::FakeClock::default();
+    let chain = Arc::new(data::Chain::make(&mut clock, rng, 10));
+
+    tracing::info!(target:"test", "start three nodes");
+    let pm0 = start_pm(clock.clock(), TestDB::new(), chain.make_config(rng), chain.clone()).await;
+    let pm1 = start_pm(clock.clock(), TestDB::new(), chain.make_config(rng), chain.clone()).await;
+    let pm2 = start_pm(clock.clock(), TestDB::new(), chain.make_config(rng), chain.clone()).await;
+
+    let id0 = pm0.cfg.node_id();
+    let id1 = pm1.cfg.node_id();
+    let id2 = pm2.cfg.node_id();
+
+    tracing::info!(target:"test", "connect nodes in a line");
+    pm0.connect_to(&pm1.peer_info()).await;
+    pm1.connect_to(&pm2.peer_info()).await;
+
+    tracing::info!(target:"test", "wait for {id0} routing table");
+    pm0.wait_for_routing_table(&[
+        (id1.clone(), vec![id1.clone()]),
+        (id2.clone(), vec![id1.clone()]),
+    ])
+    .await;
+    tracing::info!(target:"test", "wait for {id1} routing table");
+    pm1.wait_for_routing_table(&[
+        (id0.clone(), vec![id0.clone()]),
+        (id2.clone(), vec![id2.clone()]),
+    ])
+    .await;
+    tracing::info!(target:"test", "wait for {id2} routing table");
+    pm2.wait_for_routing_table(&[
+        (id0.clone(), vec![id1.clone()]),
+        (id1.clone(), vec![id1.clone()]),
+    ])
+    .await;
+
+    // capture event streams before pinging
+    let mut pm0_ev = pm0.events.from_now();
+    let mut pm1_ev = pm1.events.from_now();
+    let mut pm2_ev = pm2.events.from_now();
+
+    // Send two identical messages. One will be dropped, because the delay between them was less than 50ms.
+    tracing::info!(target:"test", "send ping from {id0} to {id2}");
+    pm0.send_ping(0, id2.clone()).await;
+    tracing::info!(target:"test", "await ping at {id2}");
+    wait_for_ping(&mut pm2_ev, Ping { nonce: 0, source: id0.clone() }).await;
+    tracing::info!(target:"test", "await pong at {id0}");
+    wait_for_pong(&mut pm0_ev, Pong { nonce: 0, source: id2.clone() }).await;
+
+    tracing::info!(target:"test", "send ping from {id0} to {id2}");
+    pm0.send_ping(0, id2.clone()).await;
+    tracing::info!(target:"test", "await message dropped at {id1}");
+    wait_for_message_dropped(&mut pm1_ev).await;
+
+    // Send two identical messages but with 300ms delay so they don't get dropped.
+    tracing::info!(target:"test", "send ping from {id0} to {id2}");
+    pm0.send_ping(1, id2.clone()).await;
+    tracing::info!(target:"test", "await ping at {id2}");
+    wait_for_ping(&mut pm2_ev, Ping { nonce: 1, source: id0.clone() }).await;
+    tracing::info!(target:"test", "await pong at {id0}");
+    wait_for_pong(&mut pm0_ev, Pong { nonce: 1, source: id2.clone() }).await;
+
+    clock.advance(time::Duration::milliseconds(300));
+
+    tracing::info!(target:"test", "send ping from {id0} to {id2}");
+    pm0.send_ping(1, id2.clone()).await;
+    tracing::info!(target:"test", "await ping at {id2}");
+    wait_for_ping(&mut pm2_ev, Ping { nonce: 1, source: id0.clone() }).await;
+    tracing::info!(target:"test", "await pong at {id0}");
+    wait_for_pong(&mut pm0_ev, Pong { nonce: 1, source: id2.clone() }).await;
+}
+
+// Awaits until a ConnectionClosed event is seen in the event stream.
+pub async fn wait_for_connection_closed(events: &mut broadcast::Receiver<Event>) {
+    events
+        .recv_until(|ev| match ev {
+            Event::PeerManager(PME::ConnectionClosed(_connection_closed_event)) => Some(()),
+            _ => None,
+        })
+        .await;
+}
+
+// Constructs NetworkConfigs for num_nodes nodes, the first num_boot_nodes of which
+// are configured as boot nodes for all nodes.
 fn make_configs(
     chain: &data::Chain,
     rng: &mut Rng,
@@ -320,37 +626,6 @@
 // test bootstrapping a two-node network with one boot node
 #[tokio::test]
 async fn from_boot_nodes() {
-=======
-// Awaits until the expected pong is seen in the event stream.
-pub async fn wait_for_pong(events: &mut broadcast::Receiver<Event>, want_pong: Pong) {
-    events
-        .recv_until(|ev| match ev {
-            Event::PeerManager(PME::Pong(pong)) => {
-                if pong == want_pong {
-                    Some(())
-                } else {
-                    None
-                }
-            }
-            _ => None,
-        })
-        .await;
-}
-
-// Awaits until RoutedMessageDropped is seen in the event stream.
-pub async fn wait_for_message_dropped(events: &mut broadcast::Receiver<Event>) {
-    events
-        .recv_until(|ev| match ev {
-            Event::PeerManager(PME::RoutedMessageDropped) => Some(()),
-            _ => None,
-        })
-        .await;
-}
-
-// test ping in a two-node network
-#[tokio::test]
-async fn ping_simple() {
->>>>>>> cd7150ec
     init_test_logger();
     let mut rng = make_rng(921853233);
     let rng = &mut rng;
@@ -358,19 +633,13 @@
     let chain = Arc::new(data::Chain::make(&mut clock, rng, 10));
 
     tracing::info!(target:"test", "start two nodes");
-<<<<<<< HEAD
     let cfgs = make_configs(&chain, rng, 2, 1, true);
     let pm0 = start_pm(clock.clock(), TestDB::new(), cfgs[0].clone(), chain.clone()).await;
     let pm1 = start_pm(clock.clock(), TestDB::new(), cfgs[1].clone(), chain.clone()).await;
-=======
-    let pm0 = start_pm(clock.clock(), TestDB::new(), chain.make_config(rng), chain.clone()).await;
-    let pm1 = start_pm(clock.clock(), TestDB::new(), chain.make_config(rng), chain.clone()).await;
->>>>>>> cd7150ec
-
-    let id0 = pm0.cfg.node_id();
-    let id1 = pm1.cfg.node_id();
-
-<<<<<<< HEAD
+
+    let id0 = pm0.cfg.node_id();
+    let id1 = pm1.cfg.node_id();
+
     tracing::info!(target:"test", "wait for {id0} routing table");
     pm0.wait_for_routing_table(&[(id1.clone(), vec![id1.clone()])]).await;
     tracing::info!(target:"test", "wait for {id1} routing table");
@@ -380,37 +649,12 @@
 // test node 0 blacklisting node 1
 #[tokio::test]
 async fn blacklist_01() {
-=======
-    pm0.connect_to(&pm1.peer_info()).await;
-
-    tracing::info!(target:"test", "wait for {id0} routing table");
-    pm0.wait_for_routing_table(&[(id1.clone(), vec![id1.clone()])]).await;
-
-    // capture event streams before pinging
-    let mut pm0_ev = pm0.events.from_now();
-    let mut pm1_ev = pm1.events.from_now();
-
-    tracing::info!(target:"test", "send ping from {id0} to {id1}");
-    pm0.send_ping(0, id1.clone()).await;
-
-    tracing::info!(target:"test", "await ping at {id1}");
-    wait_for_ping(&mut pm1_ev, Ping { nonce: 0, source: id0.clone() }).await;
-
-    tracing::info!(target:"test", "await pong at {id0}");
-    wait_for_pong(&mut pm0_ev, Pong { nonce: 0, source: id1.clone() }).await;
-}
-
-// test ping without a direct connection
-#[tokio::test]
-async fn ping_jump() {
->>>>>>> cd7150ec
-    init_test_logger();
-    let mut rng = make_rng(921853233);
-    let rng = &mut rng;
-    let mut clock = time::FakeClock::default();
-    let chain = Arc::new(data::Chain::make(&mut clock, rng, 10));
-
-<<<<<<< HEAD
+    init_test_logger();
+    let mut rng = make_rng(921853233);
+    let rng = &mut rng;
+    let mut clock = time::FakeClock::default();
+    let chain = Arc::new(data::Chain::make(&mut clock, rng, 10));
+
     tracing::info!(target:"test", "start two nodes with 0 blacklisting 1");
     let mut cfgs = make_configs(&chain, rng, 2, 2, true);
     cfgs[0].peer_store.blacklist =
@@ -434,64 +678,12 @@
 // test node 1 blacklisting node 0
 #[tokio::test]
 async fn blacklist_10() {
-=======
-    tracing::info!(target:"test", "start three nodes");
-    let pm0 = start_pm(clock.clock(), TestDB::new(), chain.make_config(rng), chain.clone()).await;
-    let pm1 = start_pm(clock.clock(), TestDB::new(), chain.make_config(rng), chain.clone()).await;
-    let pm2 = start_pm(clock.clock(), TestDB::new(), chain.make_config(rng), chain.clone()).await;
-
-    let id0 = pm0.cfg.node_id();
-    let id1 = pm1.cfg.node_id();
-    let id2 = pm2.cfg.node_id();
-
-    tracing::info!(target:"test", "connect nodes in a line");
-    pm0.connect_to(&pm1.peer_info()).await;
-    pm1.connect_to(&pm2.peer_info()).await;
-
-    tracing::info!(target:"test", "wait for {id0} routing table");
-    pm0.wait_for_routing_table(&[
-        (id1.clone(), vec![id1.clone()]),
-        (id2.clone(), vec![id1.clone()]),
-    ])
-    .await;
-    tracing::info!(target:"test", "wait for {id1} routing table");
-    pm1.wait_for_routing_table(&[
-        (id0.clone(), vec![id0.clone()]),
-        (id2.clone(), vec![id2.clone()]),
-    ])
-    .await;
-    tracing::info!(target:"test", "wait for {id2} routing table");
-    pm2.wait_for_routing_table(&[
-        (id0.clone(), vec![id1.clone()]),
-        (id1.clone(), vec![id1.clone()]),
-    ])
-    .await;
-
-    // capture event streams before pinging
-    let mut pm0_ev = pm0.events.from_now();
-    let mut pm2_ev = pm2.events.from_now();
-
-    tracing::info!(target:"test", "send ping from {id0} to {id2}");
-    pm0.send_ping(0, id2.clone()).await;
-
-    tracing::info!(target:"test", "await ping at {id2}");
-    wait_for_ping(&mut pm2_ev, Ping { nonce: 0, source: id0.clone() }).await;
-
-    tracing::info!(target:"test", "await pong at {id0}");
-    wait_for_pong(&mut pm0_ev, Pong { nonce: 0, source: id2.clone() }).await;
-}
-
-// test that ping over an indirect connection with ttl=2 is delivered
-#[tokio::test]
-async fn test_dont_drop_after_ttl() {
->>>>>>> cd7150ec
-    init_test_logger();
-    let mut rng = make_rng(921853233);
-    let rng = &mut rng;
-    let mut clock = time::FakeClock::default();
-    let chain = Arc::new(data::Chain::make(&mut clock, rng, 10));
-
-<<<<<<< HEAD
+    init_test_logger();
+    let mut rng = make_rng(921853233);
+    let rng = &mut rng;
+    let mut clock = time::FakeClock::default();
+    let chain = Arc::new(data::Chain::make(&mut clock, rng, 10));
+
     tracing::info!(target:"test", "start two nodes with 1 blacklisting 0");
     let mut cfgs = make_configs(&chain, rng, 2, 2, true);
     cfgs[1].peer_store.blacklist =
@@ -512,66 +704,12 @@
 // test node 0 blacklisting all nodes
 #[tokio::test]
 async fn blacklist_all() {
-=======
-    tracing::info!(target:"test", "start three nodes");
-    let mut cfg0 = chain.make_config(rng);
-    cfg0.routed_message_ttl = 2;
-    let pm0 = start_pm(clock.clock(), TestDB::new(), cfg0, chain.clone()).await;
-    let pm1 = start_pm(clock.clock(), TestDB::new(), chain.make_config(rng), chain.clone()).await;
-    let pm2 = start_pm(clock.clock(), TestDB::new(), chain.make_config(rng), chain.clone()).await;
-
-    let id0 = pm0.cfg.node_id();
-    let id1 = pm1.cfg.node_id();
-    let id2 = pm2.cfg.node_id();
-
-    tracing::info!(target:"test", "connect nodes in a line");
-    pm0.connect_to(&pm1.peer_info()).await;
-    pm1.connect_to(&pm2.peer_info()).await;
-
-    tracing::info!(target:"test", "wait for {id0} routing table");
-    pm0.wait_for_routing_table(&[
-        (id1.clone(), vec![id1.clone()]),
-        (id2.clone(), vec![id1.clone()]),
-    ])
-    .await;
-    tracing::info!(target:"test", "wait for {id1} routing table");
-    pm1.wait_for_routing_table(&[
-        (id0.clone(), vec![id0.clone()]),
-        (id2.clone(), vec![id2.clone()]),
-    ])
-    .await;
-    tracing::info!(target:"test", "wait for {id2} routing table");
-    pm2.wait_for_routing_table(&[
-        (id0.clone(), vec![id1.clone()]),
-        (id1.clone(), vec![id1.clone()]),
-    ])
-    .await;
-
-    // capture event streams before pinging
-    let mut pm0_ev = pm0.events.from_now();
-    let mut pm2_ev = pm2.events.from_now();
-
-    tracing::info!(target:"test", "send ping from {id0} to {id2}");
-    pm0.send_ping(0, id2.clone()).await;
-
-    tracing::info!(target:"test", "await ping at {id2}");
-    wait_for_ping(&mut pm2_ev, Ping { nonce: 0, source: id0.clone() }).await;
-
-    tracing::info!(target:"test", "await pong at {id0}");
-    wait_for_pong(&mut pm0_ev, Pong { nonce: 0, source: id2.clone() }).await;
-}
-
-// test that ping over an indirect connection with ttl=1 is dropped
-#[tokio::test]
-async fn test_drop_after_ttl() {
->>>>>>> cd7150ec
-    init_test_logger();
-    let mut rng = make_rng(921853233);
-    let rng = &mut rng;
-    let mut clock = time::FakeClock::default();
-    let chain = Arc::new(data::Chain::make(&mut clock, rng, 10));
-
-<<<<<<< HEAD
+    init_test_logger();
+    let mut rng = make_rng(921853233);
+    let rng = &mut rng;
+    let mut clock = time::FakeClock::default();
+    let chain = Arc::new(data::Chain::make(&mut clock, rng, 10));
+
     tracing::info!(target:"test", "start two nodes with 0 blacklisting everything");
     let mut cfgs = make_configs(&chain, rng, 2, 2, true);
     cfgs[0].peer_store.blacklist =
@@ -587,127 +725,6 @@
     pm0.wait_for_routing_table(&[]).await;
     tracing::info!(target:"test", "wait for {id1} routing table");
     pm1.wait_for_routing_table(&[]).await;
-=======
-    tracing::info!(target:"test", "start three nodes");
-    let mut cfg0 = chain.make_config(rng);
-    cfg0.routed_message_ttl = 1;
-    let pm0 = start_pm(clock.clock(), TestDB::new(), cfg0, chain.clone()).await;
-    let pm1 = start_pm(clock.clock(), TestDB::new(), chain.make_config(rng), chain.clone()).await;
-    let pm2 = start_pm(clock.clock(), TestDB::new(), chain.make_config(rng), chain.clone()).await;
-
-    let id0 = pm0.cfg.node_id();
-    let id1 = pm1.cfg.node_id();
-    let id2 = pm2.cfg.node_id();
-
-    tracing::info!(target:"test", "connect nodes in a line");
-    pm0.connect_to(&pm1.peer_info()).await;
-    pm1.connect_to(&pm2.peer_info()).await;
-
-    tracing::info!(target:"test", "wait for {id0} routing table");
-    pm0.wait_for_routing_table(&[
-        (id1.clone(), vec![id1.clone()]),
-        (id2.clone(), vec![id1.clone()]),
-    ])
-    .await;
-    tracing::info!(target:"test", "wait for {id1} routing table");
-    pm1.wait_for_routing_table(&[
-        (id0.clone(), vec![id0.clone()]),
-        (id2.clone(), vec![id2.clone()]),
-    ])
-    .await;
-    tracing::info!(target:"test", "wait for {id2} routing table");
-    pm2.wait_for_routing_table(&[
-        (id0.clone(), vec![id1.clone()]),
-        (id1.clone(), vec![id1.clone()]),
-    ])
-    .await;
-
-    // capture event stream before pinging
-    let mut pm1_ev = pm1.events.from_now();
-
-    tracing::info!(target:"test", "send ping from {id0} to {id2}");
-    pm0.send_ping(0, id2.clone()).await;
-
-    tracing::info!(target:"test", "await message dropped at {id1}");
-    wait_for_message_dropped(&mut pm1_ev).await;
-}
-
-// test dropping behavior for duplicate messages
-#[tokio::test]
-async fn test_dropping_duplicate_messages() {
-    init_test_logger();
-    let mut rng = make_rng(921853233);
-    let rng = &mut rng;
-    let mut clock = time::FakeClock::default();
-    let chain = Arc::new(data::Chain::make(&mut clock, rng, 10));
-
-    tracing::info!(target:"test", "start three nodes");
-    let pm0 = start_pm(clock.clock(), TestDB::new(), chain.make_config(rng), chain.clone()).await;
-    let pm1 = start_pm(clock.clock(), TestDB::new(), chain.make_config(rng), chain.clone()).await;
-    let pm2 = start_pm(clock.clock(), TestDB::new(), chain.make_config(rng), chain.clone()).await;
-
-    let id0 = pm0.cfg.node_id();
-    let id1 = pm1.cfg.node_id();
-    let id2 = pm2.cfg.node_id();
-
-    tracing::info!(target:"test", "connect nodes in a line");
-    pm0.connect_to(&pm1.peer_info()).await;
-    pm1.connect_to(&pm2.peer_info()).await;
-
-    tracing::info!(target:"test", "wait for {id0} routing table");
-    pm0.wait_for_routing_table(&[
-        (id1.clone(), vec![id1.clone()]),
-        (id2.clone(), vec![id1.clone()]),
-    ])
-    .await;
-    tracing::info!(target:"test", "wait for {id1} routing table");
-    pm1.wait_for_routing_table(&[
-        (id0.clone(), vec![id0.clone()]),
-        (id2.clone(), vec![id2.clone()]),
-    ])
-    .await;
-    tracing::info!(target:"test", "wait for {id2} routing table");
-    pm2.wait_for_routing_table(&[
-        (id0.clone(), vec![id1.clone()]),
-        (id1.clone(), vec![id1.clone()]),
-    ])
-    .await;
-
-    // capture event streams before pinging
-    let mut pm0_ev = pm0.events.from_now();
-    let mut pm1_ev = pm1.events.from_now();
-    let mut pm2_ev = pm2.events.from_now();
-
-    // Send two identical messages. One will be dropped, because the delay between them was less than 50ms.
-    tracing::info!(target:"test", "send ping from {id0} to {id2}");
-    pm0.send_ping(0, id2.clone()).await;
-    tracing::info!(target:"test", "await ping at {id2}");
-    wait_for_ping(&mut pm2_ev, Ping { nonce: 0, source: id0.clone() }).await;
-    tracing::info!(target:"test", "await pong at {id0}");
-    wait_for_pong(&mut pm0_ev, Pong { nonce: 0, source: id2.clone() }).await;
-
-    tracing::info!(target:"test", "send ping from {id0} to {id2}");
-    pm0.send_ping(0, id2.clone()).await;
-    tracing::info!(target:"test", "await message dropped at {id1}");
-    wait_for_message_dropped(&mut pm1_ev).await;
-
-    // Send two identical messages but with 300ms delay so they don't get dropped.
-    tracing::info!(target:"test", "send ping from {id0} to {id2}");
-    pm0.send_ping(1, id2.clone()).await;
-    tracing::info!(target:"test", "await ping at {id2}");
-    wait_for_ping(&mut pm2_ev, Ping { nonce: 1, source: id0.clone() }).await;
-    tracing::info!(target:"test", "await pong at {id0}");
-    wait_for_pong(&mut pm0_ev, Pong { nonce: 1, source: id2.clone() }).await;
-
-    clock.advance(time::Duration::milliseconds(300));
-
-    tracing::info!(target:"test", "send ping from {id0} to {id2}");
-    pm0.send_ping(1, id2.clone()).await;
-    tracing::info!(target:"test", "await ping at {id2}");
-    wait_for_ping(&mut pm2_ev, Ping { nonce: 1, source: id0.clone() }).await;
-    tracing::info!(target:"test", "await pong at {id0}");
-    wait_for_pong(&mut pm0_ev, Pong { nonce: 1, source: id2.clone() }).await;
->>>>>>> cd7150ec
 }
 
 // test that TTL is handled property.
