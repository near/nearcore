use near_crypto::{KeyType, SecretKey};
use near_network_primitives::types::{Blacklist, BlacklistEntry};
use near_store::test_utils::create_test_store;
use near_store::{Store, StoreOpener};
use std::collections::HashSet;
use std::net::{Ipv4Addr, SocketAddrV4};

use super::*;

fn get_peer_id(seed: String) -> PeerId {
    PeerId::new(SecretKey::from_seed(KeyType::ED25519, seed.as_str()).public_key())
}

fn get_addr(port: u16) -> SocketAddr {
    SocketAddrV4::new(Ipv4Addr::new(127, 0, 0, 1), port).into()
}

fn get_peer_info(peer_id: PeerId, addr: Option<SocketAddr>) -> PeerInfo {
    PeerInfo { id: peer_id, addr, account_id: None }
}

fn gen_peer_info(port: u16) -> PeerInfo {
    PeerInfo {
        id: PeerId::new(SecretKey::from_random(KeyType::ED25519).public_key()),
        addr: Some(get_addr(port)),
        account_id: None,
    }
}

#[test]
fn ban_store() {
<<<<<<< HEAD
    let clock = time::FakeClock::default();
    let tmp_dir = tempfile::Builder::new().prefix("_test_store_ban").tempdir().unwrap();
=======
    let (_tmp_dir, opener) = Store::test_opener();
>>>>>>> 4c97debc
    let peer_info_a = gen_peer_info(0);
    let peer_info_to_ban = gen_peer_info(1);
    let boot_nodes = vec![peer_info_a, peer_info_to_ban.clone()];
    {
<<<<<<< HEAD
        let store = store::Store::new(StoreOpener::with_default_config(tmp_dir.path()).open());
        let mut peer_store =
            PeerStore::new(&clock.clock(), store, &boot_nodes, Default::default()).unwrap();
=======
        let store = opener.open();
        let mut peer_store = PeerStore::new(store, &boot_nodes, Default::default()).unwrap();
>>>>>>> 4c97debc
        assert_eq!(peer_store.healthy_peers(3).len(), 2);
        peer_store.peer_ban(&clock.clock(), &peer_info_to_ban.id, ReasonForBan::Abusive).unwrap();
        assert_eq!(peer_store.healthy_peers(3).len(), 1);
    }
    {
<<<<<<< HEAD
        let store_new = store::Store::new(StoreOpener::with_default_config(tmp_dir.path()).open());
        let peer_store_new =
            PeerStore::new(&clock.clock(), store_new, &boot_nodes, Default::default()).unwrap();
=======
        let store_new = opener.open();
        let peer_store_new = PeerStore::new(store_new, &boot_nodes, Default::default()).unwrap();
>>>>>>> 4c97debc
        assert_eq!(peer_store_new.healthy_peers(3).len(), 1);
    }
}

#[test]
fn test_unconnected_peer() {
<<<<<<< HEAD
    let clock = time::FakeClock::default();
    let tmp_dir = tempfile::Builder::new().prefix("_test_store_ban").tempdir().unwrap();
=======
    let (_tmp_dir, opener) = Store::test_opener();
>>>>>>> 4c97debc
    let peer_info_a = gen_peer_info(0);
    let peer_info_to_ban = gen_peer_info(1);
    let boot_nodes = vec![peer_info_a, peer_info_to_ban];
    {
<<<<<<< HEAD
        let store = store::Store::new(StoreOpener::with_default_config(tmp_dir.path()).open());
        let peer_store =
            PeerStore::new(&clock.clock(), store, &boot_nodes, Default::default()).unwrap();
=======
        let store = opener.open();
        let peer_store = PeerStore::new(store, &boot_nodes, Default::default()).unwrap();
>>>>>>> 4c97debc
        assert!(peer_store.unconnected_peer(|_| false).is_some());
        assert!(peer_store.unconnected_peer(|_| true).is_none());
    }
}

fn check_exist(
    peer_store: &PeerStore,
    peer_id: &PeerId,
    addr_level: Option<(SocketAddr, TrustLevel)>,
) -> bool {
    if let Some(peer_info) = peer_store.peer_states.get(peer_id) {
        let peer_info = &peer_info.peer_info;
        if let Some((addr, level)) = addr_level {
            peer_info.addr.map_or(false, |cur_addr| cur_addr == addr)
                && peer_store
                    .addr_peers
                    .get(&addr)
                    .map_or(false, |verified| verified.trust_level == level)
        } else {
            peer_info.addr.is_none()
        }
    } else {
        false
    }
}

fn check_integrity(peer_store: &PeerStore) -> bool {
    peer_store.peer_states.clone().iter().all(|(k, v)| {
        if let Some(addr) = v.peer_info.addr {
            if peer_store.addr_peers.get(&addr).map_or(true, |value| value.peer_id != *k) {
                return false;
            }
        }
        true
    }) && peer_store.addr_peers.clone().iter().all(|(k, v)| {
        !peer_store
            .peer_states
            .get(&v.peer_id)
            .map_or(true, |value| value.peer_info.addr.map_or(true, |addr| addr != *k))
    })
}

/// If we know there is a peer_id A at address #A, and after some time
/// we learn that there is a new peer B at address #A, we discard address of A
#[test]
fn handle_peer_id_change() {
    let clock = time::FakeClock::default();
    let store = store::Store::new(create_test_store());
    let mut peer_store = PeerStore::new(&clock.clock(), store, &[], Default::default()).unwrap();

    let peers_id = (0..2).map(|ix| get_peer_id(format!("node{}", ix))).collect::<Vec<_>>();
    let addr = get_addr(0);

    let peer_aa = get_peer_info(peers_id[0].clone(), Some(addr));
    peer_store.peer_connected(&clock.clock(), &peer_aa).unwrap();
    assert!(check_exist(&peer_store, &peers_id[0], Some((addr, TrustLevel::Signed))));

    let peer_ba = get_peer_info(peers_id[1].clone(), Some(addr));
    peer_store.add_peer(&clock.clock(), peer_ba, TrustLevel::Direct).unwrap();

    assert!(check_exist(&peer_store, &peers_id[0], None));
    assert!(check_exist(&peer_store, &peers_id[1], Some((addr, TrustLevel::Direct))));
    assert!(check_integrity(&peer_store));
}

/// If we know there is a peer_id A at address #A, and then we learn about
/// the same peer_id A at address #B, if that connection wasn't signed it is not updated,
/// to avoid malicious actor making us forget about known peers.
#[test]
fn dont_handle_address_change() {
    let clock = time::FakeClock::default();
    let store = store::Store::new(create_test_store());
    let mut peer_store = PeerStore::new(&clock.clock(), store, &[], Default::default()).unwrap();

    let peers_id = (0..1).map(|ix| get_peer_id(format!("node{}", ix))).collect::<Vec<_>>();
    let addrs = (0..2).map(get_addr).collect::<Vec<_>>();

    let peer_aa = get_peer_info(peers_id[0].clone(), Some(addrs[0]));
    peer_store.peer_connected(&clock.clock(), &peer_aa).unwrap();
    assert!(check_exist(&peer_store, &peers_id[0], Some((addrs[0], TrustLevel::Signed))));

    let peer_ba = get_peer_info(peers_id[0].clone(), Some(addrs[1]));
    peer_store.add_peer(&clock.clock(), peer_ba, TrustLevel::Direct).unwrap();
    assert!(check_exist(&peer_store, &peers_id[0], Some((addrs[0], TrustLevel::Signed))));
    assert!(check_integrity(&peer_store));
}

#[test]
fn check_add_peers_overriding() {
    let clock = time::FakeClock::default();
    let store = create_test_store();
    let mut peer_store =
        PeerStore::new(&clock.clock(), store::Store::new(store.clone()), &[], Default::default())
            .unwrap();

    // Five peers: A, B, C, D, X, T
    let peers_id = (0..6).map(|ix| get_peer_id(format!("node{}", ix))).collect::<Vec<_>>();
    // Five addresses: #A, #B, #C, #D, #X, #T
    let addrs = (0..6).map(get_addr).collect::<Vec<_>>();

    // Create signed connection A - #A
    let peer_00 = get_peer_info(peers_id[0].clone(), Some(addrs[0]));
    peer_store.peer_connected(&clock.clock(), &peer_00).unwrap();
    assert!(check_exist(&peer_store, &peers_id[0], Some((addrs[0], TrustLevel::Signed))));
    assert!(check_integrity(&peer_store));

    // Create direct connection B - #B
    let peer_11 = get_peer_info(peers_id[1].clone(), Some(addrs[1]));
    peer_store.add_peer(&clock.clock(), peer_11.clone(), TrustLevel::Direct).unwrap();
    assert!(check_exist(&peer_store, &peers_id[1], Some((addrs[1], TrustLevel::Direct))));
    assert!(check_integrity(&peer_store));

    // Create signed connection B - #B
    peer_store.peer_connected(&clock.clock(), &peer_11).unwrap();
    assert!(check_exist(&peer_store, &peers_id[1], Some((addrs[1], TrustLevel::Signed))));
    assert!(check_integrity(&peer_store));

    // Create indirect connection C - #C
    let peer_22 = get_peer_info(peers_id[2].clone(), Some(addrs[2]));
    peer_store.add_peer(&clock.clock(), peer_22.clone(), TrustLevel::Indirect).unwrap();
    assert!(check_exist(&peer_store, &peers_id[2], Some((addrs[2], TrustLevel::Indirect))));
    assert!(check_integrity(&peer_store));

    // Create signed connection C - #C
    peer_store.peer_connected(&clock.clock(), &peer_22).unwrap();
    assert!(check_exist(&peer_store, &peers_id[2], Some((addrs[2], TrustLevel::Signed))));
    assert!(check_integrity(&peer_store));

    // Create signed connection C - #B
    // This overrides C - #C and B - #B
    let peer_21 = get_peer_info(peers_id[2].clone(), Some(addrs[1]));
    peer_store.peer_connected(&clock.clock(), &peer_21).unwrap();
    assert!(check_exist(&peer_store, &peers_id[1], None));
    assert!(check_exist(&peer_store, &peers_id[2], Some((addrs[1], TrustLevel::Signed))));
    assert!(check_integrity(&peer_store));

    // Create indirect connection D - #D
    let peer_33 = get_peer_info(peers_id[3].clone(), Some(addrs[3]));
    peer_store.add_peer(&clock.clock(), peer_33, TrustLevel::Indirect).unwrap();
    assert!(check_exist(&peer_store, &peers_id[3], Some((addrs[3], TrustLevel::Indirect))));
    assert!(check_integrity(&peer_store));

    // Try to create indirect connection A - #X but fails since A - #A exists
    let peer_04 = get_peer_info(peers_id[0].clone(), Some(addrs[4]));
    peer_store.add_peer(&clock.clock(), peer_04, TrustLevel::Indirect).unwrap();
    assert!(check_exist(&peer_store, &peers_id[0], Some((addrs[0], TrustLevel::Signed))));
    assert!(check_integrity(&peer_store));

    // Try to create indirect connection X - #D but fails since D - #D exists
    let peer_43 = get_peer_info(peers_id[4].clone(), Some(addrs[3]));
    peer_store.add_peer(&clock.clock(), peer_43.clone(), TrustLevel::Indirect).unwrap();
    assert!(check_exist(&peer_store, &peers_id[3], Some((addrs[3], TrustLevel::Indirect))));
    assert!(check_integrity(&peer_store));

    // Create Direct connection X - #D and succeed removing connection D - #D
    peer_store.add_peer(&clock.clock(), peer_43, TrustLevel::Direct).unwrap();
    assert!(check_exist(&peer_store, &peers_id[4], Some((addrs[3], TrustLevel::Direct))));
    // D should still exist, but without any addr
    assert!(check_exist(&peer_store, &peers_id[3], None));
    assert!(check_integrity(&peer_store));

    // Try to create indirect connection A - #T but fails since A - #A (signed) exists
    let peer_05 = get_peer_info(peers_id[0].clone(), Some(addrs[5]));
    peer_store.add_peer(&clock.clock(), peer_05, TrustLevel::Direct).unwrap();
    assert!(check_exist(&peer_store, &peers_id[0], Some((addrs[0], TrustLevel::Signed))));
    assert!(check_integrity(&peer_store));

    // Check we are able to recover from store previous signed connection
    let peer_store_2 =
        PeerStore::new(&clock.clock(), store::Store::new(store.clone()), &[], Default::default())
            .unwrap();
    assert!(check_exist(&peer_store_2, &peers_id[0], Some((addrs[0], TrustLevel::Indirect))));
    assert!(check_integrity(&peer_store_2));
}

#[test]
fn check_ignore_blacklisted_peers() {
    let clock = time::FakeClock::default();

    fn assert_peers(peer_store: &PeerStore, expected: &[&PeerId]) {
        let expected: HashSet<&PeerId> = HashSet::from_iter(expected.iter().cloned());
        let got = HashSet::from_iter(peer_store.peer_states.keys());
        assert_eq!(expected, got);
    }

    let ids = (0..6).map(|ix| get_peer_id(format!("node{}", ix))).collect::<Vec<_>>();
    let store = create_test_store();

    // Populate store with three peers.
    {
        let mut peer_store = PeerStore::new(
            &clock.clock(),
            store::Store::new(store.clone()),
            &[],
            Default::default(),
        )
        .unwrap();
        peer_store
            .add_indirect_peers(
                &clock.clock(),
                [
                    get_peer_info(ids[0].clone(), None),
                    get_peer_info(ids[1].clone(), Some(get_addr(1))),
                    get_peer_info(ids[2].clone(), Some(get_addr(2))),
                ]
                .into_iter(),
            )
            .unwrap();
        assert_peers(&peer_store, &[&ids[0], &ids[1], &ids[2]]);
    }

    // Peers without address aren’t saved but make sure the rest are read
    // correctly.
    {
        let peer_store = PeerStore::new(
            &clock.clock(),
            store::Store::new(store.clone()),
            &[],
            Default::default(),
        )
        .unwrap();
        assert_peers(&peer_store, &[&ids[1], &ids[2]]);
    }

    // Blacklist one of the existing peers and one new peer.
    {
        let blacklist: Blacklist =
            ["127.0.0.1:2", "127.0.0.1:5"].iter().map(|e| e.parse().unwrap()).collect();
        let mut peer_store =
            PeerStore::new(&clock.clock(), store::Store::new(store), &[], blacklist).unwrap();
        // Peer 127.0.0.1:2 is removed since it's blacklisted.
        assert_peers(&peer_store, &[&ids[1]]);

        peer_store
            .add_indirect_peers(
                &clock.clock(),
                [
                    get_peer_info(ids[3].clone(), None),
                    get_peer_info(ids[4].clone(), Some(get_addr(4))),
                    get_peer_info(ids[5].clone(), Some(get_addr(5))),
                ]
                .into_iter(),
            )
            .unwrap();
        // Peer 127.0.0.1:5 is ignored and never added.
        assert_peers(&peer_store, &[&ids[1], &ids[3], &ids[4]]);
    }
}

#[test]
fn remove_blacklisted_peers_from_store() {
<<<<<<< HEAD
    let clock = time::FakeClock::default();

    let tmp_dir =
        tempfile::Builder::new().prefix("_remove_blacklisted_peers_from_store").tempdir().unwrap();
=======
    let (_tmp_dir, opener) = Store::test_opener();
>>>>>>> 4c97debc
    let (peer_ids, peer_infos): (Vec<_>, Vec<_>) = (0..3)
        .map(|i| {
            let id = get_peer_id(format!("node{}", i));
            let info = get_peer_info(id.clone(), Some(get_addr(i)));
            (id, info)
        })
        .unzip();

    // Add three peers.
    {
<<<<<<< HEAD
        let store = store::Store::new(StoreOpener::with_default_config(tmp_dir.path()).open());
        let mut peer_store =
            PeerStore::new(&clock.clock(), store, &[], Default::default()).unwrap();
        peer_store.add_indirect_peers(&clock.clock(), peer_infos.clone().into_iter()).unwrap();
=======
        let store = opener.open();
        let mut peer_store = PeerStore::new(store, &[], Default::default()).unwrap();
        peer_store.add_indirect_peers(peer_infos.clone().into_iter()).unwrap();
>>>>>>> 4c97debc
    }
    assert_peers_in_store(&opener, &peer_ids);

    // Blacklisted peers are removed from the store.
    {
<<<<<<< HEAD
        let store = store::Store::new(StoreOpener::with_default_config(tmp_dir.path()).open());
=======
        let store = opener.open();
>>>>>>> 4c97debc
        let blacklist: Blacklist =
            [BlacklistEntry::from_addr(peer_infos[2].addr.unwrap())].into_iter().collect();
        let _peer_store = PeerStore::new(&clock.clock(), store, &[], blacklist).unwrap();
    }
    assert_peers_in_store(&opener, &peer_ids[0..2]);
}

<<<<<<< HEAD
fn assert_peers_in_store(store_path: &std::path::Path, want: &[PeerId]) {
    let store = store::Store::new(StoreOpener::with_default_config(store_path).open());
    let got: HashSet<PeerId> = store.list_peer_states().unwrap().into_iter().map(|x| x.0).collect();
    let want: HashSet<PeerId> = want.iter().cloned().collect();
    assert_eq!(got, want);
=======
fn assert_peers_in_store(opener: &StoreOpener, expected: &[PeerId]) {
    let store = opener.open();
    let stored_peers: HashSet<PeerId> = HashSet::from_iter(
        store.iter(DBCol::Peers).map(|(key, _)| PeerId::try_from_slice(key.as_ref()).unwrap()),
    );
    let expected: HashSet<PeerId> = HashSet::from_iter(expected.iter().cloned());
    assert_eq!(stored_peers, expected);
>>>>>>> 4c97debc
}

fn assert_peers_in_cache(
    peer_store: &PeerStore,
    expected_peers: &[PeerId],
    expected_addresses: &[SocketAddr],
) {
    let expected_peers: HashSet<&PeerId> = HashSet::from_iter(expected_peers);
    let cached_peers = HashSet::from_iter(peer_store.peer_states.keys());
    assert_eq!(expected_peers, cached_peers);

    let expected_addresses: HashSet<&SocketAddr> = HashSet::from_iter(expected_addresses);
    let cached_addresses = HashSet::from_iter(peer_store.addr_peers.keys());
    assert_eq!(expected_addresses, cached_addresses);
}

#[test]
fn test_delete_peers() {
<<<<<<< HEAD
    let clock = time::FakeClock::default();
    let tmp_dir = tempfile::Builder::new().prefix("_test_delete_peers").tempdir().unwrap();
=======
    let (_tmp_dir, opener) = Store::test_opener();
>>>>>>> 4c97debc
    let (peer_ids, peer_infos): (Vec<_>, Vec<_>) = (0..3)
        .map(|i| {
            let id = get_peer_id(format!("node{}", i));
            let info = get_peer_info(id.clone(), Some(get_addr(i)));
            (id, info)
        })
        .unzip();
    let peer_addresses =
        peer_infos.iter().map(|info| info.addr.unwrap().clone()).collect::<Vec<_>>();

    {
<<<<<<< HEAD
        let store = store::Store::new(StoreOpener::with_default_config(tmp_dir.path()).open());
        let mut peer_store =
            PeerStore::new(&clock.clock(), store, &[], Default::default()).unwrap();
        peer_store.add_indirect_peers(&clock.clock(), peer_infos.into_iter()).unwrap();
=======
        let store = opener.open();
        let mut peer_store = PeerStore::new(store, &[], Default::default()).unwrap();
        peer_store.add_indirect_peers(peer_infos.into_iter()).unwrap();
>>>>>>> 4c97debc
    }
    assert_peers_in_store(&opener, &peer_ids);

    {
<<<<<<< HEAD
        let store = store::Store::new(StoreOpener::with_default_config(tmp_dir.path()).open());
        let mut peer_store =
            PeerStore::new(&clock.clock(), store, &[], Default::default()).unwrap();
=======
        let store = opener.open();
        let mut peer_store = PeerStore::new(store, &[], Default::default()).unwrap();
>>>>>>> 4c97debc
        assert_peers_in_cache(&peer_store, &peer_ids, &peer_addresses);
        peer_store.delete_peers(&peer_ids).unwrap();
        assert_peers_in_cache(&peer_store, &[], &[]);
    }
    assert_peers_in_store(&opener, &[]);
}<|MERGE_RESOLUTION|>--- conflicted
+++ resolved
@@ -29,61 +29,38 @@
 
 #[test]
 fn ban_store() {
-<<<<<<< HEAD
-    let clock = time::FakeClock::default();
-    let tmp_dir = tempfile::Builder::new().prefix("_test_store_ban").tempdir().unwrap();
-=======
+    let clock = time::FakeClock::default();
     let (_tmp_dir, opener) = Store::test_opener();
->>>>>>> 4c97debc
     let peer_info_a = gen_peer_info(0);
     let peer_info_to_ban = gen_peer_info(1);
     let boot_nodes = vec![peer_info_a, peer_info_to_ban.clone()];
     {
-<<<<<<< HEAD
-        let store = store::Store::new(StoreOpener::with_default_config(tmp_dir.path()).open());
+        let store = store::Store::new(opener.open());
         let mut peer_store =
             PeerStore::new(&clock.clock(), store, &boot_nodes, Default::default()).unwrap();
-=======
-        let store = opener.open();
-        let mut peer_store = PeerStore::new(store, &boot_nodes, Default::default()).unwrap();
->>>>>>> 4c97debc
         assert_eq!(peer_store.healthy_peers(3).len(), 2);
         peer_store.peer_ban(&clock.clock(), &peer_info_to_ban.id, ReasonForBan::Abusive).unwrap();
         assert_eq!(peer_store.healthy_peers(3).len(), 1);
     }
     {
-<<<<<<< HEAD
-        let store_new = store::Store::new(StoreOpener::with_default_config(tmp_dir.path()).open());
+        let store_new = store::Store::new(opener.open());
         let peer_store_new =
             PeerStore::new(&clock.clock(), store_new, &boot_nodes, Default::default()).unwrap();
-=======
-        let store_new = opener.open();
-        let peer_store_new = PeerStore::new(store_new, &boot_nodes, Default::default()).unwrap();
->>>>>>> 4c97debc
         assert_eq!(peer_store_new.healthy_peers(3).len(), 1);
     }
 }
 
 #[test]
 fn test_unconnected_peer() {
-<<<<<<< HEAD
-    let clock = time::FakeClock::default();
-    let tmp_dir = tempfile::Builder::new().prefix("_test_store_ban").tempdir().unwrap();
-=======
+    let clock = time::FakeClock::default();
     let (_tmp_dir, opener) = Store::test_opener();
->>>>>>> 4c97debc
     let peer_info_a = gen_peer_info(0);
     let peer_info_to_ban = gen_peer_info(1);
     let boot_nodes = vec![peer_info_a, peer_info_to_ban];
     {
-<<<<<<< HEAD
-        let store = store::Store::new(StoreOpener::with_default_config(tmp_dir.path()).open());
+        let store = store::Store::new(opener.open());
         let peer_store =
             PeerStore::new(&clock.clock(), store, &boot_nodes, Default::default()).unwrap();
-=======
-        let store = opener.open();
-        let peer_store = PeerStore::new(store, &boot_nodes, Default::default()).unwrap();
->>>>>>> 4c97debc
         assert!(peer_store.unconnected_peer(|_| false).is_some());
         assert!(peer_store.unconnected_peer(|_| true).is_none());
     }
@@ -335,14 +312,8 @@
 
 #[test]
 fn remove_blacklisted_peers_from_store() {
-<<<<<<< HEAD
-    let clock = time::FakeClock::default();
-
-    let tmp_dir =
-        tempfile::Builder::new().prefix("_remove_blacklisted_peers_from_store").tempdir().unwrap();
-=======
+    let clock = time::FakeClock::default();
     let (_tmp_dir, opener) = Store::test_opener();
->>>>>>> 4c97debc
     let (peer_ids, peer_infos): (Vec<_>, Vec<_>) = (0..3)
         .map(|i| {
             let id = get_peer_id(format!("node{}", i));
@@ -353,26 +324,16 @@
 
     // Add three peers.
     {
-<<<<<<< HEAD
-        let store = store::Store::new(StoreOpener::with_default_config(tmp_dir.path()).open());
+        let store = store::Store::new(opener.open());
         let mut peer_store =
             PeerStore::new(&clock.clock(), store, &[], Default::default()).unwrap();
         peer_store.add_indirect_peers(&clock.clock(), peer_infos.clone().into_iter()).unwrap();
-=======
-        let store = opener.open();
-        let mut peer_store = PeerStore::new(store, &[], Default::default()).unwrap();
-        peer_store.add_indirect_peers(peer_infos.clone().into_iter()).unwrap();
->>>>>>> 4c97debc
     }
     assert_peers_in_store(&opener, &peer_ids);
 
     // Blacklisted peers are removed from the store.
     {
-<<<<<<< HEAD
-        let store = store::Store::new(StoreOpener::with_default_config(tmp_dir.path()).open());
-=======
-        let store = opener.open();
->>>>>>> 4c97debc
+        let store = store::Store::new(opener.open());
         let blacklist: Blacklist =
             [BlacklistEntry::from_addr(peer_infos[2].addr.unwrap())].into_iter().collect();
         let _peer_store = PeerStore::new(&clock.clock(), store, &[], blacklist).unwrap();
@@ -380,21 +341,11 @@
     assert_peers_in_store(&opener, &peer_ids[0..2]);
 }
 
-<<<<<<< HEAD
-fn assert_peers_in_store(store_path: &std::path::Path, want: &[PeerId]) {
-    let store = store::Store::new(StoreOpener::with_default_config(store_path).open());
+fn assert_peers_in_store(opener: &StoreOpener, want: &[PeerId]) {
+    let store = store::Store::new(opener.open());
     let got: HashSet<PeerId> = store.list_peer_states().unwrap().into_iter().map(|x| x.0).collect();
     let want: HashSet<PeerId> = want.iter().cloned().collect();
     assert_eq!(got, want);
-=======
-fn assert_peers_in_store(opener: &StoreOpener, expected: &[PeerId]) {
-    let store = opener.open();
-    let stored_peers: HashSet<PeerId> = HashSet::from_iter(
-        store.iter(DBCol::Peers).map(|(key, _)| PeerId::try_from_slice(key.as_ref()).unwrap()),
-    );
-    let expected: HashSet<PeerId> = HashSet::from_iter(expected.iter().cloned());
-    assert_eq!(stored_peers, expected);
->>>>>>> 4c97debc
 }
 
 fn assert_peers_in_cache(
@@ -413,12 +364,8 @@
 
 #[test]
 fn test_delete_peers() {
-<<<<<<< HEAD
-    let clock = time::FakeClock::default();
-    let tmp_dir = tempfile::Builder::new().prefix("_test_delete_peers").tempdir().unwrap();
-=======
+    let clock = time::FakeClock::default();
     let (_tmp_dir, opener) = Store::test_opener();
->>>>>>> 4c97debc
     let (peer_ids, peer_infos): (Vec<_>, Vec<_>) = (0..3)
         .map(|i| {
             let id = get_peer_id(format!("node{}", i));
@@ -430,28 +377,17 @@
         peer_infos.iter().map(|info| info.addr.unwrap().clone()).collect::<Vec<_>>();
 
     {
-<<<<<<< HEAD
-        let store = store::Store::new(StoreOpener::with_default_config(tmp_dir.path()).open());
+        let store = store::Store::new(opener.open());
         let mut peer_store =
             PeerStore::new(&clock.clock(), store, &[], Default::default()).unwrap();
         peer_store.add_indirect_peers(&clock.clock(), peer_infos.into_iter()).unwrap();
-=======
-        let store = opener.open();
-        let mut peer_store = PeerStore::new(store, &[], Default::default()).unwrap();
-        peer_store.add_indirect_peers(peer_infos.into_iter()).unwrap();
->>>>>>> 4c97debc
     }
     assert_peers_in_store(&opener, &peer_ids);
 
     {
-<<<<<<< HEAD
-        let store = store::Store::new(StoreOpener::with_default_config(tmp_dir.path()).open());
+        let store = store::Store::new(opener.open());
         let mut peer_store =
             PeerStore::new(&clock.clock(), store, &[], Default::default()).unwrap();
-=======
-        let store = opener.open();
-        let mut peer_store = PeerStore::new(store, &[], Default::default()).unwrap();
->>>>>>> 4c97debc
         assert_peers_in_cache(&peer_store, &peer_ids, &peer_addresses);
         peer_store.delete_peers(&peer_ids).unwrap();
         assert_peers_in_cache(&peer_store, &[], &[]);
