use near_crypto::{KeyType, SecretKey};
use near_network_primitives::types::{Blacklist, BlacklistEntry};
use near_store::{NodeStorage, StoreOpener};
use std::collections::HashSet;
use std::net::{Ipv4Addr, SocketAddrV4};

use crate::test_utils::create_test_peer_store;

use super::*;

fn get_peer_id(seed: String) -> PeerId {
    PeerId::new(SecretKey::from_seed(KeyType::ED25519, seed.as_str()).public_key())
}

fn get_addr(port: u16) -> SocketAddr {
    SocketAddrV4::new(Ipv4Addr::new(127, 0, 0, 1), port).into()
}

fn get_peer_info(peer_id: PeerId, addr: Option<SocketAddr>) -> PeerInfo {
    PeerInfo { id: peer_id, addr, account_id: None }
}

fn gen_peer_info(port: u16) -> PeerInfo {
    PeerInfo {
        id: PeerId::new(SecretKey::from_random(KeyType::ED25519).public_key()),
        addr: Some(get_addr(port)),
        account_id: None,
    }
}

#[test]
fn ban_store() {
    let clock = time::FakeClock::default();
    let (_tmp_dir, opener) = NodeStorage::test_opener();
    let peer_info_a = gen_peer_info(0);
    let peer_info_to_ban = gen_peer_info(1);
    let boot_nodes = vec![peer_info_a, peer_info_to_ban.clone()];
    {
        let store = store::Store::from(opener.open().unwrap());
        let mut peer_store =
            PeerStore::new(&clock.clock(), store, &boot_nodes, Default::default(), false).unwrap();
        assert_eq!(peer_store.healthy_peers(3).len(), 2);
        peer_store.peer_ban(&clock.clock(), &peer_info_to_ban.id, ReasonForBan::Abusive).unwrap();
        assert_eq!(peer_store.healthy_peers(3).len(), 1);
    }
    {
        let store_new = store::Store::from(opener.open().unwrap());
        let peer_store_new =
            PeerStore::new(&clock.clock(), store_new, &boot_nodes, Default::default(), false)
                .unwrap();
        assert_eq!(peer_store_new.healthy_peers(3).len(), 1);
    }
}

#[test]
fn test_unconnected_peer() {
    let clock = time::FakeClock::default();
    let (_tmp_dir, opener) = NodeStorage::test_opener();
    let peer_info_a = gen_peer_info(0);
    let peer_info_to_ban = gen_peer_info(1);
    let boot_nodes = vec![peer_info_a, peer_info_to_ban];
    {
        let store = store::Store::from(opener.open().unwrap());
        let peer_store =
            PeerStore::new(&clock.clock(), store, &boot_nodes, Default::default(), false).unwrap();
        assert!(peer_store.unconnected_peer(|_| false).is_some());
        assert!(peer_store.unconnected_peer(|_| true).is_none());
    }
}

#[test]
fn test_unconnected_peer_only_boot_nodes() {
    let clock = time::FakeClock::default();
    let peer_info_a = gen_peer_info(0);
    let peer_in_store = gen_peer_info(3);
    let boot_nodes = vec![peer_info_a.clone()];

    // 1 boot node (peer_info_a) that we're already connected to.
    // 1 non-boot (peer_in_store) node peer that is in the store.
    // we should connect to peer_in_store
    {
<<<<<<< HEAD
        let (_tmp_dir, opener) = NodeStorage::test_opener();
        let store = store::Store::from(opener.open());
=======
        let (_tmp_dir, opener) = Store::test_opener();
        let store = store::Store::from(opener.open().unwrap());
>>>>>>> a1337e96
        let mut peer_store =
            PeerStore::new(&clock.clock(), store, &boot_nodes, Default::default(), false).unwrap();
        peer_store.add_peer(&clock.clock(), peer_in_store.clone(), TrustLevel::Direct).unwrap();
        peer_store.peer_connected(&clock.clock(), &peer_info_a).unwrap();
        assert_eq!(peer_store.unconnected_peer(|_| false), Some(peer_in_store.clone()));
    }

    // 1 boot node (peer_info_a) that we're already connected to.
    // 1 non-boot (peer_in_store) node peer that is in the store.
    // connect to only boot nodes is enabled - we should not find any peer to connect to.
    {
<<<<<<< HEAD
        let (_tmp_dir, opener) = NodeStorage::test_opener();
        let store = store::Store::from(opener.open());
=======
        let (_tmp_dir, opener) = Store::test_opener();
        let store = store::Store::from(opener.open().unwrap());
>>>>>>> a1337e96
        let mut peer_store =
            PeerStore::new(&clock.clock(), store, &boot_nodes, Default::default(), true).unwrap();
        peer_store.add_peer(&clock.clock(), peer_in_store.clone(), TrustLevel::Direct).unwrap();
        peer_store.peer_connected(&clock.clock(), &peer_info_a).unwrap();
        assert_eq!(peer_store.unconnected_peer(|_| false), None);
    }

    // 1 boot node (peer_info_a) is in the store.
    // we should connect to it - no matter what the setting is.
    for connect_to_boot_nodes in [true, false] {
<<<<<<< HEAD
        let (_tmp_dir, opener) = NodeStorage::test_opener();
        let store = store::Store::from(opener.open());
=======
        let (_tmp_dir, opener) = Store::test_opener();
        let store = store::Store::from(opener.open().unwrap());
>>>>>>> a1337e96
        let mut peer_store = PeerStore::new(
            &clock.clock(),
            store,
            &boot_nodes,
            Default::default(),
            connect_to_boot_nodes,
        )
        .unwrap();
        peer_store.add_peer(&clock.clock(), peer_info_a.clone(), TrustLevel::Direct).unwrap();
        assert_eq!(peer_store.unconnected_peer(|_| false), Some(peer_info_a.clone()));
    }
}

fn check_exist(
    peer_store: &PeerStore,
    peer_id: &PeerId,
    addr_level: Option<(SocketAddr, TrustLevel)>,
) -> bool {
    if let Some(peer_info) = peer_store.peer_states.get(peer_id) {
        let peer_info = &peer_info.peer_info;
        if let Some((addr, level)) = addr_level {
            peer_info.addr.map_or(false, |cur_addr| cur_addr == addr)
                && peer_store
                    .addr_peers
                    .get(&addr)
                    .map_or(false, |verified| verified.trust_level == level)
        } else {
            peer_info.addr.is_none()
        }
    } else {
        false
    }
}

fn check_integrity(peer_store: &PeerStore) -> bool {
    peer_store.peer_states.clone().iter().all(|(k, v)| {
        if let Some(addr) = v.peer_info.addr {
            if peer_store.addr_peers.get(&addr).map_or(true, |value| value.peer_id != *k) {
                return false;
            }
        }
        true
    }) && peer_store.addr_peers.clone().iter().all(|(k, v)| {
        !peer_store
            .peer_states
            .get(&v.peer_id)
            .map_or(true, |value| value.peer_info.addr.map_or(true, |addr| addr != *k))
    })
}

/// If we know there is a peer_id A at address #A, and after some time
/// we learn that there is a new peer B at address #A, we discard address of A
#[test]
fn handle_peer_id_change() {
    let clock = time::FakeClock::default();
    let store = create_test_peer_store();
    let mut peer_store =
        PeerStore::new(&clock.clock(), store, &[], Default::default(), false).unwrap();

    let peers_id = (0..2).map(|ix| get_peer_id(format!("node{}", ix))).collect::<Vec<_>>();
    let addr = get_addr(0);

    let peer_aa = get_peer_info(peers_id[0].clone(), Some(addr));
    peer_store.peer_connected(&clock.clock(), &peer_aa).unwrap();
    assert!(check_exist(&peer_store, &peers_id[0], Some((addr, TrustLevel::Signed))));

    let peer_ba = get_peer_info(peers_id[1].clone(), Some(addr));
    peer_store.add_peer(&clock.clock(), peer_ba, TrustLevel::Direct).unwrap();

    assert!(check_exist(&peer_store, &peers_id[0], None));
    assert!(check_exist(&peer_store, &peers_id[1], Some((addr, TrustLevel::Direct))));
    assert!(check_integrity(&peer_store));
}

/// If we know there is a peer_id A at address #A, and then we learn about
/// the same peer_id A at address #B, if that connection wasn't signed it is not updated,
/// to avoid malicious actor making us forget about known peers.
#[test]
fn dont_handle_address_change() {
    let clock = time::FakeClock::default();
    let store = create_test_peer_store();
    let mut peer_store =
        PeerStore::new(&clock.clock(), store, &[], Default::default(), false).unwrap();

    let peers_id = (0..1).map(|ix| get_peer_id(format!("node{}", ix))).collect::<Vec<_>>();
    let addrs = (0..2).map(get_addr).collect::<Vec<_>>();

    let peer_aa = get_peer_info(peers_id[0].clone(), Some(addrs[0]));
    peer_store.peer_connected(&clock.clock(), &peer_aa).unwrap();
    assert!(check_exist(&peer_store, &peers_id[0], Some((addrs[0], TrustLevel::Signed))));

    let peer_ba = get_peer_info(peers_id[0].clone(), Some(addrs[1]));
    peer_store.add_peer(&clock.clock(), peer_ba, TrustLevel::Direct).unwrap();
    assert!(check_exist(&peer_store, &peers_id[0], Some((addrs[0], TrustLevel::Signed))));
    assert!(check_integrity(&peer_store));
}

#[test]
fn check_add_peers_overriding() {
    let clock = time::FakeClock::default();
    let store = create_test_peer_store();
    let mut peer_store =
        PeerStore::new(&clock.clock(), store.clone(), &[], Default::default(), false).unwrap();

    // Five peers: A, B, C, D, X, T
    let peers_id = (0..6).map(|ix| get_peer_id(format!("node{}", ix))).collect::<Vec<_>>();
    // Five addresses: #A, #B, #C, #D, #X, #T
    let addrs = (0..6).map(get_addr).collect::<Vec<_>>();

    // Create signed connection A - #A
    let peer_00 = get_peer_info(peers_id[0].clone(), Some(addrs[0]));
    peer_store.peer_connected(&clock.clock(), &peer_00).unwrap();
    assert!(check_exist(&peer_store, &peers_id[0], Some((addrs[0], TrustLevel::Signed))));
    assert!(check_integrity(&peer_store));

    // Create direct connection B - #B
    let peer_11 = get_peer_info(peers_id[1].clone(), Some(addrs[1]));
    peer_store.add_peer(&clock.clock(), peer_11.clone(), TrustLevel::Direct).unwrap();
    assert!(check_exist(&peer_store, &peers_id[1], Some((addrs[1], TrustLevel::Direct))));
    assert!(check_integrity(&peer_store));

    // Create signed connection B - #B
    peer_store.peer_connected(&clock.clock(), &peer_11).unwrap();
    assert!(check_exist(&peer_store, &peers_id[1], Some((addrs[1], TrustLevel::Signed))));
    assert!(check_integrity(&peer_store));

    // Create indirect connection C - #C
    let peer_22 = get_peer_info(peers_id[2].clone(), Some(addrs[2]));
    peer_store.add_peer(&clock.clock(), peer_22.clone(), TrustLevel::Indirect).unwrap();
    assert!(check_exist(&peer_store, &peers_id[2], Some((addrs[2], TrustLevel::Indirect))));
    assert!(check_integrity(&peer_store));

    // Create signed connection C - #C
    peer_store.peer_connected(&clock.clock(), &peer_22).unwrap();
    assert!(check_exist(&peer_store, &peers_id[2], Some((addrs[2], TrustLevel::Signed))));
    assert!(check_integrity(&peer_store));

    // Create signed connection C - #B
    // This overrides C - #C and B - #B
    let peer_21 = get_peer_info(peers_id[2].clone(), Some(addrs[1]));
    peer_store.peer_connected(&clock.clock(), &peer_21).unwrap();
    assert!(check_exist(&peer_store, &peers_id[1], None));
    assert!(check_exist(&peer_store, &peers_id[2], Some((addrs[1], TrustLevel::Signed))));
    assert!(check_integrity(&peer_store));

    // Create indirect connection D - #D
    let peer_33 = get_peer_info(peers_id[3].clone(), Some(addrs[3]));
    peer_store.add_peer(&clock.clock(), peer_33, TrustLevel::Indirect).unwrap();
    assert!(check_exist(&peer_store, &peers_id[3], Some((addrs[3], TrustLevel::Indirect))));
    assert!(check_integrity(&peer_store));

    // Try to create indirect connection A - #X but fails since A - #A exists
    let peer_04 = get_peer_info(peers_id[0].clone(), Some(addrs[4]));
    peer_store.add_peer(&clock.clock(), peer_04, TrustLevel::Indirect).unwrap();
    assert!(check_exist(&peer_store, &peers_id[0], Some((addrs[0], TrustLevel::Signed))));
    assert!(check_integrity(&peer_store));

    // Try to create indirect connection X - #D but fails since D - #D exists
    let peer_43 = get_peer_info(peers_id[4].clone(), Some(addrs[3]));
    peer_store.add_peer(&clock.clock(), peer_43.clone(), TrustLevel::Indirect).unwrap();
    assert!(check_exist(&peer_store, &peers_id[3], Some((addrs[3], TrustLevel::Indirect))));
    assert!(check_integrity(&peer_store));

    // Create Direct connection X - #D and succeed removing connection D - #D
    peer_store.add_peer(&clock.clock(), peer_43, TrustLevel::Direct).unwrap();
    assert!(check_exist(&peer_store, &peers_id[4], Some((addrs[3], TrustLevel::Direct))));
    // D should still exist, but without any addr
    assert!(check_exist(&peer_store, &peers_id[3], None));
    assert!(check_integrity(&peer_store));

    // Try to create indirect connection A - #T but fails since A - #A (signed) exists
    let peer_05 = get_peer_info(peers_id[0].clone(), Some(addrs[5]));
    peer_store.add_peer(&clock.clock(), peer_05, TrustLevel::Direct).unwrap();
    assert!(check_exist(&peer_store, &peers_id[0], Some((addrs[0], TrustLevel::Signed))));
    assert!(check_integrity(&peer_store));

    // Check we are able to recover from store previous signed connection
    let peer_store_2 =
        PeerStore::new(&clock.clock(), store, &[], Default::default(), false).unwrap();
    assert!(check_exist(&peer_store_2, &peers_id[0], Some((addrs[0], TrustLevel::Indirect))));
    assert!(check_integrity(&peer_store_2));
}

#[test]
fn check_ignore_blacklisted_peers() {
    let clock = time::FakeClock::default();

    #[track_caller]
    fn assert_peers(peer_store: &PeerStore, expected: &[&PeerId]) {
        let expected: HashSet<&PeerId> = HashSet::from_iter(expected.iter().cloned());
        let got = HashSet::from_iter(peer_store.peer_states.keys());
        assert_eq!(expected, got);
    }

    let ids = (0..6).map(|ix| get_peer_id(format!("node{}", ix))).collect::<Vec<_>>();
    let store = create_test_peer_store();

    // Populate store with three peers.
    {
        let mut peer_store =
            PeerStore::new(&clock.clock(), store.clone(), &[], Default::default(), false).unwrap();
        peer_store
            .add_indirect_peers(
                &clock.clock(),
                [
                    get_peer_info(ids[0].clone(), None),
                    get_peer_info(ids[1].clone(), Some(get_addr(1))),
                    get_peer_info(ids[2].clone(), Some(get_addr(2))),
                ]
                .into_iter(),
            )
            .unwrap();
        assert_peers(&peer_store, &[&ids[0], &ids[1], &ids[2]]);
    }

    // Peers without address aren’t saved but make sure the rest are read
    // correctly.
    {
        let peer_store =
            PeerStore::new(&clock.clock(), store.clone(), &[], Default::default(), false).unwrap();
        assert_peers(&peer_store, &[&ids[1], &ids[2]]);
    }

    // Blacklist one of the existing peers and one new peer.
    {
        let blacklist: Blacklist =
            ["127.0.0.1:2", "127.0.0.1:5"].iter().map(|e| e.parse().unwrap()).collect();
        let mut peer_store = PeerStore::new(&clock.clock(), store, &[], blacklist, false).unwrap();
        // Peer 127.0.0.1:2 is removed since it's blacklisted.
        assert_peers(&peer_store, &[&ids[1]]);

        peer_store
            .add_indirect_peers(
                &clock.clock(),
                [
                    get_peer_info(ids[3].clone(), None),
                    get_peer_info(ids[4].clone(), Some(get_addr(4))),
                    get_peer_info(ids[5].clone(), Some(get_addr(5))),
                ]
                .into_iter(),
            )
            .unwrap();
        // Peer 127.0.0.1:5 is ignored and never added.
        assert_peers(&peer_store, &[&ids[1], &ids[3], &ids[4]]);
    }
}

#[test]
fn remove_blacklisted_peers_from_store() {
    let clock = time::FakeClock::default();
    let (_tmp_dir, opener) = NodeStorage::test_opener();
    let (peer_ids, peer_infos): (Vec<_>, Vec<_>) = (0..3)
        .map(|i| {
            let id = get_peer_id(format!("node{}", i));
            let info = get_peer_info(id.clone(), Some(get_addr(i)));
            (id, info)
        })
        .unzip();

    // Add three peers.
    {
        let store = store::Store::from(opener.open().unwrap());
        let mut peer_store =
            PeerStore::new(&clock.clock(), store, &[], Default::default(), false).unwrap();
        peer_store.add_indirect_peers(&clock.clock(), peer_infos.clone().into_iter()).unwrap();
    }
    assert_peers_in_store(&opener, &peer_ids);

    // Blacklisted peers are removed from the store.
    {
        let store = store::Store::from(opener.open().unwrap());
        let blacklist: Blacklist =
            [BlacklistEntry::from_addr(peer_infos[2].addr.unwrap())].into_iter().collect();
        let _peer_store = PeerStore::new(&clock.clock(), store, &[], blacklist, false).unwrap();
    }
    assert_peers_in_store(&opener, &peer_ids[0..2]);
}

#[track_caller]
fn assert_peers_in_store(opener: &StoreOpener, want: &[PeerId]) {
    let store = store::Store::from(opener.open().unwrap());
    let got: HashSet<PeerId> = store.list_peer_states().unwrap().into_iter().map(|x| x.0).collect();
    let want: HashSet<PeerId> = want.iter().cloned().collect();
    assert_eq!(got, want);
}

#[track_caller]
fn assert_peers_in_cache(
    peer_store: &PeerStore,
    expected_peers: &[PeerId],
    expected_addresses: &[SocketAddr],
) {
    let expected_peers: HashSet<&PeerId> = HashSet::from_iter(expected_peers);
    let cached_peers = HashSet::from_iter(peer_store.peer_states.keys());
    assert_eq!(expected_peers, cached_peers);

    let expected_addresses: HashSet<&SocketAddr> = HashSet::from_iter(expected_addresses);
    let cached_addresses = HashSet::from_iter(peer_store.addr_peers.keys());
    assert_eq!(expected_addresses, cached_addresses);
}

#[test]
fn test_delete_peers() {
    let clock = time::FakeClock::default();
    let (_tmp_dir, opener) = NodeStorage::test_opener();
    let (peer_ids, peer_infos): (Vec<_>, Vec<_>) = (0..3)
        .map(|i| {
            let id = get_peer_id(format!("node{}", i));
            let info = get_peer_info(id.clone(), Some(get_addr(i)));
            (id, info)
        })
        .unzip();
    let peer_addresses =
        peer_infos.iter().map(|info| info.addr.unwrap().clone()).collect::<Vec<_>>();

    {
        let store = store::Store::from(opener.open().unwrap());
        let mut peer_store =
            PeerStore::new(&clock.clock(), store, &[], Default::default(), false).unwrap();
        peer_store.add_indirect_peers(&clock.clock(), peer_infos.into_iter()).unwrap();
    }
    assert_peers_in_store(&opener, &peer_ids);

    {
        let store = store::Store::from(opener.open().unwrap());
        let mut peer_store =
            PeerStore::new(&clock.clock(), store, &[], Default::default(), false).unwrap();
        assert_peers_in_cache(&peer_store, &peer_ids, &peer_addresses);
        peer_store.delete_peers(&peer_ids).unwrap();
        assert_peers_in_cache(&peer_store, &[], &[]);
    }
    assert_peers_in_store(&opener, &[]);
}<|MERGE_RESOLUTION|>--- conflicted
+++ resolved
@@ -79,13 +79,8 @@
     // 1 non-boot (peer_in_store) node peer that is in the store.
     // we should connect to peer_in_store
     {
-<<<<<<< HEAD
         let (_tmp_dir, opener) = NodeStorage::test_opener();
-        let store = store::Store::from(opener.open());
-=======
-        let (_tmp_dir, opener) = Store::test_opener();
-        let store = store::Store::from(opener.open().unwrap());
->>>>>>> a1337e96
+        let store = store::Store::from(opener.open().unwrap());
         let mut peer_store =
             PeerStore::new(&clock.clock(), store, &boot_nodes, Default::default(), false).unwrap();
         peer_store.add_peer(&clock.clock(), peer_in_store.clone(), TrustLevel::Direct).unwrap();
@@ -97,13 +92,8 @@
     // 1 non-boot (peer_in_store) node peer that is in the store.
     // connect to only boot nodes is enabled - we should not find any peer to connect to.
     {
-<<<<<<< HEAD
         let (_tmp_dir, opener) = NodeStorage::test_opener();
-        let store = store::Store::from(opener.open());
-=======
-        let (_tmp_dir, opener) = Store::test_opener();
-        let store = store::Store::from(opener.open().unwrap());
->>>>>>> a1337e96
+        let store = store::Store::from(opener.open().unwrap());
         let mut peer_store =
             PeerStore::new(&clock.clock(), store, &boot_nodes, Default::default(), true).unwrap();
         peer_store.add_peer(&clock.clock(), peer_in_store.clone(), TrustLevel::Direct).unwrap();
@@ -114,13 +104,8 @@
     // 1 boot node (peer_info_a) is in the store.
     // we should connect to it - no matter what the setting is.
     for connect_to_boot_nodes in [true, false] {
-<<<<<<< HEAD
         let (_tmp_dir, opener) = NodeStorage::test_opener();
-        let store = store::Store::from(opener.open());
-=======
-        let (_tmp_dir, opener) = Store::test_opener();
-        let store = store::Store::from(opener.open().unwrap());
->>>>>>> a1337e96
+        let store = store::Store::from(opener.open().unwrap());
         let mut peer_store = PeerStore::new(
             &clock.clock(),
             store,
