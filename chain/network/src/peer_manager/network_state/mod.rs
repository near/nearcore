--- conflicted
+++ resolved
@@ -9,10 +9,6 @@
 use crate::peer_manager::connection;
 use crate::peer_manager::peer_manager_actor::Event;
 use crate::peer_manager::peer_store;
-<<<<<<< HEAD
-=======
-use crate::private_actix::PeerToManagerMsg;
->>>>>>> d0108fca
 use crate::private_actix::RegisterPeerError;
 use crate::routing;
 use crate::routing::routing_table_view::RoutingTableView;
@@ -20,10 +16,6 @@
 use crate::store;
 use crate::time;
 use crate::types::{ChainInfo, PeerType, ReasonForBan};
-<<<<<<< HEAD
-=======
-use actix::Recipient;
->>>>>>> d0108fca
 use arc_swap::ArcSwap;
 use near_o11y::WithSpanContextExt;
 use near_primitives::block::GenesisId;
@@ -261,11 +253,7 @@
     }
 
     /// Register a direct connection to a new peer. This will be called after successfully
-<<<<<<< HEAD
-    /// establishing a connection with another peer. It become part of the connected peers.
-=======
     /// establishing a connection with another peer. It becomes part of the connected peers.
->>>>>>> d0108fca
     ///
     /// To build new edge between this pair of nodes both signatures are required.
     /// Signature from this node is passed in `edge_info`
@@ -304,16 +292,10 @@
             }
             // Verify and broadcast the edge of the connection. Only then insert the new
             // connection to TIER2 pool, so that nothing is broadcasted to conn.
-<<<<<<< HEAD
-            this.add_edges(&clock, vec![conn.edge.clone()])
-                .await
-                .map_err(|_| RegisterPeerError::InvalidEdge)?;
-=======
             // TODO(gprusak): consider actually banning the peer for consistency.
             this.add_edges(&clock, vec![conn.edge.clone()])
                 .await
                 .map_err(|_: ReasonForBan| RegisterPeerError::InvalidEdge)?;
->>>>>>> d0108fca
             this.tier2.insert_ready(conn.clone()).map_err(RegisterPeerError::PoolError)?;
             // Best effort write to DB.
             if let Err(err) = this.peer_store.peer_connected(&clock, peer_info) {
@@ -324,11 +306,7 @@
     }
 
     /// Removes the connection from the state.
-<<<<<<< HEAD
-    /// It is intentionally sunchronous and expected to be called from PeerActor.stopping.
-=======
     /// It is intentionally synchronous and expected to be called from PeerActor.stopping.
->>>>>>> d0108fca
     /// If it was async, there would be a risk that the unregister will be cancelled before
     /// even starting.
     pub fn unregister(
@@ -351,13 +329,6 @@
                     let edge_update =
                         edge.remove_edge(this.config.node_id(), &this.config.node_key);
                     this.add_edges(&clock, vec![edge_update.clone()]).await.unwrap();
-<<<<<<< HEAD
-                    this.broadcast_routing_table_update(Arc::new(RoutingTableUpdate::from_edges(
-                        vec![edge_update],
-                    )))
-                    .await;
-=======
->>>>>>> d0108fca
                 }
             }
 
@@ -374,11 +345,6 @@
         });
     }
 
-<<<<<<< HEAD
-    async fn broadcast_routing_table_update(&self, rtu: Arc<RoutingTableUpdate>) {
-        if rtu.as_ref() == &RoutingTableUpdate::default() {
-            return;
-=======
     // TODO(gprusak): eventually, this should be blocking, as it should be up to the caller
     // whether to wait for the broadcast to finish, or run it in parallel with sth else.
     fn broadcast_routing_table_update(&self, rtu: Arc<RoutingTableUpdate>) {
@@ -387,16 +353,7 @@
         }
         for conn in self.tier2.load().ready.values() {
             self.spawn(conn.send_routing_table_update(rtu.clone()));
->>>>>>> d0108fca
-        }
-        let handles: Vec<_> = self
-            .tier2
-            .load()
-            .ready
-            .values()
-            .map(|conn| conn.send_routing_table_update(rtu.clone()))
-            .collect();
-        futures_util::future::join_all(handles).await;
+        }
     }
 
     /// Determine if the given target is referring to us.
@@ -512,12 +469,7 @@
             tracing::debug!(target: "network", account_id = ?this.config.validator.as_ref().map(|v|v.account_id()), ?new_accounts, "Received new accounts");
             this.broadcast_routing_table_update(Arc::new(RoutingTableUpdate::from_accounts(
                 new_accounts.clone(),
-<<<<<<< HEAD
-            )))
-            .await;
-=======
             )));
->>>>>>> d0108fca
             this.config.event_sink.push(Event::AccountsAdded(new_accounts));
         }).await.unwrap()
     }
@@ -529,23 +481,16 @@
     pub async fn add_edges(
         self: &Arc<Self>,
         clock: &time::Clock,
-<<<<<<< HEAD
-        mut edges: Vec<Edge>,
-=======
         edges: Vec<Edge>,
->>>>>>> d0108fca
     ) -> Result<(), ReasonForBan> {
         let this = self.clone();
         let clock = clock.clone();
         self.spawn(async move {
-<<<<<<< HEAD
-=======
             // Deduplicate edges.
             // TODO(gprusak): sending duplicate edges should be considered a malicious behavior
             // instead, however that would be backward incompatible, so it can be introduced in
             // PROTOCOL_VERSION 60 earliest.
             let mut edges = Edge::deduplicate(edges);
->>>>>>> d0108fca
             {
                 let graph = this.graph.read();
                 edges.retain(|x| !graph.has(x));
@@ -595,12 +540,7 @@
             // Broadcast new edges to all other peers.
             this.broadcast_routing_table_update(Arc::new(RoutingTableUpdate::from_edges(
                 new_edges,
-<<<<<<< HEAD
-            )))
-            .await;
-=======
             )));
->>>>>>> d0108fca
             if !ok {
                 return Err(ReasonForBan::InvalidEdge);
             }
@@ -664,7 +604,6 @@
         );
         self.add_edges(&clock, vec![edge.clone()]).await?;
         Ok(edge)
-<<<<<<< HEAD
     }
 
     pub async fn add_accounts_data(
@@ -693,8 +632,6 @@
         })
         .await
         .unwrap()
-=======
->>>>>>> d0108fca
     }
 
     /// a) there is a peer we should be connected to, but we aren't
@@ -756,18 +693,9 @@
                                 edge.remove_edge(this.config.node_id(), &this.config.node_key);
                             this.add_edges(&clock, vec![new_edge.clone()]).await.unwrap()
                         }
-<<<<<<< HEAD
                     })),
                     // OK
                     _ => {}
-=======
-                        // Peer is still not connected after waiting a timeout.
-                        // Unwrap is safe, because new_edge is always valid.
-                        let new_edge =
-                            edge.remove_edge(this.config.node_id(), &this.config.node_key);
-                        this.add_edges(&clock, vec![new_edge.clone()]).await.unwrap();
-                    }));
->>>>>>> d0108fca
                 }
             }
             for t in tasks {
