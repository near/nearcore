<<<<<<< HEAD
use crate::accounts_data;
use crate::announce_accounts::AnnounceAccountCache;
=======
use crate::accounts_data::{AccountDataCache, AccountDataError};
>>>>>>> c5f1776c
use crate::client;
use crate::concurrency::demux;
use crate::concurrency::runtime::Runtime;
use crate::config;
use crate::network_protocol::{
    Edge, EdgeState, PartialEdgeInfo, PeerIdOrHash, PeerInfo, PeerMessage, RawRoutedMessage,
    RoutedMessageBody, RoutedMessageV2, SignedAccountData,
};
use crate::peer::peer_actor::PeerActor;
use crate::peer::peer_actor::{ClosingReason, ConnectionClosedEvent};
use crate::peer_manager::connection;
use crate::peer_manager::connection_store;
use crate::peer_manager::peer_manager_actor::Event;
use crate::peer_manager::peer_store;
use crate::private_actix::RegisterPeerError;
use crate::routing::route_back_cache::RouteBackCache;
use crate::shards_manager::ShardsManagerRequestFromNetwork;
use crate::stats::metrics;
use crate::store;
use crate::tcp;
use crate::types::{ChainInfo, PeerType, ReasonForBan};
use anyhow::Context;
use arc_swap::ArcSwap;
use near_async::messaging::Sender;
use near_async::time;
use near_primitives::block::GenesisId;
use near_primitives::hash::CryptoHash;
use near_primitives::network::PeerId;
use near_primitives::types::AccountId;
use parking_lot::Mutex;
use std::net::SocketAddr;
use std::sync::atomic::AtomicUsize;
use std::sync::Arc;
use tracing::Instrument as _;

mod routing;
mod tier1;

/// Limit number of pending Peer actors to avoid OOM.
pub(crate) const LIMIT_PENDING_PEERS: usize = 60;

/// Send important messages three times.
/// We send these messages multiple times to reduce the chance that they are lost
const IMPORTANT_MESSAGE_RESENT_COUNT: usize = 3;

/// Size of LRU cache size of recent routed messages.
/// It should be large enough to detect duplicates (i.e. all messages received during
/// production of 1 block should fit).
const RECENT_ROUTED_MESSAGES_CACHE_SIZE: usize = 10000;

/// How long a peer has to be unreachable, until we prune it from the in-memory graph.
const PRUNE_UNREACHABLE_PEERS_AFTER: time::Duration = time::Duration::hours(1);

/// Remove the edges that were created more that this duration ago.
pub const PRUNE_EDGES_AFTER: time::Duration = time::Duration::minutes(30);

/// How long to wait between reconnection attempts to the same peer
pub(crate) const RECONNECT_ATTEMPT_INTERVAL: time::Duration = time::Duration::seconds(10);

impl WhitelistNode {
    pub fn from_peer_info(pi: &PeerInfo) -> anyhow::Result<Self> {
        Ok(Self {
            id: pi.id.clone(),
            addr: if let Some(addr) = pi.addr {
                addr
            } else {
                anyhow::bail!("addess is missing");
            },
            account_id: pi.account_id.clone(),
        })
    }
}

#[derive(Clone, PartialEq, Eq)]
pub(crate) struct WhitelistNode {
    id: PeerId,
    addr: SocketAddr,
    account_id: Option<AccountId>,
}

pub(crate) struct NetworkState {
    /// Dedicated runtime for `NetworkState` which runs in a separate thread.
    /// Async methods of NetworkState are not cancellable,
    /// so calling them from, for example, PeerActor is dangerous because
    /// PeerActor can be stopped at any moment.
    /// WARNING: DO NOT spawn infinite futures/background loops on this arbiter,
    /// as it will be automatically closed only when the NetworkState is dropped.
    /// WARNING: actix actors can be spawned only when actix::System::current() is set.
    /// DO NOT spawn actors from a task on this runtime.
    runtime: Runtime,
    /// PeerManager config.
    pub config: config::VerifiedConfig,
    /// When network state has been constructed.
    pub created_at: time::Instant,
    /// GenesisId of the chain.
    pub genesis_id: GenesisId,
    pub client: Arc<dyn client::Client>,
    pub shards_manager_adapter: Sender<ShardsManagerRequestFromNetwork>,

    /// Network-related info about the chain.
    pub chain_info: ArcSwap<Option<ChainInfo>>,
    /// AccountsData for TIER1 accounts.
<<<<<<< HEAD
    pub accounts_data: Arc<accounts_data::Cache>,
    /// AnnounceAccounts mapping TIER1 account ids to peer ids.
    pub account_announcements: Arc<AnnounceAccountCache>,
=======
    pub accounts_data: Arc<AccountDataCache>,
>>>>>>> c5f1776c
    /// Connected peers (inbound and outbound) with their full peer information.
    pub tier2: connection::Pool,
    pub tier1: connection::Pool,
    /// Semaphore limiting inflight inbound handshakes.
    pub inbound_handshake_permits: Arc<tokio::sync::Semaphore>,
    /// Peer store that provides read/write access to peers.
    pub peer_store: peer_store::PeerStore,
    /// Connection store that provides read/write access to stored connections.
    pub connection_store: connection_store::ConnectionStore,
    /// List of peers to which we should re-establish a connection
    pub pending_reconnect: Mutex<Vec<PeerInfo>>,
    /// A graph of the whole NEAR network.
    pub graph: Arc<crate::routing::Graph>,

    /// Hashes of the body of recently received routed messages.
    /// It allows us to determine whether messages arrived faster over TIER1 or TIER2 network.
    pub recent_routed_messages: Mutex<lru::LruCache<CryptoHash, ()>>,

    /// Hash of messages that requires routing back to respective previous hop.
    pub tier2_route_back: Mutex<RouteBackCache>,
    /// Currently unused, as TIER1 messages do not require a response.
    /// Also TIER1 connections are direct by design (except for proxies),
    /// so routing shouldn't really be needed.
    /// TODO(gprusak): consider removing it altogether.
    pub tier1_route_back: Mutex<RouteBackCache>,

    /// Shared counter across all PeerActors, which counts number of `RoutedMessageBody::ForwardTx`
    /// messages sincce last block.
    pub txns_since_last_block: AtomicUsize,

    /// Whitelisted nodes, which are allowed to connect even if the connection limit has been
    /// reached.
    whitelist_nodes: Vec<WhitelistNode>,

    /// Mutex which prevents overlapping calls to tier1_advertise_proxies.
    tier1_advertise_proxies_mutex: tokio::sync::Mutex<()>,
    /// Demultiplexer aggregating calls to add_edges().
    add_edges_demux: demux::Demux<Vec<Edge>, Result<(), ReasonForBan>>,

    /// Mutex serializing calls to set_chain_info(), which mutates a bunch of stuff non-atomically.
    /// TODO(gprusak): make it use synchronization primitives in some more canonical way.
    set_chain_info_mutex: Mutex<()>,
}

impl NetworkState {
    pub fn new(
        clock: &time::Clock,
        store: store::Store,
        peer_store: peer_store::PeerStore,
        config: config::VerifiedConfig,
        genesis_id: GenesisId,
        client: Arc<dyn client::Client>,
        shards_manager_adapter: Sender<ShardsManagerRequestFromNetwork>,
        whitelist_nodes: Vec<WhitelistNode>,
    ) -> Self {
        Self {
            runtime: Runtime::new(),
            graph: Arc::new(crate::routing::Graph::new(
                crate::routing::GraphConfig {
                    node_id: config.node_id(),
                    prune_unreachable_peers_after: PRUNE_UNREACHABLE_PEERS_AFTER,
                    prune_edges_after: Some(PRUNE_EDGES_AFTER),
                },
                store.clone(),
            )),
            genesis_id,
            client,
            shards_manager_adapter,
            chain_info: Default::default(),
            tier2: connection::Pool::new(config.node_id()),
            tier1: connection::Pool::new(config.node_id()),
            inbound_handshake_permits: Arc::new(tokio::sync::Semaphore::new(LIMIT_PENDING_PEERS)),
            peer_store,
            connection_store: connection_store::ConnectionStore::new(store.clone()).unwrap(),
            pending_reconnect: Mutex::new(Vec::<PeerInfo>::new()),
<<<<<<< HEAD
            accounts_data: Arc::new(accounts_data::Cache::new()),
            account_announcements: Arc::new(AnnounceAccountCache::new(store)),
            tier2_route_back: Mutex::new(RouteBackCache::default()),
=======
            accounts_data: Arc::new(AccountDataCache::new()),
>>>>>>> c5f1776c
            tier1_route_back: Mutex::new(RouteBackCache::default()),
            recent_routed_messages: Mutex::new(lru::LruCache::new(
                RECENT_ROUTED_MESSAGES_CACHE_SIZE,
            )),
            txns_since_last_block: AtomicUsize::new(0),
            whitelist_nodes,
            add_edges_demux: demux::Demux::new(config.routing_table_update_rate_limit),
            set_chain_info_mutex: Mutex::new(()),
            config,
            created_at: clock.now(),
            tier1_advertise_proxies_mutex: tokio::sync::Mutex::new(()),
        }
    }

    /// Spawn a future on the runtime which has the same lifetime as the NetworkState instance.
    /// In particular if the future contains the NetworkState handler, it will be run until
    /// completion. It is safe to self.spawn(...).await.unwrap(), since runtime will be kept alive
    /// by the reference to self.
    ///
    /// It should be used to make the public methods cancellable: you spawn the
    /// noncancellable logic on self.runtime and just await it: in case the call is cancelled,
    /// the noncancellable logic will be run in the background anyway.
    fn spawn<R: 'static + Send>(
        &self,
        fut: impl std::future::Future<Output = R> + 'static + Send,
    ) -> tokio::task::JoinHandle<R> {
        self.runtime.handle.spawn(fut.in_current_span())
    }

    /// Stops peer instance if it is still connected,
    /// and then mark peer as banned in the peer store.
    pub fn disconnect_and_ban(
        &self,
        clock: &time::Clock,
        peer_id: &PeerId,
        ban_reason: ReasonForBan,
    ) {
        let tier2 = self.tier2.load();
        if let Some(peer) = tier2.ready.get(peer_id) {
            peer.stop(Some(ban_reason));
        } else {
            if let Err(err) = self.peer_store.peer_ban(clock, peer_id, ban_reason) {
                tracing::error!(target: "network", ?err, "Failed to save peer data");
            }
        }
    }

    /// is_peer_whitelisted checks whether a peer is a whitelisted node.
    /// whitelisted nodes are allowed to connect, even if the inbound connections limit has
    /// been reached. This predicate should be evaluated AFTER the Handshake.
    pub fn is_peer_whitelisted(&self, peer_info: &PeerInfo) -> bool {
        self.whitelist_nodes
            .iter()
            .filter(|wn| wn.id == peer_info.id)
            .filter(|wn| Some(wn.addr) == peer_info.addr)
            .any(|wn| wn.account_id.is_none() || wn.account_id == peer_info.account_id)
    }

    /// predicate checking whether we should allow an inbound connection from peer_info.
    fn is_inbound_allowed(&self, peer_info: &PeerInfo) -> bool {
        // Check if we have spare inbound connections capacity.
        let tier2 = self.tier2.load();
        if tier2.ready.len() + tier2.outbound_handshakes.len() < self.config.max_num_peers as usize
            && !self.config.inbound_disabled
        {
            return true;
        }
        // Whitelisted nodes are allowed to connect, even if the inbound connections limit has
        // been reached.
        if self.is_peer_whitelisted(peer_info) {
            return true;
        }
        false
    }

    /// Register a direct connection to a new peer. This will be called after successfully
    /// establishing a connection with another peer. It becomes part of the connected peers.
    ///
    /// To build new edge between this pair of nodes both signatures are required.
    /// Signature from this node is passed in `edge_info`
    /// Signature from the other node is passed in `full_peer_info.edge_info`.
    pub async fn register(
        self: &Arc<Self>,
        clock: &time::Clock,
        edge: Edge,
        conn: Arc<connection::Connection>,
    ) -> Result<(), RegisterPeerError> {
        let this = self.clone();
        let clock = clock.clone();
        self.spawn(async move {
            let peer_info = &conn.peer_info;
            // Check if this is a blacklisted peer.
            if peer_info.addr.as_ref().map_or(true, |addr| this.peer_store.is_blacklisted(addr)) {
                tracing::debug!(target: "network", peer_info = ?peer_info, "Dropping connection from blacklisted peer or unknown address");
                return Err(RegisterPeerError::Blacklisted);
            }

            if this.peer_store.is_banned(&peer_info.id) {
                tracing::debug!(target: "network", id = ?peer_info.id, "Dropping connection from banned peer");
                return Err(RegisterPeerError::Banned);
            }

            match conn.tier {
                tcp::Tier::T1 => {
                    if conn.peer_type == PeerType::Inbound {
                        if !this.config.tier1.as_ref().map_or(false, |c| c.enable_inbound) {
                            return Err(RegisterPeerError::Tier1InboundDisabled);
                        }
                        // Allow for inbound TIER1 connections only directly from a TIER1 peers.
                        let owned_account = conn.owned_account.as_ref().ok_or(RegisterPeerError::NotTier1Peer)?;
                        if !this.accounts_data.load().keys.contains(&owned_account.account_key) {
                            return Err(RegisterPeerError::NotTier1Peer);
                        }
                    }
                    if !edge.verify() {
                        return Err(RegisterPeerError::InvalidEdge);
                    }
                    this.tier1.insert_ready(conn).map_err(RegisterPeerError::PoolError)?;
                }
                tcp::Tier::T2 => {
                    if conn.peer_type == PeerType::Inbound {
                        if !this.is_inbound_allowed(&peer_info) {
                            // TODO(1896): Gracefully drop inbound connection for other peer.
                            let tier2 = this.tier2.load();
                            tracing::debug!(target: "network",
                                tier2 = tier2.ready.len(), outgoing_peers = tier2.outbound_handshakes.len(),
                                max_num_peers = this.config.max_num_peers,
                                "Dropping handshake (network at max capacity)."
                            );
                            return Err(RegisterPeerError::ConnectionLimitExceeded);
                        }
                    }
                    // First verify and broadcast the edge of the connection, so that in case
                    // it is invalid, the connection is not added to the pool.
                    // TODO(gprusak): consider actually banning the peer for consistency.
                    this.add_edges(&clock, vec![edge])
                        .await
                        .map_err(|_: ReasonForBan| RegisterPeerError::InvalidEdge)?;
                    this.tier2.insert_ready(conn.clone()).map_err(RegisterPeerError::PoolError)?;
                    // Write to the peer store
                    this.peer_store.peer_connected(&clock, peer_info);
                }
            }
            Ok(())
        }).await.unwrap()
    }

    /// Removes the connection from the state.
    /// It is intentionally synchronous and expected to be called from PeerActor.stopping.
    /// If it was async, there would be a risk that the unregister will be cancelled before
    /// even starting.
    pub fn unregister(
        self: &Arc<Self>,
        clock: &time::Clock,
        conn: &Arc<connection::Connection>,
        stream_id: tcp::StreamId,
        reason: ClosingReason,
    ) {
        let this = self.clone();
        let clock = clock.clone();
        let conn = conn.clone();
        self.spawn(async move {
            let peer_id = conn.peer_info.id.clone();
            if conn.tier == tcp::Tier::T1 {
                // There is no banning or routing table for TIER1.
                // Just remove the connection from the network_state.
                this.tier1.remove(&conn);
                return;
            }
            this.tier2.remove(&conn);

            // If the last edge we have with this peer represent a connection addition, create the edge
            // update that represents the connection removal.
            if let Some(edge) = this.graph.load().local_edges.get(&peer_id) {
                if edge.edge_type() == EdgeState::Active {
                    let edge_update =
                        edge.remove_edge(this.config.node_id(), &this.config.node_key);
                    this.add_edges(&clock, vec![edge_update.clone()]).await.unwrap();
                }
            }

            // Save the fact that we are disconnecting to the PeerStore.
            let res = match reason {
                ClosingReason::Ban(ban_reason) => {
                    this.peer_store.peer_ban(&clock, &conn.peer_info.id, ban_reason)
                }
                _ => this.peer_store.peer_disconnected(&clock, &conn.peer_info.id),
            };
            if let Err(err) = res {
                tracing::error!(target: "network", ?err, "Failed to save peer data");
            }

            // Save the fact that we are disconnecting to the ConnectionStore,
            // and push a reconnect attempt, if applicable
            if this.connection_store.connection_closed(&conn.peer_info, &conn.peer_type, &reason) {
                this.pending_reconnect.lock().push(conn.peer_info.clone());
            }

            this.config
                .event_sink
                .push(Event::ConnectionClosed(ConnectionClosedEvent { stream_id, reason }));
        });
    }

    /// Attempt to connect to the given peer until successful, up to max_attempts times
    pub async fn reconnect(
        self: &Arc<Self>,
        clock: time::Clock,
        peer_info: PeerInfo,
        max_attempts: usize,
    ) {
        let mut interval = time::Interval::new(clock.now(), RECONNECT_ATTEMPT_INTERVAL);
        for _attempt in 0..max_attempts {
            interval.tick(&clock).await;

            let result = async {
                let stream = tcp::Stream::connect(&peer_info, tcp::Tier::T2)
                    .await
                    .context("tcp::Stream::connect()")?;
                PeerActor::spawn_and_handshake(clock.clone(), stream, None, self.clone())
                    .await
                    .context("PeerActor::spawn()")?;
                anyhow::Ok(())
            }
            .await;

            let succeeded = !result.is_err();

            if result.is_err() {
                tracing::info!(target:"network", ?result, "Failed to connect to {peer_info}");
            }

            if self.peer_store.peer_connection_attempt(&clock, &peer_info.id, result).is_err() {
                tracing::error!(target: "network", ?peer_info, "Failed to store connection attempt.");
            }

            if succeeded {
                return;
            }
        }
    }

    /// Determine if the given target is referring to us.
    pub fn message_for_me(&self, target: &PeerIdOrHash) -> bool {
        let my_peer_id = self.config.node_id();
        match target {
            PeerIdOrHash::PeerId(peer_id) => &my_peer_id == peer_id,
            PeerIdOrHash::Hash(hash) => self.compare_route_back(*hash, &my_peer_id),
        }
    }

    #[cfg(test)]
    pub fn send_ping(&self, clock: &time::Clock, tier: tcp::Tier, nonce: u64, target: PeerId) {
        let body = RoutedMessageBody::Ping(crate::network_protocol::Ping {
            nonce,
            source: self.config.node_id(),
        });
        let msg = RawRoutedMessage { target: PeerIdOrHash::PeerId(target), body };
        self.send_message_to_peer(clock, tier, self.sign_message(clock, msg));
    }

    pub fn send_pong(&self, clock: &time::Clock, tier: tcp::Tier, nonce: u64, target: CryptoHash) {
        let body = RoutedMessageBody::Pong(crate::network_protocol::Pong {
            nonce,
            source: self.config.node_id(),
        });
        let msg = RawRoutedMessage { target: PeerIdOrHash::Hash(target), body };
        self.send_message_to_peer(clock, tier, self.sign_message(clock, msg));
    }

    pub fn sign_message(&self, clock: &time::Clock, msg: RawRoutedMessage) -> Box<RoutedMessageV2> {
        Box::new(msg.sign(
            &self.config.node_key,
            self.config.routed_message_ttl,
            Some(clock.now_utc()),
        ))
    }

    /// Route signed message to target peer.
    /// Return whether the message is sent or not.
    pub fn send_message_to_peer(
        &self,
        clock: &time::Clock,
        tier: tcp::Tier,
        msg: Box<RoutedMessageV2>,
    ) -> bool {
        let my_peer_id = self.config.node_id();

        // Check if the message is for myself and don't try to send it in that case.
        if let PeerIdOrHash::PeerId(target) = &msg.target {
            if target == &my_peer_id {
                tracing::debug!(target: "network", account_id = ?self.config.validator.as_ref().map(|v|v.account_id()), ?my_peer_id, ?msg, "Drop signed message to myself");
                metrics::CONNECTED_TO_MYSELF.inc();
                return false;
            }
        }
        match tier {
            tcp::Tier::T1 => {
                let peer_id = match &msg.target {
                    // If a message is a response, we try to load the target from the route back
                    // cache.
                    PeerIdOrHash::Hash(hash) => {
                        match self.tier1_route_back.lock().remove(clock, hash) {
                            Some(peer_id) => peer_id,
                            None => return false,
                        }
                    }
                    PeerIdOrHash::PeerId(peer_id) => peer_id.clone(),
                };
                return self.tier1.send_message(peer_id, Arc::new(PeerMessage::Routed(msg)));
            }
            tcp::Tier::T2 => match self.tier2_find_route(&clock, &msg.target) {
                Ok(peer_id) => {
                    // Remember if we expect a response for this message.
                    if msg.author == my_peer_id && msg.expect_response() {
                        tracing::trace!(target: "network", ?msg, "initiate route back");
                        self.tier2_route_back.lock().insert(clock, msg.hash(), my_peer_id);
                    }
                    return self.tier2.send_message(peer_id, Arc::new(PeerMessage::Routed(msg)));
                }
                Err(find_route_error) => {
                    // TODO(MarX, #1369): Message is dropped here. Define policy for this case.
                    metrics::MessageDropped::NoRouteFound.inc(&msg.body);

                    tracing::debug!(target: "network",
                          account_id = ?self.config.validator.as_ref().map(|v|v.account_id()),
                          to = ?msg.target,
                          reason = ?find_route_error,
                          known_peers = ?self.graph.routing_table.reachable_peers(),
                          msg = ?msg.body,
                        "Drop signed message"
                    );
                    return false;
                }
            },
        }
    }

    /// Send message to specific account.
    /// Return whether the message is sent or not.
    /// The message might be sent over TIER1 and/or TIER2 connection depending on the message type.
    pub fn send_message_to_account(
        &self,
        clock: &time::Clock,
        account_id: &AccountId,
        msg: RoutedMessageBody,
    ) -> bool {
        let mut success = false;
        let accounts_data = self.accounts_data.load();
        // All TIER1 messages are being sent over both TIER1 and TIER2 connections for now,
        // so that we can actually observe the latency/reliability improvements in practice:
        // for each message we track over which network tier it arrived faster?
        if tcp::Tier::T1.is_allowed_routed(&msg) {
            for key in accounts_data.keys_by_id.get(account_id).iter().flat_map(|keys| keys.iter())
            {
                let data = match accounts_data.data.get(key) {
                    Some(data) => data,
                    None => continue,
                };
                let conn = match self.get_tier1_proxy(data) {
                    Some(conn) => conn,
                    None => continue,
                };
                // TODO(gprusak): in case of PartialEncodedChunk, consider stripping everything
                // but the header. This will bound the message size
                conn.send_message(Arc::new(PeerMessage::Routed(self.sign_message(
                    clock,
                    RawRoutedMessage {
                        target: PeerIdOrHash::PeerId(data.peer_id.clone()),
                        body: msg.clone(),
                    },
                ))));
                success |= true;
                break;
            }
        }

        let peer_id_from_account_data = accounts_data
            .keys_by_id
            .get(account_id)
            .iter()
            .flat_map(|keys| keys.iter())
            .flat_map(|key| accounts_data.data.get(key))
            .next()
            .map(|data| data.peer_id.clone());
        // Find the target peer_id:
        // - first look it up in self.accounts_data
        // - if missing, fall back to lookup in self.graph.routing_table
        // We want to deprecate self.graph.routing_table.account_owner in the next release.
        let target = if let Some(peer_id) = peer_id_from_account_data {
            metrics::ACCOUNT_TO_PEER_LOOKUPS.with_label_values(&["AccountData"]).inc();
            peer_id
        } else if let Some(peer_id) = self.account_announcements.get_account_owner(account_id) {
            metrics::ACCOUNT_TO_PEER_LOOKUPS.with_label_values(&["AnnounceAccount"]).inc();
            peer_id
        } else {
            // TODO(MarX, #1369): Message is dropped here. Define policy for this case.
            metrics::MessageDropped::UnknownAccount.inc(&msg);
            tracing::debug!(target: "network",
                   account_id = ?self.config.validator.as_ref().map(|v|v.account_id()),
                   to = ?account_id,
                   ?msg,"Drop message: unknown account",
            );
            tracing::trace!(target: "network", known_peers = ?self.account_announcements.get_accounts_keys(), "Known peers");
            return false;
        };

        let msg = RawRoutedMessage { target: PeerIdOrHash::PeerId(target), body: msg };
        let msg = self.sign_message(clock, msg);
        if msg.body.is_important() {
            for _ in 0..IMPORTANT_MESSAGE_RESENT_COUNT {
                success |= self.send_message_to_peer(clock, tcp::Tier::T2, msg.clone());
            }
        } else {
            success |= self.send_message_to_peer(clock, tcp::Tier::T2, msg)
        }
        success
    }

    pub async fn add_accounts_data(
        self: &Arc<Self>,
        clock: &time::Clock,
        accounts_data: Vec<Arc<SignedAccountData>>,
    ) -> Option<AccountDataError> {
        let this = self.clone();
        let clock = clock.clone();
        self.spawn(async move {
            // Verify and add the new data to the internal state.
            let (new_data, err) = this.accounts_data.clone().insert(&clock, accounts_data).await;
            // Broadcast any new data we have found, even in presence of an error.
            // This will prevent a malicious peer from forcing us to re-verify valid
            // datasets. See accounts_data::Cache documentation for details.
            if !new_data.is_empty() {
                let tier2 = this.tier2.load();
                let tasks: Vec<_> = tier2
                    .ready
                    .values()
                    .map(|p| this.spawn(p.send_accounts_data(new_data.clone())))
                    .collect();
                for t in tasks {
                    t.await.unwrap();
                }
            }
            err
        })
        .await
        .unwrap()
    }

    /// a) there is a peer we should be connected to, but we aren't
    /// b) there is an edge indicating that we should be disconnected from a peer, but we are connected.
    /// Try to resolve the inconsistency.
    /// We call this function every FIX_LOCAL_EDGES_INTERVAL from peer_manager_actor.rs.
    pub async fn fix_local_edges(self: &Arc<Self>, clock: &time::Clock, timeout: time::Duration) {
        let this = self.clone();
        let clock = clock.clone();
        self.spawn(async move {
            let graph = this.graph.load();
            let tier2 = this.tier2.load();
            let mut tasks = vec![];
            for edge in graph.local_edges.values() {
                let edge = edge.clone();
                let node_id = this.config.node_id();
                let other_peer = edge.other(&node_id).unwrap();
                match (tier2.ready.get(other_peer), edge.edge_type()) {
                    // This is an active connection, while the edge indicates it shouldn't.
                    (Some(conn), EdgeState::Removed) => tasks.push(this.spawn({
                        let this = this.clone();
                        let conn = conn.clone();
                        let clock = clock.clone();
                        async move {
                            conn.send_message(Arc::new(PeerMessage::RequestUpdateNonce(
                                PartialEdgeInfo::new(
                                    &node_id,
                                    &conn.peer_info.id,
                                    std::cmp::max(Edge::create_fresh_nonce(&clock), edge.next()),
                                    &this.config.node_key,
                                ),
                            )));
                            // TODO(gprusak): here we should synchronically wait for the RequestUpdateNonce
                            // response (with timeout). Until network round trips are implemented, we just
                            // blindly wait for a while, then check again.
                            clock.sleep(timeout).await;
                            match this.graph.load().local_edges.get(&conn.peer_info.id) {
                                Some(edge) if edge.edge_type() == EdgeState::Active => return,
                                _ => conn.stop(None),
                            }
                        }
                    })),
                    // We are not connected to this peer, but routing table contains
                    // information that we do. We should wait and remove that peer
                    // from routing table
                    (None, EdgeState::Active) => tasks.push(this.spawn({
                        let this = this.clone();
                        let clock = clock.clone();
                        let other_peer = other_peer.clone();
                        async move {
                            // This edge says this is an connected peer, which is currently not in the set of connected peers.
                            // Wait for some time to let the connection begin or broadcast edge removal instead.
                            clock.sleep(timeout).await;
                            if this.tier2.load().ready.contains_key(&other_peer) {
                                return;
                            }
                            // Peer is still not connected after waiting a timeout.
                            // Unwrap is safe, because new_edge is always valid.
                            let new_edge =
                                edge.remove_edge(this.config.node_id(), &this.config.node_key);
                            this.add_edges(&clock, vec![new_edge.clone()]).await.unwrap()
                        }
                    })),
                    // OK
                    _ => {}
                }
            }
            for t in tasks {
                let _ = t.await;
            }
        })
        .await
        .unwrap()
    }

    pub fn update_connection_store(self: &Arc<Self>, clock: &time::Clock) {
        self.connection_store.update(clock, &self.tier2.load());
    }

    /// Clears pending_reconnect and returns the cleared values
    pub fn poll_pending_reconnect(&self) -> Vec<PeerInfo> {
        let mut pending_reconnect = self.pending_reconnect.lock();
        let polled = pending_reconnect.clone();
        pending_reconnect.clear();
        return polled;
    }

    /// Collects and returns PeerInfos for all directly connected TIER2 peers.
    pub fn get_direct_peers(self: &Arc<Self>) -> Vec<PeerInfo> {
        return self.tier2.load().ready.values().map(|c| c.peer_info.clone()).collect();
    }

    /// Sets the chain info, and updates the set of TIER1 keys.
    /// Returns true iff the set of TIER1 keys has changed.
    pub fn set_chain_info(self: &Arc<Self>, info: ChainInfo) -> bool {
        let _mutex = self.set_chain_info_mutex.lock();

        // We set state.chain_info and call accounts_data.set_keys
        // synchronously, therefore, assuming actix in-order delivery,
        // there will be no race condition between subsequent SetChainInfo
        // calls.
        self.chain_info.store(Arc::new(Some(info.clone())));

        // If tier1 is not enabled, we skip set_keys() call.
        // This way self.state.accounts_data is always empty, hence no data
        // will be collected or broadcasted.
        if self.config.tier1.is_none() {
            return false;
        }
        let has_changed = self.accounts_data.set_keys(info.tier1_accounts);
        // The set of TIER1 accounts has changed, so we might be missing some accounts_data
        // that our peers know about.
        if has_changed {
            self.tier1_request_full_sync();
        }
        has_changed
    }
}<|MERGE_RESOLUTION|>--- conflicted
+++ resolved
@@ -1,9 +1,5 @@
-<<<<<<< HEAD
-use crate::accounts_data;
+use crate::accounts_data::{AccountDataCache, AccountDataError};
 use crate::announce_accounts::AnnounceAccountCache;
-=======
-use crate::accounts_data::{AccountDataCache, AccountDataError};
->>>>>>> c5f1776c
 use crate::client;
 use crate::concurrency::demux;
 use crate::concurrency::runtime::Runtime;
@@ -106,13 +102,9 @@
     /// Network-related info about the chain.
     pub chain_info: ArcSwap<Option<ChainInfo>>,
     /// AccountsData for TIER1 accounts.
-<<<<<<< HEAD
-    pub accounts_data: Arc<accounts_data::Cache>,
+    pub accounts_data: Arc<AccountDataCache>,
     /// AnnounceAccounts mapping TIER1 account ids to peer ids.
     pub account_announcements: Arc<AnnounceAccountCache>,
-=======
-    pub accounts_data: Arc<AccountDataCache>,
->>>>>>> c5f1776c
     /// Connected peers (inbound and outbound) with their full peer information.
     pub tier2: connection::Pool,
     pub tier1: connection::Pool,
@@ -188,13 +180,9 @@
             peer_store,
             connection_store: connection_store::ConnectionStore::new(store.clone()).unwrap(),
             pending_reconnect: Mutex::new(Vec::<PeerInfo>::new()),
-<<<<<<< HEAD
-            accounts_data: Arc::new(accounts_data::Cache::new()),
+            accounts_data: Arc::new(AccountDataCache::new()),
             account_announcements: Arc::new(AnnounceAccountCache::new(store)),
             tier2_route_back: Mutex::new(RouteBackCache::default()),
-=======
-            accounts_data: Arc::new(AccountDataCache::new()),
->>>>>>> c5f1776c
             tier1_route_back: Mutex::new(RouteBackCache::default()),
             recent_routed_messages: Mutex::new(lru::LruCache::new(
                 RECENT_ROUTED_MESSAGES_CACHE_SIZE,
