--- conflicted
+++ resolved
@@ -258,11 +258,7 @@
             // Verify and broadcast the edge of the connection. Only then insert the new
             // connection to TIER2 pool, so that nothing is broadcasted to conn.
             // TODO(gprusak): consider actually banning the peer for consistency.
-<<<<<<< HEAD
-            this.add_edges(&clock, vec![conn.edge.load()])
-=======
             this.add_edges(&clock, vec![conn.edge.load().as_ref().clone()])
->>>>>>> 94123798
                 .await
                 .map_err(|_: ReasonForBan| RegisterPeerError::InvalidEdge)?;
             this.tier2.insert_ready(conn.clone()).map_err(RegisterPeerError::PoolError)?;
