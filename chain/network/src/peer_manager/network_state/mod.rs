--- conflicted
+++ resolved
@@ -650,37 +650,6 @@
     /// b) there is an edge indicating that we should be disconnected from a peer, but we are connected.
     /// Try to resolve the inconsistency.
     /// We call this function every FIX_LOCAL_EDGES_INTERVAL from peer_manager_actor.rs.
-<<<<<<< HEAD
-    pub async fn fix_local_edges(self: &Arc<Self>, clock: &time::Clock) {
-        let local_edges = self.routing_table_view.get_local_edges();
-        let tier2 = self.tier2.load();
-        let mut tasks = vec![];
-        for edge in local_edges {
-            let node_id = self.config.node_id();
-            let other_peer = edge.other(&node_id).unwrap();
-            match (tier2.ready.get(other_peer), edge.edge_type()) {
-                // This is an active connection, while the edge indicates it shouldn't.
-                (Some(conn), EdgeState::Removed) => {
-                    let this = self.clone();
-                    let conn = conn.clone();
-                    let clock = clock.clone();
-                    tasks.push(self.spawn(async move {
-                        conn.send_message(Arc::new(PeerMessage::RequestUpdateNonce(
-                            PartialEdgeInfo::new(
-                                &node_id,
-                                &conn.peer_info.id,
-                                std::cmp::max(Edge::create_fresh_nonce(&clock), edge.next()),
-                                &this.config.node_key,
-                            ),
-                        )));
-                        // TODO(gprusak): here we should synchronically wait for the RequestUpdateNonce
-                        // response (with timeout). Until network round trips are implemented, we just
-                        // blindly wait for a while, then check again.
-                        clock.sleep(WAIT_ON_TRY_UPDATE_NONCE).await;
-                        match this.routing_table_view.get_local_edge(&conn.peer_info.id) {
-                            Some(edge) if edge.edge_type() == EdgeState::Active => return,
-                            _ => conn.stop(None),
-=======
     pub async fn fix_local_edges(self: &Arc<Self>, clock: &time::Clock, timeout: time::Duration) {
         let this = self.clone();
         let clock = clock.clone();
@@ -702,7 +671,7 @@
                                 PartialEdgeInfo::new(
                                     &node_id,
                                     &conn.peer_info.id,
-                                    edge.next(),
+                                    std::cmp::max(Edge::create_fresh_nonce(&clock), edge.next()),
                                     &this.config.node_key,
                                 ),
                             )));
@@ -714,7 +683,6 @@
                                 Some(edge) if edge.edge_type() == EdgeState::Active => return,
                                 _ => conn.stop(None),
                             }
->>>>>>> 824880f5
                         }
                     })),
                     // We are not connected to this peer, but routing table contains
