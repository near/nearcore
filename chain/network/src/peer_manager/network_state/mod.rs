--- conflicted
+++ resolved
@@ -1,10 +1,5 @@
-<<<<<<< HEAD
-use crate::accounts_data;
-use crate::announce_accounts;
-=======
 use crate::accounts_data::{AccountDataCache, AccountDataError};
 use crate::announce_accounts::AnnounceAccountCache;
->>>>>>> 9125fc45
 use crate::client;
 use crate::concurrency::demux;
 use crate::concurrency::runtime::Runtime;
@@ -107,15 +102,9 @@
     /// Network-related info about the chain.
     pub chain_info: ArcSwap<Option<ChainInfo>>,
     /// AccountsData for TIER1 accounts.
-<<<<<<< HEAD
-    pub accounts_data: Arc<accounts_data::Cache>,
-    /// AnnounceAccounts mapping TIER1 account ids to peer ids.
-    pub account_announcements: Arc<announce_accounts::Cache>,
-=======
     pub accounts_data: Arc<AccountDataCache>,
     /// AnnounceAccounts mapping TIER1 account ids to peer ids.
     pub account_announcements: Arc<AnnounceAccountCache>,
->>>>>>> 9125fc45
     /// Connected peers (inbound and outbound) with their full peer information.
     pub tier2: connection::Pool,
     pub tier1: connection::Pool,
@@ -199,13 +188,8 @@
             peer_store,
             connection_store: connection_store::ConnectionStore::new(store.clone()).unwrap(),
             pending_reconnect: Mutex::new(Vec::<PeerInfo>::new()),
-<<<<<<< HEAD
-            accounts_data: Arc::new(accounts_data::Cache::new()),
-            account_announcements: Arc::new(announce_accounts::Cache::new(store)),
-=======
             accounts_data: Arc::new(AccountDataCache::new()),
             account_announcements: Arc::new(AnnounceAccountCache::new(store)),
->>>>>>> 9125fc45
             tier2_route_back: Mutex::new(RouteBackCache::default()),
             tier1_route_back: Mutex::new(RouteBackCache::default()),
             recent_routed_messages: Mutex::new(lru::LruCache::new(
@@ -526,7 +510,6 @@
                 };
                 return self.tier1.send_message(peer_id, Arc::new(PeerMessage::Routed(msg)));
             }
-<<<<<<< HEAD
             tcp::Tier::T2 => {
                 // TODO: Think about what we really want to check and make this more robust,
                 // also log it to metrics rather than printing
@@ -541,19 +524,11 @@
                         if hop_ct_v1 != hop_ct_v2 {
                             tracing::error!(target: "stats", "number of next hops mismatched between routing protocols for target {}", &peer_id);
                         }
-=======
-            tcp::Tier::T2 => match self.tier2_find_route(&clock, &msg.target) {
-                Ok(peer_id) => {
-                    // Remember if we expect a response for this message.
-                    if msg.author == my_peer_id && msg.expect_response() {
-                        tracing::trace!(target: "network", ?msg, "initiate route back");
-                        self.tier2_route_back.lock().insert(clock, msg.hash(), my_peer_id);
->>>>>>> 9125fc45
                     }
                     _default => {}
                 }
 
-                match self.find_route(&clock, &msg.target) {
+                match self.tier2_find_route(&clock, &msg.target) {
                     Ok(peer_id) => {
                         // Remember if we expect a response for this message.
                         if msg.author == my_peer_id && msg.expect_response() {
