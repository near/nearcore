--- conflicted
+++ resolved
@@ -28,13 +28,9 @@
 use crate::stats::metrics;
 use crate::store;
 use crate::tcp;
-<<<<<<< HEAD
-use crate::types::{ChainInfo, PeerType, ReasonForBan, Tier3Request, Tier3RequestBody};
-=======
 use crate::types::{
     ChainInfo, PeerType, ReasonForBan, StatePartRequestBody, Tier3Request, Tier3RequestBody,
 };
->>>>>>> a18810a0
 use anyhow::Context;
 use arc_swap::ArcSwap;
 use near_async::messaging::{CanSend, SendAsync, Sender};
@@ -790,19 +786,11 @@
             RoutedMessageBody::StatePartRequest(request) => {
                 self.tier3_requests.lock().push_back(Tier3Request {
                     peer_info: PeerInfo { id: peer_id, addr: Some(request.addr), account_id: None },
-<<<<<<< HEAD
-                    body: Tier3RequestBody::StatePartRequest(
-                        request.shard_id,
-                        request.sync_hash,
-                        request.part_id,
-                    ),
-=======
                     body: Tier3RequestBody::StatePart(StatePartRequestBody {
                         shard_id: request.shard_id,
                         sync_hash: request.sync_hash,
                         part_id: request.part_id,
                     }),
->>>>>>> a18810a0
                 });
                 None
             }
