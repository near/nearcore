--- conflicted
+++ resolved
@@ -188,23 +188,19 @@
         }
     }
 
-<<<<<<< HEAD
+    fn spawn<R: 'static + Send>(
+        &self,
+        fut: impl std::future::Future<Output = R> + 'static + Send,
+    ) -> tokio::task::JoinHandle<R> {
+        self.runtime.handle.spawn(fut.in_current_span())
+    }
+
     pub fn propose_edge(
         &self,
         clock: &time::Clock,
         peer1: &PeerId,
         with_nonce: Option<u64>,
     ) -> PartialEdgeInfo {
-=======
-    fn spawn<R: 'static + Send>(
-        &self,
-        fut: impl std::future::Future<Output = R> + 'static + Send,
-    ) -> tokio::task::JoinHandle<R> {
-        self.runtime.handle.spawn(fut.in_current_span())
-    }
-
-    pub fn propose_edge(&self, peer1: &PeerId, with_nonce: Option<u64>) -> PartialEdgeInfo {
->>>>>>> 41ad9349
         // When we create a new edge we increase the latest nonce by 2 in case we miss a removal
         // proposal from our partner.
         let nonce = with_nonce.unwrap_or_else(|| {
