--- conflicted
+++ resolved
@@ -9,12 +9,8 @@
 use crate::config;
 use crate::network_protocol::{
     Edge, EdgeState, PartialEdgeInfo, PeerIdOrHash, PeerInfo, PeerMessage, RawRoutedMessage,
-<<<<<<< HEAD
     RoutedMessage, SignedAccountData, SnapshotHostInfo, T1MessageBody, T2MessageBody,
     TieredMessageBody,
-=======
-    RoutedMessage, RoutedMessageBody, SignedAccountData, SnapshotHostInfo,
->>>>>>> 27b9fb78
 };
 use crate::peer::peer_actor::ClosingReason;
 use crate::peer::peer_actor::PeerActor;
@@ -564,7 +560,7 @@
                     // If a message is a response, we try to load the target from the route back
                     // cache.
                     PeerIdOrHash::Hash(hash) => {
-                        match self.tier1_route_back.lock().remove(clock, hash) {
+                        match self.tier1_route_back.lock().remove(clock, &hash) {
                             Some(peer_id) => peer_id,
                             None => return false,
                         }
