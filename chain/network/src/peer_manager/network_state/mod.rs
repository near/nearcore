--- conflicted
+++ resolved
@@ -170,29 +170,6 @@
         self.runtime.handle.spawn(fut.in_current_span())
     }
 
-<<<<<<< HEAD
-    pub fn propose_edge(
-        &self,
-        clock: &time::Clock,
-        peer1: &PeerId,
-        with_nonce: Option<u64>,
-    ) -> PartialEdgeInfo {
-        // When we create a new edge we increase the latest nonce by 2 in case we miss a removal
-        // proposal from our partner.
-        let nonce = with_nonce.unwrap_or_else(|| {
-            let nonce = Edge::create_fresh_nonce(clock);
-            // If we already had a connection to this peer - check that edge's nonce.
-            // And use either that one or the one from the current timestamp.
-            // We would use existing edge's nonce, if we were trying to connect to a given peer multiple times per second.
-            self.routing_table_view
-                .get_local_edge(peer1)
-                .map_or(nonce, |edge| std::cmp::max(edge.next(), nonce))
-        });
-        PartialEdgeInfo::new(&self.config.node_id(), peer1, nonce, &self.config.node_key)
-    }
-
-=======
->>>>>>> 045498b8
     /// Stops peer instance if it is still connected,
     /// and then mark peer as banned in the peer store.
     pub fn disconnect_and_ban(
@@ -443,160 +420,6 @@
         }
     }
 
-<<<<<<< HEAD
-    pub async fn add_accounts(self: &Arc<NetworkState>, accounts: Vec<AnnounceAccount>) {
-        let this = self.clone();
-        self.spawn(async move {
-            let new_accounts = this.routing_table_view.add_accounts(accounts);
-            tracing::debug!(target: "network", account_id = ?this.config.validator.as_ref().map(|v|v.account_id()), ?new_accounts, "Received new accounts");
-            this.broadcast_routing_table_update(Arc::new(RoutingTableUpdate::from_accounts(
-                new_accounts.clone(),
-            )));
-            this.config.event_sink.push(Event::AccountsAdded(new_accounts));
-        }).await.unwrap()
-    }
-
-    /// Sends list of edges, from peer `peer_id` to check their signatures to `EdgeValidatorActor`.
-    /// Bans peer `peer_id` if an invalid edge is found.
-    /// `PeerManagerActor` periodically runs `broadcast_validated_edges_trigger`, which gets edges
-    /// from `EdgeValidatorActor` concurrent queue and sends edges to be added to `RoutingTableActor`.
-    pub async fn add_edges(
-        self: &Arc<Self>,
-        clock: &time::Clock,
-        edges: Vec<Edge>,
-    ) -> Result<(), ReasonForBan> {
-        let this = self.clone();
-        let clock = clock.clone();
-        self.spawn(async move {
-            // Deduplicate edges.
-            // TODO(gprusak): sending duplicate edges should be considered a malicious behavior
-            // instead, however that would be backward incompatible, so it can be introduced in
-            // PROTOCOL_VERSION 60 earliest.
-            let mut edges = Edge::deduplicate(edges);
-            {
-                let graph = this.graph.read();
-                edges.retain(|x| !graph.has(x));
-            }
-            if edges.is_empty() {
-                return Ok(());
-            }
-            // Verify the edges in parallel on rayon.
-            let (edges, ok) = concurrency::rayon::run(move || {
-                concurrency::rayon::try_map(edges.into_iter().par_bridge(), |e| {
-                    if e.verify() {
-                        Some(e)
-                    } else {
-                        None
-                    }
-                })
-            })
-            .await;
-            let new_local_edges = this.routing_table_view.add_local_edges(&edges);
-
-            // Local edge information is also kept in the Connection fields in peers.
-            // Make sure that it gets updated too.
-            for new_edge in new_local_edges {
-                this.tier2.update_edge(&new_edge);
-            }
-
-            let mut new_edges = match this
-                .routing_table_addr
-                .send(
-                    routing::actor::Message::AddVerifiedEdges { edges: edges.clone() }
-                        .with_span_context(),
-                )
-                .await
-            {
-                Ok(routing::actor::Response::AddVerifiedEdges(new_edges)) => new_edges,
-                Ok(_) => panic!("expected AddVerifiedEdges"),
-                Err(err) => {
-                    tracing::error!(target:"network","routing::actor::Actor closed: {err}");
-                    return Ok(());
-                }
-            };
-            this.config.event_sink.push(Event::EdgesVerified(edges.clone()));
-            // Don't send tombstones during the initial time.
-            // Most of the network is created during this time, which results
-            // in us sending a lot of tombstones to peers.
-            // Later, the amount of new edges is a lot smaller.
-            if let Some(skip_tombstones_duration) = this.config.skip_tombstones {
-                if clock.now() < this.created_at + skip_tombstones_duration {
-                    new_edges.retain(|edge| edge.edge_type() == EdgeState::Active);
-                    metrics::EDGE_TOMBSTONE_SENDING_SKIPPED.inc();
-                }
-            }
-            // Broadcast new edges to all other peers.
-            this.broadcast_routing_table_update(Arc::new(RoutingTableUpdate::from_edges(
-                new_edges,
-            )));
-            if !ok {
-                return Err(ReasonForBan::InvalidEdge);
-            }
-            Ok(())
-        })
-        .await
-        .unwrap()
-    }
-
-    pub async fn update_routing_table(
-        self: &Arc<Self>,
-        prune_unreachable_since: Option<time::Instant>,
-        prune_edges_older_than: Option<time::Utc>,
-    ) {
-        let this = self.clone();
-        self.spawn(async move {
-            let resp = match this
-                .routing_table_addr
-                .send(
-                    routing::actor::Message::RoutingTableUpdate {
-                        prune_unreachable_since,
-                        prune_edges_older_than,
-                    }
-                    .with_span_context(),
-                )
-                .await
-            {
-                Ok(resp) => resp,
-                Err(err) => {
-                    // This can happen only when the PeerManagerActor is being shut down.
-                    tracing::error!(target:"network","routing::actor::Actor: {err}");
-                    return;
-                }
-            };
-            match resp {
-                routing::actor::Response::RoutingTableUpdate { pruned_edges, next_hops } => {
-                    this.routing_table_view.update(&pruned_edges, next_hops.clone());
-                    this.config
-                        .event_sink
-                        .push(Event::RoutingTableUpdate { next_hops, pruned_edges });
-                }
-                _ => panic!("expected RoutingTableUpdateResponse"),
-            }
-        })
-        .await
-        .unwrap()
-    }
-
-    pub async fn finalize_edge(
-        self: &Arc<Self>,
-        clock: &time::Clock,
-        peer_id: PeerId,
-        edge_info: PartialEdgeInfo,
-    ) -> Result<Edge, ReasonForBan> {
-        let edge = Edge::build_with_secret_key(
-            self.config.node_id(),
-            peer_id.clone(),
-            edge_info.nonce,
-            &self.config.node_key,
-            edge_info.signature,
-        );
-        self.tier2.update_edge(&edge);
-        self.add_edges(&clock, vec![edge.clone()]).await?;
-        Ok(edge)
-    }
-
-=======
->>>>>>> 045498b8
     pub async fn add_accounts_data(
         self: &Arc<Self>,
         accounts_data: Vec<Arc<SignedAccountData>>,
