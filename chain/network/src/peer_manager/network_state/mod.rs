--- conflicted
+++ resolved
@@ -189,12 +189,8 @@
             tier1: connection::Pool::new(config.node_id()),
             inbound_handshake_permits: Arc::new(tokio::sync::Semaphore::new(LIMIT_PENDING_PEERS)),
             peer_store,
-<<<<<<< HEAD
             snapshot_hosts: Arc::new(SnapshotHostsCache::new()),
-            connection_store: connection_store::ConnectionStore::new(store.clone()).unwrap(),
-=======
             connection_store: connection_store::ConnectionStore::new(store).unwrap(),
->>>>>>> 3542b1a0
             pending_reconnect: Mutex::new(Vec::<PeerInfo>::new()),
             accounts_data: Arc::new(AccountDataCache::new()),
             tier2_route_back: Mutex::new(RouteBackCache::default()),
