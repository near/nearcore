use crate::concurrency::demux;
use crate::config;
use crate::network_protocol::testonly as data;
use crate::network_protocol::{Encoding, PeerAddr, SyncAccountsData};
use crate::peer;
use crate::peer_manager;
use crate::peer_manager::peer_manager_actor::{Event as PME, LIMIT_PENDING_PEERS};
use crate::peer_manager::testonly::{Event, NormalAccountData};
use crate::testonly::{assert_is_superset, make_rng, AsSet as _};
use crate::types::{PeerMessage, RoutingTableUpdate};
use itertools::Itertools;
use near_logger_utils::init_test_logger;
use near_network_primitives::time;
use near_network_primitives::types::{Ping, RoutedMessageBody, EDGE_MIN_TIMESTAMP_NONCE};
use near_primitives::network::PeerId;
<<<<<<< HEAD
=======
use near_store::test_utils::create_test_node_storage;
>>>>>>> 27d74802
use pretty_assertions::assert_eq;
use rand::seq::SliceRandom as _;
use rand::Rng as _;
use std::collections::HashSet;
use std::sync::Arc;
use tokio::net::TcpStream;

// After the initial exchange, all subsequent SyncRoutingTable messages are
// expected to contain only the diff of the known data.
#[tokio::test]
async fn repeated_data_in_sync_routing_table() {
    init_test_logger();
    let mut rng = make_rng(921853233);
    let rng = &mut rng;
    let mut clock = time::FakeClock::default();
    let chain = Arc::new(data::Chain::make(&mut clock, rng, 10));
    let pm = peer_manager::testonly::start(
        clock.clock(),
<<<<<<< HEAD
        near_store::db::TestDB::new(),
=======
        create_test_node_storage(),
>>>>>>> 27d74802
        chain.make_config(rng),
        chain.clone(),
    )
    .await;
    let cfg = peer::testonly::PeerConfig {
        network: chain.make_config(rng),
        chain,
        peers: vec![],
        start_handshake_with: Some(PeerId::new(pm.cfg.node_key.public_key())),
        force_encoding: Some(Encoding::Proto),
        nonce: None,
    };
    let stream = TcpStream::connect(pm.cfg.node_addr.unwrap()).await.unwrap();
    let mut peer = peer::testonly::PeerHandle::start_endpoint(clock.clock(), cfg, stream).await;
    let edge = peer.complete_handshake().await;

    let mut edges_got = HashSet::new();
    let mut edges_want = HashSet::new();
    let mut accounts_got = HashSet::new();
    let mut accounts_want = HashSet::new();
    edges_want.insert(edge);

    // Gradually increment the amount of data in the system and then broadcast it.
    for _ in 0..10 {
        // Wait for the new data to be broadcasted.
        // Note that in the first iteration we expect just 1 edge, without sending anything before.
        // It is important because the first SyncRoutingTable contains snapshot of all data known to
        // the node (not just the diff), so we expect incremental behavior only after the first
        // SyncRoutingTable.
        // TODO(gprusak): the first SyncRoutingTable will be delayed, until we replace actix
        // internal clock with a fake clock.
        while edges_got != edges_want || accounts_got != accounts_want {
            match peer.events.recv().await {
                peer::testonly::Event::RoutingTable(got) => {
                    for a in got.accounts {
                        assert!(!accounts_got.contains(&a), "repeated broadcast: {a:?}");
                        assert!(accounts_want.contains(&a), "unexpected broadcast: {a:?}");
                        accounts_got.insert(a);
                    }
                    for e in got.edges {
                        assert!(!edges_got.contains(&e), "repeated broadcast: {e:?}");
                        assert!(edges_want.contains(&e), "unexpected broadcast: {e:?}");
                        edges_got.insert(e);
                    }
                }
                // Ignore other messages.
                _ => {}
            }
        }
        // Add more data.
        let signer = data::make_signer(rng);
        edges_want.insert(data::make_edge(&peer.cfg.signer(), &signer));
        accounts_want.insert(data::make_announce_account(rng));
        // Send all the data created so far. PeerManager is expected to discard the duplicates.
        peer.send(PeerMessage::SyncRoutingTable(RoutingTableUpdate {
            edges: edges_want.iter().cloned().collect(),
            accounts: accounts_want.iter().cloned().collect(),
        }))
        .await;
    }
}

// After each handshake a full sync of routing table is performed with the peer.
// After a restart, all the edges reside in storage. The node shouldn't broadcast
// edges which it learned about before the restart.
// This test takes ~6s because of delays enforced in the PeerManager.
#[tokio::test]
async fn no_edge_broadcast_after_restart() {
    init_test_logger();
    let mut rng = make_rng(921853233);
    let rng = &mut rng;
    let mut clock = time::FakeClock::default();
    let chain = Arc::new(data::Chain::make(&mut clock, rng, 10));

    let mut total_edges = vec![];
<<<<<<< HEAD
    let store = near_store::db::TestDB::new();
=======
    let storage = create_test_node_storage().into_inner(near_store::Temperature::Hot);
>>>>>>> 27d74802

    for i in 0..3 {
        println!("iteration {i}");
        // Start a PeerManager and connect a peer to it.
        let pm = peer_manager::testonly::start(
            clock.clock(),
            near_store::NodeStorage::new(storage.clone()),
            chain.make_config(rng),
            chain.clone(),
        )
        .await;
        let cfg = peer::testonly::PeerConfig {
            network: chain.make_config(rng),
            chain: chain.clone(),
            peers: vec![],
            start_handshake_with: Some(PeerId::new(pm.cfg.node_key.public_key())),
            force_encoding: Some(Encoding::Proto),
            nonce: None,
        };
        let stream = TcpStream::connect(pm.cfg.node_addr.unwrap()).await.unwrap();
        let mut peer = peer::testonly::PeerHandle::start_endpoint(clock.clock(), cfg, stream).await;
        let edge = peer.complete_handshake().await;

        // Create a bunch of fresh unreachable edges, then send all the edges created so far.
        let fresh_edges = vec![
            data::make_edge(&data::make_signer(rng), &data::make_signer(rng)),
            data::make_edge(&data::make_signer(rng), &data::make_signer(rng)),
            data::make_edge_tombstone(&data::make_signer(rng), &data::make_signer(rng)),
        ];
        total_edges.extend(fresh_edges.clone());
        peer.send(PeerMessage::SyncRoutingTable(RoutingTableUpdate {
            edges: total_edges.clone(),
            accounts: vec![],
        }))
        .await;

        // Expect just the fresh edges (and the pm <-> peer edge) to be broadcasted back.
        let mut edges_want = fresh_edges.clone();
        edges_want.push(edge);
        let mut edges_got = vec![];

        while edges_got != edges_want {
            match peer.events.recv().await {
                peer::testonly::Event::RoutingTable(got) => {
                    edges_got.extend(got.edges);
                    assert_is_superset(&edges_want.as_set(), &edges_got.as_set());
                }
                // Ignore other messages.
                _ => {}
            }
        }
    }
}

// Nonces must be odd (as even ones are reserved for tombstones).
fn to_active_nonce(timestamp: time::Utc) -> u64 {
    let value = timestamp.unix_timestamp() as u64;
    if value % 2 == 0 {
        value + 1
    } else {
        value
    }
}

// Test connecting to peer manager with timestamp-like nonces.
#[tokio::test]
async fn test_nonces() {
    init_test_logger();
    let mut rng = make_rng(921853233);
    let rng = &mut rng;
    let mut clock = time::FakeClock::new(*EDGE_MIN_TIMESTAMP_NONCE + time::Duration::days(2));
    let chain = Arc::new(data::Chain::make(&mut clock, rng, 10));

<<<<<<< HEAD
    // Start a PeerManager and connect a peer to it.
    let pm = peer_manager::testonly::start(
        clock.clock(),
        near_store::db::TestDB::new(),
=======
    //let mut total_edges = vec![];

    // Start a PeerManager and connect a peer to it.
    let pm = peer_manager::testonly::start(
        clock.clock(),
        create_test_node_storage(),
>>>>>>> 27d74802
        chain.make_config(rng),
        chain.clone(),
    )
    .await;

    let test_cases = [
        // Try to connect with peer with a valid nonce (current timestamp).
        (Some(to_active_nonce(clock.now_utc())), true, "current timestamp"),
        // Now try the peer with invalid timestamp (in the past)
        (Some(to_active_nonce(clock.now_utc() - time::Duration::days(1))), false, "past timestamp"),
        // Now try the peer with invalid timestamp (in the future)
        (
            Some(to_active_nonce(clock.now_utc() + time::Duration::days(1))),
            false,
            "future timestamp",
        ),
        (Some(u64::MAX), false, "u64 max"),
        (Some(i64::MAX as u64), false, "i64 max"),
        (Some((i64::MAX - 1) as u64), false, "i64 max - 1"),
        (Some(253402300799), false, "Max time"),
        (Some(253402300799 + 2), false, "Over max time"),
        //(Some(0), false, "Nonce 0"),
        (None, true, "Nonce 1"),
    ];

    for test in test_cases {
        println!("Running test {:?}", test.2);
        let cfg = peer::testonly::PeerConfig {
            network: chain.make_config(rng),
            chain: chain.clone(),
            peers: vec![],
            start_handshake_with: Some(PeerId::new(pm.cfg.node_key.public_key())),
            force_encoding: Some(Encoding::Proto),
            // Connect with nonce equal to unix timestamp
            nonce: test.0,
        };
        let stream = TcpStream::connect(pm.cfg.node_addr.unwrap()).await.unwrap();
        let mut peer = peer::testonly::PeerHandle::start_endpoint(clock.clock(), cfg, stream).await;
        if test.1 {
            peer.complete_handshake().await;
        } else {
            peer.fail_handshake().await;
        }
    }
}

// test that TTL is handled property.
#[tokio::test]
async fn ttl() {
    init_test_logger();
    let mut rng = make_rng(921853233);
    let rng = &mut rng;
    let mut clock = time::FakeClock::default();
    let chain = Arc::new(data::Chain::make(&mut clock, rng, 10));
    let mut pm = peer_manager::testonly::start(
        clock.clock(),
<<<<<<< HEAD
        near_store::db::TestDB::new(),
=======
        create_test_node_storage(),
>>>>>>> 27d74802
        chain.make_config(rng),
        chain.clone(),
    )
    .await;
    let cfg = peer::testonly::PeerConfig {
        network: chain.make_config(rng),
        chain,
        peers: vec![],
        start_handshake_with: Some(PeerId::new(pm.cfg.node_key.public_key())),
        force_encoding: Some(Encoding::Proto),
        nonce: None,
    };
    let stream = TcpStream::connect(pm.cfg.node_addr.unwrap()).await.unwrap();
    let mut peer = peer::testonly::PeerHandle::start_endpoint(clock.clock(), cfg, stream).await;
    peer.complete_handshake().await;
    // await for peer manager to compute the routing table.
    // TODO(gprusak): probably extract it to a separate function when migrating other tests from
    // integration-tests to near_network.
    pm.events
        .recv_until(|ev| match ev {
            Event::PeerManager(PME::RoutingTableUpdate(rt)) => {
                if rt.get(&peer.cfg.id()).map_or(false, |v| v.len() > 0) {
                    Some(())
                } else {
                    None
                }
            }
            _ => None,
        })
        .await;

    for ttl in 0..5 {
        let msg = RoutedMessageBody::Ping(Ping { nonce: rng.gen(), source: peer.cfg.id() });
        let msg = peer.routed_message(msg, peer.cfg.id(), ttl, Some(clock.now_utc()));
        peer.send(PeerMessage::Routed(msg.clone())).await;
        // If TTL is <2, then the message will be dropped (at least 2 hops are required).
        if ttl < 2 {
            pm.events
                .recv_until(|ev| match ev {
                    Event::PeerManager(PME::RoutedMessageDropped) => Some(()),
                    _ => None,
                })
                .await;
        } else {
            let got = peer
                .events
                .recv_until(|ev| match ev {
                    peer::testonly::Event::Routed(msg) => Some(msg),
                    _ => None,
                })
                .await;
            assert_eq!(msg.body, got.body);
            assert_eq!(msg.ttl - 1, got.ttl);
        }
    }
}

#[tokio::test]
async fn accounts_data_broadcast() {
    init_test_logger();
    let mut rng = make_rng(921853233);
    let rng = &mut rng;
    let mut clock = time::FakeClock::default();
    let chain = Arc::new(data::Chain::make(&mut clock, rng, 10));
    let clock = clock.clock();
    let clock = &clock;

    let mut pm = peer_manager::testonly::start(
        clock.clone(),
<<<<<<< HEAD
        near_store::db::TestDB::new(),
=======
        create_test_node_storage(),
>>>>>>> 27d74802
        chain.make_config(rng),
        chain.clone(),
    )
    .await;

    let take_sync = |ev| match ev {
        peer::testonly::Event::Network(PME::MessageProcessed(PeerMessage::SyncAccountsData(
            msg,
        ))) => Some(msg),
        _ => None,
    };

    let data = chain.make_tier1_data(rng, clock);

    // Connect peer, expect initial sync to be empty.
    let (mut peer1, got1) = pm.start_connection(rng, chain.clone()).await.handshake(clock).await;
    assert_eq!(got1.accounts_data, vec![]);

    // Send some data. It won't be broadcasted back.
    let msg = SyncAccountsData {
        accounts_data: vec![data[0].clone(), data[1].clone()],
        incremental: true,
        requesting_full_sync: false,
    };
    let want = msg.accounts_data.clone();
    peer1.send(PeerMessage::SyncAccountsData(msg)).await;
    pm.wait_for_accounts_data(&want.iter().map(|d| d.into()).collect()).await;

    // Connect another peer and perform initial full sync.
    let (mut peer2, got2) = pm.start_connection(rng, chain.clone()).await.handshake(clock).await;
    assert_eq!(got2.accounts_data.as_set(), want.as_set());

    // Send a mix of new and old data. Only new data should be broadcasted.
    let msg = SyncAccountsData {
        accounts_data: vec![data[1].clone(), data[2].clone()],
        incremental: true,
        requesting_full_sync: false,
    };
    let want = vec![data[2].clone()];
    peer1.send(PeerMessage::SyncAccountsData(msg)).await;
    let got2 = peer2.events.recv_until(take_sync).await;
    assert_eq!(got2.accounts_data.as_set(), want.as_set());

    // Send a request for a full sync.
    let want = vec![data[0].clone(), data[1].clone(), data[2].clone()];
    peer1
        .send(PeerMessage::SyncAccountsData(SyncAccountsData {
            accounts_data: vec![],
            incremental: true,
            requesting_full_sync: true,
        }))
        .await;
    let got1 = peer1.events.recv_until(take_sync).await;
    assert_eq!(got1.accounts_data.as_set(), want.as_set());
}

fn peer_addrs(vc: &config::ValidatorConfig) -> Vec<PeerAddr> {
    match &vc.endpoints {
        config::ValidatorEndpoints::PublicAddrs(peer_addrs) => peer_addrs.clone(),
        config::ValidatorEndpoints::TrustedStunServers(_) => {
            panic!("tests only support PublicAddrs in validator config")
        }
    }
}

// Test with 3 peer managers connected sequentially: 1-2-3
// All of them are validators.
// No matter what the order of shifting into the epoch,
// all of them should receive all the AccountDatas eventually.
#[tokio::test]
async fn accounts_data_gradual_epoch_change() {
    init_test_logger();
    let mut rng = make_rng(921853233);
    let rng = &mut rng;
    let mut clock = time::FakeClock::default();
    let chain = Arc::new(data::Chain::make(&mut clock, rng, 10));

    let mut pms = vec![];
    for _ in 0..3 {
        pms.push(
            peer_manager::testonly::start(
                clock.clock(),
<<<<<<< HEAD
                near_store::db::TestDB::new(),
=======
                create_test_node_storage(),
>>>>>>> 27d74802
                chain.make_config(rng),
                chain.clone(),
            )
            .await,
        );
    }

    // 0 <-> 1 <-> 2
    let pm1 = pms[1].peer_info();
    let pm2 = pms[2].peer_info();
    pms[0].connect_to(&pm1).await;
    pms[1].connect_to(&pm2).await;

    // Validator configs.
    let vs: Vec<_> = pms.iter().map(|pm| pm.cfg.validator.clone().unwrap()).collect();

    // For every order of nodes.
    for ids in (0..pms.len()).permutations(3) {
        // Construct ChainInfo for a new epoch,
        // with tier1_accounts containing all validators.
        let e = data::make_epoch_id(rng);
        let mut chain_info = chain.get_chain_info();
        chain_info.tier1_accounts = Arc::new(
            vs.iter()
                .map(|v| ((e.clone(), v.signer.validator_id().clone()), v.signer.public_key()))
                .collect(),
        );

        // Advance epoch in the given order.
        for id in ids {
            pms[id].set_chain_info(chain_info.clone()).await;
        }

        // Wait for data to arrive.
        let want = vs
            .iter()
            .map(|v| NormalAccountData {
                epoch_id: e.clone(),
                account_id: v.signer.validator_id().clone(),
                peers: peer_addrs(v),
            })
            .collect();
        for pm in &mut pms {
            pm.wait_for_accounts_data(&want).await;
        }
    }
}

// Test is expected to take ~5s.
// Test with 20 peer managers connected in layers:
// - 1st 5 and 2nd 5 are connected in full bipartite graph.
// - 2nd 5 and 3rd 5 ...
// - 3rd 5 and 4th 5 ...
// All of them are validators.
#[tokio::test(flavor = "multi_thread")]
async fn accounts_data_rate_limiting() {
    init_test_logger();
    let mut rng = make_rng(921853233);
    let rng = &mut rng;
    let mut clock = time::FakeClock::default();
    let chain = Arc::new(data::Chain::make(&mut clock, rng, 10));

    // TODO(gprusak) 10 connections per peer is not much, try to scale up this test 2x (some config
    // tweaking might be required).
    let n = 4; // layers
    let m = 5; // peer managers per layer
    let mut pms = vec![];
    for _ in 0..n * m {
        let mut cfg = chain.make_config(rng);
        cfg.accounts_data_broadcast_rate_limit = demux::RateLimit { qps: 0.5, burst: 1 };
        pms.push(
            peer_manager::testonly::start(
                clock.clock(),
<<<<<<< HEAD
                near_store::db::TestDB::new(),
=======
                create_test_node_storage(),
>>>>>>> 27d74802
                cfg,
                chain.clone(),
            )
            .await,
        );
    }
    // Construct a 4-layer bipartite graph.
    let mut connections = 0;
    for i in 0..n - 1 {
        for j in 0..m {
            for k in 0..m {
                let pi = pms[(i + 1) * m + k].peer_info();
                pms[i * m + j].connect_to(&pi).await;
                connections += 1;
            }
        }
    }

    // Validator configs.
    let vs: Vec<_> = pms.iter().map(|pm| pm.cfg.validator.clone().unwrap()).collect();

    // Construct ChainInfo for a new epoch,
    // with tier1_accounts containing all validators.
    let e = data::make_epoch_id(rng);
    let mut chain_info = chain.get_chain_info();
    chain_info.tier1_accounts = Arc::new(
        vs.iter()
            .map(|v| ((e.clone(), v.signer.validator_id().clone()), v.signer.public_key()))
            .collect(),
    );

    // Advance epoch in random order.
    pms.shuffle(rng);
    for pm in &mut pms {
        pm.set_chain_info(chain_info.clone()).await;
    }

    // Capture the event streams at the start, so that we can compute
    // the total number of SyncAccountsData messages exchanged in the process.
    let events: Vec<_> = pms.iter().map(|pm| pm.events.clone()).collect();

    // Wait for data to arrive.
    let want = vs
        .iter()
        .map(|v| NormalAccountData {
            epoch_id: e.clone(),
            account_id: v.signer.validator_id().clone(),
            peers: peer_addrs(&v),
        })
        .collect();
    for pm in &mut pms {
        pm.wait_for_accounts_data(&want).await;
    }

    // Count the SyncAccountsData messages exchanged.
    let mut msgs = 0;
    for mut es in events {
        while let Some(ev) = es.try_recv() {
            if peer_manager::testonly::unwrap_sync_accounts_data_processed(ev).is_some() {
                msgs += 1;
            }
        }
    }

    // We expect 3 rounds communication to cover the distance from 1st layer to 4th layer
    // and +1 full sync at handshake.
    // The communication is bidirectional, which gives 8 messages per connection.
    // Then add +50% to accomodate for test execution flakiness (12 messages per connection).
    // TODO(gprusak): if the test is still flaky, upgrade FakeClock for stricter flow control.
    let want_max = connections * 12;
    println!("got {msgs}, want <= {want_max}");
    assert!(msgs <= want_max, "got {msgs} messages, want at most {want_max}");
}

#[tokio::test]
async fn connection_spam_security_test() {
    init_test_logger();
    let mut rng = make_rng(921853233);
    let rng = &mut rng;
    let mut clock = time::FakeClock::default();
    let chain = Arc::new(data::Chain::make(&mut clock, rng, 10));

    let mut cfg = chain.make_config(rng);
    // Make sure that connections will never get dropped.
    cfg.handshake_timeout = time::Duration::hours(1);
    let pm = peer_manager::testonly::start(
        clock.clock(),
        create_test_node_storage(),
        cfg,
        chain.clone(),
    )
    .await;

    // Saturate the pending connections limit.
    let mut conns = vec![];
    for _ in 0..LIMIT_PENDING_PEERS {
        conns.push(pm.start_connection(rng, chain.clone()).await);
    }
    // Try to establish additional connections. Should fail.
    for _ in 0..10 {
        pm.start_connection(rng, chain.clone()).await.fail_handshake(&clock.clock()).await;
    }
    // Terminate the pending connections. Should succeed.
    for c in conns {
        c.handshake(&clock.clock()).await;
    }
}<|MERGE_RESOLUTION|>--- conflicted
+++ resolved
@@ -13,10 +13,6 @@
 use near_network_primitives::time;
 use near_network_primitives::types::{Ping, RoutedMessageBody, EDGE_MIN_TIMESTAMP_NONCE};
 use near_primitives::network::PeerId;
-<<<<<<< HEAD
-=======
-use near_store::test_utils::create_test_node_storage;
->>>>>>> 27d74802
 use pretty_assertions::assert_eq;
 use rand::seq::SliceRandom as _;
 use rand::Rng as _;
@@ -35,11 +31,7 @@
     let chain = Arc::new(data::Chain::make(&mut clock, rng, 10));
     let pm = peer_manager::testonly::start(
         clock.clock(),
-<<<<<<< HEAD
         near_store::db::TestDB::new(),
-=======
-        create_test_node_storage(),
->>>>>>> 27d74802
         chain.make_config(rng),
         chain.clone(),
     )
@@ -115,18 +107,14 @@
     let chain = Arc::new(data::Chain::make(&mut clock, rng, 10));
 
     let mut total_edges = vec![];
-<<<<<<< HEAD
     let store = near_store::db::TestDB::new();
-=======
-    let storage = create_test_node_storage().into_inner(near_store::Temperature::Hot);
->>>>>>> 27d74802
 
     for i in 0..3 {
         println!("iteration {i}");
         // Start a PeerManager and connect a peer to it.
         let pm = peer_manager::testonly::start(
             clock.clock(),
-            near_store::NodeStorage::new(storage.clone()),
+            store.clone(),
             chain.make_config(rng),
             chain.clone(),
         )
@@ -193,19 +181,10 @@
     let mut clock = time::FakeClock::new(*EDGE_MIN_TIMESTAMP_NONCE + time::Duration::days(2));
     let chain = Arc::new(data::Chain::make(&mut clock, rng, 10));
 
-<<<<<<< HEAD
     // Start a PeerManager and connect a peer to it.
     let pm = peer_manager::testonly::start(
         clock.clock(),
         near_store::db::TestDB::new(),
-=======
-    //let mut total_edges = vec![];
-
-    // Start a PeerManager and connect a peer to it.
-    let pm = peer_manager::testonly::start(
-        clock.clock(),
-        create_test_node_storage(),
->>>>>>> 27d74802
         chain.make_config(rng),
         chain.clone(),
     )
@@ -262,11 +241,7 @@
     let chain = Arc::new(data::Chain::make(&mut clock, rng, 10));
     let mut pm = peer_manager::testonly::start(
         clock.clock(),
-<<<<<<< HEAD
         near_store::db::TestDB::new(),
-=======
-        create_test_node_storage(),
->>>>>>> 27d74802
         chain.make_config(rng),
         chain.clone(),
     )
@@ -336,11 +311,7 @@
 
     let mut pm = peer_manager::testonly::start(
         clock.clone(),
-<<<<<<< HEAD
         near_store::db::TestDB::new(),
-=======
-        create_test_node_storage(),
->>>>>>> 27d74802
         chain.make_config(rng),
         chain.clone(),
     )
@@ -423,11 +394,7 @@
         pms.push(
             peer_manager::testonly::start(
                 clock.clock(),
-<<<<<<< HEAD
                 near_store::db::TestDB::new(),
-=======
-                create_test_node_storage(),
->>>>>>> 27d74802
                 chain.make_config(rng),
                 chain.clone(),
             )
@@ -501,11 +468,7 @@
         pms.push(
             peer_manager::testonly::start(
                 clock.clock(),
-<<<<<<< HEAD
                 near_store::db::TestDB::new(),
-=======
-                create_test_node_storage(),
->>>>>>> 27d74802
                 cfg,
                 chain.clone(),
             )
@@ -593,7 +556,7 @@
     cfg.handshake_timeout = time::Duration::hours(1);
     let pm = peer_manager::testonly::start(
         clock.clock(),
-        create_test_node_storage(),
+        near_store::db::TestDB::new(),
         cfg,
         chain.clone(),
     )
