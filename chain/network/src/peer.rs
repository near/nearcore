--- conflicted
+++ resolved
@@ -243,12 +243,6 @@
             PeerMessage::Transaction(transaction) => {
                 NetworkClientMessages::Transaction(transaction)
             }
-<<<<<<< HEAD
-=======
-            PeerMessage::BlockApproval(account_id, hash, signature) => {
-                NetworkClientMessages::BlockApproval(account_id, hash, signature, peer_id)
-            }
->>>>>>> 2cfddf25
             PeerMessage::BlockRequest(hash) => NetworkClientMessages::BlockRequest(hash),
             PeerMessage::BlockHeadersRequest(hashes) => {
                 NetworkClientMessages::BlockHeadersRequest(hashes)
@@ -271,7 +265,7 @@
             // All Routed messages received at this point are for us.
             PeerMessage::Routed(routed_message) => match routed_message.body {
                 RoutedMessageBody::BlockApproval(account_id, hash, signature) => {
-                    NetworkClientMessages::BlockApproval(account_id, hash, signature)
+                    NetworkClientMessages::BlockApproval(account_id, hash, signature, peer_id)
                 }
                 RoutedMessageBody::ForwardTx(transaction) => {
                     NetworkClientMessages::Transaction(transaction)
