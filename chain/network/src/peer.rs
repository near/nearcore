use std::cmp::max;
use std::io;
use std::net::SocketAddr;
use std::time::Duration;

use actix::io::{FramedWrite, WriteHandler};
use actix::{
    Actor, ActorContext, ActorFuture, Addr, AsyncContext, Context, ContextFutureSpawner, Handler,
    Recipient, Running, StreamHandler, WrapFuture,
};
use log::{debug, error, info, warn};
use tokio::io::WriteHalf;
use tokio::net::TcpStream;

use near_primitives::hash::CryptoHash;
use near_primitives::utils::DisplayOption;

use crate::codec::{bytes_to_peer_message, peer_message_to_bytes, Codec};
use crate::rate_counter::RateCounter;
use crate::types::{
    Ban, Consolidate, Handshake, NetworkClientMessages, PeerChainInfo, PeerInfo, PeerMessage,
    PeerStatsResult, PeerStatus, PeerType, PeersRequest, PeersResponse, QueryPeerStats,
<<<<<<< HEAD
    RawRoutedMessage, ReasonForBan, RoutedMessageBody, SendMessage, Unregister,
=======
    ReasonForBan, SendMessage, Unregister, HandshakeFailureReason, PROTOCOL_VERSION
>>>>>>> 3762990c
};
use crate::{NetworkClientResponses, NetworkRequests, PeerManagerActor};
use futures::Future;

/// Maximum number of requests and responses to track.
const MAX_TRACK_SIZE: usize = 30;

/// Maximum number of messages per minute from single peer.
// TODO: current limit is way to high due to us sending lots of messages during sync.
const MAX_PEER_MSG_PER_MIN: u64 = 50000;

/// Keeps track of requests and received hashes of transactions and blocks.
/// Also keeps track of number of bytes sent and received from this peer to prevent abuse.
pub struct Tracker {
    /// Bytes we've sent.
    sent_bytes: RateCounter,
    /// Bytes we've received.
    received_bytes: RateCounter,
    /// Sent requests.
    requested: Vec<CryptoHash>,
    /// Received elements.
    received: Vec<CryptoHash>,
}

impl Default for Tracker {
    fn default() -> Self {
        Tracker {
            sent_bytes: RateCounter::new(),
            received_bytes: RateCounter::new(),
            requested: Default::default(),
            received: Default::default(),
        }
    }
}

impl Tracker {
    fn increment_received(&mut self, size: u64) {
        self.received_bytes.increment(size);
    }

    fn increment_sent(&mut self, size: u64) {
        self.sent_bytes.increment(size);
    }

    fn has_received(&self, hash: CryptoHash) -> bool {
        self.received.contains(&hash)
    }

    fn push_received(&mut self, hash: CryptoHash) {
        if self.received.len() > MAX_TRACK_SIZE {
            self.received.truncate(MAX_TRACK_SIZE)
        }
        if !self.received.contains(&hash) {
            self.received.insert(0, hash);
        }
    }

    fn has_request(&self, hash: CryptoHash) -> bool {
        self.requested.contains(&hash)
    }

    fn push_request(&mut self, hash: CryptoHash) {
        if self.requested.len() > MAX_TRACK_SIZE {
            self.requested.truncate(MAX_TRACK_SIZE);
        }
        if !self.requested.contains(&hash) {
            self.requested.insert(0, hash);
        }
    }
}

pub struct Peer {
    /// This node's id and address (either listening or socket address).
    pub node_info: PeerInfo,
    /// Peer address from connection.
    pub peer_addr: SocketAddr,
    /// Peer id and info. Present if outbound or ready.
    pub peer_info: DisplayOption<PeerInfo>,
    /// Peer type.
    pub peer_type: PeerType,
    /// Peer status.
    pub peer_status: PeerStatus,
    /// Framed wrapper to send messages through the TCP connection.
    framed: FramedWrite<WriteHalf<TcpStream>, Codec>,
    /// Handshake timeout.
    handshake_timeout: Duration,
    /// Peer manager recipient to break the dependency loop.
    peer_manager_addr: Addr<PeerManagerActor>,
    /// Addr for client to send messages related to the chain.
    client_addr: Recipient<NetworkClientMessages>,
    /// Tracker for requests and responses.
    tracker: Tracker,
    /// This node genesis hash.
    genesis: CryptoHash,
    /// Latest chain info from the peer.
    chain_info: PeerChainInfo,
}

impl Peer {
    pub fn new(
        node_info: PeerInfo,
        peer_addr: SocketAddr,
        peer_info: Option<PeerInfo>,
        peer_type: PeerType,
        framed: FramedWrite<WriteHalf<TcpStream>, Codec>,
        handshake_timeout: Duration,
        peer_manager_addr: Addr<PeerManagerActor>,
        client_addr: Recipient<NetworkClientMessages>,
    ) -> Self {
        Peer {
            node_info,
            peer_addr,
            peer_info: peer_info.into(),
            peer_type,
            peer_status: PeerStatus::Connecting,
            framed,
            handshake_timeout,
            peer_manager_addr,
            client_addr,
            tracker: Default::default(),
            genesis: Default::default(),
            chain_info: Default::default(),
        }
    }

    /// Whether the peer is considered abusive due to sending too many messages.
    fn is_abusive(&self) -> bool {
        self.tracker.received_bytes.count_per_min() > MAX_PEER_MSG_PER_MIN
            || self.tracker.sent_bytes.count_per_min() > MAX_PEER_MSG_PER_MIN
    }

    fn send_message(&mut self, msg: PeerMessage) {
        // Skip sending block and headers if we received it or header from this peer.
        // Record block requests in tracker.
        match &msg {
            PeerMessage::Block(b) if self.tracker.has_received(b.hash()) => return,
            PeerMessage::BlockHeaderAnnounce(h) if self.tracker.has_received(h.hash()) => return,
            PeerMessage::BlockRequest(h) => self.tracker.push_request(*h),
            _ => (),
        };
        debug!(target: "network", "{:?}: Sending {:?} message to peer {}", self.node_info.id, msg, self.peer_info);
        match peer_message_to_bytes(msg) {
            Ok(bytes) => {
                self.tracker.increment_sent(bytes.len() as u64);
                self.framed.write(bytes);
            }
            Err(err) => error!(target: "network", "Error converting proto to bytes: {}", err),
        };
    }

    fn fetch_client_chain_info(&mut self, ctx: &mut Context<Peer>) {
        ctx.wait(self.client_addr.send(NetworkClientMessages::GetChainInfo).into_actor(self).then(
            move |res, act, _ctx| match res {
                Ok(NetworkClientResponses::ChainInfo { genesis, .. }) => {
                    act.genesis = genesis;
                    actix::fut::ok(())
                }
                Err(err) => {
                    error!(target: "network", "Failed sending GetChain to client: {}", err);
                    actix::fut::err(())
                }
                _ => actix::fut::err(()),
            },
        ));
    }

    fn send_handshake(&mut self, ctx: &mut Context<Peer>) {
        self.client_addr
            .send(NetworkClientMessages::GetChainInfo)
            .into_actor(self)
            .then(move |res, act, _ctx| match res {
                Ok(NetworkClientResponses::ChainInfo { genesis, height, total_weight }) => {
                    let handshake = Handshake::new(
                        act.node_info.id,
                        act.node_info.addr_port(),
                        PeerChainInfo { genesis, height, total_weight },
                    );
                    act.send_message(PeerMessage::Handshake(handshake));
                    actix::fut::ok(())
                }
                Err(err) => {
                    error!(target: "network", "Failed sending GetChain to client: {}", err);
                    actix::fut::err(())
                }
                _ => actix::fut::err(()),
            })
            .spawn(ctx);
    }

    fn ban_peer(&mut self, ctx: &mut Context<Peer>, ban_reason: ReasonForBan) {
        self.peer_status = PeerStatus::Banned(ban_reason);
        ctx.stop();
    }

    /// Process non handshake/peer related messages.
    fn receive_client_message(&mut self, ctx: &mut Context<Peer>, msg: PeerMessage) {
        let peer_id = match self.peer_info.as_ref() {
            Some(peer_info) => peer_info.id.clone(),
            None => return,
        };

        // Wrap peer message into what client expects.
        let network_client_msg = match msg {
            PeerMessage::Block(block) => {
                let block_hash = block.hash();
                self.tracker.push_received(block_hash);
                self.chain_info.height = max(self.chain_info.height, block.header.inner.height);
                self.chain_info.total_weight =
                    max(self.chain_info.total_weight, block.header.inner.total_weight);
                NetworkClientMessages::Block(block, peer_id, self.tracker.has_request(block_hash))
            }
            PeerMessage::BlockHeaderAnnounce(header) => {
                let block_hash = header.hash();
                self.tracker.push_received(block_hash);
                self.chain_info.height = max(self.chain_info.height, header.inner.height);
                self.chain_info.total_weight =
                    max(self.chain_info.total_weight, header.inner.total_weight);
                NetworkClientMessages::BlockHeader(header, peer_id)
            }
            PeerMessage::Transaction(transaction) => {
                NetworkClientMessages::Transaction(transaction)
            }
            PeerMessage::BlockRequest(hash) => NetworkClientMessages::BlockRequest(hash),
            PeerMessage::BlockHeadersRequest(hashes) => {
                NetworkClientMessages::BlockHeadersRequest(hashes)
            }
            PeerMessage::BlockHeaders(headers) => {
                NetworkClientMessages::BlockHeaders(headers, peer_id)
            }
            PeerMessage::StateRequest(shard_id, hash) => {
                NetworkClientMessages::StateRequest(shard_id, hash)
            }
            PeerMessage::StateResponse(info) => NetworkClientMessages::StateResponse(info),
            PeerMessage::AnnounceAccount(announce_account) => {
                if announce_account.peer_id() != peer_id {
                    self.ban_peer(ctx, ReasonForBan::InvalidPeerId);
                    return;
                } else {
                    NetworkClientMessages::AnnounceAccount(announce_account)
                }
            }
            // All Routed messages received at this point are for us.
            PeerMessage::Routed(routed_message) => match routed_message.body {
                RoutedMessageBody::BlockApproval(account_id, hash, signature) => {
                    NetworkClientMessages::BlockApproval(account_id, hash, signature, peer_id)
                }
                RoutedMessageBody::ForwardTx(transaction) => {
                    NetworkClientMessages::Transaction(transaction)
                }
                RoutedMessageBody::StateRequest(shard_id, hash) => {
                    NetworkClientMessages::StateRequest(shard_id, hash)
                }
                RoutedMessageBody::ChunkPartRequest(request) => {
                    NetworkClientMessages::ChunkPartRequest(request, peer_id)
                }
                RoutedMessageBody::ChunkOnePartRequest(request) => {
                    NetworkClientMessages::ChunkOnePartRequest(request, peer_id)
                }
                RoutedMessageBody::ChunkOnePart(part) => NetworkClientMessages::ChunkOnePart(part),
            },
            PeerMessage::ChunkPartRequest(request) => {
                NetworkClientMessages::ChunkPartRequest(request, peer_id)
            }
            PeerMessage::ChunkOnePartRequest(request) => {
                NetworkClientMessages::ChunkOnePartRequest(request, peer_id)
            }
            PeerMessage::ChunkPart(part) => NetworkClientMessages::ChunkPart(part),
            PeerMessage::ChunkOnePart(one_part) => NetworkClientMessages::ChunkOnePart(one_part),
            PeerMessage::Handshake(_)
            | PeerMessage::HandshakeFailure(_, _)
            | PeerMessage::PeersRequest
            | PeerMessage::PeersResponse(_) => {
                error!(target: "network", "Peer receive_client_message received unexpected type");
                return;
            }
        };

        self.client_addr
            .send(network_client_msg)
            .into_actor(self)
            .then(|res, act, ctx| {
                // Ban peer if client thinks received data is bad.
                match res {
                    Ok(NetworkClientResponses::ForwardTx(account_id, tx)) => {
                        act.peer_manager_addr.do_send(RawRoutedMessage {
                            account_id,
                            body: RoutedMessageBody::ForwardTx(tx)
                        })
                    }
                    Ok(NetworkClientResponses::InvalidTx(err)) => {
                        warn!(target: "network", "Received invalid tx from peer {}: {}", act.peer_info, err);
                        // TODO: count as malicious behaviour?
                    }
                    Ok(NetworkClientResponses::Ban { ban_reason }) => {
                        act.ban_peer(ctx, ban_reason);
                    }
                    Ok(NetworkClientResponses::Block(block)) => {
                        act.send_message(PeerMessage::Block(block))
                    }
                    Ok(NetworkClientResponses::BlockHeaders(headers)) => {
                        act.send_message(PeerMessage::BlockHeaders(headers))
                    }
                    Ok(NetworkClientResponses::StateResponse(info)) => {
                        act.send_message(PeerMessage::StateResponse(info))
                    }
                    Err(err) => {
                        error!(
                            target: "network",
                            "Received error sending message to client: {} for {}",
                            err, act.peer_info
                        );
                        return actix::fut::err(());
                    }
                    _ => {}
                };
                actix::fut::ok(())
            })
            .spawn(ctx);
    }
}

impl Actor for Peer {
    type Context = Context<Peer>;

    fn started(&mut self, ctx: &mut Self::Context) {
        // Fetch genesis hash from the client.
        self.fetch_client_chain_info(ctx);

        debug!(target: "network", "{:?}: Peer {:?} {:?} started", self.node_info.id, self.peer_addr, self.peer_type);
        // Set Handshake timeout for stopping actor if peer is not ready after given period of time.
        ctx.run_later(self.handshake_timeout, move |act, ctx| {
            if act.peer_status != PeerStatus::Ready {
                info!(target: "network", "Handshake timeout expired for {}", act.peer_info);
                ctx.stop();
            }
        });

        // If outbound peer, initiate handshake.
        if self.peer_type == PeerType::Outbound {
            self.send_handshake(ctx);
        }
    }

    fn stopping(&mut self, _: &mut Self::Context) -> Running {
        debug!(target: "network", "{:?}: Peer {} disconnected.", self.node_info.id, self.peer_info);
        if let Some(peer_info) = self.peer_info.as_ref() {
            if self.peer_status == PeerStatus::Ready {
                self.peer_manager_addr.do_send(Unregister { peer_id: peer_info.id })
            } else if let PeerStatus::Banned(ban_reason) = self.peer_status {
                self.peer_manager_addr.do_send(Ban { peer_id: peer_info.id, ban_reason });
            }
        }
        Running::Stop
    }
}

impl WriteHandler<io::Error> for Peer {}

impl StreamHandler<Vec<u8>, io::Error> for Peer {
    fn handle(&mut self, msg: Vec<u8>, ctx: &mut Self::Context) {
        self.tracker.increment_received(msg.len() as u64);
        let peer_msg = match bytes_to_peer_message(&msg) {
            Ok(peer_msg) => peer_msg,
            Err(err) => {
                error!(target: "network", "Received invalid data {:?} from {}: {}", msg, self.peer_info, err);
                return;
            }
        };
        match (self.peer_type, self.peer_status, peer_msg) {
            (_, PeerStatus::Connecting, PeerMessage::HandshakeFailure(peer_info, reason)) => {
                match reason {
                    HandshakeFailureReason::GenesisMismatch(genesis) => {
                        error!(target: "network", "Attempting to connect to a node ({}) with a different genesis block. Our genesis: {}, their genesis: {}", peer_info, self.genesis, genesis);
                    },
                    HandshakeFailureReason::ProtocolVersionMismatch(version) => {
                        error!(target: "network", "Unable to connect to a node ({}) due to a network protocol version mismatch. Our version: {}, their: {}", peer_info, PROTOCOL_VERSION, version);
                    }
                }
                ctx.stop();
            }
            (_, PeerStatus::Connecting, PeerMessage::Handshake(handshake)) => {
                debug!(target: "network", "{:?}: Received handshake {:?}", self.node_info.id, handshake);

                if handshake.chain_info.genesis != self.genesis {
                    info!(target: "network", "Received connection from node with different genesis.");
                    ctx.address().do_send(SendMessage {
                        message: PeerMessage::HandshakeFailure(
                            self.node_info.clone(),
                            HandshakeFailureReason::GenesisMismatch(self.genesis))
                    });
                    return;
                    // Connection will be closed by a handshake timeout
                }
                if handshake.version != PROTOCOL_VERSION {
                    info!(target: "network", "Received connection from node with different network protocol version.");
                    ctx.address().do_send(SendMessage {
                        message: PeerMessage::HandshakeFailure(
                            self.node_info.clone(),
                            HandshakeFailureReason::ProtocolVersionMismatch(PROTOCOL_VERSION))
                    });
                }
                if handshake.chain_info.genesis != self.genesis {
                    info!(target: "network", "Received connection from node with different genesis.");
                    ctx.stop();
                }
                if handshake.peer_id == self.node_info.id {
                    warn!(target: "network", "Received info about itself. Disconnecting this peer.");
                    ctx.stop();
                }
                let peer_info = PeerInfo {
                    id: handshake.peer_id,
                    addr: handshake
                        .listen_port
                        .map(|port| SocketAddr::new(self.peer_addr.ip(), port)),
                    account_id: None,
                };
                self.chain_info = handshake.chain_info;
                self.peer_manager_addr
                    .send(Consolidate {
                        actor: ctx.address(),
                        peer_info: peer_info.clone(),
                        peer_type: self.peer_type,
                        chain_info: handshake.chain_info,
                    })
                    .into_actor(self)
                    .then(move |res, act, ctx| {
                        match res {
                            Ok(true) => {
                                debug!(target: "network", "{:?}: Peer {:?} successfully consolidated", act.node_info.id, act.peer_addr);
                                act.peer_info = Some(peer_info).into();
                                act.peer_status = PeerStatus::Ready;
                                // Respond to handshake if it's inbound and connection was consolidated.
                                if act.peer_type == PeerType::Inbound {
                                    act.send_handshake(ctx);
                                }
                                actix::fut::ok(())
                            },
                            _ => {
                                info!(target: "network", "{:?}: Peer with handshake {:?} wasn't consolidated, disconnecting.", act.node_info.id, handshake);
                                ctx.stop();
                                actix::fut::err(())
                            }
                        }
                    })
                    .wait(ctx);
            }
            (_, PeerStatus::Ready, PeerMessage::Handshake(_)) => {
                // Received handshake after already have seen handshake from this peer.
                debug!(target: "network", "Duplicate handshake from {}", self.peer_info);
            }
            (_, PeerStatus::Ready, PeerMessage::PeersRequest) => {
                self.peer_manager_addr.send(PeersRequest {}).into_actor(self).then(|res, act, _ctx| {
                    if let Ok(peers) = res {
                        debug!(target: "network", "Peers request from {}: sending {} peers.", act.peer_info, peers.peers.len());
                        act.send_message(PeerMessage::PeersResponse(peers.peers));
                    }
                    actix::fut::ok(())
                }).spawn(ctx);
            }
            (_, PeerStatus::Ready, PeerMessage::PeersResponse(peers)) => {
                debug!(target: "network", "Received peers from {}: {} peers.", self.peer_info, peers.len());
                self.peer_manager_addr.do_send(PeersResponse { peers });
            }
            (_, PeerStatus::Ready, PeerMessage::Routed(routed_message)) => {
                debug!(target: "network", "Received routed message from {} to {}.", self.peer_info, routed_message.account_id);

                // Receive invalid routed message from peer.
                if !routed_message.verify() {
                    actix::spawn(
                        self.peer_manager_addr
                            .send(NetworkRequests::BanPeer {
                                peer_id: self.node_info.id,
                                ban_reason: ReasonForBan::InvalidSignature,
                            })
                            .map_err(|e| error!(target: "client", "{}", e))
                            .map(|_| ()),
                    );

                    self.peer_status = PeerStatus::Banned(ReasonForBan::InvalidSignature);
                } else {
                    self.peer_manager_addr
                        .send(routed_message.clone())
                        .into_actor(self)
                        .then(move |res, act, ctx| {
                            if res.unwrap_or(false) {
                                act.receive_client_message(
                                    ctx,
                                    PeerMessage::Routed(routed_message),
                                );
                            }
                            actix::fut::ok(())
                        })
                        .spawn(ctx);
                }
            }
            (_, PeerStatus::Ready, msg) => {
                self.receive_client_message(ctx, msg);
            }
            (_, _, msg) => {
                warn!(target: "network", "Received {} while {:?} from {:?} connection.", msg, self.peer_status, self.peer_type);
            }
        }
    }
}

impl Handler<SendMessage> for Peer {
    type Result = ();

    fn handle(&mut self, msg: SendMessage, _: &mut Self::Context) {
        self.send_message(msg.message);
    }
}

impl Handler<QueryPeerStats> for Peer {
    type Result = PeerStatsResult;

    fn handle(&mut self, _: QueryPeerStats, _: &mut Self::Context) -> Self::Result {
        PeerStatsResult {
            chain_info: self.chain_info,
            received_bytes_per_sec: self.tracker.received_bytes.bytes_per_min() / 60,
            sent_bytes_per_sec: self.tracker.sent_bytes.bytes_per_min() / 60,
            is_abusive: self.is_abusive(),
            message_counts: (
                self.tracker.sent_bytes.count_per_min(),
                self.tracker.received_bytes.count_per_min(),
            ),
        }
    }
}<|MERGE_RESOLUTION|>--- conflicted
+++ resolved
@@ -18,13 +18,10 @@
 use crate::codec::{bytes_to_peer_message, peer_message_to_bytes, Codec};
 use crate::rate_counter::RateCounter;
 use crate::types::{
-    Ban, Consolidate, Handshake, NetworkClientMessages, PeerChainInfo, PeerInfo, PeerMessage,
-    PeerStatsResult, PeerStatus, PeerType, PeersRequest, PeersResponse, QueryPeerStats,
-<<<<<<< HEAD
-    RawRoutedMessage, ReasonForBan, RoutedMessageBody, SendMessage, Unregister,
-=======
-    ReasonForBan, SendMessage, Unregister, HandshakeFailureReason, PROTOCOL_VERSION
->>>>>>> 3762990c
+    Ban, Consolidate, Handshake, HandshakeFailureReason, NetworkClientMessages, PeerChainInfo,
+    PeerInfo, PeerMessage, PeerStatsResult, PeerStatus, PeerType, PeersRequest, PeersResponse,
+    QueryPeerStats, RawRoutedMessage, ReasonForBan, RoutedMessageBody, SendMessage, Unregister,
+    PROTOCOL_VERSION,
 };
 use crate::{NetworkClientResponses, NetworkRequests, PeerManagerActor};
 use futures::Future;
@@ -398,7 +395,7 @@
                 match reason {
                     HandshakeFailureReason::GenesisMismatch(genesis) => {
                         error!(target: "network", "Attempting to connect to a node ({}) with a different genesis block. Our genesis: {}, their genesis: {}", peer_info, self.genesis, genesis);
-                    },
+                    }
                     HandshakeFailureReason::ProtocolVersionMismatch(version) => {
                         error!(target: "network", "Unable to connect to a node ({}) due to a network protocol version mismatch. Our version: {}, their: {}", peer_info, PROTOCOL_VERSION, version);
                     }
@@ -413,7 +410,8 @@
                     ctx.address().do_send(SendMessage {
                         message: PeerMessage::HandshakeFailure(
                             self.node_info.clone(),
-                            HandshakeFailureReason::GenesisMismatch(self.genesis))
+                            HandshakeFailureReason::GenesisMismatch(self.genesis),
+                        ),
                     });
                     return;
                     // Connection will be closed by a handshake timeout
@@ -423,7 +421,8 @@
                     ctx.address().do_send(SendMessage {
                         message: PeerMessage::HandshakeFailure(
                             self.node_info.clone(),
-                            HandshakeFailureReason::ProtocolVersionMismatch(PROTOCOL_VERSION))
+                            HandshakeFailureReason::ProtocolVersionMismatch(PROTOCOL_VERSION),
+                        ),
                     });
                 }
                 if handshake.chain_info.genesis != self.genesis {
