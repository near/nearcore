use crate::network_protocol::testonly as data;
use crate::routing;
use crate::routing::routing_table_view::*;
use crate::test_utils::create_test_peer_store;
use crate::testonly::make_rng;
use near_network_primitives::time;
use near_network_primitives::types::PeerIdOrHash;
use rand::seq::SliceRandom;
use std::sync::Arc;

#[test]
fn find_route() {
    let mut rng = make_rng(385305732);
    let clock = time::FakeClock::default();
    let rng = &mut rng;
<<<<<<< HEAD
    let store = store::Store::from(near_store::db::TestDB::new());
=======
    let store = create_test_peer_store();
>>>>>>> 27d74802

    // Create a sample NextHopTable.
    let peers: Vec<_> = (0..10).map(|_| data::make_peer_id(rng)).collect();
    let mut next_hops = routing::NextHopTable::new();
    for p in &peers {
        next_hops.insert(p.clone(), (0..3).map(|_| peers.choose(rng).cloned().unwrap()).collect());
    }
    let next_hops = Arc::new(next_hops);

    // Check that RoutingTableView always selects a valid next hop.
    let rtv = RoutingTableView::new(store, data::make_peer_id(rng));
    rtv.update(&[], next_hops.clone());
    for _ in 0..1000 {
        let p = peers.choose(rng).unwrap();
        let got = rtv.find_route(&clock.clock(), &PeerIdOrHash::PeerId(p.clone())).unwrap();
        assert!(next_hops.get(p).unwrap().contains(&got));
    }
}<|MERGE_RESOLUTION|>--- conflicted
+++ resolved
@@ -1,7 +1,6 @@
 use crate::network_protocol::testonly as data;
 use crate::routing;
 use crate::routing::routing_table_view::*;
-use crate::test_utils::create_test_peer_store;
 use crate::testonly::make_rng;
 use near_network_primitives::time;
 use near_network_primitives::types::PeerIdOrHash;
@@ -13,11 +12,7 @@
     let mut rng = make_rng(385305732);
     let clock = time::FakeClock::default();
     let rng = &mut rng;
-<<<<<<< HEAD
-    let store = store::Store::from(near_store::db::TestDB::new());
-=======
-    let store = create_test_peer_store();
->>>>>>> 27d74802
+    let store = crate::store::Store::from(near_store::db::TestDB::new());
 
     // Create a sample NextHopTable.
     let peers: Vec<_> = (0..10).map(|_| data::make_peer_id(rng)).collect();
