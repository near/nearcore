--- conflicted
+++ resolved
@@ -79,34 +79,19 @@
         PartialWitnessSenderForNetwork: From<&'a T>,
         Sender<ShardsManagerRequestFromNetwork>: From<&'a T>,
     {
-<<<<<<< HEAD
-        let mut actor = Self { handlers: Vec::new() };
-        vec![
-=======
         let handlers = vec![
->>>>>>> c77948dd
             network_message_to_client_handler(&account_id, make_sender_map(datas)),
             network_message_to_partial_witness_handler(&account_id, make_sender_map(datas)),
             network_message_to_shards_manager_handler(clock, &account_id, make_sender_map(datas)),
             network_message_to_state_snapshot_handler(),
-<<<<<<< HEAD
-        ]
-        .into_iter()
-        .for_each(|handler| actor.register_override_handler(handler));
-        actor
-=======
         ];
         Self { handlers }
->>>>>>> c77948dd
     }
 
     /// Register a new handler to override the default handlers.
     pub fn register_override_handler(&mut self, handler: NetworkRequestHandler) {
-<<<<<<< HEAD
-=======
         // We add the handler to the end of the list and while processing the request, we iterate
         // over the handlers in reverse order.
->>>>>>> c77948dd
         self.handlers.push(handler);
     }
 }
@@ -131,29 +116,6 @@
 
 impl Handler<PeerManagerMessageRequest> for TestLoopPeerManagerActor {
     fn handle(&mut self, msg: PeerManagerMessageRequest) -> PeerManagerMessageResponse {
-<<<<<<< HEAD
-        match msg {
-            PeerManagerMessageRequest::NetworkRequests(request) => {
-                // Iterate over the handlers in reverse order to allow for overriding the default handlers.
-                let mut request = Some(request);
-                for handler in self.handlers.iter().rev() {
-                    if let Some(new_request) = handler(request.take().unwrap()) {
-                        request = Some(new_request);
-                    } else {
-                        return PeerManagerMessageResponse::NetworkResponses(
-                            NetworkResponses::NoResponse,
-                        );
-                    }
-                }
-                // If no handler was able to handle the request, panic.
-                if let Some(request) = request {
-                    panic!("Unhandled request: {:?}", request);
-                }
-            }
-            msg => panic!("Unexpected message: {:?}", msg),
-        };
-        PeerManagerMessageResponse::NetworkResponses(NetworkResponses::NoResponse)
-=======
         let PeerManagerMessageRequest::NetworkRequests(request) = msg else {
             panic!("Unexpected message: {:?}", msg);
         };
@@ -170,7 +132,6 @@
         }
         // If no handler was able to handle the request, panic.
         panic!("Unhandled request: {:?}", request);
->>>>>>> c77948dd
     }
 }
 
@@ -183,38 +144,17 @@
         NetworkRequests::Block { block } => {
             for (account_id, sender) in client_senders.iter() {
                 if account_id != &my_account_id {
-<<<<<<< HEAD
-                    let _ = sender.send_async(BlockResponse {
-=======
                     let future = sender.send_async(BlockResponse {
->>>>>>> c77948dd
                         block: block.clone(),
                         peer_id: PeerId::random(),
                         was_requested: false,
                     });
-<<<<<<< HEAD
-=======
                     drop(future);
->>>>>>> c77948dd
                 }
             }
             None
         }
         NetworkRequests::Approval { approval_message } => {
-<<<<<<< HEAD
-            assert!(
-                approval_message.target != my_account_id,
-                "Sending message to self not supported."
-            );
-            let sender = client_senders.get(&approval_message.target).unwrap();
-            let _ = sender.send_async(BlockApproval(approval_message.approval, PeerId::random()));
-            None
-        }
-        NetworkRequests::ForwardTx(account, transaction) => {
-            assert!(account != my_account_id, "Sending message to self not supported.");
-            let sender = client_senders.get(&account).unwrap();
-            let _ = sender.send_async(ProcessTxRequest {
-=======
             assert_ne!(
                 approval_message.target, my_account_id,
                 "Sending message to self not supported."
@@ -229,19 +169,10 @@
             assert_ne!(account, my_account_id, "Sending message to self not supported.");
             let sender = client_senders.get(&account).unwrap();
             let future = sender.send_async(ProcessTxRequest {
->>>>>>> c77948dd
                 transaction,
                 is_forwarded: true,
                 check_only: false,
             });
-<<<<<<< HEAD
-            None
-        }
-        NetworkRequests::ChunkEndorsement(target, endorsement) => {
-            assert!(target != my_account_id, "Sending message to self not supported.");
-            let sender = client_senders.get(&target).unwrap();
-            let _ = sender.send_async(ChunkEndorsementMessage(endorsement));
-=======
             drop(future);
             None
         }
@@ -250,7 +181,6 @@
             let sender = client_senders.get(&target).unwrap();
             let future = sender.send_async(ChunkEndorsementMessage(endorsement));
             drop(future);
->>>>>>> c77948dd
             None
         }
         _ => Some(request),
@@ -264,49 +194,25 @@
     let my_account_id = my_account_id.clone();
     Arc::new(move |request| match request {
         NetworkRequests::ChunkStateWitnessAck(target, witness_ack) => {
-<<<<<<< HEAD
-            // TODO(testloop): Convert account check to a panic.
-            if target != my_account_id {
-                let sender = partial_witness_senders.get(&target).unwrap();
-                sender.send(ChunkStateWitnessAckMessage(witness_ack));
-            }
-=======
             assert_ne!(target, my_account_id, "Sending message to self not supported.");
             let sender = partial_witness_senders.get(&target).unwrap();
             sender.send(ChunkStateWitnessAckMessage(witness_ack));
->>>>>>> c77948dd
             None
         }
 
         NetworkRequests::PartialEncodedStateWitness(validator_witness_tuple) => {
             for (target, partial_witness) in validator_witness_tuple.into_iter() {
-<<<<<<< HEAD
-                // TODO(testloop): Convert account check to a panic.
-                if target != my_account_id {
-                    let sender = partial_witness_senders.get(&target).unwrap();
-                    sender.send(PartialEncodedStateWitnessMessage(partial_witness));
-                }
-=======
                 assert_ne!(target, my_account_id, "Sending message to self not supported.");
                 let sender = partial_witness_senders.get(&target).unwrap();
                 sender.send(PartialEncodedStateWitnessMessage(partial_witness));
->>>>>>> c77948dd
             }
             None
         }
         NetworkRequests::PartialEncodedStateWitnessForward(chunk_validators, partial_witness) => {
             for target in chunk_validators {
-<<<<<<< HEAD
-                // TODO(testloop): Convert account check to a panic.
-                if target != my_account_id {
-                    let sender = partial_witness_senders.get(&target).unwrap();
-                    sender.send(PartialEncodedStateWitnessForwardMessage(partial_witness.clone()));
-                }
-=======
                 assert_ne!(target, my_account_id, "Sending message to self not supported.");
                 let sender = partial_witness_senders.get(&target).unwrap();
                 sender.send(PartialEncodedStateWitnessForwardMessage(partial_witness.clone()));
->>>>>>> c77948dd
             }
             None
         }
@@ -321,12 +227,6 @@
     })
 }
 
-<<<<<<< HEAD
-#[derive(Default, Clone)]
-struct RouteLookup(Arc<Mutex<HashMap<CryptoHash, AccountId>>>);
-
-impl RouteLookup {
-=======
 /// While sending the PartialEncodedChunkRequest, we need to know the destination account id.
 /// In the PartialEncodedChunkRequest, We specify the `route_back` as a unique identifier that is
 /// used by the network layer to figure out who to send the response back to.
@@ -338,24 +238,16 @@
 struct PartialEncodedChunkRequestRouteLookup(Arc<Mutex<HashMap<CryptoHash, AccountId>>>);
 
 impl PartialEncodedChunkRequestRouteLookup {
->>>>>>> c77948dd
     fn new() -> Self {
         Self(Arc::new(Mutex::new(HashMap::new())))
     }
 
-<<<<<<< HEAD
-    fn add_route(&self, return_account_id: &AccountId) -> CryptoHash {
-        let mut guard = self.0.lock().unwrap();
-        let route_id = CryptoHash::hash_borsh(guard.len());
-        guard.insert(route_id, return_account_id.clone());
-=======
     // Generating route_id is under a lock and we use the size of hashmap to generate the route_id
     // The size of hashmap is strictly increasing which ensures us a unique route_id across multiple runs.
     fn add_route(&self, from_account_id: &AccountId) -> CryptoHash {
         let mut guard = self.0.lock().unwrap();
         let route_id = CryptoHash::hash_borsh(guard.len());
         guard.insert(route_id, from_account_id.clone());
->>>>>>> c77948dd
         route_id
     }
 
@@ -370,12 +262,6 @@
     my_account_id: &AccountId,
     shards_manager_senders: HashMap<AccountId, Sender<ShardsManagerRequestFromNetwork>>,
 ) -> Arc<dyn Fn(NetworkRequests) -> Option<NetworkRequests>> {
-<<<<<<< HEAD
-    static ROUTE_LOOKUP: Lazy<RouteLookup> = Lazy::new(RouteLookup::new);
-    let my_account_id = my_account_id.clone();
-    Arc::new(move |request| match request {
-        NetworkRequests::PartialEncodedChunkRequest { target, request, .. } => {
-=======
     // Static initialization for ROUTE_LOOKUP. This is fine across tests as we generate a unique route_id
     // for each message under a lock.
     static ROUTE_LOOKUP: Lazy<PartialEncodedChunkRequestRouteLookup> =
@@ -384,7 +270,6 @@
     Arc::new(move |request| match request {
         NetworkRequests::PartialEncodedChunkRequest { target, request, .. } => {
             // Save route information in ROUTE_LOOKUP
->>>>>>> c77948dd
             let route_back = ROUTE_LOOKUP.add_route(&my_account_id);
             let target = target.account_id.unwrap();
             assert!(target != my_account_id, "Sending message to self not supported.");
@@ -396,10 +281,7 @@
             None
         }
         NetworkRequests::PartialEncodedChunkResponse { route_back, response } => {
-<<<<<<< HEAD
-=======
             // Use route_back information to send the response back to the correct client.
->>>>>>> c77948dd
             let target = ROUTE_LOOKUP.get_destination(route_back);
             assert!(target != my_account_id, "Sending message to self not supported.");
             let sender = shards_manager_senders.get(&target).unwrap();
