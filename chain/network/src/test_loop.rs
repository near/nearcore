use std::collections::HashMap;
use std::sync::{Arc, Mutex};

use near_async::messaging::{Actor, AsyncSender, CanSend, Handler, SendAsync, Sender};
use near_async::time::Clock;
use near_async::{MultiSend, MultiSenderFrom};
use near_primitives::hash::CryptoHash;
use near_primitives::network::PeerId;
use near_primitives::types::AccountId;
use once_cell::sync::Lazy;

use crate::client::{
    BlockApproval, BlockResponse, ChunkEndorsementMessage, ProcessTxRequest, ProcessTxResponse,
};
use crate::shards_manager::ShardsManagerRequestFromNetwork;
use crate::state_witness::{
    ChunkStateWitnessAckMessage, PartialEncodedStateWitnessForwardMessage,
    PartialEncodedStateWitnessMessage, PartialWitnessSenderForNetwork,
};
use crate::types::{
    NetworkRequests, NetworkResponses, PeerManagerMessageRequest, PeerManagerMessageResponse,
    SetChainInfo,
};

/// Subset of ClientSenderForNetwork required for the TestLoop network.
/// We skip over the message handlers from view client.
#[derive(Clone, MultiSend, MultiSenderFrom)]
pub struct ClientSenderForTestLoopNetwork {
    pub block: AsyncSender<BlockResponse, ()>,
    pub block_approval: AsyncSender<BlockApproval, ()>,
    pub transaction: AsyncSender<ProcessTxRequest, ProcessTxResponse>,
    pub chunk_endorsement: AsyncSender<ChunkEndorsementMessage, ()>,
}

type NetworkRequestHandler = Arc<dyn Fn(NetworkRequests) -> Option<NetworkRequests>>;

/// A custom actor for the TestLoop framework that can be used to send network messages across clients
/// in a multi-node test.
///
/// This actor has a set of handlers to handle PeerManagerMessageRequest messages. We have a set of
/// default handlers that handle messages sent to client, partial_witness actor, and shards_manager.
/// It is possible to override these handlers by registering a new handler using the
/// `register_override_handler()` method.
///
/// The signature of the handler is `dyn Fn(NetworkRequests) -> Option<NetworkRequests>`.
/// If the handler returns None, it means that the message was handled and no further processing is
/// required. If the handler returns Some(request), it means that the message was not handled and
/// the request should be passed to the next handler in the chain.
///
/// It's possible for a handler to modify the data in request and return it. This can be useful for
/// simulating things like malicious actors where we can modify the data in the request.
///
/// In case no handler is able to handle the request, the actor will panic.
///
/// NOTE: To make the override functionality work with the default handlers, the handlers are tried in
/// reverse order.
///
/// Examples of custom handlers
/// - Override handler to skip sending messages to or from a specific client.
/// - Override handler to simulate more network delays.
/// - Override handler to modify data and simulate malicious behavior.
#[derive(Default)]
pub struct TestLoopPeerManagerActor {
    handlers: Vec<NetworkRequestHandler>,
}

impl Actor for TestLoopPeerManagerActor {}
<<<<<<< HEAD

impl TestLoopPeerManagerActor {
    /// Create a new TestLoopPeerManagerActor with default handlers for client, partial_witness, and shards_manager.
    /// Note that we should be able to access the senders for these actors from the data type.
    pub fn new<'a, T>(clock: Clock, account_id: &AccountId, datas: &'a Vec<T>) -> Self
    where
        AccountId: From<&'a T>,
        ClientSenderForTestLoopNetwork: From<&'a T>,
        PartialWitnessSenderForNetwork: From<&'a T>,
        Sender<ShardsManagerRequestFromNetwork>: From<&'a T>,
    {
        let mut actor = Self { handlers: Vec::new() };
        vec![
            network_message_to_client_handler(&account_id, make_sender_map(datas)),
            network_message_to_partial_witness_handler(&account_id, make_sender_map(datas)),
            network_message_to_shards_manager_handler(clock, &account_id, make_sender_map(datas)),
            network_message_to_state_snapshot_handler(),
        ]
        .into_iter()
        .for_each(|handler| actor.register_override_handler(handler));
        actor
    }

    /// Register a new handler to override the default handlers.
    pub fn register_override_handler(&mut self, handler: NetworkRequestHandler) {
        self.handlers.push(handler);
    }
}

// Helper function to create a map of senders from a list of data.
// Converts Vec<Data> to HashMap<AccountId, Sender>
fn make_sender_map<'a, T, U>(datas: &'a Vec<T>) -> HashMap<AccountId, U>
where
    AccountId: From<&'a T>,
    U: From<&'a T>,
{
    let mut senders = HashMap::new();
    for data in datas.iter() {
        senders.insert(data.into(), data.into());
=======

impl TestLoopPeerManagerActor {
    /// Create a new TestLoopPeerManagerActor with default handlers for client, partial_witness, and shards_manager.
    /// Note that we should be able to access the senders for these actors from the data type.
    pub fn new<'a, T>(clock: Clock, account_id: &AccountId, datas: &'a Vec<T>) -> Self
    where
        AccountId: From<&'a T>,
        ClientSenderForTestLoopNetwork: From<&'a T>,
        PartialWitnessSenderForNetwork: From<&'a T>,
        Sender<ShardsManagerRequestFromNetwork>: From<&'a T>,
    {
        let handlers = vec![
            network_message_to_client_handler(&account_id, make_sender_map(datas)),
            network_message_to_partial_witness_handler(&account_id, make_sender_map(datas)),
            network_message_to_shards_manager_handler(clock, &account_id, make_sender_map(datas)),
            network_message_to_state_snapshot_handler(),
        ];
        Self { handlers }
    }

    /// Register a new handler to override the default handlers.
    pub fn register_override_handler(&mut self, handler: NetworkRequestHandler) {
        // We add the handler to the end of the list and while processing the request, we iterate
        // over the handlers in reverse order.
        self.handlers.push(handler);
    }
}

// Helper function to create a map of senders from a list of data.
// Converts Vec<Data> to HashMap<AccountId, Sender>
fn make_sender_map<'a, T, U>(datas: &'a Vec<T>) -> HashMap<AccountId, U>
where
    AccountId: From<&'a T>,
    U: From<&'a T>,
{
    let mut senders = HashMap::new();
    for data in datas.iter() {
        senders.insert(data.into(), data.into());
    }
    senders
}

impl Handler<SetChainInfo> for TestLoopPeerManagerActor {
    fn handle(&mut self, _msg: SetChainInfo) {}
}

impl Handler<PeerManagerMessageRequest> for TestLoopPeerManagerActor {
    fn handle(&mut self, msg: PeerManagerMessageRequest) -> PeerManagerMessageResponse {
        let PeerManagerMessageRequest::NetworkRequests(request) = msg else {
            panic!("Unexpected message: {:?}", msg);
        };

        // Iterate over the handlers in reverse order to allow for overriding the default handlers.
        let mut request = Some(request);
        for handler in self.handlers.iter().rev() {
            if let Some(new_request) = handler(request.take().unwrap()) {
                request = Some(new_request);
            } else {
                // Some handler was successfully able to handle the request.
                return PeerManagerMessageResponse::NetworkResponses(NetworkResponses::NoResponse);
            }
        }
        // If no handler was able to handle the request, panic.
        panic!("Unhandled request: {:?}", request);
    }
}

fn network_message_to_client_handler(
    my_account_id: &AccountId,
    client_senders: HashMap<AccountId, ClientSenderForTestLoopNetwork>,
) -> NetworkRequestHandler {
    let my_account_id = my_account_id.clone();
    Arc::new(move |request| match request {
        NetworkRequests::Block { block } => {
            for (account_id, sender) in client_senders.iter() {
                if account_id != &my_account_id {
                    let future = sender.send_async(BlockResponse {
                        block: block.clone(),
                        peer_id: PeerId::random(),
                        was_requested: false,
                    });
                    drop(future);
                }
            }
            None
        }
        NetworkRequests::Approval { approval_message } => {
            assert_ne!(
                approval_message.target, my_account_id,
                "Sending message to self not supported."
            );
            let sender = client_senders.get(&approval_message.target).unwrap();
            let future =
                sender.send_async(BlockApproval(approval_message.approval, PeerId::random()));
            drop(future);
            None
        }
        NetworkRequests::ForwardTx(account, transaction) => {
            assert_ne!(account, my_account_id, "Sending message to self not supported.");
            let sender = client_senders.get(&account).unwrap();
            let future = sender.send_async(ProcessTxRequest {
                transaction,
                is_forwarded: true,
                check_only: false,
            });
            drop(future);
            None
        }
        NetworkRequests::ChunkEndorsement(target, endorsement) => {
            assert_ne!(target, my_account_id, "Sending message to self not supported.");
            let sender = client_senders.get(&target).unwrap();
            let future = sender.send_async(ChunkEndorsementMessage(endorsement));
            drop(future);
            None
        }
        _ => Some(request),
    })
}

fn network_message_to_partial_witness_handler(
    my_account_id: &AccountId,
    partial_witness_senders: HashMap<AccountId, PartialWitnessSenderForNetwork>,
) -> NetworkRequestHandler {
    let my_account_id = my_account_id.clone();
    Arc::new(move |request| match request {
        NetworkRequests::ChunkStateWitnessAck(target, witness_ack) => {
            assert_ne!(target, my_account_id, "Sending message to self not supported.");
            let sender = partial_witness_senders.get(&target).unwrap();
            sender.send(ChunkStateWitnessAckMessage(witness_ack));
            None
        }

        NetworkRequests::PartialEncodedStateWitness(validator_witness_tuple) => {
            for (target, partial_witness) in validator_witness_tuple.into_iter() {
                assert_ne!(target, my_account_id, "Sending message to self not supported.");
                let sender = partial_witness_senders.get(&target).unwrap();
                sender.send(PartialEncodedStateWitnessMessage(partial_witness));
            }
            None
        }
        NetworkRequests::PartialEncodedStateWitnessForward(chunk_validators, partial_witness) => {
            for target in chunk_validators {
                assert_ne!(target, my_account_id, "Sending message to self not supported.");
                let sender = partial_witness_senders.get(&target).unwrap();
                sender.send(PartialEncodedStateWitnessForwardMessage(partial_witness.clone()));
            }
            None
        }
        _ => Some(request),
    })
}

fn network_message_to_state_snapshot_handler() -> NetworkRequestHandler {
    Arc::new(move |request| match request {
        NetworkRequests::SnapshotHostInfo { .. } => None,
        _ => Some(request),
    })
}

/// While sending the PartialEncodedChunkRequest, we need to know the destination account id.
/// In the PartialEncodedChunkRequest, We specify the `route_back` as a unique identifier that is
/// used by the network layer to figure out who to send the response back to.
///
/// In network_message_to_shards_manager_handler fn, we use the static initialization for
/// ROUTE_LOOKUP. This is fine to use in the test framework as each generate route is unique and
/// independent of other routes.
#[derive(Default, Clone)]
struct PartialEncodedChunkRequestRouteLookup(Arc<Mutex<HashMap<CryptoHash, AccountId>>>);

impl PartialEncodedChunkRequestRouteLookup {
    fn new() -> Self {
        Self(Arc::new(Mutex::new(HashMap::new())))
>>>>>>> 80f8df64
    }
    senders
}

<<<<<<< HEAD
impl Handler<SetChainInfo> for TestLoopPeerManagerActor {
    fn handle(&mut self, _msg: SetChainInfo) {}
}

impl Handler<PeerManagerMessageRequest> for TestLoopPeerManagerActor {
    fn handle(&mut self, msg: PeerManagerMessageRequest) -> PeerManagerMessageResponse {
        match msg {
            PeerManagerMessageRequest::NetworkRequests(request) => {
                // Iterate over the handlers in reverse order to allow for overriding the default handlers.
                let mut request = Some(request);
                for handler in self.handlers.iter().rev() {
                    if let Some(new_request) = handler(request.take().unwrap()) {
                        request = Some(new_request);
                    } else {
                        return PeerManagerMessageResponse::NetworkResponses(
                            NetworkResponses::NoResponse,
                        );
                    }
                }
                // If no handler was able to handle the request, panic.
                if let Some(request) = request {
                    panic!("Unhandled request: {:?}", request);
                }
            }
            msg => panic!("Unexpected message: {:?}", msg),
        };
        PeerManagerMessageResponse::NetworkResponses(NetworkResponses::NoResponse)
    }
}

fn network_message_to_client_handler(
    my_account_id: &AccountId,
    client_senders: HashMap<AccountId, ClientSenderForTestLoopNetwork>,
) -> NetworkRequestHandler {
    let my_account_id = my_account_id.clone();
    Arc::new(move |request| match request {
        NetworkRequests::Block { block } => {
            for (account_id, sender) in client_senders.iter() {
                if account_id != &my_account_id {
                    let _ = sender.send_async(BlockResponse {
                        block: block.clone(),
                        peer_id: PeerId::random(),
                        was_requested: false,
                    });
                }
            }
            None
        }
        NetworkRequests::Approval { approval_message } => {
            assert!(
                approval_message.target != my_account_id,
                "Sending message to self not supported."
            );
            let sender = client_senders.get(&approval_message.target).unwrap();
            let _ = sender.send_async(BlockApproval(approval_message.approval, PeerId::random()));
            None
        }
        NetworkRequests::ForwardTx(account, transaction) => {
            assert!(account != my_account_id, "Sending message to self not supported.");
            let sender = client_senders.get(&account).unwrap();
            let _ = sender.send_async(ProcessTxRequest {
                transaction,
                is_forwarded: true,
                check_only: false,
            });
            None
        }
        NetworkRequests::ChunkEndorsement(target, endorsement) => {
            assert!(target != my_account_id, "Sending message to self not supported.");
            let sender = client_senders.get(&target).unwrap();
            let _ = sender.send_async(ChunkEndorsementMessage(endorsement));
            None
        }
        _ => Some(request),
    })
}

fn network_message_to_partial_witness_handler(
    my_account_id: &AccountId,
    partial_witness_senders: HashMap<AccountId, PartialWitnessSenderForNetwork>,
) -> NetworkRequestHandler {
    let my_account_id = my_account_id.clone();
    Arc::new(move |request| match request {
        NetworkRequests::ChunkStateWitnessAck(target, witness_ack) => {
            // TODO(testloop): Convert account check to a panic.
            if target != my_account_id {
                let sender = partial_witness_senders.get(&target).unwrap();
                sender.send(ChunkStateWitnessAckMessage(witness_ack));
            }
            None
        }

        NetworkRequests::PartialEncodedStateWitness(validator_witness_tuple) => {
            for (target, partial_witness) in validator_witness_tuple.into_iter() {
                // TODO(testloop): Convert account check to a panic.
                if target != my_account_id {
                    let sender = partial_witness_senders.get(&target).unwrap();
                    sender.send(PartialEncodedStateWitnessMessage(partial_witness));
                }
            }
            None
        }
        NetworkRequests::PartialEncodedStateWitnessForward(chunk_validators, partial_witness) => {
            for target in chunk_validators {
                // TODO(testloop): Convert account check to a panic.
                if target != my_account_id {
                    let sender = partial_witness_senders.get(&target).unwrap();
                    sender.send(PartialEncodedStateWitnessForwardMessage(partial_witness.clone()));
                }
            }
            None
        }
        _ => Some(request),
    })
}

fn network_message_to_state_snapshot_handler() -> NetworkRequestHandler {
    Arc::new(move |request| match request {
        NetworkRequests::SnapshotHostInfo { .. } => None,
        _ => Some(request),
    })
}

#[derive(Default, Clone)]
struct RouteLookup(Arc<Mutex<HashMap<CryptoHash, AccountId>>>);

impl RouteLookup {
    fn new() -> Self {
        Self(Arc::new(Mutex::new(HashMap::new())))
    }

    fn add_route(&self, return_account_id: &AccountId) -> CryptoHash {
        let mut guard = self.0.lock().unwrap();
        let route_id = CryptoHash::hash_borsh(guard.len());
        guard.insert(route_id, return_account_id.clone());
        route_id
    }
=======
    // Generating route_id is under a lock and we use the size of hashmap to generate the route_id
    // The size of hashmap is strictly increasing which ensures us a unique route_id across multiple runs.
    fn add_route(&self, from_account_id: &AccountId) -> CryptoHash {
        let mut guard = self.0.lock().unwrap();
        let route_id = CryptoHash::hash_borsh(guard.len());
        guard.insert(route_id, from_account_id.clone());
        route_id
    }
>>>>>>> 80f8df64

    fn get_destination(&self, route_id: CryptoHash) -> AccountId {
        let guard = self.0.lock().unwrap();
        guard.get(&route_id).unwrap().clone()
    }
}

fn network_message_to_shards_manager_handler(
    clock: Clock,
    my_account_id: &AccountId,
    shards_manager_senders: HashMap<AccountId, Sender<ShardsManagerRequestFromNetwork>>,
) -> Arc<dyn Fn(NetworkRequests) -> Option<NetworkRequests>> {
<<<<<<< HEAD
    static ROUTE_LOOKUP: Lazy<RouteLookup> = Lazy::new(RouteLookup::new);
    let my_account_id = my_account_id.clone();
    Arc::new(move |request| match request {
        NetworkRequests::PartialEncodedChunkRequest { target, request, .. } => {
=======
    // Static initialization for ROUTE_LOOKUP. This is fine across tests as we generate a unique route_id
    // for each message under a lock.
    static ROUTE_LOOKUP: Lazy<PartialEncodedChunkRequestRouteLookup> =
        Lazy::new(PartialEncodedChunkRequestRouteLookup::new);
    let my_account_id = my_account_id.clone();
    Arc::new(move |request| match request {
        NetworkRequests::PartialEncodedChunkRequest { target, request, .. } => {
            // Save route information in ROUTE_LOOKUP
>>>>>>> 80f8df64
            let route_back = ROUTE_LOOKUP.add_route(&my_account_id);
            let target = target.account_id.unwrap();
            assert!(target != my_account_id, "Sending message to self not supported.");
            let sender = shards_manager_senders.get(&target).unwrap();
            sender.send(ShardsManagerRequestFromNetwork::ProcessPartialEncodedChunkRequest {
                partial_encoded_chunk_request: request,
                route_back,
            });
            None
        }
        NetworkRequests::PartialEncodedChunkResponse { route_back, response } => {
<<<<<<< HEAD
=======
            // Use route_back information to send the response back to the correct client.
>>>>>>> 80f8df64
            let target = ROUTE_LOOKUP.get_destination(route_back);
            assert!(target != my_account_id, "Sending message to self not supported.");
            let sender = shards_manager_senders.get(&target).unwrap();
            sender.send(ShardsManagerRequestFromNetwork::ProcessPartialEncodedChunkResponse {
                partial_encoded_chunk_response: response,
                received_time: clock.now(),
            });
            None
        }
        NetworkRequests::PartialEncodedChunkMessage { account_id, partial_encoded_chunk } => {
            assert!(account_id != my_account_id, "Sending message to self not supported.");
            let sender = shards_manager_senders.get(&account_id).unwrap();
            sender.send(ShardsManagerRequestFromNetwork::ProcessPartialEncodedChunk(
                partial_encoded_chunk.into(),
            ));
            None
        }
        NetworkRequests::PartialEncodedChunkForward { account_id, forward } => {
            assert!(account_id != my_account_id, "Sending message to self not supported.");
            let sender = shards_manager_senders.get(&account_id).unwrap();
            sender
                .send(ShardsManagerRequestFromNetwork::ProcessPartialEncodedChunkForward(forward));
            None
        }
        _ => Some(request),
    })
}<|MERGE_RESOLUTION|>--- conflicted
+++ resolved
@@ -65,47 +65,6 @@
 }
 
 impl Actor for TestLoopPeerManagerActor {}
-<<<<<<< HEAD
-
-impl TestLoopPeerManagerActor {
-    /// Create a new TestLoopPeerManagerActor with default handlers for client, partial_witness, and shards_manager.
-    /// Note that we should be able to access the senders for these actors from the data type.
-    pub fn new<'a, T>(clock: Clock, account_id: &AccountId, datas: &'a Vec<T>) -> Self
-    where
-        AccountId: From<&'a T>,
-        ClientSenderForTestLoopNetwork: From<&'a T>,
-        PartialWitnessSenderForNetwork: From<&'a T>,
-        Sender<ShardsManagerRequestFromNetwork>: From<&'a T>,
-    {
-        let mut actor = Self { handlers: Vec::new() };
-        vec![
-            network_message_to_client_handler(&account_id, make_sender_map(datas)),
-            network_message_to_partial_witness_handler(&account_id, make_sender_map(datas)),
-            network_message_to_shards_manager_handler(clock, &account_id, make_sender_map(datas)),
-            network_message_to_state_snapshot_handler(),
-        ]
-        .into_iter()
-        .for_each(|handler| actor.register_override_handler(handler));
-        actor
-    }
-
-    /// Register a new handler to override the default handlers.
-    pub fn register_override_handler(&mut self, handler: NetworkRequestHandler) {
-        self.handlers.push(handler);
-    }
-}
-
-// Helper function to create a map of senders from a list of data.
-// Converts Vec<Data> to HashMap<AccountId, Sender>
-fn make_sender_map<'a, T, U>(datas: &'a Vec<T>) -> HashMap<AccountId, U>
-where
-    AccountId: From<&'a T>,
-    U: From<&'a T>,
-{
-    let mut senders = HashMap::new();
-    for data in datas.iter() {
-        senders.insert(data.into(), data.into());
-=======
 
 impl TestLoopPeerManagerActor {
     /// Create a new TestLoopPeerManagerActor with default handlers for client, partial_witness, and shards_manager.
@@ -278,150 +237,8 @@
 impl PartialEncodedChunkRequestRouteLookup {
     fn new() -> Self {
         Self(Arc::new(Mutex::new(HashMap::new())))
->>>>>>> 80f8df64
-    }
-    senders
-}
-
-<<<<<<< HEAD
-impl Handler<SetChainInfo> for TestLoopPeerManagerActor {
-    fn handle(&mut self, _msg: SetChainInfo) {}
-}
-
-impl Handler<PeerManagerMessageRequest> for TestLoopPeerManagerActor {
-    fn handle(&mut self, msg: PeerManagerMessageRequest) -> PeerManagerMessageResponse {
-        match msg {
-            PeerManagerMessageRequest::NetworkRequests(request) => {
-                // Iterate over the handlers in reverse order to allow for overriding the default handlers.
-                let mut request = Some(request);
-                for handler in self.handlers.iter().rev() {
-                    if let Some(new_request) = handler(request.take().unwrap()) {
-                        request = Some(new_request);
-                    } else {
-                        return PeerManagerMessageResponse::NetworkResponses(
-                            NetworkResponses::NoResponse,
-                        );
-                    }
-                }
-                // If no handler was able to handle the request, panic.
-                if let Some(request) = request {
-                    panic!("Unhandled request: {:?}", request);
-                }
-            }
-            msg => panic!("Unexpected message: {:?}", msg),
-        };
-        PeerManagerMessageResponse::NetworkResponses(NetworkResponses::NoResponse)
-    }
-}
-
-fn network_message_to_client_handler(
-    my_account_id: &AccountId,
-    client_senders: HashMap<AccountId, ClientSenderForTestLoopNetwork>,
-) -> NetworkRequestHandler {
-    let my_account_id = my_account_id.clone();
-    Arc::new(move |request| match request {
-        NetworkRequests::Block { block } => {
-            for (account_id, sender) in client_senders.iter() {
-                if account_id != &my_account_id {
-                    let _ = sender.send_async(BlockResponse {
-                        block: block.clone(),
-                        peer_id: PeerId::random(),
-                        was_requested: false,
-                    });
-                }
-            }
-            None
-        }
-        NetworkRequests::Approval { approval_message } => {
-            assert!(
-                approval_message.target != my_account_id,
-                "Sending message to self not supported."
-            );
-            let sender = client_senders.get(&approval_message.target).unwrap();
-            let _ = sender.send_async(BlockApproval(approval_message.approval, PeerId::random()));
-            None
-        }
-        NetworkRequests::ForwardTx(account, transaction) => {
-            assert!(account != my_account_id, "Sending message to self not supported.");
-            let sender = client_senders.get(&account).unwrap();
-            let _ = sender.send_async(ProcessTxRequest {
-                transaction,
-                is_forwarded: true,
-                check_only: false,
-            });
-            None
-        }
-        NetworkRequests::ChunkEndorsement(target, endorsement) => {
-            assert!(target != my_account_id, "Sending message to self not supported.");
-            let sender = client_senders.get(&target).unwrap();
-            let _ = sender.send_async(ChunkEndorsementMessage(endorsement));
-            None
-        }
-        _ => Some(request),
-    })
-}
-
-fn network_message_to_partial_witness_handler(
-    my_account_id: &AccountId,
-    partial_witness_senders: HashMap<AccountId, PartialWitnessSenderForNetwork>,
-) -> NetworkRequestHandler {
-    let my_account_id = my_account_id.clone();
-    Arc::new(move |request| match request {
-        NetworkRequests::ChunkStateWitnessAck(target, witness_ack) => {
-            // TODO(testloop): Convert account check to a panic.
-            if target != my_account_id {
-                let sender = partial_witness_senders.get(&target).unwrap();
-                sender.send(ChunkStateWitnessAckMessage(witness_ack));
-            }
-            None
-        }
-
-        NetworkRequests::PartialEncodedStateWitness(validator_witness_tuple) => {
-            for (target, partial_witness) in validator_witness_tuple.into_iter() {
-                // TODO(testloop): Convert account check to a panic.
-                if target != my_account_id {
-                    let sender = partial_witness_senders.get(&target).unwrap();
-                    sender.send(PartialEncodedStateWitnessMessage(partial_witness));
-                }
-            }
-            None
-        }
-        NetworkRequests::PartialEncodedStateWitnessForward(chunk_validators, partial_witness) => {
-            for target in chunk_validators {
-                // TODO(testloop): Convert account check to a panic.
-                if target != my_account_id {
-                    let sender = partial_witness_senders.get(&target).unwrap();
-                    sender.send(PartialEncodedStateWitnessForwardMessage(partial_witness.clone()));
-                }
-            }
-            None
-        }
-        _ => Some(request),
-    })
-}
-
-fn network_message_to_state_snapshot_handler() -> NetworkRequestHandler {
-    Arc::new(move |request| match request {
-        NetworkRequests::SnapshotHostInfo { .. } => None,
-        _ => Some(request),
-    })
-}
-
-#[derive(Default, Clone)]
-struct RouteLookup(Arc<Mutex<HashMap<CryptoHash, AccountId>>>);
-
-impl RouteLookup {
-    fn new() -> Self {
-        Self(Arc::new(Mutex::new(HashMap::new())))
-    }
-
-    fn add_route(&self, return_account_id: &AccountId) -> CryptoHash {
-        let mut guard = self.0.lock().unwrap();
-        let route_id = CryptoHash::hash_borsh(guard.len());
-        guard.insert(route_id, return_account_id.clone());
-        route_id
-    }
-=======
+    }
+
     // Generating route_id is under a lock and we use the size of hashmap to generate the route_id
     // The size of hashmap is strictly increasing which ensures us a unique route_id across multiple runs.
     fn add_route(&self, from_account_id: &AccountId) -> CryptoHash {
@@ -430,7 +247,6 @@
         guard.insert(route_id, from_account_id.clone());
         route_id
     }
->>>>>>> 80f8df64
 
     fn get_destination(&self, route_id: CryptoHash) -> AccountId {
         let guard = self.0.lock().unwrap();
@@ -443,12 +259,6 @@
     my_account_id: &AccountId,
     shards_manager_senders: HashMap<AccountId, Sender<ShardsManagerRequestFromNetwork>>,
 ) -> Arc<dyn Fn(NetworkRequests) -> Option<NetworkRequests>> {
-<<<<<<< HEAD
-    static ROUTE_LOOKUP: Lazy<RouteLookup> = Lazy::new(RouteLookup::new);
-    let my_account_id = my_account_id.clone();
-    Arc::new(move |request| match request {
-        NetworkRequests::PartialEncodedChunkRequest { target, request, .. } => {
-=======
     // Static initialization for ROUTE_LOOKUP. This is fine across tests as we generate a unique route_id
     // for each message under a lock.
     static ROUTE_LOOKUP: Lazy<PartialEncodedChunkRequestRouteLookup> =
@@ -457,7 +267,6 @@
     Arc::new(move |request| match request {
         NetworkRequests::PartialEncodedChunkRequest { target, request, .. } => {
             // Save route information in ROUTE_LOOKUP
->>>>>>> 80f8df64
             let route_back = ROUTE_LOOKUP.add_route(&my_account_id);
             let target = target.account_id.unwrap();
             assert!(target != my_account_id, "Sending message to self not supported.");
@@ -469,10 +278,7 @@
             None
         }
         NetworkRequests::PartialEncodedChunkResponse { route_back, response } => {
-<<<<<<< HEAD
-=======
             // Use route_back information to send the response back to the correct client.
->>>>>>> 80f8df64
             let target = ROUTE_LOOKUP.get_destination(route_back);
             assert!(target != my_account_id, "Sending message to self not supported.");
             let sender = shards_manager_senders.get(&target).unwrap();
