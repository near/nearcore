--- conflicted
+++ resolved
@@ -3,10 +3,7 @@
 
 use near_async::messaging::{Actor, AsyncSender, CanSend, Handler, SendAsync, Sender};
 use near_async::time::Clock;
-<<<<<<< HEAD
 use near_async::{MultiSend, MultiSenderFrom};
-=======
->>>>>>> a9ca94b2
 use near_primitives::hash::CryptoHash;
 use near_primitives::network::PeerId;
 use near_primitives::types::AccountId;
@@ -27,15 +24,7 @@
 
 /// Subset of ClientSenderForNetwork required for the TestLoop network.
 /// We skip over the message handlers from view client.
-<<<<<<< HEAD
 #[derive(Clone, MultiSend, MultiSenderFrom)]
-=======
-#[derive(
-    Clone, near_async::MultiSend, near_async::MultiSenderFrom, near_async::MultiSendMessage,
-)]
-#[multi_send_message_derive(Debug)]
-#[multi_send_input_derive(Debug, Clone, PartialEq, Eq)]
->>>>>>> a9ca94b2
 pub struct ClientSenderForTestLoopNetwork {
     pub block: AsyncSender<BlockResponse, ()>,
     pub block_approval: AsyncSender<BlockApproval, ()>,
@@ -76,8 +65,6 @@
 }
 
 impl Actor for TestLoopPeerManagerActor {}
-<<<<<<< HEAD
-=======
 
 impl TestLoopPeerManagerActor {
     /// Create a new TestLoopPeerManagerActor with default handlers for client, partial_witness, and shards_manager.
@@ -318,239 +305,4 @@
         }
         _ => Some(request),
     })
-}
->>>>>>> a9ca94b2
-
-impl TestLoopPeerManagerActor {
-    /// Create a new TestLoopPeerManagerActor with default handlers for client, partial_witness, and shards_manager.
-    /// Note that we should be able to access the senders for these actors from the data type.
-    pub fn new<'a, T>(clock: Clock, account_id: &AccountId, datas: &'a Vec<T>) -> Self
-    where
-        AccountId: From<&'a T>,
-        ClientSenderForTestLoopNetwork: From<&'a T>,
-        PartialWitnessSenderForNetwork: From<&'a T>,
-        Sender<ShardsManagerRequestFromNetwork>: From<&'a T>,
-    {
-        let mut actor = Self { handlers: Vec::new() };
-        vec![
-            network_message_to_client_handler(&account_id, make_sender_map(datas)),
-            network_message_to_partial_witness_handler(&account_id, make_sender_map(datas)),
-            network_message_to_shards_manager_handler(clock, &account_id, make_sender_map(datas)),
-            network_message_to_state_snapshot_handler(),
-        ]
-        .into_iter()
-        .for_each(|handler| actor.register_override_handler(handler));
-        actor
-    }
-
-    /// Register a new handler to override the default handlers.
-    pub fn register_override_handler(&mut self, handler: NetworkRequestHandler) {
-        self.handlers.push(handler);
-    }
-}
-
-// Helper function to create a map of senders from a list of data.
-// Converts Vec<Data> to HashMap<AccountId, Sender>
-fn make_sender_map<'a, T, U>(datas: &'a Vec<T>) -> HashMap<AccountId, U>
-where
-    AccountId: From<&'a T>,
-    U: From<&'a T>,
-{
-    let mut senders = HashMap::new();
-    for data in datas.iter() {
-        senders.insert(data.into(), data.into());
-    }
-    senders
-}
-
-impl Handler<SetChainInfo> for TestLoopPeerManagerActor {
-    fn handle(&mut self, _msg: SetChainInfo) {}
-}
-
-impl Handler<PeerManagerMessageRequest> for TestLoopPeerManagerActor {
-    fn handle(&mut self, msg: PeerManagerMessageRequest) -> PeerManagerMessageResponse {
-        match msg {
-            PeerManagerMessageRequest::NetworkRequests(request) => {
-                // Iterate over the handlers in reverse order to allow for overriding the default handlers.
-                let mut request = Some(request);
-                for handler in self.handlers.iter().rev() {
-                    if let Some(new_request) = handler(request.take().unwrap()) {
-                        request = Some(new_request);
-                    } else {
-                        return PeerManagerMessageResponse::NetworkResponses(
-                            NetworkResponses::NoResponse,
-                        );
-                    }
-                }
-                // If no handler was able to handle the request, panic.
-                if let Some(request) = request {
-                    panic!("Unhandled request: {:?}", request);
-                }
-            }
-            msg => panic!("Unexpected message: {:?}", msg),
-        };
-        PeerManagerMessageResponse::NetworkResponses(NetworkResponses::NoResponse)
-    }
-}
-
-fn network_message_to_client_handler(
-    my_account_id: &AccountId,
-    client_senders: HashMap<AccountId, ClientSenderForTestLoopNetwork>,
-) -> NetworkRequestHandler {
-    let my_account_id = my_account_id.clone();
-    Arc::new(move |request| match request {
-        NetworkRequests::Block { block } => {
-            for (account_id, sender) in client_senders.iter() {
-                if account_id != &my_account_id {
-                    let _ = sender.send_async(BlockResponse {
-                        block: block.clone(),
-                        peer_id: PeerId::random(),
-                        was_requested: false,
-                    });
-                }
-            }
-            None
-        }
-        NetworkRequests::Approval { approval_message } => {
-            assert!(
-                approval_message.target != my_account_id,
-                "Sending message to self not supported."
-            );
-            let sender = client_senders.get(&approval_message.target).unwrap();
-            let _ = sender.send_async(BlockApproval(approval_message.approval, PeerId::random()));
-            None
-        }
-        NetworkRequests::ForwardTx(account, transaction) => {
-            assert!(account != my_account_id, "Sending message to self not supported.");
-            let sender = client_senders.get(&account).unwrap();
-            let _ = sender.send_async(ProcessTxRequest {
-                transaction,
-                is_forwarded: true,
-                check_only: false,
-            });
-            None
-        }
-        NetworkRequests::ChunkEndorsement(target, endorsement) => {
-            assert!(target != my_account_id, "Sending message to self not supported.");
-            let sender = client_senders.get(&target).unwrap();
-            let _ = sender.send_async(ChunkEndorsementMessage(endorsement));
-            None
-        }
-        _ => Some(request),
-    })
-}
-
-fn network_message_to_partial_witness_handler(
-    my_account_id: &AccountId,
-    partial_witness_senders: HashMap<AccountId, PartialWitnessSenderForNetwork>,
-) -> NetworkRequestHandler {
-    let my_account_id = my_account_id.clone();
-    Arc::new(move |request| match request {
-        NetworkRequests::ChunkStateWitnessAck(target, witness_ack) => {
-            // TODO(testloop): Convert account check to a panic.
-            if target != my_account_id {
-                let sender = partial_witness_senders.get(&target).unwrap();
-                sender.send(ChunkStateWitnessAckMessage(witness_ack));
-            }
-            None
-        }
-
-        NetworkRequests::PartialEncodedStateWitness(validator_witness_tuple) => {
-            for (target, partial_witness) in validator_witness_tuple.into_iter() {
-                // TODO(testloop): Convert account check to a panic.
-                if target != my_account_id {
-                    let sender = partial_witness_senders.get(&target).unwrap();
-                    sender.send(PartialEncodedStateWitnessMessage(partial_witness));
-                }
-            }
-            None
-        }
-        NetworkRequests::PartialEncodedStateWitnessForward(chunk_validators, partial_witness) => {
-            for target in chunk_validators {
-                // TODO(testloop): Convert account check to a panic.
-                if target != my_account_id {
-                    let sender = partial_witness_senders.get(&target).unwrap();
-                    sender.send(PartialEncodedStateWitnessForwardMessage(partial_witness.clone()));
-                }
-            }
-            None
-        }
-        _ => Some(request),
-    })
-}
-
-fn network_message_to_state_snapshot_handler() -> NetworkRequestHandler {
-    Arc::new(move |request| match request {
-        NetworkRequests::SnapshotHostInfo { .. } => None,
-        _ => Some(request),
-    })
-}
-
-#[derive(Default, Clone)]
-struct RouteLookup(Arc<Mutex<HashMap<CryptoHash, AccountId>>>);
-
-impl RouteLookup {
-    fn new() -> Self {
-        Self(Arc::new(Mutex::new(HashMap::new())))
-    }
-
-    fn add_route(&self, return_account_id: &AccountId) -> CryptoHash {
-        let mut guard = self.0.lock().unwrap();
-        let route_id = CryptoHash::hash_borsh(guard.len());
-        guard.insert(route_id, return_account_id.clone());
-        route_id
-    }
-
-    fn get_destination(&self, route_id: CryptoHash) -> AccountId {
-        let guard = self.0.lock().unwrap();
-        guard.get(&route_id).unwrap().clone()
-    }
-}
-
-fn network_message_to_shards_manager_handler(
-    clock: Clock,
-    my_account_id: &AccountId,
-    shards_manager_senders: HashMap<AccountId, Sender<ShardsManagerRequestFromNetwork>>,
-) -> Arc<dyn Fn(NetworkRequests) -> Option<NetworkRequests>> {
-    static ROUTE_LOOKUP: Lazy<RouteLookup> = Lazy::new(RouteLookup::new);
-    let my_account_id = my_account_id.clone();
-    Arc::new(move |request| match request {
-        NetworkRequests::PartialEncodedChunkRequest { target, request, .. } => {
-            let route_back = ROUTE_LOOKUP.add_route(&my_account_id);
-            let target = target.account_id.unwrap();
-            assert!(target != my_account_id, "Sending message to self not supported.");
-            let sender = shards_manager_senders.get(&target).unwrap();
-            sender.send(ShardsManagerRequestFromNetwork::ProcessPartialEncodedChunkRequest {
-                partial_encoded_chunk_request: request,
-                route_back,
-            });
-            None
-        }
-        NetworkRequests::PartialEncodedChunkResponse { route_back, response } => {
-            let target = ROUTE_LOOKUP.get_destination(route_back);
-            assert!(target != my_account_id, "Sending message to self not supported.");
-            let sender = shards_manager_senders.get(&target).unwrap();
-            sender.send(ShardsManagerRequestFromNetwork::ProcessPartialEncodedChunkResponse {
-                partial_encoded_chunk_response: response,
-                received_time: clock.now(),
-            });
-            None
-        }
-        NetworkRequests::PartialEncodedChunkMessage { account_id, partial_encoded_chunk } => {
-            assert!(account_id != my_account_id, "Sending message to self not supported.");
-            let sender = shards_manager_senders.get(&account_id).unwrap();
-            sender.send(ShardsManagerRequestFromNetwork::ProcessPartialEncodedChunk(
-                partial_encoded_chunk.into(),
-            ));
-            None
-        }
-        NetworkRequests::PartialEncodedChunkForward { account_id, forward } => {
-            assert!(account_id != my_account_id, "Sending message to self not supported.");
-            let sender = shards_manager_senders.get(&account_id).unwrap();
-            sender
-                .send(ShardsManagerRequestFromNetwork::ProcessPartialEncodedChunkForward(forward));
-            None
-        }
-        _ => Some(request),
-    })
 }