--- conflicted
+++ resolved
@@ -60,11 +60,8 @@
     /// Priority score computed over the peer_id, shard_id, and part_id
     score: [u8; 32],
     /// The number of times we have already queried this host for this part
-<<<<<<< HEAD
-=======
     /// TODO: consider storing this on disk, so we can remember who hasn't
     /// been able to provide us with the parts across restarts
->>>>>>> 3d0fd26d
     num_requests: usize,
 }
 
@@ -73,13 +70,9 @@
         // std::collections:BinaryHeap used in PeerPartSelector is a max-heap.
         // We prefer hosts with the least num_requests, after which we break
         // ties according to the priority score and the peer_id.
-<<<<<<< HEAD
-        self.num_requests.cmp(&other.num_requests).reverse()
-=======
         self.num_requests
             .cmp(&other.num_requests)
             .reverse()
->>>>>>> 3d0fd26d
             .then_with(|| self.score.cmp(&other.score))
             .then_with(|| self.peer_id.cmp(&other.peer_id))
     }
@@ -118,13 +111,7 @@
     }
 
     fn insert_peers<T: IntoIterator<Item = StatePartHost>>(&mut self, peers: T) {
-<<<<<<< HEAD
-        for p in peers {
-            self.peers.push(p);
-        }
-=======
         self.peers.extend(peers);
->>>>>>> 3d0fd26d
     }
 
     fn len(&self) -> usize {
@@ -139,18 +126,13 @@
         self.peers.iter().map(|p| p.peer_id.clone()).collect()
     }
 }
-
 
 struct Inner {
     /// The latest known SnapshotHostInfo for each node in the network
     hosts: LruCache<PeerId, Arc<SnapshotHostInfo>>,
     /// The hash for the most recent active state sync, inferred from part requests
     sync_hash: Option<CryptoHash>,
-<<<<<<< HEAD
-    /// Number of available hosts for the active state sync, by shard
-=======
     /// Available hosts for the active state sync, by shard
->>>>>>> 3d0fd26d
     hosts_for_shard: HashMap<ShardId, HashSet<PeerId>>,
     /// Local data structures used to distribute state part requests among known hosts
     peer_selector: HashMap<(ShardId, u64), PartPeerSelector>,
@@ -204,19 +186,6 @@
             for (peer_id, info) in self.hosts.iter() {
                 if info.sync_hash == *sync_hash {
                     for shard_id in &info.shards {
-<<<<<<< HEAD
-                        self.hosts_for_shard.entry(*shard_id)
-                            .or_insert(HashSet::default())
-                            .insert(peer_id.clone());
-                        }
-                }
-            }
-        }
-
-        let selector = &mut self.peer_selector
-            .entry((shard_id, part_id))
-            .or_insert(PartPeerSelector::default());
-=======
                         self.hosts_for_shard
                             .entry(*shard_id)
                             .or_insert(HashSet::default())
@@ -228,7 +197,6 @@
 
         let selector =
             self.peer_selector.entry((shard_id, part_id)).or_insert(PartPeerSelector::default());
->>>>>>> 3d0fd26d
 
         // Insert more hosts into the selector if needed
         let available_hosts = self.hosts_for_shard.get(&shard_id)?;
@@ -242,10 +210,6 @@
                 }
 
                 let score = priority_score(peer_id, shard_id, part_id);
-<<<<<<< HEAD
-                tracing::info!(target: "db", "score for {} {} {} is {:?}", peer_id, shard_id, part_id, score);
-=======
->>>>>>> 3d0fd26d
 
                 // Wrap entries with `Reverse` so that we pop the *least* desirable options
                 new_peers.push(std::cmp::Reverse(StatePartHost {
@@ -272,13 +236,9 @@
 impl SnapshotHostsCache {
     pub fn new(config: Config) -> Self {
         Self(Mutex::new(Inner {
-<<<<<<< HEAD
-            hosts: LruCache::new(NonZeroUsize::new(config.snapshot_hosts_cache_size as usize).unwrap()),
-=======
             hosts: LruCache::new(
                 NonZeroUsize::new(config.snapshot_hosts_cache_size as usize).unwrap(),
             ),
->>>>>>> 3d0fd26d
             sync_hash: None,
             hosts_for_shard: HashMap::new(),
             peer_selector: HashMap::new(),
@@ -354,31 +314,17 @@
     }
 
     /// Given a state part request, selects a peer host to which the request should be sent.
-<<<<<<< HEAD
-=======
-    #[allow(dead_code)]
->>>>>>> 3d0fd26d
     pub fn select_host_for_part(
         &self,
         sync_hash: &CryptoHash,
         shard_id: ShardId,
         part_id: u64,
     ) -> Option<PeerId> {
-<<<<<<< HEAD
-        tracing::info!(target: "db", "Processing request for host {} {} {}", sync_hash, shard_id, part_id);
-=======
->>>>>>> 3d0fd26d
         self.0.lock().select_host_for_part(sync_hash, shard_id, part_id)
     }
 
     /// Triggered by state sync actor after processing a state part.
-<<<<<<< HEAD
     pub fn part_received(&self, shard_id: ShardId, part_id: u64) {
-        tracing::info!(target: "db", "clearing internal state for {} {}", shard_id, part_id);
-=======
-    #[allow(dead_code)]
-    pub fn part_received(&self, shard_id: ShardId, part_id: u64) {
->>>>>>> 3d0fd26d
         let mut inner = self.0.lock();
         inner.peer_selector.remove(&(shard_id, part_id));
     }
