use std::io::{Error, ErrorKind};

use borsh::{BorshDeserialize, BorshSerialize};
use bytes::{Buf, BufMut, BytesMut};
use tokio_util::codec::{Decoder, Encoder};

use crate::types::PeerMessage;

pub struct Codec {
    max_length: u32,
}

#[allow(clippy::new_without_default)]
impl Codec {
    pub fn new() -> Self {
        Codec { max_length: std::u32::MAX }
    }
}

impl Encoder for Codec {
    type Item = Vec<u8>;
    type Error = Error;

    fn encode(&mut self, item: Self::Item, buf: &mut BytesMut) -> Result<(), Error> {
        if item.len() > self.max_length as usize {
            Err(Error::new(ErrorKind::InvalidInput, "Input is too long"))
        } else {
            // First four bytes is the length of the buffer.
            buf.reserve(item.len() + 4);
            buf.put_u32_le(item.len() as u32);
            buf.put(&item[..]);
            Ok(())
        }
    }
}

impl Decoder for Codec {
    type Item = Vec<u8>;
    type Error = Error;

    fn decode(&mut self, buf: &mut BytesMut) -> Result<Option<Vec<u8>>, Error> {
        if buf.len() < 4 {
            // not enough bytes to start decoding
            return Ok(None);
        }
        let mut len_bytes: [u8; 4] = [0; 4];
        len_bytes.copy_from_slice(&buf[0..4]);
        let len = u32::from_le_bytes(len_bytes);
        if buf.len() < 4 + len as usize {
            // not enough bytes, keep waiting
            Ok(None)
        } else {
            let res = Some(buf[4..4 + len as usize].to_vec());
            buf.advance(4 + len as usize);
            Ok(res)
        }
    }
}

pub fn peer_message_to_bytes(peer_message: PeerMessage) -> Result<Vec<u8>, std::io::Error> {
    peer_message.try_to_vec()
}

pub fn bytes_to_peer_message(bytes: &[u8]) -> Result<PeerMessage, std::io::Error> {
    PeerMessage::try_from_slice(bytes)
}

#[cfg(test)]
mod test {
    use near_crypto::{KeyType, SecretKey};
    use near_primitives::block::{Approval, WeightAndScore};
    use near_primitives::hash::CryptoHash;
    use near_primitives::network::AnnounceAccount;
    use near_primitives::types::EpochId;

    use crate::routing::EdgeInfo;
    use crate::types::{
        Handshake, PeerChainInfo, PeerIdOrHash, PeerInfo, RoutedMessage, RoutedMessageBody,
        SyncData,
    };

    use super::*;
<<<<<<< HEAD
=======
    use near_primitives::block::Approval;
>>>>>>> 9e2cc908

    fn test_codec(msg: PeerMessage) {
        let mut codec = Codec::new();
        let mut buffer = BytesMut::new();
        codec.encode(peer_message_to_bytes(msg.clone()).unwrap(), &mut buffer).unwrap();
        let decoded = codec.decode(&mut buffer).unwrap().unwrap();
        assert_eq!(bytes_to_peer_message(&decoded).unwrap(), msg);
    }

    #[test]
    fn test_peer_message_handshake() {
        let peer_info = PeerInfo::random();
        let fake_handshake = Handshake {
            version: 1,
            peer_id: peer_info.id,
            listen_port: None,
            chain_info: PeerChainInfo {
                genesis_id: Default::default(),
                height: 0,
                score: 0.into(),
                tracked_shards: vec![],
            },
            edge_info: EdgeInfo::default(),
        };
        let msg = PeerMessage::Handshake(fake_handshake);
        test_codec(msg);
    }

    #[test]
    fn test_peer_message_info_gossip() {
        let peer_info1 = PeerInfo::random();
        let peer_info2 = PeerInfo::random();
        let msg = PeerMessage::PeersResponse(vec![peer_info1, peer_info2]);
        test_codec(msg);
    }

    #[test]
    fn test_peer_message_announce_account() {
        let sk = SecretKey::from_random(KeyType::ED25519);
        let network_sk = SecretKey::from_random(KeyType::ED25519);
        let signature = sk.sign(vec![].as_slice());
        let msg = PeerMessage::Sync(SyncData {
            edges: Vec::new(),
            accounts: vec![AnnounceAccount {
                account_id: "test1".to_string(),
                peer_id: network_sk.public_key().into(),
                epoch_id: EpochId::default(),
                signature,
            }],
        });
        test_codec(msg);
    }

    #[test]
    fn test_peer_message_announce_routed_block_approval() {
        let sk = SecretKey::from_random(KeyType::ED25519);
        let hash = CryptoHash::default();
        let signature = sk.sign(hash.as_ref());

        let bls_sk = SecretKey::from_random(KeyType::ED25519);
        let bls_signature = bls_sk.sign(hash.as_ref());

        let msg = PeerMessage::Routed(RoutedMessage {
            target: PeerIdOrHash::PeerId(sk.public_key().into()),
            author: sk.public_key().into(),
            signature: signature.clone(),
            ttl: 100,
            body: RoutedMessageBody::BlockApproval(Approval {
                account_id: "test2".to_string(),
                parent_hash: CryptoHash::default(),
                reference_hash: Some(CryptoHash::default()),
                target_height: 1,
                is_endorsement: true,
                signature: bls_signature,
            }),
        });
        test_codec(msg);
    }

    #[test]
    fn test_account_id_bytes() {
        let account_id = "near0".to_string();
        let enc = account_id.as_bytes();
        let dec_account_id = String::from_utf8_lossy(enc).to_string();
        assert_eq!(account_id, dec_account_id);
    }
}<|MERGE_RESOLUTION|>--- conflicted
+++ resolved
@@ -68,7 +68,7 @@
 #[cfg(test)]
 mod test {
     use near_crypto::{KeyType, SecretKey};
-    use near_primitives::block::{Approval, WeightAndScore};
+    use near_primitives::block::Approval;
     use near_primitives::hash::CryptoHash;
     use near_primitives::network::AnnounceAccount;
     use near_primitives::types::EpochId;
@@ -80,10 +80,6 @@
     };
 
     use super::*;
-<<<<<<< HEAD
-=======
-    use near_primitives::block::Approval;
->>>>>>> 9e2cc908
 
     fn test_codec(msg: PeerMessage) {
         let mut codec = Codec::new();
