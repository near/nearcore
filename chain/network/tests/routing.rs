<<<<<<< HEAD
use std::iter::Iterator;
use std::sync::atomic::{AtomicBool, Ordering};
use std::sync::Arc;
use std::time::Duration;

use actix::{Actor, Addr, AsyncContext, Context, System};
use chrono::{DateTime, Utc};
use futures::{future, FutureExt, TryFutureExt};

use near_chain::test_utils::KeyValueRuntime;
use near_chain::ChainGenesis;
use near_client::{ClientActor, ClientConfig, ViewClientActor};
use near_crypto::{InMemorySigner, KeyType};
use near_network::test_utils::{
    convert_boot_nodes, expected_routing_tables, open_port, WaitOrTimeout,
};
use near_network::types::{BlockedPorts, OutboundTcpConnect, StopSignal, ROUTED_MESSAGE_TTL};
use near_network::utils::blacklist_from_vec;
use near_network::{
    NetworkConfig, NetworkRecipient, NetworkRequests, NetworkResponses, PeerInfo, PeerManagerActor,
};
use near_primitives::test_utils::init_test_logger;
use near_primitives::types::ValidatorId;
use near_primitives::validator_signer::InMemoryValidatorSigner;
use near_store::test_utils::create_test_store;
use near_telemetry::{TelemetryActor, TelemetryConfig};
use std::collections::{HashMap, HashSet};
use std::net::IpAddr;

/// Sets up a node with a valid Client, Peer
pub fn setup_network_node(
    account_id: String,
    port: u16,
    boot_nodes: Vec<(String, u16)>,
    validators: Vec<String>,
    genesis_time: DateTime<Utc>,
    peer_max_count: u32,
    blacklist: HashMap<IpAddr, BlockedPorts>,
    routed_message_ttl: u8,
    outbound_disabled: bool,
) -> Addr<PeerManagerActor> {
    let store = create_test_store();

    // Network config
    let ttl_account_id_router = Duration::from_millis(2000);
    let mut config = NetworkConfig::from_seed(account_id.as_str(), port);

    config.outbound_disabled = true;
    config.peer_max_count = peer_max_count;
    config.ttl_account_id_router = ttl_account_id_router;
    config.routed_message_ttl = routed_message_ttl;
    config.blacklist = blacklist;
    config.outbound_disabled = outbound_disabled;

    let boot_nodes = boot_nodes.iter().map(|(acc_id, port)| (acc_id.as_str(), *port)).collect();
    config.boot_nodes = convert_boot_nodes(boot_nodes);

    let num_validators = validators.len() as ValidatorId;

    let runtime = Arc::new(KeyValueRuntime::new_with_validators(
        store.clone(),
        vec![validators.into_iter().map(Into::into).collect()],
        1,
        1,
        5,
    ));
    let signer = Arc::new(InMemorySigner::from_seed(
        account_id.as_str(),
        KeyType::ED25519,
        account_id.as_str(),
    ));
    let validator_signer =
        Arc::new(InMemoryValidatorSigner::new(signer.account_id.clone(), signer));
    let telemetry_actor = TelemetryActor::new(TelemetryConfig::default()).start();
    let chain_genesis =
        ChainGenesis::new(genesis_time, 1_000_000, 100, 1_000_000_000, 0, 0, 1000, 5);

    let peer_manager = PeerManagerActor::create(move |ctx| {
        let mut client_config = ClientConfig::test(false, 100, 200, num_validators);
        client_config.ttl_account_id_router = ttl_account_id_router;
        let network_adapter = NetworkRecipient::new();
        network_adapter.set_recipient(ctx.address().recipient());
        let network_adapter = Arc::new(network_adapter);
        let client_actor = ClientActor::new(
            client_config,
            store.clone(),
            chain_genesis.clone(),
            runtime.clone(),
            config.public_key.clone().into(),
            network_adapter.clone(),
            Some(validator_signer),
            telemetry_actor,
        )
        .unwrap()
        .start();
        let view_client_actor = ViewClientActor::new(
            store.clone(),
            &chain_genesis,
            runtime.clone(),
            network_adapter.clone(),
        )
        .unwrap()
        .start();

        PeerManagerActor::new(
            store.clone(),
            config,
            client_actor.recipient(),
            view_client_actor.recipient(),
        )
        .unwrap()
    });

    peer_manager
}

enum Action {
    AddEdge(usize, usize),
    CheckRoutingTable(usize, Vec<(usize, Vec<usize>)>),
    CheckAccountId(usize, Vec<usize>),
    // Send ping from `source` with `nonce` to `target`
    PingTo(usize, usize, usize),
    // Check for `source` received pings and pongs.
    CheckPingPong(usize, Vec<(usize, usize)>, Vec<(usize, usize)>),
    // Send stop signal to some node.
    Stop(usize),
    // Wait time in milliseconds
    Wait(usize),
}

#[derive(Clone)]
struct RunningInfo {
    pm_addr: Vec<Addr<PeerManagerActor>>,
    peers_info: Vec<PeerInfo>,
}

struct StateMachine {
    actions: Vec<Box<dyn FnMut(RunningInfo, Arc<AtomicBool>, &mut Context<WaitOrTimeout>)>>,
}
=======
use actix::System;
>>>>>>> 9e2cc908

pub use runner::{Action, Runner};

mod runner;

#[test]
fn simple() {
    System::run(|| {
        let mut runner = Runner::new(2, 1);

        runner.push(Action::AddEdge(0, 1));
        runner.push(Action::CheckRoutingTable(0, vec![(1, vec![1])]));
        runner.push(Action::CheckRoutingTable(1, vec![(0, vec![0])]));

        runner.run();
    })
    .unwrap();
}

#[test]
fn from_boot_nodes() {
    System::run(|| {
        let mut runner = Runner::new(2, 1).use_boot_nodes(vec![0]).enable_outbound();

        runner.push(Action::CheckRoutingTable(0, vec![(1, vec![1])]));
        runner.push(Action::CheckRoutingTable(1, vec![(0, vec![0])]));

        runner.run();
    })
    .unwrap();
}

#[test]
fn three_nodes_path() {
    System::run(|| {
        let mut runner = Runner::new(3, 2);

        runner.push(Action::AddEdge(0, 1));
        runner.push(Action::AddEdge(1, 2));
        runner.push(Action::CheckRoutingTable(1, vec![(0, vec![0]), (2, vec![2])]));
        runner.push(Action::CheckRoutingTable(0, vec![(1, vec![1]), (2, vec![1])]));
        runner.push(Action::CheckRoutingTable(2, vec![(1, vec![1]), (0, vec![1])]));

        runner.run();
    })
    .unwrap();
}

#[test]
fn three_nodes_star() {
    System::run(|| {
        let mut runner = Runner::new(3, 2);

        runner.push(Action::AddEdge(0, 1));
        runner.push(Action::AddEdge(1, 2));
        runner.push(Action::CheckRoutingTable(1, vec![(0, vec![0]), (2, vec![2])]));
        runner.push(Action::CheckRoutingTable(0, vec![(1, vec![1]), (2, vec![1])]));
        runner.push(Action::CheckRoutingTable(2, vec![(1, vec![1]), (0, vec![1])]));
        runner.push(Action::AddEdge(0, 2));
        runner.push(Action::CheckRoutingTable(1, vec![(0, vec![0]), (2, vec![2])]));
        runner.push(Action::CheckRoutingTable(0, vec![(1, vec![1]), (2, vec![2])]));
        runner.push(Action::CheckRoutingTable(2, vec![(1, vec![1]), (0, vec![0])]));

        runner.run();
    })
    .unwrap();
}

#[test]
fn join_components() {
    System::run(|| {
        let mut runner = Runner::new(4, 4);

        runner.push(Action::AddEdge(0, 1));
        runner.push(Action::AddEdge(2, 3));
        runner.push(Action::CheckRoutingTable(0, vec![(1, vec![1])]));
        runner.push(Action::CheckRoutingTable(1, vec![(0, vec![0])]));
        runner.push(Action::CheckRoutingTable(2, vec![(3, vec![3])]));
        runner.push(Action::CheckRoutingTable(3, vec![(2, vec![2])]));
        runner.push(Action::AddEdge(0, 2));
        runner.push(Action::AddEdge(3, 1));
        runner
            .push(Action::CheckRoutingTable(0, vec![(1, vec![1]), (2, vec![2]), (3, vec![1, 2])]));
        runner
            .push(Action::CheckRoutingTable(3, vec![(1, vec![1]), (2, vec![2]), (0, vec![1, 2])]));
        runner
            .push(Action::CheckRoutingTable(1, vec![(0, vec![0]), (3, vec![3]), (2, vec![0, 3])]));
        runner
            .push(Action::CheckRoutingTable(2, vec![(0, vec![0]), (3, vec![3]), (1, vec![0, 3])]));

        runner.run();
    })
    .unwrap();
}

#[test]
fn account_propagation() {
    System::run(|| {
        let mut runner = Runner::new(3, 2);

        runner.push(Action::AddEdge(0, 1));
        runner.push(Action::CheckAccountId(1, vec![0, 1]));
        runner.push(Action::AddEdge(0, 2));
        runner.push(Action::CheckAccountId(2, vec![0, 1]));

        runner.run();
    })
    .unwrap();
}

#[test]
fn ping_simple() {
    System::run(|| {
        let mut runner = Runner::new(2, 2);

        runner.push(Action::AddEdge(0, 1));
        runner.push(Action::CheckRoutingTable(0, vec![(1, vec![1])]));
        runner.push(Action::PingTo(0, 0, 1));
        runner.push(Action::CheckPingPong(1, vec![(0, 0)], vec![]));
        runner.push(Action::CheckPingPong(0, vec![], vec![(0, 1)]));

        runner.run();
    })
    .unwrap();
}

#[test]
fn ping_jump() {
    System::run(|| {
        let mut runner = Runner::new(3, 2);

        runner.push(Action::AddEdge(0, 1));
        runner.push(Action::AddEdge(1, 2));
        runner.push(Action::CheckRoutingTable(0, vec![(1, vec![1]), (2, vec![1])]));
        runner.push(Action::PingTo(0, 0, 2));
        runner.push(Action::CheckPingPong(2, vec![(0, 0)], vec![]));
        runner.push(Action::CheckPingPong(0, vec![], vec![(0, 2)]));

        runner.run();
    })
    .unwrap();
}

/// Test routed messages are not dropped if have enough TTL.
/// Spawn three nodes and connect them in a line:
///
/// 0 ---- 1 ---- 2
///
/// Set routed message ttl to 2, so routed message can't pass through more than 2 edges.
/// Send Ping from 0 to 2. It should arrive since there are only 2 edges from 0 to 2.
/// Check Ping arrive at node 2 and later Pong arrive at node 0.
#[test]
fn test_dont_drop_after_ttl() {
    System::run(|| {
        let mut runner = Runner::new(3, 1).routed_message_ttl(2);

        runner.push(Action::AddEdge(0, 1));
        runner.push(Action::AddEdge(1, 2));
        runner.push(Action::CheckRoutingTable(0, vec![(1, vec![1]), (2, vec![1])]));
        runner.push(Action::PingTo(0, 0, 2));
        runner.push(Action::CheckPingPong(2, vec![(0, 0)], vec![]));
        runner.push(Action::CheckPingPong(0, vec![], vec![(0, 2)]));

        runner.run();
    })
    .unwrap();
}

/// Test routed messages are dropped if don't have enough TTL.
/// Spawn three nodes and connect them in a line:
///
/// 0 ---- 1 ---- 2
///
/// Set routed message ttl to 1, so routed message can't pass through more than 1 edges.
/// Send Ping from 0 to 2. It should not arrive since there are 2 edges from 0 to 2.
/// Check none of Ping and Pong arrived.
#[test]
fn test_drop_after_ttl() {
    System::run(|| {
        let mut runner = Runner::new(3, 1).routed_message_ttl(1);

        runner.push(Action::AddEdge(0, 1));
        runner.push(Action::AddEdge(1, 2));
        runner.push(Action::CheckRoutingTable(0, vec![(1, vec![1]), (2, vec![1])]));
        runner.push(Action::PingTo(0, 0, 2));
        runner.push(Action::Wait(100));
        runner.push(Action::CheckPingPong(2, vec![], vec![]));
        runner.push(Action::CheckPingPong(0, vec![], vec![]));

        runner.run();
    })
    .unwrap();
}

#[test]
fn simple_remove() {
    System::run(|| {
        let mut runner = Runner::new(3, 3);

        runner.push(Action::AddEdge(0, 1));
        runner.push(Action::AddEdge(1, 2));
        runner.push(Action::CheckRoutingTable(0, vec![(1, vec![1]), (2, vec![1])]));
        runner.push(Action::CheckRoutingTable(2, vec![(1, vec![1]), (0, vec![1])]));
        runner.push(Action::Stop(1));
        runner.push(Action::CheckRoutingTable(0, vec![]));
        runner.push(Action::CheckRoutingTable(2, vec![]));

        runner.run();
    })
    .unwrap();
}

#[test]
fn square() {
    System::run(|| {
        let mut runner = Runner::new(4, 4);

        runner.push(Action::AddEdge(0, 1));
        runner.push(Action::AddEdge(1, 2));
        runner.push(Action::AddEdge(2, 3));
        runner.push(Action::AddEdge(3, 0));
        runner
            .push(Action::CheckRoutingTable(0, vec![(1, vec![1]), (3, vec![3]), (2, vec![1, 3])]));
        runner.push(Action::Stop(1));
        runner.push(Action::CheckRoutingTable(0, vec![(3, vec![3]), (2, vec![3])]));
        runner.push(Action::CheckRoutingTable(2, vec![(3, vec![3]), (0, vec![3])]));
        runner.push(Action::CheckRoutingTable(3, vec![(2, vec![2]), (0, vec![0])]));

        runner.run();
    })
    .unwrap();
}

#[test]
fn blacklist_01() {
    System::run(|| {
        let mut runner = Runner::new(2, 2).add_to_blacklist(0, Some(1)).use_boot_nodes(vec![0]);

        runner.push(Action::Wait(100));
        runner.push(Action::CheckRoutingTable(1, vec![]));
        runner.push(Action::CheckRoutingTable(0, vec![]));

        runner.run();
    })
    .unwrap();
}

#[test]
fn blacklist_10() {
    System::run(|| {
        let mut runner = Runner::new(2, 2).add_to_blacklist(1, Some(0)).use_boot_nodes(vec![0]);

        runner.push(Action::Wait(100));
        runner.push(Action::CheckRoutingTable(1, vec![]));
        runner.push(Action::CheckRoutingTable(0, vec![]));

        runner.run();
    })
    .unwrap();
}

#[test]
fn blacklist_all() {
    System::run(|| {
        let mut runner = Runner::new(2, 2).add_to_blacklist(0, None).use_boot_nodes(vec![0]);

        runner.push(Action::Wait(100));
        runner.push(Action::CheckRoutingTable(1, vec![]));
        runner.push(Action::CheckRoutingTable(0, vec![]));
        runner.run();
    })
    .unwrap();
}

/// Spawn 4 nodes with max peers required equal 2. Connect first three peers in a triangle.
/// Try to connect peer3 to peer0 and see it fail since first three peer are at max capacity.
#[test]
fn max_peer_limit() {
    System::run(|| {
        let mut runner = Runner::new(4, 4).max_peer(2).enable_outbound();

        runner.push(Action::AddEdge(0, 1));
        runner.push(Action::AddEdge(1, 2));
        runner.push(Action::CheckRoutingTable(0, vec![(1, vec![1]), (2, vec![2])]));
        runner.push(Action::CheckRoutingTable(1, vec![(0, vec![0]), (2, vec![2])]));
        runner.push(Action::CheckRoutingTable(2, vec![(1, vec![1]), (0, vec![0])]));
        runner.push(Action::AddEdge(3, 0));
        runner.push(Action::Wait(100));
        runner.push(Action::CheckRoutingTable(0, vec![(1, vec![1]), (2, vec![2])]));
        runner.push(Action::CheckRoutingTable(1, vec![(0, vec![0]), (2, vec![2])]));
        runner.push(Action::CheckRoutingTable(2, vec![(1, vec![1]), (0, vec![0])]));
        runner.push(Action::CheckRoutingTable(3, vec![]));

        runner.run();
    })
    .unwrap();
}<|MERGE_RESOLUTION|>--- conflicted
+++ resolved
@@ -1,146 +1,4 @@
-<<<<<<< HEAD
-use std::iter::Iterator;
-use std::sync::atomic::{AtomicBool, Ordering};
-use std::sync::Arc;
-use std::time::Duration;
-
-use actix::{Actor, Addr, AsyncContext, Context, System};
-use chrono::{DateTime, Utc};
-use futures::{future, FutureExt, TryFutureExt};
-
-use near_chain::test_utils::KeyValueRuntime;
-use near_chain::ChainGenesis;
-use near_client::{ClientActor, ClientConfig, ViewClientActor};
-use near_crypto::{InMemorySigner, KeyType};
-use near_network::test_utils::{
-    convert_boot_nodes, expected_routing_tables, open_port, WaitOrTimeout,
-};
-use near_network::types::{BlockedPorts, OutboundTcpConnect, StopSignal, ROUTED_MESSAGE_TTL};
-use near_network::utils::blacklist_from_vec;
-use near_network::{
-    NetworkConfig, NetworkRecipient, NetworkRequests, NetworkResponses, PeerInfo, PeerManagerActor,
-};
-use near_primitives::test_utils::init_test_logger;
-use near_primitives::types::ValidatorId;
-use near_primitives::validator_signer::InMemoryValidatorSigner;
-use near_store::test_utils::create_test_store;
-use near_telemetry::{TelemetryActor, TelemetryConfig};
-use std::collections::{HashMap, HashSet};
-use std::net::IpAddr;
-
-/// Sets up a node with a valid Client, Peer
-pub fn setup_network_node(
-    account_id: String,
-    port: u16,
-    boot_nodes: Vec<(String, u16)>,
-    validators: Vec<String>,
-    genesis_time: DateTime<Utc>,
-    peer_max_count: u32,
-    blacklist: HashMap<IpAddr, BlockedPorts>,
-    routed_message_ttl: u8,
-    outbound_disabled: bool,
-) -> Addr<PeerManagerActor> {
-    let store = create_test_store();
-
-    // Network config
-    let ttl_account_id_router = Duration::from_millis(2000);
-    let mut config = NetworkConfig::from_seed(account_id.as_str(), port);
-
-    config.outbound_disabled = true;
-    config.peer_max_count = peer_max_count;
-    config.ttl_account_id_router = ttl_account_id_router;
-    config.routed_message_ttl = routed_message_ttl;
-    config.blacklist = blacklist;
-    config.outbound_disabled = outbound_disabled;
-
-    let boot_nodes = boot_nodes.iter().map(|(acc_id, port)| (acc_id.as_str(), *port)).collect();
-    config.boot_nodes = convert_boot_nodes(boot_nodes);
-
-    let num_validators = validators.len() as ValidatorId;
-
-    let runtime = Arc::new(KeyValueRuntime::new_with_validators(
-        store.clone(),
-        vec![validators.into_iter().map(Into::into).collect()],
-        1,
-        1,
-        5,
-    ));
-    let signer = Arc::new(InMemorySigner::from_seed(
-        account_id.as_str(),
-        KeyType::ED25519,
-        account_id.as_str(),
-    ));
-    let validator_signer =
-        Arc::new(InMemoryValidatorSigner::new(signer.account_id.clone(), signer));
-    let telemetry_actor = TelemetryActor::new(TelemetryConfig::default()).start();
-    let chain_genesis =
-        ChainGenesis::new(genesis_time, 1_000_000, 100, 1_000_000_000, 0, 0, 1000, 5);
-
-    let peer_manager = PeerManagerActor::create(move |ctx| {
-        let mut client_config = ClientConfig::test(false, 100, 200, num_validators);
-        client_config.ttl_account_id_router = ttl_account_id_router;
-        let network_adapter = NetworkRecipient::new();
-        network_adapter.set_recipient(ctx.address().recipient());
-        let network_adapter = Arc::new(network_adapter);
-        let client_actor = ClientActor::new(
-            client_config,
-            store.clone(),
-            chain_genesis.clone(),
-            runtime.clone(),
-            config.public_key.clone().into(),
-            network_adapter.clone(),
-            Some(validator_signer),
-            telemetry_actor,
-        )
-        .unwrap()
-        .start();
-        let view_client_actor = ViewClientActor::new(
-            store.clone(),
-            &chain_genesis,
-            runtime.clone(),
-            network_adapter.clone(),
-        )
-        .unwrap()
-        .start();
-
-        PeerManagerActor::new(
-            store.clone(),
-            config,
-            client_actor.recipient(),
-            view_client_actor.recipient(),
-        )
-        .unwrap()
-    });
-
-    peer_manager
-}
-
-enum Action {
-    AddEdge(usize, usize),
-    CheckRoutingTable(usize, Vec<(usize, Vec<usize>)>),
-    CheckAccountId(usize, Vec<usize>),
-    // Send ping from `source` with `nonce` to `target`
-    PingTo(usize, usize, usize),
-    // Check for `source` received pings and pongs.
-    CheckPingPong(usize, Vec<(usize, usize)>, Vec<(usize, usize)>),
-    // Send stop signal to some node.
-    Stop(usize),
-    // Wait time in milliseconds
-    Wait(usize),
-}
-
-#[derive(Clone)]
-struct RunningInfo {
-    pm_addr: Vec<Addr<PeerManagerActor>>,
-    peers_info: Vec<PeerInfo>,
-}
-
-struct StateMachine {
-    actions: Vec<Box<dyn FnMut(RunningInfo, Arc<AtomicBool>, &mut Context<WaitOrTimeout>)>>,
-}
-=======
 use actix::System;
->>>>>>> 9e2cc908
 
 pub use runner::{Action, Runner};
 
