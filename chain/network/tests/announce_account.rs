use std::sync::atomic::{AtomicUsize, Ordering};
use std::sync::Arc;

use actix::{Actor, Addr, AsyncContext, System};
use chrono::{DateTime, Utc};
use futures::{future, Future};

use near_chain::test_utils::KeyValueRuntime;
use near_chain::ChainGenesis;
use near_client::{BlockProducer, ClientActor, ClientConfig};
<<<<<<< HEAD
use near_network::test_utils::{convert_boot_nodes, open_port, vec_ref_to_str, WaitOrTimeout};
=======
use near_crypto::{InMemorySigner, KeyType};
use near_network::test_utils::{convert_boot_nodes, open_port, WaitOrTimeout};
>>>>>>> 3762990c
use near_network::types::NetworkInfo;
use near_network::{NetworkConfig, NetworkRequests, NetworkResponses, PeerManagerActor};
use near_primitives::test_utils::init_integration_logger;
use near_store::test_utils::create_test_store;
use near_telemetry::{TelemetryActor, TelemetryConfig};
<<<<<<< HEAD
=======
use std::sync::atomic::{AtomicUsize, Ordering};
use std::sync::Arc;
use testlib::test_helpers::heavy_test;
>>>>>>> 3762990c

/// Sets up a node with a valid Client, Peer
pub fn setup_network_node(
    account_id: String,
    port: u16,
    boot_nodes: Vec<(String, u16)>,
    validators: Vec<String>,
    genesis_time: DateTime<Utc>,
    peer_max_count: u32,
) -> Addr<PeerManagerActor> {
    let store = create_test_store();

    // Network config
    let mut config = NetworkConfig::from_seed(account_id.as_str(), port);
    config.peer_max_count = peer_max_count;

    let boot_nodes = boot_nodes.iter().map(|(acc_id, port)| (acc_id.as_str(), *port)).collect();
    config.boot_nodes = convert_boot_nodes(boot_nodes);
    let num_validators = validators.len();

    let runtime = Arc::new(KeyValueRuntime::new_with_validators(
        store.clone(),
        vec![validators.into_iter().map(Into::into).collect()],
        1,
        1,
    ));
<<<<<<< HEAD
    let signer = Arc::new(InMemorySigner::from_seed(account_id.as_str(), account_id.as_str()));
=======
    let signer = Arc::new(InMemorySigner::from_seed(account_id, KeyType::ED25519, account_id));
>>>>>>> 3762990c
    let block_producer = BlockProducer::from(signer.clone());
    let telemetry_actor = TelemetryActor::new(TelemetryConfig::default()).start();
    let chain_genesis = ChainGenesis::new(genesis_time, 1_000_000, 100, 1_000_000_000, 0, 0, 1000);

    let peer_manager = PeerManagerActor::create(move |ctx| {
        let client_actor = ClientActor::new(
            ClientConfig::test(false, 100, num_validators),
            store.clone(),
            chain_genesis,
            runtime,
            config.public_key.clone().into(),
            ctx.address().recipient(),
            Some(block_producer),
            telemetry_actor,
        )
        .unwrap()
        .start();

        PeerManagerActor::new(store.clone(), config, client_actor.recipient()).unwrap()
    });

    peer_manager
}

/// Check that Accounts Id are propagated properly through the network, even when all peers aren't
/// directly connected to each other. Though it is necessary that the network is connected.
fn check_account_id_propagation(
    accounts_id: Vec<String>,
    adjacency_list: Vec<Vec<usize>>,
    peer_max_count: u32,
    max_wait_ms: u64,
) {
    init_integration_logger();

    System::run(move || {
        let total_nodes = accounts_id.len();

        let ports: Vec<_> = (0..total_nodes).map(|_| open_port()).collect();
        let genesis_time = Utc::now();

        let boot_nodes = adjacency_list
            .into_iter()
            .map(|adj| adj.into_iter().map(|u| (accounts_id[u].clone(), ports[u])).collect());

        // Peer managers with its counters
        let peer_managers: Vec<_> = accounts_id
            .iter()
            .zip(boot_nodes)
            .enumerate()
            .map(|(ix, (account_id, boot_nodes))| {
                (
                    setup_network_node(
                        account_id.clone(),
                        ports[ix],
                        boot_nodes,
                        accounts_id.clone(),
                        genesis_time,
                        peer_max_count,
                    ),
                    Arc::new(AtomicUsize::new(0)),
                )
            })
            .collect();

        WaitOrTimeout::new(
            Box::new(move |_| {
                for (i, (pm, count)) in peer_managers.iter().enumerate() {
                    let pm = pm.clone();
                    let count = count.clone();
                    let account_ids_copy = accounts_id.clone();

                    let counters: Vec<_> =
                        peer_managers.iter().map(|(_, counter)| counter.clone()).collect();

                    if count.load(Ordering::Relaxed) == 0 {
                        actix::spawn(pm.send(NetworkRequests::FetchInfo).then(move |res| {
                            if let NetworkResponses::Info(NetworkInfo { known_producers, .. }) =
                                res.unwrap()
                            {
                                println!(
                                    "Known producers of {}: {:?}",
                                    account_ids_copy[i], known_producers
                                );
                                if known_producers.len() == total_nodes - 1 {
                                    count.fetch_add(1, Ordering::Relaxed);

                                    if counters
                                        .iter()
                                        .all(|counter| counter.load(Ordering::Relaxed) == 1)
                                    {
                                        System::current().stop();
                                    }
                                }
                            }
                            future::result(Ok(()))
                        }));
                    }
                }
            }),
            100,
            max_wait_ms,
        )
        .start();
    })
    .unwrap();
}

// TODO(MarX): Wrap all this tests with heavy (Similar commit already merged in staging)
#[test]
fn two_nodes() {
<<<<<<< HEAD
    check_account_id_propagation(
        vec_ref_to_str(vec!["test1", "test2"]),
        vec![vec![1], vec![0]],
        10,
        5000,
    );
=======
    heavy_test(|| {
        check_account_id_propagation(vec!["test1", "test2"], vec![vec![1], vec![0]], 5000);
    });
>>>>>>> 3762990c
}

#[test]
fn three_nodes_clique() {
<<<<<<< HEAD
    check_account_id_propagation(
        vec_ref_to_str(vec!["test1", "test2", "test3"]),
        vec![vec![1, 2], vec![0, 2], vec![0, 1]],
        10,
        5000,
    );
=======
    heavy_test(|| {
        check_account_id_propagation(
            vec!["test1", "test2", "test3"],
            vec![vec![1, 2], vec![0, 2], vec![0, 1]],
            5000,
        );
    });
>>>>>>> 3762990c
}

#[test]
fn three_nodes_path() {
<<<<<<< HEAD
    check_account_id_propagation(
        vec_ref_to_str(vec!["test1", "test2", "test3"]),
        vec![vec![1], vec![0, 2], vec![1]],
        10,
        5000,
    );
=======
    heavy_test(|| {
        check_account_id_propagation(
            vec!["test1", "test2", "test3"],
            vec![vec![1], vec![0, 2], vec![1]],
            5000,
        );
    });
>>>>>>> 3762990c
}

#[test]
fn four_nodes_star() {
<<<<<<< HEAD
    check_account_id_propagation(
        vec_ref_to_str(vec!["test1", "test2", "test3", "test4"]),
        vec![vec![1, 2, 3], vec![0], vec![0], vec![0]],
        10,
        5000,
    );
=======
    heavy_test(|| {
        check_account_id_propagation(
            vec!["test1", "test2", "test3", "test4"],
            vec![vec![1, 2, 3], vec![0], vec![0], vec![0]],
            5000,
        );
    });
>>>>>>> 3762990c
}

#[test]
#[ignore]
fn four_nodes_path() {
<<<<<<< HEAD
    check_account_id_propagation(
        vec_ref_to_str(vec!["test1", "test2", "test3", "test4"]),
        vec![vec![1], vec![0, 2], vec![1, 3], vec![2]],
        10,
        5000,
    );
=======
    heavy_test(|| {
        check_account_id_propagation(
            vec!["test1", "test2", "test3", "test4"],
            vec![vec![1], vec![0, 2], vec![1, 3], vec![2]],
            5000,
        );
    });
>>>>>>> 3762990c
}

#[test]
#[should_panic]
fn four_nodes_disconnected() {
<<<<<<< HEAD
    check_account_id_propagation(
        vec_ref_to_str(vec!["test1", "test2", "test3", "test4"]),
        vec![vec![1], vec![0], vec![3], vec![2]],
        10,
        5000,
    );
=======
    heavy_test(|| {
        check_account_id_propagation(
            vec!["test1", "test2", "test3", "test4"],
            vec![vec![1], vec![0], vec![3], vec![2]],
            5000,
        );
    });
>>>>>>> 3762990c
}

#[test]
#[ignore]
fn four_nodes_directed() {
<<<<<<< HEAD
    check_account_id_propagation(
        vec_ref_to_str(vec!["test1", "test2", "test3", "test4"]),
        vec![vec![1], vec![], vec![1], vec![2]],
        10,
        5000,
    );
}

#[test]
fn circle() {
    let num_peers = 7;
    let max_peer_connections = 2;

    let accounts_id = (0..num_peers).map(|ix| format!("test{}", ix)).collect();
    let adjacency_list = (0..num_peers)
        .map(|ix| vec![(ix + num_peers - 1) % num_peers, (ix + 1) % num_peers])
        .collect();

    check_account_id_propagation(accounts_id, adjacency_list, max_peer_connections, 5000);
}

#[test]
fn star_2_connections() {
    let num_peers = 7;
    let max_peer_connections = 2;

    let accounts_id = (0..num_peers).map(|ix| format!("test{}", ix)).collect();
    let adjacency_list = (0..num_peers)
        .map(|ix| {
            let size = if ix > 0 { 1 } else { 0 };
            vec![0; size]
        })
        .collect();

    check_account_id_propagation(accounts_id, adjacency_list, max_peer_connections, 5000);
}

#[test]
fn circle_extra_connection() {
    let num_peers = 7;
    let max_peer_connections = 3;

    let accounts_id = (0..num_peers).map(|ix| format!("test{}", ix)).collect();
    let adjacency_list = (0..num_peers)
        .map(|ix| vec![(ix + num_peers - 1) % num_peers, (ix + 1) % num_peers])
        .collect();

    check_account_id_propagation(accounts_id, adjacency_list, max_peer_connections, 5000);
=======
    heavy_test(|| {
        check_account_id_propagation(
            vec!["test1", "test2", "test3", "test4"],
            vec![vec![1], vec![], vec![1], vec![2]],
            5000,
        );
    });
>>>>>>> 3762990c
}<|MERGE_RESOLUTION|>--- conflicted
+++ resolved
@@ -8,23 +8,14 @@
 use near_chain::test_utils::KeyValueRuntime;
 use near_chain::ChainGenesis;
 use near_client::{BlockProducer, ClientActor, ClientConfig};
-<<<<<<< HEAD
+use near_crypto::{InMemorySigner, KeyType};
 use near_network::test_utils::{convert_boot_nodes, open_port, vec_ref_to_str, WaitOrTimeout};
-=======
-use near_crypto::{InMemorySigner, KeyType};
-use near_network::test_utils::{convert_boot_nodes, open_port, WaitOrTimeout};
->>>>>>> 3762990c
 use near_network::types::NetworkInfo;
 use near_network::{NetworkConfig, NetworkRequests, NetworkResponses, PeerManagerActor};
 use near_primitives::test_utils::init_integration_logger;
 use near_store::test_utils::create_test_store;
 use near_telemetry::{TelemetryActor, TelemetryConfig};
-<<<<<<< HEAD
-=======
-use std::sync::atomic::{AtomicUsize, Ordering};
-use std::sync::Arc;
 use testlib::test_helpers::heavy_test;
->>>>>>> 3762990c
 
 /// Sets up a node with a valid Client, Peer
 pub fn setup_network_node(
@@ -51,11 +42,11 @@
         1,
         1,
     ));
-<<<<<<< HEAD
-    let signer = Arc::new(InMemorySigner::from_seed(account_id.as_str(), account_id.as_str()));
-=======
-    let signer = Arc::new(InMemorySigner::from_seed(account_id, KeyType::ED25519, account_id));
->>>>>>> 3762990c
+    let signer = Arc::new(InMemorySigner::from_seed(
+        account_id.as_str(),
+        KeyType::ED25519,
+        account_id.as_str(),
+    ));
     let block_producer = BlockProducer::from(signer.clone());
     let telemetry_actor = TelemetryActor::new(TelemetryConfig::default()).start();
     let chain_genesis = ChainGenesis::new(genesis_time, 1_000_000, 100, 1_000_000_000, 0, 0, 1000);
@@ -163,184 +154,137 @@
     .unwrap();
 }
 
-// TODO(MarX): Wrap all this tests with heavy (Similar commit already merged in staging)
 #[test]
 fn two_nodes() {
-<<<<<<< HEAD
-    check_account_id_propagation(
-        vec_ref_to_str(vec!["test1", "test2"]),
-        vec![vec![1], vec![0]],
-        10,
-        5000,
-    );
-=======
-    heavy_test(|| {
-        check_account_id_propagation(vec!["test1", "test2"], vec![vec![1], vec![0]], 5000);
-    });
->>>>>>> 3762990c
+    heavy_test(|| {
+        check_account_id_propagation(
+            vec_ref_to_str(vec!["test1", "test2"]),
+            vec![vec![1], vec![0]],
+            10,
+            5000,
+        );
+    });
 }
 
 #[test]
 fn three_nodes_clique() {
-<<<<<<< HEAD
-    check_account_id_propagation(
-        vec_ref_to_str(vec!["test1", "test2", "test3"]),
-        vec![vec![1, 2], vec![0, 2], vec![0, 1]],
-        10,
-        5000,
-    );
-=======
-    heavy_test(|| {
-        check_account_id_propagation(
-            vec!["test1", "test2", "test3"],
+    heavy_test(|| {
+        check_account_id_propagation(
+            vec_ref_to_str(vec!["test1", "test2", "test3"]),
             vec![vec![1, 2], vec![0, 2], vec![0, 1]],
-            5000,
-        );
-    });
->>>>>>> 3762990c
+            10,
+            5000,
+        );
+    });
 }
 
 #[test]
 fn three_nodes_path() {
-<<<<<<< HEAD
-    check_account_id_propagation(
-        vec_ref_to_str(vec!["test1", "test2", "test3"]),
-        vec![vec![1], vec![0, 2], vec![1]],
-        10,
-        5000,
-    );
-=======
-    heavy_test(|| {
-        check_account_id_propagation(
-            vec!["test1", "test2", "test3"],
+    heavy_test(|| {
+        check_account_id_propagation(
+            vec_ref_to_str(vec!["test1", "test2", "test3"]),
             vec![vec![1], vec![0, 2], vec![1]],
-            5000,
-        );
-    });
->>>>>>> 3762990c
+            10,
+            5000,
+        );
+    });
 }
 
 #[test]
 fn four_nodes_star() {
-<<<<<<< HEAD
-    check_account_id_propagation(
-        vec_ref_to_str(vec!["test1", "test2", "test3", "test4"]),
-        vec![vec![1, 2, 3], vec![0], vec![0], vec![0]],
-        10,
-        5000,
-    );
-=======
-    heavy_test(|| {
-        check_account_id_propagation(
-            vec!["test1", "test2", "test3", "test4"],
+    heavy_test(|| {
+        check_account_id_propagation(
+            vec_ref_to_str(vec!["test1", "test2", "test3", "test4"]),
             vec![vec![1, 2, 3], vec![0], vec![0], vec![0]],
-            5000,
-        );
-    });
->>>>>>> 3762990c
+            10,
+            5000,
+        );
+    });
 }
 
 #[test]
 #[ignore]
 fn four_nodes_path() {
-<<<<<<< HEAD
-    check_account_id_propagation(
-        vec_ref_to_str(vec!["test1", "test2", "test3", "test4"]),
-        vec![vec![1], vec![0, 2], vec![1, 3], vec![2]],
-        10,
-        5000,
-    );
-=======
-    heavy_test(|| {
-        check_account_id_propagation(
-            vec!["test1", "test2", "test3", "test4"],
+    heavy_test(|| {
+        check_account_id_propagation(
+            vec_ref_to_str(vec!["test1", "test2", "test3", "test4"]),
             vec![vec![1], vec![0, 2], vec![1, 3], vec![2]],
-            5000,
-        );
-    });
->>>>>>> 3762990c
+            10,
+            5000,
+        );
+    });
 }
 
 #[test]
 #[should_panic]
 fn four_nodes_disconnected() {
-<<<<<<< HEAD
-    check_account_id_propagation(
-        vec_ref_to_str(vec!["test1", "test2", "test3", "test4"]),
-        vec![vec![1], vec![0], vec![3], vec![2]],
-        10,
-        5000,
-    );
-=======
-    heavy_test(|| {
-        check_account_id_propagation(
-            vec!["test1", "test2", "test3", "test4"],
+    heavy_test(|| {
+        check_account_id_propagation(
+            vec_ref_to_str(vec!["test1", "test2", "test3", "test4"]),
             vec![vec![1], vec![0], vec![3], vec![2]],
-            5000,
-        );
-    });
->>>>>>> 3762990c
+            10,
+            5000,
+        );
+    });
 }
 
 #[test]
 #[ignore]
 fn four_nodes_directed() {
-<<<<<<< HEAD
-    check_account_id_propagation(
-        vec_ref_to_str(vec!["test1", "test2", "test3", "test4"]),
-        vec![vec![1], vec![], vec![1], vec![2]],
-        10,
-        5000,
-    );
+    heavy_test(|| {
+        check_account_id_propagation(
+            vec_ref_to_str(vec!["test1", "test2", "test3", "test4"]),
+            vec![vec![1], vec![], vec![1], vec![2]],
+            10,
+            5000,
+        );
+    });
 }
 
 #[test]
 fn circle() {
-    let num_peers = 7;
-    let max_peer_connections = 2;
-
-    let accounts_id = (0..num_peers).map(|ix| format!("test{}", ix)).collect();
-    let adjacency_list = (0..num_peers)
-        .map(|ix| vec![(ix + num_peers - 1) % num_peers, (ix + 1) % num_peers])
-        .collect();
-
-    check_account_id_propagation(accounts_id, adjacency_list, max_peer_connections, 5000);
+    heavy_test(|| {
+        let num_peers = 7;
+        let max_peer_connections = 2;
+
+        let accounts_id = (0..num_peers).map(|ix| format!("test{}", ix)).collect();
+        let adjacency_list = (0..num_peers)
+            .map(|ix| vec![(ix + num_peers - 1) % num_peers, (ix + 1) % num_peers])
+            .collect();
+
+        check_account_id_propagation(accounts_id, adjacency_list, max_peer_connections, 5000);
+    });
 }
 
 #[test]
 fn star_2_connections() {
-    let num_peers = 7;
-    let max_peer_connections = 2;
-
-    let accounts_id = (0..num_peers).map(|ix| format!("test{}", ix)).collect();
-    let adjacency_list = (0..num_peers)
-        .map(|ix| {
-            let size = if ix > 0 { 1 } else { 0 };
-            vec![0; size]
-        })
-        .collect();
-
-    check_account_id_propagation(accounts_id, adjacency_list, max_peer_connections, 5000);
+    heavy_test(|| {
+        let num_peers = 7;
+        let max_peer_connections = 2;
+
+        let accounts_id = (0..num_peers).map(|ix| format!("test{}", ix)).collect();
+        let adjacency_list = (0..num_peers)
+            .map(|ix| {
+                let size = if ix > 0 { 1 } else { 0 };
+                vec![0; size]
+            })
+            .collect();
+
+        check_account_id_propagation(accounts_id, adjacency_list, max_peer_connections, 5000);
+    });
 }
 
 #[test]
 fn circle_extra_connection() {
-    let num_peers = 7;
-    let max_peer_connections = 3;
-
-    let accounts_id = (0..num_peers).map(|ix| format!("test{}", ix)).collect();
-    let adjacency_list = (0..num_peers)
-        .map(|ix| vec![(ix + num_peers - 1) % num_peers, (ix + 1) % num_peers])
-        .collect();
-
-    check_account_id_propagation(accounts_id, adjacency_list, max_peer_connections, 5000);
-=======
-    heavy_test(|| {
-        check_account_id_propagation(
-            vec!["test1", "test2", "test3", "test4"],
-            vec![vec![1], vec![], vec![1], vec![2]],
-            5000,
-        );
-    });
->>>>>>> 3762990c
+    heavy_test(|| {
+        let num_peers = 7;
+        let max_peer_connections = 3;
+
+        let accounts_id = (0..num_peers).map(|ix| format!("test{}", ix)).collect();
+        let adjacency_list = (0..num_peers)
+            .map(|ix| vec![(ix + num_peers - 1) % num_peers, (ix + 1) % num_peers])
+            .collect();
+
+        check_account_id_propagation(accounts_id, adjacency_list, max_peer_connections, 5000);
+    });
 }