[package]
name = "near-network"
version = "0.1.0"
authors = ["Near Inc <hello@nearprotocol.com>"]
edition = "2018"

[dependencies]
bytes = "0.4"
actix = "0.8.1"
log = "0.4"
tokio = "0.1"
protobuf = { version = "2.7", features = ["with-bytes"] }
futures = "0.1"
chrono = { version = "0.4.4", features = ["serde"] }
serde = "1.0"
serde_derive = "1.0"
rand = "0.6.5"

near-primitives = { path = "../../core/primitives" }
near-protos = { path = "../../core/protos" }
near-store = { path = "../../core/store" }
near-chain = { path = "../chain" }

[dev-dependencies]
near-client = { path = "../client" }
<<<<<<< HEAD
near-telemetry = { path = "../telemetry" }
=======
tempdir = "0.3.7"
>>>>>>> af9c5457
<|MERGE_RESOLUTION|>--- conflicted
+++ resolved
@@ -22,9 +22,7 @@
 near-chain = { path = "../chain" }
 
 [dev-dependencies]
+tempdir = "0.3.7"
+
 near-client = { path = "../client" }
-<<<<<<< HEAD
-near-telemetry = { path = "../telemetry" }
-=======
-tempdir = "0.3.7"
->>>>>>> af9c5457
+near-telemetry = { path = "../telemetry" }