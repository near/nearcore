--- conflicted
+++ resolved
@@ -30,12 +30,8 @@
 near-chain = { path = "../chain" }
 
 [dev-dependencies]
-<<<<<<< HEAD
 near-logger-utils = {path = "../../test-utils/logger"}
-tempdir = "0.3.7"
-=======
 tempfile = "3"
->>>>>>> 78065f8f
 bencher = "0.1.5"
 num-rational = "0.2.4"
 
