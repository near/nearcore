--- conflicted
+++ resolved
@@ -11,26 +11,15 @@
 [dependencies]
 # Changing this version will lead to change to the protocol, as will change how validators get shuffled.
 protocol_defining_rand = { package = "rand", version = "0.6.5", default-features = false }
-<<<<<<< HEAD
 
 borsh.workspace = true
 chrono = { workspace = true, optional = true }
 num-rational.workspace = true
 primitive-types.workspace = true
-rand = "0.7"
+rand.workspace = true
 serde_json.workspace = true
 smart-default.workspace = true
 tracing.workspace = true
-=======
-tracing = "0.1.13"
-borsh = "0.9"
-rand = "0.8.5"
-serde_json = "1"
-smart-default = "0.6"
-primitive-types = { version = "0.10", default-features = false }
-num-rational = "0.3"
-chrono = { version = "0.4.4", optional = true}
->>>>>>> d6dfc2b0
 
 near-crypto = { path = "../../core/crypto" }
 near-primitives = { path = "../../core/primitives" }
