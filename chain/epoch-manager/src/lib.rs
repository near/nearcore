--- conflicted
+++ resolved
@@ -704,23 +704,13 @@
             Err(err) => return Err(err),
         };
         let next_next_epoch_id = EpochId(*last_block_hash);
-<<<<<<< HEAD
-        debug!(
-            target: "epoch_manager", "next next epoch height: {}, id: {:?}, protocol version: {} shard layout: {:?} config: {:?}",
-            next_next_epoch_info.epoch_height(),
-            &next_next_epoch_id,
-            next_next_epoch_info.protocol_version(),
-            next_next_shard_layout,
-            next_next_epoch_config,
-=======
         tracing::debug!(
             target: "epoch_manager",
             next_next_epoch_height = %next_next_epoch_info.epoch_height(),
             ?next_next_epoch_id,
             next_next_protocol_version = %next_next_epoch_info.protocol_version(),
-            next_next_shard_layout = ?self.config.for_protocol_version(next_next_epoch_info.protocol_version()).shard_layout,
-            next_next_epoch_config = ?self.config.for_protocol_version(next_next_epoch_info.protocol_version()),
->>>>>>> 9c60fd31
+            next_next_shard_layout = ?next_next_shard_layout,
+            next_next_epoch_config = ?next_next_epoch_config,
         );
         // This epoch info is computed for the epoch after next (T+2),
         // where epoch_id of it is the hash of last block in this epoch (T).
