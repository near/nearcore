--- conflicted
+++ resolved
@@ -158,29 +158,6 @@
     use num_rational::Ratio;
     use std::collections::HashMap;
 
-<<<<<<< HEAD
-    fn default_epoch_length_and_duration() -> (u64, u64) {
-        (1000, NUM_NS_IN_SECOND * NUM_SECONDS_IN_A_YEAR)
-    }
-
-    fn create_test_epoch_config(
-        epoch_length: u64,
-        max_inflation_rate: Ratio<i32>,
-        chunk_validator_only_kickout_threshold: u8,
-    ) -> EpochConfig {
-        EpochConfig::minimal()
-            .epoch_length(epoch_length)
-            .max_inflation_rate(max_inflation_rate)
-            .protocol_reward_rate(Ratio::new(0, 1))
-            .online_min_threshold(Ratio::new(9, 10))
-            .online_max_threshold(Ratio::new(99, 100))
-            .chunk_validator_only_kickout_threshold(chunk_validator_only_kickout_threshold)
-            .build()
-            .expect("config field missing")
-    }
-
-=======
->>>>>>> b029788e
     #[test]
     fn test_zero_produced_and_expected() {
         let epoch_length = 1;
