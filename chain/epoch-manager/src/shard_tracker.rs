use std::collections::{HashMap, HashSet};
use std::sync::Arc;

use crate::EpochManagerAdapter;
use itertools::Itertools;
use near_cache::SyncLruCache;
use near_chain_configs::{MutableConfigValue, MutableValidatorSigner, TrackedShardsConfig};
use near_chain_primitives::Error;
use near_primitives::errors::EpochError;
use near_primitives::hash::CryptoHash;
use near_primitives::sharding::StateSyncInfo;
use near_primitives::types::{AccountId, EpochId, ShardId};
use near_primitives::validator_signer::EmptyValidatorSigner;
use near_store::ShardUId;
use parking_lot::Mutex;

// bit mask for which shard to track
type BitMask = Vec<bool>;

/// Specifies which epoch we want to check for shard tracking
#[derive(Debug, Clone, Copy, PartialEq, Eq)]
pub enum EpochSelection {
    /// Previous epoch
    Previous,
    /// Current epoch
    Current,
    /// Next epoch
    Next,
}

/// A module responsible for determining which shards are tracked across epochs.
/// For supported configurations, see the `TrackedShardsConfig` documentation.
#[derive(Clone)]
pub struct ShardTracker {
    validator_signer: MutableValidatorSigner,
    tracked_shards_config: TrackedShardsConfig,
    epoch_manager: Arc<dyn EpochManagerAdapter>,
    #[allow(dead_code)]
    validator_signer: MutableValidatorSigner,
    /// Stores a bitmask of tracked shards for each epoch ID.
    /// This cache is used to avoid recomputing the set of tracked shards.
    /// Only relevant when `TrackedShardsConfig` is set to `Accounts`.
    tracked_accounts_shard_cache: Arc<SyncLruCache<EpochId, BitMask>>,
    /// Caches whether a given shard is a descendant of any of the `tracked_shards`.
    /// This is required in scenarios with resharding, where the node must continue tracking
    /// not only the originally configured shards but also their descendants.
    /// The result is cached to avoid recomputing descendant relationships repeatedly.
    /// Only relevant when `TrackedShardsConfig` is set to `Shards(tracked_shards)`.
    descendant_of_tracked_shard_cache: Arc<Mutex<HashMap<ShardId, bool>>>,
}

impl ShardTracker {
    pub fn new(
        validator_signer: MutableValidatorSigner,
        tracked_shards_config: TrackedShardsConfig,
        epoch_manager: Arc<dyn EpochManagerAdapter>,
        validator_signer: MutableValidatorSigner,
    ) -> Self {
        ShardTracker {
            validator_signer,
            tracked_shards_config,
            epoch_manager,
            validator_signer,
            // 1024 epochs on mainnet is about 512 days which is more than enough,
            // and this is a cache anyway. The data size is pretty small as well,
            // only one bit per shard per epoch.
            tracked_accounts_shard_cache: Arc::new(SyncLruCache::new(1024)),
            descendant_of_tracked_shard_cache: Arc::new(Mutex::new(HashMap::new())),
        }
    }

    pub fn new_empty(epoch_manager: Arc<dyn EpochManagerAdapter>) -> Self {
        let empty_validator_signer = MutableConfigValue::new(
            Some(Arc::new(EmptyValidatorSigner::default().into())),
            "validator_signer",
        );
<<<<<<< HEAD
        Self::new(empty_validator_signer, TrackedShardsConfig::NoShards, epoch_manager)
=======
        Self::new(TrackedShardsConfig::NoShards, epoch_manager, empty_validator_signer)
>>>>>>> 73d2ecf7
    }

    fn tracks_shard_at_epoch(
        &self,
        shard_id: ShardId,
        epoch_id: &EpochId,
    ) -> Result<bool, EpochError> {
        // TODO(#13445): Add a debug assertion that shard exists in the epoch.
        match &self.tracked_shards_config {
            TrackedShardsConfig::NoShards => Ok(false),
            TrackedShardsConfig::AllShards => Ok(true),
            TrackedShardsConfig::Shards(tracked_shards) => {
                // TODO(#13445): Turn the check below into a debug assert and call it earlier,
                // for all `tracked_shards_config` variants.
                let shard_layout = self.epoch_manager.get_shard_layout(epoch_id)?;
                if !shard_layout.shard_ids().contains(&shard_id) {
                    return Ok(false);
                }
                self.check_if_descendant_of_tracked_shard(shard_id, tracked_shards, epoch_id)
            }
            TrackedShardsConfig::Accounts(tracked_accounts) => {
                self.check_if_shard_contains_tracked_account(shard_id, tracked_accounts, epoch_id)
            }
            TrackedShardsConfig::Schedule(schedule) => {
                self.check_if_shard_is_tracked_according_to_schedule(shard_id, schedule, epoch_id)
            }
            TrackedShardsConfig::ShadowValidator(account_id) => {
                self.epoch_manager.cares_about_shard_in_epoch(epoch_id, account_id, shard_id)
            }
        }
    }

    fn tracks_shard(&self, shard_id: ShardId, prev_hash: &CryptoHash) -> Result<bool, EpochError> {
        let epoch_id = self.epoch_manager.get_epoch_id_from_prev_block(prev_hash)?;
        self.tracks_shard_at_epoch(shard_id, &epoch_id)
    }

    fn tracks_shard_next_epoch_from_prev_block(
        &self,
        shard_id: ShardId,
        prev_hash: &CryptoHash,
    ) -> Result<bool, EpochError> {
        let epoch_id = self.epoch_manager.get_next_epoch_id_from_prev_block(prev_hash)?;
        self.tracks_shard_at_epoch(shard_id, &epoch_id)
    }

    fn tracks_shard_prev_epoch_from_prev_block(
        &self,
        shard_id: ShardId,
        prev_hash: &CryptoHash,
    ) -> Result<bool, EpochError> {
        let epoch_id = self.epoch_manager.get_prev_epoch_id_from_prev_block(prev_hash)?;
        self.tracks_shard_at_epoch(shard_id, &epoch_id)
    }

    /// Whether the client cares about some shard in a specific epoch.
    /// * If `account_id` is None, `is_me` is not checked and the
    /// result indicates whether the client is tracking the shard
    /// * If `account_id` is not None, it is supposed to be a validator
    /// account and `is_me` indicates whether we check what shards
    /// the client tracks.
<<<<<<< HEAD
    fn cares_about_shard_in_epoch(
=======
    fn cares_about_shard_in_epoch_from_prev_hash(
>>>>>>> 73d2ecf7
        &self,
        account_id: Option<&AccountId>,
        prev_hash: &CryptoHash,
        shard_id: ShardId,
        is_me: bool,
        epoch_selection: EpochSelection,
    ) -> bool {
        // TODO: fix these unwrap_or here and handle error correctly. The current behavior masks potential errors and bugs
        // https://github.com/near/nearcore/issues/4936
        if let Some(account_id) = account_id {
            let account_cares_about_shard = match epoch_selection {
                EpochSelection::Previous => self
                    .epoch_manager
                    .cared_about_shard_prev_epoch_from_prev_block(prev_hash, account_id, shard_id)
                    .unwrap_or(false),
                EpochSelection::Current => self
                    .epoch_manager
                    .cares_about_shard_from_prev_block(prev_hash, account_id, shard_id)
                    .unwrap_or(false),
                EpochSelection::Next => self
                    .epoch_manager
                    .cares_about_shard_next_epoch_from_prev_block(prev_hash, account_id, shard_id)
                    .unwrap_or(false),
            };

            if account_cares_about_shard {
                // An account has to track this shard because of its validation duties.
                return true;
            }
            if !is_me {
                // We don't know how another node is configured.
                // It may track all shards, it may track no additional shards.
                return false;
            } else {
                // We have access to the node config. Use the config to find a definite answer.
            }
        }

        match self.tracked_shards_config {
            TrackedShardsConfig::NoShards => {
                // Avoid looking up EpochId as a performance optimization.
                false
            }
            TrackedShardsConfig::AllShards => {
                // Avoid looking up EpochId as a performance optimization.
                true
            }
            _ => match epoch_selection {
                EpochSelection::Previous => self
                    .tracks_shard_prev_epoch_from_prev_block(shard_id, prev_hash)
                    .unwrap_or(false),
                EpochSelection::Current => self.tracks_shard(shard_id, prev_hash).unwrap_or(false),
                EpochSelection::Next => self
                    .tracks_shard_next_epoch_from_prev_block(shard_id, prev_hash)
                    .unwrap_or(false),
            },
        }
    }

    /// Whether the client cares about some shard in the previous epoch.
    /// * If `account_id` is None, `is_me` is not checked and the
    /// result indicates whether the client is tracking the shard
    /// * If `account_id` is not None, it is supposed to be a validator
    /// account and `is_me` indicates whether we check what shards
    /// the client tracks.
    pub fn cared_about_shard_in_prev_epoch(
        &self,
        parent_hash: &CryptoHash,
        shard_id: ShardId,
    ) -> bool {
<<<<<<< HEAD
        let account_id = self.validator_signer.get().map(|v| v.validator_id().clone());
        self.cares_about_shard_in_epoch(
            account_id.as_ref(),
=======
        self.cares_about_shard_in_epoch_from_prev_hash(
            account_id,
>>>>>>> 73d2ecf7
            parent_hash,
            shard_id,
            true,
            EpochSelection::Previous,
        )
    }

    /// Whether the client cares about some shard right now.
    /// * If `account_id` is None, `is_me` is not checked and the
    /// result indicates whether the client is tracking the shard
    /// * If `account_id` is not None, it is supposed to be a validator
    /// account and `is_me` indicates whether we check what shards
    /// the client tracks.
    pub fn cares_about_shard(
        &self,
        account_id: Option<&AccountId>,
        parent_hash: &CryptoHash,
        shard_id: ShardId,
        is_me: bool,
    ) -> bool {
        self.cares_about_shard_in_epoch_from_prev_hash(
            account_id,
            parent_hash,
            shard_id,
            is_me,
            EpochSelection::Current,
        )
    }

    /// Whether the client cares about some shard in the next epoch.
    ///  Note that `shard_id` always refers to a shard in the current epoch
    ///  If shard layout will change next epoch,
    ///  returns true if it cares about any shard that `shard_id` will split to
    /// * If `account_id` is None, `is_me` is not checked and the
    /// result indicates whether the client will track the shard
    /// * If `account_id` is not None, it is supposed to be a validator
    /// account and `is_me` indicates whether we check what shards
    /// the client will track.
    pub fn will_care_about_shard(
        &self,
        account_id: Option<&AccountId>,
        parent_hash: &CryptoHash,
        shard_id: ShardId,
        is_me: bool,
    ) -> bool {
        self.cares_about_shard_in_epoch_from_prev_hash(
            account_id,
            parent_hash,
            shard_id,
            is_me,
            EpochSelection::Next,
        )
    }

    /// Whether the client cares about some shard in this or next epoch.
    ///
    /// Note that `shard_id` always refers to a shard in the current epoch. If shard layout will
    /// change next epoch, return true if it cares about any shard that `shard_id` will split to
    pub fn cares_about_shard_this_or_next_epoch(
        &self,
        parent_hash: &CryptoHash,
        shard_id: ShardId,
    ) -> bool {
        let account_id = self.validator_signer.get().map(|v| v.validator_id().clone());
        self.cares_about_shard(account_id.as_ref(), parent_hash, shard_id, true)
            || self.will_care_about_shard(account_id.as_ref(), parent_hash, shard_id, true)
    }

    /// Whether some client tracking account_id cares about shard_idd in this or next epoch.
    ///
    /// Note that `shard_id` always refers to a shard in the current epoch. If shard layout will
    /// change next epoch, return true if it cares about any shard that `shard_id` will split to
    pub fn cares_about_shard_this_or_next_epoch_for_account_id(
        &self,
        account_id: &AccountId,
        parent_hash: &CryptoHash,
        shard_id: ShardId,
    ) -> bool {
        let cares_about_shard = self.cares_about_shard_in_epoch(
            Some(account_id),
            parent_hash,
            shard_id,
            false,
            EpochSelection::Current,
        );
        let will_care_about_shard = self.cares_about_shard_in_epoch(
            Some(account_id),
            parent_hash,
            shard_id,
            false,
            EpochSelection::Next,
        );
        cares_about_shard || will_care_about_shard
    }

    /// Returns whether the node is configured for all shards tracking.
    pub fn tracks_all_shards(&self) -> bool {
        self.tracked_shards_config.tracks_all_shards()
    }

    /// Returns whether the tracker configuration is valid for an archival node.
    pub fn is_valid_for_archival(&self) -> bool {
        match &self.tracked_shards_config {
            TrackedShardsConfig::AllShards => true,
            TrackedShardsConfig::Shards(shards) => !shards.is_empty(),
            // `Accounts` config is likely to work as well,
            // but this hasn't been fully tested or verified yet.
            // Consider enabling support after proper validation.
            _ => false,
        }
    }

    /// Return all shards that whose states need to be caught up
    /// That has two cases:
    /// 1) Shard layout will change in the next epoch. In this case, the method returns all shards
    ///    in the current epoch that will be split into a future shard that `me` will track.
    /// 2) Shard layout will be the same. In this case, the method returns all shards that `me` will
    ///    track in the next epoch but not this epoch
    fn get_shards_to_state_sync(
        &self,
        me: &Option<AccountId>,
        parent_hash: &CryptoHash,
    ) -> Result<Vec<ShardId>, Error> {
        let epoch_id = self.epoch_manager.get_epoch_id_from_prev_block(parent_hash)?;
        let mut shards_to_sync = Vec::new();
        for shard_id in self.epoch_manager.shard_ids(&epoch_id)? {
            if self.should_catch_up_shard(me, parent_hash, shard_id)? {
                shards_to_sync.push(shard_id)
            }
        }
        Ok(shards_to_sync)
    }

    /// Returns whether we need to initiate state sync for the given `shard_id` for the epoch
    /// beginning after the block `epoch_last_block`. If that epoch is epoch T, the logic is:
    /// - will track the shard in epoch T+1
    /// - AND not tracking it in T
    /// - AND didn't track it in T-1
    /// We check that we didn't track it in T-1 because if so, and we're in the relatively rare case
    /// where we'll go from tracking it to not tracking it and back to tracking it in consecutive epochs,
    /// then we can just continue to apply chunks as if we were tracking it in epoch T, and there's no need to state sync.
    fn should_catch_up_shard(
        &self,
        me: &Option<AccountId>,
        prev_hash: &CryptoHash,
        shard_id: ShardId,
    ) -> Result<bool, Error> {
        // Won't care about it next epoch, no need to state sync it.
        if !self.will_care_about_shard(me.as_ref(), prev_hash, shard_id, true) {
            return Ok(false);
        }
        // Currently tracking the shard, so no need to state sync it.
        if self.cares_about_shard(me.as_ref(), prev_hash, shard_id, true) {
            return Ok(false);
        }

        // Now we need to state sync it unless we were tracking the parent in the previous epoch,
        // in which case we don't need to because we already have the state, and can just continue applying chunks

        let tracked_before = self.cared_about_shard_in_prev_epoch(prev_hash, shard_id);
        Ok(!tracked_before)
    }

    /// Return a StateSyncInfo that includes the information needed for syncing state for shards needed
    /// in the next epoch.
    pub fn get_state_sync_info(
        &self,
        me: &Option<AccountId>,
        block_hash: &CryptoHash,
        prev_hash: &CryptoHash,
    ) -> Result<Option<StateSyncInfo>, Error> {
        let shards_to_state_sync = self.get_shards_to_state_sync(me, prev_hash)?;
        if shards_to_state_sync.is_empty() {
            Ok(None)
        } else {
            tracing::debug!(target: "chain", "Downloading state for {:?}, I'm {:?}", shards_to_state_sync, me);
            // Note that this block is the first block in an epoch because this function is only called
            // in get_catchup_and_state_sync_infos() when that is the case.
            let state_sync_info = StateSyncInfo::new(*block_hash, shards_to_state_sync);
            Ok(Some(state_sync_info))
        }
    }

    /// Checks whether the given `shard_id` is part of the scheduled tracked shards for the
    /// specified `epoch_id`, based on the provided `schedule`.
    fn check_if_shard_is_tracked_according_to_schedule(
        &self,
        shard_id: ShardId,
        schedule: &Vec<Vec<ShardId>>,
        epoch_id: &EpochId,
    ) -> Result<bool, EpochError> {
        assert_ne!(schedule.len(), 0);
        let epoch_info = self.epoch_manager.get_epoch_info(epoch_id)?;
        let epoch_height = epoch_info.epoch_height();
        let index = epoch_height % schedule.len() as u64;
        let subset = &schedule[index as usize];
        Ok(subset.contains(&shard_id))
    }

    /// Checks whether `shard_id` contains any of the `tracked_accounts` in the given `epoch_id`.
    fn check_if_shard_contains_tracked_account(
        &self,
        shard_id: ShardId,
        tracked_accounts: &Vec<AccountId>,
        epoch_id: &EpochId,
    ) -> Result<bool, EpochError> {
        let shard_layout = self.epoch_manager.get_shard_layout(epoch_id)?;
        let shard_index = shard_layout.get_shard_index(shard_id)?;
        if let Some(tracking_mask) = self.tracked_accounts_shard_cache.lock().get(&epoch_id) {
            return Ok(tracking_mask.get(shard_index).copied().unwrap_or(false));
        }

        let mut tracking_mask = shard_layout.shard_ids().map(|_| false).collect_vec();
        for account_id in tracked_accounts {
            let shard_id = shard_layout.account_id_to_shard_id(account_id);
            let shard_index = shard_layout.get_shard_index(shard_id)?;
            tracking_mask[shard_index] = true;
        }
        let is_tracked = tracking_mask.get(shard_index).copied().unwrap_or(false);
        self.tracked_accounts_shard_cache.lock().put(*epoch_id, tracking_mask);
        Ok(is_tracked)
    }

    /// Checks whether `shard_id` is a descendant of any of the `tracked_shards`.
    /// Assumes that `shard_id` exists in the shard layout of `epoch_id`.
    pub fn check_if_descendant_of_tracked_shard(
        &self,
        shard_id: ShardId,
        tracked_shards: &Vec<ShardUId>,
        epoch_id: &EpochId,
    ) -> Result<bool, EpochError> {
        if let Some(is_tracked) = self.descendant_of_tracked_shard_cache.lock().get(&shard_id) {
            return Ok(*is_tracked);
        }

        let is_tracked = check_if_descendant_of_tracked_shard_impl(
            shard_id,
            &tracked_shards,
            &epoch_id,
            &self.epoch_manager,
        )?;
        self.descendant_of_tracked_shard_cache.lock().insert(shard_id, is_tracked);
        Ok(is_tracked)
    }

    /// Returns shards tracked in the given epoch by a non-validator (e.g. archival) node.
    /// Uses `tracks_shard_at_epoch` to filter based on the node's tracked shards config.
    pub fn get_tracked_shards_for_non_validator_in_epoch(
        &self,
        epoch_id: &EpochId,
    ) -> Result<Vec<ShardUId>, EpochError> {
        let shard_layout = self.epoch_manager.get_shard_layout(&epoch_id)?;
        let mut tracked_shards = vec![];
        for shard_uid in shard_layout.shard_uids() {
            if self.tracks_shard_at_epoch(shard_uid.shard_id(), &epoch_id)? {
                tracked_shards.push(shard_uid);
            }
        }
        Ok(tracked_shards)
    }
}

fn check_if_descendant_of_tracked_shard_impl(
    shard_id: ShardId,
    tracked_shards: &Vec<ShardUId>,
    epoch_id: &EpochId,
    epoch_manager: &Arc<dyn EpochManagerAdapter>,
) -> Result<bool, EpochError> {
    let mut protocol_version = epoch_manager.get_epoch_protocol_version(epoch_id)?;
    let mut shard_layout = epoch_manager.get_shard_layout_from_protocol_version(protocol_version);
    let mut shard_uid = ShardUId::from_shard_id_and_layout(shard_id, &shard_layout);
    if tracked_shards.contains(&shard_uid) {
        // We explicitly track `shard_id` (the shard is a descendant of itself).
        return Ok(true);
    }
    // `shard_uid` does not belong to `tracked_shards`, but it might be a descendant of one.
    // Iterate through all ancestors of `shard_uid` to see if any belong to `tracked_shards`.
    let tracked_shards: HashSet<ShardUId> = tracked_shards.into_iter().cloned().collect();
    let genesis_protocol_version = epoch_manager.genesis_protocol_version();
    while protocol_version > genesis_protocol_version {
        protocol_version -= 1;
        let previous_protocol_version_shard_layout =
            epoch_manager.get_shard_layout_from_protocol_version(protocol_version);
        if previous_protocol_version_shard_layout == shard_layout {
            // The `ShardLayout` hasn't changed, so we keep decrementing `protocol_version`.
            continue;
        }
        // The `ShardLayout` changed after this protocol version — get the parent shard of `shard_uid`.
        let Some(parent_shard_id) = shard_layout.try_get_parent_shard_id(shard_uid.shard_id())?
        else {
            debug_assert!(
                false,
                "Parent shard is missing for shard {} in shard layout {:?}, protocol version {}",
                shard_uid, shard_layout, protocol_version
            );
            return Ok(false);
        };
        // Update `shard_uid` and `shard_layout` to their parent `ShardUId` and `ShardLayout`.
        shard_uid = ShardUId::from_shard_id_and_layout(
            parent_shard_id,
            &previous_protocol_version_shard_layout,
        );
        shard_layout = previous_protocol_version_shard_layout;
        // Check whether the ancestor shard belongs to `tracked_shards`.
        if tracked_shards.contains(&shard_uid) {
            return Ok(true);
        }
    }
    Ok(false)
}

#[cfg(test)]
mod tests {
    use super::ShardTracker;
    use crate::shard_tracker::TrackedShardsConfig;
    use crate::test_utils::hash_range;
    use crate::{EpochManager, EpochManagerAdapter, EpochManagerHandle};
    use near_chain_configs::test_genesis::TestEpochConfigBuilder;
<<<<<<< HEAD
    use near_chain_configs::{GenesisConfig, MutableConfigValue, MutableValidatorSigner};
=======
    use near_chain_configs::{GenesisConfig, MutableConfigValue};
>>>>>>> 73d2ecf7
    use near_crypto::{KeyType, PublicKey};
    use near_primitives::epoch_block_info::BlockInfo;
    use near_primitives::epoch_manager::EpochConfigStore;
    use near_primitives::hash::CryptoHash;
    use near_primitives::shard_layout::ShardLayout;
    use near_primitives::types::validator_stake::ValidatorStake;
    use near_primitives::types::{AccountInfo, BlockHeight, EpochId, ProtocolVersion, ShardId};
    use near_primitives::validator_signer::EmptyValidatorSigner;
    use near_primitives::version::PROTOCOL_VERSION;
    use near_store::ShardUId;
    use near_store::test_utils::create_test_store;
    use std::collections::{BTreeMap, HashSet};
    use std::sync::Arc;

    const DEFAULT_TOTAL_SUPPLY: u128 = 1_000_000_000_000;
    const EPOCH_LENGTH: usize = 5;

    fn empty_signer() -> MutableValidatorSigner {
        MutableConfigValue::new(
            Some(Arc::new(EmptyValidatorSigner::default().into())),
            "validator_signer",
        )
    }

    // Initializes an epoch manager, optionally including epoch configs for two reshardings.
    fn get_epoch_manager(
        genesis_protocol_version: ProtocolVersion,
        num_shards: u64,
        do_reshardings: bool,
    ) -> Arc<EpochManagerHandle> {
        let store = create_test_store();
        let mut genesis_config = GenesisConfig::default();
        genesis_config.protocol_version = genesis_protocol_version;
        genesis_config.validators = vec![AccountInfo {
            account_id: "test".parse().unwrap(),
            public_key: PublicKey::empty(KeyType::ED25519),
            amount: 100,
        }];
        let base_shard_layout = ShardLayout::multi_shard(num_shards, 0);
        let base_epoch_config = TestEpochConfigBuilder::new()
            .epoch_length(EPOCH_LENGTH as u64)
            .shard_layout(base_shard_layout.clone())
            .build();
        let mut epoch_configs =
            vec![(genesis_protocol_version, Arc::new(base_epoch_config.clone()))];

        if do_reshardings {
            let first_split_shard_layout =
                ShardLayout::derive_shard_layout(&base_shard_layout, "abc".parse().unwrap());
            let second_split_shard_layout = ShardLayout::derive_shard_layout(
                &first_split_shard_layout,
                "abcd".parse().unwrap(),
            );
            let mut first_split_epoch_config = base_epoch_config;
            first_split_epoch_config.shard_layout = first_split_shard_layout;
            let mut second_split_epoch_config = first_split_epoch_config.clone();
            second_split_epoch_config.shard_layout = second_split_shard_layout;
            epoch_configs.push((PROTOCOL_VERSION - 1, Arc::new(first_split_epoch_config)));
            epoch_configs.push((PROTOCOL_VERSION, Arc::new(second_split_epoch_config)));
        }

        let config_store = EpochConfigStore::test(BTreeMap::from_iter(epoch_configs));
        EpochManager::new_arc_handle_from_epoch_config_store(store, &genesis_config, config_store)
    }

    pub fn record_block(
        epoch_manager: &mut EpochManager,
        prev_h: CryptoHash,
        cur_h: CryptoHash,
        height: BlockHeight,
        proposals: Vec<ValidatorStake>,
        protocol_version: ProtocolVersion,
    ) {
        epoch_manager
            .record_block_info(
                BlockInfo::new(
                    cur_h,
                    height,
                    0,
                    prev_h,
                    prev_h,
                    proposals,
                    vec![],
                    DEFAULT_TOTAL_SUPPLY,
                    protocol_version,
                    height * 10u64.pow(9),
                    None,
                ),
                [0; 32],
            )
            .unwrap()
            .commit()
            .unwrap();
    }

    // Simulates block production over the given height range using the specified protocol version and block hashes.
    fn record_blocks(
        epoch_manager: &mut EpochManager,
        block_hashes: &Vec<CryptoHash>,
        protocol_version: ProtocolVersion,
        block_heights: std::ops::Range<usize>,
    ) {
        for height in block_heights {
            record_block(
                epoch_manager,
                if height > 0 { block_hashes[height - 1] } else { CryptoHash::default() },
                block_hashes[height],
                height as u64,
                vec![],
                protocol_version,
            );
        }
    }

    fn get_all_shards_care_about(
        tracker: &ShardTracker,
        shard_ids: &[ShardId],
        parent_hash: &CryptoHash,
    ) -> HashSet<ShardId> {
        shard_ids
            .into_iter()
            .filter(|&&shard_id| tracker.cares_about_shard(None, parent_hash, shard_id, true))
            .cloned()
            .collect()
    }

    fn get_all_shards_will_care_about(
        tracker: &ShardTracker,
        shard_ids: &[ShardId],
        parent_hash: &CryptoHash,
    ) -> HashSet<ShardId> {
        shard_ids
            .into_iter()
            .filter(|&&shard_id| tracker.will_care_about_shard(None, parent_hash, shard_id, true))
            .cloned()
            .collect()
    }

    /// Tests that arbitrary shard tracking works correctly across multiple reshardings. Verifies
    /// that tracked shards are properly propagated to their descendants after splits, and that
    /// untracked shards are not erroneously included after layout changes.
    #[test]
    fn test_track_arbitrary_shards() {
        let num_shards = 4;
        // Two reshardings will happen, at `PROTOCOL_VERSION - 1` and `PROTOCOL_VERSION`.
        let genesis_pv = PROTOCOL_VERSION - 3;
        let intermediate_pv = PROTOCOL_VERSION - 2;
        let epoch_manager = get_epoch_manager(genesis_pv, num_shards, true);

        // Simulate two reshardings by producing fake blocks.
        let block_hashes = hash_range(EPOCH_LENGTH * 4);
        for i in 0..4 {
            record_blocks(
                &mut epoch_manager.write(),
                &block_hashes,
                genesis_pv + i,
                EPOCH_LENGTH * i as usize..EPOCH_LENGTH * (i + 1) as usize,
            );
        }

        let genesis_epoch_id = EpochId::default();
        let base_shard_layout = epoch_manager.get_shard_layout(&genesis_epoch_id).unwrap();
        let epoch_id_after_first_resharding = epoch_manager
            .get_epoch_id_from_prev_block(&block_hashes[EPOCH_LENGTH * 2 + 1])
            .unwrap();
        let first_split_shard_layout =
            epoch_manager.get_shard_layout(&epoch_id_after_first_resharding).unwrap();
        // Ensure that the first resharding occurred.
        assert_ne!(base_shard_layout, first_split_shard_layout);
        let epoch_id_after_second_resharding = epoch_manager
            .get_epoch_id_from_prev_block(&block_hashes[EPOCH_LENGTH * 3 + 1])
            .unwrap();
        let second_split_shard_layout =
            epoch_manager.get_shard_layout(&epoch_id_after_second_resharding).unwrap();
        // Ensure that the second resharding occurred.
        assert_ne!(first_split_shard_layout, second_split_shard_layout);

        let intermediate_epoch_id =
            epoch_manager.get_epoch_id_from_prev_block(&block_hashes[EPOCH_LENGTH + 1]).unwrap();
        assert!(
            intermediate_epoch_id != genesis_epoch_id
                && intermediate_epoch_id != epoch_id_after_first_resharding
        );
        // Sanity check that we had an epoch with `intermediate_pv` and without shard split.
        assert_eq!(
            intermediate_pv,
            epoch_manager.get_epoch_protocol_version(&intermediate_epoch_id).unwrap()
        );

        let parent_shard_ids = first_split_shard_layout.get_split_parent_shard_ids();
        let parent_shard_uid = ShardUId::from_shard_id_and_layout(
            *parent_shard_ids.first().unwrap(),
            &base_shard_layout,
        );
        let shard_uids: Vec<ShardUId> = base_shard_layout.shard_uids().collect();
        let not_parent_shard_uid =
            if shard_uids[0] == parent_shard_uid { shard_uids[1] } else { shard_uids[0] };
        // Configure the tracker to follow the parent shard and one additional shard, but not all.
        let tracked_shards = vec![parent_shard_uid, not_parent_shard_uid];
        assert!(tracked_shards.len() < num_shards as usize);
        let tracker = ShardTracker::new(
<<<<<<< HEAD
            empty_signer(),
            TrackedShardsConfig::Shards(tracked_shards),
            epoch_manager.clone(),
=======
            TrackedShardsConfig::Shards(tracked_shards),
            epoch_manager.clone(),
            MutableConfigValue::new(None, "validator_signer"),
>>>>>>> 73d2ecf7
        );

        let children_shards =
            first_split_shard_layout.get_children_shards_uids(parent_shard_uid.shard_id()).unwrap();
        let [left_child_shard_uid, right_child_shard_uid] = children_shards.try_into().unwrap();
        let [non_parent_shard_new_uid] = first_split_shard_layout
            .get_children_shards_uids(not_parent_shard_uid.shard_id())
            .unwrap()
            .try_into()
            .unwrap();
        // We expect the shard layout version to change in this test.
        assert_ne!(non_parent_shard_new_uid.version, not_parent_shard_uid.version);

        let grandchildren_shards = second_split_shard_layout
            .get_children_shards_uids(right_child_shard_uid.shard_id())
            .unwrap();
        let [left_grandchild_shard_uid, right_grandchild_shard_uid] =
            grandchildren_shards.try_into().unwrap();

        // Before resharding, we track exactly what is configured in the tracked shards config.
        assert_eq!(
            tracker
                .get_tracked_shards_for_non_validator_in_epoch(&genesis_epoch_id)
                .unwrap()
                .into_iter()
                .collect::<HashSet<_>>(),
            HashSet::<ShardUId>::from([parent_shard_uid, not_parent_shard_uid]),
        );
        // `intermediate_epoch_id`'s protocol version does not exist in AllEpochConfig,
        // so `genesis_epoch_id`'s EpochConfig will be used.
        assert_eq!(
            tracker
                .get_tracked_shards_for_non_validator_in_epoch(&intermediate_epoch_id)
                .unwrap()
                .into_iter()
                .collect::<HashSet<_>>(),
            HashSet::<ShardUId>::from([parent_shard_uid, not_parent_shard_uid]),
        );
        // After resharding, we track the child shards and continue tracking "non_parent_shard",
        // even though its shard layout version has changed.
        assert_eq!(
            tracker
                .get_tracked_shards_for_non_validator_in_epoch(&epoch_id_after_first_resharding)
                .unwrap()
                .into_iter()
                .collect::<HashSet<_>>(),
            HashSet::<ShardUId>::from([
                non_parent_shard_new_uid,
                left_child_shard_uid,
                right_child_shard_uid
            ]),
        );
        // After the second resharding, we track grandchildren instead of the child that was split.
        assert_eq!(
            tracker
                .get_tracked_shards_for_non_validator_in_epoch(&epoch_id_after_second_resharding)
                .unwrap()
                .into_iter()
                .collect::<HashSet<_>>(),
            HashSet::<ShardUId>::from([
                non_parent_shard_new_uid,
                left_child_shard_uid,
                left_grandchild_shard_uid,
                right_grandchild_shard_uid,
            ]),
        );

        let tracker = ShardTracker::new(
            empty_signer(),
            TrackedShardsConfig::Shards(vec![parent_shard_uid, non_parent_shard_new_uid]),
            epoch_manager.clone(),
            MutableConfigValue::new(None, "validator_signer"),
        );
        // Thanks to unique shard identifiers, we won't track the ancestor of "non_parent_shard",
        // even if the ShardId is the same.
        assert_eq!(
            tracker.get_tracked_shards_for_non_validator_in_epoch(&genesis_epoch_id).unwrap(),
            vec![parent_shard_uid],
        );

        let tracker = ShardTracker::new(
            empty_signer(),
            TrackedShardsConfig::Shards(vec![left_child_shard_uid]),
            epoch_manager,
            MutableConfigValue::new(None, "validator_signer"),
        );
        // We won't track the parent or sibling shards if we are only configured to track the child shard.
        assert!(
            tracker
                .get_tracked_shards_for_non_validator_in_epoch(&genesis_epoch_id)
                .unwrap()
                .is_empty()
        );
        assert_eq!(
            tracker
                .get_tracked_shards_for_non_validator_in_epoch(&epoch_id_after_first_resharding)
                .unwrap(),
            vec![left_child_shard_uid],
        );
        // We currently return false if a ShardID is passed that does not belong to the given epoch.
        // TODO(#13445): Turn this into an error or panic once we can guarantee that a valid ShardID is always provided.
        assert!(
            !tracker
                .tracks_shard_at_epoch(ShardId::new(42), &epoch_id_after_first_resharding)
                .unwrap()
        );
    }

    #[test]
    fn test_track_accounts() {
        let num_shards = 4;
        let shard_ids: Vec<ShardId> = (0..num_shards).map(ShardId::new).collect();
        let epoch_manager = get_epoch_manager(PROTOCOL_VERSION, num_shards, false);
        let shard_layout = epoch_manager.get_shard_layout(&EpochId::default()).unwrap();
        let tracked_accounts = vec!["test1".parse().unwrap(), "test2".parse().unwrap()];
        let tracker = ShardTracker::new(
<<<<<<< HEAD
            empty_signer(),
            TrackedShardsConfig::Accounts(tracked_accounts),
            epoch_manager,
=======
            TrackedShardsConfig::Accounts(tracked_accounts),
            epoch_manager,
            MutableConfigValue::new(None, "validator_signer"),
>>>>>>> 73d2ecf7
        );
        let mut total_tracked_shards = HashSet::new();
        total_tracked_shards.insert(shard_layout.account_id_to_shard_id(&"test1".parse().unwrap()));
        total_tracked_shards.insert(shard_layout.account_id_to_shard_id(&"test2".parse().unwrap()));

        assert_eq!(
            get_all_shards_care_about(&tracker, &shard_ids, &CryptoHash::default()),
            total_tracked_shards
        );
        assert_eq!(
            get_all_shards_will_care_about(&tracker, &shard_ids, &CryptoHash::default()),
            total_tracked_shards
        );
    }

    #[test]
    fn test_track_all_shards() {
        let num_shards = 4;
        let shard_ids: Vec<ShardId> = (0..num_shards).map(ShardId::new).collect();
        let epoch_manager = get_epoch_manager(PROTOCOL_VERSION, num_shards, false);
<<<<<<< HEAD
        let tracker =
            ShardTracker::new(empty_signer(), TrackedShardsConfig::AllShards, epoch_manager);
=======
        let tracker = ShardTracker::new(
            TrackedShardsConfig::AllShards,
            epoch_manager,
            MutableConfigValue::new(None, "validator_signer"),
        );
>>>>>>> 73d2ecf7
        let total_tracked_shards: HashSet<_> = shard_ids.iter().cloned().collect();

        assert_eq!(
            get_all_shards_care_about(&tracker, &shard_ids, &CryptoHash::default()),
            total_tracked_shards
        );
        assert_eq!(
            get_all_shards_will_care_about(&tracker, &shard_ids, &CryptoHash::default()),
            total_tracked_shards
        );
    }

    #[test]
    fn test_track_schedule() {
        // Creates a ShardTracker that changes every epoch tracked shards.
        let num_shards = 4;
        let shard_ids: Vec<ShardId> = (0..num_shards).map(ShardId::new).collect();
        let epoch_manager = get_epoch_manager(PROTOCOL_VERSION, num_shards, false);

        let subset1: HashSet<ShardId> =
            HashSet::from([0, 1]).into_iter().map(ShardId::new).collect();
        let subset2: HashSet<ShardId> =
            HashSet::from([1, 2]).into_iter().map(ShardId::new).collect();
        let subset3: HashSet<ShardId> =
            HashSet::from([2, 3]).into_iter().map(ShardId::new).collect();
        let tracker = ShardTracker::new(
            empty_signer(),
            TrackedShardsConfig::Schedule(vec![
                subset1.clone().into_iter().collect(),
                subset2.clone().into_iter().map(Into::into).collect(),
                subset3.clone().into_iter().map(Into::into).collect(),
            ]),
            epoch_manager.clone(),
            MutableConfigValue::new(None, "validator_signer"),
        );

        let h = hash_range(8);
        record_blocks(&mut epoch_manager.write(), &h, PROTOCOL_VERSION, 0..8);

        assert_eq!(get_all_shards_care_about(&tracker, &shard_ids, &h[4]), subset2);
        assert_eq!(get_all_shards_care_about(&tracker, &shard_ids, &h[5]), subset3);
        assert_eq!(get_all_shards_care_about(&tracker, &shard_ids, &h[6]), subset1);
        assert_eq!(get_all_shards_care_about(&tracker, &shard_ids, &h[7]), subset2);

        assert_eq!(get_all_shards_will_care_about(&tracker, &shard_ids, &h[4]), subset3);
        assert_eq!(get_all_shards_will_care_about(&tracker, &shard_ids, &h[5]), subset1);
        assert_eq!(get_all_shards_will_care_about(&tracker, &shard_ids, &h[6]), subset2);
        assert_eq!(get_all_shards_will_care_about(&tracker, &shard_ids, &h[7]), subset3);
    }
}<|MERGE_RESOLUTION|>--- conflicted
+++ resolved
@@ -32,10 +32,8 @@
 /// For supported configurations, see the `TrackedShardsConfig` documentation.
 #[derive(Clone)]
 pub struct ShardTracker {
-    validator_signer: MutableValidatorSigner,
     tracked_shards_config: TrackedShardsConfig,
     epoch_manager: Arc<dyn EpochManagerAdapter>,
-    #[allow(dead_code)]
     validator_signer: MutableValidatorSigner,
     /// Stores a bitmask of tracked shards for each epoch ID.
     /// This cache is used to avoid recomputing the set of tracked shards.
@@ -51,13 +49,11 @@
 
 impl ShardTracker {
     pub fn new(
-        validator_signer: MutableValidatorSigner,
         tracked_shards_config: TrackedShardsConfig,
         epoch_manager: Arc<dyn EpochManagerAdapter>,
         validator_signer: MutableValidatorSigner,
     ) -> Self {
         ShardTracker {
-            validator_signer,
             tracked_shards_config,
             epoch_manager,
             validator_signer,
@@ -74,11 +70,7 @@
             Some(Arc::new(EmptyValidatorSigner::default().into())),
             "validator_signer",
         );
-<<<<<<< HEAD
-        Self::new(empty_validator_signer, TrackedShardsConfig::NoShards, epoch_manager)
-=======
         Self::new(TrackedShardsConfig::NoShards, epoch_manager, empty_validator_signer)
->>>>>>> 73d2ecf7
     }
 
     fn tracks_shard_at_epoch(
@@ -140,11 +132,7 @@
     /// * If `account_id` is not None, it is supposed to be a validator
     /// account and `is_me` indicates whether we check what shards
     /// the client tracks.
-<<<<<<< HEAD
-    fn cares_about_shard_in_epoch(
-=======
     fn cares_about_shard_in_epoch_from_prev_hash(
->>>>>>> 73d2ecf7
         &self,
         account_id: Option<&AccountId>,
         prev_hash: &CryptoHash,
@@ -215,14 +203,9 @@
         parent_hash: &CryptoHash,
         shard_id: ShardId,
     ) -> bool {
-<<<<<<< HEAD
         let account_id = self.validator_signer.get().map(|v| v.validator_id().clone());
-        self.cares_about_shard_in_epoch(
+        self.cares_about_shard_in_epoch_from_prev_hash(
             account_id.as_ref(),
-=======
-        self.cares_about_shard_in_epoch_from_prev_hash(
-            account_id,
->>>>>>> 73d2ecf7
             parent_hash,
             shard_id,
             true,
@@ -301,14 +284,14 @@
         parent_hash: &CryptoHash,
         shard_id: ShardId,
     ) -> bool {
-        let cares_about_shard = self.cares_about_shard_in_epoch(
+        let cares_about_shard = self.cares_about_shard_in_epoch_from_prev_hash(
             Some(account_id),
             parent_hash,
             shard_id,
             false,
             EpochSelection::Current,
         );
-        let will_care_about_shard = self.cares_about_shard_in_epoch(
+        let will_care_about_shard = self.cares_about_shard_in_epoch_from_prev_hash(
             Some(account_id),
             parent_hash,
             shard_id,
@@ -541,11 +524,7 @@
     use crate::test_utils::hash_range;
     use crate::{EpochManager, EpochManagerAdapter, EpochManagerHandle};
     use near_chain_configs::test_genesis::TestEpochConfigBuilder;
-<<<<<<< HEAD
-    use near_chain_configs::{GenesisConfig, MutableConfigValue, MutableValidatorSigner};
-=======
     use near_chain_configs::{GenesisConfig, MutableConfigValue};
->>>>>>> 73d2ecf7
     use near_crypto::{KeyType, PublicKey};
     use near_primitives::epoch_block_info::BlockInfo;
     use near_primitives::epoch_manager::EpochConfigStore;
@@ -553,7 +532,6 @@
     use near_primitives::shard_layout::ShardLayout;
     use near_primitives::types::validator_stake::ValidatorStake;
     use near_primitives::types::{AccountInfo, BlockHeight, EpochId, ProtocolVersion, ShardId};
-    use near_primitives::validator_signer::EmptyValidatorSigner;
     use near_primitives::version::PROTOCOL_VERSION;
     use near_store::ShardUId;
     use near_store::test_utils::create_test_store;
@@ -562,13 +540,6 @@
 
     const DEFAULT_TOTAL_SUPPLY: u128 = 1_000_000_000_000;
     const EPOCH_LENGTH: usize = 5;
-
-    fn empty_signer() -> MutableValidatorSigner {
-        MutableConfigValue::new(
-            Some(Arc::new(EmptyValidatorSigner::default().into())),
-            "validator_signer",
-        )
-    }
 
     // Initializes an epoch manager, optionally including epoch configs for two reshardings.
     fn get_epoch_manager(
@@ -747,15 +718,9 @@
         let tracked_shards = vec![parent_shard_uid, not_parent_shard_uid];
         assert!(tracked_shards.len() < num_shards as usize);
         let tracker = ShardTracker::new(
-<<<<<<< HEAD
-            empty_signer(),
-            TrackedShardsConfig::Shards(tracked_shards),
-            epoch_manager.clone(),
-=======
             TrackedShardsConfig::Shards(tracked_shards),
             epoch_manager.clone(),
             MutableConfigValue::new(None, "validator_signer"),
->>>>>>> 73d2ecf7
         );
 
         let children_shards =
@@ -824,7 +789,6 @@
         );
 
         let tracker = ShardTracker::new(
-            empty_signer(),
             TrackedShardsConfig::Shards(vec![parent_shard_uid, non_parent_shard_new_uid]),
             epoch_manager.clone(),
             MutableConfigValue::new(None, "validator_signer"),
@@ -837,7 +801,6 @@
         );
 
         let tracker = ShardTracker::new(
-            empty_signer(),
             TrackedShardsConfig::Shards(vec![left_child_shard_uid]),
             epoch_manager,
             MutableConfigValue::new(None, "validator_signer"),
@@ -872,15 +835,9 @@
         let shard_layout = epoch_manager.get_shard_layout(&EpochId::default()).unwrap();
         let tracked_accounts = vec!["test1".parse().unwrap(), "test2".parse().unwrap()];
         let tracker = ShardTracker::new(
-<<<<<<< HEAD
-            empty_signer(),
-            TrackedShardsConfig::Accounts(tracked_accounts),
-            epoch_manager,
-=======
             TrackedShardsConfig::Accounts(tracked_accounts),
             epoch_manager,
             MutableConfigValue::new(None, "validator_signer"),
->>>>>>> 73d2ecf7
         );
         let mut total_tracked_shards = HashSet::new();
         total_tracked_shards.insert(shard_layout.account_id_to_shard_id(&"test1".parse().unwrap()));
@@ -901,16 +858,11 @@
         let num_shards = 4;
         let shard_ids: Vec<ShardId> = (0..num_shards).map(ShardId::new).collect();
         let epoch_manager = get_epoch_manager(PROTOCOL_VERSION, num_shards, false);
-<<<<<<< HEAD
-        let tracker =
-            ShardTracker::new(empty_signer(), TrackedShardsConfig::AllShards, epoch_manager);
-=======
         let tracker = ShardTracker::new(
             TrackedShardsConfig::AllShards,
             epoch_manager,
             MutableConfigValue::new(None, "validator_signer"),
         );
->>>>>>> 73d2ecf7
         let total_tracked_shards: HashSet<_> = shard_ids.iter().cloned().collect();
 
         assert_eq!(
@@ -937,7 +889,6 @@
         let subset3: HashSet<ShardId> =
             HashSet::from([2, 3]).into_iter().map(ShardId::new).collect();
         let tracker = ShardTracker::new(
-            empty_signer(),
             TrackedShardsConfig::Schedule(vec![
                 subset1.clone().into_iter().collect(),
                 subset2.clone().into_iter().map(Into::into).collect(),
