mod random_epochs;

use super::*;
use crate::reward_calculator::NUM_NS_IN_SECOND;
use crate::test_utils::{
    DEFAULT_TOTAL_SUPPLY, block_info, change_stake, default_reward_calculator, epoch_config,
    epoch_info, epoch_info_with_num_seats, hash_range, record_block,
    record_block_with_final_block_hash, record_with_block_info, reward,
    setup_default_epoch_manager, setup_epoch_manager, stake,
};
use itertools::Itertools;
use near_chain_configs::test_genesis::TestEpochConfigBuilder;
use near_crypto::{KeyType, PublicKey};
use near_o11y::testonly::init_test_logger;
use near_primitives::account::id::AccountIdRef;
use near_primitives::bandwidth_scheduler::BandwidthRequests;
use near_primitives::block::Tip;
use near_primitives::congestion_info::CongestionInfo;
use near_primitives::epoch_block_info::BlockInfoV3;
use near_primitives::epoch_manager::EpochConfig;
use near_primitives::hash::hash;
use near_primitives::shard_layout::ShardLayout;
use near_primitives::sharding::{ShardChunkHeader, ShardChunkHeaderV3};
use near_primitives::stateless_validation::ChunkProductionKey;
use near_primitives::stateless_validation::chunk_endorsements_bitmap::ChunkEndorsementsBitmap;
use near_primitives::stateless_validation::partial_witness::PartialEncodedStateWitness;
use near_primitives::types::AccountInfo;
use near_primitives::types::ValidatorKickoutReason::{
    NotEnoughBlocks, NotEnoughChunkEndorsements, NotEnoughChunks,
};
use near_primitives::validator_signer::ValidatorSigner;
use near_primitives::version::PROTOCOL_VERSION;
use near_store::ShardUId;
use near_store::test_utils::create_test_store;
use num_rational::Ratio;
use std::cmp::Ordering;

#[test]
fn test_stake_validator() {
    let amount_staked = 1_000_000;
    let validators = vec![("test1".parse().unwrap(), amount_staked)];
    let mut epoch_manager = setup_default_epoch_manager(validators.clone(), 1, 1, 2, 90, 60);

    let h = hash_range(4);
    record_block(&mut epoch_manager, CryptoHash::default(), h[0], 0, vec![]);

    let expected0 = epoch_info_with_num_seats(
        1,
        vec![("test1".parse().unwrap(), amount_staked)],
        vec![0, 0],
        vec![vec![0, 0]],
        change_stake(vec![("test1".parse().unwrap(), amount_staked)]),
        vec![],
        reward(vec![("near".parse().unwrap(), 0)]),
        0,
        4,
        PROTOCOL_VERSION,
    );
    let compare_epoch_infos = |a: &EpochInfo, b: &EpochInfo| -> bool {
        a.validators_iter().eq(b.validators_iter())
            && a.fishermen_iter().eq(b.fishermen_iter())
            && a.stake_change() == b.stake_change()
            && a.validator_kickout() == b.validator_kickout()
            && a.validator_reward() == b.validator_reward()
    };
    let epoch0 = epoch_manager.get_epoch_id(&h[0]).unwrap();
    assert!(compare_epoch_infos(&epoch_manager.get_epoch_info(&epoch0).unwrap(), &expected0));

    record_block(
        &mut epoch_manager,
        h[0],
        h[1],
        1,
        vec![stake("test2".parse().unwrap(), amount_staked)],
    );
    let epoch1 = epoch_manager.get_epoch_id(&h[1]).unwrap();
    assert!(compare_epoch_infos(&epoch_manager.get_epoch_info(&epoch1).unwrap(), &expected0));
    assert_eq!(epoch_manager.get_epoch_id(&h[2]), Err(EpochError::MissingBlock(h[2])));

    record_block(&mut epoch_manager, h[1], h[2], 2, vec![]);
    // test2 staked in epoch 1 and therefore should be included in epoch 3.
    let epoch2 = epoch_manager.get_epoch_id(&h[2]).unwrap();
    assert!(compare_epoch_infos(&epoch_manager.get_epoch_info(&epoch2).unwrap(), &expected0));

    record_block(&mut epoch_manager, h[2], h[3], 3, vec![]);

    let expected3 = epoch_info_with_num_seats(
        2,
        vec![("test1".parse().unwrap(), amount_staked), ("test2".parse().unwrap(), amount_staked)],
        vec![0, 1],
        vec![vec![0, 1]],
        change_stake(vec![
            ("test1".parse().unwrap(), amount_staked),
            ("test2".parse().unwrap(), amount_staked),
        ]),
        vec![],
        // only the validator who produced the block in this epoch gets the reward since epoch length is 1
        reward(vec![("test1".parse().unwrap(), 0), ("near".parse().unwrap(), 0)]),
        0,
        4,
        PROTOCOL_VERSION,
    );
    // no validator change in the last epoch
    let epoch3 = epoch_manager.get_epoch_id(&h[3]).unwrap();
    assert!(compare_epoch_infos(&epoch_manager.get_epoch_info(&epoch3).unwrap(), &expected3));

    // Start another epoch manager from the same store to check that it saved the state.
    let epoch_manager2 = EpochManager::new(
        epoch_manager.store.clone(),
        epoch_manager.config.clone(),
        epoch_manager.reward_calculator,
        validators
            .iter()
            .map(|(account_id, balance)| stake(account_id.clone(), *balance))
            .collect(),
    )
    .unwrap();
    assert!(compare_epoch_infos(&epoch_manager2.get_epoch_info(&epoch3).unwrap(), &expected3));
}

#[test]
fn test_validator_change_of_stake() {
    let amount_staked = 1_000_000;
    let validators =
        vec![("test1".parse().unwrap(), amount_staked), ("test2".parse().unwrap(), amount_staked)];
    let mut epoch_manager =
        setup_epoch_manager(validators, 2, 1, 2, 90, 60, 0, default_reward_calculator());

    let h = hash_range(4);
    record_block(&mut epoch_manager, CryptoHash::default(), h[0], 0, vec![]);
    record_block(&mut epoch_manager, h[0], h[1], 1, vec![stake("test1".parse().unwrap(), 10)]);
    record_block(&mut epoch_manager, h[1], h[2], 2, vec![]);
    // New epoch starts here.
    record_block(&mut epoch_manager, h[2], h[3], 3, vec![]);
    let epoch_id = epoch_manager.get_next_epoch_id(&h[3]).unwrap();
    let epoch_info = epoch_manager.get_epoch_info(&epoch_id).unwrap();
    check_validators(&epoch_info, &[("test2", amount_staked)]);
    check_fishermen(&epoch_info, &[]);
    check_stake_change(
        &epoch_info,
        vec![("test1".parse().unwrap(), 0), ("test2".parse().unwrap(), amount_staked)],
    );
    check_reward(
        &epoch_info,
        vec![
            ("test1".parse().unwrap(), 0),
            ("test2".parse().unwrap(), 0),
            ("near".parse().unwrap(), 0),
        ],
    );
    matches!(
        epoch_info.validator_kickout().get(AccountIdRef::new_or_panic("test1")),
        Some(ValidatorKickoutReason::NotEnoughStake { stake: 10, .. })
    );
}

/// Test handling forks across the epoch finalization.
/// Fork with where one BP produces blocks in one chain and 2 BPs are in another chain.
///     |   | /--1---4------|--7---10------|---13---
///   x-|-0-|-
///     |   | \--2---3---5--|---6---8---9--|----11---12--
/// In upper fork, only test2 left + new validator test4.
/// In lower fork, test1 and test3 are left.
#[test]
fn test_fork_finalization() {
    let amount_staked = 1_000_000;
    let validators = vec![
        ("test1".parse().unwrap(), amount_staked),
        ("test2".parse().unwrap(), amount_staked),
        ("test3".parse().unwrap(), amount_staked),
    ];
    let epoch_length = 20;
    let epoch_manager =
        setup_default_epoch_manager(validators.clone(), epoch_length, 1, 3, 90, 60).into_handle();

    let h = hash_range((5 * epoch_length - 1) as usize);
    // Have an alternate set of hashes to use on the other branch to avoid collisions.
    let h2: Vec<CryptoHash> = h.iter().map(|x| hash(x.as_ref())).collect();

    record_block(&mut epoch_manager.write(), CryptoHash::default(), h[0], 0, vec![]);

    let build_branch = |epoch_manager: EpochManagerHandle,
                        base_block: CryptoHash,
                        hashes: &[CryptoHash],
                        validator_accounts: &[&str]|
     -> Vec<CryptoHash> {
        let mut prev_block = base_block;
        let mut branch_blocks = Vec::new();
        for (i, curr_block) in hashes.iter().enumerate().skip(2) {
            let height = i as u64;
            let epoch_id = epoch_manager.get_epoch_id_from_prev_block(&prev_block).unwrap();
            let epoch_info = epoch_manager.get_epoch_info(&epoch_id).unwrap().clone();
            let block_producer_id = epoch_info.sample_block_producer(height);
            let block_producer = epoch_info.get_validator(block_producer_id);
            let account_id = block_producer.account_id();
            if validator_accounts.iter().any(|v| *v == account_id) {
                record_block(&mut epoch_manager.write(), prev_block, *curr_block, height, vec![]);
                prev_block = *curr_block;
                branch_blocks.push(*curr_block);
            }
        }
        branch_blocks
    };

    // build test2/test4 fork
    record_block(
        &mut epoch_manager.write(),
        h[0],
        h[1],
        1,
        vec![stake("test4".parse().unwrap(), amount_staked)],
    );
    let blocks_test2 = build_branch(epoch_manager.clone(), h[1], &h, &["test2", "test4"]);

    // build test1/test3 fork
    let blocks_test1 = build_branch(epoch_manager.clone(), h[0], &h2, &["test1", "test3"]);

    let epoch1 = epoch_manager.get_epoch_id(&h[1]).unwrap();
    let mut bps = epoch_manager
        .read()
        .get_all_block_producers_ordered(&epoch1)
        .unwrap()
        .iter()
        .map(|x| x.account_id().clone())
        .collect::<Vec<_>>();
    bps.sort_unstable();
    let expected_bps: Vec<AccountId> =
        vec!["test1".parse().unwrap(), "test2".parse().unwrap(), "test3".parse().unwrap()];
    assert_eq!(bps, expected_bps);
    let last_block = blocks_test2.last().unwrap();
    let epoch2_1 = epoch_manager.get_epoch_id(last_block).unwrap();
    assert_eq!(
        epoch_manager
            .read()
            .get_all_block_producers_ordered(&epoch2_1)
            .unwrap()
            .iter()
            .map(|x| x.account_id().clone())
            .collect::<Vec<_>>(),
        vec!["test2".parse::<AccountId>().unwrap(), "test4".parse().unwrap()]
    );

    let last_block = blocks_test1.last().unwrap();
    let epoch2_2 = epoch_manager.get_epoch_id(last_block).unwrap();
    assert_eq!(
        epoch_manager
            .read()
            .get_all_block_producers_ordered(&epoch2_2)
            .unwrap()
            .iter()
            .map(|x| x.account_id().clone())
            .collect::<Vec<_>>(),
        vec!["test1".parse::<AccountId>().unwrap(), "test3".parse().unwrap(),]
    );

    // Check that if we have a different epoch manager and apply only second branch we get the same results.
    let epoch_manager2 =
        setup_default_epoch_manager(validators, epoch_length, 1, 3, 90, 60).into_handle();
    record_block(&mut epoch_manager2.write(), CryptoHash::default(), h[0], 0, vec![]);
    build_branch(epoch_manager2.clone(), h[0], &h2, &["test1", "test3"]);
    assert_eq!(epoch_manager.get_epoch_info(&epoch2_2), epoch_manager2.get_epoch_info(&epoch2_2));
}

/// In the case where there is only one validator and the
/// number of blocks produced by the validator is under the
/// threshold for some given epoch, the validator should not
/// be kicked out
#[test]
fn test_one_validator_kickout() {
    let amount_staked = 1_000;
    let mut epoch_manager = setup_default_epoch_manager(
        vec![("test1".parse().unwrap(), amount_staked)],
        2,
        1,
        1,
        90,
        60,
    );

    let h = hash_range(6);
    // this validator only produces one block every epoch whereas they should have produced 2. However, since
    // this is the only validator left, we still keep them as validator.
    record_block(&mut epoch_manager, CryptoHash::default(), h[0], 0, vec![]);
    record_block(&mut epoch_manager, h[0], h[2], 2, vec![]);
    record_block(&mut epoch_manager, h[2], h[4], 4, vec![]);
    record_block(&mut epoch_manager, h[4], h[5], 5, vec![]);
    let epoch_id = epoch_manager.get_next_epoch_id(&h[5]).unwrap();
    let epoch_info = epoch_manager.get_epoch_info(&epoch_id).unwrap();
    check_validators(&epoch_info, &[("test1", amount_staked)]);
    check_fishermen(&epoch_info, &[]);
    check_kickout(&epoch_info, &[]);
    check_stake_change(&epoch_info, vec![("test1".parse().unwrap(), amount_staked)]);
}

/// When computing validator kickout, we should not kickout validators such that the union
/// of kickout for this epoch and last epoch equals the entire validator set.
#[test]
fn test_validator_kickout() {
    let amount_staked = 1_000_000;
    let validators =
        vec![("test1".parse().unwrap(), amount_staked), ("test2".parse().unwrap(), amount_staked)];
    let epoch_length = 10;
    let epoch_manager =
        setup_default_epoch_manager(validators, epoch_length, 1, 2, 90, 60).into_handle();
    let h = hash_range((3 * epoch_length) as usize);

    record_block(&mut epoch_manager.write(), CryptoHash::default(), h[0], 0, vec![]);
    let mut prev_block = h[0];
    let mut test2_expected_blocks = 0;
    let init_epoch_id = epoch_manager.get_epoch_id_from_prev_block(&prev_block).unwrap();
    for (i, curr_block) in h.iter().enumerate().skip(1) {
        let height = i as u64;
        let epoch_id = epoch_manager.get_epoch_id_from_prev_block(&prev_block).unwrap();
        let block_producer = epoch_manager.get_block_producer_info(&epoch_id, height).unwrap();
        if block_producer.account_id() == "test2" && epoch_id == init_epoch_id {
            // test2 skips its blocks in the first epoch
            test2_expected_blocks += 1;
        } else if block_producer.account_id() == "test1" && epoch_id != init_epoch_id {
            // test1 skips its blocks in subsequent epochs
            ()
        } else {
            record_block(&mut epoch_manager.write(), prev_block, *curr_block, height, vec![]);
            prev_block = *curr_block;
        }
    }
    let epoch_infos: Vec<_> =
        h.iter().filter_map(|x| epoch_manager.get_epoch_info(&EpochId(*x)).ok()).collect();
    check_kickout(
        &epoch_infos[1],
        &[("test2", NotEnoughBlocks { produced: 0, expected: test2_expected_blocks })],
    );
    let epoch_info = &epoch_infos[2];
    check_validators(epoch_info, &[("test1", amount_staked)]);
    check_fishermen(epoch_info, &[]);
    check_stake_change(epoch_info, vec![("test1".parse().unwrap(), amount_staked)]);
    check_kickout(epoch_info, &[]);
    check_reward(
        epoch_info,
        vec![
            ("test2".parse().unwrap(), 0),
            ("near".parse().unwrap(), 0),
            ("test1".parse().unwrap(), 0),
        ],
    );
}

#[test]
fn test_validator_unstake() {
    let store = create_test_store();
    let config = epoch_config(2, 1, 2, 100, 90, 60, 0);
    let amount_staked = 1_000_000;
    let validators = vec![
        stake("test1".parse().unwrap(), amount_staked),
        stake("test2".parse().unwrap(), amount_staked),
    ];
    let mut epoch_manager =
        EpochManager::new(store, config, default_reward_calculator(), validators).unwrap();
    let h = hash_range(8);
    record_block(&mut epoch_manager, CryptoHash::default(), h[0], 0, vec![]);
    // test1 unstakes in epoch 1, and should be kicked out in epoch 3 (validators stored at h2).
    record_block(&mut epoch_manager, h[0], h[1], 1, vec![stake("test1".parse().unwrap(), 0)]);
    record_block(&mut epoch_manager, h[1], h[2], 2, vec![]);
    record_block(&mut epoch_manager, h[2], h[3], 3, vec![]);

    let epoch_id = epoch_manager.get_next_epoch_id(&h[3]).unwrap();
    let epoch_info = epoch_manager.get_epoch_info(&epoch_id).unwrap();
    check_validators(&epoch_info, &[("test2", amount_staked)]);
    check_fishermen(&epoch_info, &[]);
    check_stake_change(
        &epoch_info,
        vec![("test1".parse().unwrap(), 0), ("test2".parse().unwrap(), amount_staked)],
    );
    check_kickout(&epoch_info, &[("test1", ValidatorKickoutReason::Unstaked)]);
    check_reward(
        &epoch_info,
        vec![
            ("test1".parse().unwrap(), 0),
            ("test2".parse().unwrap(), 0),
            ("near".parse().unwrap(), 0),
        ],
    );

    record_block(&mut epoch_manager, h[3], h[4], 4, vec![]);
    record_block(&mut epoch_manager, h[4], h[5], 5, vec![]);
    let epoch_id = epoch_manager.get_next_epoch_id(&h[5]).unwrap();
    let epoch_info = epoch_manager.get_epoch_info(&epoch_id).unwrap();
    check_validators(&epoch_info, &[("test2", amount_staked)]);
    check_fishermen(&epoch_info, &[]);
    check_stake_change(&epoch_info, vec![("test2".parse().unwrap(), amount_staked)]);
    check_kickout(&epoch_info, &[]);
    check_reward(
        &epoch_info,
        vec![
            ("test1".parse().unwrap(), 0),
            ("test2".parse().unwrap(), 0),
            ("near".parse().unwrap(), 0),
        ],
    );

    record_block(&mut epoch_manager, h[5], h[6], 6, vec![]);
    record_block(&mut epoch_manager, h[6], h[7], 7, vec![]);
    let epoch_id = epoch_manager.get_next_epoch_id(&h[7]).unwrap();
    let epoch_info = epoch_manager.get_epoch_info(&epoch_id).unwrap();
    check_validators(&epoch_info, &[("test2", amount_staked)]);
    check_fishermen(&epoch_info, &[]);
    check_stake_change(&epoch_info, vec![("test2".parse().unwrap(), amount_staked)]);
    check_kickout(&epoch_info, &[]);
    check_reward(&epoch_info, vec![("test2".parse().unwrap(), 0), ("near".parse().unwrap(), 0)]);
}

<<<<<<< HEAD
=======
#[test]
fn test_slashing() {
    let store = create_test_store();
    let config = epoch_config(2, 1, 2, 100, 90, 60, 0);
    let amount_staked = 1_000_000;
    let validators = vec![
        stake("test1".parse().unwrap(), amount_staked),
        stake("test2".parse().unwrap(), amount_staked),
    ];
    let mut epoch_manager =
        EpochManager::new(store, config, default_reward_calculator(), validators).unwrap();

    let h = hash_range(10);
    record_block(&mut epoch_manager, CryptoHash::default(), h[0], 0, vec![]);

    // Slash test1
    let mut slashed = HashMap::new();
    slashed.insert("test1".parse::<AccountId>().unwrap(), SlashState::Other);
    record_block_with_slashes(
        &mut epoch_manager,
        h[0],
        h[1],
        1,
        vec![],
        vec![SlashedValidator::new("test1".parse().unwrap(), false)],
    );

    let epoch_id = epoch_manager.get_epoch_id(&h[1]).unwrap();
    let mut bps = epoch_manager
        .get_all_block_producers_ordered(&epoch_id)
        .unwrap()
        .iter()
        .map(|x| x.account_id().clone())
        .collect::<Vec<_>>();
    bps.sort_unstable();
    assert_eq!(bps, vec!["test1".parse::<AccountId>().unwrap(), "test2".parse().unwrap()]);

    record_block(&mut epoch_manager, h[1], h[2], 2, vec![]);
    record_block(&mut epoch_manager, h[2], h[3], 3, vec![]);
    record_block(&mut epoch_manager, h[3], h[4], 4, vec![]);
    // Epoch 3 -> defined by proposals/slashes in h[1].
    record_block(&mut epoch_manager, h[4], h[5], 5, vec![]);

    let epoch_id = epoch_manager.get_epoch_id(&h[5]).unwrap();
    assert_eq!(epoch_id.0, h[2]);
    let epoch_info = epoch_manager.get_epoch_info(&epoch_id).unwrap();
    check_validators(&epoch_info, &[("test2", amount_staked)]);
    check_fishermen(&epoch_info, &[]);
    check_stake_change(
        &epoch_info,
        vec![("test1".parse().unwrap(), 0), ("test2".parse().unwrap(), amount_staked)],
    );
    check_kickout(&epoch_info, &[("test1", ValidatorKickoutReason::Slashed)]);

    let slashed1: Vec<_> =
        epoch_manager.get_block_info(&h[2]).unwrap().slashed().clone().into_iter().collect();
    let slashed2: Vec<_> =
        epoch_manager.get_block_info(&h[3]).unwrap().slashed().clone().into_iter().collect();
    let slashed3: Vec<_> =
        epoch_manager.get_block_info(&h[5]).unwrap().slashed().clone().into_iter().collect();
    assert_eq!(slashed1, vec![("test1".parse().unwrap(), SlashState::Other)]);
    assert_eq!(slashed2, vec![("test1".parse().unwrap(), SlashState::AlreadySlashed)]);
    assert_eq!(slashed3, vec![("test1".parse().unwrap(), SlashState::AlreadySlashed)]);
}

/// Test that double sign interacts with other challenges in the correct way.
#[test]
fn test_double_sign_slashing1() {
    let store = create_test_store();
    let config = epoch_config(2, 1, 2, 100, 90, 60, 0);
    let amount_staked = 1_000_000;
    let validators = vec![
        stake("test1".parse().unwrap(), amount_staked),
        stake("test2".parse().unwrap(), amount_staked),
    ];
    let mut epoch_manager =
        EpochManager::new(store, config, default_reward_calculator(), validators).unwrap();

    let h = hash_range(10);
    record_block(&mut epoch_manager, CryptoHash::default(), h[0], 0, vec![]);
    record_block(&mut epoch_manager, h[0], h[1], 1, vec![]);
    record_block_with_slashes(
        &mut epoch_manager,
        h[1],
        h[2],
        2,
        vec![],
        vec![
            SlashedValidator::new("test1".parse().unwrap(), true),
            SlashedValidator::new("test1".parse().unwrap(), false),
        ],
    );
    let slashed: Vec<_> =
        epoch_manager.get_block_info(&h[2]).unwrap().slashed().clone().into_iter().collect();
    assert_eq!(slashed, vec![("test1".parse().unwrap(), SlashState::Other)]);
    record_block(&mut epoch_manager, h[2], h[3], 3, vec![]);
    // new epoch
    let slashed: Vec<_> =
        epoch_manager.get_block_info(&h[3]).unwrap().slashed().clone().into_iter().collect();
    assert_eq!(slashed, vec![("test1".parse().unwrap(), SlashState::AlreadySlashed)]);
    // slash test1 for double sign
    record_block_with_slashes(
        &mut epoch_manager,
        h[3],
        h[4],
        4,
        vec![],
        vec![SlashedValidator::new("test1".parse().unwrap(), true)],
    );

    // Epoch 3 -> defined by proposals/slashes in h[1].
    record_block(&mut epoch_manager, h[4], h[5], 5, vec![]);
    let epoch_id = epoch_manager.get_epoch_id(&h[5]).unwrap();
    let epoch_info = epoch_manager.get_epoch_info(&epoch_id).unwrap();
    assert_eq!(
        epoch_info
            .validators_iter()
            .map(|v| (v.account_id().clone(), v.stake()))
            .collect::<Vec<_>>(),
        vec![("test2".parse().unwrap(), amount_staked)],
    );
    assert_eq!(
        epoch_info.validator_kickout(),
        &[("test1".parse().unwrap(), ValidatorKickoutReason::Slashed)]
            .into_iter()
            .collect::<HashMap<_, _>>()
    );
    assert_eq!(
        epoch_info.stake_change(),
        &change_stake(vec![
            ("test1".parse().unwrap(), 0),
            ("test2".parse().unwrap(), amount_staked)
        ]),
    );

    let slashed: Vec<_> =
        epoch_manager.get_block_info(&h[5]).unwrap().slashed().clone().into_iter().collect();
    assert_eq!(slashed, vec![("test1".parse().unwrap(), SlashState::AlreadySlashed)]);
}

/// Test that two double sign challenge in two epochs works
#[test]
fn test_double_sign_slashing2() {
    let amount_staked = 1_000_000;
    let validators =
        vec![("test1".parse().unwrap(), amount_staked), ("test2".parse().unwrap(), amount_staked)];
    let mut epoch_manager = setup_default_epoch_manager(validators, 2, 1, 2, 90, 60);

    let h = hash_range(10);
    record_block(&mut epoch_manager, CryptoHash::default(), h[0], 0, vec![]);
    record_block_with_slashes(
        &mut epoch_manager,
        h[0],
        h[1],
        1,
        vec![],
        vec![SlashedValidator::new("test1".parse().unwrap(), true)],
    );

    let slashed: Vec<_> =
        epoch_manager.get_block_info(&h[1]).unwrap().slashed().clone().into_iter().collect();
    assert_eq!(slashed, vec![("test1".parse().unwrap(), SlashState::DoubleSign)]);

    record_block(&mut epoch_manager, h[1], h[2], 2, vec![]);
    let slashed: Vec<_> =
        epoch_manager.get_block_info(&h[2]).unwrap().slashed().clone().into_iter().collect();
    assert_eq!(slashed, vec![("test1".parse().unwrap(), SlashState::DoubleSign)]);
    // new epoch
    record_block_with_slashes(
        &mut epoch_manager,
        h[2],
        h[3],
        3,
        vec![],
        vec![SlashedValidator::new("test1".parse().unwrap(), true)],
    );
    let slashed: Vec<_> =
        epoch_manager.get_block_info(&h[3]).unwrap().slashed().clone().into_iter().collect();
    assert_eq!(slashed, vec![("test1".parse().unwrap(), SlashState::DoubleSign)]);
}

>>>>>>> d5c480bf
/// If all current validator try to unstake, we disallow that.
#[test]
fn test_all_validators_unstake() {
    let stake_amount = 1_000;
    let validators = vec![
        ("test1".parse().unwrap(), stake_amount),
        ("test2".parse().unwrap(), stake_amount),
        ("test3".parse().unwrap(), stake_amount),
    ];
    let mut epoch_manager = setup_default_epoch_manager(validators, 1, 1, 3, 90, 60);
    let h = hash_range(5);
    record_block(&mut epoch_manager, CryptoHash::default(), h[0], 0, vec![]);
    // all validators are trying to unstake.
    record_block(
        &mut epoch_manager,
        h[0],
        h[1],
        1,
        vec![
            stake("test1".parse().unwrap(), 0),
            stake("test2".parse().unwrap(), 0),
            stake("test3".parse().unwrap(), 0),
        ],
    );
    record_block(&mut epoch_manager, h[1], h[2], 2, vec![]);
    let next_epoch = epoch_manager.get_next_epoch_id(&h[2]).unwrap();
    assert_eq!(
        epoch_manager.get_epoch_info(&next_epoch).unwrap().validators_iter().collect::<Vec<_>>(),
        vec![
            stake("test1".parse().unwrap(), stake_amount),
            stake("test2".parse().unwrap(), stake_amount),
            stake("test3".parse().unwrap(), stake_amount)
        ],
    );
}

#[test]
fn test_validator_reward_one_validator() {
    let stake_amount = 1_000_000;
    let test1_stake_amount = 110;
    let validators = vec![
        ("test1".parse().unwrap(), test1_stake_amount),
        ("test2".parse().unwrap(), stake_amount),
    ];
    let epoch_length = 2;
    let total_supply = validators.iter().map(|(_, stake)| stake).sum();
    let reward_calculator = RewardCalculator {
        max_inflation_rate: Ratio::new(5, 100),
        num_blocks_per_year: 50,
        epoch_length,
        protocol_reward_rate: Ratio::new(1, 10),
        protocol_treasury_account: "near".parse().unwrap(),
        num_seconds_per_year: 50,
        genesis_protocol_version: PROTOCOL_VERSION,
    };
    let mut epoch_manager =
        setup_epoch_manager(validators, epoch_length, 1, 1, 90, 60, 0, reward_calculator.clone());
    let rng_seed = [0; 32];
    let h = hash_range(5);

    epoch_manager
        .record_block_info(
            block_info(
                h[0],
                0,
                0,
                Default::default(),
                Default::default(),
                h[0],
                vec![true],
                total_supply,
            ),
            rng_seed,
        )
        .unwrap();
    epoch_manager
        .record_block_info(
            block_info(h[1], 1, 1, h[0], h[0], h[1], vec![true], total_supply),
            rng_seed,
        )
        .unwrap();
    epoch_manager
        .record_block_info(
            block_info(h[2], 2, 2, h[1], h[1], h[1], vec![true], total_supply),
            rng_seed,
        )
        .unwrap();
    let mut validator_online_ratio = HashMap::new();
    validator_online_ratio.insert(
        "test2".parse().unwrap(),
        BlockChunkValidatorStats {
            block_stats: ValidatorStats { produced: 1, expected: 1 },
            chunk_stats: ChunkStats::new_with_production(1, 1),
        },
    );
    let mut validator_stakes = HashMap::new();
    validator_stakes.insert("test2".parse().unwrap(), stake_amount);
    let (validator_reward, inflation) = reward_calculator.calculate_reward(
        validator_online_ratio,
        &validator_stakes,
        total_supply,
        PROTOCOL_VERSION,
        epoch_length * NUM_NS_IN_SECOND,
        ValidatorOnlineThresholds {
            online_min_threshold: Ratio::new(90, 100),
            online_max_threshold: Ratio::new(99, 100),
            endorsement_cutoff_threshold: None,
        },
    );
    let test2_reward = *validator_reward.get(AccountIdRef::new_or_panic("test2")).unwrap();
    let protocol_reward = *validator_reward.get(AccountIdRef::new_or_panic("near")).unwrap();

    let epoch_info = epoch_manager.get_epoch_info(&EpochId(h[2])).unwrap();
    check_validators(&epoch_info, &[("test2", stake_amount + test2_reward)]);
    check_fishermen(&epoch_info, &[]);
    check_stake_change(&epoch_info, vec![("test2".parse().unwrap(), stake_amount + test2_reward)]);
    check_kickout(&epoch_info, &[]);
    check_reward(
        &epoch_info,
        vec![("test2".parse().unwrap(), test2_reward), ("near".parse().unwrap(), protocol_reward)],
    );
    assert_eq!(epoch_info.minted_amount(), inflation);
}

#[test]
fn test_validator_reward_weight_by_stake() {
    let stake_amount1 = 1_000_000;
    let stake_amount2 = 500_000;
    let validators =
        vec![("test1".parse().unwrap(), stake_amount1), ("test2".parse().unwrap(), stake_amount2)];
    let epoch_length = 2;
    let total_supply = (stake_amount1 + stake_amount2) * validators.len() as u128;
    let reward_calculator = RewardCalculator {
        max_inflation_rate: Ratio::new(5, 100),
        num_blocks_per_year: 50,
        epoch_length,
        protocol_reward_rate: Ratio::new(1, 10),
        protocol_treasury_account: "near".parse().unwrap(),
        num_seconds_per_year: 50,
        genesis_protocol_version: PROTOCOL_VERSION,
    };
    let mut epoch_manager =
        setup_epoch_manager(validators, epoch_length, 1, 2, 90, 60, 0, reward_calculator.clone());
    let h = hash_range(5);
    record_with_block_info(
        &mut epoch_manager,
        block_info(
            h[0],
            0,
            0,
            Default::default(),
            Default::default(),
            h[0],
            vec![true],
            total_supply,
        ),
    );
    record_with_block_info(
        &mut epoch_manager,
        block_info(h[1], 1, 1, h[0], h[0], h[1], vec![true], total_supply),
    );
    record_with_block_info(
        &mut epoch_manager,
        block_info(h[2], 2, 2, h[1], h[1], h[1], vec![true], total_supply),
    );
    let mut validator_online_ratio = HashMap::new();
    validator_online_ratio.insert(
        "test1".parse().unwrap(),
        BlockChunkValidatorStats {
            block_stats: ValidatorStats { produced: 1, expected: 1 },
            chunk_stats: ChunkStats::new_with_production(1, 1),
        },
    );
    validator_online_ratio.insert(
        "test2".parse().unwrap(),
        BlockChunkValidatorStats {
            block_stats: ValidatorStats { produced: 1, expected: 1 },
            chunk_stats: ChunkStats::new_with_production(1, 1),
        },
    );
    let mut validators_stakes = HashMap::new();
    validators_stakes.insert("test1".parse().unwrap(), stake_amount1);
    validators_stakes.insert("test2".parse().unwrap(), stake_amount2);
    let (validator_reward, inflation) = reward_calculator.calculate_reward(
        validator_online_ratio,
        &validators_stakes,
        total_supply,
        PROTOCOL_VERSION,
        epoch_length * NUM_NS_IN_SECOND,
        ValidatorOnlineThresholds {
            online_min_threshold: Ratio::new(90, 100),
            online_max_threshold: Ratio::new(99, 100),
            endorsement_cutoff_threshold: None,
        },
    );
    let test1_reward = *validator_reward.get(AccountIdRef::new_or_panic("test1")).unwrap();
    let test2_reward = *validator_reward.get(AccountIdRef::new_or_panic("test2")).unwrap();
    assert_eq!(test1_reward, test2_reward * 2);
    let protocol_reward = *validator_reward.get(AccountIdRef::new_or_panic("near")).unwrap();

    let epoch_info = epoch_manager.get_epoch_info(&EpochId(h[2])).unwrap();
    check_validators(
        &epoch_info,
        &[("test1", stake_amount1 + test1_reward), ("test2", stake_amount2 + test2_reward)],
    );
    check_fishermen(&epoch_info, &[]);
    check_stake_change(
        &epoch_info,
        vec![
            ("test1".parse().unwrap(), stake_amount1 + test1_reward),
            ("test2".parse().unwrap(), stake_amount2 + test2_reward),
        ],
    );
    check_kickout(&epoch_info, &[]);
    check_reward(
        &epoch_info,
        vec![
            ("test1".parse().unwrap(), test1_reward),
            ("test2".parse().unwrap(), test2_reward),
            ("near".parse().unwrap(), protocol_reward),
        ],
    );
    assert_eq!(epoch_info.minted_amount(), inflation);
}

#[test]
fn test_reward_multiple_shards() {
    let stake_amount = 1_000_000;
    let validators =
        vec![("test1".parse().unwrap(), stake_amount), ("test2".parse().unwrap(), stake_amount)];
    let epoch_length = 10;
    let total_supply = stake_amount * validators.len() as u128;
    let reward_calculator = RewardCalculator {
        max_inflation_rate: Ratio::new(5, 100),
        num_blocks_per_year: 1_000_000,
        epoch_length,
        protocol_reward_rate: Ratio::new(1, 10),
        protocol_treasury_account: "near".parse().unwrap(),
        num_seconds_per_year: 1_000_000,
        genesis_protocol_version: PROTOCOL_VERSION,
    };
    let num_shards = 2;
    let epoch_manager = setup_epoch_manager(
        validators,
        epoch_length,
        num_shards,
        2,
        90,
        60,
        0,
        reward_calculator.clone(),
    )
    .into_handle();
    let h = hash_range((2 * epoch_length + 1) as usize);
    record_with_block_info(
        &mut epoch_manager.write(),
        block_info(
            h[0],
            0,
            0,
            Default::default(),
            Default::default(),
            h[0],
            vec![true],
            total_supply,
        ),
    );
    let mut expected_chunks = 0;
    let init_epoch_id = epoch_manager.get_epoch_id_from_prev_block(&h[0]).unwrap();
    for height in 1..(2 * epoch_length) {
        let i = height as usize;
        let epoch_id = epoch_manager.get_epoch_id_from_prev_block(&h[i - 1]).unwrap();
        let shard_layout = epoch_manager.get_shard_layout(&epoch_id).unwrap();
        // test1 skips its chunks in the first epoch
        let chunk_mask = shard_layout
            .shard_ids()
            .map(|shard_id| {
                let chunk_production_key =
                    ChunkProductionKey { epoch_id, height_created: height, shard_id };
                let expected_chunk_producer =
                    epoch_manager.get_chunk_producer_info(&chunk_production_key).unwrap();
                if expected_chunk_producer.account_id() == "test1" && epoch_id == init_epoch_id {
                    expected_chunks += 1;
                    false
                } else {
                    true
                }
            })
            .collect();
        record_with_block_info(
            &mut epoch_manager.write(),
            block_info(h[i], height, height, h[i - 1], h[i - 1], h[i], chunk_mask, total_supply),
        );
    }
    let mut validator_online_ratio = HashMap::new();
    validator_online_ratio.insert(
        "test2".parse().unwrap(),
        BlockChunkValidatorStats {
            block_stats: ValidatorStats { produced: 1, expected: 1 },
            chunk_stats: ChunkStats::new_with_production(1, 1),
        },
    );
    let mut validators_stakes = HashMap::new();
    validators_stakes.insert("test1".parse().unwrap(), stake_amount);
    validators_stakes.insert("test2".parse().unwrap(), stake_amount);
    let (validator_reward, inflation) = reward_calculator.calculate_reward(
        validator_online_ratio,
        &validators_stakes,
        total_supply,
        PROTOCOL_VERSION,
        epoch_length * NUM_NS_IN_SECOND,
        ValidatorOnlineThresholds {
            online_min_threshold: Ratio::new(90, 100),
            online_max_threshold: Ratio::new(99, 100),
            endorsement_cutoff_threshold: None,
        },
    );
    let test2_reward = *validator_reward.get(AccountIdRef::new_or_panic("test2")).unwrap();
    let protocol_reward = *validator_reward.get(AccountIdRef::new_or_panic("near")).unwrap();
    let epoch_infos: Vec<_> =
        h.iter().filter_map(|x| epoch_manager.get_epoch_info(&EpochId(*x)).ok()).collect();
    let epoch_info = &epoch_infos[1];
    check_validators(epoch_info, &[("test2", stake_amount + test2_reward)]);
    check_fishermen(epoch_info, &[]);
    check_stake_change(
        epoch_info,
        vec![
            ("test1".parse().unwrap(), 0),
            ("test2".parse().unwrap(), stake_amount + test2_reward),
        ],
    );
    check_kickout(
        epoch_info,
        &[("test1", NotEnoughChunks { produced: 0, expected: expected_chunks })],
    );
    check_reward(
        epoch_info,
        vec![("test2".parse().unwrap(), test2_reward), ("near".parse().unwrap(), protocol_reward)],
    );
    assert_eq!(epoch_info.minted_amount(), inflation);
}

#[test]
fn test_unstake_and_then_change_stake() {
    let amount_staked = 1_000_000;
    let validators =
        vec![("test1".parse().unwrap(), amount_staked), ("test2".parse().unwrap(), amount_staked)];
    let mut epoch_manager = setup_default_epoch_manager(validators, 2, 1, 2, 90, 60);
    let h = hash_range(8);
    record_block(&mut epoch_manager, CryptoHash::default(), h[0], 0, vec![]);
    // test1 unstakes in epoch 1, and should be kicked out in epoch 3 (validators stored at h2).
    record_block(&mut epoch_manager, h[0], h[1], 1, vec![stake("test1".parse().unwrap(), 0)]);
    record_block(
        &mut epoch_manager,
        h[1],
        h[2],
        2,
        vec![stake("test1".parse().unwrap(), amount_staked)],
    );
    record_block(&mut epoch_manager, h[2], h[3], 3, vec![]);
    let epoch_id = epoch_manager.get_next_epoch_id(&h[3]).unwrap();
    assert_eq!(epoch_id, EpochId(h[2]));
    let epoch_info = epoch_manager.get_epoch_info(&epoch_id).unwrap();
    check_validators(&epoch_info, &[("test1", amount_staked), ("test2", amount_staked)]);
    check_fishermen(&epoch_info, &[]);
    check_stake_change(
        &epoch_info,
        vec![("test1".parse().unwrap(), amount_staked), ("test2".parse().unwrap(), amount_staked)],
    );
    check_kickout(&epoch_info, &[]);
    check_reward(
        &epoch_info,
        vec![
            ("test1".parse().unwrap(), 0),
            ("test2".parse().unwrap(), 0),
            ("near".parse().unwrap(), 0),
        ],
    );
}

/// When a block producer fails to produce a block, check that other chunk
/// producers and validators who produce chunks for that block are not kicked
/// out because of it.
#[test]
fn test_expected_chunks() {
    let stake_amount = 1_000_000;
    let validators: Vec<(AccountId, u128)> = vec![
        ("test1".parse().unwrap(), stake_amount),
        ("test2".parse().unwrap(), stake_amount),
        ("test3".parse().unwrap(), stake_amount),
        ("test4".parse().unwrap(), stake_amount),
    ];
    let epoch_length = 20;
    let num_shards = 3;
    let total_supply = stake_amount * validators.len() as u128;

    let epoch_config = epoch_config(epoch_length, num_shards, 3, 3, 90, 60, 60);
    let epoch_manager = EpochManager::new(
        create_test_store(),
        epoch_config,
        default_reward_calculator(),
        validators
            .iter()
            .map(|(account_id, balance)| stake(account_id.clone(), *balance))
            .collect(),
    )
    .unwrap()
    .into_handle();
    let rng_seed = [0; 32];
    let hashes = hash_range((2 * epoch_length) as usize);
    record_block(&mut epoch_manager.write(), Default::default(), hashes[0], 0, vec![]);
    let mut expected = 0;
    let mut prev_block = hashes[0];
    let initial_epoch_id = epoch_manager.get_epoch_id_from_prev_block(&prev_block).unwrap();
    for (i, curr_block) in hashes.iter().enumerate().skip(1) {
        let height = i as u64;
        let epoch_id = epoch_manager.get_epoch_id_from_prev_block(&prev_block).unwrap();
        let epoch_info = epoch_manager.get_epoch_info(&epoch_id).unwrap().clone();
        let block_producer = epoch_info.sample_block_producer(height);
        // test1 does not produce blocks during first epoch
        if block_producer == 0 && epoch_id == initial_epoch_id {
            expected += 1;
            continue;
        }

        epoch_manager
            .write()
            .record_block_info(
                block_info(
                    *curr_block,
                    height,
                    height,
                    prev_block,
                    prev_block,
                    epoch_id.0,
                    vec![true, true, true],
                    total_supply,
                ),
                rng_seed,
            )
            .unwrap()
            .commit()
            .unwrap();
        prev_block = *curr_block;

        if epoch_id != initial_epoch_id {
            break;
        }
    }
    let epoch_info = hashes
        .iter()
        .filter_map(|x| epoch_manager.get_epoch_info(&EpochId(*x)).ok())
        .last()
        .unwrap();
    assert_eq!(
        epoch_info.validator_kickout(),
        &[("test1".parse::<AccountId>().unwrap(), NotEnoughBlocks { produced: 0, expected })]
            .into_iter()
            .collect::<HashMap<_, _>>()
    );
}

#[test]
fn test_expected_chunks_prev_block_not_produced() {
    let stake_amount = 1_000_000;
    let validators = vec![
        ("test1".parse().unwrap(), stake_amount),
        ("test2".parse().unwrap(), stake_amount),
        ("test3".parse().unwrap(), stake_amount),
    ];
    let epoch_length = 50;
    let total_supply = stake_amount * validators.len() as u128;
    let epoch_manager =
        setup_epoch_manager(validators, epoch_length, 1, 3, 90, 90, 0, default_reward_calculator())
            .into_handle();
    let rng_seed = [0; 32];
    let hashes = hash_range((2 * epoch_length) as usize);
    record_block(&mut epoch_manager.write(), Default::default(), hashes[0], 0, vec![]);
    let mut expected = 0;
    let mut prev_block = hashes[0];
    let initial_epoch_id = epoch_manager.get_epoch_id_from_prev_block(&prev_block).unwrap();
    for (i, curr_block) in hashes.iter().enumerate().skip(1) {
        let height = i as u64;
        let epoch_id = epoch_manager.get_epoch_id_from_prev_block(&prev_block).unwrap();
        let epoch_info = epoch_manager.get_epoch_info(&epoch_id).unwrap().clone();
        let shard_layout = epoch_manager.get_shard_layout(&epoch_id).unwrap();
        let block_producer = epoch_info.sample_block_producer(height);
        let prev_block_info = epoch_manager.get_block_info(&prev_block).unwrap();
        let prev_height = prev_block_info.height();
        let expected_chunk_producer = epoch_info
            .sample_chunk_producer(&shard_layout, ShardId::new(0), prev_height + 1)
            .unwrap();
        // test1 does not produce blocks during first epoch
        if block_producer == 0 && epoch_id == initial_epoch_id {
            expected += 1;
        } else {
            // test1 also misses all their chunks
            let should_produce_chunk = expected_chunk_producer != 0;
            epoch_manager
                .write()
                .record_block_info(
                    block_info(
                        *curr_block,
                        height,
                        height,
                        prev_block,
                        prev_block,
                        epoch_id.0,
                        vec![should_produce_chunk],
                        total_supply,
                    ),
                    rng_seed,
                )
                .unwrap()
                .commit()
                .unwrap();
            prev_block = *curr_block;
        }
        if epoch_id != initial_epoch_id {
            break;
        }
    }
    let epoch_info = hashes
        .iter()
        .filter_map(|x| epoch_manager.get_epoch_info(&EpochId(*x)).ok())
        .last()
        .unwrap();
    assert_eq!(
        epoch_info.validator_kickout(),
        &[("test1".parse().unwrap(), NotEnoughBlocks { produced: 0, expected })]
            .into_iter()
            .collect::<HashMap<_, _>>()
    );
}

fn update_tracker(
    epoch_info: &EpochInfo,
    heights: std::ops::Range<BlockHeight>,
    produced_heights: &[BlockHeight],
    tracker: &mut HashMap<ValidatorId, ValidatorStats>,
) {
    for height in heights {
        let block_producer = epoch_info.sample_block_producer(height);
        let entry =
            tracker.entry(block_producer).or_insert(ValidatorStats { produced: 0, expected: 0 });
        if produced_heights.contains(&height) {
            entry.produced += 1;
        }
        entry.expected += 1;
    }
}

#[test]
fn test_rewards_with_kickouts() {
    let stake_amount = 1_000_000;
    let validators = vec![
        ("test1".parse().unwrap(), stake_amount),
        ("test2".parse().unwrap(), stake_amount),
        ("test3".parse().unwrap(), stake_amount),
    ];
    let epoch_length = 10;
    let reward_calculator = RewardCalculator {
        max_inflation_rate: Ratio::new(5, 100),
        num_blocks_per_year: 1,
        epoch_length,
        protocol_reward_rate: Ratio::new(1, 10),
        protocol_treasury_account: "near".parse().unwrap(),
        num_seconds_per_year: NUM_SECONDS_IN_A_YEAR,
        genesis_protocol_version: PROTOCOL_VERSION,
    };
    let em = setup_epoch_manager(validators, epoch_length, 1, 3, 10, 10, 0, reward_calculator)
        .into_handle();

    let mut height: BlockHeight = 0;
    let genesis_hash = hash(height.to_le_bytes().as_ref());
    record_block(&mut em.write(), Default::default(), genesis_hash, height, vec![]);

    height += 1;
    let first_hash = hash(height.to_le_bytes().as_ref());

    // unstake test3 in the first block so we can see it in the kickouts later
    record_block(
        &mut em.write(),
        genesis_hash,
        first_hash,
        height,
        vec![stake("test3".parse().unwrap(), 0)],
    );

    let mut prev_hash = first_hash;
    let mut epoch_ids = Vec::new();

    loop {
        height += 1;
        let block_hash = hash(height.to_le_bytes().as_ref());

        let epoch_id = em.get_epoch_id_from_prev_block(&prev_hash).unwrap();
        let epoch_info = em.get_epoch_info(&epoch_id).unwrap().clone();
        let validator_id = epoch_info.sample_block_producer(height);
        let block_producer = epoch_info.validator_account_id(validator_id);

        // don't produce blocks for test2 so we can see it in the kickouts
        if block_producer.as_str() != "test2" {
            record_block(&mut em.write(), prev_hash, block_hash, height, vec![]);
            prev_hash = block_hash;
        }

        // save new epoch IDs as they come
        if epoch_id != EpochId(CryptoHash::default()) {
            if (epoch_ids.len() as BlockHeight) < epoch_info.epoch_height() {
                // when there are 4 epoch IDs saved, 1 through 4 will be completed, but we only care about
                // the prev epoch kickouts and rewards for 2 through 4 in the checks below
                if epoch_ids.len() >= 4 {
                    break;
                }
                assert!((epoch_ids.len() + 1) as u64 == epoch_info.epoch_height());
                epoch_ids.push(epoch_id);
            }
        }
    }

    let wanted_rewards = HashMap::from([
        (
            2,
            // test3 should still be rewarded even though it is in the kickouts for unstaking
            HashMap::from([
                ("near".parse().unwrap(), 1585),
                ("test1".parse().unwrap(), 4756),
                ("test3".parse().unwrap(), 4756),
            ]),
        ),
        (
            3,
            HashMap::from([
                ("near".parse().unwrap(), 1585),
                ("test1".parse().unwrap(), 4756),
                ("test3".parse().unwrap(), 4756),
            ]),
        ),
        (4, HashMap::from([("near".parse().unwrap(), 1585), ("test1".parse().unwrap(), 14269)])),
    ]);
    let wanted_kickouts = HashMap::from([
        (
            2,
            HashMap::from([
                (
                    "test2".parse().unwrap(),
                    ValidatorKickoutReason::NotEnoughBlocks { produced: 0, expected: 3 },
                ),
                ("test3".parse().unwrap(), ValidatorKickoutReason::Unstaked),
            ]),
        ),
        (
            3,
            HashMap::from([(
                "test2".parse().unwrap(),
                ValidatorKickoutReason::NotEnoughBlocks { produced: 0, expected: 1 },
            )]),
        ),
        (4, HashMap::new()),
    ]);
    for epoch_height in 2..=4 {
        let epoch_id = &epoch_ids[epoch_height - 1];
        let epoch_info = em.get_epoch_info(epoch_id).unwrap();
        assert!(epoch_info.epoch_height() == epoch_height as u64);

        assert_eq!(epoch_info.validator_reward(), wanted_rewards.get(&epoch_height).unwrap());
        assert_eq!(epoch_info.validator_kickout(), wanted_kickouts.get(&epoch_height).unwrap());
    }
}

#[test]
fn test_epoch_info_aggregator() {
    let stake_amount = 1_000_000;
    let validators =
        vec![("test1".parse().unwrap(), stake_amount), ("test2".parse().unwrap(), stake_amount)];
    let epoch_length = 5;
    let mut em =
        setup_epoch_manager(validators, epoch_length, 1, 2, 10, 10, 0, default_reward_calculator());
    let h = hash_range(6);
    record_block(&mut em, Default::default(), h[0], 0, vec![]);
    record_block_with_final_block_hash(&mut em, h[0], h[1], h[0], 1, vec![]);
    record_block_with_final_block_hash(&mut em, h[1], h[3], h[0], 3, vec![]);
    assert_eq!(h[0], em.epoch_info_aggregator.last_block_hash);
    let epoch_id = em.get_epoch_id(&h[3]).unwrap();
    let epoch_info = em.get_epoch_info(&epoch_id).unwrap();

    let mut tracker = HashMap::new();
    update_tracker(&epoch_info, 1..4, &[1, 3], &mut tracker);

    let aggregator = em.get_epoch_info_aggregator_upto_last(&h[3]).unwrap();
    assert_eq!(aggregator.block_tracker, tracker);
    // get_epoch_info_aggregator_upto_last does not change
    // epoch_info_aggregator
    assert_eq!(h[0], em.epoch_info_aggregator.last_block_hash);

    record_block_with_final_block_hash(&mut em, h[3], h[5], h[1], 5, vec![]);
    assert_eq!(h[1], em.epoch_info_aggregator.last_block_hash);

    update_tracker(&epoch_info, 4..6, &[5], &mut tracker);

    let aggregator = em.get_epoch_info_aggregator_upto_last(&h[5]).unwrap();
    assert_eq!(aggregator.block_tracker, tracker);
    assert_eq!(h[1], em.epoch_info_aggregator.last_block_hash);
}

/// If the node stops and restarts, the aggregator should be able to recover
#[test]
fn test_epoch_info_aggregator_data_loss() {
    let stake_amount = 1_000_000;
    let validators =
        vec![("test1".parse().unwrap(), stake_amount), ("test2".parse().unwrap(), stake_amount)];
    let epoch_length = 5;
    let mut em =
        setup_epoch_manager(validators, epoch_length, 1, 2, 10, 10, 0, default_reward_calculator());
    let h = hash_range(6);
    record_block(&mut em, Default::default(), h[0], 0, vec![]);
    record_block(&mut em, h[0], h[1], 1, vec![stake("test1".parse().unwrap(), stake_amount - 10)]);
    record_block(&mut em, h[1], h[3], 3, vec![stake("test2".parse().unwrap(), stake_amount + 10)]);
    assert_eq!(h[1], em.epoch_info_aggregator.last_block_hash);
    em.epoch_info_aggregator = EpochInfoAggregator::default();
    record_block(&mut em, h[3], h[5], 5, vec![stake("test1".parse().unwrap(), stake_amount - 1)]);
    assert_eq!(h[3], em.epoch_info_aggregator.last_block_hash);
    let epoch_id = em.get_epoch_id(&h[5]).unwrap();
    let epoch_info = em.get_epoch_info(&epoch_id).unwrap();
    let mut tracker = HashMap::new();
    update_tracker(&epoch_info, 1..6, &[1, 3, 5], &mut tracker);
    let aggregator = em.get_epoch_info_aggregator_upto_last(&h[5]).unwrap();
    assert_eq!(aggregator.block_tracker, tracker);
    assert_eq!(
        aggregator.all_proposals,
        vec![
            stake("test1".parse().unwrap(), stake_amount - 1),
            stake("test2".parse().unwrap(), stake_amount + 10)
        ]
        .into_iter()
        .map(|p| (p.account_id().clone(), p))
        .collect::<BTreeMap<_, _>>()
    );
}

/// Aggregator should still work even if there is a reorg past the last final block.
#[test]
fn test_epoch_info_aggregator_reorg_past_final_block() {
    let stake_amount = 1_000_000;
    let validators =
        vec![("test1".parse().unwrap(), stake_amount), ("test2".parse().unwrap(), stake_amount)];
    let epoch_length = 6;
    let mut em =
        setup_epoch_manager(validators, epoch_length, 1, 2, 10, 10, 0, default_reward_calculator());
    let h = hash_range(6);
    record_block(&mut em, Default::default(), h[0], 0, vec![]);
    record_block_with_final_block_hash(&mut em, h[0], h[1], h[0], 1, vec![]);
    record_block_with_final_block_hash(&mut em, h[1], h[2], h[0], 2, vec![]);
    record_block_with_final_block_hash(
        &mut em,
        h[2],
        h[3],
        h[1],
        3,
        vec![stake("test1".parse().unwrap(), stake_amount - 1)],
    );
    record_block_with_final_block_hash(&mut em, h[3], h[4], h[3], 4, vec![]);
    record_block_with_final_block_hash(&mut em, h[2], h[5], h[1], 5, vec![]);
    let epoch_id = em.get_epoch_id(&h[5]).unwrap();
    let epoch_info = em.get_epoch_info(&epoch_id).unwrap();
    let mut tracker = HashMap::new();
    update_tracker(&epoch_info, 1..6, &[1, 2, 5], &mut tracker);
    let aggregator = em.get_epoch_info_aggregator_upto_last(&h[5]).unwrap();
    assert_eq!(aggregator.block_tracker, tracker);
    assert!(aggregator.all_proposals.is_empty());
}

#[test]
fn test_epoch_info_aggregator_reorg_beginning_of_epoch() {
    let stake_amount = 1_000_000;
    let validators =
        vec![("test1".parse().unwrap(), stake_amount), ("test2".parse().unwrap(), stake_amount)];
    let epoch_length = 4;
    let mut em =
        setup_epoch_manager(validators, epoch_length, 1, 2, 10, 10, 0, default_reward_calculator());
    let h = hash_range(10);
    record_block(&mut em, Default::default(), h[0], 0, vec![]);
    for i in 1..5 {
        record_block(&mut em, h[i - 1], h[i], i as u64, vec![]);
    }
    record_block(&mut em, h[4], h[5], 5, vec![stake("test1".parse().unwrap(), stake_amount - 1)]);
    record_block_with_final_block_hash(
        &mut em,
        h[5],
        h[6],
        h[4],
        6,
        vec![stake("test2".parse().unwrap(), stake_amount - 100)],
    );
    // reorg
    record_block(&mut em, h[4], h[7], 7, vec![]);
    let epoch_id = em.get_epoch_id(&h[7]).unwrap();
    let epoch_info = em.get_epoch_info(&epoch_id).unwrap();
    let mut tracker = HashMap::new();
    update_tracker(&epoch_info, 5..8, &[7], &mut tracker);
    let aggregator = em.get_epoch_info_aggregator_upto_last(&h[7]).unwrap();
    assert_eq!(aggregator.block_tracker, tracker);
    assert!(aggregator.all_proposals.is_empty());
}

fn count_missing_blocks(
    epoch_manager: &dyn EpochManagerAdapter,
    epoch_id: &EpochId,
    height_range: std::ops::Range<u64>,
    produced_heights: &[u64],
    validator: &str,
) -> ValidatorStats {
    let mut result = ValidatorStats { produced: 0, expected: 0 };
    for h in height_range {
        let block_producer = epoch_manager.get_block_producer_info(epoch_id, h).unwrap();
        if validator == block_producer.account_id() {
            if produced_heights.contains(&h) {
                result.produced += 1;
            }
            result.expected += 1;
        }
    }
    result
}

fn get_num_validator_blocks(
    em_handle: &EpochManagerHandle,
    epoch_id: &EpochId,
    last_known_block_hash: &CryptoHash,
    account_id: &AccountId,
) -> Result<ValidatorStats, EpochError> {
    let epoch_info = em_handle.get_epoch_info(epoch_id)?;
    let validator_id = *epoch_info
        .get_validator_id(account_id)
        .ok_or_else(|| EpochError::NotAValidator(account_id.clone(), *epoch_id))?;
    let aggregator = em_handle.read().get_epoch_info_aggregator_upto_last(last_known_block_hash)?;
    Ok(aggregator
        .block_tracker
        .get(&validator_id)
        .unwrap_or(&ValidatorStats { produced: 0, expected: 0 })
        .clone())
}

#[test]
fn test_num_missing_blocks() {
    let stake_amount = 1_000_000;
    let validators =
        vec![("test1".parse().unwrap(), stake_amount), ("test2".parse().unwrap(), stake_amount)];
    let epoch_length = 2;
    let em =
        setup_epoch_manager(validators, epoch_length, 1, 2, 10, 10, 0, default_reward_calculator())
            .into_handle();
    let h = hash_range(8);
    record_block(&mut em.write(), Default::default(), h[0], 0, vec![]);
    record_block(&mut em.write(), h[0], h[1], 1, vec![]);
    record_block(&mut em.write(), h[1], h[3], 3, vec![]);
    let epoch_id = em.get_epoch_id(&h[1]).unwrap();
    assert_eq!(
        get_num_validator_blocks(&em, &epoch_id, &h[3], &"test1".parse().unwrap()).unwrap(),
        count_missing_blocks(&em, &epoch_id, 1..4, &[1, 3], "test1"),
    );
    assert_eq!(
        get_num_validator_blocks(&em, &epoch_id, &h[3], &"test2".parse().unwrap()).unwrap(),
        count_missing_blocks(&em, &epoch_id, 1..4, &[1, 3], "test2"),
    );

    // Build chain 0 <- x <- x <- x <- ( 4 <- 5 ) <- x <- 7
    record_block(&mut em.write(), h[0], h[4], 4, vec![]);
    let epoch_id = em.get_epoch_id(&h[4]).unwrap();
    // Block 4 is first block after genesis and starts new epoch, but we actually count how many missed blocks have happened since block 0.
    assert_eq!(
        get_num_validator_blocks(&em, &epoch_id, &h[4], &"test1".parse().unwrap()).unwrap(),
        count_missing_blocks(&em, &epoch_id, 1..5, &[4], "test1"),
    );
    assert_eq!(
        get_num_validator_blocks(&em, &epoch_id, &h[4], &"test2".parse().unwrap()).unwrap(),
        count_missing_blocks(&em, &epoch_id, 1..5, &[4], "test2"),
    );
    record_block(&mut em.write(), h[4], h[5], 5, vec![]);
    record_block(&mut em.write(), h[5], h[7], 7, vec![]);
    let epoch_id = em.get_epoch_id(&h[7]).unwrap();
    // The next epoch started after 5 with 6, and test2 missed their slot from perspective of block 7.
    assert_eq!(
        get_num_validator_blocks(&em, &epoch_id, &h[7], &"test2".parse().unwrap()).unwrap(),
        count_missing_blocks(&em, &epoch_id, 6..8, &[7], "test2"),
    );
}

/// Test when blocks are all produced, not producing chunks leads to chunk
/// producer kickout.
#[test]
fn test_chunk_producer_kickout() {
    let stake_amount = 1_000_000;
    let validators =
        vec![("test1".parse().unwrap(), stake_amount), ("test2".parse().unwrap(), stake_amount)];
    let epoch_length = 10;
    let total_supply = stake_amount * validators.len() as u128;
    let em =
        setup_epoch_manager(validators, epoch_length, 4, 2, 90, 70, 0, default_reward_calculator())
            .into_handle();
    let rng_seed = [0; 32];
    let hashes = hash_range((epoch_length + 2) as usize);
    record_block(&mut em.write(), Default::default(), hashes[0], 0, vec![]);
    let mut expected = 0;
    for (prev_block, (height, curr_block)) in hashes.iter().zip(hashes.iter().enumerate().skip(1)) {
        let height = height as u64;
        let epoch_id = em.get_epoch_id_from_prev_block(prev_block).unwrap();
        let epoch_info = em.get_epoch_info(&epoch_id).unwrap().clone();
        let shard_layout = em.get_shard_layout(&epoch_id).unwrap();
        let chunk_mask = (0..4)
            .map(|shard_index| {
                if height >= epoch_length {
                    return true;
                }
                let shard_id = shard_layout.get_shard_id(shard_index).unwrap();
                let chunk_producer =
                    epoch_info.sample_chunk_producer(&shard_layout, shard_id, height).unwrap();
                // test1 skips chunks
                if chunk_producer == 0 {
                    expected += 1;
                    false
                } else {
                    true
                }
            })
            .collect();

        em.write()
            .record_block_info(
                block_info(
                    *curr_block,
                    height,
                    height - 1,
                    *prev_block,
                    *prev_block,
                    epoch_id.0,
                    chunk_mask,
                    total_supply,
                ),
                rng_seed,
            )
            .unwrap();
    }

    let last_epoch_info = hashes.iter().filter_map(|x| em.get_epoch_info(&EpochId(*x)).ok()).last();
    assert_eq!(
        last_epoch_info.unwrap().validator_kickout(),
        &[("test1".parse().unwrap(), NotEnoughChunks { produced: 0, expected })]
            .into_iter()
            .collect::<HashMap<_, _>>(),
    );
}

/// Test when all blocks are produced and all chunks are skipped, chunk
/// validator is not kicked out.
#[test]
fn test_chunk_validator_kickout_using_production_stats() {
    let stake_amount = 1_000_000;
    let validators: Vec<(AccountId, Balance)> =
        (0..3).map(|i| (format!("test{i}").parse().unwrap(), stake_amount + 100 - i)).collect();
    let epoch_length = 10;
    let total_supply = stake_amount * validators.len() as u128;
    let num_shards = 2;
    let epoch_config = epoch_config(epoch_length, num_shards, 2, 2, 90, 40, 75);
    let em = EpochManager::new(
        create_test_store(),
        epoch_config,
        default_reward_calculator(),
        validators
            .iter()
            .map(|(account_id, balance)| stake(account_id.clone(), *balance))
            .collect(),
    )
    .unwrap()
    .into_handle();
    let rng_seed = [0; 32];
    let hashes = hash_range((epoch_length + 2) as usize);
    record_block(&mut em.write(), Default::default(), hashes[0], 0, vec![]);
    for (prev_block, (height, curr_block)) in hashes.iter().zip(hashes.iter().enumerate().skip(1)) {
        let height = height as u64;
        let epoch_id = em.get_epoch_id_from_prev_block(prev_block).unwrap();
        let chunk_mask = if height < epoch_length {
            (0..num_shards).map(|i| (height + i) % 2 == 0).collect()
        } else {
            vec![true; num_shards as usize]
        };
        em.write()
            .record_block_info(
                block_info(
                    *curr_block,
                    height,
                    height - 1,
                    *prev_block,
                    *prev_block,
                    epoch_id.0,
                    chunk_mask,
                    total_supply,
                ),
                rng_seed,
            )
            .unwrap();
    }

    let last_epoch_info = hashes.iter().filter_map(|x| em.get_epoch_info(&EpochId(*x)).ok()).last();
    let total_expected_chunks = num_shards * (epoch_length - 1);
    // Every second chunk is skipped.
    let total_produced_chunks = total_expected_chunks / 2;

    // Chunk producers skip only every second chunk and pass the threshold.
    // Chunk validator validates all chunks, so its performance is determined
    // by the chunk production ratio, which is not enough.
    assert_eq!(
        last_epoch_info.unwrap().validator_kickout(),
        &[(
            "test2".parse().unwrap(),
            NotEnoughChunkEndorsements {
                produced: total_produced_chunks,
                expected: total_expected_chunks
            }
        )]
        .into_iter()
        .collect::<HashMap<_, _>>(),
    );
}

/// Similar to test_chunk_validator_kickout_using_production_stats, however all chunks are produced but
/// but some validators miss chunks and got kicked out.
#[test]
fn test_chunk_validator_kickout_using_endorsement_stats() {
    let stake_amount = 1_000_000;
    let validators: Vec<(AccountId, Balance)> =
        (0..3).map(|i| (format!("test{i}").parse().unwrap(), stake_amount + 100 - i)).collect();
    let epoch_length = 10;
    let total_supply = stake_amount * validators.len() as u128;
    let num_shards = 2;
    let epoch_config = epoch_config(epoch_length, num_shards, 2, 2, 90, 40, 75);
    let em = EpochManager::new(
        create_test_store(),
        epoch_config,
        default_reward_calculator(),
        validators
            .iter()
            .map(|(account_id, balance)| stake(account_id.clone(), *balance))
            .collect(),
    )
    .unwrap()
    .into_handle();
    let rng_seed = [0; 32];
    let hashes = hash_range((epoch_length + 2) as usize);
    record_block(&mut em.write(), Default::default(), hashes[0], 0, vec![]);
    for (prev_block, (height, curr_block)) in hashes.iter().zip(hashes.iter().enumerate().skip(1)) {
        let height = height as u64;
        let epoch_id = em.get_epoch_id_from_prev_block(prev_block).unwrap();
        let shard_layout = em.get_shard_layout(&epoch_id).unwrap();
        // All chunks are produced.
        let chunk_mask = vec![true; num_shards as usize];
        // Prepare the chunk endorsements so that "test2" misses some of the endorsements.
        let mut bitmap = ChunkEndorsementsBitmap::new(num_shards as usize);
        for shard_info in shard_layout.shard_infos() {
            let shard_index = shard_info.shard_index();
            let shard_id = shard_info.shard_id();
            let chunk_validators = em
                .get_chunk_validator_assignments(&epoch_id, shard_id, height)
                .unwrap()
                .ordered_chunk_validators();
            bitmap.add_endorsements(
                shard_index,
                chunk_validators
                    .iter()
                    .map(|account| {
                        account.as_str() != "test2" || (height + shard_index as u64) % 2 == 0
                    })
                    .collect(),
            )
        }
        em.write()
            .record_block_info(
                BlockInfo::V3(BlockInfoV3 {
                    hash: *curr_block,
                    height,
                    last_finalized_height: height - 1,
                    last_final_block_hash: *prev_block,
                    prev_hash: *prev_block,
                    epoch_id: Default::default(),
                    epoch_first_block: epoch_id.0,
                    proposals: vec![],
                    chunk_mask,
                    latest_protocol_version: PROTOCOL_VERSION,
                    slashed: Default::default(),
                    total_supply,
                    timestamp_nanosec: height * NUM_NS_IN_SECOND,
                    chunk_endorsements: bitmap,
                }),
                rng_seed,
            )
            .unwrap();
    }

    let last_epoch_info = hashes.iter().filter_map(|x| em.get_epoch_info(&EpochId(*x)).ok()).last();
    let total_expected_chunks = num_shards * (epoch_length - 1);
    // Every second chunk is skipped.
    let total_produced_chunks = total_expected_chunks / 2;

    // Chunk producers produce all chunks, but the chunk validator skips
    // sending endorsements for every second chunk and does not pass the threshold.
    // Chunk validator validates all chunks, so its performance is determined
    // by the chunk production ratio, which is not enough.
    assert_eq!(
        last_epoch_info.unwrap().validator_kickout(),
        &[(
            "test2".parse().unwrap(),
            NotEnoughChunkEndorsements {
                produced: total_produced_chunks,
                expected: total_expected_chunks
            }
        )]
        .into_iter()
        .collect::<HashMap<_, _>>(),
    );
}

#[test]
fn test_compare_epoch_id() {
    let amount_staked = 1_000_000;
    let validators =
        vec![("test1".parse().unwrap(), amount_staked), ("test2".parse().unwrap(), amount_staked)];
    let epoch_manager = setup_default_epoch_manager(validators, 2, 1, 2, 90, 60).into_handle();
    let h = hash_range(8);
    record_block(&mut epoch_manager.write(), CryptoHash::default(), h[0], 0, vec![]);
    // test1 unstakes in epoch 1, and should be kicked out in epoch 3 (validators stored at h2).
    record_block(
        &mut epoch_manager.write(),
        h[0],
        h[1],
        1,
        vec![stake("test1".parse().unwrap(), 0)],
    );
    record_block(
        &mut epoch_manager.write(),
        h[1],
        h[2],
        2,
        vec![stake("test1".parse().unwrap(), amount_staked)],
    );
    record_block(&mut epoch_manager.write(), h[2], h[3], 3, vec![]);
    let epoch_id0 = epoch_manager.get_epoch_id(&h[0]).unwrap();
    let epoch_id1 = epoch_manager.get_epoch_id(&h[1]).unwrap();
    let epoch_id2 = epoch_manager.get_next_epoch_id(&h[1]).unwrap();
    let epoch_id3 = epoch_manager.get_next_epoch_id(&h[3]).unwrap();
    assert_eq!(epoch_manager.compare_epoch_id(&epoch_id0, &epoch_id1), Ok(Ordering::Equal));
    assert_eq!(epoch_manager.compare_epoch_id(&epoch_id2, &epoch_id3), Ok(Ordering::Less));
    assert_eq!(epoch_manager.compare_epoch_id(&epoch_id3, &epoch_id1), Ok(Ordering::Greater));
    let random_epoch_id = EpochId(hash(&[100]));
    assert!(epoch_manager.compare_epoch_id(&epoch_id3, &random_epoch_id).is_err());
}

#[test]
fn test_fishermen() {
    let stake_amount = 1_000_000;
    let fishermen_threshold = 100;
    let validators = vec![
        ("test1".parse().unwrap(), stake_amount),
        ("test2".parse().unwrap(), stake_amount),
        ("test3".parse().unwrap(), fishermen_threshold),
        ("test4".parse().unwrap(), fishermen_threshold / 2),
    ];
    let epoch_length = 4;
    let em =
        setup_epoch_manager(validators, epoch_length, 1, 4, 90, 70, 0, default_reward_calculator());
    let epoch_info = em.get_epoch_info(&EpochId::default()).unwrap();
    check_validators(&epoch_info, &[("test1", stake_amount), ("test2", stake_amount)]);
    check_fishermen(&epoch_info, &[]);
    check_stake_change(
        &epoch_info,
        vec![
            ("test1".parse().unwrap(), stake_amount),
            ("test2".parse().unwrap(), stake_amount),
            ("test3".parse().unwrap(), 0),
            ("test4".parse().unwrap(), 0),
        ],
    );
    check_kickout(&epoch_info, &[]);
}

#[test]
fn test_fishermen_unstake() {
    let stake_amount = 1_000_000;
    let fishermen_threshold = 100;
    let validators = vec![
        ("test1".parse().unwrap(), stake_amount),
        ("test2".parse().unwrap(), fishermen_threshold),
        ("test3".parse().unwrap(), fishermen_threshold),
    ];
    let mut em = setup_epoch_manager(validators, 2, 1, 1, 90, 70, 0, default_reward_calculator());
    let h = hash_range(5);
    record_block(&mut em, CryptoHash::default(), h[0], 0, vec![]);
    // fishermen unstake
    record_block(&mut em, h[0], h[1], 1, vec![stake("test2".parse().unwrap(), 0)]);
    record_block(&mut em, h[1], h[2], 2, vec![stake("test3".parse().unwrap(), 1)]);

    let epoch_info = em.get_epoch_info(&EpochId(h[2])).unwrap();
    check_validators(&epoch_info, &[("test1", stake_amount)]);
    check_fishermen(&epoch_info, &[]);
    check_stake_change(
        &epoch_info,
        vec![
            ("test1".parse().unwrap(), stake_amount),
            ("test2".parse().unwrap(), 0),
            ("test3".parse().unwrap(), 0),
        ],
    );
    let kickout = epoch_info.validator_kickout();
    assert!(!kickout.contains_key(AccountIdRef::new_or_panic("test2")));
    matches!(
        kickout.get(AccountIdRef::new_or_panic("test3")),
        Some(ValidatorKickoutReason::NotEnoughStake { .. })
    );
}

#[test]
fn test_validator_consistency() {
    let stake_amount = 1_000;
    let validators =
        vec![("test1".parse().unwrap(), stake_amount), ("test2".parse().unwrap(), stake_amount)];
    let mut epoch_manager = setup_default_epoch_manager(validators, 2, 1, 1, 90, 60);
    let h = hash_range(5);
    record_block(&mut epoch_manager, CryptoHash::default(), h[0], 0, vec![]);
    let epoch_id = epoch_manager.get_epoch_id(&h[0]).unwrap();
    let epoch_info = epoch_manager.get_epoch_info(&epoch_id).unwrap();
    let mut actual_block_producers = HashSet::new();
    for index in epoch_info.block_producers_settlement().into_iter() {
        let bp = epoch_info.validator_account_id(*index).clone();
        actual_block_producers.insert(bp);
    }
    for index in epoch_info.chunk_producers_settlement().into_iter().flatten() {
        let bp = epoch_info.validator_account_id(*index).clone();
        actual_block_producers.insert(bp);
    }
    for bp in actual_block_producers {
        assert!(epoch_info.account_is_validator(&bp))
    }
}

/// Test that when epoch length is larger than the cache size of block info cache, there is
/// no unexpected error.
#[test]
fn test_finalize_epoch_large_epoch_length() {
    let stake_amount = 1_000;
    let validators =
        vec![("test1".parse().unwrap(), stake_amount), ("test2".parse().unwrap(), stake_amount)];
    let mut epoch_manager =
        setup_default_epoch_manager(validators, (BLOCK_CACHE_SIZE + 1) as u64, 1, 2, 90, 60);
    let h = hash_range(BLOCK_CACHE_SIZE + 2);
    record_block(&mut epoch_manager, CryptoHash::default(), h[0], 0, vec![]);
    for i in 1..=(BLOCK_CACHE_SIZE + 1) {
        record_block(&mut epoch_manager, h[i - 1], h[i], i as u64, vec![]);
    }
    let epoch_info = epoch_manager.get_epoch_info(&EpochId(h[BLOCK_CACHE_SIZE + 1])).unwrap();
    assert_eq!(
        epoch_info.validators_iter().map(|v| v.account_and_stake()).collect::<Vec<_>>(),
        vec![("test1".parse().unwrap(), stake_amount), ("test2".parse().unwrap(), stake_amount)],
    );
    assert_eq!(
        epoch_info.stake_change(),
        &change_stake(vec![
            ("test1".parse().unwrap(), stake_amount),
            ("test2".parse().unwrap(), stake_amount)
        ]),
    );
    assert_eq!(
        BLOCK_CACHE_SIZE + 2,
        epoch_manager.epoch_info_aggregator_loop_counter.load(std::sync::atomic::Ordering::SeqCst),
        "Expected every block to be visited exactly once"
    );
}

#[test]
fn test_kickout_set() {
    let stake_amount = 1_000_000;
    let validators = vec![
        ("test1".parse().unwrap(), stake_amount),
        ("test2".parse().unwrap(), 0),
        ("test3".parse().unwrap(), 10),
    ];
    // have two seats to that 500 would be the threshold
    let mut epoch_manager = setup_default_epoch_manager(validators, 2, 1, 2, 90, 60);
    let h = hash_range(5);
    record_block(&mut epoch_manager, CryptoHash::default(), h[0], 0, vec![]);
    record_block(
        &mut epoch_manager,
        h[0],
        h[1],
        1,
        vec![stake("test2".parse().unwrap(), stake_amount)],
    );
    record_block(&mut epoch_manager, h[1], h[2], 2, vec![stake("test2".parse().unwrap(), 0)]);
    let epoch_info1 = epoch_manager.get_epoch_info(&EpochId(h[2])).unwrap();
    assert_eq!(
        epoch_info1.validators_iter().map(|r| r.account_id().clone()).collect::<Vec<_>>(),
        vec!["test1"]
    );
    assert_eq!(
        epoch_info1.stake_change().clone(),
        change_stake(vec![("test1".parse().unwrap(), stake_amount), ("test2".parse().unwrap(), 0)])
    );
    assert!(epoch_info1.validator_kickout().is_empty());
    record_block(
        &mut epoch_manager,
        h[2],
        h[3],
        3,
        vec![stake("test2".parse().unwrap(), stake_amount)],
    );
    record_block(&mut epoch_manager, h[3], h[4], 4, vec![]);
    let epoch_info = epoch_manager.get_epoch_info(&EpochId(h[4])).unwrap();
    check_validators(&epoch_info, &[("test1", stake_amount), ("test2", stake_amount)]);
    check_fishermen(&epoch_info, &[]);
    check_kickout(&epoch_info, &[]);
    check_stake_change(
        &epoch_info,
        vec![("test1".parse().unwrap(), stake_amount), ("test2".parse().unwrap(), stake_amount)],
    );
}

#[test]
fn test_epoch_height_increase() {
    let stake_amount = 1_000;
    let validators = vec![
        ("test1".parse().unwrap(), stake_amount),
        ("test2".parse().unwrap(), stake_amount),
        ("test3".parse().unwrap(), stake_amount),
    ];
    let mut epoch_manager = setup_default_epoch_manager(validators, 1, 1, 3, 90, 60);
    let h = hash_range(5);
    record_block(&mut epoch_manager, CryptoHash::default(), h[0], 0, vec![]);
    record_block(&mut epoch_manager, h[0], h[2], 2, vec![stake("test1".parse().unwrap(), 223)]);
    record_block(&mut epoch_manager, h[2], h[4], 4, vec![]);

    let epoch_info2 = epoch_manager.get_epoch_info(&EpochId(h[2])).unwrap();
    let epoch_info3 = epoch_manager.get_epoch_info(&EpochId(h[4])).unwrap();
    assert_ne!(epoch_info2.epoch_height(), epoch_info3.epoch_height());
}

#[test]
fn test_all_kickout_edge_case() {
    let stake_amount = 1_000;
    let validators = vec![
        ("test1".parse().unwrap(), stake_amount),
        ("test2".parse().unwrap(), stake_amount),
        ("test3".parse().unwrap(), stake_amount),
    ];
    const EPOCH_LENGTH: u64 = 10;
    let epoch_manager =
        setup_default_epoch_manager(validators, EPOCH_LENGTH, 1, 3, 90, 60).into_handle();
    let hashes = hash_range((8 * EPOCH_LENGTH + 1) as usize);

    record_block(&mut epoch_manager.write(), CryptoHash::default(), hashes[0], 0, vec![]);
    let mut prev_block = hashes[0];
    for (height, curr_block) in hashes.iter().enumerate().skip(1) {
        let height = height as u64;
        let epoch_id = epoch_manager.get_epoch_id_from_prev_block(&prev_block).unwrap();
        let epoch_info = epoch_manager.get_epoch_info(&epoch_id).unwrap().clone();
        let block_producer = epoch_info.sample_block_producer(height);
        let block_producer = epoch_info.validator_account_id(block_producer);
        if height < EPOCH_LENGTH {
            // kickout test2 during first epoch
            if block_producer == "test1" || block_producer == "test3" {
                record_block(
                    &mut epoch_manager.write(),
                    prev_block,
                    *curr_block,
                    height,
                    Vec::new(),
                );
                prev_block = *curr_block;
            }
        } else if height < 2 * EPOCH_LENGTH {
            // produce blocks as normal during the second epoch
            record_block(&mut epoch_manager.write(), prev_block, *curr_block, height, Vec::new());
            prev_block = *curr_block;
        } else if height < 5 * EPOCH_LENGTH {
            // no one produces blocks during epochs 3, 4, 5
            // (but only 2 get kicked out because we can't kickout all)
            ()
        } else if height < 6 * EPOCH_LENGTH {
            // produce blocks normally during epoch 6
            record_block(&mut epoch_manager.write(), prev_block, *curr_block, height, Vec::new());
            prev_block = *curr_block;
        } else if height < 7 * EPOCH_LENGTH {
            // the validator which was not kicked out in epoch 6 stops producing blocks,
            // but cannot be kicked out now because they are the last validator
            if block_producer != epoch_info.validator_account_id(0) {
                record_block(
                    &mut epoch_manager.write(),
                    prev_block,
                    *curr_block,
                    height,
                    Vec::new(),
                );
                prev_block = *curr_block;
            }
        } else {
            // produce blocks normally again
            record_block(&mut epoch_manager.write(), prev_block, *curr_block, height, Vec::new());
            prev_block = *curr_block;
        }
    }

    let last_epoch_info =
        hashes.iter().filter_map(|x| epoch_manager.get_epoch_info(&EpochId(*x)).ok()).last();
    assert_eq!(last_epoch_info.unwrap().validator_kickout(), &HashMap::default());
}

fn check_validators(epoch_info: &EpochInfo, expected_validators: &[(&str, u128)]) {
    for (v, (account_id, stake)) in
        epoch_info.validators_iter().zip(expected_validators.into_iter())
    {
        assert_eq!(v.account_id(), *account_id);
        assert_eq!(v.stake(), *stake);
    }
}

fn check_fishermen(epoch_info: &EpochInfo, expected_fishermen: &[(&str, u128)]) {
    assert_eq!(epoch_info.fishermen_iter().len(), expected_fishermen.len());
    for (v, (account_id, stake)) in epoch_info.fishermen_iter().zip(expected_fishermen.into_iter())
    {
        assert_eq!(v.account_id(), *account_id);
        assert_eq!(v.stake(), *stake);
    }
}

fn check_stake_change(epoch_info: &EpochInfo, changes: Vec<(AccountId, u128)>) {
    assert_eq!(epoch_info.stake_change(), &change_stake(changes));
}

fn check_reward(epoch_info: &EpochInfo, changes: Vec<(AccountId, u128)>) {
    assert_eq!(epoch_info.validator_reward(), &reward(changes));
}

fn check_kickout(epoch_info: &EpochInfo, reasons: &[(&str, ValidatorKickoutReason)]) {
    let kickout = reasons
        .into_iter()
        .map(|(account, reason)| (account.parse().unwrap(), reason.clone()))
        .collect::<HashMap<_, _>>();
    assert_eq!(epoch_info.validator_kickout(), &kickout);
}

fn set_block_info_protocol_version(info: &mut BlockInfo, protocol_version: ProtocolVersion) {
    match info {
        BlockInfo::V1(v1) => v1.latest_protocol_version = protocol_version,
        BlockInfo::V2(v2) => v2.latest_protocol_version = protocol_version,
        BlockInfo::V3(v2) => v2.latest_protocol_version = protocol_version,
    }
}

#[test]
fn test_protocol_version_switch() {
    let store = create_test_store();

    let epoch_config = epoch_config(2, 1, 2, 100, 90, 60, 0).for_protocol_version(PROTOCOL_VERSION);
    let config_store = EpochConfigStore::test(BTreeMap::from_iter(vec![
        (0, Arc::new(epoch_config.clone())),
        (PROTOCOL_VERSION, Arc::new(epoch_config)),
    ]));
    let config = AllEpochConfig::from_epoch_config_store("test-chain", 2, config_store);

    let amount_staked = 1_000_000;
    let validators = vec![
        stake("test1".parse().unwrap(), amount_staked),
        stake("test2".parse().unwrap(), amount_staked),
    ];
    let mut reward_calculator = default_reward_calculator();
    reward_calculator.genesis_protocol_version = 0;
    let mut epoch_manager =
        EpochManager::new(store, config, reward_calculator, validators).unwrap();
    let h = hash_range(8);
    record_block(&mut epoch_manager, CryptoHash::default(), h[0], 0, vec![]);
    let mut block_info1 = block_info(h[1], 1, 1, h[0], h[0], h[0], vec![], DEFAULT_TOTAL_SUPPLY);
    set_block_info_protocol_version(&mut block_info1, 0);
    epoch_manager.record_block_info(block_info1, [0; 32]).unwrap();
    for i in 2..6 {
        record_block(&mut epoch_manager, h[i - 1], h[i], i as u64, vec![]);
    }
    assert_eq!(epoch_manager.get_epoch_info(&EpochId(h[2])).unwrap().protocol_version(), 0);
    assert_eq!(
        epoch_manager.get_epoch_info(&EpochId(h[4])).unwrap().protocol_version(),
        PROTOCOL_VERSION
    );
}

#[test]
fn test_protocol_version_switch_with_shard_layout_change() {
    let store = create_test_store();

    let old_epoch_config =
        epoch_config(2, 1, 2, 100, 90, 60, 0).for_protocol_version(PROTOCOL_VERSION);
    let new_epoch_config =
        epoch_config(2, 4, 2, 100, 90, 60, 0).for_protocol_version(PROTOCOL_VERSION);
    let config_store = EpochConfigStore::test(BTreeMap::from_iter(vec![
        (PROTOCOL_VERSION - 1, Arc::new(old_epoch_config)),
        (PROTOCOL_VERSION, Arc::new(new_epoch_config)),
    ]));
    let config = AllEpochConfig::from_epoch_config_store("test-chain", 2, config_store);

    let amount_staked = 1_000_000;
    let validators = vec![
        stake("test1".parse().unwrap(), amount_staked),
        stake("test2".parse().unwrap(), amount_staked),
    ];
    let mut reward_calculator = default_reward_calculator();
    reward_calculator.genesis_protocol_version = PROTOCOL_VERSION - 1;
    let mut epoch_manager =
        EpochManager::new(store, config, reward_calculator, validators).unwrap();
    let h = hash_range(8);
    record_block(&mut epoch_manager, CryptoHash::default(), h[0], 0, vec![]);
    for i in 1..8 {
        let mut block_info = block_info(
            h[i],
            i as u64,
            i as u64 - 1,
            h[i - 1],
            h[i - 1],
            h[0],
            vec![],
            DEFAULT_TOTAL_SUPPLY,
        );
        if i == 1 {
            set_block_info_protocol_version(&mut block_info, PROTOCOL_VERSION - 1);
        } else {
            set_block_info_protocol_version(&mut block_info, PROTOCOL_VERSION);
        }
        epoch_manager.record_block_info(block_info, [0; 32]).unwrap();
    }
    let epochs = [EpochId::default(), EpochId(h[2]), EpochId(h[4])];
    assert_eq!(
        epoch_manager.get_epoch_info(&epochs[1]).unwrap().protocol_version(),
        PROTOCOL_VERSION - 1
    );
    assert_eq!(epoch_manager.get_shard_layout(&epochs[1]).unwrap(), ShardLayout::multi_shard(1, 0));
    assert_eq!(
        epoch_manager.get_epoch_info(&epochs[2]).unwrap().protocol_version(),
        PROTOCOL_VERSION
    );
    assert_eq!(epoch_manager.get_shard_layout(&epochs[2]).unwrap(), ShardLayout::multi_shard(4, 0));

    // Check split shards
    // h[5] is the first block of epoch epochs[1] and shard layout will change at epochs[2]
    let epoch_manager = epoch_manager.into_handle();
    assert_eq!(epoch_manager.will_shard_layout_change(&h[3]).unwrap(), false);
    for i in 4..=5 {
        assert_eq!(epoch_manager.will_shard_layout_change(&h[i]).unwrap(), true);
    }
    assert_eq!(epoch_manager.will_shard_layout_change(&h[6]).unwrap(), false);
}

#[test]
fn test_protocol_version_switch_with_many_seats() {
    let store = create_test_store();
    let amount_staked = 1_000_000;
    let validators = vec![
        stake("test1".parse().unwrap(), amount_staked),
        stake("test2".parse().unwrap(), amount_staked / 5),
    ];

    let config_store = EpochConfigStore::test_single_version(
        PROTOCOL_VERSION,
        TestEpochConfigBuilder::new().epoch_length(10).build(),
    );
    let config = AllEpochConfig::from_epoch_config_store("test-chain", 10, config_store);

    let mut epoch_manager =
        EpochManager::new(store, config, default_reward_calculator(), validators).unwrap();
    let h = hash_range(50);
    record_block(&mut epoch_manager, CryptoHash::default(), h[0], 0, vec![]);
    let mut block_info1 = block_info(h[1], 1, 1, h[0], h[0], h[0], vec![], DEFAULT_TOTAL_SUPPLY);
    set_block_info_protocol_version(&mut block_info1, 0);
    epoch_manager.record_block_info(block_info1, [0; 32]).unwrap();
    for i in 2..32 {
        record_block(&mut epoch_manager, h[i - 1], h[i], i as u64, vec![]);
    }
    assert_eq!(
        epoch_manager.get_epoch_info(&EpochId(h[10])).unwrap().protocol_version(),
        PROTOCOL_VERSION
    );
    assert_eq!(
        epoch_manager.get_epoch_info(&EpochId(h[20])).unwrap().protocol_version(),
        PROTOCOL_VERSION
    );
}

/// Epoch aggregator should not need to be recomputed under the following scenario
///                      /-----------h+2
/// h-2 ---- h-1 ------ h
///                      \------h+1
/// even though from the perspective of h+2 the last final block is h-2.
#[test]
fn test_final_block_consistency() {
    let amount_staked = 1_000_000;
    let validators =
        vec![("test1".parse().unwrap(), amount_staked), ("test2".parse().unwrap(), amount_staked)];
    let mut epoch_manager = setup_default_epoch_manager(validators, 10, 1, 3, 90, 60);

    let h = hash_range(10);
    record_block(&mut epoch_manager, CryptoHash::default(), h[0], 0, vec![]);
    for i in 1..5 {
        record_block_with_final_block_hash(
            &mut epoch_manager,
            h[i - 1],
            h[i],
            if i == 1 { CryptoHash::default() } else { h[i - 2] },
            i as u64,
            vec![],
        );
    }

    let epoch_aggregator_final_hash = epoch_manager.epoch_info_aggregator.last_block_hash;

    epoch_manager
        .record_block_info(
            block_info(h[5], 5, 1, h[1], h[2], h[1], vec![], DEFAULT_TOTAL_SUPPLY),
            [0; 32],
        )
        .unwrap()
        .commit()
        .unwrap();
    let new_epoch_aggregator_final_hash = epoch_manager.epoch_info_aggregator.last_block_hash;
    assert_eq!(epoch_aggregator_final_hash, new_epoch_aggregator_final_hash);
}

#[test]
fn test_epoch_validators_cache() {
    let amount_staked = 1_000_000;
    let validators =
        vec![("test1".parse().unwrap(), amount_staked), ("test2".parse().unwrap(), amount_staked)];
    let mut epoch_manager = setup_default_epoch_manager(validators, 2, 1, 10, 90, 60);
    let h = hash_range(10);
    record_block(&mut epoch_manager, CryptoHash::default(), h[0], 0, vec![]);
    for i in 1..4 {
        record_block(&mut epoch_manager, h[i - 1], h[i], i as u64, vec![]);
    }
    assert_eq!(epoch_manager.epoch_validators_ordered.len(), 0);

    let epoch_id = EpochId(h[2]);
    let epoch_validators =
        epoch_manager.get_all_block_producers_settlement(&epoch_id).unwrap().to_vec();
    assert_eq!(epoch_manager.epoch_validators_ordered.len(), 1);
    let epoch_validators_in_cache = epoch_manager.epoch_validators_ordered.get(&epoch_id).unwrap();
    assert_eq!(*epoch_validators, *epoch_validators_in_cache);

    assert_eq!(epoch_manager.epoch_validators_ordered_unique.len(), 0);
    let epoch_validators_unique =
        epoch_manager.get_all_block_producers_ordered(&epoch_id).unwrap().to_vec();
    let epoch_validators_unique_in_cache =
        epoch_manager.epoch_validators_ordered_unique.get(&epoch_id).unwrap();
    assert_eq!(*epoch_validators_unique, *epoch_validators_unique_in_cache);
}

#[test]
fn test_chunk_producers() {
    let amount_staked = 1_000_000;
    // Make sure that last validator has at least 160/1'000'000 of stake.
    // We're running with 2 shards and test1 + test2 has 2'000'000 tokens - so chunk_only should have over 160.
    let validators = vec![
        ("test1".parse().unwrap(), amount_staked),
        ("test2".parse().unwrap(), amount_staked),
        ("chunk_only".parse().unwrap(), 321),
        ("not_enough_producer".parse().unwrap(), 320),
    ];

    // There are 2 shards, and 2 block producers seats.
    // So test1 and test2 should become block producers, and chunk_only should become chunk only producer.
    let mut epoch_manager = setup_default_epoch_manager(validators, 2, 2, 2, 90, 60);
    let h = hash_range(10);
    record_block(&mut epoch_manager, CryptoHash::default(), h[0], 0, vec![]);
    for i in 1..=4 {
        record_block(&mut epoch_manager, h[i - 1], h[i], i as u64, vec![]);
    }

    let epoch_id = EpochId(h[2]);

    let block_producers = epoch_manager
        .get_all_block_producers_settlement(&epoch_id)
        .unwrap()
        .iter()
        .map(|stake| stake.account_id().to_string())
        .collect::<Vec<_>>();
    assert_eq!(vec!(String::from("test1"), String::from("test2")), block_producers);

    let mut chunk_producers = epoch_manager
        .get_all_chunk_producers(&epoch_id)
        .unwrap()
        .to_vec()
        .iter()
        .map(|stake| stake.account_id().to_string())
        .collect::<Vec<_>>();
    chunk_producers.sort();

    assert_eq!(
        vec!(String::from("chunk_only"), String::from("test1"), String::from("test2")),
        chunk_producers
    );
}

#[test]
fn test_validator_kickout_determinism() {
    let mut epoch_config =
        epoch_config(5, 2, 4, 4, 90, 80, 90).for_protocol_version(PROTOCOL_VERSION);
    epoch_config.validator_max_kickout_stake_perc = 99;
    let accounts = vec![
        ("test0".parse().unwrap(), 1000),
        ("test1".parse().unwrap(), 1000),
        ("test2".parse().unwrap(), 1000),
        ("test3".parse().unwrap(), 1000),
        ("test4".parse().unwrap(), 500),
        ("test5".parse().unwrap(), 500),
    ];
    let epoch_info = epoch_info(
        0,
        accounts,
        vec![0, 1, 2, 3],
        vec![vec![0, 1, 2], vec![0, 1, 3]],
        PROTOCOL_VERSION,
    );
    let block_validator_tracker = HashMap::from([
        (0, ValidatorStats { produced: 100, expected: 100 }),
        (1, ValidatorStats { produced: 90, expected: 100 }),
        (2, ValidatorStats { produced: 100, expected: 100 }),
        (3, ValidatorStats { produced: 89, expected: 100 }),
    ]);
    let chunk_stats0 = Vec::from([
        (0, ChunkStats::new_with_production(100, 100)),
        (
            1,
            ChunkStats {
                production: ValidatorStats { produced: 80, expected: 100 },
                // Note that test1 would not pass chunk endorsement
                // threshold, but it is applied to nodes which are only
                // chunk validators.
                endorsement: ValidatorStats { produced: 0, expected: 100 },
            },
        ),
        (2, ChunkStats::new_with_production(70, 100)),
        (5, ChunkStats::new_with_endorsement(91, 100)),
    ]);
    let chunk_stats1 = Vec::from([
        (0, ChunkStats::new_with_production(70, 100)),
        (
            1,
            ChunkStats {
                production: ValidatorStats { produced: 81, expected: 100 },
                endorsement: ValidatorStats { produced: 1, expected: 100 },
            },
        ),
        (3, ChunkStats::new_with_production(100, 100)),
        // test4 is only a chunk validator and should be kicked out.
        (4, ChunkStats::new_with_endorsement(89, 100)),
    ]);
    let chunk_stats_tracker1 = HashMap::from([
        (ShardId::new(0), chunk_stats0.clone().into_iter().collect()),
        (ShardId::new(1), chunk_stats1.clone().into_iter().collect()),
    ]);
    let chunk_stats0: Vec<_> = chunk_stats0.into_iter().rev().collect();
    let chunk_stats_tracker2 = HashMap::from([
        (ShardId::new(0), chunk_stats0.into_iter().collect()),
        (ShardId::new(1), chunk_stats1.into_iter().collect()),
    ]);
    let (_validator_stats, kickouts1) = EpochManager::compute_validators_to_reward_and_kickout(
        &epoch_config,
        &epoch_info,
        &block_validator_tracker,
        &chunk_stats_tracker1,
        &HashMap::new(),
        &HashMap::new(),
    );
    let (_validator_stats, kickouts2) = EpochManager::compute_validators_to_reward_and_kickout(
        &epoch_config,
        &epoch_info,
        &block_validator_tracker,
        &chunk_stats_tracker2,
        &HashMap::new(),
        &HashMap::new(),
    );
    assert_eq!(kickouts1, kickouts2);
}

/// Tests the scenario that there are two chunk validators (test2 and test3) with different endorsement ratio, and
/// so the validator with the lower endorsement ratio is kicked out.
#[test]
fn test_chunk_validators_with_different_endorsement_ratio() {
    if !ProtocolFeature::ChunkEndorsementsInBlockHeader.enabled(PROTOCOL_VERSION) {
        return;
    }
    let mut epoch_config =
        epoch_config(5, 2, 2, 2, 90, 90, 70).for_protocol_version(PROTOCOL_VERSION);
    // Set the max kickout stake percentage so that only one of the chunk validators
    // is kicked out, and the other chunk validator is exempted from kickout.
    // Both chunk validators have endorsement ratio lower than the kickout threshold.
    epoch_config.validator_max_kickout_stake_perc = 30;
    // Test 0-1 are block+chunk producers and 2-3 are chunk validators only.
    let accounts = vec![
        ("test0".parse().unwrap(), 1000),
        ("test1".parse().unwrap(), 1000),
        ("test2".parse().unwrap(), 500),
        ("test3".parse().unwrap(), 500),
    ];
    let epoch_info = epoch_info(
        0,
        accounts,
        vec![0, 1, 2, 3],
        vec![vec![0, 1, 2], vec![0, 1, 3]],
        PROTOCOL_VERSION,
    );
    let block_validator_tracker = HashMap::from([
        (0, ValidatorStats { produced: 100, expected: 100 }),
        (1, ValidatorStats { produced: 100, expected: 100 }),
    ]);
    let chunk_stats0 = Vec::from([
        (0, ChunkStats::new_with_production(100, 100)),
        (1, ChunkStats::new_with_production(100, 100)),
        (2, ChunkStats::new_with_endorsement(65, 100)),
    ]);
    let chunk_stats1 = Vec::from([
        (0, ChunkStats::new_with_production(100, 100)),
        (1, ChunkStats::new_with_production(100, 100)),
        (3, ChunkStats::new_with_endorsement(60, 100)),
    ]);
    let chunk_stats_tracker = HashMap::from([
        (ShardId::new(0), chunk_stats0.into_iter().collect()),
        (ShardId::new(1), chunk_stats1.into_iter().collect()),
    ]);
    let (_validator_stats, kickouts) = EpochManager::compute_validators_to_reward_and_kickout(
        &epoch_config,
        &epoch_info,
        &block_validator_tracker,
        &chunk_stats_tracker,
        &HashMap::new(),
        &HashMap::new(),
    );
    assert_eq!(
        kickouts,
        HashMap::from([(
            "test3".parse().unwrap(),
            NotEnoughChunkEndorsements { produced: 60, expected: 100 }
        ),])
    );
}

/// Tests the scenario that there are two chunk validators (test2 and test3) have the same online ratio but different stake,
/// so the validator with the lower stake is kicked out.
#[test]
fn test_chunk_validators_with_same_endorsement_ratio_and_different_stake() {
    if !ProtocolFeature::ChunkEndorsementsInBlockHeader.enabled(PROTOCOL_VERSION) {
        return;
    }
    let mut epoch_config =
        epoch_config(5, 2, 2, 2, 90, 90, 70).for_protocol_version(PROTOCOL_VERSION);
    // Set the max kickout stake percentage so that only one of the chunk validators
    // is kicked out, and the other chunk validator is exempted from kickout.
    // Both chunk validators have endorsement ratio lower than the kickout threshold.
    epoch_config.validator_max_kickout_stake_perc = 30;
    // Test 0-1 are block+chunk producers and 2-3 are chunk validators only.
    let accounts = vec![
        ("test0".parse().unwrap(), 1000),
        ("test1".parse().unwrap(), 1000),
        ("test2".parse().unwrap(), 500),
        ("test3".parse().unwrap(), 499),
    ];
    let epoch_info = epoch_info(
        0,
        accounts,
        vec![0, 1, 2, 3],
        vec![vec![0, 1, 2], vec![0, 1, 3]],
        PROTOCOL_VERSION,
    );
    let block_validator_tracker = HashMap::from([
        (0, ValidatorStats { produced: 100, expected: 100 }),
        (1, ValidatorStats { produced: 100, expected: 100 }),
    ]);
    let chunk_stats0 = Vec::from([
        (0, ChunkStats::new_with_production(100, 100)),
        (1, ChunkStats::new_with_production(100, 100)),
        (2, ChunkStats::new_with_endorsement(65, 100)),
    ]);
    let chunk_stats1 = Vec::from([
        (0, ChunkStats::new_with_production(100, 100)),
        (1, ChunkStats::new_with_production(100, 100)),
        (3, ChunkStats::new_with_endorsement(65, 100)),
    ]);
    let chunk_stats_tracker = HashMap::from([
        (ShardId::new(0), chunk_stats0.into_iter().collect()),
        (ShardId::new(1), chunk_stats1.into_iter().collect()),
    ]);
    let (_validator_stats, kickouts) = EpochManager::compute_validators_to_reward_and_kickout(
        &epoch_config,
        &epoch_info,
        &block_validator_tracker,
        &chunk_stats_tracker,
        &HashMap::new(),
        &HashMap::new(),
    );
    assert_eq!(
        kickouts,
        HashMap::from([(
            "test3".parse().unwrap(),
            NotEnoughChunkEndorsements { produced: 65, expected: 100 }
        ),])
    );
}

/// Tests the scenario that there are two chunk validators (test2 and test3) have the same online ratio and stake,
/// so we select the exempted validator based on the ordering of the account id.
#[test]
fn test_chunk_validators_with_same_endorsement_ratio_and_stake() {
    if !ProtocolFeature::ChunkEndorsementsInBlockHeader.enabled(PROTOCOL_VERSION) {
        return;
    }
    let mut epoch_config =
        epoch_config(5, 2, 2, 2, 90, 90, 70).for_protocol_version(PROTOCOL_VERSION);
    // Set the max kickout stake percentage so that only one of the chunk validators
    // is kicked out, and the other chunk validator is exempted from kickout.
    // Both chunk validators have endorsement ratio lower than the kickout threshold.
    epoch_config.validator_max_kickout_stake_perc = 30;
    // Test 0-1 are block+chunk producers and 2-3 are chunk validators only.
    let accounts = vec![
        ("test0".parse().unwrap(), 1000),
        ("test1".parse().unwrap(), 1000),
        ("test2".parse().unwrap(), 500),
        ("test3".parse().unwrap(), 500),
    ];
    let epoch_info = epoch_info(
        0,
        accounts,
        vec![0, 1, 2, 3],
        vec![vec![0, 1, 2], vec![0, 1, 3]],
        PROTOCOL_VERSION,
    );
    let block_validator_tracker = HashMap::from([
        (0, ValidatorStats { produced: 100, expected: 100 }),
        (1, ValidatorStats { produced: 100, expected: 100 }),
    ]);
    let chunk_stats0 = Vec::from([
        (0, ChunkStats::new_with_production(100, 100)),
        (1, ChunkStats::new_with_production(100, 100)),
        (2, ChunkStats::new_with_endorsement(65, 100)),
    ]);
    let chunk_stats1 = Vec::from([
        (0, ChunkStats::new_with_production(100, 100)),
        (1, ChunkStats::new_with_production(100, 100)),
        (3, ChunkStats::new_with_endorsement(65, 100)),
    ]);
    let chunk_stats_tracker = HashMap::from([
        (ShardId::new(0), chunk_stats0.into_iter().collect()),
        (ShardId::new(1), chunk_stats1.into_iter().collect()),
    ]);
    let (_validator_stats, kickouts) = EpochManager::compute_validators_to_reward_and_kickout(
        &epoch_config,
        &epoch_info,
        &block_validator_tracker,
        &chunk_stats_tracker,
        &HashMap::new(),
        &HashMap::new(),
    );
    assert_eq!(
        kickouts,
        HashMap::from([(
            "test2".parse().unwrap(),
            NotEnoughChunkEndorsements { produced: 65, expected: 100 }
        ),])
    );
}

/// A sanity test for the compute_validators_to_reward_and_kickout function,
/// checks that validators that don't meet their kickout thresholds are kicked out.
#[test]
fn test_validator_kickout_sanity() {
    let epoch_config = epoch_config(5, 2, 4, 4, 90, 80, 90).for_protocol_version(PROTOCOL_VERSION);
    let accounts = vec![
        ("test0".parse().unwrap(), 1000),
        ("test1".parse().unwrap(), 1000),
        ("test2".parse().unwrap(), 1000),
        ("test3".parse().unwrap(), 1000),
        ("test4".parse().unwrap(), 500),
        ("test5".parse().unwrap(), 500),
    ];
    let epoch_info = epoch_info(
        0,
        accounts,
        vec![0, 1, 2, 3],
        vec![vec![0, 1, 2], vec![0, 1, 3]],
        PROTOCOL_VERSION,
    );
    let block_validator_tracker = HashMap::from([
        (0, ValidatorStats { produced: 100, expected: 100 }),
        (1, ValidatorStats { produced: 90, expected: 100 }),
        (2, ValidatorStats { produced: 100, expected: 100 }),
        (3, ValidatorStats { produced: 89, expected: 100 }),
    ]);
    let chunk_stats_tracker = HashMap::from([
        (
            ShardId::new(0),
            HashMap::from([
                (0, ChunkStats::new_with_production(100, 100)),
                (
                    1,
                    ChunkStats {
                        production: ValidatorStats { produced: 80, expected: 100 },
                        // Note that test1 would not pass chunk endorsement
                        // threshold, but it is applied to nodes which are only
                        // chunk validators.
                        endorsement: ValidatorStats { produced: 0, expected: 100 },
                    },
                ),
                (2, ChunkStats::new_with_production(70, 100)),
                (5, ChunkStats::new_with_endorsement(91, 100)),
            ]),
        ),
        (
            ShardId::new(1),
            HashMap::from([
                (0, ChunkStats::new_with_production(70, 100)),
                (
                    1,
                    ChunkStats {
                        production: ValidatorStats { produced: 81, expected: 100 },
                        endorsement: ValidatorStats { produced: 1, expected: 100 },
                    },
                ),
                (3, ChunkStats::new_with_production(100, 100)),
                // test4 is only a chunk validator and should be kicked out.
                (4, ChunkStats::new_with_endorsement(89, 100)),
            ]),
        ),
    ]);
    let (validator_stats, kickouts) = EpochManager::compute_validators_to_reward_and_kickout(
        &epoch_config,
        &epoch_info,
        &block_validator_tracker,
        &chunk_stats_tracker,
        &HashMap::new(),
        &HashMap::new(),
    );
    assert_eq!(
        kickouts,
        HashMap::from([
            ("test2".parse().unwrap(), NotEnoughChunks { produced: 70, expected: 100 }),
            ("test3".parse().unwrap(), NotEnoughBlocks { produced: 89, expected: 100 }),
            ("test4".parse().unwrap(), NotEnoughChunkEndorsements { produced: 89, expected: 100 }),
        ])
    );
    let expected_validator_stats: HashMap<AccountId, _> = HashMap::from([
        (
            "test0".parse().unwrap(),
            BlockChunkValidatorStats {
                block_stats: ValidatorStats { produced: 100, expected: 100 },
                chunk_stats: ChunkStats::new_with_production(170, 200),
            },
        ),
        (
            "test1".parse().unwrap(),
            BlockChunkValidatorStats {
                block_stats: ValidatorStats { produced: 90, expected: 100 },
                chunk_stats: ChunkStats {
                    production: ValidatorStats { produced: 161, expected: 200 },
                    endorsement: ValidatorStats { produced: 1, expected: 200 },
                },
            },
        ),
        (
            "test2".parse().unwrap(),
            BlockChunkValidatorStats {
                block_stats: ValidatorStats { produced: 100, expected: 100 },
                chunk_stats: ChunkStats::new_with_production(70, 100),
            },
        ),
        (
            "test3".parse().unwrap(),
            BlockChunkValidatorStats {
                block_stats: ValidatorStats { produced: 89, expected: 100 },
                chunk_stats: ChunkStats::new_with_production(100, 100),
            },
        ),
        (
            "test4".parse().unwrap(),
            BlockChunkValidatorStats {
                block_stats: ValidatorStats { produced: 0, expected: 0 },
                chunk_stats: ChunkStats::new_with_endorsement(89, 100),
            },
        ),
        (
            "test5".parse().unwrap(),
            BlockChunkValidatorStats {
                block_stats: ValidatorStats { produced: 0, expected: 0 },
                chunk_stats: ChunkStats::new_with_endorsement(91, 100),
            },
        ),
    ]);
    assert_eq!(
        validator_stats.keys().sorted().collect_vec(),
        expected_validator_stats.keys().sorted().collect_vec()
    );
    for account_id in validator_stats.keys() {
        assert_eq!(
            validator_stats.get(account_id).unwrap(),
            expected_validator_stats.get(account_id).unwrap(),
            "Validator stats mismatch for account_id: {account_id}"
        );
    }
}

/// We include some validators that are both block/chunk producers and also chunk validators
/// as well as some validators that are only chunk validators.
/// This test does not test kickouts at all.
#[test]
fn test_chunk_endorsement_stats() {
    let epoch_config = epoch_config(5, 2, 4, 100, 90, 80, 0).for_protocol_version(PROTOCOL_VERSION);
    let accounts = vec![
        ("test0".parse().unwrap(), 1000),
        ("test1".parse().unwrap(), 1000),
        ("test2".parse().unwrap(), 1000),
        ("test3".parse().unwrap(), 1000),
    ];
    let epoch_info = epoch_info(
        0,
        accounts,
        vec![0, 1, 2, 3],
        vec![vec![0, 1, 2], vec![0, 1, 3]],
        PROTOCOL_VERSION,
    );
    let (validator_stats, kickouts) = EpochManager::compute_validators_to_reward_and_kickout(
        &epoch_config,
        &epoch_info,
        &HashMap::from([
            (0, ValidatorStats { produced: 100, expected: 100 }),
            (1, ValidatorStats { produced: 90, expected: 100 }),
        ]),
        &HashMap::from([
            (
                ShardId::new(0),
                HashMap::from([
                    (0, ChunkStats::new(100, 100, 100, 100)),
                    (1, ChunkStats::new(90, 100, 100, 100)),
                    (2, ChunkStats::new_with_endorsement(100, 100)),
                    (3, ChunkStats::new_with_endorsement(95, 100)),
                ]),
            ),
            (
                ShardId::new(1),
                HashMap::from([
                    (0, ChunkStats::new(95, 100, 100, 100)),
                    (1, ChunkStats::new(95, 100, 90, 100)),
                    (2, ChunkStats::new_with_endorsement(95, 100)),
                    (3, ChunkStats::new_with_endorsement(90, 100)),
                ]),
            ),
        ]),
        &HashMap::new(),
        &HashMap::new(),
    );
    assert_eq!(kickouts, HashMap::new(),);
    assert_eq!(
        validator_stats,
        HashMap::from([
            (
                "test0".parse().unwrap(),
                BlockChunkValidatorStats {
                    block_stats: ValidatorStats { produced: 100, expected: 100 },
                    chunk_stats: ChunkStats::new(195, 200, 200, 200),
                }
            ),
            (
                "test1".parse().unwrap(),
                BlockChunkValidatorStats {
                    block_stats: ValidatorStats { produced: 90, expected: 100 },
                    chunk_stats: ChunkStats::new(185, 200, 190, 200),
                }
            ),
            (
                "test2".parse().unwrap(),
                BlockChunkValidatorStats {
                    block_stats: ValidatorStats { produced: 0, expected: 0 },
                    chunk_stats: ChunkStats::new_with_endorsement(195, 200),
                }
            ),
            (
                "test3".parse().unwrap(),
                BlockChunkValidatorStats {
                    block_stats: ValidatorStats { produced: 0, expected: 0 },
                    chunk_stats: ChunkStats::new_with_endorsement(185, 200),
                }
            ),
        ])
    );
}

#[test]
/// Test that the stake of validators kicked out in an epoch doesn't exceed the max_kickout_stake_ratio
fn test_max_kickout_stake_ratio() {
    let mut epoch_config =
        epoch_config(5, 2, 4, 100, 90, 80, 0).for_protocol_version(PROTOCOL_VERSION);
    let accounts = vec![
        ("test0".parse().unwrap(), 1000),
        ("test1".parse().unwrap(), 1000),
        ("test2".parse().unwrap(), 1000),
        ("test3".parse().unwrap(), 1000),
        ("test4".parse().unwrap(), 1000),
    ];
    let epoch_info =
        epoch_info(0, accounts, vec![0, 1, 2, 3], vec![vec![0, 1], vec![2, 4]], PROTOCOL_VERSION);
    let block_stats = HashMap::from([
        (0, ValidatorStats { produced: 50, expected: 100 }),
        // here both test1 and test2 produced the most number of blocks, we made that intentionally
        // to test the algorithm to pick one deterministically to save in this case.
        (1, ValidatorStats { produced: 70, expected: 100 }),
        (2, ValidatorStats { produced: 70, expected: 100 }),
        // validator 3 doesn't need to produce any block or chunk
        (3, ValidatorStats { produced: 0, expected: 0 }),
    ]);
    let chunk_stats_tracker = HashMap::from([
        (
            ShardId::new(0),
            HashMap::from([
                (0, ChunkStats::new_with_production(0, 100)),
                (1, ChunkStats::new_with_production(0, 100)),
            ]),
        ),
        (
            ShardId::new(1),
            HashMap::from([
                (2, ChunkStats::new_with_production(100, 100)),
                (4, ChunkStats::new_with_production(50, 100)),
            ]),
        ),
    ]);
    let prev_validator_kickout =
        HashMap::from([("test3".parse().unwrap(), ValidatorKickoutReason::Unstaked)]);
    let (validator_stats, kickouts) = EpochManager::compute_validators_to_reward_and_kickout(
        &epoch_config,
        &epoch_info,
        &block_stats,
        &chunk_stats_tracker,
        &HashMap::new(),
        &prev_validator_kickout,
    );
    assert_eq!(
        kickouts,
        // We would have kicked out test0, test1, test2 and test4, but test3 was kicked out
        // last epoch. To avoid kicking out all validators in two epochs, we saved test1 because
        // it produced the most blocks (test1 and test2 produced the same number of blocks, but test1
        // is listed before test2 in the validators list).
        HashMap::from([
            ("test0".parse().unwrap(), NotEnoughBlocks { produced: 50, expected: 100 }),
            ("test2".parse().unwrap(), NotEnoughBlocks { produced: 70, expected: 100 }),
            ("test4".parse().unwrap(), NotEnoughChunks { produced: 50, expected: 100 }),
        ])
    );
    let wanted_validator_stats = HashMap::from([
        (
            "test0".parse().unwrap(),
            BlockChunkValidatorStats {
                block_stats: ValidatorStats { produced: 50, expected: 100 },
                chunk_stats: ChunkStats::new_with_production(0, 100),
            },
        ),
        (
            "test1".parse().unwrap(),
            BlockChunkValidatorStats {
                block_stats: ValidatorStats { produced: 70, expected: 100 },
                chunk_stats: ChunkStats::new_with_production(0, 100),
            },
        ),
        (
            "test2".parse().unwrap(),
            BlockChunkValidatorStats {
                block_stats: ValidatorStats { produced: 70, expected: 100 },
                chunk_stats: ChunkStats::new_with_production(100, 100),
            },
        ),
        (
            "test3".parse().unwrap(),
            BlockChunkValidatorStats {
                block_stats: ValidatorStats { produced: 0, expected: 0 },
                chunk_stats: ChunkStats::default(),
            },
        ),
        (
            "test4".parse().unwrap(),
            BlockChunkValidatorStats {
                block_stats: ValidatorStats { produced: 0, expected: 0 },
                chunk_stats: ChunkStats::new_with_production(50, 100),
            },
        ),
    ]);
    assert_eq!(validator_stats, wanted_validator_stats,);
    // At most 40% of total stake can be kicked out
    epoch_config.validator_max_kickout_stake_perc = 40;
    let (validator_stats, kickouts) = EpochManager::compute_validators_to_reward_and_kickout(
        &epoch_config,
        &epoch_info,
        &block_stats,
        &chunk_stats_tracker,
        &HashMap::new(),
        &prev_validator_kickout,
    );
    assert_eq!(
        kickouts,
        // We would have kicked out test0, test1, test2 and test4, but
        // test1, test2, and test4 are exempted. Note that test3 can't be exempted because it
        // is in prev_validator_kickout.
        HashMap::from([(
            "test0".parse().unwrap(),
            NotEnoughBlocks { produced: 50, expected: 100 }
        ),])
    );
    assert_eq!(validator_stats, wanted_validator_stats,);
}

/// Common test scenario for a couple of tests exercising chunk validator kickouts.
fn test_chunk_validator_kickout(
    expected_kickouts: HashMap<AccountId, ValidatorKickoutReason>,
    use_endorsement_cutoff_threshold: bool,
) {
    let mut epoch_config =
        epoch_config(5, 2, 4, 100, 80, 80, 80).for_protocol_version(PROTOCOL_VERSION);
    let accounts = vec![
        ("test0".parse().unwrap(), 1000),
        ("test1".parse().unwrap(), 1000),
        ("test2".parse().unwrap(), 1000),
        ("test3".parse().unwrap(), 1000),
        ("test4".parse().unwrap(), 1000),
        ("test5".parse().unwrap(), 1000),
    ];
    let epoch_info = epoch_info(
        0,
        accounts,
        vec![0, 1, 2, 3],
        vec![vec![0, 1], vec![0, 2]],
        if use_endorsement_cutoff_threshold {
            PROTOCOL_VERSION
        } else {
            ProtocolFeature::ChunkEndorsementsInBlockHeader.protocol_version() - 1
        },
    );
    let block_stats = HashMap::from([
        (0, ValidatorStats { produced: 90, expected: 100 }),
        (1, ValidatorStats { produced: 90, expected: 100 }),
        (2, ValidatorStats { produced: 90, expected: 100 }),
        (3, ValidatorStats { produced: 0, expected: 0 }),
    ]);
    let chunk_stats_tracker = HashMap::from([
        (
            ShardId::new(0),
            HashMap::from([
                (0, ChunkStats::new_with_production(90, 100)),
                (1, ChunkStats::new_with_production(90, 100)),
                (3, ChunkStats::new_with_endorsement(0, 0)),
                (4, ChunkStats::new_with_endorsement(10, 100)),
                (5, ChunkStats::new_with_endorsement(90, 100)),
            ]),
        ),
        (
            ShardId::new(1),
            HashMap::from([
                (0, ChunkStats::new_with_production(90, 100)),
                (2, ChunkStats::new_with_production(90, 100)),
                (3, ChunkStats::new_with_endorsement(0, 0)),
                (4, ChunkStats::new_with_endorsement(10, 100)),
                (5, ChunkStats::new_with_endorsement(90, 100)),
            ]),
        ),
    ]);

    let prev_validator_kickout =
        HashMap::from([("test3".parse().unwrap(), ValidatorKickoutReason::Unstaked)]);
    // At most 40% of total stake can be kicked out
    epoch_config.validator_max_kickout_stake_perc = 40;
    let (_, kickouts) = EpochManager::compute_validators_to_reward_and_kickout(
        &epoch_config,
        &epoch_info,
        &block_stats,
        &chunk_stats_tracker,
        &HashMap::new(),
        &prev_validator_kickout,
    );
    assert_eq!(kickouts, expected_kickouts);
}

/// Tests the case where a chunk validator has low endorsement stats but is exempted from being kicked out.
#[test]
fn test_chunk_validator_exempted() {
    test_chunk_validator_kickout(HashMap::new(), false);
}

#[test]
/// Tests the case where a chunk validator has low endorsement stats and is kicked out (not exempted).
/// In this test, first 3 accounts are block and chunk producers and next 2 are chunk validator only.
fn test_chunk_validator_kicked_out_for_low_endorsement() {
    test_chunk_validator_kickout(
        HashMap::from([(
            "test4".parse().unwrap(),
            NotEnoughChunkEndorsements { produced: 20, expected: 200 },
        )]),
        true,
    );
}

#[test]
/// Tests that a validator is not kicked out due to low endorsement only (as long as it produces most of its blocks and chunks).
fn test_block_and_chunk_producer_not_kicked_out_for_low_endorsements() {
    let mut epoch_config =
        epoch_config(5, 2, 4, 100, 80, 80, 80).for_protocol_version(PROTOCOL_VERSION);
    let accounts = vec![
        ("test0".parse().unwrap(), 1000),
        ("test1".parse().unwrap(), 1000),
        ("test2".parse().unwrap(), 1000),
    ];
    let epoch_info = epoch_info(
        0,
        accounts,
        vec![0, 1, 2],
        vec![vec![0, 1, 2], vec![0, 1, 2]],
        PROTOCOL_VERSION,
    );
    let block_stats = HashMap::from([
        (0, ValidatorStats { produced: 90, expected: 100 }),
        (1, ValidatorStats { produced: 90, expected: 100 }),
        (2, ValidatorStats { produced: 90, expected: 100 }),
    ]);
    let chunk_stats_tracker = HashMap::from([
        (
            ShardId::new(0),
            HashMap::from([
                (0, ChunkStats::new(90, 100, 10, 100)),
                (1, ChunkStats::new(90, 100, 10, 100)),
                (2, ChunkStats::new(90, 100, 10, 100)),
            ]),
        ),
        (
            ShardId::new(1),
            HashMap::from([
                (0, ChunkStats::new(90, 100, 10, 100)),
                (1, ChunkStats::new(90, 100, 10, 100)),
                (2, ChunkStats::new(90, 100, 10, 100)),
            ]),
        ),
    ]);

    // At most 40% of total stake can be kicked out
    epoch_config.validator_max_kickout_stake_perc = 40;
    let (_, kickouts) = EpochManager::compute_validators_to_reward_and_kickout(
        &epoch_config,
        &epoch_info,
        &block_stats,
        &chunk_stats_tracker,
        &HashMap::new(),
        &HashMap::new(),
    );
    assert_eq!(kickouts, HashMap::new());
}

fn test_chunk_header(h: &[CryptoHash], signer: &ValidatorSigner) -> ShardChunkHeader {
    let congestion_info = ProtocolFeature::CongestionControl
        .enabled(PROTOCOL_VERSION)
        .then_some(CongestionInfo::default());
    ShardChunkHeader::V3(ShardChunkHeaderV3::new(
        PROTOCOL_VERSION,
        h[0],
        h[2],
        h[2],
        h[2],
        0,
        1,
        ShardId::new(0),
        0,
        0,
        0,
        h[2],
        h[2],
        vec![],
        congestion_info,
        BandwidthRequests::default_for_protocol_version(PROTOCOL_VERSION),
        signer,
    ))
}

#[test]
fn test_verify_partial_witness_signature() {
    use near_crypto::Signature;
    use near_primitives::test_utils::create_test_signer;
    use std::str::FromStr;

    let amount_staked = 1_000_000;
    let account_id = AccountId::from_str("test1").unwrap();
    let validators = vec![(account_id.clone(), amount_staked)];
    let h = hash_range(6);

    let mut epoch_manager = setup_default_epoch_manager(validators, 5, 1, 2, 90, 60);
    record_block(&mut epoch_manager, CryptoHash::default(), h[0], 0, vec![]);
    record_block(&mut epoch_manager, h[0], h[1], 1, vec![]);

    let epoch_manager = epoch_manager.into_handle();
    let epoch_id = epoch_manager.get_epoch_id(&h[1]).unwrap();

    // Verify if the test signer has same public key as the chunk validator.
    let validator = epoch_manager.get_validator_by_account_id(&epoch_id, &account_id).unwrap();
    let chunk_producer: AccountId = "test1".parse().unwrap();
    let signer = Arc::new(create_test_signer(chunk_producer.as_str()));
    assert_eq!(signer.public_key(), validator.public_key().clone());

    // Build a chunk state witness with arbitrary data.
    let chunk_header = test_chunk_header(&h, signer.as_ref());
    let mut partial_witness = PartialEncodedStateWitness::new(
        epoch_id,
        chunk_header.clone(),
        0,
        "witness".bytes().collect(),
        7,
        signer.as_ref(),
    );
    let chunk_producer =
        epoch_manager.get_chunk_producer_info(&partial_witness.chunk_production_key()).unwrap();
    assert!(partial_witness.verify(chunk_producer.public_key()));

    // Check invalid chunk state witness signature.
    partial_witness.signature = Signature::default();
    assert!(!partial_witness.verify(chunk_producer.public_key()));

    // Check chunk state witness invalidity when signer is not a chunk validator.
    let bad_signer = Arc::new(create_test_signer("test2"));
    let bad_partial_witness = PartialEncodedStateWitness::new(
        epoch_id,
        chunk_header,
        0,
        "witness".bytes().collect(),
        7,
        bad_signer.as_ref(),
    );
    assert!(!bad_partial_witness.verify(chunk_producer.public_key()));
}

/// Simulate the blockchain over a few epochs and verify that possible_epochs_of_height_around_tip()
/// gives the correct results at each step.
/// Some of the blocks are missing to make the test more interesting.
/// The blocks present in each epoch are:
/// Epoch(111): genesis
/// Epoch(111): 1, 2, 3, 4, 5
///     epoch1: 6, 7, 8, 9, 10
///     epoch2: 12, 14, 16, 18, 20, 22, 24, 25, 26
///     epoch3: 27, 28, 29, 30, 31
///     epoch4: 32+
#[test]
fn test_possible_epochs_of_height_around_tip() {
    use std::str::FromStr;
    init_test_logger();

    let amount_staked = 1_000_000;
    let account_id = AccountId::from_str("test1").unwrap();
    let validators = vec![(account_id, amount_staked)];
    let h = hash_range(50);

    let genesis_epoch = EpochId(CryptoHash::default());

    let epoch_length = 5;
    let epoch_manager =
        setup_default_epoch_manager(validators, epoch_length, 1, 2, 90, 60).into_handle();

    // Add the genesis block with height 1000
    let genesis_height = 1000;
    record_block(&mut epoch_manager.write(), CryptoHash::default(), h[0], genesis_height, vec![]);

    let genesis_tip = Tip {
        height: genesis_height,
        last_block_hash: h[0],
        prev_block_hash: CryptoHash::default(),
        epoch_id: genesis_epoch,
        next_epoch_id: genesis_epoch,
    };

    assert_eq!(
        epoch_manager.possible_epochs_of_height_around_tip(&genesis_tip, 0).unwrap(),
        vec![]
    );
    assert_eq!(
        epoch_manager
            .possible_epochs_of_height_around_tip(&genesis_tip, genesis_height - 1)
            .unwrap(),
        vec![]
    );
    assert_eq!(
        epoch_manager.possible_epochs_of_height_around_tip(&genesis_tip, genesis_height).unwrap(),
        vec![genesis_epoch]
    );
    assert_eq!(
        epoch_manager
            .possible_epochs_of_height_around_tip(&genesis_tip, genesis_height + 1)
            .unwrap(),
        vec![genesis_epoch]
    );
    assert_eq!(
        epoch_manager.possible_epochs_of_height_around_tip(&genesis_tip, 10000000).unwrap(),
        vec![genesis_epoch]
    );

    let epoch1 = EpochId(h[0]);
    tracing::info!(target: "test", ?epoch1);

    // Add blocks with heights 1..5, a standard epoch with no surprises
    for i in 1..=5 {
        let height = genesis_height + i as BlockHeight;
        tracing::info!(target: "test", height);
        record_block(&mut epoch_manager.write(), h[i - 1], h[i], height, vec![]);
        let tip = Tip {
            height,
            last_block_hash: h[i],
            prev_block_hash: h[i - 1],
            epoch_id: genesis_epoch,
            next_epoch_id: epoch1,
        };
        assert_eq!(epoch_manager.possible_epochs_of_height_around_tip(&tip, 0).unwrap(), vec![]);
        assert_eq!(
            epoch_manager.possible_epochs_of_height_around_tip(&tip, genesis_height).unwrap(),
            vec![genesis_epoch]
        );
        assert_eq!(
            epoch_manager.possible_epochs_of_height_around_tip(&tip, genesis_height + 1).unwrap(),
            vec![genesis_epoch]
        );
        for h in 1..=5 {
            assert_eq!(
                epoch_manager
                    .possible_epochs_of_height_around_tip(&tip, genesis_height + h as BlockHeight)
                    .unwrap(),
                vec![genesis_epoch]
            );
        }
        assert_eq!(
            epoch_manager.possible_epochs_of_height_around_tip(&tip, genesis_height + 6).unwrap(),
            vec![genesis_epoch, epoch1]
        );
        assert_eq!(
            epoch_manager.possible_epochs_of_height_around_tip(&tip, 1000000).unwrap(),
            vec![genesis_epoch, epoch1]
        );
    }

    let epoch2 = EpochId(h[5]);
    tracing::info!(target: "test", ?epoch2);

    // Add blocks with heights 6..10, also a standard epoch with no surprises
    for i in 6..=10 {
        let height = genesis_height + i as BlockHeight;
        tracing::info!(target: "test", height);
        record_block(&mut epoch_manager.write(), h[i - 1], h[i], height, vec![]);
        let tip = Tip {
            height,
            last_block_hash: h[i],
            prev_block_hash: h[i - 1],
            epoch_id: epoch1,
            next_epoch_id: epoch2,
        };
        assert_eq!(epoch_manager.possible_epochs_of_height_around_tip(&tip, 0).unwrap(), vec![]);
        assert_eq!(
            epoch_manager.possible_epochs_of_height_around_tip(&tip, genesis_height).unwrap(),
            vec![]
        );
        for h in 1..=5 {
            assert_eq!(
                epoch_manager
                    .possible_epochs_of_height_around_tip(&tip, genesis_height + h)
                    .unwrap(),
                vec![genesis_epoch]
            );
        }
        for h in 6..=10 {
            assert_eq!(
                epoch_manager
                    .possible_epochs_of_height_around_tip(&tip, genesis_height + h as BlockHeight)
                    .unwrap(),
                vec![epoch1]
            );
        }
        assert_eq!(
            epoch_manager.possible_epochs_of_height_around_tip(&tip, genesis_height + 11).unwrap(),
            vec![epoch1, epoch2]
        );
        assert_eq!(
            epoch_manager.possible_epochs_of_height_around_tip(&tip, 1000000).unwrap(),
            vec![epoch1, epoch2]
        );
    }

    let epoch3 = EpochId(h[10]);
    tracing::info!(target: "test", ?epoch3);

    // Now there is a very long epoch with no final blocks (all odd blocks are missing)
    // For all the blocks inside this for the last final block will be block #8, as it has #9 and #10
    // on top of it.
    let last_final_block_hash = h[8];
    let last_finalized_height = genesis_height + 8;
    for i in (12..=24).filter(|i| i % 2 == 0) {
        let height = genesis_height + i as BlockHeight;
        tracing::info!(target: "test", height);
        let block_info = block_info(
            h[i],
            height,
            last_finalized_height,
            last_final_block_hash,
            h[i - 2],
            h[12],
            vec![],
            DEFAULT_TOTAL_SUPPLY,
        );
        epoch_manager.write().record_block_info(block_info, [0; 32]).unwrap().commit().unwrap();
        let tip = Tip {
            height,
            last_block_hash: h[i],
            prev_block_hash: h[i - 2],
            epoch_id: epoch2,
            next_epoch_id: epoch3,
        };
        for h in 0..=5 {
            assert_eq!(
                epoch_manager
                    .possible_epochs_of_height_around_tip(&tip, genesis_height + h)
                    .unwrap(),
                vec![]
            );
        }
        for h in 6..=10 {
            assert_eq!(
                epoch_manager
                    .possible_epochs_of_height_around_tip(&tip, genesis_height + h)
                    .unwrap(),
                vec![epoch1]
            );
        }
        // Block 11 isn't in any epoch. Block 10 was the last of the previous epoch and block 12
        // is the first one of the new epoch. Block 11 was skipped and doesn't belong to any epoch.
        assert_eq!(
            epoch_manager.possible_epochs_of_height_around_tip(&tip, genesis_height + 11).unwrap(),
            vec![]
        );
        for h in 12..17 {
            assert_eq!(
                epoch_manager
                    .possible_epochs_of_height_around_tip(&tip, genesis_height + h)
                    .unwrap(),
                vec![epoch2]
            );
        }
        for h in 17..=24 {
            assert_eq!(
                epoch_manager
                    .possible_epochs_of_height_around_tip(&tip, genesis_height + h)
                    .unwrap(),
                vec![epoch2, epoch3]
            );
        }
    }

    // Finally there are two consecutive blocks on top of block 24 which
    // make block 24 final and finalize epoch2.
    for i in [25, 26] {
        let height = genesis_height + i as BlockHeight;
        tracing::info!(target: "test", height);
        let block_info = block_info(
            h[i],
            height,
            if i == 26 { genesis_height + 24 } else { last_finalized_height },
            if i == 26 { h[24] } else { last_final_block_hash },
            h[i - 1],
            h[12],
            vec![],
            DEFAULT_TOTAL_SUPPLY,
        );
        epoch_manager.write().record_block_info(block_info, [0; 32]).unwrap().commit().unwrap();
        let tip = Tip {
            height,
            last_block_hash: h[i],
            prev_block_hash: h[i - 1],
            epoch_id: epoch2,
            next_epoch_id: epoch3,
        };
        for h in 0..=5 {
            assert_eq!(
                epoch_manager
                    .possible_epochs_of_height_around_tip(&tip, genesis_height + h)
                    .unwrap(),
                vec![]
            );
        }
        for h in 6..=10 {
            assert_eq!(
                epoch_manager
                    .possible_epochs_of_height_around_tip(&tip, genesis_height + h)
                    .unwrap(),
                vec![epoch1]
            );
        }
        // Block 11 isn't in any epoch. Block 10 was the last of the previous epoch and block 12
        // is the first one of the new epoch. Block 11 was skipped and doesn't belong to any epoch.
        assert_eq!(
            epoch_manager.possible_epochs_of_height_around_tip(&tip, genesis_height + 11).unwrap(),
            vec![]
        );
        for h in 12..17 {
            assert_eq!(
                epoch_manager
                    .possible_epochs_of_height_around_tip(&tip, genesis_height + h)
                    .unwrap(),
                vec![epoch2]
            );
        }
        for h in 17..=26 {
            assert_eq!(
                epoch_manager
                    .possible_epochs_of_height_around_tip(&tip, genesis_height + h)
                    .unwrap(),
                vec![epoch2, epoch3]
            );
        }
    }

    // One more epoch without surprises to make sure that the previous weird epoch is handled correctly
    let epoch4 = EpochId(h[12]);
    for i in 27..=31 {
        let height = genesis_height + i as BlockHeight;
        tracing::info!(target: "test", height);
        record_block(&mut epoch_manager.write(), h[i - 1], h[i], height, vec![]);
        let tip = Tip {
            height,
            last_block_hash: h[i],
            prev_block_hash: h[i - 1],
            epoch_id: epoch3,
            next_epoch_id: epoch4,
        };
        assert_eq!(epoch_manager.possible_epochs_of_height_around_tip(&tip, 0).unwrap(), vec![]);
        for h in 0..=11 {
            assert_eq!(
                epoch_manager
                    .possible_epochs_of_height_around_tip(&tip, genesis_height + h)
                    .unwrap(),
                vec![]
            );
        }
        for h in 12..=26 {
            assert_eq!(
                epoch_manager
                    .possible_epochs_of_height_around_tip(&tip, genesis_height + h)
                    .unwrap(),
                vec![epoch2]
            );
        }
        for h in 27..=31 {
            assert_eq!(
                epoch_manager
                    .possible_epochs_of_height_around_tip(&tip, genesis_height + h)
                    .unwrap(),
                vec![epoch3]
            );
        }
        for h in 32..40 {
            assert_eq!(
                epoch_manager
                    .possible_epochs_of_height_around_tip(&tip, genesis_height + h)
                    .unwrap(),
                vec![epoch3, epoch4]
            );
        }
    }
}

fn test_get_shard_uids_pending_resharding_base(shard_layouts: &[ShardLayout]) -> HashSet<ShardUId> {
    init_test_logger();

    // Create a minimal genesis.
    let mut genesis_config = GenesisConfig::default();
    genesis_config.protocol_version = PROTOCOL_VERSION;
    genesis_config.validators = vec![AccountInfo {
        account_id: "test".parse().unwrap(),
        public_key: PublicKey::empty(KeyType::ED25519),
        amount: 10,
    }];
    genesis_config.num_block_producer_seats = 1;
    genesis_config.num_chunk_producer_seats = 1;

    // Create an epoch config store with a new protocol version for each
    // provided shard layout.
    let mut epoch_config = EpochConfig::from(&genesis_config);
    let mut epoch_config_store = vec![];
    for (i, shard_layout) in shard_layouts.iter().enumerate() {
        let protocol_version = genesis_config.protocol_version + i as u32;
        epoch_config.shard_layout = shard_layout.clone();
        epoch_config_store.push((protocol_version, Arc::new(epoch_config.clone())));
    }
    let epoch_config_store = BTreeMap::from_iter(epoch_config_store.into_iter());
    let epoch_config_store = EpochConfigStore::test(epoch_config_store);

    // Create the epoch manager.
    let store = create_test_store();
    let epoch_manager = EpochManager::new_arc_handle_from_epoch_config_store(
        store,
        &genesis_config,
        epoch_config_store,
    );

    // Get and return the ShardUIds pending resharding.
    let head_protocol_version = genesis_config.protocol_version;
    let client_protocol_version = genesis_config.protocol_version + shard_layouts.len() as u32 - 1;
    epoch_manager
        .get_shard_uids_pending_resharding(head_protocol_version, client_protocol_version)
        .unwrap()
}

/// Test there are no ShardUIds pending resharding when there are no planned
/// reshardings.
#[test]
fn test_get_shard_uids_pending_resharding_none() {
    let shard_layout = ShardLayout::single_shard();
    let shard_uids = test_get_shard_uids_pending_resharding_base(&[shard_layout]);
    assert_eq!(shard_uids.len(), 0);

    let shard_layout = ShardLayout::multi_shard(3, 3);
    let shard_uids = test_get_shard_uids_pending_resharding_base(&[shard_layout]);
    assert_eq!(shard_uids.len(), 0);

    let shard_layout = ShardLayout::multi_shard(3, 3);
    let shard_uids = test_get_shard_uids_pending_resharding_base(&[
        shard_layout.clone(),
        shard_layout.clone(),
        shard_layout,
    ]);
    assert_eq!(shard_uids.len(), 0);
}

/// Test there are no ShardUIds pending resharding when there are no planned
/// reshardings in the simple nightshade v3 shard layout that is used in prod.
///
/// This test checks that when then protocol version is changing but the shard
/// layout is not, no shard is pending resharding.
#[test]
fn test_get_shard_uids_pending_resharding_simple_nightshade() {
    let v3 = ShardLayout::get_simple_nightshade_layout_v3();
    let shard_uids = test_get_shard_uids_pending_resharding_base(&[v3.clone(), v3]);
    assert_eq!(shard_uids.len(), 0);

    let v4 = ShardLayout::get_simple_nightshade_layout_v4();
    let shard_uids = test_get_shard_uids_pending_resharding_base(&[v4.clone(), v4]);
    assert_eq!(shard_uids.len(), 0);
}

/// Test that there is only one ShardUId pending resharding during a single
/// resharding.
#[test]
fn test_get_shard_uids_pending_resharding_single() {
    let version = 3;
    let a: AccountId = "aaa".parse().unwrap();
    let b: AccountId = "bbb".parse().unwrap();

    // start with just one boundary - a
    // the split s1 by adding b
    let shard_layout_0 = ShardLayout::multi_shard_custom(vec![a.clone()], version);
    let shard_layout_1 = ShardLayout::derive_shard_layout(&shard_layout_0, b);

    let s1 = shard_layout_0.account_id_to_shard_uid(&a);

    let shard_uids = test_get_shard_uids_pending_resharding_base(&[shard_layout_0, shard_layout_1]);
    assert_eq!(shard_uids, vec![s1].into_iter().collect::<HashSet<_>>());
}

/// Test that both original shards are pending resharding during a double
/// resharding of different shards.
#[test]
fn test_get_shard_uids_pending_resharding_double_different() {
    let version = 3;
    let a: AccountId = "aaa".parse().unwrap();
    let b: AccountId = "bbb".parse().unwrap();
    let c: AccountId = "ccc".parse().unwrap();

    // start with just one boundary - b
    // then split s0 by adding a
    // then split s1 by adding c
    // both original shards are pending resharding
    let shard_layout_0 = ShardLayout::multi_shard_custom(vec![b.clone()], version);
    let shard_layout_1 = ShardLayout::derive_shard_layout(&shard_layout_0, a.clone());
    let shard_layout_2 = ShardLayout::derive_shard_layout(&shard_layout_0, c);

    let s0 = shard_layout_0.account_id_to_shard_uid(&a);
    let s1 = shard_layout_0.account_id_to_shard_uid(&b);

    let shard_uids = test_get_shard_uids_pending_resharding_base(&[
        shard_layout_0,
        shard_layout_1,
        shard_layout_2,
    ]);
    assert_eq!(shard_uids, vec![s0, s1].into_iter().collect::<HashSet<_>>());
}

/// Test that only one shard is pending resharding during a double
/// resharding where the same shard is resharded twice.
#[test]
fn test_get_shard_uids_pending_resharding_double_same() {
    let version = 3;
    let a: AccountId = "aaa".parse().unwrap();
    let b: AccountId = "bbb".parse().unwrap();
    let c: AccountId = "ccc".parse().unwrap();

    // start with just one boundary - a
    // then split s1 by adding a
    // then split s1 by adding c
    // both original shards are pending resharding
    let shard_layout_0 = ShardLayout::multi_shard_custom(vec![a.clone()], version);
    let shard_layout_1 = ShardLayout::derive_shard_layout(&shard_layout_0, b);
    let shard_layout_2 = ShardLayout::derive_shard_layout(&shard_layout_0, c);

    let s1 = shard_layout_0.account_id_to_shard_uid(&a);

    let shard_uids = test_get_shard_uids_pending_resharding_base(&[
        shard_layout_0,
        shard_layout_1,
        shard_layout_2,
    ]);
    assert_eq!(shard_uids, vec![s1].into_iter().collect::<HashSet<_>>());
}<|MERGE_RESOLUTION|>--- conflicted
+++ resolved
@@ -408,190 +408,6 @@
     check_reward(&epoch_info, vec![("test2".parse().unwrap(), 0), ("near".parse().unwrap(), 0)]);
 }
 
-<<<<<<< HEAD
-=======
-#[test]
-fn test_slashing() {
-    let store = create_test_store();
-    let config = epoch_config(2, 1, 2, 100, 90, 60, 0);
-    let amount_staked = 1_000_000;
-    let validators = vec![
-        stake("test1".parse().unwrap(), amount_staked),
-        stake("test2".parse().unwrap(), amount_staked),
-    ];
-    let mut epoch_manager =
-        EpochManager::new(store, config, default_reward_calculator(), validators).unwrap();
-
-    let h = hash_range(10);
-    record_block(&mut epoch_manager, CryptoHash::default(), h[0], 0, vec![]);
-
-    // Slash test1
-    let mut slashed = HashMap::new();
-    slashed.insert("test1".parse::<AccountId>().unwrap(), SlashState::Other);
-    record_block_with_slashes(
-        &mut epoch_manager,
-        h[0],
-        h[1],
-        1,
-        vec![],
-        vec![SlashedValidator::new("test1".parse().unwrap(), false)],
-    );
-
-    let epoch_id = epoch_manager.get_epoch_id(&h[1]).unwrap();
-    let mut bps = epoch_manager
-        .get_all_block_producers_ordered(&epoch_id)
-        .unwrap()
-        .iter()
-        .map(|x| x.account_id().clone())
-        .collect::<Vec<_>>();
-    bps.sort_unstable();
-    assert_eq!(bps, vec!["test1".parse::<AccountId>().unwrap(), "test2".parse().unwrap()]);
-
-    record_block(&mut epoch_manager, h[1], h[2], 2, vec![]);
-    record_block(&mut epoch_manager, h[2], h[3], 3, vec![]);
-    record_block(&mut epoch_manager, h[3], h[4], 4, vec![]);
-    // Epoch 3 -> defined by proposals/slashes in h[1].
-    record_block(&mut epoch_manager, h[4], h[5], 5, vec![]);
-
-    let epoch_id = epoch_manager.get_epoch_id(&h[5]).unwrap();
-    assert_eq!(epoch_id.0, h[2]);
-    let epoch_info = epoch_manager.get_epoch_info(&epoch_id).unwrap();
-    check_validators(&epoch_info, &[("test2", amount_staked)]);
-    check_fishermen(&epoch_info, &[]);
-    check_stake_change(
-        &epoch_info,
-        vec![("test1".parse().unwrap(), 0), ("test2".parse().unwrap(), amount_staked)],
-    );
-    check_kickout(&epoch_info, &[("test1", ValidatorKickoutReason::Slashed)]);
-
-    let slashed1: Vec<_> =
-        epoch_manager.get_block_info(&h[2]).unwrap().slashed().clone().into_iter().collect();
-    let slashed2: Vec<_> =
-        epoch_manager.get_block_info(&h[3]).unwrap().slashed().clone().into_iter().collect();
-    let slashed3: Vec<_> =
-        epoch_manager.get_block_info(&h[5]).unwrap().slashed().clone().into_iter().collect();
-    assert_eq!(slashed1, vec![("test1".parse().unwrap(), SlashState::Other)]);
-    assert_eq!(slashed2, vec![("test1".parse().unwrap(), SlashState::AlreadySlashed)]);
-    assert_eq!(slashed3, vec![("test1".parse().unwrap(), SlashState::AlreadySlashed)]);
-}
-
-/// Test that double sign interacts with other challenges in the correct way.
-#[test]
-fn test_double_sign_slashing1() {
-    let store = create_test_store();
-    let config = epoch_config(2, 1, 2, 100, 90, 60, 0);
-    let amount_staked = 1_000_000;
-    let validators = vec![
-        stake("test1".parse().unwrap(), amount_staked),
-        stake("test2".parse().unwrap(), amount_staked),
-    ];
-    let mut epoch_manager =
-        EpochManager::new(store, config, default_reward_calculator(), validators).unwrap();
-
-    let h = hash_range(10);
-    record_block(&mut epoch_manager, CryptoHash::default(), h[0], 0, vec![]);
-    record_block(&mut epoch_manager, h[0], h[1], 1, vec![]);
-    record_block_with_slashes(
-        &mut epoch_manager,
-        h[1],
-        h[2],
-        2,
-        vec![],
-        vec![
-            SlashedValidator::new("test1".parse().unwrap(), true),
-            SlashedValidator::new("test1".parse().unwrap(), false),
-        ],
-    );
-    let slashed: Vec<_> =
-        epoch_manager.get_block_info(&h[2]).unwrap().slashed().clone().into_iter().collect();
-    assert_eq!(slashed, vec![("test1".parse().unwrap(), SlashState::Other)]);
-    record_block(&mut epoch_manager, h[2], h[3], 3, vec![]);
-    // new epoch
-    let slashed: Vec<_> =
-        epoch_manager.get_block_info(&h[3]).unwrap().slashed().clone().into_iter().collect();
-    assert_eq!(slashed, vec![("test1".parse().unwrap(), SlashState::AlreadySlashed)]);
-    // slash test1 for double sign
-    record_block_with_slashes(
-        &mut epoch_manager,
-        h[3],
-        h[4],
-        4,
-        vec![],
-        vec![SlashedValidator::new("test1".parse().unwrap(), true)],
-    );
-
-    // Epoch 3 -> defined by proposals/slashes in h[1].
-    record_block(&mut epoch_manager, h[4], h[5], 5, vec![]);
-    let epoch_id = epoch_manager.get_epoch_id(&h[5]).unwrap();
-    let epoch_info = epoch_manager.get_epoch_info(&epoch_id).unwrap();
-    assert_eq!(
-        epoch_info
-            .validators_iter()
-            .map(|v| (v.account_id().clone(), v.stake()))
-            .collect::<Vec<_>>(),
-        vec![("test2".parse().unwrap(), amount_staked)],
-    );
-    assert_eq!(
-        epoch_info.validator_kickout(),
-        &[("test1".parse().unwrap(), ValidatorKickoutReason::Slashed)]
-            .into_iter()
-            .collect::<HashMap<_, _>>()
-    );
-    assert_eq!(
-        epoch_info.stake_change(),
-        &change_stake(vec![
-            ("test1".parse().unwrap(), 0),
-            ("test2".parse().unwrap(), amount_staked)
-        ]),
-    );
-
-    let slashed: Vec<_> =
-        epoch_manager.get_block_info(&h[5]).unwrap().slashed().clone().into_iter().collect();
-    assert_eq!(slashed, vec![("test1".parse().unwrap(), SlashState::AlreadySlashed)]);
-}
-
-/// Test that two double sign challenge in two epochs works
-#[test]
-fn test_double_sign_slashing2() {
-    let amount_staked = 1_000_000;
-    let validators =
-        vec![("test1".parse().unwrap(), amount_staked), ("test2".parse().unwrap(), amount_staked)];
-    let mut epoch_manager = setup_default_epoch_manager(validators, 2, 1, 2, 90, 60);
-
-    let h = hash_range(10);
-    record_block(&mut epoch_manager, CryptoHash::default(), h[0], 0, vec![]);
-    record_block_with_slashes(
-        &mut epoch_manager,
-        h[0],
-        h[1],
-        1,
-        vec![],
-        vec![SlashedValidator::new("test1".parse().unwrap(), true)],
-    );
-
-    let slashed: Vec<_> =
-        epoch_manager.get_block_info(&h[1]).unwrap().slashed().clone().into_iter().collect();
-    assert_eq!(slashed, vec![("test1".parse().unwrap(), SlashState::DoubleSign)]);
-
-    record_block(&mut epoch_manager, h[1], h[2], 2, vec![]);
-    let slashed: Vec<_> =
-        epoch_manager.get_block_info(&h[2]).unwrap().slashed().clone().into_iter().collect();
-    assert_eq!(slashed, vec![("test1".parse().unwrap(), SlashState::DoubleSign)]);
-    // new epoch
-    record_block_with_slashes(
-        &mut epoch_manager,
-        h[2],
-        h[3],
-        3,
-        vec![],
-        vec![SlashedValidator::new("test1".parse().unwrap(), true)],
-    );
-    let slashed: Vec<_> =
-        epoch_manager.get_block_info(&h[3]).unwrap().slashed().clone().into_iter().collect();
-    assert_eq!(slashed, vec![("test1".parse().unwrap(), SlashState::DoubleSign)]);
-}
-
->>>>>>> d5c480bf
 /// If all current validator try to unstake, we disallow that.
 #[test]
 fn test_all_validators_unstake() {
