mod random_epochs;

use std::str::FromStr;

use super::*;
use crate::reward_calculator::NUM_NS_IN_SECOND;
use crate::test_utils::{
    block_info, change_stake, default_reward_calculator, epoch_config,
    epoch_config_with_production_config, epoch_info, epoch_info_with_num_seats, hash_range,
    record_block, record_block_with_final_block_hash, record_block_with_slashes,
    record_with_block_info, reward, setup_default_epoch_manager, setup_epoch_manager, stake,
    DEFAULT_TOTAL_SUPPLY,
};
use near_chain_primitives::Error;
use near_crypto::Signature;
use near_primitives::account::id::AccountIdRef;
use near_primitives::challenge::SlashedValidator;
use near_primitives::chunk_validation::ChunkEndorsement;
use near_primitives::epoch_manager::EpochConfig;
use near_primitives::hash::hash;
use near_primitives::shard_layout::ShardLayout;
use near_primitives::sharding::{ShardChunkHeader, ShardChunkHeaderV3};
use near_primitives::test_utils::create_test_signer;
use near_primitives::types::ValidatorKickoutReason::{NotEnoughBlocks, NotEnoughChunks};
use near_primitives::version::ProtocolFeature::SimpleNightshade;
use near_primitives::version::PROTOCOL_VERSION;
use near_store::test_utils::create_test_store;
use num_rational::Ratio;

impl EpochManager {
    /// Returns number of produced and expected blocks by given validator.
    fn get_num_validator_blocks(
        &mut self,
        epoch_id: &EpochId,
        last_known_block_hash: &CryptoHash,
        account_id: &AccountId,
    ) -> Result<ValidatorStats, EpochError> {
        let epoch_info = self.get_epoch_info(epoch_id)?;
        let validator_id = *epoch_info
            .get_validator_id(account_id)
            .ok_or_else(|| EpochError::NotAValidator(account_id.clone(), epoch_id.clone()))?;
        let aggregator = self.get_epoch_info_aggregator_upto_last(last_known_block_hash)?;
        Ok(aggregator
            .block_tracker
            .get(&validator_id)
            .unwrap_or_else(|| &ValidatorStats { produced: 0, expected: 0 })
            .clone())
    }
}

#[test]
fn test_stake_validator() {
    let amount_staked = 1_000_000;
    let validators = vec![("test1".parse().unwrap(), amount_staked)];
    let mut epoch_manager = setup_default_epoch_manager(validators.clone(), 1, 1, 2, 2, 90, 60);

    let h = hash_range(4);
    record_block(&mut epoch_manager, CryptoHash::default(), h[0], 0, vec![]);

    let expected0 = epoch_info_with_num_seats(
        1,
        vec![("test1".parse().unwrap(), amount_staked)],
        vec![0, 0],
        vec![vec![0, 0]],
        vec![],
        vec![],
        change_stake(vec![("test1".parse().unwrap(), amount_staked)]),
        vec![],
        reward(vec![("near".parse().unwrap(), 0)]),
        0,
        4,
    );
    let compare_epoch_infos = |a: &EpochInfo, b: &EpochInfo| -> bool {
        a.validators_iter().eq(b.validators_iter())
            && a.fishermen_iter().eq(b.fishermen_iter())
            && a.stake_change() == b.stake_change()
            && a.validator_kickout() == b.validator_kickout()
            && a.validator_reward() == b.validator_reward()
    };
    let epoch0 = epoch_manager.get_epoch_id(&h[0]).unwrap();
    assert!(compare_epoch_infos(&epoch_manager.get_epoch_info(&epoch0).unwrap(), &expected0));

    record_block(
        &mut epoch_manager,
        h[0],
        h[1],
        1,
        vec![stake("test2".parse().unwrap(), amount_staked)],
    );
    let epoch1 = epoch_manager.get_epoch_id(&h[1]).unwrap();
    assert!(compare_epoch_infos(&epoch_manager.get_epoch_info(&epoch1).unwrap(), &expected0));
    assert_eq!(epoch_manager.get_epoch_id(&h[2]), Err(EpochError::MissingBlock(h[2])));

    record_block(&mut epoch_manager, h[1], h[2], 2, vec![]);
    // test2 staked in epoch 1 and therefore should be included in epoch 3.
    let epoch2 = epoch_manager.get_epoch_id(&h[2]).unwrap();
    assert!(compare_epoch_infos(&epoch_manager.get_epoch_info(&epoch2).unwrap(), &expected0));

    record_block(&mut epoch_manager, h[2], h[3], 3, vec![]);

    let expected3 = epoch_info_with_num_seats(
        2,
        vec![("test1".parse().unwrap(), amount_staked), ("test2".parse().unwrap(), amount_staked)],
        vec![0, 1],
        vec![vec![0, 1]],
        vec![],
        vec![],
        change_stake(vec![
            ("test1".parse().unwrap(), amount_staked),
            ("test2".parse().unwrap(), amount_staked),
        ]),
        vec![],
        // only the validator who produced the block in this epoch gets the reward since epoch length is 1
        reward(vec![("test1".parse().unwrap(), 0), ("near".parse().unwrap(), 0)]),
        0,
        4,
    );
    // no validator change in the last epoch
    let epoch3 = epoch_manager.get_epoch_id(&h[3]).unwrap();
    assert!(compare_epoch_infos(&epoch_manager.get_epoch_info(&epoch3).unwrap(), &expected3));

    // Start another epoch manager from the same store to check that it saved the state.
    let epoch_manager2 = EpochManager::new(
        epoch_manager.store.clone(),
        epoch_manager.config.clone(),
        PROTOCOL_VERSION,
        epoch_manager.reward_calculator,
        validators
            .iter()
            .map(|(account_id, balance)| stake(account_id.clone(), *balance))
            .collect(),
    )
    .unwrap();
    assert!(compare_epoch_infos(&epoch_manager2.get_epoch_info(&epoch3).unwrap(), &expected3));
}

#[test]
fn test_validator_change_of_stake() {
    let amount_staked = 1_000_000;
    let fishermen_threshold = 100;
    let validators =
        vec![("test1".parse().unwrap(), amount_staked), ("test2".parse().unwrap(), amount_staked)];
    let mut epoch_manager = setup_epoch_manager(
        validators,
        2,
        1,
        2,
        0,
        90,
        60,
        fishermen_threshold,
        default_reward_calculator(),
    );

    let h = hash_range(4);
    record_block(&mut epoch_manager, CryptoHash::default(), h[0], 0, vec![]);
    record_block(&mut epoch_manager, h[0], h[1], 1, vec![stake("test1".parse().unwrap(), 10)]);
    record_block(&mut epoch_manager, h[1], h[2], 2, vec![]);
    // New epoch starts here.
    record_block(&mut epoch_manager, h[2], h[3], 3, vec![]);
    let epoch_id = epoch_manager.get_next_epoch_id(&h[3]).unwrap();
    let epoch_info = epoch_manager.get_epoch_info(&epoch_id).unwrap();
    check_validators(&epoch_info, &[("test2", amount_staked)]);
    check_fishermen(&epoch_info, &[]);
    check_stake_change(
        &epoch_info,
        vec![("test1".parse().unwrap(), 0), ("test2".parse().unwrap(), amount_staked)],
    );
    check_reward(
        &epoch_info,
        vec![
            ("test1".parse().unwrap(), 0),
            ("test2".parse().unwrap(), 0),
            ("near".parse().unwrap(), 0),
        ],
    );
    matches!(
        epoch_info.validator_kickout().get(AccountIdRef::new_or_panic("test1")),
        Some(ValidatorKickoutReason::NotEnoughStake { stake: 10, .. })
    );
}

/// Test handling forks across the epoch finalization.
/// Fork with where one BP produces blocks in one chain and 2 BPs are in another chain.
///     |   | /--1---4------|--7---10------|---13---
///   x-|-0-|-
///     |   | \--2---3---5--|---6---8---9--|----11---12--
/// In upper fork, only test2 left + new validator test4.
/// In lower fork, test1 and test3 are left.
#[test]
fn test_fork_finalization() {
    let amount_staked = 1_000_000;
    let validators = vec![
        ("test1".parse().unwrap(), amount_staked),
        ("test2".parse().unwrap(), amount_staked),
        ("test3".parse().unwrap(), amount_staked),
    ];
    let epoch_length = 20;
    let mut epoch_manager =
        setup_default_epoch_manager(validators.clone(), epoch_length, 1, 3, 0, 90, 60);

    let h = hash_range((5 * epoch_length - 1) as usize);
    // Have an alternate set of hashes to use on the other branch to avoid collisions.
    let h2: Vec<CryptoHash> = h.iter().map(|x| hash(x.as_ref())).collect();

    record_block(&mut epoch_manager, CryptoHash::default(), h[0], 0, vec![]);

    let build_branch = |epoch_manager: &mut EpochManager,
                        base_block: CryptoHash,
                        hashes: &[CryptoHash],
                        validator_accounts: &[&str]|
     -> Vec<CryptoHash> {
        let mut prev_block = base_block;
        let mut branch_blocks = Vec::new();
        for (i, curr_block) in hashes.iter().enumerate().skip(2) {
            let height = i as u64;
            let epoch_id = epoch_manager.get_epoch_id_from_prev_block(&prev_block).unwrap();
            let epoch_info = epoch_manager.get_epoch_info(&epoch_id).unwrap().clone();
            let block_producer_id = EpochManager::block_producer_from_info(&epoch_info, height);
            let block_producer = epoch_info.get_validator(block_producer_id);
            let account_id = block_producer.account_id();
            if validator_accounts.iter().any(|v| *v == account_id) {
                record_block(epoch_manager, prev_block, *curr_block, height, vec![]);
                prev_block = *curr_block;
                branch_blocks.push(*curr_block);
            }
        }
        branch_blocks
    };

    // build test2/test4 fork
    record_block(
        &mut epoch_manager,
        h[0],
        h[1],
        1,
        vec![stake("test4".parse().unwrap(), amount_staked)],
    );
    let blocks_test2 = build_branch(&mut epoch_manager, h[1], &h, &["test2", "test4"]);

    // build test1/test3 fork
    let blocks_test1 = build_branch(&mut epoch_manager, h[0], &h2, &["test1", "test3"]);

    let epoch1 = epoch_manager.get_epoch_id(&h[1]).unwrap();
    let mut bps = epoch_manager
        .get_all_block_producers_ordered(&epoch1, &h[1])
        .unwrap()
        .iter()
        .map(|x| (x.0.account_id().clone(), x.1))
        .collect::<Vec<_>>();
    bps.sort_unstable();
    assert_eq!(
        bps,
        vec![
            ("test1".parse().unwrap(), false),
            ("test2".parse().unwrap(), false),
            ("test3".parse().unwrap(), false)
        ]
    );

    let last_block = blocks_test2.last().unwrap();
    let epoch2_1 = epoch_manager.get_epoch_id(last_block).unwrap();
    assert_eq!(
        epoch_manager
            .get_all_block_producers_ordered(&epoch2_1, &h[1])
            .unwrap()
            .iter()
            .map(|x| (x.0.account_id().clone(), x.1))
            .collect::<Vec<_>>(),
        vec![("test2".parse().unwrap(), false), ("test4".parse().unwrap(), false)]
    );

    let last_block = blocks_test1.last().unwrap();
    let epoch2_2 = epoch_manager.get_epoch_id(last_block).unwrap();
    assert_eq!(
        epoch_manager
            .get_all_block_producers_ordered(&epoch2_2, &h[1])
            .unwrap()
            .iter()
            .map(|x| (x.0.account_id().clone(), x.1))
            .collect::<Vec<_>>(),
        vec![("test1".parse().unwrap(), false), ("test3".parse().unwrap(), false),]
    );

    // Check that if we have a different epoch manager and apply only second branch we get the same results.
    let mut epoch_manager2 = setup_default_epoch_manager(validators, epoch_length, 1, 3, 0, 90, 60);
    record_block(&mut epoch_manager2, CryptoHash::default(), h[0], 0, vec![]);
    build_branch(&mut epoch_manager2, h[0], &h2, &["test1", "test3"]);
    assert_eq!(epoch_manager.get_epoch_info(&epoch2_2), epoch_manager2.get_epoch_info(&epoch2_2));
}

/// In the case where there is only one validator and the
/// number of blocks produced by the validator is under the
/// threshold for some given epoch, the validator should not
/// be kicked out
#[test]
fn test_one_validator_kickout() {
    let amount_staked = 1_000;
    let mut epoch_manager = setup_default_epoch_manager(
        vec![("test1".parse().unwrap(), amount_staked)],
        2,
        1,
        1,
        0,
        90,
        60,
    );

    let h = hash_range(6);
    // this validator only produces one block every epoch whereas they should have produced 2. However, since
    // this is the only validator left, we still keep them as validator.
    record_block(&mut epoch_manager, CryptoHash::default(), h[0], 0, vec![]);
    record_block(&mut epoch_manager, h[0], h[2], 2, vec![]);
    record_block(&mut epoch_manager, h[2], h[4], 4, vec![]);
    record_block(&mut epoch_manager, h[4], h[5], 5, vec![]);
    let epoch_id = epoch_manager.get_next_epoch_id(&h[5]).unwrap();
    let epoch_info = epoch_manager.get_epoch_info(&epoch_id).unwrap();
    check_validators(&epoch_info, &[("test1", amount_staked)]);
    check_fishermen(&epoch_info, &[]);
    check_kickout(&epoch_info, &[]);
    check_stake_change(&epoch_info, vec![("test1".parse().unwrap(), amount_staked)]);
}

/// When computing validator kickout, we should not kickout validators such that the union
/// of kickout for this epoch and last epoch equals the entire validator set.
#[test]
fn test_validator_kickout() {
    let amount_staked = 1_000_000;
    let validators =
        vec![("test1".parse().unwrap(), amount_staked), ("test2".parse().unwrap(), amount_staked)];
    let epoch_length = 10;
    let mut epoch_manager = setup_default_epoch_manager(validators, epoch_length, 1, 2, 0, 90, 60);
    let h = hash_range((3 * epoch_length) as usize);

    record_block(&mut epoch_manager, CryptoHash::default(), h[0], 0, vec![]);
    let mut prev_block = h[0];
    let mut test2_expected_blocks = 0;
    let init_epoch_id = epoch_manager.get_epoch_id_from_prev_block(&prev_block).unwrap();
    for (i, curr_block) in h.iter().enumerate().skip(1) {
        let height = i as u64;
        let epoch_id = epoch_manager.get_epoch_id_from_prev_block(&prev_block).unwrap();
        let block_producer = epoch_manager.get_block_producer_info(&epoch_id, height).unwrap();
        if block_producer.account_id() == "test2" && epoch_id == init_epoch_id {
            // test2 skips its blocks in the first epoch
            test2_expected_blocks += 1;
        } else if block_producer.account_id() == "test1" && epoch_id != init_epoch_id {
            // test1 skips its blocks in subsequent epochs
            ()
        } else {
            record_block(&mut epoch_manager, prev_block, *curr_block, height, vec![]);
            prev_block = *curr_block;
        }
    }
    let epoch_infos: Vec<_> =
        h.iter().filter_map(|x| epoch_manager.get_epoch_info(&EpochId(*x)).ok()).collect();
    check_kickout(
        &epoch_infos[1],
        &[(
            "test2",
            ValidatorKickoutReason::NotEnoughBlocks {
                produced: 0,
                expected: test2_expected_blocks,
            },
        )],
    );
    let epoch_info = &epoch_infos[2];
    check_validators(epoch_info, &[("test1", amount_staked)]);
    check_fishermen(epoch_info, &[]);
    check_stake_change(epoch_info, vec![("test1".parse().unwrap(), amount_staked)]);
    check_kickout(epoch_info, &[]);
    check_reward(
        epoch_info,
        vec![
            ("test2".parse().unwrap(), 0),
            ("near".parse().unwrap(), 0),
            ("test1".parse().unwrap(), 0),
        ],
    );
}

#[test]
fn test_validator_unstake() {
    let store = create_test_store();
    let config = epoch_config(2, 1, 2, 0, 90, 60, 0);
    let amount_staked = 1_000_000;
    let validators = vec![
        stake("test1".parse().unwrap(), amount_staked),
        stake("test2".parse().unwrap(), amount_staked),
    ];
    let mut epoch_manager =
        EpochManager::new(store, config, PROTOCOL_VERSION, default_reward_calculator(), validators)
            .unwrap();
    let h = hash_range(8);
    record_block(&mut epoch_manager, CryptoHash::default(), h[0], 0, vec![]);
    // test1 unstakes in epoch 1, and should be kicked out in epoch 3 (validators stored at h2).
    record_block(&mut epoch_manager, h[0], h[1], 1, vec![stake("test1".parse().unwrap(), 0)]);
    record_block(&mut epoch_manager, h[1], h[2], 2, vec![]);
    record_block(&mut epoch_manager, h[2], h[3], 3, vec![]);

    let epoch_id = epoch_manager.get_next_epoch_id(&h[3]).unwrap();
    let epoch_info = epoch_manager.get_epoch_info(&epoch_id).unwrap();
    check_validators(&epoch_info, &[("test2", amount_staked)]);
    check_fishermen(&epoch_info, &[]);
    check_stake_change(
        &epoch_info,
        vec![("test1".parse().unwrap(), 0), ("test2".parse().unwrap(), amount_staked)],
    );
    check_kickout(&epoch_info, &[("test1", ValidatorKickoutReason::Unstaked)]);
    check_reward(
        &epoch_info,
        vec![
            ("test1".parse().unwrap(), 0),
            ("test2".parse().unwrap(), 0),
            ("near".parse().unwrap(), 0),
        ],
    );

    record_block(&mut epoch_manager, h[3], h[4], 4, vec![]);
    record_block(&mut epoch_manager, h[4], h[5], 5, vec![]);
    let epoch_id = epoch_manager.get_next_epoch_id(&h[5]).unwrap();
    let epoch_info = epoch_manager.get_epoch_info(&epoch_id).unwrap();
    check_validators(&epoch_info, &[("test2", amount_staked)]);
    check_fishermen(&epoch_info, &[]);
    check_stake_change(&epoch_info, vec![("test2".parse().unwrap(), amount_staked)]);
    check_kickout(&epoch_info, &[]);
    check_reward(
        &epoch_info,
        vec![
            ("test1".parse().unwrap(), 0),
            ("test2".parse().unwrap(), 0),
            ("near".parse().unwrap(), 0),
        ],
    );

    record_block(&mut epoch_manager, h[5], h[6], 6, vec![]);
    record_block(&mut epoch_manager, h[6], h[7], 7, vec![]);
    let epoch_id = epoch_manager.get_next_epoch_id(&h[7]).unwrap();
    let epoch_info = epoch_manager.get_epoch_info(&epoch_id).unwrap();
    check_validators(&epoch_info, &[("test2", amount_staked)]);
    check_fishermen(&epoch_info, &[]);
    check_stake_change(&epoch_info, vec![("test2".parse().unwrap(), amount_staked)]);
    check_kickout(&epoch_info, &[]);
    check_reward(&epoch_info, vec![("test2".parse().unwrap(), 0), ("near".parse().unwrap(), 0)]);
}

#[test]
fn test_slashing() {
    let store = create_test_store();
    let config = epoch_config(2, 1, 2, 0, 90, 60, 0);
    let amount_staked = 1_000_000;
    let validators = vec![
        stake("test1".parse().unwrap(), amount_staked),
        stake("test2".parse().unwrap(), amount_staked),
    ];
    let mut epoch_manager =
        EpochManager::new(store, config, PROTOCOL_VERSION, default_reward_calculator(), validators)
            .unwrap();

    let h = hash_range(10);
    record_block(&mut epoch_manager, CryptoHash::default(), h[0], 0, vec![]);

    // Slash test1
    let mut slashed = HashMap::new();
    slashed.insert("test1".parse::<AccountId>().unwrap(), SlashState::Other);
    record_block_with_slashes(
        &mut epoch_manager,
        h[0],
        h[1],
        1,
        vec![],
        vec![SlashedValidator::new("test1".parse().unwrap(), false)],
    );

    let epoch_id = epoch_manager.get_epoch_id(&h[1]).unwrap();
    let mut bps = epoch_manager
        .get_all_block_producers_ordered(&epoch_id, &h[1])
        .unwrap()
        .iter()
        .map(|x| (x.0.account_id().clone(), x.1))
        .collect::<Vec<_>>();
    bps.sort_unstable();
    assert_eq!(bps, vec![("test1".parse().unwrap(), true), ("test2".parse().unwrap(), false)]);

    record_block(&mut epoch_manager, h[1], h[2], 2, vec![]);
    record_block(&mut epoch_manager, h[2], h[3], 3, vec![]);
    record_block(&mut epoch_manager, h[3], h[4], 4, vec![]);
    // Epoch 3 -> defined by proposals/slashes in h[1].
    record_block(&mut epoch_manager, h[4], h[5], 5, vec![]);

    let epoch_id = epoch_manager.get_epoch_id(&h[5]).unwrap();
    assert_eq!(epoch_id.0, h[2]);
    let epoch_info = epoch_manager.get_epoch_info(&epoch_id).unwrap();
    check_validators(&epoch_info, &[("test2", amount_staked)]);
    check_fishermen(&epoch_info, &[]);
    check_stake_change(
        &epoch_info,
        vec![("test1".parse().unwrap(), 0), ("test2".parse().unwrap(), amount_staked)],
    );
    check_kickout(&epoch_info, &[("test1", ValidatorKickoutReason::Slashed)]);

    let slashed1: Vec<_> =
        epoch_manager.get_block_info(&h[2]).unwrap().slashed().clone().into_iter().collect();
    let slashed2: Vec<_> =
        epoch_manager.get_block_info(&h[3]).unwrap().slashed().clone().into_iter().collect();
    let slashed3: Vec<_> =
        epoch_manager.get_block_info(&h[5]).unwrap().slashed().clone().into_iter().collect();
    assert_eq!(slashed1, vec![("test1".parse().unwrap(), SlashState::Other)]);
    assert_eq!(slashed2, vec![("test1".parse().unwrap(), SlashState::AlreadySlashed)]);
    assert_eq!(slashed3, vec![("test1".parse().unwrap(), SlashState::AlreadySlashed)]);
}

/// Test that double sign interacts with other challenges in the correct way.
#[test]
fn test_double_sign_slashing1() {
    let store = create_test_store();
    let config = epoch_config(2, 1, 2, 0, 90, 60, 0);
    let amount_staked = 1_000_000;
    let validators = vec![
        stake("test1".parse().unwrap(), amount_staked),
        stake("test2".parse().unwrap(), amount_staked),
    ];
    let mut epoch_manager =
        EpochManager::new(store, config, PROTOCOL_VERSION, default_reward_calculator(), validators)
            .unwrap();

    let h = hash_range(10);
    record_block(&mut epoch_manager, CryptoHash::default(), h[0], 0, vec![]);
    record_block(&mut epoch_manager, h[0], h[1], 1, vec![]);
    record_block_with_slashes(
        &mut epoch_manager,
        h[1],
        h[2],
        2,
        vec![],
        vec![
            SlashedValidator::new("test1".parse().unwrap(), true),
            SlashedValidator::new("test1".parse().unwrap(), false),
        ],
    );
    let slashed: Vec<_> =
        epoch_manager.get_block_info(&h[2]).unwrap().slashed().clone().into_iter().collect();
    assert_eq!(slashed, vec![("test1".parse().unwrap(), SlashState::Other)]);
    record_block(&mut epoch_manager, h[2], h[3], 3, vec![]);
    // new epoch
    let slashed: Vec<_> =
        epoch_manager.get_block_info(&h[3]).unwrap().slashed().clone().into_iter().collect();
    assert_eq!(slashed, vec![("test1".parse().unwrap(), SlashState::AlreadySlashed)]);
    // slash test1 for double sign
    record_block_with_slashes(
        &mut epoch_manager,
        h[3],
        h[4],
        4,
        vec![],
        vec![SlashedValidator::new("test1".parse().unwrap(), true)],
    );

    // Epoch 3 -> defined by proposals/slashes in h[1].
    record_block(&mut epoch_manager, h[4], h[5], 5, vec![]);
    let epoch_id = epoch_manager.get_epoch_id(&h[5]).unwrap();
    let epoch_info = epoch_manager.get_epoch_info(&epoch_id).unwrap();
    assert_eq!(
        epoch_info
            .validators_iter()
            .map(|v| (v.account_id().clone(), v.stake()))
            .collect::<Vec<_>>(),
        vec![("test2".parse().unwrap(), amount_staked)],
    );
    assert_eq!(
        epoch_info.validator_kickout(),
        &[("test1".parse().unwrap(), ValidatorKickoutReason::Slashed)]
            .into_iter()
            .collect::<HashMap<_, _>>()
    );
    assert_eq!(
        epoch_info.stake_change(),
        &change_stake(vec![
            ("test1".parse().unwrap(), 0),
            ("test2".parse().unwrap(), amount_staked)
        ]),
    );

    let slashed: Vec<_> =
        epoch_manager.get_block_info(&h[5]).unwrap().slashed().clone().into_iter().collect();
    assert_eq!(slashed, vec![("test1".parse().unwrap(), SlashState::AlreadySlashed)]);
}

/// Test that two double sign challenge in two epochs works
#[test]
fn test_double_sign_slashing2() {
    let amount_staked = 1_000_000;
    let validators =
        vec![("test1".parse().unwrap(), amount_staked), ("test2".parse().unwrap(), amount_staked)];
    let mut epoch_manager = setup_default_epoch_manager(validators, 2, 1, 2, 0, 90, 60);

    let h = hash_range(10);
    record_block(&mut epoch_manager, CryptoHash::default(), h[0], 0, vec![]);
    record_block_with_slashes(
        &mut epoch_manager,
        h[0],
        h[1],
        1,
        vec![],
        vec![SlashedValidator::new("test1".parse().unwrap(), true)],
    );

    let slashed: Vec<_> =
        epoch_manager.get_block_info(&h[1]).unwrap().slashed().clone().into_iter().collect();
    assert_eq!(slashed, vec![("test1".parse().unwrap(), SlashState::DoubleSign)]);

    record_block(&mut epoch_manager, h[1], h[2], 2, vec![]);
    let slashed: Vec<_> =
        epoch_manager.get_block_info(&h[2]).unwrap().slashed().clone().into_iter().collect();
    assert_eq!(slashed, vec![("test1".parse().unwrap(), SlashState::DoubleSign)]);
    // new epoch
    record_block_with_slashes(
        &mut epoch_manager,
        h[2],
        h[3],
        3,
        vec![],
        vec![SlashedValidator::new("test1".parse().unwrap(), true)],
    );
    let slashed: Vec<_> =
        epoch_manager.get_block_info(&h[3]).unwrap().slashed().clone().into_iter().collect();
    assert_eq!(slashed, vec![("test1".parse().unwrap(), SlashState::DoubleSign)]);
}

/// If all current validator try to unstake, we disallow that.
#[test]
fn test_all_validators_unstake() {
    let stake_amount = 1_000;
    let validators = vec![
        ("test1".parse().unwrap(), stake_amount),
        ("test2".parse().unwrap(), stake_amount),
        ("test3".parse().unwrap(), stake_amount),
    ];
    let mut epoch_manager = setup_default_epoch_manager(validators, 1, 1, 3, 0, 90, 60);
    let h = hash_range(5);
    record_block(&mut epoch_manager, CryptoHash::default(), h[0], 0, vec![]);
    // all validators are trying to unstake.
    record_block(
        &mut epoch_manager,
        h[0],
        h[1],
        1,
        vec![
            stake("test1".parse().unwrap(), 0),
            stake("test2".parse().unwrap(), 0),
            stake("test3".parse().unwrap(), 0),
        ],
    );
    record_block(&mut epoch_manager, h[1], h[2], 2, vec![]);
    let next_epoch = epoch_manager.get_next_epoch_id(&h[2]).unwrap();
    assert_eq!(
        epoch_manager.get_epoch_info(&next_epoch).unwrap().validators_iter().collect::<Vec<_>>(),
        vec![
            stake("test1".parse().unwrap(), stake_amount),
            stake("test2".parse().unwrap(), stake_amount),
            stake("test3".parse().unwrap(), stake_amount)
        ],
    );
}

#[test]
fn test_validator_reward_one_validator() {
    let stake_amount = 1_000_000;
    let test1_stake_amount = 110;
    let validators = vec![
        ("test1".parse().unwrap(), test1_stake_amount),
        ("test2".parse().unwrap(), stake_amount),
    ];
    let epoch_length = 2;
    let total_supply = validators.iter().map(|(_, stake)| stake).sum();
    let reward_calculator = RewardCalculator {
        max_inflation_rate: Ratio::new(5, 100),
        num_blocks_per_year: 50,
        epoch_length,
        protocol_reward_rate: Ratio::new(1, 10),
        protocol_treasury_account: "near".parse().unwrap(),
        online_min_threshold: Ratio::new(90, 100),
        online_max_threshold: Ratio::new(99, 100),
        num_seconds_per_year: 50,
    };
    let mut epoch_manager = setup_epoch_manager(
        validators,
        epoch_length,
        1,
        1,
        0,
        90,
        60,
        100,
        reward_calculator.clone(),
    );
    let rng_seed = [0; 32];
    let h = hash_range(5);

    epoch_manager
        .record_block_info(
            block_info(
                h[0],
                0,
                0,
                Default::default(),
                Default::default(),
                h[0],
                vec![true],
                total_supply,
            ),
            rng_seed,
        )
        .unwrap();
    epoch_manager
        .record_block_info(
            block_info(h[1], 1, 1, h[0], h[0], h[1], vec![true], total_supply),
            rng_seed,
        )
        .unwrap();
    epoch_manager
        .record_block_info(
            block_info(h[2], 2, 2, h[1], h[1], h[1], vec![true], total_supply),
            rng_seed,
        )
        .unwrap();
    let mut validator_online_ratio = HashMap::new();
    validator_online_ratio.insert(
        "test2".parse().unwrap(),
        BlockChunkValidatorStats {
            block_stats: ValidatorStats { produced: 1, expected: 1 },
            chunk_stats: ValidatorStats { produced: 1, expected: 1 },
        },
    );
    let mut validator_stakes = HashMap::new();
    validator_stakes.insert("test2".parse().unwrap(), stake_amount);
    let (validator_reward, inflation) = reward_calculator.calculate_reward(
        validator_online_ratio,
        &validator_stakes,
        total_supply,
        PROTOCOL_VERSION,
        PROTOCOL_VERSION,
        epoch_length * NUM_NS_IN_SECOND,
    );
    let test2_reward = *validator_reward.get(AccountIdRef::new_or_panic("test2")).unwrap();
    let protocol_reward = *validator_reward.get(AccountIdRef::new_or_panic("near")).unwrap();

    let epoch_info = epoch_manager.get_epoch_info(&EpochId(h[2])).unwrap();
    check_validators(&epoch_info, &[("test2", stake_amount + test2_reward)]);
    check_fishermen(&epoch_info, &[("test1", test1_stake_amount)]);
    check_stake_change(
        &epoch_info,
        vec![
            ("test1".parse().unwrap(), test1_stake_amount),
            ("test2".parse().unwrap(), stake_amount + test2_reward),
        ],
    );
    check_kickout(&epoch_info, &[]);
    check_reward(
        &epoch_info,
        vec![("test2".parse().unwrap(), test2_reward), ("near".parse().unwrap(), protocol_reward)],
    );
    assert_eq!(epoch_info.minted_amount(), inflation);
}

#[test]
fn test_validator_reward_weight_by_stake() {
    let stake_amount1 = 1_000_000;
    let stake_amount2 = 500_000;
    let validators =
        vec![("test1".parse().unwrap(), stake_amount1), ("test2".parse().unwrap(), stake_amount2)];
    let epoch_length = 2;
    let total_supply = (stake_amount1 + stake_amount2) * validators.len() as u128;
    let reward_calculator = RewardCalculator {
        max_inflation_rate: Ratio::new(5, 100),
        num_blocks_per_year: 50,
        epoch_length,
        protocol_reward_rate: Ratio::new(1, 10),
        protocol_treasury_account: "near".parse().unwrap(),
        online_min_threshold: Ratio::new(90, 100),
        online_max_threshold: Ratio::new(99, 100),
        num_seconds_per_year: 50,
    };
    let mut epoch_manager = setup_epoch_manager(
        validators,
        epoch_length,
        1,
        2,
        0,
        90,
        60,
        100,
        reward_calculator.clone(),
    );
    let h = hash_range(5);
    record_with_block_info(
        &mut epoch_manager,
        block_info(
            h[0],
            0,
            0,
            Default::default(),
            Default::default(),
            h[0],
            vec![true],
            total_supply,
        ),
    );
    record_with_block_info(
        &mut epoch_manager,
        block_info(h[1], 1, 1, h[0], h[0], h[1], vec![true], total_supply),
    );
    record_with_block_info(
        &mut epoch_manager,
        block_info(h[2], 2, 2, h[1], h[1], h[1], vec![true], total_supply),
    );
    let mut validator_online_ratio = HashMap::new();
    validator_online_ratio.insert(
        "test1".parse().unwrap(),
        BlockChunkValidatorStats {
            block_stats: ValidatorStats { produced: 1, expected: 1 },
            chunk_stats: ValidatorStats { produced: 1, expected: 1 },
        },
    );
    validator_online_ratio.insert(
        "test2".parse().unwrap(),
        BlockChunkValidatorStats {
            block_stats: ValidatorStats { produced: 1, expected: 1 },
            chunk_stats: ValidatorStats { produced: 1, expected: 1 },
        },
    );
    let mut validators_stakes = HashMap::new();
    validators_stakes.insert("test1".parse().unwrap(), stake_amount1);
    validators_stakes.insert("test2".parse().unwrap(), stake_amount2);
    let (validator_reward, inflation) = reward_calculator.calculate_reward(
        validator_online_ratio,
        &validators_stakes,
        total_supply,
        PROTOCOL_VERSION,
        PROTOCOL_VERSION,
        epoch_length * NUM_NS_IN_SECOND,
    );
    let test1_reward = *validator_reward.get(AccountIdRef::new_or_panic("test1")).unwrap();
    let test2_reward = *validator_reward.get(AccountIdRef::new_or_panic("test2")).unwrap();
    assert_eq!(test1_reward, test2_reward * 2);
    let protocol_reward = *validator_reward.get(AccountIdRef::new_or_panic("near")).unwrap();

    let epoch_info = epoch_manager.get_epoch_info(&EpochId(h[2])).unwrap();
    check_validators(
        &epoch_info,
        &[("test1", stake_amount1 + test1_reward), ("test2", stake_amount2 + test2_reward)],
    );
    check_fishermen(&epoch_info, &[]);
    check_stake_change(
        &epoch_info,
        vec![
            ("test1".parse().unwrap(), stake_amount1 + test1_reward),
            ("test2".parse().unwrap(), stake_amount2 + test2_reward),
        ],
    );
    check_kickout(&epoch_info, &[]);
    check_reward(
        &epoch_info,
        vec![
            ("test1".parse().unwrap(), test1_reward),
            ("test2".parse().unwrap(), test2_reward),
            ("near".parse().unwrap(), protocol_reward),
        ],
    );
    assert_eq!(epoch_info.minted_amount(), inflation);
}

#[test]
fn test_reward_multiple_shards() {
    let stake_amount = 1_000_000;
    let validators =
        vec![("test1".parse().unwrap(), stake_amount), ("test2".parse().unwrap(), stake_amount)];
    let epoch_length = 10;
    let total_supply = stake_amount * validators.len() as u128;
    let reward_calculator = RewardCalculator {
        max_inflation_rate: Ratio::new(5, 100),
        num_blocks_per_year: 1_000_000,
        epoch_length,
        protocol_reward_rate: Ratio::new(1, 10),
        protocol_treasury_account: "near".parse().unwrap(),
        online_min_threshold: Ratio::new(90, 100),
        online_max_threshold: Ratio::new(99, 100),
        num_seconds_per_year: 1_000_000,
    };
    let num_shards = 2;
    let mut epoch_manager = setup_epoch_manager(
        validators,
        epoch_length,
        num_shards,
        2,
        0,
        90,
        60,
        0,
        reward_calculator.clone(),
    );
    let h = hash_range((2 * epoch_length + 1) as usize);
    record_with_block_info(
        &mut epoch_manager,
        block_info(
            h[0],
            0,
            0,
            Default::default(),
            Default::default(),
            h[0],
            vec![true],
            total_supply,
        ),
    );
    let mut expected_chunks = 0;
    let init_epoch_id = epoch_manager.get_epoch_id_from_prev_block(&h[0]).unwrap();
    for height in 1..(2 * epoch_length) {
        let i = height as usize;
        let epoch_id = epoch_manager.get_epoch_id_from_prev_block(&h[i - 1]).unwrap();
        // test1 skips its chunks in the first epoch
        let chunk_mask = (0..num_shards)
            .map(|shard_index| {
                let expected_chunk_producer = epoch_manager
                    .get_chunk_producer_info(&epoch_id, height, shard_index as u64)
                    .unwrap();
                if expected_chunk_producer.account_id() == "test1" && epoch_id == init_epoch_id {
                    expected_chunks += 1;
                    false
                } else {
                    true
                }
            })
            .collect();
        record_with_block_info(
            &mut epoch_manager,
            block_info(h[i], height, height, h[i - 1], h[i - 1], h[i], chunk_mask, total_supply),
        );
    }
    let mut validator_online_ratio = HashMap::new();
    validator_online_ratio.insert(
        "test2".parse().unwrap(),
        BlockChunkValidatorStats {
            block_stats: ValidatorStats { produced: 1, expected: 1 },
            chunk_stats: ValidatorStats { produced: 1, expected: 1 },
        },
    );
    let mut validators_stakes = HashMap::new();
    validators_stakes.insert("test1".parse().unwrap(), stake_amount);
    validators_stakes.insert("test2".parse().unwrap(), stake_amount);
    let (validator_reward, inflation) = reward_calculator.calculate_reward(
        validator_online_ratio,
        &validators_stakes,
        total_supply,
        PROTOCOL_VERSION,
        PROTOCOL_VERSION,
        epoch_length * NUM_NS_IN_SECOND,
    );
    let test2_reward = *validator_reward.get(AccountIdRef::new_or_panic("test2")).unwrap();
    let protocol_reward = *validator_reward.get(AccountIdRef::new_or_panic("near")).unwrap();
    let epoch_infos: Vec<_> =
        h.iter().filter_map(|x| epoch_manager.get_epoch_info(&EpochId(*x)).ok()).collect();
    let epoch_info = &epoch_infos[1];
    check_validators(epoch_info, &[("test2", stake_amount + test2_reward)]);
    check_fishermen(epoch_info, &[]);
    check_stake_change(
        epoch_info,
        vec![
            ("test1".parse().unwrap(), 0),
            ("test2".parse().unwrap(), stake_amount + test2_reward),
        ],
    );
    check_kickout(
        epoch_info,
        &[(
            "test1",
            ValidatorKickoutReason::NotEnoughChunks { produced: 0, expected: expected_chunks },
        )],
    );
    check_reward(
        epoch_info,
        vec![("test2".parse().unwrap(), test2_reward), ("near".parse().unwrap(), protocol_reward)],
    );
    assert_eq!(epoch_info.minted_amount(), inflation);
}

#[test]
fn test_unstake_and_then_change_stake() {
    let amount_staked = 1_000_000;
    let validators =
        vec![("test1".parse().unwrap(), amount_staked), ("test2".parse().unwrap(), amount_staked)];
    let mut epoch_manager = setup_default_epoch_manager(validators, 2, 1, 2, 0, 90, 60);
    let h = hash_range(8);
    record_block(&mut epoch_manager, CryptoHash::default(), h[0], 0, vec![]);
    // test1 unstakes in epoch 1, and should be kicked out in epoch 3 (validators stored at h2).
    record_block(&mut epoch_manager, h[0], h[1], 1, vec![stake("test1".parse().unwrap(), 0)]);
    record_block(
        &mut epoch_manager,
        h[1],
        h[2],
        2,
        vec![stake("test1".parse().unwrap(), amount_staked)],
    );
    record_block(&mut epoch_manager, h[2], h[3], 3, vec![]);
    let epoch_id = epoch_manager.get_next_epoch_id(&h[3]).unwrap();
    assert_eq!(epoch_id, EpochId(h[2]));
    let epoch_info = epoch_manager.get_epoch_info(&epoch_id).unwrap();
    check_validators(&epoch_info, &[("test1", amount_staked), ("test2", amount_staked)]);
    check_fishermen(&epoch_info, &[]);
    check_stake_change(
        &epoch_info,
        vec![("test1".parse().unwrap(), amount_staked), ("test2".parse().unwrap(), amount_staked)],
    );
    check_kickout(&epoch_info, &[]);
    check_reward(
        &epoch_info,
        vec![
            ("test1".parse().unwrap(), 0),
            ("test2".parse().unwrap(), 0),
            ("near".parse().unwrap(), 0),
        ],
    );
}

/// When a block producer fails to produce a block, check that other chunk producers who produce
/// chunks for that block are not kicked out because of it.
#[test]
fn test_expected_chunks() {
    let stake_amount = 1_000_000;
    let validators = vec![
        ("test1".parse().unwrap(), stake_amount),
        ("test2".parse().unwrap(), stake_amount),
        ("test3".parse().unwrap(), stake_amount),
    ];
    let epoch_length = 20;
    let total_supply = stake_amount * validators.len() as u128;
    let mut epoch_manager = setup_epoch_manager(
        validators,
        epoch_length,
        3,
        3,
        0,
        90,
        60,
        0,
        default_reward_calculator(),
    );
    let rng_seed = [0; 32];
    let hashes = hash_range((2 * epoch_length) as usize);
    record_block(&mut epoch_manager, Default::default(), hashes[0], 0, vec![]);
    let mut expected = 0;
    let mut prev_block = hashes[0];
    let initial_epoch_id = epoch_manager.get_epoch_id_from_prev_block(&prev_block).unwrap();
    for (i, curr_block) in hashes.iter().enumerate().skip(1) {
        let height = i as u64;
        let epoch_id = epoch_manager.get_epoch_id_from_prev_block(&prev_block).unwrap();
        let epoch_info = epoch_manager.get_epoch_info(&epoch_id).unwrap().clone();
        let block_producer = EpochManager::block_producer_from_info(&epoch_info, height);
        // test1 does not produce blocks during first epoch
        if block_producer == 0 && epoch_id == initial_epoch_id {
            expected += 1;
        } else {
            epoch_manager
                .record_block_info(
                    block_info(
                        *curr_block,
                        height,
                        height,
                        prev_block,
                        prev_block,
                        epoch_id.0,
                        vec![true, true, true],
                        total_supply,
                    ),
                    rng_seed,
                )
                .unwrap()
                .commit()
                .unwrap();
            prev_block = *curr_block;
        }
        if epoch_id != initial_epoch_id {
            break;
        }
    }
    let epoch_info = hashes
        .iter()
        .filter_map(|x| epoch_manager.get_epoch_info(&EpochId(*x)).ok())
        .last()
        .unwrap();
    assert_eq!(
        epoch_info.validator_kickout(),
        &[(
            "test1".parse::<AccountId>().unwrap(),
            ValidatorKickoutReason::NotEnoughBlocks { produced: 0, expected }
        )]
        .into_iter()
        .collect::<HashMap<_, _>>()
    );
}

#[test]
fn test_expected_chunks_prev_block_not_produced() {
    let stake_amount = 1_000_000;
    let validators = vec![
        ("test1".parse().unwrap(), stake_amount),
        ("test2".parse().unwrap(), stake_amount),
        ("test3".parse().unwrap(), stake_amount),
    ];
    let epoch_length = 50;
    let total_supply = stake_amount * validators.len() as u128;
    let mut epoch_manager = setup_epoch_manager(
        validators,
        epoch_length,
        1,
        3,
        0,
        90,
        90,
        0,
        default_reward_calculator(),
    );
    let rng_seed = [0; 32];
    let hashes = hash_range((2 * epoch_length) as usize);
    record_block(&mut epoch_manager, Default::default(), hashes[0], 0, vec![]);
    let mut expected = 0;
    let mut prev_block = hashes[0];
    let initial_epoch_id = epoch_manager.get_epoch_id_from_prev_block(&prev_block).unwrap();
    for (i, curr_block) in hashes.iter().enumerate().skip(1) {
        let height = i as u64;
        let epoch_id = epoch_manager.get_epoch_id_from_prev_block(&prev_block).unwrap();
        let epoch_info = epoch_manager.get_epoch_info(&epoch_id).unwrap().clone();
        let block_producer = EpochManager::block_producer_from_info(&epoch_info, height);
        let prev_block_info = epoch_manager.get_block_info(&prev_block).unwrap();
        let prev_height = prev_block_info.height();
        let expected_chunk_producer =
            EpochManager::chunk_producer_from_info(&epoch_info, prev_height + 1, 0);
        // test1 does not produce blocks during first epoch
        if block_producer == 0 && epoch_id == initial_epoch_id {
            expected += 1;
        } else {
            // test1 also misses all their chunks
            let should_produce_chunk = expected_chunk_producer != 0;
            epoch_manager
                .record_block_info(
                    block_info(
                        *curr_block,
                        height,
                        height,
                        prev_block,
                        prev_block,
                        epoch_id.0,
                        vec![should_produce_chunk],
                        total_supply,
                    ),
                    rng_seed,
                )
                .unwrap()
                .commit()
                .unwrap();
            prev_block = *curr_block;
        }
        if epoch_id != initial_epoch_id {
            break;
        }
    }
    let epoch_info = hashes
        .iter()
        .filter_map(|x| epoch_manager.get_epoch_info(&EpochId(*x)).ok())
        .last()
        .unwrap();
    assert_eq!(
        epoch_info.validator_kickout(),
        &[(
            "test1".parse().unwrap(),
            ValidatorKickoutReason::NotEnoughBlocks { produced: 0, expected }
        )]
        .into_iter()
        .collect::<HashMap<_, _>>()
    );
}

fn update_tracker(
    epoch_info: &EpochInfo,
    heights: std::ops::Range<BlockHeight>,
    produced_heights: &[BlockHeight],
    tracker: &mut HashMap<ValidatorId, ValidatorStats>,
) {
    for h in heights {
        let block_producer = EpochManager::block_producer_from_info(epoch_info, h);
        let entry =
            tracker.entry(block_producer).or_insert(ValidatorStats { produced: 0, expected: 0 });
        if produced_heights.contains(&h) {
            entry.produced += 1;
        }
        entry.expected += 1;
    }
}

#[test]
fn test_epoch_info_aggregator() {
    let stake_amount = 1_000_000;
    let validators =
        vec![("test1".parse().unwrap(), stake_amount), ("test2".parse().unwrap(), stake_amount)];
    let epoch_length = 5;
    let mut em = setup_epoch_manager(
        validators,
        epoch_length,
        1,
        2,
        0,
        10,
        10,
        0,
        default_reward_calculator(),
    );
    let h = hash_range(6);
    record_block(&mut em, Default::default(), h[0], 0, vec![]);
    record_block_with_final_block_hash(&mut em, h[0], h[1], h[0], 1, vec![]);
    record_block_with_final_block_hash(&mut em, h[1], h[3], h[0], 3, vec![]);
    assert_eq!(h[0], em.epoch_info_aggregator.last_block_hash);
    let epoch_id = em.get_epoch_id(&h[3]).unwrap();
    let epoch_info = em.get_epoch_info(&epoch_id).unwrap();

    let mut tracker = HashMap::new();
    update_tracker(&epoch_info, 1..4, &[1, 3], &mut tracker);

    let aggregator = em.get_epoch_info_aggregator_upto_last(&h[3]).unwrap();
    assert_eq!(aggregator.block_tracker, tracker);
    // get_epoch_info_aggregator_upto_last does not change
    // epoch_info_aggregator
    assert_eq!(h[0], em.epoch_info_aggregator.last_block_hash);

    record_block_with_final_block_hash(&mut em, h[3], h[5], h[1], 5, vec![]);
    assert_eq!(h[1], em.epoch_info_aggregator.last_block_hash);

    update_tracker(&epoch_info, 4..6, &[5], &mut tracker);

    let aggregator = em.get_epoch_info_aggregator_upto_last(&h[5]).unwrap();
    assert_eq!(aggregator.block_tracker, tracker);
    assert_eq!(h[1], em.epoch_info_aggregator.last_block_hash);
}

/// If the node stops and restarts, the aggregator should be able to recover
#[test]
fn test_epoch_info_aggregator_data_loss() {
    let stake_amount = 1_000_000;
    let validators =
        vec![("test1".parse().unwrap(), stake_amount), ("test2".parse().unwrap(), stake_amount)];
    let epoch_length = 5;
    let mut em = setup_epoch_manager(
        validators,
        epoch_length,
        1,
        2,
        0,
        10,
        10,
        0,
        default_reward_calculator(),
    );
    let h = hash_range(6);
    record_block(&mut em, Default::default(), h[0], 0, vec![]);
    record_block(&mut em, h[0], h[1], 1, vec![stake("test1".parse().unwrap(), stake_amount - 10)]);
    record_block(&mut em, h[1], h[3], 3, vec![stake("test2".parse().unwrap(), stake_amount + 10)]);
    assert_eq!(h[1], em.epoch_info_aggregator.last_block_hash);
    em.epoch_info_aggregator = EpochInfoAggregator::default();
    record_block(&mut em, h[3], h[5], 5, vec![stake("test1".parse().unwrap(), stake_amount - 1)]);
    assert_eq!(h[3], em.epoch_info_aggregator.last_block_hash);
    let epoch_id = em.get_epoch_id(&h[5]).unwrap();
    let epoch_info = em.get_epoch_info(&epoch_id).unwrap();
    let mut tracker = HashMap::new();
    update_tracker(&epoch_info, 1..6, &[1, 3, 5], &mut tracker);
    let aggregator = em.get_epoch_info_aggregator_upto_last(&h[5]).unwrap();
    assert_eq!(aggregator.block_tracker, tracker);
    assert_eq!(
        aggregator.all_proposals,
        vec![
            stake("test1".parse().unwrap(), stake_amount - 1),
            stake("test2".parse().unwrap(), stake_amount + 10)
        ]
        .into_iter()
        .map(|p| (p.account_id().clone(), p))
        .collect::<BTreeMap<_, _>>()
    );
}

/// Aggregator should still work even if there is a reorg past the last final block.
#[test]
fn test_epoch_info_aggregator_reorg_past_final_block() {
    let stake_amount = 1_000_000;
    let validators =
        vec![("test1".parse().unwrap(), stake_amount), ("test2".parse().unwrap(), stake_amount)];
    let epoch_length = 6;
    let mut em = setup_epoch_manager(
        validators,
        epoch_length,
        1,
        2,
        0,
        10,
        10,
        0,
        default_reward_calculator(),
    );
    let h = hash_range(6);
    record_block(&mut em, Default::default(), h[0], 0, vec![]);
    record_block_with_final_block_hash(&mut em, h[0], h[1], h[0], 1, vec![]);
    record_block_with_final_block_hash(&mut em, h[1], h[2], h[0], 2, vec![]);
    record_block_with_final_block_hash(
        &mut em,
        h[2],
        h[3],
        h[1],
        3,
        vec![stake("test1".parse().unwrap(), stake_amount - 1)],
    );
    record_block_with_final_block_hash(&mut em, h[3], h[4], h[3], 4, vec![]);
    record_block_with_final_block_hash(&mut em, h[2], h[5], h[1], 5, vec![]);
    let epoch_id = em.get_epoch_id(&h[5]).unwrap();
    let epoch_info = em.get_epoch_info(&epoch_id).unwrap();
    let mut tracker = HashMap::new();
    update_tracker(&epoch_info, 1..6, &[1, 2, 5], &mut tracker);
    let aggregator = em.get_epoch_info_aggregator_upto_last(&h[5]).unwrap();
    assert_eq!(aggregator.block_tracker, tracker);
    assert!(aggregator.all_proposals.is_empty());
}

#[test]
fn test_epoch_info_aggregator_reorg_beginning_of_epoch() {
    let stake_amount = 1_000_000;
    let validators =
        vec![("test1".parse().unwrap(), stake_amount), ("test2".parse().unwrap(), stake_amount)];
    let epoch_length = 4;
    let mut em = setup_epoch_manager(
        validators,
        epoch_length,
        1,
        2,
        0,
        10,
        10,
        0,
        default_reward_calculator(),
    );
    let h = hash_range(10);
    record_block(&mut em, Default::default(), h[0], 0, vec![]);
    for i in 1..5 {
        record_block(&mut em, h[i - 1], h[i], i as u64, vec![]);
    }
    record_block(&mut em, h[4], h[5], 5, vec![stake("test1".parse().unwrap(), stake_amount - 1)]);
    record_block_with_final_block_hash(
        &mut em,
        h[5],
        h[6],
        h[4],
        6,
        vec![stake("test2".parse().unwrap(), stake_amount - 100)],
    );
    // reorg
    record_block(&mut em, h[4], h[7], 7, vec![]);
    let epoch_id = em.get_epoch_id(&h[7]).unwrap();
    let epoch_info = em.get_epoch_info(&epoch_id).unwrap();
    let mut tracker = HashMap::new();
    update_tracker(&epoch_info, 5..8, &[7], &mut tracker);
    let aggregator = em.get_epoch_info_aggregator_upto_last(&h[7]).unwrap();
    assert_eq!(aggregator.block_tracker, tracker);
    assert!(aggregator.all_proposals.is_empty());
}

fn count_missing_blocks(
    epoch_manager: &EpochManager,
    epoch_id: &EpochId,
    height_range: std::ops::Range<u64>,
    produced_heights: &[u64],
    validator: &str,
) -> ValidatorStats {
    let mut result = ValidatorStats { produced: 0, expected: 0 };
    for h in height_range {
        let block_producer = epoch_manager.get_block_producer_info(epoch_id, h).unwrap();
        if validator == block_producer.account_id() {
            if produced_heights.contains(&h) {
                result.produced += 1;
            }
            result.expected += 1;
        }
    }
    result
}

#[test]
fn test_num_missing_blocks() {
    let stake_amount = 1_000_000;
    let validators =
        vec![("test1".parse().unwrap(), stake_amount), ("test2".parse().unwrap(), stake_amount)];
    let epoch_length = 2;
    let mut em = setup_epoch_manager(
        validators,
        epoch_length,
        1,
        2,
        0,
        10,
        10,
        0,
        default_reward_calculator(),
    );
    let h = hash_range(8);
    record_block(&mut em, Default::default(), h[0], 0, vec![]);
    record_block(&mut em, h[0], h[1], 1, vec![]);
    record_block(&mut em, h[1], h[3], 3, vec![]);
    let epoch_id = em.get_epoch_id(&h[1]).unwrap();
    assert_eq!(
        em.get_num_validator_blocks(&epoch_id, &h[3], &"test1".parse().unwrap()).unwrap(),
        count_missing_blocks(&mut em, &epoch_id, 1..4, &[1, 3], "test1"),
    );
    assert_eq!(
        em.get_num_validator_blocks(&epoch_id, &h[3], &"test2".parse().unwrap()).unwrap(),
        count_missing_blocks(&mut em, &epoch_id, 1..4, &[1, 3], "test2"),
    );

    // Build chain 0 <- x <- x <- x <- ( 4 <- 5 ) <- x <- 7
    record_block(&mut em, h[0], h[4], 4, vec![]);
    let epoch_id = em.get_epoch_id(&h[4]).unwrap();
    // Block 4 is first block after genesis and starts new epoch, but we actually count how many missed blocks have happened since block 0.
    assert_eq!(
        em.get_num_validator_blocks(&epoch_id, &h[4], &"test1".parse().unwrap()).unwrap(),
        count_missing_blocks(&mut em, &epoch_id, 1..5, &[4], "test1"),
    );
    assert_eq!(
        em.get_num_validator_blocks(&epoch_id, &h[4], &"test2".parse().unwrap()).unwrap(),
        count_missing_blocks(&mut em, &epoch_id, 1..5, &[4], "test2"),
    );
    record_block(&mut em, h[4], h[5], 5, vec![]);
    record_block(&mut em, h[5], h[7], 7, vec![]);
    let epoch_id = em.get_epoch_id(&h[7]).unwrap();
    // The next epoch started after 5 with 6, and test2 missed their slot from perspective of block 7.
    assert_eq!(
        em.get_num_validator_blocks(&epoch_id, &h[7], &"test2".parse().unwrap()).unwrap(),
        count_missing_blocks(&mut em, &epoch_id, 6..8, &[7], "test2"),
    );
}

/// Test when blocks are all produced, validators can be kicked out because of not producing
/// enough chunks
#[test]
fn test_chunk_validator_kickout() {
    let stake_amount = 1_000_000;
    let validators =
        vec![("test1".parse().unwrap(), stake_amount), ("test2".parse().unwrap(), stake_amount)];
    let epoch_length = 10;
    let total_supply = stake_amount * validators.len() as u128;
    let mut em = setup_epoch_manager(
        validators,
        epoch_length,
        4,
        2,
        0,
        90,
        70,
        0,
        default_reward_calculator(),
    );
    let rng_seed = [0; 32];
    let hashes = hash_range((epoch_length + 2) as usize);
    record_block(&mut em, Default::default(), hashes[0], 0, vec![]);
    let mut expected = 0;
    for (prev_block, (height, curr_block)) in hashes.iter().zip(hashes.iter().enumerate().skip(1)) {
        let height = height as u64;
        let epoch_id = em.get_epoch_id_from_prev_block(prev_block).unwrap();
        let epoch_info = em.get_epoch_info(&epoch_id).unwrap().clone();
        if height < epoch_length {
            let chunk_mask = (0..4)
                .map(|shard_id| {
                    let chunk_producer = EpochManager::chunk_producer_from_info(
                        &epoch_info,
                        height,
                        shard_id as u64,
                    );
                    // test1 skips chunks
                    if chunk_producer == 0 {
                        expected += 1;
                        false
                    } else {
                        true
                    }
                })
                .collect();
            em.record_block_info(
                block_info(
                    *curr_block,
                    height,
                    height - 1,
                    *prev_block,
                    *prev_block,
                    epoch_id.0,
                    chunk_mask,
                    total_supply,
                ),
                rng_seed,
            )
            .unwrap();
        } else {
            em.record_block_info(
                block_info(
                    *curr_block,
                    height,
                    height - 1,
                    *prev_block,
                    *prev_block,
                    epoch_id.0,
                    vec![true, true, true, true],
                    total_supply,
                ),
                rng_seed,
            )
            .unwrap();
        }
    }

    let last_epoch_info = hashes.iter().filter_map(|x| em.get_epoch_info(&EpochId(*x)).ok()).last();
    assert_eq!(
        last_epoch_info.unwrap().validator_kickout(),
        &[(
            "test1".parse().unwrap(),
            ValidatorKickoutReason::NotEnoughChunks { produced: 0, expected }
        )]
        .into_iter()
        .collect::<HashMap<_, _>>(),
    );
}

#[test]
fn test_compare_epoch_id() {
    let amount_staked = 1_000_000;
    let validators =
        vec![("test1".parse().unwrap(), amount_staked), ("test2".parse().unwrap(), amount_staked)];
    let mut epoch_manager = setup_default_epoch_manager(validators, 2, 1, 2, 0, 90, 60);
    let h = hash_range(8);
    record_block(&mut epoch_manager, CryptoHash::default(), h[0], 0, vec![]);
    // test1 unstakes in epoch 1, and should be kicked out in epoch 3 (validators stored at h2).
    record_block(&mut epoch_manager, h[0], h[1], 1, vec![stake("test1".parse().unwrap(), 0)]);
    record_block(
        &mut epoch_manager,
        h[1],
        h[2],
        2,
        vec![stake("test1".parse().unwrap(), amount_staked)],
    );
    record_block(&mut epoch_manager, h[2], h[3], 3, vec![]);
    let epoch_id0 = epoch_manager.get_epoch_id(&h[0]).unwrap();
    let epoch_id1 = epoch_manager.get_epoch_id(&h[1]).unwrap();
    let epoch_id2 = epoch_manager.get_next_epoch_id(&h[1]).unwrap();
    let epoch_id3 = epoch_manager.get_next_epoch_id(&h[3]).unwrap();
    assert_eq!(epoch_manager.compare_epoch_id(&epoch_id0, &epoch_id1), Ok(Ordering::Equal));
    assert_eq!(epoch_manager.compare_epoch_id(&epoch_id2, &epoch_id3), Ok(Ordering::Less));
    assert_eq!(epoch_manager.compare_epoch_id(&epoch_id3, &epoch_id1), Ok(Ordering::Greater));
    let random_epoch_id = EpochId(hash(&[100]));
    assert!(epoch_manager.compare_epoch_id(&epoch_id3, &random_epoch_id).is_err());
}

#[test]
fn test_fishermen() {
    let stake_amount = 1_000_000;
    let fishermen_threshold = 100;
    let validators = vec![
        ("test1".parse().unwrap(), stake_amount),
        ("test2".parse().unwrap(), stake_amount),
        ("test3".parse().unwrap(), fishermen_threshold),
        ("test4".parse().unwrap(), fishermen_threshold / 2),
    ];
    let epoch_length = 4;
    let em = setup_epoch_manager(
        validators,
        epoch_length,
        1,
        4,
        0,
        90,
        70,
        fishermen_threshold,
        default_reward_calculator(),
    );
    let epoch_info = em.get_epoch_info(&EpochId::default()).unwrap();
    check_validators(&epoch_info, &[("test1", stake_amount), ("test2", stake_amount)]);
    check_fishermen(&epoch_info, &[("test3", fishermen_threshold)]);
    check_stake_change(
        &epoch_info,
        vec![
            ("test1".parse().unwrap(), stake_amount),
            ("test2".parse().unwrap(), stake_amount),
            ("test3".parse().unwrap(), fishermen_threshold),
            ("test4".parse().unwrap(), 0),
        ],
    );
    check_kickout(&epoch_info, &[]);
}

#[test]
fn test_fishermen_unstake() {
    let stake_amount = 1_000_000;
    let fishermen_threshold = 100;
    let validators = vec![
        ("test1".parse().unwrap(), stake_amount),
        ("test2".parse().unwrap(), fishermen_threshold),
        ("test3".parse().unwrap(), fishermen_threshold),
    ];
    let mut em = setup_epoch_manager(
        validators,
        2,
        1,
        1,
        0,
        90,
        70,
        fishermen_threshold,
        default_reward_calculator(),
    );
    let h = hash_range(5);
    record_block(&mut em, CryptoHash::default(), h[0], 0, vec![]);
    // fishermen unstake
    record_block(&mut em, h[0], h[1], 1, vec![stake("test2".parse().unwrap(), 0)]);
    record_block(&mut em, h[1], h[2], 2, vec![stake("test3".parse().unwrap(), 1)]);

    let epoch_info = em.get_epoch_info(&EpochId(h[2])).unwrap();
    check_validators(&epoch_info, &[("test1", stake_amount)]);
    check_fishermen(&epoch_info, &[]);
    check_stake_change(
        &epoch_info,
        vec![
            ("test1".parse().unwrap(), stake_amount),
            ("test2".parse().unwrap(), 0),
            ("test3".parse().unwrap(), 0),
        ],
    );
    let kickout = epoch_info.validator_kickout();
    assert_eq!(
        kickout.get(AccountIdRef::new_or_panic("test2")).unwrap(),
        &ValidatorKickoutReason::Unstaked
    );
    matches!(
        kickout.get(AccountIdRef::new_or_panic("test3")),
        Some(ValidatorKickoutReason::NotEnoughStake { .. })
    );
}

#[test]
fn test_validator_consistency() {
    let stake_amount = 1_000;
    let validators =
        vec![("test1".parse().unwrap(), stake_amount), ("test2".parse().unwrap(), stake_amount)];
    let mut epoch_manager = setup_default_epoch_manager(validators, 2, 1, 1, 0, 90, 60);
    let h = hash_range(5);
    record_block(&mut epoch_manager, CryptoHash::default(), h[0], 0, vec![]);
    let epoch_id = epoch_manager.get_epoch_id(&h[0]).unwrap();
    let epoch_info = epoch_manager.get_epoch_info(&epoch_id).unwrap();
    let mut actual_block_producers = HashSet::new();
    for index in epoch_info.block_producers_settlement().into_iter() {
        let bp = epoch_info.validator_account_id(*index).clone();
        actual_block_producers.insert(bp);
    }
    for index in epoch_info.chunk_producers_settlement().into_iter().flatten() {
        let bp = epoch_info.validator_account_id(*index).clone();
        actual_block_producers.insert(bp);
    }
    for bp in actual_block_producers {
        assert!(epoch_info.account_is_validator(&bp))
    }
}

/// Test that when epoch length is larger than the cache size of block info cache, there is
/// no unexpected error.
#[test]
fn test_finalize_epoch_large_epoch_length() {
    let stake_amount = 1_000;
    let validators =
        vec![("test1".parse().unwrap(), stake_amount), ("test2".parse().unwrap(), stake_amount)];
    let mut epoch_manager =
        setup_default_epoch_manager(validators, (BLOCK_CACHE_SIZE + 1) as u64, 1, 2, 0, 90, 60);
    let h = hash_range(BLOCK_CACHE_SIZE + 2);
    record_block(&mut epoch_manager, CryptoHash::default(), h[0], 0, vec![]);
    for i in 1..=(BLOCK_CACHE_SIZE + 1) {
        record_block(&mut epoch_manager, h[i - 1], h[i], i as u64, vec![]);
    }
    let epoch_info = epoch_manager.get_epoch_info(&EpochId(h[BLOCK_CACHE_SIZE + 1])).unwrap();
    assert_eq!(
        epoch_info.validators_iter().map(|v| v.account_and_stake()).collect::<Vec<_>>(),
        vec![("test1".parse().unwrap(), stake_amount), ("test2".parse().unwrap(), stake_amount)],
    );
    assert_eq!(
        epoch_info.stake_change(),
        &change_stake(vec![
            ("test1".parse().unwrap(), stake_amount),
            ("test2".parse().unwrap(), stake_amount)
        ]),
    );
    assert_eq!(
        BLOCK_CACHE_SIZE + 2,
        epoch_manager.epoch_info_aggregator_loop_counter.load(std::sync::atomic::Ordering::SeqCst),
        "Expected every block to be visited exactly once"
    );
}

#[test]
fn test_kickout_set() {
    let stake_amount = 1_000_000;
    let validators = vec![
        ("test1".parse().unwrap(), stake_amount),
        ("test2".parse().unwrap(), 0),
        ("test3".parse().unwrap(), 10),
    ];
    // have two seats to that 500 would be the threshold
    let mut epoch_manager = setup_default_epoch_manager(validators, 2, 1, 2, 0, 90, 60);
    let h = hash_range(5);
    record_block(&mut epoch_manager, CryptoHash::default(), h[0], 0, vec![]);
    record_block(
        &mut epoch_manager,
        h[0],
        h[1],
        1,
        vec![stake("test2".parse().unwrap(), stake_amount)],
    );
    record_block(&mut epoch_manager, h[1], h[2], 2, vec![stake("test2".parse().unwrap(), 0)]);
    let epoch_info1 = epoch_manager.get_epoch_info(&EpochId(h[2])).unwrap();
    assert_eq!(
        epoch_info1.validators_iter().map(|r| r.account_id().clone()).collect::<Vec<_>>(),
        vec!["test1"]
    );
    assert_eq!(
        epoch_info1.stake_change().clone(),
        change_stake(vec![
            ("test1".parse().unwrap(), stake_amount),
            ("test2".parse().unwrap(), 0),
            ("test3".parse().unwrap(), 10)
        ])
    );
    assert!(epoch_info1.validator_kickout().is_empty());
    record_block(
        &mut epoch_manager,
        h[2],
        h[3],
        3,
        vec![stake("test2".parse().unwrap(), stake_amount)],
    );
    record_block(&mut epoch_manager, h[3], h[4], 4, vec![]);
    let epoch_info = epoch_manager.get_epoch_info(&EpochId(h[4])).unwrap();
    check_validators(&epoch_info, &[("test1", stake_amount), ("test2", stake_amount)]);
    check_fishermen(&epoch_info, &[("test3", 10)]);
    check_kickout(&epoch_info, &[]);
    check_stake_change(
        &epoch_info,
        vec![
            ("test1".parse().unwrap(), stake_amount),
            ("test2".parse().unwrap(), stake_amount),
            ("test3".parse().unwrap(), 10),
        ],
    );
}

#[test]
fn test_epoch_height_increase() {
    let stake_amount = 1_000;
    let validators = vec![
        ("test1".parse().unwrap(), stake_amount),
        ("test2".parse().unwrap(), stake_amount),
        ("test3".parse().unwrap(), stake_amount),
    ];
    let mut epoch_manager = setup_default_epoch_manager(validators, 1, 1, 3, 0, 90, 60);
    let h = hash_range(5);
    record_block(&mut epoch_manager, CryptoHash::default(), h[0], 0, vec![]);
    record_block(&mut epoch_manager, h[0], h[2], 2, vec![stake("test1".parse().unwrap(), 223)]);
    record_block(&mut epoch_manager, h[2], h[4], 4, vec![]);

    let epoch_info2 = epoch_manager.get_epoch_info(&EpochId(h[2])).unwrap();
    let epoch_info3 = epoch_manager.get_epoch_info(&EpochId(h[4])).unwrap();
    assert_ne!(epoch_info2.epoch_height(), epoch_info3.epoch_height());
}

#[test]
/// Slashed after unstaking: slashed for 2 epochs
fn test_unstake_slash() {
    let stake_amount = 1_000;
    let validators = vec![
        ("test1".parse().unwrap(), stake_amount),
        ("test2".parse().unwrap(), stake_amount),
        ("test3".parse().unwrap(), stake_amount),
    ];
    let mut epoch_manager = setup_default_epoch_manager(validators, 1, 1, 3, 0, 90, 60);
    let h = hash_range(9);
    record_block(&mut epoch_manager, CryptoHash::default(), h[0], 0, vec![]);
    record_block(&mut epoch_manager, h[0], h[1], 1, vec![stake("test1".parse().unwrap(), 0)]);
    record_block_with_slashes(
        &mut epoch_manager,
        h[1],
        h[2],
        2,
        vec![],
        vec![SlashedValidator::new("test1".parse().unwrap(), false)],
    );
    record_block(&mut epoch_manager, h[2], h[3], 3, vec![]);
    record_block(
        &mut epoch_manager,
        h[3],
        h[4],
        4,
        vec![stake("test1".parse().unwrap(), stake_amount)],
    );

    let epoch_info1 = epoch_manager.get_epoch_info(&EpochId(h[1])).unwrap();
    let epoch_info2 = epoch_manager.get_epoch_info(&EpochId(h[2])).unwrap();
    let epoch_info3 = epoch_manager.get_epoch_info(&EpochId(h[3])).unwrap();
    let epoch_info4 = epoch_manager.get_epoch_info(&EpochId(h[4])).unwrap();
    assert_eq!(
        epoch_info1.validator_kickout().get(AccountIdRef::new_or_panic("test1")),
        Some(&ValidatorKickoutReason::Unstaked)
    );
    assert_eq!(
        epoch_info2.validator_kickout().get(AccountIdRef::new_or_panic("test1")),
        Some(&ValidatorKickoutReason::Slashed)
    );
    assert_eq!(
        epoch_info3.validator_kickout().get(AccountIdRef::new_or_panic("test1")),
        Some(&ValidatorKickoutReason::Slashed)
    );
    assert!(epoch_info4.validator_kickout().is_empty());
    assert!(epoch_info4.account_is_validator(&"test1".parse().unwrap()));
}

#[test]
/// Slashed with no unstake in previous epoch: slashed for 3 epochs
fn test_no_unstake_slash() {
    let stake_amount = 1_000;
    let validators = vec![
        ("test1".parse().unwrap(), stake_amount),
        ("test2".parse().unwrap(), stake_amount),
        ("test3".parse().unwrap(), stake_amount),
    ];
    let mut epoch_manager = setup_default_epoch_manager(validators, 1, 1, 3, 0, 90, 60);
    let h = hash_range(9);
    record_block(&mut epoch_manager, CryptoHash::default(), h[0], 0, vec![]);
    record_block_with_slashes(
        &mut epoch_manager,
        h[0],
        h[1],
        1,
        vec![],
        vec![SlashedValidator::new("test1".parse().unwrap(), false)],
    );
    record_block(&mut epoch_manager, h[1], h[2], 2, vec![]);
    record_block(&mut epoch_manager, h[2], h[3], 3, vec![]);
    record_block(
        &mut epoch_manager,
        h[3],
        h[4],
        4,
        vec![stake("test1".parse().unwrap(), stake_amount)],
    );

    let epoch_info1 = epoch_manager.get_epoch_info(&EpochId(h[1])).unwrap();
    let epoch_info2 = epoch_manager.get_epoch_info(&EpochId(h[2])).unwrap();
    let epoch_info3 = epoch_manager.get_epoch_info(&EpochId(h[3])).unwrap();
    let epoch_info4 = epoch_manager.get_epoch_info(&EpochId(h[4])).unwrap();
    assert_eq!(
        epoch_info1.validator_kickout().get(AccountIdRef::new_or_panic("test1")),
        Some(&ValidatorKickoutReason::Slashed)
    );
    assert_eq!(
        epoch_info2.validator_kickout().get(AccountIdRef::new_or_panic("test1")),
        Some(&ValidatorKickoutReason::Slashed)
    );
    assert_eq!(
        epoch_info3.validator_kickout().get(AccountIdRef::new_or_panic("test1")),
        Some(&ValidatorKickoutReason::Slashed)
    );
    assert!(epoch_info4.validator_kickout().is_empty());
    assert!(epoch_info4.account_is_validator(&"test1".parse().unwrap()));
}

#[test]
/// Slashed right after validator rotated out
fn test_slash_non_validator() {
    let stake_amount = 1_000;
    let validators = vec![
        ("test1".parse().unwrap(), stake_amount),
        ("test2".parse().unwrap(), stake_amount),
        ("test3".parse().unwrap(), stake_amount),
    ];
    let mut epoch_manager = setup_default_epoch_manager(validators, 1, 1, 3, 0, 90, 60);
    let h = hash_range(9);
    record_block(&mut epoch_manager, CryptoHash::default(), h[0], 0, vec![]);
    record_block(&mut epoch_manager, h[0], h[1], 1, vec![stake("test1".parse().unwrap(), 0)]);
    record_block(&mut epoch_manager, h[1], h[2], 2, vec![]);
    record_block_with_slashes(
        &mut epoch_manager,
        h[2],
        h[3],
        3,
        vec![],
        vec![SlashedValidator::new("test1".parse().unwrap(), false)],
    );
    record_block(&mut epoch_manager, h[3], h[4], 4, vec![]);
    record_block(
        &mut epoch_manager,
        h[4],
        h[5],
        5,
        vec![stake("test1".parse().unwrap(), stake_amount)],
    );

    let epoch_info1 = epoch_manager.get_epoch_info(&EpochId(h[1])).unwrap(); // Unstaked
    let epoch_info2 = epoch_manager.get_epoch_info(&EpochId(h[2])).unwrap(); // -
    let epoch_info3 = epoch_manager.get_epoch_info(&EpochId(h[3])).unwrap(); // Slashed
    let epoch_info4 = epoch_manager.get_epoch_info(&EpochId(h[4])).unwrap(); // Slashed
    let epoch_info5 = epoch_manager.get_epoch_info(&EpochId(h[5])).unwrap(); // Ok
    assert_eq!(
        epoch_info1.validator_kickout().get(AccountIdRef::new_or_panic("test1")),
        Some(&ValidatorKickoutReason::Unstaked)
    );
    assert!(epoch_info2.validator_kickout().is_empty());
    assert_eq!(
        epoch_info3.validator_kickout().get(AccountIdRef::new_or_panic("test1")),
        Some(&ValidatorKickoutReason::Slashed)
    );
    assert_eq!(
        epoch_info4.validator_kickout().get(AccountIdRef::new_or_panic("test1")),
        Some(&ValidatorKickoutReason::Slashed)
    );
    assert!(epoch_info5.validator_kickout().is_empty());
    assert!(epoch_info5.account_is_validator(&"test1".parse().unwrap()));
}

#[test]
/// Slashed and attempt to restake: proposal gets ignored
fn test_slash_restake() {
    let stake_amount = 1_000;
    let validators = vec![
        ("test1".parse().unwrap(), stake_amount),
        ("test2".parse().unwrap(), stake_amount),
        ("test3".parse().unwrap(), stake_amount),
    ];
    let mut epoch_manager = setup_default_epoch_manager(validators, 1, 1, 3, 0, 90, 60);
    let h = hash_range(9);
    record_block(&mut epoch_manager, CryptoHash::default(), h[0], 0, vec![]);
    record_block_with_slashes(
        &mut epoch_manager,
        h[0],
        h[1],
        1,
        vec![],
        vec![SlashedValidator::new("test1".parse().unwrap(), false)],
    );
    record_block(
        &mut epoch_manager,
        h[1],
        h[2],
        2,
        vec![stake("test1".parse().unwrap(), stake_amount)],
    );
    record_block(&mut epoch_manager, h[2], h[3], 3, vec![]);
    record_block(
        &mut epoch_manager,
        h[3],
        h[4],
        4,
        vec![stake("test1".parse().unwrap(), stake_amount)],
    );
    let epoch_info2 = epoch_manager.get_epoch_info(&EpochId(h[2])).unwrap();
    assert!(epoch_info2.stake_change().get(AccountIdRef::new_or_panic("test1")).is_none());
    let epoch_info4 = epoch_manager.get_epoch_info(&EpochId(h[4])).unwrap();
    assert!(epoch_info4.stake_change().get(AccountIdRef::new_or_panic("test1")).is_some());
}

#[test]
fn test_all_kickout_edge_case() {
    let stake_amount = 1_000;
    let validators = vec![
        ("test1".parse().unwrap(), stake_amount),
        ("test2".parse().unwrap(), stake_amount),
        ("test3".parse().unwrap(), stake_amount),
    ];
    const EPOCH_LENGTH: u64 = 10;
    let mut epoch_manager = setup_default_epoch_manager(validators, EPOCH_LENGTH, 1, 3, 0, 90, 60);
    let hashes = hash_range((8 * EPOCH_LENGTH + 1) as usize);

    record_block(&mut epoch_manager, CryptoHash::default(), hashes[0], 0, vec![]);
    let mut prev_block = hashes[0];
    for (height, curr_block) in hashes.iter().enumerate().skip(1) {
        let height = height as u64;
        let epoch_id = epoch_manager.get_epoch_id_from_prev_block(&prev_block).unwrap();
        let epoch_info = epoch_manager.get_epoch_info(&epoch_id).unwrap().clone();
        let block_producer = EpochManager::block_producer_from_info(&epoch_info, height);
        let block_producer = epoch_info.validator_account_id(block_producer);
        if height < EPOCH_LENGTH {
            // kickout test2 during first epoch
            if block_producer == "test1" || block_producer == "test3" {
                record_block(&mut epoch_manager, prev_block, *curr_block, height, Vec::new());
                prev_block = *curr_block;
            }
        } else if height < 2 * EPOCH_LENGTH {
            // produce blocks as normal during the second epoch
            record_block(&mut epoch_manager, prev_block, *curr_block, height, Vec::new());
            prev_block = *curr_block;
        } else if height < 5 * EPOCH_LENGTH {
            // no one produces blocks during epochs 3, 4, 5
            // (but only 2 get kicked out because we can't kickout all)
            ()
        } else if height < 6 * EPOCH_LENGTH {
            // produce blocks normally during epoch 6
            record_block(&mut epoch_manager, prev_block, *curr_block, height, Vec::new());
            prev_block = *curr_block;
        } else if height < 7 * EPOCH_LENGTH {
            // the validator which was not kicked out in epoch 6 stops producing blocks,
            // but cannot be kicked out now because they are the last validator
            if block_producer != epoch_info.validator_account_id(0) {
                record_block(&mut epoch_manager, prev_block, *curr_block, height, Vec::new());
                prev_block = *curr_block;
            }
        } else {
            // produce blocks normally again
            record_block(&mut epoch_manager, prev_block, *curr_block, height, Vec::new());
            prev_block = *curr_block;
        }
    }

    let last_epoch_info =
        hashes.iter().filter_map(|x| epoch_manager.get_epoch_info(&EpochId(*x)).ok()).last();
    assert_eq!(last_epoch_info.unwrap().validator_kickout(), &HashMap::default());
}

fn check_validators(epoch_info: &EpochInfo, expected_validators: &[(&str, u128)]) {
    for (v, (account_id, stake)) in
        epoch_info.validators_iter().zip(expected_validators.into_iter())
    {
        assert_eq!(v.account_id(), *account_id);
        assert_eq!(v.stake(), *stake);
    }
}

fn check_fishermen(epoch_info: &EpochInfo, expected_fishermen: &[(&str, u128)]) {
    for (v, (account_id, stake)) in epoch_info.fishermen_iter().zip(expected_fishermen.into_iter())
    {
        assert_eq!(v.account_id(), *account_id);
        assert_eq!(v.stake(), *stake);
    }
}

fn check_stake_change(epoch_info: &EpochInfo, changes: Vec<(AccountId, u128)>) {
    assert_eq!(epoch_info.stake_change(), &change_stake(changes));
}

fn check_reward(epoch_info: &EpochInfo, changes: Vec<(AccountId, u128)>) {
    assert_eq!(epoch_info.validator_reward(), &reward(changes));
}

fn check_kickout(epoch_info: &EpochInfo, reasons: &[(&str, ValidatorKickoutReason)]) {
    let kickout = reasons
        .into_iter()
        .map(|(account, reason)| (account.parse().unwrap(), reason.clone()))
        .collect::<HashMap<_, _>>();
    assert_eq!(epoch_info.validator_kickout(), &kickout);
}

#[test]
fn test_fisherman_kickout() {
    let stake_amount = 1_000_000;
    let validators = vec![
        ("test1".parse().unwrap(), stake_amount),
        ("test2".parse().unwrap(), stake_amount),
        ("test3".parse().unwrap(), stake_amount),
    ];
    let mut epoch_manager = setup_default_epoch_manager(validators, 1, 1, 3, 0, 90, 60);
    let h = hash_range(6);
    record_block(&mut epoch_manager, CryptoHash::default(), h[0], 0, vec![]);
    record_block(&mut epoch_manager, h[0], h[1], 1, vec![stake("test1".parse().unwrap(), 148)]);
    // test1 starts as validator,
    // - reduces stake in epoch T, will be fisherman in epoch T+2
    // - Misses a block in epoch T+1, will be kicked out in epoch T+3
    // - Finalize epoch T+1 => T+3 kicks test1 as fisherman without a record in stake_change
    record_block(&mut epoch_manager, h[1], h[3], 3, vec![]);

    let epoch_info2 = epoch_manager.get_epoch_info(&EpochId(h[1])).unwrap();
    check_validators(&epoch_info2, &[("test2", stake_amount), ("test3", stake_amount)]);
    check_fishermen(&epoch_info2, &[("test1", 148)]);
    check_stake_change(
        &epoch_info2,
        vec![
            ("test1".parse().unwrap(), 148),
            ("test2".parse().unwrap(), stake_amount),
            ("test3".parse().unwrap(), stake_amount),
        ],
    );
    check_kickout(&epoch_info2, &[]);

    let epoch_info3 = epoch_manager.get_epoch_info(&EpochId(h[3])).unwrap();
    check_validators(&epoch_info3, &[("test2", stake_amount), ("test3", stake_amount)]);
    check_fishermen(&epoch_info3, &[]);
    check_stake_change(
        &epoch_info3,
        vec![
            ("test1".parse().unwrap(), 0),
            ("test2".parse().unwrap(), stake_amount),
            ("test3".parse().unwrap(), stake_amount),
        ],
    );
    check_kickout(&epoch_info3, &[("test1", NotEnoughBlocks { produced: 0, expected: 1 })]);
}

fn set_block_info_protocol_version(info: &mut BlockInfo, protocol_version: ProtocolVersion) {
    match info {
        BlockInfo::V1(v1) => v1.latest_protocol_version = protocol_version,
        BlockInfo::V2(v2) => v2.latest_protocol_version = protocol_version,
    }
}

#[test]
fn test_protocol_version_switch() {
    let store = create_test_store();
    let config = epoch_config(2, 1, 2, 0, 90, 60, 0);
    let amount_staked = 1_000_000;
    let validators = vec![
        stake("test1".parse().unwrap(), amount_staked),
        stake("test2".parse().unwrap(), amount_staked),
    ];
    let mut epoch_manager =
        EpochManager::new(store, config, 0, default_reward_calculator(), validators).unwrap();
    let h = hash_range(8);
    record_block(&mut epoch_manager, CryptoHash::default(), h[0], 0, vec![]);
    let mut block_info1 = block_info(h[1], 1, 1, h[0], h[0], h[0], vec![], DEFAULT_TOTAL_SUPPLY);
    set_block_info_protocol_version(&mut block_info1, 0);
    epoch_manager.record_block_info(block_info1, [0; 32]).unwrap();
    for i in 2..6 {
        record_block(&mut epoch_manager, h[i - 1], h[i], i as u64, vec![]);
    }
    assert_eq!(epoch_manager.get_epoch_info(&EpochId(h[2])).unwrap().protocol_version(), 0);
    assert_eq!(
        epoch_manager.get_epoch_info(&EpochId(h[4])).unwrap().protocol_version(),
        PROTOCOL_VERSION
    );
}

#[test]
fn test_protocol_version_switch_with_shard_layout_change() {
    let store = create_test_store();
    let config = epoch_config_with_production_config(2, 1, 2, 0, 90, 60, 0, true);
    let amount_staked = 1_000_000;
    let validators = vec![
        stake("test1".parse().unwrap(), amount_staked),
        stake("test2".parse().unwrap(), amount_staked),
    ];
    let new_protocol_version = SimpleNightshade.protocol_version();
    let mut epoch_manager = EpochManager::new(
        store,
        config,
        new_protocol_version - 1,
        default_reward_calculator(),
        validators,
    )
    .unwrap();
    let h = hash_range(8);
    record_block(&mut epoch_manager, CryptoHash::default(), h[0], 0, vec![]);
    for i in 1..8 {
        let mut block_info = block_info(
            h[i],
            i as u64,
            i as u64 - 1,
            h[i - 1],
            h[i - 1],
            h[0],
            vec![],
            DEFAULT_TOTAL_SUPPLY,
        );
        if i == 1 {
            set_block_info_protocol_version(&mut block_info, new_protocol_version - 1);
        } else {
            set_block_info_protocol_version(&mut block_info, new_protocol_version);
        }
        epoch_manager.record_block_info(block_info, [0; 32]).unwrap();
    }
    let epochs = vec![EpochId::default(), EpochId(h[2]), EpochId(h[4])];
    assert_eq!(
        epoch_manager.get_epoch_info(&epochs[1]).unwrap().protocol_version(),
        new_protocol_version - 1
    );
    assert_eq!(epoch_manager.get_shard_layout(&epochs[1]).unwrap(), ShardLayout::v0_single_shard(),);
    assert_eq!(
        epoch_manager.get_epoch_info(&epochs[2]).unwrap().protocol_version(),
        new_protocol_version
    );
    assert_eq!(
        epoch_manager.get_shard_layout(&epochs[2]).unwrap(),
        ShardLayout::get_simple_nightshade_layout()
    );

    // Check split shards
    // h[5] is the first block of epoch epochs[1] and shard layout will change at epochs[2]
    assert_eq!(epoch_manager.will_shard_layout_change(&h[3]).unwrap(), false);
    for i in 4..=5 {
        assert_eq!(epoch_manager.will_shard_layout_change(&h[i]).unwrap(), true);
    }
    assert_eq!(epoch_manager.will_shard_layout_change(&h[6]).unwrap(), false);
}

#[test]
fn test_protocol_version_switch_with_many_seats() {
    let store = create_test_store();
    let num_block_producer_seats_per_shard = vec![10];
    let epoch_config = EpochConfig {
        epoch_length: 10,
        num_block_producer_seats: 4,
        num_block_producer_seats_per_shard,
        avg_hidden_validator_seats_per_shard: Vec::from([0]),
        block_producer_kickout_threshold: 90,
        chunk_producer_kickout_threshold: 60,
        fishermen_threshold: 0,
        online_min_threshold: Ratio::new(90, 100),
        online_max_threshold: Ratio::new(99, 100),
        protocol_upgrade_stake_threshold: Ratio::new(80, 100),
        minimum_stake_divisor: 1,
        shard_layout: ShardLayout::v0_single_shard(),
        validator_selection_config: Default::default(),
        validator_max_kickout_stake_perc: 100,
    };
    let config = AllEpochConfig::new(false, epoch_config, "test-chain");
    let amount_staked = 1_000_000;
    let validators = vec![
        stake("test1".parse().unwrap(), amount_staked),
        stake("test2".parse().unwrap(), amount_staked / 5),
    ];
    let mut epoch_manager =
        EpochManager::new(store, config, 0, default_reward_calculator(), validators).unwrap();
    let h = hash_range(50);
    record_block(&mut epoch_manager, CryptoHash::default(), h[0], 0, vec![]);
    let mut block_info1 = block_info(h[1], 1, 1, h[0], h[0], h[0], vec![], DEFAULT_TOTAL_SUPPLY);
    set_block_info_protocol_version(&mut block_info1, 0);
    epoch_manager.record_block_info(block_info1, [0; 32]).unwrap();
    for i in 2..32 {
        record_block(&mut epoch_manager, h[i - 1], h[i], i as u64, vec![]);
    }
    assert_eq!(
        epoch_manager.get_epoch_info(&EpochId(h[10])).unwrap().protocol_version(),
        PROTOCOL_VERSION
    );
    assert_eq!(
        epoch_manager.get_epoch_info(&EpochId(h[20])).unwrap().protocol_version(),
        PROTOCOL_VERSION
    );
}

#[test]
fn test_protocol_version_switch_after_switch() {
    let store = create_test_store();
    let epoch_length: usize = 10;
    let config = epoch_config(epoch_length as u64, 1, 2, 0, 90, 60, 0);
    let amount_staked = 1_000_000;
    let validators = vec![
        stake("test1".parse().unwrap(), amount_staked),
        stake("test2".parse().unwrap(), amount_staked),
    ];
    let mut epoch_manager = EpochManager::new(
        store,
        config,
        UPGRADABILITY_FIX_PROTOCOL_VERSION,
        default_reward_calculator(),
        validators,
    )
    .unwrap();
    let h = hash_range(5 * epoch_length);
    record_block(&mut epoch_manager, CryptoHash::default(), h[0], 0, vec![]);
    for i in 1..(2 * epoch_length + 1) {
        let mut block_info = block_info(
            h[i],
            i as u64,
            i as u64 - 1,
            h[i - 1],
            h[i - 1],
            h[0],
            vec![],
            DEFAULT_TOTAL_SUPPLY,
        );
        if i != 2 * epoch_length {
            set_block_info_protocol_version(
                &mut block_info,
                UPGRADABILITY_FIX_PROTOCOL_VERSION + 1,
            );
        } else {
            set_block_info_protocol_version(&mut block_info, UPGRADABILITY_FIX_PROTOCOL_VERSION);
        }
        epoch_manager.record_block_info(block_info, [0; 32]).unwrap();
    }

    let get_epoch_infos = |em: &mut EpochManager| -> Vec<Arc<EpochInfo>> {
        h.iter().filter_map(|x| em.get_epoch_info(&EpochId(*x)).ok()).collect()
    };

    let epoch_infos = get_epoch_infos(&mut epoch_manager);

    assert_eq!(epoch_infos[1].protocol_version(), UPGRADABILITY_FIX_PROTOCOL_VERSION + 1);

    assert_eq!(epoch_infos[2].protocol_version(), UPGRADABILITY_FIX_PROTOCOL_VERSION + 1);

    // if there are enough votes to use the old version, it should be allowed
    for i in (2 * epoch_length + 1)..(4 * epoch_length - 1) {
        let mut block_info = block_info(
            h[i],
            i as u64,
            i as u64 - 1,
            h[i - 1],
            h[i - 1],
            h[0],
            vec![],
            DEFAULT_TOTAL_SUPPLY,
        );
        set_block_info_protocol_version(&mut block_info, UPGRADABILITY_FIX_PROTOCOL_VERSION);
        epoch_manager.record_block_info(block_info, [0; 32]).unwrap();
    }

    let epoch_infos = get_epoch_infos(&mut epoch_manager);

    assert_eq!(epoch_infos[3].protocol_version(), UPGRADABILITY_FIX_PROTOCOL_VERSION);
}

/// Epoch aggregator should not need to be recomputed under the following scenario
///                      /-----------h+2
/// h-2 ---- h-1 ------ h
///                      \------h+1
/// even though from the perspective of h+2 the last final block is h-2.
#[test]
fn test_final_block_consistency() {
    let amount_staked = 1_000_000;
    let validators =
        vec![("test1".parse().unwrap(), amount_staked), ("test2".parse().unwrap(), amount_staked)];
    let mut epoch_manager = setup_default_epoch_manager(validators, 10, 1, 3, 0, 90, 60);

    let h = hash_range(10);
    record_block(&mut epoch_manager, CryptoHash::default(), h[0], 0, vec![]);
    for i in 1..5 {
        record_block_with_final_block_hash(
            &mut epoch_manager,
            h[i - 1],
            h[i],
            if i == 1 { CryptoHash::default() } else { h[i - 2] },
            i as u64,
            vec![],
        );
    }

    let epoch_aggregator_final_hash = epoch_manager.epoch_info_aggregator.last_block_hash;

    epoch_manager
        .record_block_info(
            block_info(h[5], 5, 1, h[1], h[2], h[1], vec![], DEFAULT_TOTAL_SUPPLY),
            [0; 32],
        )
        .unwrap()
        .commit()
        .unwrap();
    let new_epoch_aggregator_final_hash = epoch_manager.epoch_info_aggregator.last_block_hash;
    assert_eq!(epoch_aggregator_final_hash, new_epoch_aggregator_final_hash);
}

#[test]
fn test_epoch_validators_cache() {
    let amount_staked = 1_000_000;
    let validators =
        vec![("test1".parse().unwrap(), amount_staked), ("test2".parse().unwrap(), amount_staked)];
    let mut epoch_manager = setup_default_epoch_manager(validators, 2, 1, 10, 0, 90, 60);
    let h = hash_range(10);
    record_block(&mut epoch_manager, CryptoHash::default(), h[0], 0, vec![]);
    for i in 1..4 {
        record_block(&mut epoch_manager, h[i - 1], h[i], i as u64, vec![]);
    }
    assert_eq!(epoch_manager.epoch_validators_ordered.len(), 0);

    let epoch_id = EpochId(h[2]);
    let epoch_validators =
        epoch_manager.get_all_block_producers_settlement(&epoch_id, &h[3]).unwrap().to_vec();
    assert_eq!(epoch_manager.epoch_validators_ordered.len(), 1);
    let epoch_validators_in_cache = epoch_manager.epoch_validators_ordered.get(&epoch_id).unwrap();
    assert_eq!(*epoch_validators, *epoch_validators_in_cache);

    assert_eq!(epoch_manager.epoch_validators_ordered_unique.len(), 0);
    let epoch_validators_unique =
        epoch_manager.get_all_block_producers_ordered(&epoch_id, &h[3]).unwrap().to_vec();
    let epoch_validators_unique_in_cache =
        epoch_manager.epoch_validators_ordered_unique.get(&epoch_id).unwrap();
    assert_eq!(*epoch_validators_unique, *epoch_validators_unique_in_cache);
}

#[test]
fn test_chunk_producers() {
    let amount_staked = 1_000_000;
    // Make sure that last validator has at least 160/1'000'000  / num_shards of stake.
    // We're running with 2 shards and test1 + test2 has 2'000'000 tokens - so chunk_only should have over 160.
    let validators = vec![
        ("test1".parse().unwrap(), amount_staked),
        ("test2".parse().unwrap(), amount_staked),
        ("chunk_only".parse().unwrap(), 200),
        ("not_enough_producer".parse().unwrap(), 100),
    ];

    // There are 2 shards, and 2 block producers seats.
    // So test1 and test2 should become block producers, and chunk_only should become chunk only producer.
    let mut epoch_manager = setup_default_epoch_manager(validators, 2, 2, 2, 0, 90, 60);
    let h = hash_range(10);
    record_block(&mut epoch_manager, CryptoHash::default(), h[0], 0, vec![]);
    for i in 1..=4 {
        record_block(&mut epoch_manager, h[i - 1], h[i], i as u64, vec![]);
    }

    let epoch_id = EpochId(h[2]);

    let block_producers = epoch_manager
        .get_all_block_producers_settlement(&epoch_id, &h[4])
        .unwrap()
        .iter()
        .map(|(stake, _)| stake.account_id().to_string())
        .collect::<Vec<_>>();
    assert_eq!(vec!(String::from("test1"), String::from("test2")), block_producers);

    let mut chunk_producers = epoch_manager
        .get_all_chunk_producers(&epoch_id)
        .unwrap()
        .to_vec()
        .iter()
        .map(|stake| stake.account_id().to_string())
        .collect::<Vec<_>>();
    chunk_producers.sort();

    assert_eq!(
        vec!(String::from("chunk_only"), String::from("test1"), String::from("test2")),
        chunk_producers
    );
}

/// A sanity test for the compute_kickout_info function, tests that
/// the validators that don't meet the block/chunk producer kickout threshold is kicked out
#[test]
fn test_validator_kickout_sanity() {
    let epoch_config = epoch_config(5, 2, 4, 0, 90, 80, 0).for_protocol_version(PROTOCOL_VERSION);
    let accounts = vec![
        ("test0".parse().unwrap(), 1000),
        ("test1".parse().unwrap(), 1000),
        ("test2".parse().unwrap(), 1000),
        ("test3".parse().unwrap(), 1000),
        ("test4".parse().unwrap(), 500),
    ];
    let epoch_info = epoch_info(
        0,
        accounts,
        vec![0, 1, 2, 3],
        vec![vec![0, 1, 2], vec![0, 1, 3, 4]],
        vec![],
        vec![],
        BTreeMap::new(),
        vec![],
        HashMap::new(),
        0,
    );
    let (kickouts, validator_stats) = EpochManager::compute_kickout_info(
        &epoch_config,
        &epoch_info,
        &HashMap::from([
            (0, ValidatorStats { produced: 100, expected: 100 }),
            (1, ValidatorStats { produced: 90, expected: 100 }),
            (2, ValidatorStats { produced: 100, expected: 100 }),
            // test3 will be kicked out
            (3, ValidatorStats { produced: 89, expected: 100 }),
        ]),
        &HashMap::from([
            (
                0,
                HashMap::from([
                    (0, ValidatorStats { produced: 100, expected: 100 }),
                    (1, ValidatorStats { produced: 80, expected: 100 }),
                    (2, ValidatorStats { produced: 70, expected: 100 }),
                ]),
            ),
            (
                1,
                HashMap::from([
                    (0, ValidatorStats { produced: 70, expected: 100 }),
                    (1, ValidatorStats { produced: 79, expected: 100 }),
                    (3, ValidatorStats { produced: 100, expected: 100 }),
                    (4, ValidatorStats { produced: 100, expected: 100 }),
                ]),
            ),
        ]),
        &HashMap::new(),
        &HashMap::new(),
    );
    assert_eq!(
        kickouts,
        HashMap::from([
            ("test1".parse().unwrap(), NotEnoughChunks { produced: 159, expected: 200 }),
            ("test2".parse().unwrap(), NotEnoughChunks { produced: 70, expected: 100 }),
            ("test3".parse().unwrap(), NotEnoughBlocks { produced: 89, expected: 100 }),
        ])
    );
    assert_eq!(
        validator_stats,
        HashMap::from([
            (
                "test0".parse().unwrap(),
                BlockChunkValidatorStats {
                    block_stats: ValidatorStats { produced: 100, expected: 100 },
                    chunk_stats: ValidatorStats { produced: 170, expected: 200 }
                }
            ),
            (
                "test4".parse().unwrap(),
                BlockChunkValidatorStats {
                    block_stats: ValidatorStats { produced: 0, expected: 0 },
                    chunk_stats: ValidatorStats { produced: 100, expected: 100 }
                }
            ),
        ])
    );
}

#[test]
/// Test that the stake of validators kicked out in an epoch doesn't exceed the max_kickout_stake_ratio
fn test_max_kickout_stake_ratio() {
    let mut epoch_config =
        epoch_config(5, 2, 4, 0, 90, 80, 0).for_protocol_version(PROTOCOL_VERSION);
    let accounts = vec![
        ("test0".parse().unwrap(), 1000),
        ("test1".parse().unwrap(), 1000),
        ("test2".parse().unwrap(), 1000),
        ("test3".parse().unwrap(), 1000),
        ("test4".parse().unwrap(), 1000),
    ];
    let epoch_info = epoch_info(
        0,
        accounts,
        vec![0, 1, 2, 3],
        vec![vec![0, 1], vec![2, 4]],
        vec![],
        vec![],
        BTreeMap::new(),
        vec![],
        HashMap::new(),
        0,
    );
    let block_stats = HashMap::from([
        (0, ValidatorStats { produced: 50, expected: 100 }),
        // here both test1 and test2 produced the most number of blocks, we made that intentionally
        // to test the algorithm to pick one deterministically to save in this case.
        (1, ValidatorStats { produced: 70, expected: 100 }),
        (2, ValidatorStats { produced: 70, expected: 100 }),
        // validator 3 doesn't need to produce any block or chunk
        (3, ValidatorStats { produced: 0, expected: 0 }),
    ]);
    let chunk_stats = HashMap::from([
        (
            0,
            HashMap::from([
                (0, ValidatorStats { produced: 0, expected: 100 }),
                (1, ValidatorStats { produced: 0, expected: 100 }),
            ]),
        ),
        (
            1,
            HashMap::from([
                (2, ValidatorStats { produced: 100, expected: 100 }),
                (4, ValidatorStats { produced: 50, expected: 100 }),
            ]),
        ),
    ]);
    let prev_validator_kickout =
        HashMap::from([("test3".parse().unwrap(), ValidatorKickoutReason::Unstaked)]);
    let (kickouts, validator_stats) = EpochManager::compute_kickout_info(
        &epoch_config,
        &epoch_info,
        &block_stats,
        &chunk_stats,
        &HashMap::new(),
        &prev_validator_kickout,
    );
    assert_eq!(
        kickouts,
        // We would have kicked out test0, test1, test2 and test4, but test3 was kicked out
        // last epoch. To avoid kicking out all validators in two epochs, we saved test1 because
        // it produced the most blocks (test1 and test2 produced the same number of blocks, but test1
        // is listed before test2 in the validators list).
        HashMap::from([
            ("test0".parse().unwrap(), NotEnoughBlocks { produced: 50, expected: 100 }),
            ("test2".parse().unwrap(), NotEnoughBlocks { produced: 70, expected: 100 }),
            ("test4".parse().unwrap(), NotEnoughChunks { produced: 50, expected: 100 }),
        ])
    );
    assert_eq!(
        validator_stats,
        HashMap::from([
            (
                "test3".parse().unwrap(),
                BlockChunkValidatorStats {
                    block_stats: ValidatorStats { produced: 0, expected: 0 },
                    chunk_stats: ValidatorStats { produced: 0, expected: 0 }
                }
            ),
            (
                "test1".parse().unwrap(),
                BlockChunkValidatorStats {
                    block_stats: ValidatorStats { produced: 70, expected: 100 },
                    chunk_stats: ValidatorStats { produced: 0, expected: 100 }
                }
            ),
        ])
    );
    // At most 50% of total stake can be kicked out
    epoch_config.validator_max_kickout_stake_perc = 40;
    let (kickouts, validator_stats) = EpochManager::compute_kickout_info(
        &epoch_config,
        &epoch_info,
        &block_stats,
        &chunk_stats,
        &HashMap::new(),
        &prev_validator_kickout,
    );
    assert_eq!(
        kickouts,
        // We would have kicked out test0, test1, test2 and test4, but
        // test1, test2, and test4 are exempted. Note that test3 can't be exempted because it
        // is in prev_validator_kickout.
        HashMap::from([(
            "test0".parse().unwrap(),
            NotEnoughBlocks { produced: 50, expected: 100 }
        ),])
    );
    assert_eq!(
        validator_stats,
        HashMap::from([
            (
                "test1".parse().unwrap(),
                BlockChunkValidatorStats {
                    block_stats: ValidatorStats { produced: 70, expected: 100 },
                    chunk_stats: ValidatorStats { produced: 0, expected: 100 }
                }
            ),
            (
                "test2".parse().unwrap(),
                BlockChunkValidatorStats {
                    block_stats: ValidatorStats { produced: 70, expected: 100 },
                    chunk_stats: ValidatorStats { produced: 100, expected: 100 }
                }
            ),
            (
                "test3".parse().unwrap(),
                BlockChunkValidatorStats {
                    block_stats: ValidatorStats { produced: 0, expected: 0 },
                    chunk_stats: ValidatorStats { produced: 0, expected: 0 }
                }
            ),
            (
                "test4".parse().unwrap(),
                BlockChunkValidatorStats {
                    block_stats: ValidatorStats { produced: 0, expected: 0 },
                    chunk_stats: ValidatorStats { produced: 50, expected: 100 }
                }
            ),
        ])
    );
}

#[test]
<<<<<<< HEAD
fn test_verify_chunk_endorsements() {
=======
#[cfg(feature = "nightly")]
fn test_verify_chunk_endorsements() {
    use near_chain_primitives::Error;
    use near_crypto::Signature;
    use near_primitives::chunk_validation::ChunkEndorsement;
    use near_primitives::sharding::{ShardChunkHeader, ShardChunkHeaderV3};
    use near_primitives::test_utils::create_test_signer;
    use std::str::FromStr;

>>>>>>> 5831e6a4
    let amount_staked = 1_000_000;
    let account_id = AccountId::from_str("test1").unwrap();
    let validators = vec![(account_id.clone(), amount_staked)];
    let h = hash_range(6);

    let mut epoch_manager = setup_default_epoch_manager(validators, 5, 1, 2, 2, 90, 60);
    record_block(&mut epoch_manager, CryptoHash::default(), h[0], 0, vec![]);
    record_block(&mut epoch_manager, h[0], h[1], 1, vec![]);

    // build a chunk endorsement and chunk header
    let epoch_manager = epoch_manager.into_handle();
    let epoch_id = epoch_manager.get_epoch_id(&h[1]).unwrap();

    // verify if we have one chunk validator
<<<<<<< HEAD
    let chunk_validators = epoch_manager.get_ordered_chunk_validators(&epoch_id, 0, 1).unwrap();
=======
    let chunk_validators = epoch_manager.get_chunk_validators(&epoch_id, 0, 1).unwrap();
>>>>>>> 5831e6a4
    assert_eq!(chunk_validators.len(), 1);
    assert!(chunk_validators.contains_key(&account_id));

    // verify if the test signer has same public key as the chunk validator
    let (validator, _) =
        epoch_manager.get_validator_by_account_id(&epoch_id, &h[0], &account_id).unwrap();
    let signer = Arc::new(create_test_signer("test1"));
    assert_eq!(signer.public_key(), validator.public_key().clone());

    // make chunk header
    let chunk_header = ShardChunkHeader::V3(ShardChunkHeaderV3::new(
        h[0],
        h[2],
        h[2],
        h[2],
        0,
        1,
        0,
        0,
        0,
        0,
        h[2],
        h[2],
        vec![],
        signer.as_ref(),
    ));

    // check chunk endorsement validity
    let mut chunk_endorsement = ChunkEndorsement::new(chunk_header.chunk_hash(), signer.clone());
    assert!(epoch_manager.verify_chunk_endorsement(&chunk_header, &chunk_endorsement).unwrap());

    // check invalid chunk endorsement signature
    chunk_endorsement.signature = Signature::default();
    assert!(!epoch_manager.verify_chunk_endorsement(&chunk_header, &chunk_endorsement).unwrap());

    // check chunk endorsement invalidity when chunk header and chunk endorsement don't match
    let chunk_endorsement = ChunkEndorsement::new(h[3].into(), signer);
    let err =
        epoch_manager.verify_chunk_endorsement(&chunk_header, &chunk_endorsement).unwrap_err();
    match err {
        Error::InvalidChunkEndorsement => (),
        _ => assert!(false, "Expected InvalidChunkEndorsement error but got {:?}", err),
    }

    // check chunk endorsement invalidity when signer is not chunk validator
    let bad_signer = Arc::new(create_test_signer("test2"));
    let chunk_endorsement = ChunkEndorsement::new(chunk_header.chunk_hash(), bad_signer);
    let err =
        epoch_manager.verify_chunk_endorsement(&chunk_header, &chunk_endorsement).unwrap_err();
    match err {
        Error::NotAValidator => (),
        _ => assert!(false, "Expected NotAValidator error but got {:?}", err),
    }
}<|MERGE_RESOLUTION|>--- conflicted
+++ resolved
@@ -2662,9 +2662,6 @@
 }
 
 #[test]
-<<<<<<< HEAD
-fn test_verify_chunk_endorsements() {
-=======
 #[cfg(feature = "nightly")]
 fn test_verify_chunk_endorsements() {
     use near_chain_primitives::Error;
@@ -2674,7 +2671,6 @@
     use near_primitives::test_utils::create_test_signer;
     use std::str::FromStr;
 
->>>>>>> 5831e6a4
     let amount_staked = 1_000_000;
     let account_id = AccountId::from_str("test1").unwrap();
     let validators = vec![(account_id.clone(), amount_staked)];
@@ -2689,11 +2685,7 @@
     let epoch_id = epoch_manager.get_epoch_id(&h[1]).unwrap();
 
     // verify if we have one chunk validator
-<<<<<<< HEAD
     let chunk_validators = epoch_manager.get_ordered_chunk_validators(&epoch_id, 0, 1).unwrap();
-=======
-    let chunk_validators = epoch_manager.get_chunk_validators(&epoch_id, 0, 1).unwrap();
->>>>>>> 5831e6a4
     assert_eq!(chunk_validators.len(), 1);
     assert!(chunk_validators.contains_key(&account_id));
 
