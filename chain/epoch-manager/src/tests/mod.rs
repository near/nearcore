--- conflicted
+++ resolved
@@ -2760,14 +2760,10 @@
     assert_eq!(validator_stats, wanted_validator_stats,);
 }
 
-<<<<<<< HEAD
 fn test_chunk_header(h: &[CryptoHash], signer: &ValidatorSigner) -> ShardChunkHeader {
-=======
-fn test_chunk_header(h: &[CryptoHash], signer: &dyn ValidatorSigner) -> ShardChunkHeader {
     let congestion_info = ProtocolFeature::CongestionControl
         .enabled(PROTOCOL_VERSION)
         .then_some(CongestionInfo::default());
->>>>>>> fe5a71c8
     ShardChunkHeader::V3(ShardChunkHeaderV3::new(
         PROTOCOL_VERSION,
         h[0],
