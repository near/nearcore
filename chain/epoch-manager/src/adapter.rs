--- conflicted
+++ resolved
@@ -1,23 +1,10 @@
 use crate::{EpochManager, EpochManagerHandle};
 use near_chain_primitives::Error;
 use near_crypto::Signature;
-<<<<<<< HEAD
-use near_primitives::{
-    block_header::{Approval, ApprovalInner, BlockHeader},
-    epoch_manager::{block_info::BlockInfo, epoch_info::EpochInfo, EpochConfig, ShardConfig},
-    errors::EpochError,
-    hash::CryptoHash,
-    shard_layout::{account_id_to_shard_id, ShardLayout, ShardLayoutError},
-    sharding::{ChunkHash, ShardChunkHeader},
-    types::{
-        validator_stake::ValidatorStake, AccountId, ApprovalStake, Balance, BlockHeight,
-        EpochHeight, EpochId, NumShards, ShardId, ValidatorInfoIdentifier,
-    },
-    views::EpochValidatorInfo,
-=======
 use near_primitives::block_header::{Approval, ApprovalInner, BlockHeader};
 use near_primitives::epoch_manager::block_info::BlockInfo;
 use near_primitives::epoch_manager::epoch_info::EpochInfo;
+use near_primitives::epoch_manager::EpochConfig;
 use near_primitives::epoch_manager::ShardConfig;
 use near_primitives::errors::EpochError;
 use near_primitives::hash::CryptoHash;
@@ -27,16 +14,10 @@
 use near_primitives::types::{
     AccountId, ApprovalStake, Balance, BlockHeight, EpochHeight, EpochId, NumShards, ShardId,
     ValidatorInfoIdentifier,
->>>>>>> fd82eac6
 };
 use near_primitives::version::ProtocolVersion;
 use near_primitives::views::EpochValidatorInfo;
 use near_store::ShardUId;
-<<<<<<< HEAD
-
-use crate::{EpochManager, EpochManagerHandle};
-=======
->>>>>>> fd82eac6
 use std::sync::{Arc, RwLockReadGuard, RwLockWriteGuard};
 
 /// A trait that abstracts the interface of the EpochManager.
