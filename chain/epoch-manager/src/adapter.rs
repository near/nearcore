--- conflicted
+++ resolved
@@ -61,11 +61,7 @@
     /// chunk, if there are no errors.
     fn num_data_parts(&self) -> usize {
         let total_parts = self.num_total_parts();
-        if total_parts <= 3 {
-            1
-        } else {
-            (total_parts - 1) / 3
-        }
+        if total_parts <= 3 { 1 } else { (total_parts - 1) / 3 }
     }
 
     /// Returns `account_id` that is supposed to have the `part_id`.
@@ -848,22 +844,6 @@
         if seats > 1 { seats as usize } else { 2 }
     }
 
-<<<<<<< HEAD
-    fn num_data_parts(&self) -> usize {
-        let total_parts = self.num_total_parts();
-        if total_parts <= 3 { 1 } else { (total_parts - 1) / 3 }
-    }
-
-    fn get_part_owner(&self, epoch_id: &EpochId, part_id: u64) -> Result<AccountId, EpochError> {
-        let epoch_manager = self.read();
-        let epoch_info = epoch_manager.get_epoch_info(&epoch_id)?;
-        let settlement = epoch_info.block_producers_settlement();
-        let validator_id = settlement[part_id as usize % settlement.len()];
-        Ok(epoch_info.get_validator(validator_id).account_id().clone())
-    }
-
-=======
->>>>>>> c6ee928d
     fn get_block_info(&self, hash: &CryptoHash) -> Result<Arc<BlockInfo>, EpochError> {
         let epoch_manager = self.read();
         epoch_manager.get_block_info(hash)
