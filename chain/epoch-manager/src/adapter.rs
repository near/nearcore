--- conflicted
+++ resolved
@@ -334,22 +334,10 @@
         next_epoch_info: EpochInfo,
     ) -> Result<(), EpochError>;
 
-<<<<<<< HEAD
-=======
     fn should_validate_signatures(&self) -> bool {
         true
     }
 
-    fn verify_block_vrf(
-        &self,
-        epoch_id: &EpochId,
-        block_height: BlockHeight,
-        prev_random_value: &CryptoHash,
-        vrf_value: &near_crypto::vrf::Value,
-        vrf_proof: &near_crypto::vrf::Proof,
-    ) -> Result<(), Error>;
-
->>>>>>> 015c6638
     /// Verify validator signature for the given epoch.
     /// Note: doesn't account for slashed accounts within given epoch. USE WITH CAUTION.
     fn verify_validator_signature(
