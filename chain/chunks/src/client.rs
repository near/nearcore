use std::collections::HashMap;

<<<<<<< HEAD
use actix::Message;
=======
use near_network::types::MsgRecipient;
use near_o11y::{WithSpanContext, WithSpanContextExt};
>>>>>>> 2b6f9f10
use near_pool::{PoolIteratorWrapper, TransactionPool};
use near_primitives::{
    epoch_manager::RngSeed,
    sharding::{EncodedShardChunk, PartialEncodedChunk, ShardChunk, ShardChunkHeader},
    transaction::SignedTransaction,
    types::{AccountId, ShardId},
};

#[derive(Message)]
#[rtype(result = "()")]
pub enum ShardsManagerResponse {
    /// Notifies the client that the ShardsManager has collected a complete chunk.
    /// Note that this does NOT mean that the chunk is fully constructed. If we are
    /// not tracking the shard this chunk is in, then being complete only means that
    /// we have received the parts we own, and the receipt proofs corresponding to
    /// shards that we do track. On the other hand if we are tracking the shard this
    /// chunk is in, then being complete does mean having the full chunk, in which
    /// case the shard_chunk is also provided.
    ChunkCompleted { partial_chunk: PartialEncodedChunk, shard_chunk: Option<ShardChunk> },
    /// Notifies the client that we have collected a full chunk but the chunk cannot
    /// be properly decoded.
    InvalidChunk(EncodedShardChunk),
    /// Notifies the client that the chunk header is ready for inclusion into a new
    /// block, so that if we are a block producer, we may create a block that contains
    /// this chunk now. The producer of this chunk is also provided.
<<<<<<< HEAD
=======
    fn chunk_header_ready_for_inclusion(
        &self,
        chunk_header: ShardChunkHeader,
        chunk_producer: AccountId,
    );
}

#[derive(actix::Message)]
#[rtype(result = "()")]
pub enum ShardsManagerResponse {
    ChunkCompleted { partial_chunk: PartialEncodedChunk, shard_chunk: Option<ShardChunk> },
    InvalidChunk(EncodedShardChunk),
>>>>>>> 2b6f9f10
    ChunkHeaderReadyForInclusion { chunk_header: ShardChunkHeader, chunk_producer: AccountId },
}

pub struct ShardedTransactionPool {
    tx_pools: HashMap<ShardId, TransactionPool>,

    /// Useful to make tests deterministic and reproducible,
    /// while keeping the security of randomization of transactions in pool
    rng_seed: RngSeed,
}

impl ShardedTransactionPool {
    pub fn new(rng_seed: RngSeed) -> Self {
        TransactionPool::init_metrics();
        Self { tx_pools: HashMap::new(), rng_seed }
    }

    pub fn get_pool_iterator(&mut self, shard_id: ShardId) -> Option<PoolIteratorWrapper<'_>> {
        self.tx_pools.get_mut(&shard_id).map(|pool| pool.pool_iterator())
    }

    /// Returns true if transaction is not in the pool before call
    pub fn insert_transaction(&mut self, shard_id: ShardId, tx: SignedTransaction) -> bool {
        self.pool_for_shard(shard_id).insert_transaction(tx)
    }

    pub fn remove_transactions(&mut self, shard_id: ShardId, transactions: &[SignedTransaction]) {
        if let Some(pool) = self.tx_pools.get_mut(&shard_id) {
            pool.remove_transactions(transactions)
        }
    }

    /// Computes a deterministic random seed for given `shard_id`.
    /// This seed is used to randomize the transaction pool.
    /// For better security we want the seed to different in each shard.
    /// For testing purposes we want it to be the reproducible and derived from the `self.rng_seed` and `shard_id`
    fn random_seed(base_seed: &RngSeed, shard_id: ShardId) -> RngSeed {
        let mut res = *base_seed;
        res[0] = shard_id as u8;
        res[1] = (shard_id / 256) as u8;
        res
    }

    fn pool_for_shard(&mut self, shard_id: ShardId) -> &mut TransactionPool {
        self.tx_pools
            .entry(shard_id)
            .or_insert_with(|| TransactionPool::new(Self::random_seed(&self.rng_seed, shard_id)))
    }

    pub fn reintroduce_transactions(
        &mut self,
        shard_id: ShardId,
        transactions: &[SignedTransaction],
    ) {
        self.pool_for_shard(shard_id).reintroduce_transactions(transactions.to_vec());
    }
}

#[cfg(test)]
mod tests {
    use near_primitives::epoch_manager::RngSeed;

    use crate::client::ShardedTransactionPool;

    const TEST_SEED: RngSeed = [3; 32];

    #[test]
    fn test_random_seed_with_shard_id() {
        let seed0 = ShardedTransactionPool::random_seed(&TEST_SEED, 0);
        let seed10 = ShardedTransactionPool::random_seed(&TEST_SEED, 10);
        let seed256 = ShardedTransactionPool::random_seed(&TEST_SEED, 256);
        let seed1000 = ShardedTransactionPool::random_seed(&TEST_SEED, 1000);
        let seed1000000 = ShardedTransactionPool::random_seed(&TEST_SEED, 1_000_000);
        assert_ne!(seed0, seed10);
        assert_ne!(seed0, seed256);
        assert_ne!(seed0, seed1000);
        assert_ne!(seed0, seed1000000);
        assert_ne!(seed10, seed256);
        assert_ne!(seed10, seed1000);
        assert_ne!(seed10, seed1000000);
        assert_ne!(seed256, seed1000);
        assert_ne!(seed256, seed1000000);
        assert_ne!(seed1000, seed1000000);
    }
}<|MERGE_RESOLUTION|>--- conflicted
+++ resolved
@@ -1,11 +1,7 @@
 use std::collections::HashMap;
 
-<<<<<<< HEAD
 use actix::Message;
-=======
-use near_network::types::MsgRecipient;
-use near_o11y::{WithSpanContext, WithSpanContextExt};
->>>>>>> 2b6f9f10
+
 use near_pool::{PoolIteratorWrapper, TransactionPool};
 use near_primitives::{
     epoch_manager::RngSeed,
@@ -31,21 +27,6 @@
     /// Notifies the client that the chunk header is ready for inclusion into a new
     /// block, so that if we are a block producer, we may create a block that contains
     /// this chunk now. The producer of this chunk is also provided.
-<<<<<<< HEAD
-=======
-    fn chunk_header_ready_for_inclusion(
-        &self,
-        chunk_header: ShardChunkHeader,
-        chunk_producer: AccountId,
-    );
-}
-
-#[derive(actix::Message)]
-#[rtype(result = "()")]
-pub enum ShardsManagerResponse {
-    ChunkCompleted { partial_chunk: PartialEncodedChunk, shard_chunk: Option<ShardChunk> },
-    InvalidChunk(EncodedShardChunk),
->>>>>>> 2b6f9f10
     ChunkHeaderReadyForInclusion { chunk_header: ShardChunkHeader, chunk_producer: AccountId },
 }
 
