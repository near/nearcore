use std::collections::{HashMap, HashSet};

use cached::{Cached, SizedCache};

use near_primitives::hash::CryptoHash;
use near_primitives::sharding::{
    ChunkHash, PartialEncodedChunkPart, PartialEncodedChunkV2, ReceiptProof, ShardChunkHeader,
};
use near_primitives::types::{BlockHeight, BlockHeightDelta, ShardId};

// This file implements EncodedChunksCache, which provides two main functionalities:
// 1) It stores a map from a chunk hash to all the parts and receipts received so far for the chunk.
//    This map is used to aggregate chunk parts and receipts before the full chunk can be reconstructed
//    or the necessary parts and receipts are received.
//    When a PartialEncodedChunk is received, the parts and receipts it contains are merged to the
//    corresponding chunk entry in the map.
//    Entries in the map are removed if the chunk is found to be invalid or the chunk goes out of
//    horizon [chain_head_height - HEIGHT_HORIZON, chain_head_height + MAX_HEIGHTS_AHEAD]
// 2) It stores a map from block hash to a list of hashes of incomplete chunks whose previous block
//    hash is the key. A chunk always starts incomplete. It can be marked as complete through
//    `mark_entry_complete`. A complete entry means the chunk has all parts and receipts needed.
// 3) It stores a map from block hash to chunk headers that are ready to be included in a block.
//    This functionality is meant for block producers. When producing a block, the block producer
//    will only include chunks in the block for which it has received the part it owns.
//    Users of the data structure are responsible for adding chunk to this map at the right time.

/// A chunk is out of horizon if its height + HEIGHT_HORIZON < largest_seen_height
const HEIGHT_HORIZON: BlockHeightDelta = 1024;
/// A chunk is out of horizon if its height > HEIGHT_HORIZON + largest_seen_height
const MAX_HEIGHTS_AHEAD: BlockHeightDelta = 5;
/// A chunk header is out of horizon if its height + CHUNK_HEADER_HORIZON < largest_seen_height
const CHUNK_HEADER_HEIGHT_HORIZON: BlockHeightDelta = 10;
/// Max number of entries stored in `block_hash_to_chunk_headers`
const NUM_BLOCK_HASH_TO_CHUNK_HEADER: usize = 30;

/// EncodedChunksCacheEntry stores the consolidated parts and receipts received for a chunk
/// When a PartialEncodedChunk is received, it can be merged to the existing EncodedChunksCacheEntry
/// for the chunk
pub struct EncodedChunksCacheEntry {
    pub header: ShardChunkHeader,
    pub parts: HashMap<u64, PartialEncodedChunkPart>,
    pub receipts: HashMap<ShardId, ReceiptProof>,
    /// whether this entry has all parts and receipts
    pub complete: bool,
    /// whether the header has been **fully** validated
    /// every entry added to the cache already has their header "partially" validated
    /// by validate_chunk_header. When the previous block is accepted, they must be
    /// validated again to make sure they are fully validated
    pub header_fully_validated: bool,
}

pub struct EncodedChunksCache {
    /// Largest seen height from the head of the chain
    largest_seen_height: BlockHeight,

    /// A map from a chunk hash to the corresponding EncodedChunksCacheEntry of the chunk
    /// Entries in this map have height in
    /// [chain_head_height - HEIGHT_HORIZON, chain_head_height + MAX_HEIGHTS_AHEAD]
    encoded_chunks: HashMap<ChunkHash, EncodedChunksCacheEntry>,
    /// A map from a block height to chunk hashes at this height for all chunk stored in the cache
    /// This is used to gc chunks that are out of horizon
    height_map: HashMap<BlockHeight, HashSet<ChunkHash>>,
    /// A map from a block hash to a set of incomplete chunks (does not have all parts and receipts yet)
    /// whose previous block is the block hash.
    incomplete_chunks: HashMap<CryptoHash, HashSet<ChunkHash>>,
    /// A sized cache mapping a block hash to the chunk headers that are ready
    /// to be included when producing the next block after the block
    block_hash_to_chunk_headers: SizedCache<CryptoHash, HashMap<ShardId, ShardChunkHeader>>,
}

impl EncodedChunksCacheEntry {
    pub fn from_chunk_header(header: ShardChunkHeader) -> Self {
        EncodedChunksCacheEntry {
            header,
            parts: HashMap::new(),
            receipts: HashMap::new(),
            complete: false,
            header_fully_validated: false,
        }
    }

    pub fn merge_in_partial_encoded_chunk(
        &mut self,
        partial_encoded_chunk: &PartialEncodedChunkV2,
    ) {
        for part_info in partial_encoded_chunk.parts.iter() {
            let part_ord = part_info.part_ord;
            self.parts.entry(part_ord).or_insert_with(|| part_info.clone());
        }

        for receipt in partial_encoded_chunk.receipts.iter() {
            let shard_id = receipt.1.to_shard_id;
            self.receipts.entry(shard_id).or_insert_with(|| receipt.clone());
        }
    }
}

impl EncodedChunksCache {
    pub fn new() -> Self {
        EncodedChunksCache {
            largest_seen_height: 0,
            encoded_chunks: HashMap::new(),
            height_map: HashMap::new(),
            incomplete_chunks: HashMap::new(),
            block_hash_to_chunk_headers: SizedCache::with_size(NUM_BLOCK_HASH_TO_CHUNK_HEADER),
        }
    }

    pub fn get(&self, chunk_hash: &ChunkHash) -> Option<&EncodedChunksCacheEntry> {
        self.encoded_chunks.get(chunk_hash)
    }

    /// Mark an entry as complete, which means it has all parts and receipts needed
    pub fn mark_entry_complete(&mut self, chunk_hash: &ChunkHash) {
        let mut previous_block_hash = None;
        self.encoded_chunks.entry(chunk_hash.clone()).and_modify(|e| {
            previous_block_hash = Some(e.header.prev_block_hash());
            e.complete = true;
        });
        if let Some(previous_block_hash) = previous_block_hash {
            self.remove_incomplete_chunk(previous_block_hash, chunk_hash);
        }
    }

    pub fn mark_entry_validated(&mut self, chunk_hash: ChunkHash) {
        self.encoded_chunks.entry(chunk_hash).and_modify(|e| {
            e.header_fully_validated = true;
        });
    }

    /// Get a list of incomplete chunks whose previous block hash is `prev_block_hash`
    pub fn get_incomplete_chunks(
        &self,
        prev_block_hash: &CryptoHash,
    ) -> Option<&HashSet<ChunkHash>> {
        self.incomplete_chunks.get(prev_block_hash)
    }

    pub fn remove(&mut self, chunk_hash: &ChunkHash) -> Option<EncodedChunksCacheEntry> {
<<<<<<< HEAD
        let mut previous_block_hash = None;
        let res = self.encoded_chunks.remove(&chunk_hash).map(|entry| {
            previous_block_hash = Some(entry.header.prev_block_hash());
            entry
        });
        if let Some(previous_block_hash) = previous_block_hash {
            self.remove_incomplete_chunk(previous_block_hash, chunk_hash);
        }
        res
=======
        self.encoded_chunks.remove(chunk_hash)
>>>>>>> 160d5378
    }

    // Remove the chunk from the `incomplete_chunks` map. This is an internal function.
    // Use `mark_entry_complete` instead for outside calls
    fn remove_incomplete_chunk(&mut self, prev_block_hash: CryptoHash, chunk_hash: &ChunkHash) {
        if let Some(mut chunks) = self.incomplete_chunks.remove(&prev_block_hash) {
            chunks.remove(chunk_hash);
            if !chunks.is_empty() {
                self.incomplete_chunks.insert(prev_block_hash, chunks);
            }
        }
    }

    /// Insert if entry does not exist already
    pub fn try_insert(&mut self, chunk_hash: ChunkHash, header: ShardChunkHeader) {
        self.get_or_insert_from_header(chunk_hash, header);
    }

    // Create an empty entry from the header and insert it if there is no entry for the chunk already
    // Return a mutable reference to the entry
    pub fn get_or_insert_from_header(
        &mut self,
        chunk_hash: ChunkHash,
        chunk_header: ShardChunkHeader,
    ) -> &mut EncodedChunksCacheEntry {
        if !self.encoded_chunks.contains_key(&chunk_hash) {
            self.height_map
                .entry(chunk_header.height_created())
                .or_insert_with(|| HashSet::default())
                .insert(chunk_hash.clone());
            self.incomplete_chunks
                .entry(chunk_header.prev_block_hash())
                .or_default()
                .insert(chunk_hash.clone());
        }
        self.encoded_chunks
            .entry(chunk_hash)
            .or_insert_with(|| EncodedChunksCacheEntry::from_chunk_header(chunk_header))
    }

    pub fn height_within_front_horizon(&self, height: BlockHeight) -> bool {
        height >= self.largest_seen_height && height <= self.largest_seen_height + MAX_HEIGHTS_AHEAD
    }

    pub fn height_within_rear_horizon(&self, height: BlockHeight) -> bool {
        height + HEIGHT_HORIZON >= self.largest_seen_height && height <= self.largest_seen_height
    }

    pub fn height_within_horizon(&self, height: BlockHeight) -> bool {
        self.height_within_front_horizon(height) || self.height_within_rear_horizon(height)
    }

    /// add parts and receipts stored in a partial encoded chunk to the corresponding chunk entry
    pub fn merge_in_partial_encoded_chunk(
        &mut self,
        partial_encoded_chunk: &PartialEncodedChunkV2,
    ) {
        let chunk_hash = partial_encoded_chunk.header.chunk_hash();
<<<<<<< HEAD
        let entry = self
            .get_or_insert_from_header(chunk_hash.clone(), partial_encoded_chunk.header.clone());
        entry.merge_in_partial_encoded_chunk(partial_encoded_chunk);
=======
        let entry =
            self.get_or_insert_from_header(chunk_hash.clone(), &partial_encoded_chunk.header);
        let height = entry.header.height_created();
        entry.merge_in_partial_encoded_chunk(partial_encoded_chunk);
        self.height_map.entry(height).or_insert_with(|| HashSet::default()).insert(chunk_hash);
>>>>>>> 160d5378
    }

    /// Remove a chunk from the cache if it is outside of horizon
    pub fn remove_from_cache_if_outside_horizon(&mut self, chunk_hash: &ChunkHash) {
        if let Some(entry) = self.encoded_chunks.get(chunk_hash) {
            let height = entry.header.height_created();
            if !self.height_within_horizon(height) {
                self.remove(&chunk_hash);
            }
        }
    }

    /// Update largest seen height and removes chunks from the cache that are outside of horizon
    pub fn update_largest_seen_height<T>(
        &mut self,
        new_height: BlockHeight,
        requested_chunks: &HashMap<ChunkHash, T>,
    ) {
        let old_largest_seen_height = self.largest_seen_height;
        self.largest_seen_height = new_height;
        for height in old_largest_seen_height.saturating_sub(HEIGHT_HORIZON)
            ..self.largest_seen_height.saturating_sub(HEIGHT_HORIZON)
        {
            if let Some(chunks_to_remove) = self.height_map.remove(&height) {
                for chunk_hash in chunks_to_remove {
                    if !requested_chunks.contains_key(&chunk_hash) {
                        self.remove(&chunk_hash);
                    }
                }
            }
        }
    }

    /// Insert a chunk header to indicate the chunk header is ready to be included in a block
    pub fn insert_chunk_header(&mut self, shard_id: ShardId, header: ShardChunkHeader) {
        let height = header.height_created();
        if height >= self.largest_seen_height.saturating_sub(CHUNK_HEADER_HEIGHT_HORIZON)
            && height <= self.largest_seen_height + MAX_HEIGHTS_AHEAD
        {
            let prev_block_hash = header.prev_block_hash();
            let mut block_hash_to_chunk_headers = self
                .block_hash_to_chunk_headers
                .cache_remove(&prev_block_hash)
                .unwrap_or_else(|| HashMap::new());
            block_hash_to_chunk_headers.insert(shard_id, header);
            self.block_hash_to_chunk_headers
                .cache_set(prev_block_hash, block_hash_to_chunk_headers);
        }
    }

    /// Returns all chunk headers to be included in the next block after `prev_block_hash`
    /// Also removes these chunk headers from the map
    pub fn get_chunk_headers_for_block(
        &mut self,
        prev_block_hash: &CryptoHash,
    ) -> HashMap<ShardId, ShardChunkHeader> {
        self.block_hash_to_chunk_headers
            .cache_remove(prev_block_hash)
            .unwrap_or_else(|| HashMap::new())
    }

    /// Returns number of chunks that are ready to be included in the next block
    pub fn num_chunks_for_block(&mut self, prev_block_hash: &CryptoHash) -> ShardId {
        self.block_hash_to_chunk_headers
            .cache_get(prev_block_hash)
            .map(|x| x.len() as ShardId)
            .unwrap_or_else(|| 0)
    }
}

#[cfg(test)]
mod tests {
    use std::collections::HashMap;

    use near_crypto::KeyType;
    use near_primitives::hash::CryptoHash;
    use near_primitives::sharding::{PartialEncodedChunkV2, ShardChunkHeader, ShardChunkHeaderV2};
    use near_primitives::validator_signer::InMemoryValidatorSigner;

    use crate::chunk_cache::EncodedChunksCache;
    use crate::ChunkRequestInfo;

    #[test]
    fn test_cache_removal() {
        let mut cache = EncodedChunksCache::new();
        let signer =
            InMemoryValidatorSigner::from_random("test".parse().unwrap(), KeyType::ED25519);
        let partial_encoded_chunk = PartialEncodedChunkV2 {
            header: ShardChunkHeader::V2(ShardChunkHeaderV2::new(
                CryptoHash::default(),
                CryptoHash::default(),
                CryptoHash::default(),
                CryptoHash::default(),
                1,
                1,
                0,
                0,
                0,
                0,
                CryptoHash::default(),
                CryptoHash::default(),
                vec![],
                &signer,
            )),
            parts: vec![],
            receipts: vec![],
        };
        cache.merge_in_partial_encoded_chunk(&partial_encoded_chunk);
        cache.update_largest_seen_height::<ChunkRequestInfo>(2000, &HashMap::default());
        assert!(cache.encoded_chunks.is_empty());
        assert!(cache.height_map.is_empty());
    }
}<|MERGE_RESOLUTION|>--- conflicted
+++ resolved
@@ -45,7 +45,7 @@
     /// whether the header has been **fully** validated
     /// every entry added to the cache already has their header "partially" validated
     /// by validate_chunk_header. When the previous block is accepted, they must be
-    /// validated again to make sure they are fully validated
+    /// validated again to make sure they are fully validated.
     pub header_fully_validated: bool,
 }
 
@@ -137,7 +137,6 @@
     }
 
     pub fn remove(&mut self, chunk_hash: &ChunkHash) -> Option<EncodedChunksCacheEntry> {
-<<<<<<< HEAD
         let mut previous_block_hash = None;
         let res = self.encoded_chunks.remove(&chunk_hash).map(|entry| {
             previous_block_hash = Some(entry.header.prev_block_hash());
@@ -147,9 +146,6 @@
             self.remove_incomplete_chunk(previous_block_hash, chunk_hash);
         }
         res
-=======
-        self.encoded_chunks.remove(chunk_hash)
->>>>>>> 160d5378
     }
 
     // Remove the chunk from the `incomplete_chunks` map. This is an internal function.
@@ -208,17 +204,9 @@
         partial_encoded_chunk: &PartialEncodedChunkV2,
     ) {
         let chunk_hash = partial_encoded_chunk.header.chunk_hash();
-<<<<<<< HEAD
         let entry = self
             .get_or_insert_from_header(chunk_hash.clone(), partial_encoded_chunk.header.clone());
         entry.merge_in_partial_encoded_chunk(partial_encoded_chunk);
-=======
-        let entry =
-            self.get_or_insert_from_header(chunk_hash.clone(), &partial_encoded_chunk.header);
-        let height = entry.header.height_created();
-        entry.merge_in_partial_encoded_chunk(partial_encoded_chunk);
-        self.height_map.entry(height).or_insert_with(|| HashSet::default()).insert(chunk_hash);
->>>>>>> 160d5378
     }
 
     /// Remove a chunk from the cache if it is outside of horizon
