--- conflicted
+++ resolved
@@ -277,11 +277,7 @@
     ) -> Self {
         Self {
             clock,
-<<<<<<< HEAD
-            me: me.clone(),
-=======
             me,
->>>>>>> 68d673ef
             store,
             runtime_adapter: runtime_adapter.clone(),
             peer_manager_adapter: network_adapter,
