//! This module implements ShardManager, which handles chunks requesting and processing.
//! Since blocks only contain chunk headers, full chunks must be communicated separately.
//! For data availability, information in a chunk is divided into parts by Reed Solomon encoding,
//! and each validator holds a subset of parts of each chunk (a validator is called the owner
//! of the parts that they hold). This way, a chunk can be retrieved from any X validators
//! where X is the threshold for the Reed Solomon encoding for retrieving the full information.
//! Currently, X is set to be 1/3 of total validator seats (num_data_parts).
//!
//! **How chunks are propagated in the network
//! Instead sending the full chunk, chunk content is communicated between nodes through
//! PartialEncodedChunk, which includes the chunk header, some parts and receipts of the chunk.
//! Full chunk can be reconstructed if a node receives enough chunk parts.
//! A node receives partial encoded chunks in three ways,
//! - by requesting it and receiving a PartialEncodedChunkResponse,
//! - by receiving a PartialEncodedChunk, which is sent from the original chunk producer to the part owners
//!   after the chunk is produced
//! - by receiving a PartialEncodedChunkForward, which is sent from part owners to validators who
//!   track the shard, when a validator first receives a part it owns.
//!   TODO: this is actually not the current behavior. https://github.com/near/nearcore/issues/5886
//! Note that last two messages can only be sent from validators to validators, so the only way a
//! non-validator receives a partial encoded chunk is by requesting it.
//!
//! ** Requesting for chunks
//! `ShardManager` keeps a request pool that stores all requests for chunks that are not completed
//! yet. The requests are managed at the chunk level, instead of individual parts and receipts.
//! A new request can be added by calling function `request_chunk_single`. If it is not
//! in the pool yet, `request_partial_encoded_chunk` will be called, which checks which parts or
//! receipts are still needed for the chunk by checking `encoded_chunks` (see the section on
//! ** Storing chunks). This way, the node won't send requests for parts and receipts they already have.
//! It then figures out where to request them, either from the original
//! chunk producer, or a block producer or peer who tracks the shard, and sends out the network
//! requests. Check the logic there for details regarding how targets of requests are chosen.
//!
//! Once a request is added the pool, it can be resent through `resend_chunk_requests`,
//! which is done periodically through client_actor. A request is only removed from the pool when
//! all needed parts and receipts in the requested chunk are received.
//!
//! ** Storing chunks
//! Before a chunk can be reconstructed fully, parts and receipts in the chunk are stored in
//! `encoded_chunks`. Full chunks will be persisted in the database storage after they are
//! reconstructed.
//!
//! ** Forwarding chunks
//! To save messages and time for chunks to propagate among validators, we implemented a feature
//! called ForwardChunkParts. When a validator receives a part it owns, it forwards the part to
//! other validators who are assigned to track the shard through a PartialEncodedChunkForward message.
//! This saves the number of requests validators need to send to get all parts they need. A forwarded
//! part can only be processed after the node has the corresponding chunk header, either from blocks
//! or partial chunk requests. Before that, they are temporarily stored in `chunk_forwards_cache`.
//! After that, they are processed as a PartialEncodedChunk message only containing one part.
//!
//! ** Processing chunks
//! Function `process_partial_encoded_chunk` processes a partial encoded chunk message.
//! 1) validates the parts and receipts in the message
//! 2) merges the parts and receipts are into `encoded_chunks`.
//! 3) forwards newly received owned parts to other validators, if any.
//! 4) checks if there are any forwarded chunk parts in `chunk_forwards_cache` that can be processed.
//! 5) checks if all needed parts and receipts are received and tries to reconstruct the full chunk.
//!    If successful, removes request for the chunk from the request pool.
//! Note that the last step requires the previous block of the chunk has been accepted.
//! If not, the function will return `NeedBlock`. To avoid a chunk getting stuck waiting on
//! the previous block, when a new block is accepted, client must remember to call
//! `get_incomplete_chunks` to get the list of incomplete chunks who are waiting on the block
//! and process them
//!
//! ** Validating chunks
//! Before `process_partial_encoded_chunk` returns HaveAllPartsAndReceipts, it will perform
//! the validation steps and return error if validation fails.
//! 1) validate the chunk header is signed by the correct chunk producer and the chunk producer
//!    is not slashed (see `validate_chunk_header`)
//! 2) validate the merkle proofs of the parts and receipts with regarding to the parts root and
//!    receipts root in the chunk header (see the beginning of `process_partial_encoded_chunk`)
//! 3) after the full chunk is reconstructed, validate chunk's proofs in the header matches the body
//!    (see validate_chunk_proofs)
//!
//! We also guarantee that all entries stored inside ShardsManager::encoded_chunks have the chunk header
//! at least "partially" validated by `validate_chunk_header` (see the comments there for what "partial"
//! validation means).

use std::cmp;
use std::collections::{btree_map, hash_map, BTreeMap, HashMap, HashSet};
use std::sync::Arc;
use std::time::{Duration, Instant};

use borsh::BorshSerialize;
use chrono::DateTime;
use near_primitives::time::Utc;
use rand::seq::IteratorRandom;
use rand::seq::SliceRandom;
use tracing::{debug, error, warn};

use near_chain::validate::validate_chunk_proofs;
use near_chain::{
    byzantine_assert, Chain, ChainStore, ChainStoreAccess, ChainStoreUpdate, RuntimeAdapter,
};
use near_network::types::{NetworkRequests, PeerManagerAdapter, PeerManagerMessageRequest};
use near_pool::{PoolIteratorWrapper, TransactionPool};
use near_primitives::block::Tip;
use near_primitives::hash::{hash, CryptoHash};
use near_primitives::merkle::{merklize, verify_path, MerklePath};
use near_primitives::receipt::Receipt;
use near_primitives::sharding::{
    ChunkHash, EncodedShardChunk, EncodedShardChunkBody, PartialEncodedChunk,
    PartialEncodedChunkPart, PartialEncodedChunkV1, PartialEncodedChunkV2, ReceiptList,
    ReceiptProof, ReedSolomonWrapper, ShardChunk, ShardChunkHeader, ShardProof,
};
use near_primitives::time::Clock;
use near_primitives::transaction::SignedTransaction;
use near_primitives::types::validator_stake::ValidatorStake;
use near_primitives::types::{
    AccountId, Balance, BlockHeight, BlockHeightDelta, EpochId, Gas, MerkleHash, ShardId, StateRoot,
};
use near_primitives::unwrap_or_return;
use near_primitives::utils::MaybeValidated;
use near_primitives::validator_signer::ValidatorSigner;
use near_primitives::version::ProtocolVersion;

use crate::chunk_cache::{EncodedChunksCache, EncodedChunksCacheEntry};
use near_chain::near_chain_primitives::error::Error::DBNotFoundErr;
pub use near_chunks_primitives::Error;
use near_network_primitives::types::{
    AccountIdOrPeerTrackingShard, PartialEncodedChunkForwardMsg, PartialEncodedChunkRequestMsg,
    PartialEncodedChunkResponseMsg,
};
use near_primitives::epoch_manager::RngSeed;
use rand::Rng;

mod chunk_cache;
mod metrics;
pub mod test_utils;

const CHUNK_PRODUCER_BLACKLIST_SIZE: usize = 100;
pub const CHUNK_REQUEST_RETRY_MS: u64 = 100;
pub const CHUNK_REQUEST_SWITCH_TO_OTHERS_MS: u64 = 400;
pub const CHUNK_REQUEST_SWITCH_TO_FULL_FETCH_MS: u64 = 3_000;
const CHUNK_REQUEST_RETRY_MAX_MS: u64 = 1_000_000;
const CHUNK_FORWARD_CACHE_SIZE: usize = 1000;
const ACCEPTING_SEAL_PERIOD_MS: i64 = 30_000;
const NUM_PARTS_REQUESTED_IN_SEAL: usize = 3;
// TODO(#3180): seals are disabled in single shard setting
// const NUM_PARTS_LEFT_IN_SEAL: usize = 1;
const PAST_SEAL_HEIGHT_HORIZON: BlockHeightDelta = 1024;
// Only request chunks from peers whose latest height >= chunk_height - CHUNK_REQUEST_PEER_HORIZON
const CHUNK_REQUEST_PEER_HORIZON: BlockHeightDelta = 5;

#[derive(PartialEq, Eq)]
pub enum ChunkStatus {
    Complete(Vec<MerklePath>),
    Incomplete,
    Invalid,
}

#[derive(Debug)]
pub enum ProcessPartialEncodedChunkResult {
    /// The information included in the partial encoded chunk is already known, no processing is needed
    Known,
    /// All parts and receipts in the chunk are received and the chunk has been processed
    HaveAllPartsAndReceipts,
    /// More parts and receipts are needed for processing the full chunk
    NeedMorePartsOrReceipts,
    /// PartialEncodedChunkMessage is received earlier than Block for the same height.
    /// Without the block we cannot restore the epoch and save encoded chunk data.
    NeedBlock,
}

#[derive(Clone, Debug)]
struct ChunkRequestInfo {
    height: BlockHeight,
    // hash of the ancestor hash used for the request, i.e., the first block up the
    // parent chain of the block that has missing chunks that is approved
    ancestor_hash: CryptoHash,
    // previous block hash of the chunk
    prev_block_hash: CryptoHash,
    shard_id: ShardId,
    added: Instant,
    last_requested: Instant,
}

struct RequestPool {
    retry_duration: Duration,
    switch_to_others_duration: Duration,
    switch_to_full_fetch_duration: Duration,
    max_duration: Duration,
    requests: HashMap<ChunkHash, ChunkRequestInfo>,
}

impl RequestPool {
    pub fn new(
        retry_duration: Duration,
        switch_to_others_duration: Duration,
        switch_to_full_fetch_duration: Duration,
        max_duration: Duration,
    ) -> Self {
        Self {
            retry_duration,
            switch_to_others_duration,
            switch_to_full_fetch_duration,
            max_duration,
            requests: HashMap::default(),
        }
    }
    pub fn contains_key(&self, chunk_hash: &ChunkHash) -> bool {
        self.requests.contains_key(chunk_hash)
    }
    pub fn len(&self) -> usize {
        self.requests.len()
    }

    pub fn insert(&mut self, chunk_hash: ChunkHash, chunk_request: ChunkRequestInfo) {
        self.requests.insert(chunk_hash, chunk_request);
    }

    pub fn get_request_info(&self, chunk_hash: &ChunkHash) -> Option<&ChunkRequestInfo> {
        self.requests.get(chunk_hash)
    }

    pub fn remove(&mut self, chunk_hash: &ChunkHash) {
        self.requests.remove(chunk_hash);
    }

    pub fn fetch(&mut self) -> Vec<(ChunkHash, ChunkRequestInfo)> {
        let mut removed_requests = HashSet::<ChunkHash>::default();
        let mut requests = Vec::new();
        for (chunk_hash, mut chunk_request) in self.requests.iter_mut() {
            if chunk_request.added.elapsed() > self.max_duration {
                debug!(target: "chunks", "Evicted chunk requested that was never fetched {} (shard_id: {})", chunk_hash.0, chunk_request.shard_id);
                removed_requests.insert(chunk_hash.clone());
                continue;
            }
            if chunk_request.last_requested.elapsed() > self.retry_duration {
                chunk_request.last_requested = Clock::instant();
                requests.push((chunk_hash.clone(), chunk_request.clone()));
            }
        }
        for chunk_hash in removed_requests {
            self.requests.remove(&chunk_hash);
        }
        requests
    }
}

#[derive(Debug, Eq, PartialEq)]
enum Seal<'a> {
    Past,
    Active(&'a mut ActiveSealDemur),
}

#[derive(Clone, Debug, Eq, PartialEq)]
struct ActiveSealDemur {
    part_ords: HashSet<u64>,
    chunk_producer: AccountId,
    sent: DateTime<Utc>,
    height: BlockHeight,
}

impl Seal<'_> {
    // TODO(#3180): seals are disabled in single shard setting
    /*fn process(self, chunk_entry: &EncodedChunksCacheEntry) -> bool {
        match self {
            Seal::Past => true,
            Seal::Active(demur) => {
                let mut res = true;
                demur.part_ords.retain(|part_ord| {
                    if !chunk_entry.parts.contains_key(&part_ord) {
                        res = false;
                        true
                    } else {
                        false
                    }
                });
                res
            }
        }
    }*/

    fn contains_part_ord(&self, part_ord: &u64) -> bool {
        match self {
            Seal::Past => false,
            Seal::Active(demur) => demur.part_ords.contains(part_ord),
        }
    }
}

pub struct SealsManager {
    me: Option<AccountId>,
    runtime_adapter: Arc<dyn RuntimeAdapter>,

    active_demurs: HashMap<ChunkHash, ActiveSealDemur>,
    past_seals: BTreeMap<BlockHeight, HashSet<ChunkHash>>,
    dont_include_chunks_from: lru::LruCache<AccountId, ()>,
}

impl SealsManager {
    fn new(me: Option<AccountId>, runtime_adapter: Arc<dyn RuntimeAdapter>) -> Self {
        Self {
            me,
            runtime_adapter,
            active_demurs: HashMap::new(),
            past_seals: BTreeMap::new(),
            dont_include_chunks_from: lru::LruCache::new(CHUNK_PRODUCER_BLACKLIST_SIZE),
        }
    }

    fn get_seal(
        &mut self,
        chunk_hash: &ChunkHash,
        parent_hash: &CryptoHash,
        height: BlockHeight,
        shard_id: ShardId,
    ) -> Result<Seal, near_chain::Error> {
        match self.past_seals.get(&height) {
            Some(hashes) if hashes.contains(chunk_hash) => Ok(Seal::Past),

            // None | Some(hashes) if !hashes.contains(chunk_hash)
            _ => self
                .get_active_seal(chunk_hash, parent_hash, height, shard_id)
                .map(|demur| Seal::Active(demur)),
        }
    }

    fn get_active_seal(
        &mut self,
        chunk_hash: &ChunkHash,
        parent_hash: &CryptoHash,
        height: BlockHeight,
        shard_id: ShardId,
    ) -> Result<&mut ActiveSealDemur, near_chain::Error> {
        match self.active_demurs.entry(chunk_hash.clone()) {
            hash_map::Entry::Occupied(entry) => Ok(entry.into_mut()),
            hash_map::Entry::Vacant(entry) => {
                let epoch_id = self.runtime_adapter.get_epoch_id_from_prev_block(parent_hash)?;
                let chunk_producer =
                    self.runtime_adapter.get_chunk_producer(&epoch_id, height, shard_id)?;
                let candidates = {
                    let n = self.runtime_adapter.num_total_parts();
                    // `n` is an upper bound for elements in the accumulator; declaring with
                    // this capacity up front will mean no further allocations will occur
                    // from `push` calls in the loop.
                    let mut accumulator = Vec::with_capacity(n);

                    for part_ord in 0..n {
                        let part_ord = part_ord as u64;
                        let part_owner =
                            self.runtime_adapter.get_part_owner(&epoch_id, part_ord)?;
                        if part_owner == chunk_producer || Some(part_owner) == self.me {
                            continue;
                        }
                        accumulator.push(part_ord);
                    }

                    accumulator
                };

                let chosen = Self::get_random_part_ords(candidates);
                let demur =
                    ActiveSealDemur { part_ords: chosen, chunk_producer, sent: Utc::now(), height };

                Ok(entry.insert(demur))
            }
        }
    }

    fn get_random_part_ords(candidates: Vec<u64>) -> HashSet<u64> {
        candidates
            .choose_multiple(
                &mut rand::thread_rng(),
                cmp::min(NUM_PARTS_REQUESTED_IN_SEAL, candidates.len()),
            )
            .cloned()
            .collect()
    }

    fn approve_chunk(&mut self, height: BlockHeight, chunk_hash: &ChunkHash) {
        let maybe_seal = self.active_demurs.remove(chunk_hash);
        match maybe_seal {
            None => match self.past_seals.entry(height) {
                btree_map::Entry::Vacant(vacant) => {
                    // TODO(#3180): seals are disabled in single shard setting
                    /*warn!(
                        target: "chunks",
                        "A chunk at height {} with hash {:?} was approved without an active seal demur and no past seals were found at the same height",
                        height,
                        chunk_hash
                    );*/
                    let mut hashes = HashSet::new();
                    hashes.insert(chunk_hash.clone());
                    vacant.insert(hashes);
                }
                btree_map::Entry::Occupied(mut occupied) => {
                    let hashes = occupied.get_mut();
                    if !hashes.contains(chunk_hash) {
                        // TODO(#3180): seals are disabled in single shard setting
                        /*warn!(
                            target: "chunks",
                            "Approved chunk at height {} with hash {:?} was not an active seal demur or a past seal",
                            height,
                            chunk_hash
                        );*/
                        hashes.insert(chunk_hash.clone());
                    }
                }
            },
            Some(seal) => {
                Self::insert_past_seal(&mut self.past_seals, seal.height, chunk_hash.clone());
            }
        }
    }

    fn insert_past_seal(
        past_seals: &mut BTreeMap<BlockHeight, HashSet<ChunkHash>>,
        height: BlockHeight,
        chunk_hash: ChunkHash,
    ) {
        let hashes_at_height = past_seals.entry(height).or_insert_with(HashSet::new);
        hashes_at_height.insert(chunk_hash);
    }

    // TODO(#3180): seals are disabled in single shard setting
    /*fn prune_past_seals(&mut self) {
        let maybe_height_limits = {
            let mut heights = self.past_seals.keys();
            heights.next().and_then(|least_height| {
                heights.next_back().map(|greatest_height| (*least_height, *greatest_height))
            })
        };

        if let Some((least_height, greatest_height)) = maybe_height_limits {
            let min_keep_height = greatest_height.saturating_sub(PAST_SEAL_HEIGHT_HORIZON);
            if least_height < min_keep_height {
                let remaining_seals = self.past_seals.split_off(&min_keep_height);
                self.past_seals = remaining_seals;
            }
        }
    }*/

    // TODO(#3180): seals are disabled in single shard setting
    /*fn track_seals(&mut self) {
        let now = Utc::now();
        let me = &self.me;
        let dont_include_chunks_from = &mut self.dont_include_chunks_from;
        let past_seals = &mut self.past_seals;

        self.active_demurs.retain(|chunk_hash, seal| {
            let accepting_period_over = (now - seal.sent).num_milliseconds() > ACCEPTING_SEAL_PERIOD_MS;
            let parts_remain = seal.part_ords.len() > NUM_PARTS_LEFT_IN_SEAL;

            // note chunk producers that failed to make parts available
            if parts_remain && accepting_period_over {
                warn!(target: "client", "Couldn't reconstruct chunk {:?} from {:?}, I'm {:?}", chunk_hash, seal.chunk_producer, me);
                dont_include_chunks_from.cache_set(seal.chunk_producer.clone(), ());
                Self::insert_past_seal(past_seals, seal.height, chunk_hash.clone());

                // Do not retain this demur, it has expired
                false
            } else {
                true
            }
        });

        self.prune_past_seals();
    }*/

    fn should_trust_chunk_producer(&mut self, chunk_producer: &AccountId) -> bool {
        self.dont_include_chunks_from.get(chunk_producer).is_none()
    }
}

pub struct ShardsManager {
    me: Option<AccountId>,

    tx_pools: HashMap<ShardId, TransactionPool>,

    runtime_adapter: Arc<dyn RuntimeAdapter>,
    peer_manager_adapter: Arc<dyn PeerManagerAdapter>,

    encoded_chunks: EncodedChunksCache,
    requested_partial_encoded_chunks: RequestPool,
    chunk_forwards_cache: lru::LruCache<ChunkHash, HashMap<u64, PartialEncodedChunkPart>>,

    seals_mgr: SealsManager,
    /// Useful to make tests deterministic and reproducible,
    /// while keeping the security of randomization of transactions in pool
    rng_seed: RngSeed,
}

impl ShardsManager {
    pub fn new(
        me: Option<AccountId>,
        runtime_adapter: Arc<dyn RuntimeAdapter>,
        network_adapter: Arc<dyn PeerManagerAdapter>,
        rng_seed: RngSeed,
    ) -> Self {
        TransactionPool::init_metrics();
        Self {
            me: me.clone(),
            tx_pools: HashMap::new(),
            runtime_adapter: runtime_adapter.clone(),
            peer_manager_adapter: network_adapter,
            encoded_chunks: EncodedChunksCache::new(),
            requested_partial_encoded_chunks: RequestPool::new(
                Duration::from_millis(CHUNK_REQUEST_RETRY_MS),
                Duration::from_millis(CHUNK_REQUEST_SWITCH_TO_OTHERS_MS),
                Duration::from_millis(CHUNK_REQUEST_SWITCH_TO_FULL_FETCH_MS),
                Duration::from_millis(CHUNK_REQUEST_RETRY_MAX_MS),
            ),
            chunk_forwards_cache: lru::LruCache::new(CHUNK_FORWARD_CACHE_SIZE),
            seals_mgr: SealsManager::new(me, runtime_adapter),
            rng_seed,
        }
    }

    pub fn update_largest_seen_height(&mut self, new_height: BlockHeight) {
        self.encoded_chunks.update_largest_seen_height(
            new_height,
            &self.requested_partial_encoded_chunks.requests,
        );
    }

    pub fn get_pool_iterator(&mut self, shard_id: ShardId) -> Option<PoolIteratorWrapper<'_>> {
        self.tx_pools.get_mut(&shard_id).map(|pool| pool.pool_iterator())
    }

    pub fn cares_about_shard_this_or_next_epoch(
        &self,
        account_id: Option<&AccountId>,
        parent_hash: &CryptoHash,
        shard_id: ShardId,
        is_me: bool,
    ) -> bool {
        self.runtime_adapter.cares_about_shard(account_id, parent_hash, shard_id, is_me)
            || self.runtime_adapter.will_care_about_shard(account_id, parent_hash, shard_id, is_me)
    }

    fn request_partial_encoded_chunk(
        &mut self,
        height: BlockHeight,
        ancestor_hash: &CryptoHash,
        shard_id: ShardId,
        chunk_hash: &ChunkHash,
        force_request_full: bool,
        request_own_parts_from_others: bool,
        request_from_archival: bool,
    ) -> Result<(), near_chain::Error> {
        let _span = tracing::debug_span!(
            target: "chunks",
            "request_partial_encoded_chunk",
            ?chunk_hash,
            ?height,
            ?shard_id,
            ?request_from_archival)
        .entered();
        let mut bp_to_parts = HashMap::<_, Vec<u64>>::new();

        let cache_entry = self.encoded_chunks.get(chunk_hash);

        let request_full = force_request_full
            || self.cares_about_shard_this_or_next_epoch(
                self.me.as_ref(),
                ancestor_hash,
                shard_id,
                true,
            );

        let chunk_producer_account_id = &self.runtime_adapter.get_chunk_producer(
            &self.runtime_adapter.get_epoch_id_from_prev_block(ancestor_hash)?,
            height,
            shard_id,
        )?;

        // In the following we compute which target accounts we should request parts and receipts from
        // First we choose a shard representative target which is either the original chunk producer
        // or a random block producer tracks the shard.
        // If request_from_archival is true (indicating we are requesting a chunk not from the current
        // or the last epoch), request all parts and receipts from the shard representative target
        // For each part, if we are the part owner, we request the part from the shard representative
        // target, otherwise, the part owner
        // For receipts, request them from the shard representative target
        //
        // Also note that the target accounts decided is not necessarily the final destination
        // where requests are sent. We use them to construct AccountIdOrPeerTrackingShard struct,
        // which will be passed to PeerManagerActor. PeerManagerActor will try to request either
        // from the target account or any eligible peer of the node (See comments in
        // AccountIdOrPeerTrackingShard for when target account is used or peer is used)

        let me = self.me.as_ref();
        // A account that is either the original chunk producer or a random block producer tracking
        // the shard
        let shard_representative_target = if !request_own_parts_from_others
            && !request_from_archival
            && Some(chunk_producer_account_id) != me
        {
            Some(chunk_producer_account_id.clone())
        } else {
            self.get_random_target_tracking_shard(ancestor_hash, shard_id)?
        };

        let seal = self.seals_mgr.get_seal(chunk_hash, ancestor_hash, height, shard_id)?;
        let epoch_id = self.runtime_adapter.get_epoch_id_from_prev_block(ancestor_hash)?;

        for part_ord in 0..self.runtime_adapter.num_total_parts() {
            let part_ord = part_ord as u64;
            if cache_entry.map_or(false, |cache_entry| cache_entry.parts.contains_key(&part_ord)) {
                continue;
            }

            let need_to_fetch_part = if request_full || seal.contains_part_ord(&part_ord) {
                true
            } else {
                if let Some(me) = me {
                    &self.runtime_adapter.get_part_owner(&epoch_id, part_ord)? == me
                } else {
                    false
                }
            };

            if need_to_fetch_part {
                let fetch_from = if request_from_archival {
                    shard_representative_target.clone()
                } else {
                    let part_owner = self.runtime_adapter.get_part_owner(&epoch_id, part_ord)?;

                    if Some(&part_owner) == me {
                        // If missing own part, request it from the chunk producer / node tracking shard
                        shard_representative_target.clone()
                    } else {
                        Some(part_owner)
                    }
                };

                bp_to_parts.entry(fetch_from).or_default().push(part_ord);
            }
        }

        let shards_to_fetch_receipts =
        // TODO: only keep shards for which we don't have receipts yet
            if request_full { HashSet::new() } else { self.get_tracking_shards(ancestor_hash) };

        // The loop below will be sending PartialEncodedChunkRequestMsg to various block producers.
        // We need to send such a message to the original chunk producer if we do not have the receipts
        //     for some subset of shards, even if we don't need to request any parts from the original
        //     chunk producer.
        if !shards_to_fetch_receipts.is_empty() {
            bp_to_parts.entry(shard_representative_target.clone()).or_default();
        }

        let no_account_id = me.is_none();
        debug!(target: "chunks", "Will send {} requests to fetch chunk parts.", bp_to_parts.len());
        for (target_account, part_ords) in bp_to_parts {
            // extra check that we are not sending request to ourselves.
            if no_account_id || me != target_account.as_ref() {
                let parts_count = part_ords.len();
                let request = PartialEncodedChunkRequestMsg {
                    chunk_hash: chunk_hash.clone(),
                    part_ords,
                    tracking_shards: if target_account == shard_representative_target {
                        shards_to_fetch_receipts.clone()
                    } else {
                        HashSet::new()
                    },
                };
                let target = AccountIdOrPeerTrackingShard {
                    account_id: target_account,
                    prefer_peer: request_from_archival || rand::thread_rng().gen::<bool>(),
                    shard_id,
                    only_archival: request_from_archival,
                    min_height: height.saturating_sub(CHUNK_REQUEST_PEER_HORIZON),
                };
                debug!(target: "chunks", "Requesting {} parts for shard {} from {:?} prefer {}", parts_count, shard_id, target.account_id, target.prefer_peer);

                self.peer_manager_adapter.do_send(PeerManagerMessageRequest::NetworkRequests(
                    NetworkRequests::PartialEncodedChunkRequest {
                        target,
                        request,
                        create_time: Clock::instant().into(),
                    },
                ));
            } else {
                warn!(target: "client", "{:?} requests parts {:?} for chunk {:?} from self",
                    me, part_ords, chunk_hash
                );
            }
        }

        Ok(())
    }

    /// Get a random shard block producer that is not me.
    fn get_random_target_tracking_shard(
        &self,
        parent_hash: &CryptoHash,
        shard_id: ShardId,
    ) -> Result<Option<AccountId>, near_chain::Error> {
        let epoch_id = self.runtime_adapter.get_epoch_id_from_prev_block(parent_hash).unwrap();
        let block_producers = self
            .runtime_adapter
            .get_epoch_block_producers_ordered(&epoch_id, parent_hash)?
            .into_iter()
            .filter_map(|(validator_stake, is_slashed)| {
                let account_id = validator_stake.take_account_id();
                if !is_slashed
                    && self.cares_about_shard_this_or_next_epoch(
                        Some(&account_id),
                        parent_hash,
                        shard_id,
                        false,
                    )
                    && self.me.as_ref() != Some(&account_id)
                {
                    Some(account_id)
                } else {
                    None
                }
            });

        Ok(block_producers.choose(&mut rand::thread_rng()))
    }

    fn get_tracking_shards(&self, parent_hash: &CryptoHash) -> HashSet<ShardId> {
        let epoch_id = self.runtime_adapter.get_epoch_id_from_prev_block(parent_hash).unwrap();
        (0..self.runtime_adapter.num_shards(&epoch_id).unwrap())
            .filter(|chunk_shard_id| {
                self.cares_about_shard_this_or_next_epoch(
                    self.me.as_ref(),
                    parent_hash,
                    *chunk_shard_id,
                    true,
                )
            })
            .collect::<HashSet<_>>()
    }

    /// Check whether the node should wait for chunk parts being forwarded to it
    /// The node will wait if it's a block producer or a chunk producer that is responsible
    /// for producing the next chunk in this shard.
    /// `prev_hash`: previous block hash of the chunk that we are requesting
    /// `next_chunk_height`: height of the next chunk of the chunk that we are requesting
    fn should_wait_for_chunk_forwarding(
        &self,
        prev_hash: &CryptoHash,
        shard_id: ShardId,
        next_chunk_height: BlockHeight,
    ) -> Result<bool, Error> {
        // chunks will not be forwarded to non-validators
        let me = match &self.me {
            None => return Ok(false),
            Some(it) => it,
        };
        let epoch_id = self.runtime_adapter.get_epoch_id_from_prev_block(prev_hash)?;
        let block_producers =
            self.runtime_adapter.get_epoch_block_producers_ordered(&epoch_id, prev_hash)?;
        for (bp, _) in block_producers {
            if bp.account_id() == me {
                return Ok(true);
            }
        }
        let chunk_producer =
            self.runtime_adapter.get_chunk_producer(&epoch_id, next_chunk_height, shard_id)?;
        if &chunk_producer == me {
            return Ok(true);
        }
        Ok(false)
    }

    /// Only marks this chunk as being requested
    /// Note no requests are actually sent at this point.
    fn request_chunk_single_mark_only(&mut self, chunk_header: &ShardChunkHeader) {
        self.request_chunk_single(chunk_header, chunk_header.prev_block_hash().clone(), None)
    }

    /// send partial chunk requests for one chunk
    /// `chunk_header`: the chunk being requested
    /// `ancestor_hash`: hash of an ancestor block of the requested chunk.
    ///                  It must satisfy
    ///                  1) it is from the same epoch than `epoch_id`
    ///                  2) it is processed
    ///                  If the above conditions are not met, the request will be dropped
    /// `header_head`: header head of the current chain. If it is None, the request will be only
    ///                added to he request pool, but not sent.
    fn request_chunk_single(
        &mut self,
        chunk_header: &ShardChunkHeader,
        ancestor_hash: CryptoHash,
        header_head: Option<&Tip>,
    ) {
        let height = chunk_header.height_created();
        let shard_id = chunk_header.shard_id();
        let chunk_hash = chunk_header.chunk_hash();

        if self.requested_partial_encoded_chunks.contains_key(&chunk_hash) {
            return;
        }

        debug!(target: "chunks", height, shard_id, ?chunk_hash, "Requesting.");

        if let Some(entry) = self.encoded_chunks.get(&chunk_header.chunk_hash()) {
            if entry.complete {
                return;
            }
        } else {
            debug_assert!(false, "Requested chunk is missing cache entry");
        }

        let prev_block_hash = chunk_header.prev_block_hash().clone();
        self.requested_partial_encoded_chunks.insert(
            chunk_hash.clone(),
            ChunkRequestInfo {
                height,
                prev_block_hash,
                ancestor_hash,
                shard_id,
                last_requested: Clock::instant(),
                added: Clock::instant(),
            },
        );

        if let Some(header_head) = header_head {
            let fetch_from_archival = self.runtime_adapter
                .chunk_needs_to_be_fetched_from_archival(&ancestor_hash, &header_head.last_block_hash).unwrap_or_else(|err| {
                error!(target: "chunks", "Error during requesting partial encoded chunk. Cannot determine whether to request from an archival node, defaulting to not: {}", err);
                false
            });
            let old_block = header_head.last_block_hash != prev_block_hash
                && header_head.prev_block_hash != prev_block_hash;

            let should_wait_for_chunk_forwarding =
                self.should_wait_for_chunk_forwarding(&ancestor_hash, chunk_header.shard_id(), chunk_header.height_created()+1).unwrap_or_else(|_| {
                    // ancestor_hash must be accepted because we don't request missing chunks through this
                    // this function for orphans
                    debug_assert!(false, "{:?} must be accepted", ancestor_hash);
                    error!(target:"chunks", "requesting chunk whose ancestor_hash {:?} is not accepted", ancestor_hash);
                    false
                });

            // If chunks forwarding is enabled,
            // we purposely do not send chunk request messages right away for new blocks. Such requests
            // will eventually be sent because of the `resend_chunk_requests` loop. However,
            // we want to give some time for any `PartialEncodedChunkForward` messages to arrive
            // before we send requests.
            if !should_wait_for_chunk_forwarding || fetch_from_archival || old_block {
                let request_result = self.request_partial_encoded_chunk(
                    height,
                    &ancestor_hash,
                    shard_id,
                    &chunk_hash,
                    false,
                    old_block,
                    fetch_from_archival,
                );
                if let Err(err) = request_result {
                    error!(target: "chunks", "Error during requesting partial encoded chunk: {}", err);
                }
            } else {
                debug!(target: "chunks",should_wait_for_chunk_forwarding, fetch_from_archival, old_block,  "Delaying the chunk request.");
            }
        }
    }

    /// send chunk requests for some chunks in a block
    /// `chunks_to_request`: chunks to request
    /// `prev_hash`: hash of prev block of the block we are requesting missing chunks for
    ///              The function assumes the prev block is accepted
    /// `header_head`: current head of the header chain
    pub fn request_chunks<T>(
        &mut self,
        chunks_to_request: T,
        prev_hash: CryptoHash,
        header_head: &Tip,
    ) where
        T: IntoIterator<Item = ShardChunkHeader>,
    {
        for chunk_header in chunks_to_request {
            self.request_chunk_single(&chunk_header, prev_hash, Some(header_head));
        }
    }

    /// Request chunks for an orphan block.
    /// `epoch_id`: epoch_id of the orphan block
    /// `ancestor_hash`: because BlockInfo for the immediate parent of an orphan block is not ready,
    ///                we use hash of an ancestor block of this orphan to request chunks. It must
    ///                satisfy
    ///                1) it is from the same epoch than `epoch_id`
    ///                2) it is processed
    ///                If the above conditions are not met, the request will be dropped
    pub fn request_chunks_for_orphan<T>(
        &mut self,
        chunks_to_request: T,
        epoch_id: &EpochId,
        ancestor_hash: CryptoHash,
        header_head: &Tip,
    ) where
        T: IntoIterator<Item = ShardChunkHeader>,
    {
        let ancestor_epoch_id =
            unwrap_or_return!(self.runtime_adapter.get_epoch_id_from_prev_block(&ancestor_hash));
        if epoch_id != &ancestor_epoch_id {
            return;
        }

        for chunk_header in chunks_to_request {
            self.request_chunk_single(&chunk_header, ancestor_hash, Some(header_head))
        }
    }

    /// Resends chunk requests if haven't received it within expected time.
    pub fn resend_chunk_requests(&mut self, header_head: &Tip) {
        let _span = tracing::debug_span!(
            target: "client",
            "resend_chunk_requests",
            header_head_height = header_head.height,
            pool_size = self.requested_partial_encoded_chunks.len())
        .entered();
        // Process chunk one part requests.
        let requests = self.requested_partial_encoded_chunks.fetch();
        for (chunk_hash, chunk_request) in requests {
            let fetch_from_archival = self.runtime_adapter
                .chunk_needs_to_be_fetched_from_archival(&chunk_request.ancestor_hash, &header_head.last_block_hash).unwrap_or_else(|err| {
                debug_assert!(false);
                error!(target: "chunks", "Error during re-requesting partial encoded chunk. Cannot determine whether to request from an archival node, defaulting to not: {}", err);
                false
            });
            let old_block = header_head.last_block_hash != chunk_request.prev_block_hash
                && header_head.prev_block_hash != chunk_request.prev_block_hash;

            match self.request_partial_encoded_chunk(
                chunk_request.height,
                &chunk_request.ancestor_hash,
                chunk_request.shard_id,
                &chunk_hash,
                chunk_request.added.elapsed()
                    > self.requested_partial_encoded_chunks.switch_to_full_fetch_duration,
                old_block
                    || chunk_request.added.elapsed()
                        > self.requested_partial_encoded_chunks.switch_to_others_duration,
                fetch_from_archival,
            ) {
                Ok(()) => {}
                Err(err) => {
                    debug_assert!(false);
                    error!(target: "chunks", "Error during requesting partial encoded chunk: {}", err);
                }
            }
        }
    }

    pub fn num_chunks_for_block(&mut self, prev_block_hash: &CryptoHash) -> ShardId {
        self.encoded_chunks.num_chunks_for_block(prev_block_hash)
    }

    pub fn prepare_chunks(
        &mut self,
        prev_block_hash: &CryptoHash,
    ) -> HashMap<ShardId, (ShardChunkHeader, chrono::DateTime<chrono::Utc>)> {
        self.encoded_chunks.get_chunk_headers_for_block(prev_block_hash)
    }

    /// Returns true if transaction is not in the pool before call
    pub fn insert_transaction(&mut self, shard_id: ShardId, tx: SignedTransaction) -> bool {
        self.pool_for_shard(shard_id).insert_transaction(tx)
    }

    pub fn remove_transactions(&mut self, shard_id: ShardId, transactions: &[SignedTransaction]) {
        if let Some(pool) = self.tx_pools.get_mut(&shard_id) {
            pool.remove_transactions(transactions)
        }
    }

    /// Computes a deterministic random seed for given `shard_id`.
    /// This seed is used to randomize the transaction pool.
    /// For better security we want the seed to different in each shard.
    /// For testing purposes we want it to be the reproducible and derived from the `self.rng_seed` and `shard_id`
    fn random_seed(base_seed: &RngSeed, shard_id: ShardId) -> RngSeed {
        let mut res = *base_seed;
        res[0] = shard_id as u8;
        res[1] = (shard_id / 256) as u8;
        res
    }

    fn pool_for_shard(&mut self, shard_id: ShardId) -> &mut TransactionPool {
        self.tx_pools.entry(shard_id).or_insert_with(|| {
            TransactionPool::new(ShardsManager::random_seed(&self.rng_seed, shard_id))
        })
    }

    pub fn reintroduce_transactions(
        &mut self,
        shard_id: ShardId,
        transactions: &[SignedTransaction],
    ) {
        self.pool_for_shard(shard_id).reintroduce_transactions(transactions.to_vec());
    }

    pub fn receipts_recipient_filter<T>(
        &self,
        from_shard_id: ShardId,
        tracking_shards: T,
        receipts_by_shard: &HashMap<ShardId, Vec<Receipt>>,
        proofs: &[MerklePath],
    ) -> Vec<ReceiptProof>
    where
        T: IntoIterator<Item = ShardId>,
    {
        tracking_shards
            .into_iter()
            .map(|to_shard_id| {
                let receipts =
                    receipts_by_shard.get(&to_shard_id).cloned().unwrap_or_else(Vec::new);
                let shard_proof = ShardProof {
                    from_shard_id,
                    to_shard_id,
                    proof: proofs[to_shard_id as usize].clone(),
                };
                ReceiptProof(receipts, shard_proof)
            })
            .collect()
    }

    pub fn process_partial_encoded_chunk_request(
        &mut self,
        request: PartialEncodedChunkRequestMsg,
        route_back: CryptoHash,
        chain_store: &mut ChainStore,
        rs: &mut ReedSolomonWrapper,
    ) {
        let _span = tracing::debug_span!(
            target: "chunks",
            "process_partial_encoded_chunk_request",
            chunk_hash = %request.chunk_hash.0)
        .entered();
        debug!(target: "chunks",
            chunk_hash = %request.chunk_hash.0,
            part_ords = ?request.part_ords,
            shards = ?request.tracking_shards,
            account = ?self.me);

        let (started, key, response) =
            self.prepare_partial_encoded_chunk_response(request, chain_store, rs);

        let elapsed = started.elapsed().as_secs_f64();
        let labels = [key, if response.is_some() { "ok" } else { "failed" }];
        metrics::PARTIAL_ENCODED_CHUNK_REQUEST_PROCESSING_TIME
            .with_label_values(&labels)
            .observe(elapsed);

        if let Some(response) = response {
            self.peer_manager_adapter.do_send(PeerManagerMessageRequest::NetworkRequests(
                NetworkRequests::PartialEncodedChunkResponse { route_back, response },
            ))
        }
    }

    fn prepare_partial_encoded_chunk_response(
        &mut self,
        request: PartialEncodedChunkRequestMsg,
        chain_store: &mut ChainStore,
        rs: &mut ReedSolomonWrapper,
    ) -> (std::time::Instant, &'static str, Option<PartialEncodedChunkResponseMsg>) {
        // Try getting data from in-memory cache.
        let started = Instant::now();
        if let Some(entry) = self.encoded_chunks.get(&request.chunk_hash) {
            let response = Self::prepare_partial_encoded_chunk_response_from_cache(request, entry);
            return (started, "cache", response);
        }

        // Try fetching partial encoded chunk from storage.
        let started = Instant::now();
        if let Ok(partial_chunk) = chain_store.get_partial_chunk(&request.chunk_hash) {
            let response =
                Self::prepare_partial_encoded_chunk_response_from_partial(request, &partial_chunk);
            return (started, "partial", response);
        }

        // Try fetching chunk from storage and recomputing encoded chunk from
        // it.  If we are archival node we might have garbage collected the
        // partial chunk while we still keep the chunk itself.  We can get the
        // chunk, recalculate the parts and respond to the request.
        let started = Instant::now();
        if let Ok(chunk) = chain_store.get_chunk(&request.chunk_hash) {
            // TODO(#6242): This is currently not implemented and effectively
            // this is dead code.
            let response =
                self.prepare_partial_encoded_chunk_response_from_chunk(request, rs, &chunk);
            return (started, "chunk", response);
        }

        (Instant::now(), "none", None)
    }

    /// Prepares response to a partial encoded chunk request from an entry in
    /// a encoded_chunks in-memory cache.
    ///
    /// If the entry can satisfy the requests (i.e. contains all necessary parts
    /// and shards) the method returns a [`PartialEncodedChunkResponseMsg`]
    /// object; otherwise returns `None`.
    fn prepare_partial_encoded_chunk_response_from_cache(
        request: PartialEncodedChunkRequestMsg,
        entry: &EncodedChunksCacheEntry,
    ) -> Option<PartialEncodedChunkResponseMsg> {
        // Create iterators which _might_ contain the requested parts.
        let parts_iter = request.part_ords.iter().map(|ord| entry.parts.get(ord).cloned());
        let receipts_iter =
            request.tracking_shards.iter().map(|shard_id| entry.receipts.get(shard_id).cloned());

        // Pass iterators to function which will evaluate them. Since iterators are lazy
        // we will clone as few elements as possible before realizing not all are present.
        // In the case all are present, the response is sent.
        Self::prepare_partial_encoded_chunk_response_from_iters(
            request.chunk_hash,
            parts_iter,
            receipts_iter,
        )
    }

    /// Prepares response to a partial encoded chunk request from a partial
    /// chunk read from the storage.
    ///
    /// If the partial chunk can satisfy the requests (i.e. contains all
    /// necessary parts and shards) the method returns
    /// a [`PartialEncodedChunkResponseMsg`] object; otherwise returns `None`.
    // pub for testing
    pub fn prepare_partial_encoded_chunk_response_from_partial(
        request: PartialEncodedChunkRequestMsg,
        partial_chunk: &PartialEncodedChunk,
    ) -> Option<PartialEncodedChunkResponseMsg> {
        // Index _references_ to the parts we know about by their `part_ord`. Since only
        // references are used in this index, we will only clone the requested parts, not
        // all of them.
        let present_parts: HashMap<u64, _> =
            partial_chunk.parts().iter().map(|part| (part.part_ord, part)).collect();
        // Create an iterator which _might_ contain the request parts. Again, we are
        // using the laziness of iterators for efficiency.
        let parts_iter =
            request.part_ords.iter().map(|ord| present_parts.get(ord).map(|x| *x).cloned());

        // Same process for receipts as above for parts.
        let present_receipts: HashMap<ShardId, _> = partial_chunk
            .receipts()
            .iter()
            .map(|receipt| (receipt.1.to_shard_id, receipt))
            .collect();
        let receipts_iter = request
            .tracking_shards
            .iter()
            .map(|shard_id| present_receipts.get(shard_id).map(|x| *x).cloned());

        // Pass iterators to function, same as cache case.
        Self::prepare_partial_encoded_chunk_response_from_iters(
            request.chunk_hash,
            parts_iter,
            receipts_iter,
        )
    }

    /// Constructs receipt proofs for specified chunk and returns them in an
    /// iterator.
    fn make_outgoing_receipts_proofs(
        &self,
        chunk_header: &ShardChunkHeader,
        outgoing_receipts: &[Receipt],
    ) -> Result<impl Iterator<Item = ReceiptProof>, near_chunks_primitives::Error> {
        let shard_id = chunk_header.shard_id();
        let shard_layout = self
            .runtime_adapter
            .get_shard_layout_from_prev_block(chunk_header.prev_block_hash())?;

        let hashes = Chain::build_receipts_hashes(&outgoing_receipts, &shard_layout);
        let (root, proofs) = merklize(&hashes);
        assert_eq!(chunk_header.outgoing_receipts_root(), root);

        let mut receipts_by_shard =
            Chain::group_receipts_by_shard(outgoing_receipts.to_vec(), &shard_layout);
        let it = proofs.into_iter().enumerate().map(move |(proof_shard_id, proof)| {
            let proof_shard_id = proof_shard_id as u64;
            let receipts = receipts_by_shard.remove(&proof_shard_id).unwrap_or_else(Vec::new);
            let shard_proof =
                ShardProof { from_shard_id: shard_id, to_shard_id: proof_shard_id, proof: proof };
            ReceiptProof(receipts, shard_proof)
        });
        Ok(it)
    }

    /// Prepares response to a partial encoded chunk request from a chunk read
    /// from the storage.
    ///
    /// This requires encoding the chunk and as such is computationally
    /// expensive operation.  If possible, the request should be served from
    /// EncodedChunksCacheEntry or PartialEncodedChunk instead.
    // pub for testing
    pub fn prepare_partial_encoded_chunk_response_from_chunk(
        &mut self,
        request: PartialEncodedChunkRequestMsg,
        rs: &mut ReedSolomonWrapper,
        chunk: &ShardChunk,
    ) -> Option<PartialEncodedChunkResponseMsg> {
        let total_parts = self.runtime_adapter.num_total_parts();
        // rs is created with self.runtime_adapter.num_total_parts() so this
        // assert should always hold true.  If it doesn’t than something strange
        // is going on.
        assert_eq!(total_parts, rs.total_shard_count());
        for &ord in request.part_ords.iter() {
            let ord: usize = ord.try_into().unwrap();
            if ord >= total_parts {
                warn!(target:"chunks", "Not sending {}, requested part_ord {} but we only expect {} total",
                       request.chunk_hash.0, ord, total_parts);
                return None;
            }
        }

        let header = chunk.cloned_header();

        // Get outgoing receipts for the chunk and construct vector of their
        // proofs.
        let outgoing_receipts = chunk.receipts();
        let present_receipts: HashMap<ShardId, _> = self
            .make_outgoing_receipts_proofs(&header, &outgoing_receipts)
            .map_err(|err| {
                warn!(target: "chunks", "Not sending {}, {}", request.chunk_hash.0, err);
            })
            .ok()?
            .map(|receipt| (receipt.1.to_shard_id, receipt))
            .collect();
        let receipts_iter = request
            .tracking_shards
            .into_iter()
            .map(move |shard_id| present_receipts.get(&shard_id).cloned());

        // Construct EncodedShardChunk.  If we earlier determined that we will
        // need parity parts, instruct the constructor to calculate them as
        // well.  Otherwise we won’t bother.
        let (parts, encoded_length) = EncodedShardChunk::encode_transaction_receipts(
            rs,
            chunk.transactions().to_vec(),
            &outgoing_receipts).map_err(|err| {
                warn!(target: "chunks", "Not sending {}, failed to encode transaction receipts: {}", request.chunk_hash.0, err);
            }).ok()?;
        if header.encoded_length() != encoded_length {
            warn!(target: "chunks",
                   "Not sending {}, expected encoded length doesn’t match calculated: {} != {}",
                   request.chunk_hash.0, header.encoded_length(), encoded_length);
            return None;
        }

        let mut content = EncodedShardChunkBody { parts };
        if let Err(err) = content.reconstruct(rs) {
            warn!(target: "chunks",
                   "Not sending {}, failed to reconstruct RS parity parts: {}",
                   request.chunk_hash.0, err);
            return None;
        }

        let (encoded_merkle_root, merkle_paths) = content.get_merkle_hash_and_paths();
        if header.encoded_merkle_root() != encoded_merkle_root {
            warn!(target: "chunks",
                   "Not sending {}, expected encoded Merkle root doesn’t match calculated: {} != {}",
                   request.chunk_hash.0, header.encoded_merkle_root(), encoded_merkle_root);
            return None;
        }

        let parts_iter = request.part_ords.into_iter().map(|part_ord| {
            let ord: usize = part_ord.try_into().unwrap();
            content.parts[ord].take().map(|part| PartialEncodedChunkPart {
                part_ord,
                part,
                merkle_proof: merkle_paths[ord].clone(),
            })
        });

        // Pass iterators to function, same as cache case.
        Self::prepare_partial_encoded_chunk_response_from_iters(
            request.chunk_hash,
            parts_iter,
            receipts_iter,
        )
    }

    /// Checks if `parts_iter` and `receipts_iter` contain no `None` elements.
    /// It evaluates the iterators only up to the first `None` value (if any);
    /// since iterators are lazy this saves some work if there are any `Some`
    /// elements later in the iterator. `receipts_iter` is not iterated if
    /// `part_iter` contained any `None` values.
    ///
    /// If there were no `None` elements in either of the iterators, the method
    /// returns a [`PartialEncodedChunkResponseMsg`] object; otherwise returns
    /// `None`.
    fn prepare_partial_encoded_chunk_response_from_iters<A, B>(
        chunk_hash: ChunkHash,
        parts_iter: A,
        receipts_iter: B,
    ) -> Option<PartialEncodedChunkResponseMsg>
    where
        A: Iterator<Item = Option<PartialEncodedChunkPart>>,
        B: Iterator<Item = Option<ReceiptProof>>,
    {
        let maybe_known_parts: Option<Vec<_>> = parts_iter.collect();
        let parts = match maybe_known_parts {
            None => {
                debug!(target:"chunks", "Not sending {}, some parts are missing",
                       chunk_hash.0);
                return None;
            }
            Some(known_parts) => known_parts,
        };

        let maybe_known_receipts: Option<Vec<_>> = receipts_iter.collect();
        let receipts = match maybe_known_receipts {
            None => {
                debug!(target:"chunks", "Not sending {}, some receipts are missing",
                       chunk_hash.0);
                return None;
            }
            Some(known_receipts) => known_receipts,
        };

        Some(PartialEncodedChunkResponseMsg { chunk_hash, parts, receipts })
    }

    pub fn check_chunk_complete(
        chunk: &mut EncodedShardChunk,
        rs: &mut ReedSolomonWrapper,
    ) -> ChunkStatus {
        let data_parts = rs.data_shard_count();
        if chunk.content().num_fetched_parts() >= data_parts {
            if let Ok(_) = chunk.content_mut().reconstruct(rs) {
                let (merkle_root, merkle_paths) = chunk.content().get_merkle_hash_and_paths();
                if merkle_root == chunk.encoded_merkle_root() {
                    ChunkStatus::Complete(merkle_paths)
                } else {
                    ChunkStatus::Invalid
                }
            } else {
                ChunkStatus::Invalid
            }
        } else {
            ChunkStatus::Incomplete
        }
    }

    /// Add a part to current encoded chunk stored in memory. It's present only if One Part was present and signed correctly.
    fn validate_part(
        &mut self,
        merkle_root: MerkleHash,
        part: &PartialEncodedChunkPart,
        num_total_parts: usize,
    ) -> Result<(), Error> {
        if (part.part_ord as usize) < num_total_parts {
            if !verify_path(merkle_root, &part.merkle_proof, &part.part) {
                return Err(Error::InvalidMerkleProof);
            }

            Ok(())
        } else {
            Err(Error::InvalidChunkPartId)
        }
    }

    pub fn decode_and_persist_encoded_chunk_if_complete(
        &mut self,
        mut encoded_chunk: EncodedShardChunk,
        chain_store: &mut ChainStore,
        rs: &mut ReedSolomonWrapper,
    ) -> Result<bool, Error> {
        match ShardsManager::check_chunk_complete(&mut encoded_chunk, rs) {
            ChunkStatus::Complete(merkle_paths) => {
                self.decode_and_persist_encoded_chunk(encoded_chunk, chain_store, merkle_paths)?;
                Ok(true)
            }
            ChunkStatus::Incomplete => Ok(false),
            ChunkStatus::Invalid => {
                let chunk_hash = encoded_chunk.chunk_hash();
                self.encoded_chunks.remove(&chunk_hash);
                Err(Error::InvalidChunk)
            }
        }
    }

    pub fn validate_partial_encoded_chunk_forward(
        &mut self,
        forward: &PartialEncodedChunkForwardMsg,
    ) -> Result<(), Error> {
        let valid_hash = forward.is_valid_hash(); // check hash

        if !valid_hash {
            return Err(Error::InvalidPartMessage);
        }

        // check part merkle proofs
        let num_total_parts = self.runtime_adapter.num_total_parts();
        for part_info in forward.parts.iter() {
            self.validate_part(forward.merkle_root, part_info, num_total_parts)?;
        }

        // check signature
        let epoch_id =
            self.runtime_adapter.get_epoch_id_from_prev_block(&forward.prev_block_hash)?;
        let valid_signature = self.runtime_adapter.verify_chunk_signature_with_header_parts(
            &forward.chunk_hash,
            &forward.signature,
            &epoch_id,
            &forward.prev_block_hash,
            forward.height_created,
            forward.shard_id,
        )?;

        if !valid_signature {
            return Err(Error::InvalidChunkSignature);
        }

        Ok(())
    }

    /// Gets the header associated with the chunk hash from the `encoded_chunks` cache.
    /// An error is returned if the chunk is not present or the hash in the associated
    /// header does not match the given hash.
    pub fn get_partial_encoded_chunk_header(
        &self,
        chunk_hash: &ChunkHash,
    ) -> Result<ShardChunkHeader, Error> {
        let header = self
            .encoded_chunks
            .get(chunk_hash)
            .map(|encoded_chunk| encoded_chunk.header.clone())
            .ok_or(Error::UnknownChunk)?;

        // Check the hashes match
        if header.chunk_hash() != *chunk_hash {
            byzantine_assert!(false);
            return Err(Error::InvalidChunkHeader);
        }

        Ok(header)
    }

    pub fn insert_forwarded_chunk(&mut self, forward: PartialEncodedChunkForwardMsg) {
        let chunk_hash = forward.chunk_hash.clone();
        let num_total_parts = self.runtime_adapter.num_total_parts() as u64;
        match self.chunk_forwards_cache.get_mut(&chunk_hash) {
            None => {
                // Never seen this chunk hash before, collect the parts and cache them
                let parts = forward.parts.into_iter().filter_map(|part| {
                    let part_ord = part.part_ord;
                    if part_ord > num_total_parts {
                        warn!(target: "chunks", "Received chunk part with part_ord greater than the the total number of chunks");
                        None
                    } else {
                        Some((part_ord, part))
                    }
                }).collect();
                self.chunk_forwards_cache.put(chunk_hash, parts);
            }

            Some(existing_parts) => {
                for part in forward.parts {
                    let part_ord = part.part_ord;
                    if part_ord > num_total_parts {
                        warn!(target: "chunks", "Received chunk part with part_ord greater than the the total number of chunks");
                        continue;
                    }
                    existing_parts.insert(part_ord, part);
                }
            }
        }
    }

    /// Get a list of incomplete chunks whose previous block hash is `prev_block_hash`
    pub fn get_incomplete_chunks(&self, prev_block_hash: &CryptoHash) -> Vec<ShardChunkHeader> {
        if let Some(chunk_hashes) = self.encoded_chunks.get_incomplete_chunks(prev_block_hash) {
            chunk_hashes
                .iter()
                .flat_map(|chunk_hash| {
                    self.encoded_chunks.get(chunk_hash).map(|e| e.header.clone())
                })
                .collect()
        } else {
            vec![]
        }
    }

    /// Validate a chunk header
    /// 1) check that the chunk header is signed by the correct chunk producer for the chunk at
    ///    the height for the shard
    /// 2) check that the chunk header is compatible with the current protocol version
    ///
    // Note that this function only does partial validation. Full validation is only possible
    // after the previous block of the chunk is processed. To be able to process partial encoded
    // chunk messages in advance, this function tries to verify with other accepted block hash in
    // the chain if the previous block hash is not accepted. Validation is only partially done
    // in those cases. Full validation can be achieved by calling this function after
    // the previous block hash is accepted.
    //
    // To achieve full validation, this function is called twice for each chunk entry
    // first when the chunk entry is inserted in `encoded_chunks`
    // then in `process_partial_encoded_chunk` after checking the previous block is ready
    pub fn validate_chunk_header(
        &self,
        chain_head: Option<&Tip>,
        header: &ShardChunkHeader,
    ) -> Result<(), Error> {
        let chunk_hash = header.chunk_hash();
        // 1.  check signature
        // Ideally, validating the chunk header needs the previous block to be accepted already.
        // However, we want to be able to validate chunk header in advance so we can save
        // the corresponding parts and receipts before the previous block is processed
        // We do this three layered check
        // 1) if prev_block_hash is processed, we use that
        // 2) if we have sent request for the chunk, we know the `ancestor_hash` from the original
        //    request and we know that get_epoch_id_from_prev_block(ancestor_hash) =
        //    get_epoch_id_from_prev_block(prev_block_hash). Thus, we can calculate epoch_id
        //    from ancestor_hash
        // 3) otherwise, we use the current chain_head to calculate epoch id. In this case,
        //    we are not sure if we are using the correct epoch id, thus `epoch_id_confirmed` is false.
        //    And if the validation fails in this case, we actually can't say if the chunk is actually
        //    invalid. So we must return chain_error instead of return error
        let (ancestor_hash, epoch_id, epoch_id_confirmed) = {
            let prev_block_hash = header.prev_block_hash().clone();
            let epoch_id = self.runtime_adapter.get_epoch_id_from_prev_block(&prev_block_hash);
            if let Ok(epoch_id) = epoch_id {
                (prev_block_hash, epoch_id, true)
            } else if let Some(request_info) =
                self.requested_partial_encoded_chunks.get_request_info(&chunk_hash)
            {
                let ancestor_hash = request_info.ancestor_hash;
                let epoch_id = self.runtime_adapter.get_epoch_id_from_prev_block(&ancestor_hash)?;
                (ancestor_hash, epoch_id, true)
            } else if let Some(chain_head) = chain_head {
                // we can safely unwrap here because chain head must already be accepted
                let epoch_id = self
                    .runtime_adapter
                    .get_epoch_id_from_prev_block(&chain_head.last_block_hash)
                    .unwrap();
                (chain_head.last_block_hash, epoch_id, false)
            } else {
                return Err(epoch_id.err().unwrap().into());
            }
        };

        match self.runtime_adapter.verify_chunk_header_signature(header, &epoch_id, &ancestor_hash)
        {
            Ok(false) => {
                return if epoch_id_confirmed {
                    byzantine_assert!(false);
                    Err(Error::InvalidChunkSignature)
                } else {
                    // we are not sure if we are using the correct epoch id for validation, so
                    // we can't be sure if the chunk header is actually invalid. Let's return
                    // DbNotFoundError for now, which means we don't have all needed information yet
                    Err(DBNotFoundErr(format!("block {:?}", header.prev_block_hash())).into())
                };
            }
            Ok(true) => (),
            Err(chain_error) => {
                return Err(chain_error.into());
            }
        }

        // 2. check protocol version
        let protocol_version = self.runtime_adapter.get_epoch_protocol_version(&epoch_id)?;
        if !header.version_range().contains(protocol_version) {
            return if epoch_id_confirmed {
                Err(Error::InvalidChunkHeader)
            } else {
                Err(DBNotFoundErr(format!("block {:?}", header.prev_block_hash())).into())
            };
        }
        Ok(())
    }

    /// Inserts the header if it is not already known, and process the forwarded chunk parts cached
    /// for this chunk, if any. Returns true if the header was newly inserted or forwarded parts
    /// were newly processed.
    pub fn insert_header_if_not_exists_and_process_cached_chunk_forwards(
        &mut self,
        header: &ShardChunkHeader,
    ) -> bool {
        let header_known_before = self.encoded_chunks.get(&header.chunk_hash()).is_some();
        if self.encoded_chunks.get_or_insert_from_header(header).complete {
            return false;
        }
        if let Some(parts) = self.chunk_forwards_cache.pop(&header.chunk_hash()) {
            // Note that we don't need any further validation for the forwarded part.
            // The forwarded part was earlier validated via validate_partial_encoded_chunk_forward,
            // which checks the part against the merkle root in the forward message, and the merkle
            // root is checked against the chunk hash in the forward message, and that chunk hash
            // is used to identify the chunk. Furthermore, it's OK to directly use the header if
            // it is the first time we learn of the header here, because later when we call
            // try_process_chunk_parts_and_receipts, we will perform a header validation if we
            // didn't already.
            self.encoded_chunks.merge_in_partial_encoded_chunk(&PartialEncodedChunkV2 {
                header: header.clone(),
                parts: parts.into_values().collect(),
                receipts: vec![],
            });
            return true;
        }
        !header_known_before
    }

    /// Processes a partial encoded chunk message, which means
    /// 1) Checks that the partial encoded chunk message is valid, including checking
    ///    header, parts and receipts
    /// 2) If the chunk message is valid, save the parts and receipts in cache
    /// 3) Forwards newly received owned parts to other validators, if any
    /// 4) Processes forwarded chunk parts that haven't been processed yet
    /// 5) Checks if the chunk has all parts and receipts, if so and if the node cares about the shard,
    ///    decodes and persists the full chunk
    ///
    /// Params
    /// `partial_encoded_chunk`: the partial encoded chunk needs to be processed. `MaybeValidated`
    ///                          denotes whether the chunk header has been validated or not
    /// `chain_head`: current chain head, used for validating chunk header
    ///
    /// Returns
    ///  ProcessPartialEncodedChunkResult::Known: if all information in
    ///    the `partial_encoded_chunk` is already known and no further processing is needed
    ///  ProcessPartialEncodedChunkResult::NeedBlock: if the previous block is needed
    ///    to finish processing
    ///  ProcessPartialEncodedChunkResult::NeedMorePartsOrReceipts: if more parts and receipts
    ///    are needed for processing the full chunk
    ///  ProcessPartialEncodedChunkResult::HaveAllPartsAndReceipts: if all parts and
    ///    receipts in the chunk are received and the chunk has been processed.
    pub fn process_partial_encoded_chunk(
        &mut self,
        partial_encoded_chunk: MaybeValidated<&PartialEncodedChunkV2>,
        chain_head: Option<&Tip>,
        chain_store: &mut ChainStore,
        rs: &mut ReedSolomonWrapper,
    ) -> Result<ProcessPartialEncodedChunkResult, Error> {
        let header = &partial_encoded_chunk.header;
        let chunk_hash = header.chunk_hash();
        debug!(target: "chunks", ?chunk_hash, height=header.height_created(), shard_id=header.shard_id(), "Process partial encoded chunk:  parts {}",
               partial_encoded_chunk.get_inner().parts.len());
        // Verify the partial encoded chunk is valid and worth processing
        // 1.a Leave if we received known chunk
        if let Some(entry) = self.encoded_chunks.get(&chunk_hash) {
            if entry.complete {
                return Ok(ProcessPartialEncodedChunkResult::Known);
            }
            debug!(target: "chunks", "{} parts in cache, total needed: {}", entry.parts.len(), rs.data_shard_count());
        } else {
            debug!(target: "chunks", "0 parts in cache, total needed: {}", rs.data_shard_count());
        }

        // 1.b Checking chunk height
        let chunk_requested = self.requested_partial_encoded_chunks.contains_key(&chunk_hash);
        if !chunk_requested {
            if !self.encoded_chunks.height_within_horizon(header.height_created()) {
                return Err(Error::ChainError(near_chain::Error::InvalidChunkHeight));
            }
            // We shouldn't process unrequested chunk if we have seen one with same (height_created + shard_id) but different chunk_hash
            if let Ok(hash) = chain_store
                .get_any_chunk_hash_by_height_shard(header.height_created(), header.shard_id())
            {
                if hash != chunk_hash {
                    warn!(target: "client", "Rejecting unrequested chunk {:?}, height {}, shard_id {}, because of having {:?}", chunk_hash, header.height_created(), header.shard_id(), hash);
                    return Err(Error::DuplicateChunkHeight);
                }
            }
        }

        // 1.c checking header validity
        match partial_encoded_chunk.validate_with(|pec| {
            self.validate_chunk_header(chain_head.clone(), &pec.header).map(|()| true)
        }) {
            Err(Error::ChainError(chain_error)) => match chain_error {
                // validate_chunk_header returns DBNotFoundError if the previous block is not ready
                // in this case, we return NeedBlock instead of error
                near_chain::Error::DBNotFoundErr(_) => {
                    debug!(target:"client", "Dropping partial encoded chunk {:?} height {}, shard_id {} because we don't have enough information to validate it",
                           header.chunk_hash(), header.height_created(), header.shard_id());
                    return Ok(ProcessPartialEncodedChunkResult::NeedBlock);
                }
                _ => return Err(chain_error.into()),
            },
            Err(err) => return Err(err),
            Ok(_) => (),
        }
        let partial_encoded_chunk = partial_encoded_chunk.into_inner();

        // 1.d Checking part_ords' validity
        let num_total_parts = self.runtime_adapter.num_total_parts();
        for part_info in partial_encoded_chunk.parts.iter() {
            // TODO: only validate parts we care about
            // https://github.com/near/nearcore/issues/5885
            self.validate_part(header.encoded_merkle_root(), part_info, num_total_parts)?;
        }

        // 1.e Checking receipts validity
        for proof in partial_encoded_chunk.receipts.iter() {
            // TODO: only validate receipts we care about
            // https://github.com/near/nearcore/issues/5885
            // we can't simply use prev_block_hash to check if the node tracks this shard or not
            // because prev_block_hash may not be ready
            let shard_id = proof.1.to_shard_id;
            let ReceiptProof(shard_receipts, receipt_proof) = proof;
            let receipt_hash = hash(&ReceiptList(shard_id, shard_receipts).try_to_vec().unwrap());
            if !verify_path(header.outgoing_receipts_root(), &receipt_proof.proof, &receipt_hash) {
                byzantine_assert!(false);
                return Err(Error::ChainError(near_chain::Error::InvalidReceiptsProof));
            }
        }

        // 2. Consider it valid and stores it
        // Store chunk hash into chunk_hash_per_height_shard collection
        let mut store_update = chain_store.store_update();
        store_update.save_chunk_hash(
            header.height_created(),
            header.shard_id(),
            chunk_hash.clone(),
        );
        store_update.commit()?;

        // Merge parts and receipts included in the partial encoded chunk into chunk cache
        let new_part_ords =
            self.encoded_chunks.merge_in_partial_encoded_chunk(partial_encoded_chunk);

        // 3. Forward my parts to others tracking this chunk's shard
        // It's possible that the previous block has not been processed yet. We will want to
        // forward the chunk parts in this case, so we try our best to estimate current epoch id
        // using the chain head. At epoch boundary, it could happen that this epoch id is not the
        // actual epoch of the block, which is ok. In the worst case, chunk parts are not forwarded to the
        // the right block producers, which may make validators wait for chunks for a little longer,
        // but it doesn't affect the correctness of the protocol.
        if let Ok(epoch_id) = self
            .runtime_adapter
            .get_epoch_id_from_prev_block(&partial_encoded_chunk.header.prev_block_hash())
        {
            self.send_partial_encoded_chunk_to_chunk_trackers(
                partial_encoded_chunk,
                new_part_ords,
                &epoch_id,
                &partial_encoded_chunk.header.prev_block_hash(),
            )?;
        } else if let Some(chain_head) = chain_head {
            let epoch_id =
                self.runtime_adapter.get_epoch_id_from_prev_block(&chain_head.last_block_hash)?;
            self.send_partial_encoded_chunk_to_chunk_trackers(
                partial_encoded_chunk,
                new_part_ords,
                &epoch_id,
                &chain_head.last_block_hash,
            )?;
        };

        // 4. Process the forwarded parts in chunk_forwards_cache.
        self.insert_header_if_not_exists_and_process_cached_chunk_forwards(header);

        // 5. Check if the chunk is complete; requesting more if not.
        let result = self.try_process_chunk_parts_and_receipts(header, chain_store, rs)?;
        match result {
            ProcessPartialEncodedChunkResult::NeedMorePartsOrReceipts => {
                // This may be the first time we see this chunk, so mark it in the request pool.
                // If it's not already requested for, next time we resend requests we would
                // request the chunk.
                self.request_chunk_single_mark_only(header);
            }
            _ => {}
        }
        Ok(result)
    }

    /// Checks if the chunk has all parts and receipts, if so and if the node cares about the shard,
    /// decodes and persists the full chunk
    /// `header`: header of the chunk. It must be known by `ShardsManager`, either
    ///           by previous call to `process_partial_encoded_chunk` or `request_partial_encoded_chunk`
    pub fn try_process_chunk_parts_and_receipts(
        &mut self,
        header: &ShardChunkHeader,
        chain_store: &mut ChainStore,
        rs: &mut ReedSolomonWrapper,
    ) -> Result<ProcessPartialEncodedChunkResult, Error> {
        // The logic from now on requires previous block is processed because
        // calculating owner parts requires that, so we first check
        // whether prev_block_hash is in the chain, if not, returns NeedBlock
        let prev_block_hash = header.prev_block_hash();
        let epoch_id = match self.runtime_adapter.get_epoch_id_from_prev_block(&prev_block_hash) {
            Ok(epoch_id) => epoch_id,
            Err(_) => {
                return Ok(ProcessPartialEncodedChunkResult::NeedBlock);
            }
        };
        let chunk_hash = header.chunk_hash();
        // check the header exists in encoded_chunks and validate it again (full validation)
        // now that prev_block is processed
        if let Some(chunk_entry) = self.encoded_chunks.get(&chunk_hash) {
            if !chunk_entry.header_fully_validated {
                let res = self.validate_chunk_header(None, header);
                match res {
                    Ok(()) => {
                        self.encoded_chunks.mark_entry_validated(&chunk_hash);
                    }
                    Err(err) => {
                        return match err {
                            Error::ChainError(chain_error) => Err(chain_error.into()),
                            _ => {
                                // the chunk header is invalid
                                // remove this entry from the cache and remove the request from the request pool
                                self.encoded_chunks.remove(&chunk_hash);
                                self.requested_partial_encoded_chunks.remove(&chunk_hash);
                                Err(err)
                            }
                        };
                    }
                }
            }
        } else {
            return Err(Error::UnknownChunk);
        }

        // Now check whether we have all parts and receipts needed for the given chunk
        // Note that have_all_parts and have_all_receipts don't mean that we have every part and receipt
        // in this chunk, it simply means that we have the parts and receipts that we need for this
        // chunk. See comments in has_all_parts and has_all_receipts to see the conditions.
        // we can safely unwrap here because we already checked that chunk_hash exist in encoded_chunks
        let entry = self.encoded_chunks.get(&chunk_hash).unwrap();
        let have_all_parts = self.has_all_parts(&prev_block_hash, entry)?;
        let have_all_receipts = self.has_all_receipts(&prev_block_hash, entry)?;

        let can_reconstruct = entry.parts.len() >= self.runtime_adapter.num_data_parts();
        let chunk_producer = self.runtime_adapter.get_chunk_producer(
            &epoch_id,
            header.height_created(),
            header.shard_id(),
        )?;

        // TODO(#3180): seals are disabled in single shard setting
        // self.seals_mgr.track_seals();

        if have_all_parts && self.seals_mgr.should_trust_chunk_producer(&chunk_producer) {
            self.encoded_chunks.insert_chunk_header(header.shard_id(), header.clone());
        }
        // we can safely unwrap here because we already checked that chunk_hash exist in encoded_chunks
        let entry = self.encoded_chunks.get(&chunk_hash).unwrap();

        // TODO(#3180): seals are disabled in single shard setting
        /*let seal = self.seals_mgr.get_seal(
            &chunk_hash,
            &prev_block_hash,
            header.inner.height_created,
            header.inner.shard_id,
        )?;
        let have_all_seal = seal.process(entry);*/

        if have_all_parts && have_all_receipts {
            let cares_about_shard = self.cares_about_shard_this_or_next_epoch(
                self.me.as_ref(),
                &prev_block_hash,
                header.shard_id(),
                true,
            );

            // If we don't care about the shard, we don't need to reconstruct the full chunk for
            // this shard, so we can mark this chunk as completed since we have all the necessary
            // parts and receipts.
            if !cares_about_shard {
                let mut store_update = chain_store.store_update();
                self.persist_partial_chunk_for_data_availability(entry, &mut store_update);
                store_update.commit()?;

                self.complete_chunk(&chunk_hash);
                return Ok(ProcessPartialEncodedChunkResult::HaveAllPartsAndReceipts);
            }
        }

        // If we do care about the shard, we will remove the request once the full chunk is
        //    assembled.
        if can_reconstruct {
            let height = header.height_created();
            let protocol_version = self.runtime_adapter.get_epoch_protocol_version(&epoch_id)?;
            let mut encoded_chunk = EncodedShardChunk::from_header(
                header.clone(),
                self.runtime_adapter.num_total_parts(),
                protocol_version,
            );

            for (part_ord, part_entry) in entry.parts.iter() {
                encoded_chunk.content_mut().parts[*part_ord as usize] =
                    Some(part_entry.part.clone());
            }

            let successfully_decoded =
                self.decode_and_persist_encoded_chunk_if_complete(encoded_chunk, chain_store, rs)?;

            assert!(successfully_decoded);

            self.seals_mgr.approve_chunk(height, &chunk_hash);

            self.complete_chunk(&chunk_hash);
            return Ok(ProcessPartialEncodedChunkResult::HaveAllPartsAndReceipts);
        }
        Ok(ProcessPartialEncodedChunkResult::NeedMorePartsOrReceipts)
    }

    /// A helper function to be called after a chunk is considered complete
    fn complete_chunk(&mut self, chunk_hash: &ChunkHash) {
        self.encoded_chunks.mark_entry_complete(chunk_hash);
        self.encoded_chunks.remove_from_cache_if_outside_horizon(chunk_hash);
        self.requested_partial_encoded_chunks.remove(chunk_hash);
    }

    /// Send the parts of the partial_encoded_chunk that are owned by `self.me` to the
    /// other validators that are tracking the shard.
    pub fn send_partial_encoded_chunk_to_chunk_trackers(
        &mut self,
        partial_encoded_chunk: &PartialEncodedChunkV2,
        part_ords: HashSet<u64>,
        epoch_id: &EpochId,
        lastest_block_hash: &CryptoHash,
    ) -> Result<(), Error> {
        let me = match &self.me {
            Some(me) => me,
            None => return Ok(()),
        };
        let owned_parts: Vec<_> = partial_encoded_chunk
            .parts
            .iter()
            .filter(|part| {
                part_ords.contains(&part.part_ord)
                    && self
                        .runtime_adapter
                        .get_part_owner(epoch_id, part.part_ord)
                        .map_or(false, |owner| &owner == me)
            })
            .cloned()
            .collect();

        if owned_parts.is_empty() {
            return Ok(());
        }

        let forward = PartialEncodedChunkForwardMsg::from_header_and_parts(
            &partial_encoded_chunk.header,
            owned_parts,
        );

        let block_producers = self
            .runtime_adapter
            .get_epoch_block_producers_ordered(&epoch_id, lastest_block_hash)?;
        let current_chunk_height = partial_encoded_chunk.header.height_created();
        let num_shards = self.runtime_adapter.num_shards(&epoch_id)?;
        let mut next_chunk_producers = (0..num_shards)
            .map(|shard_id| {
                self.runtime_adapter.get_chunk_producer(
                    &epoch_id,
                    current_chunk_height + 1,
                    shard_id,
                )
            })
            .collect::<Result<HashSet<_>, _>>()?;
        next_chunk_producers.remove(me);
        for (bp, _) in block_producers {
            let bp_account_id = bp.take_account_id();
            // no need to send anything to myself
            if me == &bp_account_id {
                continue;
            }
            next_chunk_producers.remove(&bp_account_id);

            // Technically, here we should check if the block producer actually cares about the shard.
            // We don't because with the current implementation, we force all validators to track all
            // shards by making their config tracking all shards.
            // See https://github.com/near/nearcore/issues/7388
            self.peer_manager_adapter.do_send(PeerManagerMessageRequest::NetworkRequests(
                NetworkRequests::PartialEncodedChunkForward {
                    account_id: bp_account_id,
                    forward: forward.clone(),
                },
            ));
        }

        // We also forward chunk parts to incoming chunk producers because we want them to be able
        // to produce the next chunk without delays. For the same reason as above, we don't check if they
        // actually track this shard.
        for next_chunk_producer in next_chunk_producers {
            self.peer_manager_adapter.do_send(PeerManagerMessageRequest::NetworkRequests(
                NetworkRequests::PartialEncodedChunkForward {
                    account_id: next_chunk_producer,
                    forward: forward.clone(),
                },
            ));
        }

        Ok(())
    }

    fn need_receipt(&self, prev_block_hash: &CryptoHash, shard_id: ShardId) -> bool {
        self.cares_about_shard_this_or_next_epoch(self.me.as_ref(), prev_block_hash, shard_id, true)
    }

    /// Returns true if we need this part to sign the block.
    fn need_part(&self, prev_block_hash: &CryptoHash, part_ord: u64) -> Result<bool, Error> {
        let epoch_id = self.runtime_adapter.get_epoch_id_from_prev_block(prev_block_hash)?;
        Ok(Some(self.runtime_adapter.get_part_owner(&epoch_id, part_ord)?) == self.me)
    }

    /// Returns true if we have all the necessary receipts for this chunk entry to process it.
    /// NOTE: this doesn't mean that we got *all* the receipts.
    /// It means that we have all receipts included in this chunk sending to the shards we track.
    fn has_all_receipts(
        &self,
        prev_block_hash: &CryptoHash,
        chunk_entry: &EncodedChunksCacheEntry,
    ) -> Result<bool, Error> {
        let epoch_id = self.runtime_adapter.get_epoch_id_from_prev_block(prev_block_hash)?;
        for shard_id in 0..self.runtime_adapter.num_shards(&epoch_id)? {
            let shard_id = shard_id as ShardId;
            if !chunk_entry.receipts.contains_key(&shard_id) {
                if self.need_receipt(prev_block_hash, shard_id) {
                    return Ok(false);
                }
            }
        }
        Ok(true)
    }

    /// Returns true if we have all the parts that are needed to validate the block.
    /// NOTE: this doesn't mean that we got *all* the parts (as given verifier only needs the ones
    /// for which it is the 'owner').
    fn has_all_parts(
        &self,
        prev_block_hash: &CryptoHash,
        chunk_entry: &EncodedChunksCacheEntry,
    ) -> Result<bool, Error> {
        for part_ord in 0..self.runtime_adapter.num_total_parts() {
            let part_ord = part_ord as u64;
            if !chunk_entry.parts.contains_key(&part_ord) {
                if self.need_part(prev_block_hash, part_ord)? {
                    return Ok(false);
                }
            }
        }
        Ok(true)
    }

    pub fn create_encoded_shard_chunk(
        prev_block_hash: CryptoHash,
        prev_state_root: StateRoot,
        outcome_root: CryptoHash,
        height: u64,
        shard_id: ShardId,
        gas_used: Gas,
        gas_limit: Gas,
        balance_burnt: Balance,
        validator_proposals: Vec<ValidatorStake>,
        transactions: Vec<SignedTransaction>,
        outgoing_receipts: &[Receipt],
        outgoing_receipts_root: CryptoHash,
        tx_root: CryptoHash,
        signer: &dyn ValidatorSigner,
        rs: &mut ReedSolomonWrapper,
        protocol_version: ProtocolVersion,
    ) -> Result<(EncodedShardChunk, Vec<MerklePath>), Error> {
        EncodedShardChunk::new(
            prev_block_hash,
            prev_state_root,
            outcome_root,
            height,
            shard_id,
            rs,
            gas_used,
            gas_limit,
            balance_burnt,
            tx_root,
            validator_proposals,
            transactions,
            outgoing_receipts,
            outgoing_receipts_root,
            signer,
            protocol_version,
        )
        .map_err(|err| err.into())
    }

    pub fn persist_partial_chunk_for_data_availability(
        &self,
        chunk_entry: &EncodedChunksCacheEntry,
        store_update: &mut ChainStoreUpdate<'_>,
    ) {
        let cares_about_shard = self.cares_about_shard_this_or_next_epoch(
            self.me.as_ref(),
            &chunk_entry.header.prev_block_hash(),
            chunk_entry.header.shard_id(),
            true,
        );
        let prev_block_hash = chunk_entry.header.prev_block_hash();
        let parts = chunk_entry
            .parts
            .iter()
            .filter_map(|(part_ord, part_entry)| {
                if cares_about_shard || self.need_part(&prev_block_hash, *part_ord).unwrap_or(false)
                {
                    Some(part_entry.clone())
                } else {
                    None
                }
            })
            .collect();
        let receipts = chunk_entry
            .receipts
            .iter()
            .filter_map(|(shard_id, receipt)| {
                if cares_about_shard || self.need_receipt(&prev_block_hash, *shard_id) {
                    Some(receipt.clone())
                } else {
                    None
                }
            })
            .collect();
        let partial_chunk = match chunk_entry.header.clone() {
            ShardChunkHeader::V1(header) => {
                PartialEncodedChunk::V1(PartialEncodedChunkV1 { header, parts, receipts })
            }
            header => PartialEncodedChunk::V2(PartialEncodedChunkV2 { header, parts, receipts }),
        };

        store_update.save_partial_chunk(partial_chunk);
    }

    pub fn decode_and_persist_encoded_chunk(
        &mut self,
        encoded_chunk: EncodedShardChunk,
        chain_store: &mut ChainStore,
        merkle_paths: Vec<MerklePath>,
    ) -> Result<(), Error> {
        let chunk_hash = encoded_chunk.chunk_hash();

        let mut store_update = chain_store.store_update();
        if let Ok(shard_chunk) = encoded_chunk
            .decode_chunk(self.runtime_adapter.num_data_parts())
            .map_err(|err| Error::from(err))
            .and_then(|shard_chunk| {
                if !validate_chunk_proofs(&shard_chunk, &*self.runtime_adapter)? {
                    return Err(Error::InvalidChunk);
                }
                Ok(shard_chunk)
            })
        {
            debug!(target: "chunks", "Reconstructed and decoded chunk {}, encoded length was {}, num txs: {}, I'm {:?}", chunk_hash.0, encoded_chunk.encoded_length(), shard_chunk.transactions().len(), self.me);

            self.create_and_persist_partial_chunk(
                &encoded_chunk,
                merkle_paths,
                shard_chunk.receipts().to_vec(),
                &mut store_update,
            )?;

            // Decoded a valid chunk, store it in the permanent store
            store_update.save_chunk(shard_chunk);
            store_update.commit()?;

            self.requested_partial_encoded_chunks.remove(&chunk_hash);

            return Ok(());
        } else {
            // Can't decode chunk or has invalid proofs, ignore it
            error!(target: "chunks", "Reconstructed, but failed to decoded chunk {}, I'm {:?}", chunk_hash.0, self.me);
            store_update.save_invalid_chunk(encoded_chunk);
            store_update.commit()?;
            self.encoded_chunks.remove(&chunk_hash);
            self.requested_partial_encoded_chunks.remove(&chunk_hash);
            return Err(Error::InvalidChunk);
        }
    }

    pub fn create_and_persist_partial_chunk(
        &mut self,
        encoded_chunk: &EncodedShardChunk,
        merkle_paths: Vec<MerklePath>,
        outgoing_receipts: Vec<Receipt>,
        store_update: &mut ChainStoreUpdate<'_>,
    ) -> Result<(), Error> {
        let header = encoded_chunk.cloned_header();
        let receipts = self.make_outgoing_receipts_proofs(&header, &outgoing_receipts)?.collect();
        let partial_chunk = PartialEncodedChunkV2 {
            header,
            parts: encoded_chunk
                .content()
                .parts
                .clone()
                .into_iter()
                .zip(merkle_paths)
                .enumerate()
                .map(|(part_ord, (part, merkle_proof))| {
                    let part_ord = part_ord as u64;
                    let part = part.unwrap();
                    PartialEncodedChunkPart { part_ord, part, merkle_proof }
                })
                .collect(),
            receipts,
        };

        // Save this chunk into encoded_chunks.
        self.encoded_chunks.merge_in_partial_encoded_chunk(&partial_chunk);

        // Save the partial chunk for data availability
        // the unwrap is save because `merge_in_partial_encoded_chunk` just added the chunk
        let cache_entry = self.encoded_chunks.get(&partial_chunk.header.chunk_hash()).unwrap();
        self.persist_partial_chunk_for_data_availability(cache_entry, store_update);

        Ok(())
    }

    pub fn distribute_encoded_chunk(
        &mut self,
        encoded_chunk: EncodedShardChunk,
        merkle_paths: Vec<MerklePath>,
        outgoing_receipts: Vec<Receipt>,
        chain_store: &mut ChainStore,
        shard_id: ShardId,
    ) -> Result<(), Error> {
        let _timer = metrics::DISTRIBUTE_ENCODED_CHUNK_TIME
            .with_label_values(&[&shard_id.to_string()])
            .start_timer();
        // TODO: if the number of validators exceeds the number of parts, this logic must be changed
        let chunk_header = encoded_chunk.cloned_header();
        let prev_block_hash = chunk_header.prev_block_hash();
        let shard_id = chunk_header.shard_id();
        let _span = tracing::debug_span!(
            target: "client",
            "distribute_encoded_chunk",
            ?prev_block_hash,
            ?shard_id)
        .entered();

        let mut block_producer_mapping = HashMap::new();
        let epoch_id = self.runtime_adapter.get_epoch_id_from_prev_block(&prev_block_hash)?;
        for part_ord in 0..self.runtime_adapter.num_total_parts() {
            let part_ord = part_ord as u64;
            let to_whom = self.runtime_adapter.get_part_owner(&epoch_id, part_ord).unwrap();

            let entry = block_producer_mapping.entry(to_whom).or_insert_with(Vec::new);
            entry.push(part_ord);
        }

        let receipt_proofs = self
            .make_outgoing_receipts_proofs(&chunk_header, &outgoing_receipts)?
            .map(Arc::new)
            .collect::<Vec<_>>();
        for (to_whom, part_ords) in block_producer_mapping {
            let part_receipt_proofs = receipt_proofs
                .iter()
                .filter(|proof| {
                    let proof_shard_id = proof.1.to_shard_id;
                    self.cares_about_shard_this_or_next_epoch(
                        Some(&to_whom),
                        &prev_block_hash,
                        proof_shard_id,
                        false,
                    )
                })
                .cloned()
                .collect();

            let partial_encoded_chunk = encoded_chunk
                .create_partial_encoded_chunk_with_arc_receipts(
                    part_ords,
                    part_receipt_proofs,
                    &merkle_paths,
                );

            if Some(&to_whom) != self.me.as_ref() {
                self.peer_manager_adapter.do_send(PeerManagerMessageRequest::NetworkRequests(
                    NetworkRequests::PartialEncodedChunkMessage {
                        account_id: to_whom.clone(),
                        partial_encoded_chunk,
                    },
                ));
            }
        }

        // Add it to the set of chunks to be included in the next block
        self.encoded_chunks.insert_chunk_header(shard_id, chunk_header);

        // Store the chunk in the permanent storage
        self.decode_and_persist_encoded_chunk(encoded_chunk, chain_store, merkle_paths)?;

        Ok(())
    }
}

#[cfg(test)]
mod test {

    use assert_matches::assert_matches;
    use std::sync::Arc;
    use std::time::Duration;

    use near_chain::test_utils::{KeyValueRuntime, ValidatorSchedule};
    use near_chain::{ChainStore, RuntimeAdapter};
    use near_crypto::KeyType;
    use near_network::test_utils::MockPeerManagerAdapter;
    use near_network::types::NetworkRequests;
    use near_o11y::testonly::init_test_logger;
    use near_primitives::block::Tip;
    use near_primitives::hash::{hash, CryptoHash};
    use near_primitives::merkle::merklize;
    use near_primitives::sharding::ReedSolomonWrapper;
    use near_primitives::types::EpochId;
    use near_primitives::validator_signer::InMemoryValidatorSigner;
    use near_primitives::version::PROTOCOL_VERSION;
    use near_store::test_utils::create_test_store;

    use super::*;
    use crate::test_utils::*;

    const TEST_SEED: RngSeed = [3; 32];

    /// should not request partial encoded chunk from self
    #[test]
    fn test_request_partial_encoded_chunk_from_self() {
        let runtime_adapter = Arc::new(KeyValueRuntime::new(create_test_store(), 5));
        let network_adapter = Arc::new(MockPeerManagerAdapter::default());
        let mut shards_manager = ShardsManager::new(
            Some("test".parse().unwrap()),
            runtime_adapter,
            network_adapter.clone(),
            TEST_SEED,
        );
        let added = Clock::instant();
        shards_manager.requested_partial_encoded_chunks.insert(
            ChunkHash(hash(&[1])),
            ChunkRequestInfo {
                height: 0,
                ancestor_hash: Default::default(),
                prev_block_hash: Default::default(),
                shard_id: 0,
                added: added,
                last_requested: added,
            },
        );
        std::thread::sleep(Duration::from_millis(2 * CHUNK_REQUEST_RETRY_MS));
        shards_manager.resend_chunk_requests(&Tip {
            height: 0,
            last_block_hash: CryptoHash::default(),
            prev_block_hash: CryptoHash::default(),
            epoch_id: EpochId::default(),
            next_epoch_id: EpochId::default(),
        });

        // For the chunks that would otherwise be requested from self we expect a request to be
        // sent to any peer tracking shard

        let msg = network_adapter.requests.read().unwrap()[0].as_network_requests_ref().clone();
        if let NetworkRequests::PartialEncodedChunkRequest { target, .. } = msg {
            assert!(target.account_id == None);
        } else {
            println!("{:?}", network_adapter.requests.read().unwrap());
            assert!(false);
        };
    }

    #[test]
    #[cfg_attr(not(feature = "expensive_tests"), ignore)]
    fn test_seal_removal() {
        init_test_logger();
        let vs = ValidatorSchedule::new().block_producers_per_epoch(vec![vec![
            "test".parse().unwrap(),
            "test1".parse().unwrap(),
            "test2".parse().unwrap(),
            "test3".parse().unwrap(),
        ]]);
        let runtime_adapter =
            Arc::new(KeyValueRuntime::new_with_validators(create_test_store(), vs, 5));
        let network_adapter = Arc::new(MockPeerManagerAdapter::default());
        let mut chain_store = ChainStore::new(create_test_store(), 0, true);
        let mut shards_manager = ShardsManager::new(
            Some("test".parse().unwrap()),
            runtime_adapter.clone(),
            network_adapter,
            TEST_SEED,
        );
        let signer =
            InMemoryValidatorSigner::from_seed("test".parse().unwrap(), KeyType::ED25519, "test");
        let mut rs = ReedSolomonWrapper::new(4, 10);
        let shard_layout = runtime_adapter.get_shard_layout(&EpochId::default()).unwrap();
        let (encoded_chunk, proof) = ShardsManager::create_encoded_shard_chunk(
            CryptoHash::default(),
            CryptoHash::default(),
            CryptoHash::default(),
            1,
            0,
            0,
            0,
            0,
            vec![],
            vec![],
            &vec![],
            merklize(&Chain::build_receipts_hashes(&vec![], &shard_layout)).0,
            CryptoHash::default(),
            &signer,
            &mut rs,
            PROTOCOL_VERSION,
        )
        .unwrap();
        let header = encoded_chunk.cloned_header();
        let prev_block_hash = header.prev_block_hash();
        shards_manager.requested_partial_encoded_chunks.insert(
            header.chunk_hash(),
            ChunkRequestInfo {
                height: header.height_created(),
                ancestor_hash: prev_block_hash.clone(),
                prev_block_hash: prev_block_hash.clone(),
                shard_id: header.shard_id(),
                last_requested: Clock::instant(),
                added: Clock::instant(),
            },
        );
        shards_manager
            .request_partial_encoded_chunk(
                header.height_created(),
                &header.prev_block_hash(),
                header.shard_id(),
                &header.chunk_hash(),
                false,
                false,
                false,
            )
            .unwrap();
        let partial_encoded_chunk1 =
            encoded_chunk.create_partial_encoded_chunk(vec![0, 1], vec![], &proof);
        let partial_encoded_chunk2 =
            encoded_chunk.create_partial_encoded_chunk(vec![2, 3, 4], vec![], &proof);
        std::thread::sleep(Duration::from_millis(crate::ACCEPTING_SEAL_PERIOD_MS as u64 + 100));
        for partial_encoded_chunk in vec![partial_encoded_chunk1, partial_encoded_chunk2] {
            let pec_v2 = partial_encoded_chunk.into();
            shards_manager
                .process_partial_encoded_chunk(
                    MaybeValidated::from(&pec_v2),
                    None,
                    &mut chain_store,
                    &mut rs,
                )
                .unwrap();
        }
    }

    #[test]
    fn test_get_seal() {
        let fixture = SealsManagerTestFixture::default();
        let mut seals_manager = fixture.create_seals_manager();

        let seal_assert = |seals_manager: &mut SealsManager| {
            let seal = seals_manager
                .get_seal(
                    &fixture.mock_chunk_hash,
                    &fixture.mock_parent_hash,
                    fixture.mock_height,
                    fixture.mock_shard_id,
                )
                .unwrap();
            let demur = match seal {
                Seal::Active(demur) => demur,
                Seal::Past => panic!("Expected ActiveSealDemur"),
            };
            assert_eq!(demur.part_ords.len(), NUM_PARTS_REQUESTED_IN_SEAL);
            assert_eq!(demur.height, fixture.mock_height);
            assert_eq!(demur.chunk_producer, fixture.mock_chunk_producer);
        };

        // SealsManger::get_seal should:

        // 1. return a new seal when one does not exist
        assert!(seals_manager.active_demurs.is_empty());
        seal_assert(&mut seals_manager);
        assert_eq!(seals_manager.active_demurs.len(), 1);

        // 2. return the same seal when it is already created
        seal_assert(&mut seals_manager);
        assert_eq!(seals_manager.active_demurs.len(), 1);
    }

    #[test]
    fn test_approve_chunk() {
        let fixture = SealsManagerTestFixture::default();
        let mut seals_manager = fixture.create_seals_manager();

        // SealsManager::approve_chunk should indicate all parts were retrieved and
        // move the seal into the past seals map.
        fixture.create_seal(&mut seals_manager);
        seals_manager.approve_chunk(fixture.mock_height, &fixture.mock_chunk_hash);
        assert!(seals_manager.active_demurs.is_empty());
        assert!(seals_manager.should_trust_chunk_producer(&fixture.mock_chunk_producer));
        assert!(seals_manager
            .past_seals
            .get(&fixture.mock_height)
            .unwrap()
            .contains(&fixture.mock_chunk_hash));
    }

    // TODO(#3180): seals are disabled in single shard setting
    /*#[test]
    fn test_track_seals() {
        let fixture = SealsManagerTestFixture::default();
        let mut seals_manager = fixture.create_seals_manager();

        // create a seal with old timestamp
        fixture.create_expired_seal(
            &mut seals_manager,
            &fixture.mock_chunk_hash,
            &fixture.mock_parent_hash,
            fixture.mock_height,
        );

        // SealsManager::track_seals should:

        // 1. mark the chunk producer as faulty if the parts were not retrieved and
        //    move the seal into the past seals map
        seals_manager.track_seals();
        assert!(!seals_manager.should_trust_chunk_producer(&fixture.mock_chunk_producer));
        assert!(seals_manager.active_demurs.is_empty());
        assert!(seals_manager
            .past_seals
            .get(&fixture.mock_height)
            .unwrap()
            .contains(&fixture.mock_chunk_hash));

        // 2. remove seals older than the USED_SEAL_HEIGHT_HORIZON
        fixture.create_expired_seal(
            &mut seals_manager,
            &fixture.mock_distant_chunk_hash,
            &fixture.mock_distant_block_hash,
            fixture.mock_height + PAST_SEAL_HEIGHT_HORIZON + 1,
        );
        seals_manager.track_seals();
        assert!(seals_manager.active_demurs.is_empty());
        assert!(seals_manager.past_seals.get(&fixture.mock_height).is_none());
    }*/

    #[test]
    fn test_resend_chunk_requests() {
        // Test that resending chunk requests won't request for parts the node already received
        let mut fixture = ChunkTestFixture::new(true);
        let mut shards_manager = ShardsManager::new(
            Some(fixture.mock_shard_tracker.clone()),
            fixture.mock_runtime.clone(),
            fixture.mock_network.clone(),
            TEST_SEED,
        );
        // process chunk part 0
        let partial_encoded_chunk = fixture.make_partial_encoded_chunk(&[0]);
        let result = shards_manager
            .process_partial_encoded_chunk(
                MaybeValidated::from(&partial_encoded_chunk),
                Some(&fixture.mock_chain_head),
                &mut fixture.chain_store,
                &mut fixture.rs,
            )
            .unwrap();
        assert_matches!(result, ProcessPartialEncodedChunkResult::NeedBlock);

        // should not request part 0
        shards_manager.request_chunk_single(
            &fixture.mock_chunk_header,
            CryptoHash::default(),
            Some(&fixture.mock_chain_head),
        );
        let collect_request_parts = |fixture: &mut ChunkTestFixture| -> HashSet<u64> {
            let mut parts = HashSet::new();
            while let Some(r) = fixture.mock_network.pop() {
                match r.as_network_requests_ref() {
                    NetworkRequests::PartialEncodedChunkRequest { request, .. } => {
                        for part_ord in &request.part_ords {
                            parts.insert(*part_ord);
                        }
                    }
                    _ => {}
                }
            }
            parts
        };
        let requested_parts = collect_request_parts(&mut fixture);
        assert_eq!(requested_parts, (1..fixture.mock_chunk_parts.len() as u64).collect());

        // process chunk part 1
        let partial_encoded_chunk = fixture.make_partial_encoded_chunk(&[1]);
        let result = shards_manager
            .process_partial_encoded_chunk(
                MaybeValidated::from(&partial_encoded_chunk),
                Some(&fixture.mock_chain_head),
                &mut fixture.chain_store,
                &mut fixture.rs,
            )
            .unwrap();
        assert_matches!(result, ProcessPartialEncodedChunkResult::NeedBlock);

        // resend request and check chunk part 0 and 1 are not requested again
        std::thread::sleep(Duration::from_millis(2 * CHUNK_REQUEST_RETRY_MS));
        shards_manager.resend_chunk_requests(&fixture.mock_chain_head);

        let requested_parts = collect_request_parts(&mut fixture);
        assert_eq!(requested_parts, (2..fixture.mock_chunk_parts.len() as u64).collect());

        // immediately resend chunk requests
        // this should not send any new requests because it doesn't pass the time check
        shards_manager.resend_chunk_requests(&fixture.mock_chain_head);
        let requested_parts = collect_request_parts(&mut fixture);
        assert_eq!(requested_parts, HashSet::new());
    }

    #[test]
    fn test_invalid_chunk() {
        // Test that process_partial_encoded_chunk will reject invalid chunk
        let mut fixture = ChunkTestFixture::default();
        let mut shards_manager = ShardsManager::new(
            Some(fixture.mock_shard_tracker.clone()),
            fixture.mock_runtime.clone(),
            fixture.mock_network.clone(),
            TEST_SEED,
        );

        // part id > num parts
        let mut partial_encoded_chunk = fixture.make_partial_encoded_chunk(&[0]);
        partial_encoded_chunk.parts[0].part_ord = fixture.mock_chunk_parts.len() as u64;
        let result = shards_manager.process_partial_encoded_chunk(
            MaybeValidated::from(&partial_encoded_chunk),
            Some(&fixture.mock_chain_head),
            &mut fixture.chain_store,
            &mut fixture.rs,
        );
        assert_matches!(result, Err(Error::InvalidChunkPartId));

        // TODO: add more test cases
    }

    #[test]
    fn test_chunk_forwarding() {
        // When ShardsManager receives parts it owns, it should forward them to the shard trackers
        // and not request any parts (yet).
        let mut fixture = ChunkTestFixture::default();
        let mut shards_manager = ShardsManager::new(
            Some(fixture.mock_chunk_part_owner.clone()),
            fixture.mock_runtime.clone(),
            fixture.mock_network.clone(),
            TEST_SEED,
        );
        let partial_encoded_chunk = fixture.make_partial_encoded_chunk(&fixture.mock_part_ords);
        let result = shards_manager
            .process_partial_encoded_chunk(
                MaybeValidated::from(&partial_encoded_chunk),
                None,
                &mut fixture.chain_store,
                &mut fixture.rs,
            )
            .unwrap();
        match result {
            ProcessPartialEncodedChunkResult::NeedMorePartsOrReceipts => {}
            _ => panic!("Expected to need more parts!"),
        }
        shards_manager.request_chunk_single(
            &fixture.mock_chunk_header,
            *fixture.mock_chunk_header.prev_block_hash(),
            Some(&fixture.mock_chain_head),
        );
        let count_forwards_and_requests = |fixture: &ChunkTestFixture| -> (usize, usize) {
            let mut forwards_count = 0;
            let mut requests_count = 0;
            for request in fixture.mock_network.requests.read().unwrap().iter() {
                match request.as_network_requests_ref() {
                    NetworkRequests::PartialEncodedChunkForward { .. } => forwards_count += 1,
                    NetworkRequests::PartialEncodedChunkRequest { .. } => requests_count += 1,
                    _ => (),
                }
            }
            (forwards_count, requests_count)
        };

        let (forwards_count, requests_count) = count_forwards_and_requests(&fixture);
        assert!(forwards_count > 0);
        assert_eq!(requests_count, 0);

        // After some time, we should send requests if we have not been forwarded the parts
        // we need.
        std::thread::sleep(Duration::from_millis(2 * CHUNK_REQUEST_RETRY_MS));
        let head = Tip {
            height: 0,
            last_block_hash: Default::default(),
            prev_block_hash: Default::default(),
            epoch_id: Default::default(),
            next_epoch_id: Default::default(),
        };
        shards_manager.resend_chunk_requests(&head);
        let (_, requests_count) = count_forwards_and_requests(&fixture);
        assert!(requests_count > 0);
    }

<<<<<<< HEAD
    #[derive(PartialEq, Eq, Debug)]
    struct RequestChunksResult {
        marked_as_requested: bool,
        sent_request_message_immediately: bool,
        sent_request_message_after_timeout: bool,
    }

    /// Make ShardsManager request a chunk when run as the given account ID.
    fn run_request_chunks_with_account(
        fixture: &mut ChunkTestFixture,
=======
    #[test]
    fn test_chunk_forwarding_dedup() {
        // Tests that we only forward a chunk if it's the first time we receive it.
        let mut fixture = ChunkTestFixture::default();
        let mut shards_manager = ShardsManager::new(
            Some(fixture.mock_chunk_part_owner.clone()),
            fixture.mock_runtime.clone(),
            fixture.mock_network.clone(),
            TEST_SEED,
        );
        let count_num_forward_msgs = |fixture: &ChunkTestFixture| {
            fixture
                .mock_network
                .requests
                .read()
                .unwrap()
                .iter()
                .filter(|request| match request.as_network_requests_ref() {
                    NetworkRequests::PartialEncodedChunkForward { .. } => true,
                    _ => false,
                })
                .count()
        };
        let non_owned_part_ords: Vec<u64> = (0..(fixture.mock_runtime.num_total_parts() as u64))
            .filter(|ord| !fixture.mock_part_ords.contains(ord))
            .collect();
        // Received 3 partial encoded chunks; the owned part is received 3 times, but should
        // only forward the part on receiving it the first time.
        let partial_encoded_chunks = [
            fixture
                .make_partial_encoded_chunk(&[non_owned_part_ords[0], fixture.mock_part_ords[0]]),
            fixture
                .make_partial_encoded_chunk(&[non_owned_part_ords[1], fixture.mock_part_ords[0]]),
            fixture
                .make_partial_encoded_chunk(&[non_owned_part_ords[2], fixture.mock_part_ords[0]]),
        ];
        shards_manager
            .process_partial_encoded_chunk(
                MaybeValidated::from(&partial_encoded_chunks[0]),
                None,
                &mut fixture.chain_store,
                &mut fixture.rs,
            )
            .unwrap();
        let num_forward_msgs_after_first_receiving = count_num_forward_msgs(&fixture);
        assert!(num_forward_msgs_after_first_receiving > 0);
        shards_manager
            .process_partial_encoded_chunk(
                MaybeValidated::from(&partial_encoded_chunks[1]),
                None,
                &mut fixture.chain_store,
                &mut fixture.rs,
            )
            .unwrap();
        shards_manager
            .process_partial_encoded_chunk(
                MaybeValidated::from(&partial_encoded_chunks[2]),
                None,
                &mut fixture.chain_store,
                &mut fixture.rs,
            )
            .unwrap();
        let num_forward_msgs_after_receiving_duplicates = count_num_forward_msgs(&fixture);
        assert_eq!(
            num_forward_msgs_after_receiving_duplicates,
            num_forward_msgs_after_first_receiving
        );
    }

    fn check_request_chunks(
        fixture: &ChunkTestFixture,
>>>>>>> 2db3152e
        account_id: Option<AccountId>,
    ) -> RequestChunksResult {
        let header_head = Tip {
            height: 0,
            last_block_hash: CryptoHash::default(),
            prev_block_hash: CryptoHash::default(),
            epoch_id: EpochId::default(),
            next_epoch_id: EpochId::default(),
        };
        let mut shards_manager = ShardsManager::new(
            account_id,
            fixture.mock_runtime.clone(),
            fixture.mock_network.clone(),
            TEST_SEED,
        );
        shards_manager.insert_header_if_not_exists_and_process_cached_chunk_forwards(
            &fixture.mock_chunk_header,
        );
        shards_manager.request_chunks(
            vec![fixture.mock_chunk_header.clone()],
            fixture.mock_chunk_header.prev_block_hash().clone(),
            &header_head,
        );
        let marked_as_requested = shards_manager
            .requested_partial_encoded_chunks
            .contains_key(&fixture.mock_chunk_header.chunk_hash());

        let mut sent_request_message_immediately = false;
        while let Some(_) = fixture.mock_network.pop() {
            sent_request_message_immediately = true;
        }
        std::thread::sleep(Duration::from_millis(2 * CHUNK_REQUEST_RETRY_MS));
        shards_manager.resend_chunk_requests(&header_head);
        let mut sent_request_message_after_timeout = false;
        while let Some(_) = fixture.mock_network.pop() {
            sent_request_message_after_timeout = true;
        }
        RequestChunksResult {
            marked_as_requested,
            sent_request_message_immediately,
            sent_request_message_after_timeout,
        }
    }

    #[test]
    // test that
    // when a non valdiator requests chunks, the request is sent immediately
    // when a validator requests chunks, the request is recorded but not sent, because it
    // will wait for chunks being forwarded
    fn test_chunk_forward_non_validator() {
        // A non-validator that tracks all shards should request immediately.
        let mut fixture = ChunkTestFixture::new_with_all_shards_tracking();
        assert_eq!(
            run_request_chunks_with_account(&mut fixture, None),
            RequestChunksResult {
                marked_as_requested: true,
                sent_request_message_immediately: true,
                sent_request_message_after_timeout: true,
            }
        );

        // still a non-validator because the account id is not a validator account id
        assert_eq!(
            run_request_chunks_with_account(&mut fixture, None),
            RequestChunksResult {
                marked_as_requested: true,
                sent_request_message_immediately: true,
                sent_request_message_after_timeout: true,
            }
        );

        // when a tracking chunk producer request chunks, the request should not be send
        // immediately.
        let account_id = Some(fixture.mock_shard_tracker.clone());
        assert_eq!(
            run_request_chunks_with_account(&mut fixture, account_id),
            RequestChunksResult {
                marked_as_requested: true,
                sent_request_message_immediately: false,
                sent_request_message_after_timeout: true,
            }
        );
    }

    // Test that chunk parts are forwarded to chunk only producers iff they are the next chunk producer
    // Also test that chunk only producers wait for forwarded chunks iff they are the next chunk producer
    #[test]
    fn test_chunk_forward_chunk_only_producers() {
        init_test_logger();

        let mut fixture = ChunkTestFixture::new_with_chunk_only_producers();
        let mut shards_manager = ShardsManager::new(
            Some(fixture.mock_chunk_part_owner.clone()),
            fixture.mock_runtime.clone(),
            fixture.mock_network.clone(),
            TEST_SEED,
        );
        let partial_encoded_chunk = fixture.make_partial_encoded_chunk(&fixture.mock_part_ords);
        let _ = shards_manager
            .process_partial_encoded_chunk(
                MaybeValidated::from(&partial_encoded_chunk),
                None,
                &mut fixture.chain_store,
                &mut fixture.rs,
            )
            .unwrap();
        let chunk_only_producers: Vec<_> = fixture
            .mock_runtime
            .get_chunk_only_producers_for_shard(
                &fixture.mock_chain_head.epoch_id,
                fixture.mock_chunk_header.shard_id(),
            )
            .unwrap()
            .into_iter()
            .map(|v| v.account_id().clone())
            .collect();
        let next_chunk_producer = fixture
            .mock_runtime
            .get_chunk_producer(
                &fixture.mock_chain_head.epoch_id,
                fixture.mock_chunk_header.height_created() + 1,
                fixture.mock_chunk_header.shard_id(),
            )
            .unwrap();
        // Check here that next chunk producer is a chunk only producer. We need that
        // to ensure that the test is set up right to test chunk only producers.
        assert!(
            chunk_only_producers.contains(&next_chunk_producer),
            "chunk only producers: {:?}, next_chunk_producer: {:?}",
            chunk_only_producers,
            next_chunk_producer
        );

        // Check that the part owner has forwarded the chunk part to the next chunk producer,
        // but not the rest of chunk only producers
        let mut next_chunk_producer_forwarded = false;
        while let Some(r) = fixture.mock_network.pop() {
            match r.as_network_requests_ref() {
                NetworkRequests::PartialEncodedChunkForward { account_id, .. } => {
                    if account_id == &next_chunk_producer {
                        next_chunk_producer_forwarded = true;
                    } else {
                        assert!(
                            !chunk_only_producers.contains(&account_id),
                            "shouldn't forward to {:?}",
                            account_id
                        );
                    }
                }
                _ => {}
            }
        }
        assert!(next_chunk_producer_forwarded);

        // when a validator request chunks, the request should be send immediately
        for account_id in chunk_only_producers {
            println!("account {:?}, {:?}", account_id, next_chunk_producer);
            assert_eq!(
                run_request_chunks_with_account(&mut fixture, Some(account_id.clone())),
                RequestChunksResult {
                    marked_as_requested: true,
                    sent_request_message_immediately: account_id != next_chunk_producer,
                    sent_request_message_after_timeout: true,
                }
            )
        }
    }

    #[test]
    // Test that when a validator receives a chunk before the chunk header, it should store
    // the forward and use it when it receives the header
    fn test_receive_forward_before_header() {
        // Here we test the case when the chunk is received, its previous block is not processed yet
        // We want to verify that the chunk forward can be stored and wait to be processed in this
        // case too
        let mut fixture = ChunkTestFixture::new(true);
        let mut shards_manager = ShardsManager::new(
            Some(fixture.mock_shard_tracker.clone()),
            fixture.mock_runtime.clone(),
            fixture.mock_network.clone(),
            TEST_SEED,
        );
        let (most_parts, other_parts) = {
            let mut most_parts = fixture.mock_chunk_parts.clone();
            let n = most_parts.len();
            let other_parts = most_parts.split_off(n - (n / 4));
            (most_parts, other_parts)
        };
        let forward = PartialEncodedChunkForwardMsg::from_header_and_parts(
            &fixture.mock_chunk_header,
            most_parts,
        );
        // The validator receives the chunk forward
        shards_manager.insert_forwarded_chunk(forward);
        let partial_encoded_chunk = PartialEncodedChunkV2 {
            header: fixture.mock_chunk_header.clone(),
            parts: other_parts,
            receipts: Vec::new(),
        };
        // The validator receives a chunk header with the rest of the parts it needed
        let result = shards_manager
            .process_partial_encoded_chunk(
                MaybeValidated::from(&partial_encoded_chunk),
                Some(&fixture.mock_chain_head),
                &mut fixture.chain_store,
                &mut fixture.rs,
            )
            .unwrap();

        match result {
            ProcessPartialEncodedChunkResult::NeedBlock => (),
            other_result => panic!("Expected NeedBlock, but got {:?}", other_result),
        }
        // Now try to request for this chunk, first explicitly, and then through resend_chunk_requests.
        // No requests should have been sent since all the required parts were contained in the
        // forwarded parts.
        shards_manager.request_chunks_for_orphan(
            vec![fixture.mock_chunk_header.clone()],
            &EpochId::default(),
            CryptoHash::default(),
            &fixture.mock_chain_head,
        );
        std::thread::sleep(Duration::from_millis(2 * CHUNK_REQUEST_RETRY_MS));
        shards_manager.resend_chunk_requests(&fixture.mock_chain_head);
        assert!(fixture
            .mock_network
            .requests
            .read()
            .unwrap()
            .iter()
            .find(|r| {
                match r.as_network_requests_ref() {
                    NetworkRequests::PartialEncodedChunkRequest { .. } => true,
                    _ => false,
                }
            })
            .is_none());
    }

    #[test]
    // Test that when a validator receives a chunk forward before the chunk header, and that the
    // chunk header first arrives as part of a block, it should store the the forward and use it
    // when it receives the header.
    fn test_receive_forward_before_chunk_header_from_block() {
        let mut fixture = ChunkTestFixture::default();
        let mut shards_manager = ShardsManager::new(
            Some(fixture.mock_shard_tracker.clone()),
            fixture.mock_runtime.clone(),
            fixture.mock_network.clone(),
            TEST_SEED,
        );
        let forward = PartialEncodedChunkForwardMsg::from_header_and_parts(
            &fixture.mock_chunk_header,
            fixture.mock_chunk_parts.clone(),
        );
        // The validator receives the chunk forward
        shards_manager.insert_forwarded_chunk(forward);
        // The validator then receives the block, which is missing chunks; it notifies the
        // ShardsManager of the chunk header, and ShardsManager is able to complete the chunk
        // because of the forwarded parts.shards_manager
        shards_manager.insert_header_if_not_exists_and_process_cached_chunk_forwards(
            &fixture.mock_chunk_header,
        );
        let process_result = shards_manager
            .try_process_chunk_parts_and_receipts(
                &fixture.mock_chunk_header,
                &mut fixture.chain_store,
                &mut fixture.rs,
            )
            .unwrap();
        match process_result {
            ProcessPartialEncodedChunkResult::HaveAllPartsAndReceipts => {}
            _ => {
                panic!("Unexpected process_result: {:?}", process_result);
            }
        }
        // Requesting it again should not send any actual requests as the chunk is already
        // complete. Sleeping and resending later should also not send any requests.
        shards_manager.request_chunk_single(
            &fixture.mock_chunk_header,
            *fixture.mock_chunk_header.prev_block_hash(),
            Some(&fixture.mock_chain_head),
        );

        std::thread::sleep(Duration::from_millis(2 * CHUNK_REQUEST_RETRY_MS));
        shards_manager.resend_chunk_requests(&fixture.mock_chain_head);
        assert!(fixture
            .mock_network
            .requests
            .read()
            .unwrap()
            .iter()
            .find(|r| {
                match r.as_network_requests_ref() {
                    NetworkRequests::PartialEncodedChunkRequest { .. } => true,
                    _ => false,
                }
            })
            .is_none());
    }

    #[test]
    fn test_random_seed_with_shard_id() {
        let seed0 = ShardsManager::random_seed(&TEST_SEED, 0);
        let seed10 = ShardsManager::random_seed(&TEST_SEED, 10);
        let seed256 = ShardsManager::random_seed(&TEST_SEED, 256);
        let seed1000 = ShardsManager::random_seed(&TEST_SEED, 1000);
        let seed1000000 = ShardsManager::random_seed(&TEST_SEED, 1_000_000);
        assert_ne!(seed0, seed10);
        assert_ne!(seed0, seed256);
        assert_ne!(seed0, seed1000);
        assert_ne!(seed0, seed1000000);
        assert_ne!(seed10, seed256);
        assert_ne!(seed10, seed1000);
        assert_ne!(seed10, seed1000000);
        assert_ne!(seed256, seed1000);
        assert_ne!(seed256, seed1000000);
        assert_ne!(seed1000, seed1000000);
    }
}<|MERGE_RESOLUTION|>--- conflicted
+++ resolved
@@ -2680,18 +2680,6 @@
         assert!(requests_count > 0);
     }
 
-<<<<<<< HEAD
-    #[derive(PartialEq, Eq, Debug)]
-    struct RequestChunksResult {
-        marked_as_requested: bool,
-        sent_request_message_immediately: bool,
-        sent_request_message_after_timeout: bool,
-    }
-
-    /// Make ShardsManager request a chunk when run as the given account ID.
-    fn run_request_chunks_with_account(
-        fixture: &mut ChunkTestFixture,
-=======
     #[test]
     fn test_chunk_forwarding_dedup() {
         // Tests that we only forward a chunk if it's the first time we receive it.
@@ -2761,9 +2749,16 @@
         );
     }
 
-    fn check_request_chunks(
-        fixture: &ChunkTestFixture,
->>>>>>> 2db3152e
+    #[derive(PartialEq, Eq, Debug)]
+    struct RequestChunksResult {
+        marked_as_requested: bool,
+        sent_request_message_immediately: bool,
+        sent_request_message_after_timeout: bool,
+    }
+
+    /// Make ShardsManager request a chunk when run as the given account ID.
+    fn run_request_chunks_with_account(
+        fixture: &mut ChunkTestFixture,
         account_id: Option<AccountId>,
     ) -> RequestChunksResult {
         let header_head = Tip {
