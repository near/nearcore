use std::cmp;
use std::collections::{btree_map, hash_map, BTreeMap, HashMap, HashSet};
use std::sync::Arc;
use std::time::{Duration, Instant};

use borsh::BorshSerialize;
use cached::{Cached, SizedCache};
use chrono::{DateTime, Utc};
use log::{debug, error, warn};
use rand::seq::SliceRandom;

use near_chain::validate::validate_chunk_proofs;
use near_chain::{
    byzantine_assert, ChainStore, ChainStoreAccess, ChainStoreUpdate, ErrorKind, RuntimeAdapter,
};
#[cfg(feature = "protocol_feature_forward_chunk_parts")]
use near_network::types::PartialEncodedChunkForwardMsg;
use near_network::types::{
    AccountIdOrPeerTrackingShard, NetworkAdapter, PartialEncodedChunkRequestMsg,
    PartialEncodedChunkResponseMsg,
};
use near_network::NetworkRequests;
use near_pool::{PoolIteratorWrapper, TransactionPool};
use near_primitives::block::{BlockHeader, Tip};
use near_primitives::hash::{hash, CryptoHash};
use near_primitives::merkle::{merklize, verify_path, MerklePath};
use near_primitives::receipt::Receipt;
use near_primitives::sharding::{
    ChunkHash, EncodedShardChunk, PartialEncodedChunk, PartialEncodedChunkPart,
    PartialEncodedChunkV1, PartialEncodedChunkV2, ReceiptList, ReceiptProof, ReedSolomonWrapper,
    ShardChunkHeader, ShardProof,
};
use near_primitives::transaction::SignedTransaction;
use near_primitives::types::{
    AccountId, Balance, BlockHeight, BlockHeightDelta, Gas, MerkleHash, ShardId, StateRoot,
    ValidatorStake,
};
use near_primitives::validator_signer::ValidatorSigner;
use near_primitives::version::ProtocolVersion;
use near_primitives::{checked_feature, unwrap_or_return};

use crate::chunk_cache::{EncodedChunksCache, EncodedChunksCacheEntry};
pub use crate::types::Error;
use rand::Rng;

mod chunk_cache;
pub mod test_utils;
mod types;

const CHUNK_PRODUCER_BLACKLIST_SIZE: usize = 100;
pub const CHUNK_REQUEST_RETRY_MS: u64 = 100;
pub const CHUNK_REQUEST_SWITCH_TO_OTHERS_MS: u64 = 400;
pub const CHUNK_REQUEST_SWITCH_TO_FULL_FETCH_MS: u64 = 3_000;
const CHUNK_REQUEST_RETRY_MAX_MS: u64 = 100_000;
const CHUNK_FORWARD_CACHE_SIZE: usize = 1000;
const ACCEPTING_SEAL_PERIOD_MS: i64 = 30_000;
const NUM_PARTS_REQUESTED_IN_SEAL: usize = 3;
// TODO(#3180): seals are disabled in single shard setting
// const NUM_PARTS_LEFT_IN_SEAL: usize = 1;
const PAST_SEAL_HEIGHT_HORIZON: BlockHeightDelta = 1024;

#[derive(PartialEq, Eq)]
pub enum ChunkStatus {
    Complete(Vec<MerklePath>),
    Incomplete,
    Invalid,
}

#[derive(Debug)]
pub enum ProcessPartialEncodedChunkResult {
    Known,
    /// The CryptoHash is the previous block hash (which might be unknown to the caller) to start
    ///     unblocking the blocks from
    HaveAllPartsAndReceipts(CryptoHash),
    /// The Header is the header of the current chunk, which is unknown to the caller, to request
    ///     parts / receipts for
    NeedMorePartsOrReceipts(Box<ShardChunkHeader>),
    /// PartialEncodedChunkMessage is received earlier than Block for the same height.
    /// Without the block we cannot restore the epoch and save encoded chunk data.
    NeedBlock,
}

#[derive(Clone, Debug)]
struct ChunkRequestInfo {
    height: BlockHeight,
    parent_hash: CryptoHash,
    shard_id: ShardId,
    added: Instant,
    last_requested: Instant,
}

struct RequestPool {
    retry_duration: Duration,
    switch_to_others_duration: Duration,
    switch_to_full_fetch_duration: Duration,
    max_duration: Duration,
    requests: HashMap<ChunkHash, ChunkRequestInfo>,
}

impl RequestPool {
    pub fn new(
        retry_duration: Duration,
        switch_to_others_duration: Duration,
        switch_to_full_fetch_duration: Duration,
        max_duration: Duration,
    ) -> Self {
        Self {
            retry_duration,
            switch_to_others_duration,
            switch_to_full_fetch_duration,
            max_duration,
            requests: HashMap::default(),
        }
    }
    pub fn contains_key(&self, chunk_hash: &ChunkHash) -> bool {
        self.requests.contains_key(chunk_hash)
    }

    pub fn insert(&mut self, chunk_hash: ChunkHash, chunk_request: ChunkRequestInfo) {
        self.requests.insert(chunk_hash, chunk_request);
    }

    pub fn remove(&mut self, chunk_hash: &ChunkHash) {
        self.requests.remove(chunk_hash);
    }

    pub fn fetch(&mut self) -> Vec<(ChunkHash, ChunkRequestInfo)> {
        let mut removed_requests = HashSet::<ChunkHash>::default();
        let mut requests = Vec::new();
        for (chunk_hash, mut chunk_request) in self.requests.iter_mut() {
            if chunk_request.added.elapsed() > self.max_duration {
                debug!(target: "chunks", "Evicted chunk requested that was never fetched {} (shard_id: {})", chunk_hash.0, chunk_request.shard_id);
                removed_requests.insert(chunk_hash.clone());
                continue;
            }
            if chunk_request.last_requested.elapsed() > self.retry_duration {
                chunk_request.last_requested = Instant::now();
                requests.push((chunk_hash.clone(), chunk_request.clone()));
            }
        }
        for chunk_hash in removed_requests {
            self.requests.remove(&chunk_hash);
        }
        requests
    }
}

#[derive(Debug, Eq, PartialEq)]
enum Seal<'a> {
    Past,
    Active(&'a mut ActiveSealDemur),
}

#[derive(Clone, Debug, Eq, PartialEq)]
struct ActiveSealDemur {
    part_ords: HashSet<u64>,
    chunk_producer: AccountId,
    sent: DateTime<Utc>,
    height: BlockHeight,
}

impl Seal<'_> {
    // TODO(#3180): seals are disabled in single shard setting
    /*fn process(self, chunk_entry: &EncodedChunksCacheEntry) -> bool {
        match self {
            Seal::Past => true,
            Seal::Active(demur) => {
                let mut res = true;
                demur.part_ords.retain(|part_ord| {
                    if !chunk_entry.parts.contains_key(&part_ord) {
                        res = false;
                        true
                    } else {
                        false
                    }
                });
                res
            }
        }
    }*/

    fn contains_part_ord(&self, part_ord: &u64) -> bool {
        match self {
            Seal::Past => false,
            Seal::Active(demur) => demur.part_ords.contains(part_ord),
        }
    }
}

pub struct SealsManager {
    me: Option<AccountId>,
    runtime_adapter: Arc<dyn RuntimeAdapter>,

    active_demurs: HashMap<ChunkHash, ActiveSealDemur>,
    past_seals: BTreeMap<BlockHeight, HashSet<ChunkHash>>,
    dont_include_chunks_from: SizedCache<AccountId, ()>,
}

impl SealsManager {
    fn new(me: Option<AccountId>, runtime_adapter: Arc<dyn RuntimeAdapter>) -> Self {
        Self {
            me,
            runtime_adapter,
            active_demurs: HashMap::new(),
            past_seals: BTreeMap::new(),
            dont_include_chunks_from: SizedCache::with_size(CHUNK_PRODUCER_BLACKLIST_SIZE),
        }
    }

    fn get_seal(
        &mut self,
        chunk_hash: &ChunkHash,
        parent_hash: &CryptoHash,
        height: BlockHeight,
        shard_id: ShardId,
    ) -> Result<Seal, near_chain::Error> {
        match self.past_seals.get(&height) {
            Some(hashes) if hashes.contains(chunk_hash) => Ok(Seal::Past),

            // None | Some(hashes) if !hashes.contains(chunk_hash)
            _ => self
                .get_active_seal(chunk_hash, parent_hash, height, shard_id)
                .map(|demur| Seal::Active(demur)),
        }
    }

    fn get_active_seal(
        &mut self,
        chunk_hash: &ChunkHash,
        parent_hash: &CryptoHash,
        height: BlockHeight,
        shard_id: ShardId,
    ) -> Result<&mut ActiveSealDemur, near_chain::Error> {
        match self.active_demurs.entry(chunk_hash.clone()) {
            hash_map::Entry::Occupied(entry) => Ok(entry.into_mut()),
            hash_map::Entry::Vacant(entry) => {
                let chunk_producer = self.runtime_adapter.get_chunk_producer(
                    &self.runtime_adapter.get_epoch_id_from_prev_block(parent_hash)?,
                    height,
                    shard_id,
                )?;
                let candidates = {
                    let n = self.runtime_adapter.num_total_parts();
                    // `n` is an upper bound for elements in the accumulator; declaring with
                    // this capacity up front will mean no further allocations will occur
                    // from `push` calls in the loop.
                    let mut accumulator = Vec::with_capacity(n);

                    for part_ord in 0..n {
                        let part_ord = part_ord as u64;
                        let part_owner =
                            self.runtime_adapter.get_part_owner(parent_hash, part_ord)?;
                        if part_owner == chunk_producer || Some(part_owner) == self.me {
                            continue;
                        }
                        accumulator.push(part_ord);
                    }

                    accumulator
                };

                let chosen = Self::get_random_part_ords(candidates);
                let demur =
                    ActiveSealDemur { part_ords: chosen, chunk_producer, sent: Utc::now(), height };

                Ok(entry.insert(demur))
            }
        }
    }

    fn get_random_part_ords(candidates: Vec<u64>) -> HashSet<u64> {
        candidates
            .choose_multiple(
                &mut rand::thread_rng(),
                cmp::min(NUM_PARTS_REQUESTED_IN_SEAL, candidates.len()),
            )
            .cloned()
            .collect()
    }

    fn approve_chunk(&mut self, height: BlockHeight, chunk_hash: &ChunkHash) {
        let maybe_seal = self.active_demurs.remove(chunk_hash);
        match maybe_seal {
            None => match self.past_seals.entry(height) {
                btree_map::Entry::Vacant(vacant) => {
                    // TODO(#3180): seals are disabled in single shard setting
                    /*warn!(
                        target: "chunks",
                        "A chunk at height {} with hash {:?} was approved without an active seal demur and no past seals were found at the same height",
                        height,
                        chunk_hash
                    );*/
                    let mut hashes = HashSet::new();
                    hashes.insert(chunk_hash.clone());
                    vacant.insert(hashes);
                }
                btree_map::Entry::Occupied(mut occupied) => {
                    let hashes = occupied.get_mut();
                    if !hashes.contains(chunk_hash) {
                        // TODO(#3180): seals are disabled in single shard setting
                        /*warn!(
                            target: "chunks",
                            "Approved chunk at height {} with hash {:?} was not an active seal demur or a past seal",
                            height,
                            chunk_hash
                        );*/
                        hashes.insert(chunk_hash.clone());
                    }
                }
            },
            Some(seal) => {
                Self::insert_past_seal(&mut self.past_seals, seal.height, chunk_hash.clone());
            }
        }
    }

    fn insert_past_seal(
        past_seals: &mut BTreeMap<BlockHeight, HashSet<ChunkHash>>,
        height: BlockHeight,
        chunk_hash: ChunkHash,
    ) {
        let hashes_at_height = past_seals.entry(height).or_insert_with(HashSet::new);
        hashes_at_height.insert(chunk_hash);
    }

    // TODO(#3180): seals are disabled in single shard setting
    /*fn prune_past_seals(&mut self) {
        let maybe_height_limits = {
            let mut heights = self.past_seals.keys();
            heights.next().and_then(|least_height| {
                heights.next_back().map(|greatest_height| (*least_height, *greatest_height))
            })
        };

        if let Some((least_height, greatest_height)) = maybe_height_limits {
            let min_keep_height = greatest_height.saturating_sub(PAST_SEAL_HEIGHT_HORIZON);
            if least_height < min_keep_height {
                let remaining_seals = self.past_seals.split_off(&min_keep_height);
                self.past_seals = remaining_seals;
            }
        }
    }*/

    // TODO(#3180): seals are disabled in single shard setting
    /*fn track_seals(&mut self) {
        let now = Utc::now();
        let me = &self.me;
        let dont_include_chunks_from = &mut self.dont_include_chunks_from;
        let past_seals = &mut self.past_seals;

        self.active_demurs.retain(|chunk_hash, seal| {
            let accepting_period_over = (now - seal.sent).num_milliseconds() > ACCEPTING_SEAL_PERIOD_MS;
            let parts_remain = seal.part_ords.len() > NUM_PARTS_LEFT_IN_SEAL;

            // note chunk producers that failed to make parts available
            if parts_remain && accepting_period_over {
                warn!(target: "client", "Couldn't reconstruct chunk {:?} from {:?}, I'm {:?}", chunk_hash, seal.chunk_producer, me);
                dont_include_chunks_from.cache_set(seal.chunk_producer.clone(), ());
                Self::insert_past_seal(past_seals, seal.height, chunk_hash.clone());

                // Do not retain this demur, it has expired
                false
            } else {
                true
            }
        });

        self.prune_past_seals();
    }*/

    fn should_trust_chunk_producer(&mut self, chunk_producer: &AccountId) -> bool {
        self.dont_include_chunks_from.cache_get(chunk_producer).is_none()
    }
}

pub struct ShardsManager {
    me: Option<AccountId>,

    tx_pools: HashMap<ShardId, TransactionPool>,

    runtime_adapter: Arc<dyn RuntimeAdapter>,
    network_adapter: Arc<dyn NetworkAdapter>,

    encoded_chunks: EncodedChunksCache,
    requested_partial_encoded_chunks: RequestPool,
    stored_partial_encoded_chunks: HashMap<BlockHeight, HashMap<ShardId, PartialEncodedChunkV2>>,
    chunk_forwards_cache: SizedCache<ChunkHash, HashMap<u64, PartialEncodedChunkPart>>,

    seals_mgr: SealsManager,
}

impl ShardsManager {
    pub fn new(
        me: Option<AccountId>,
        runtime_adapter: Arc<dyn RuntimeAdapter>,
        network_adapter: Arc<dyn NetworkAdapter>,
    ) -> Self {
        Self {
            me: me.clone(),
            tx_pools: HashMap::new(),
            runtime_adapter: runtime_adapter.clone(),
            network_adapter,
            encoded_chunks: EncodedChunksCache::new(),
            requested_partial_encoded_chunks: RequestPool::new(
                Duration::from_millis(CHUNK_REQUEST_RETRY_MS),
                Duration::from_millis(CHUNK_REQUEST_SWITCH_TO_OTHERS_MS),
                Duration::from_millis(CHUNK_REQUEST_SWITCH_TO_FULL_FETCH_MS),
                Duration::from_millis(CHUNK_REQUEST_RETRY_MAX_MS),
            ),
            stored_partial_encoded_chunks: HashMap::new(),
            chunk_forwards_cache: SizedCache::with_size(CHUNK_FORWARD_CACHE_SIZE),
            seals_mgr: SealsManager::new(me, runtime_adapter),
        }
    }

    pub fn update_largest_seen_height(&mut self, new_height: BlockHeight) {
        self.encoded_chunks.update_largest_seen_height(
            new_height,
            &self.requested_partial_encoded_chunks.requests,
        );
    }

    pub fn get_pool_iterator(&mut self, shard_id: ShardId) -> Option<PoolIteratorWrapper<'_>> {
        self.tx_pools.get_mut(&shard_id).map(|pool| pool.pool_iterator())
    }

    pub fn cares_about_shard_this_or_next_epoch(
        &self,
        account_id: Option<&AccountId>,
        parent_hash: &CryptoHash,
        shard_id: ShardId,
        is_me: bool,
    ) -> bool {
        self.runtime_adapter.cares_about_shard(account_id, parent_hash, shard_id, is_me)
            || self.runtime_adapter.will_care_about_shard(account_id, parent_hash, shard_id, is_me)
    }

    fn request_partial_encoded_chunk(
        &mut self,
        height: BlockHeight,
        parent_hash: &CryptoHash,
        shard_id: ShardId,
        chunk_hash: &ChunkHash,
        force_request_full: bool,
        request_own_parts_from_others: bool,
        request_from_archival: bool,
    ) -> Result<(), near_chain::Error> {
        let mut bp_to_parts = HashMap::new();

        let cache_entry = self.encoded_chunks.get(chunk_hash);

        let request_full = force_request_full
            || self.cares_about_shard_this_or_next_epoch(
                self.me.as_ref(),
                &parent_hash,
                shard_id,
                true,
            );

        let chunk_producer_account_id = &self.runtime_adapter.get_chunk_producer(
            &self.runtime_adapter.get_epoch_id_from_prev_block(parent_hash)?,
            height,
            shard_id,
        )?;

        let shard_representative_target = if !request_own_parts_from_others
            && !request_from_archival
            && Some(chunk_producer_account_id) != self.me.as_ref()
        {
            AccountIdOrPeerTrackingShard::from_account(shard_id, chunk_producer_account_id.clone())
        } else {
            self.get_random_target_tracking_shard(&parent_hash, shard_id, request_from_archival)?
        };

        let seal = self.seals_mgr.get_seal(chunk_hash, parent_hash, height, shard_id)?;

        for part_ord in 0..self.runtime_adapter.num_total_parts() {
            let part_ord = part_ord as u64;
            if cache_entry.map_or(false, |cache_entry| cache_entry.parts.contains_key(&part_ord)) {
                continue;
            }

            let need_to_fetch_part = if request_full || seal.contains_part_ord(&part_ord) {
                true
            } else {
                if let Some(me) = &self.me {
                    &self.runtime_adapter.get_part_owner(&parent_hash, part_ord)? == me
                } else {
                    false
                }
            };

            if need_to_fetch_part {
                let fetch_from = if request_from_archival {
                    shard_representative_target.clone()
                } else {
                    let part_owner = self.runtime_adapter.get_part_owner(&parent_hash, part_ord)?;

                    if Some(&part_owner) == self.me.as_ref() {
                        // If missing own part, request it from the chunk producer / node tracking shard
                        shard_representative_target.clone()
                    } else {
                        AccountIdOrPeerTrackingShard::from_account(shard_id, part_owner)
                    }
                };

                bp_to_parts.entry(fetch_from).or_insert_with(|| vec![]).push(part_ord);
            }
        }

        let shards_to_fetch_receipts =
        // TODO: only keep shards for which we don't have receipts yet
            if request_full { HashSet::new() } else { self.get_tracking_shards(&parent_hash) };

        // The loop below will be sending PartialEncodedChunkRequestMsg to various block producers.
        // We need to send such a message to the original chunk producer if we do not have the receipts
        //     for some subset of shards, even if we don't need to request any parts from the original
        //     chunk producer.
        if !shards_to_fetch_receipts.is_empty() {
            bp_to_parts.entry(shard_representative_target.clone()).or_insert_with(|| vec![]);
        }

        for (target, part_ords) in bp_to_parts {
            // extra check that we are not sending request to ourselves.
            if self.me.clone().map_or(true, |me| Some(me) != target.account_id) {
                let request = PartialEncodedChunkRequestMsg {
                    chunk_hash: chunk_hash.clone(),
                    part_ords,
                    tracking_shards: if target == shard_representative_target {
                        shards_to_fetch_receipts.clone()
                    } else {
                        HashSet::new()
                    },
                };

                self.network_adapter
                    .do_send(NetworkRequests::PartialEncodedChunkRequest { target, request });
            } else {
                warn!(target: "client", "{} requests parts {:?} for chunk {:?} from self",
                    self.me.clone().unwrap(), part_ords, chunk_hash
                );
            }
        }

        Ok(())
    }

    /// Get a random shard block producer that is not me.
    fn get_random_target_tracking_shard(
        &self,
        parent_hash: &CryptoHash,
        shard_id: ShardId,
        request_from_archival: bool,
    ) -> Result<AccountIdOrPeerTrackingShard, near_chain::Error> {
        let mut block_producers = vec![];
        let epoch_id = self.runtime_adapter.get_epoch_id_from_prev_block(parent_hash).unwrap();
        for (validator_stake, is_slashed) in
            self.runtime_adapter.get_epoch_block_producers_ordered(&epoch_id, parent_hash)?
        {
            if !is_slashed
                && self.cares_about_shard_this_or_next_epoch(
                    Some(&validator_stake.account_id),
                    &parent_hash,
                    shard_id,
                    false,
                )
                && self.me.as_ref() != Some(&validator_stake.account_id)
            {
                block_producers.push(validator_stake.account_id);
            }
        }

        let maybe_account_id = block_producers.choose(&mut rand::thread_rng()).cloned();

        Ok(AccountIdOrPeerTrackingShard {
            shard_id,
            only_archival: request_from_archival,
            account_id: maybe_account_id,
            prefer_peer: request_from_archival || rand::thread_rng().gen::<bool>(),
        })
    }

    fn get_tracking_shards(&self, parent_hash: &CryptoHash) -> HashSet<ShardId> {
        (0..self.runtime_adapter.num_shards())
            .filter(|chunk_shard_id| {
                self.cares_about_shard_this_or_next_epoch(
                    self.me.as_ref(),
                    &parent_hash,
                    *chunk_shard_id,
                    true,
                )
            })
            .collect::<HashSet<_>>()
    }

    fn request_chunk_single(
        &mut self,
        chunk_header: ShardChunkHeader,
        header_head: Option<&Tip>,
        protocol_version: ProtocolVersion,
    ) {
        let parent_hash = chunk_header.prev_block_hash();
        let height = chunk_header.height_created();
        let shard_id = chunk_header.shard_id();
        let chunk_hash = chunk_header.chunk_hash();

        if self.requested_partial_encoded_chunks.contains_key(&chunk_hash) {
            return;
        }

        self.encoded_chunks.get_or_insert_from_header(chunk_hash.clone(), chunk_header);

        self.requested_partial_encoded_chunks.insert(
            chunk_hash.clone(),
            ChunkRequestInfo {
                height,
                parent_hash,
                shard_id,
                last_requested: Instant::now(),
                added: Instant::now(),
            },
        );

        if let Some(header_head) = header_head {
            let fetch_from_archival = self.runtime_adapter
                .chunk_needs_to_be_fetched_from_archival(&parent_hash, &header_head.last_block_hash).unwrap_or_else(|err| {
                error!(target: "chunks", "Error during requesting partial encoded chunk. Cannot determine whether to request from an archival node, defaulting to not: {}", err);
                false
            });
            let old_block = header_head.last_block_hash != parent_hash
                && header_head.prev_block_hash != parent_hash;

            // If the protocol version is later than the one where chunk forwarding was introduced,
            // we purposely do not send chunk request messages right away for new blocks. Such requests
            // will eventually be sent because of the `resend_chunk_requests` loop. However,
            // we want to give some time for any `PartialEncodedChunkForward` messages to arrive
            // before we send requests.
            let is_chunk_forwarding_enabled = checked_feature!(
                "protocol_feature_forward_chunk_parts",
                ForwardChunkParts,
                protocol_version
            );
            if !is_chunk_forwarding_enabled || fetch_from_archival || old_block {
                let request_result = self.request_partial_encoded_chunk(
                    height,
                    &parent_hash,
                    shard_id,
                    &chunk_hash,
                    false,
                    old_block,
                    fetch_from_archival,
                );
                if let Err(err) = request_result {
                    error!(target: "chunks", "Error during requesting partial encoded chunk: {}", err);
                }
            }
        }
    }

    pub fn request_chunks<T>(
        &mut self,
        chunks_to_request: T,
        header_head: &Tip,
        protocol_version: ProtocolVersion,
    ) where
        T: IntoIterator<Item = ShardChunkHeader>,
    {
        for chunk_header in chunks_to_request {
            self.request_chunk_single(chunk_header, Some(header_head), protocol_version)
        }
    }

    /// Resends chunk requests if haven't received it within expected time.
    pub fn resend_chunk_requests(&mut self, header_head: &Tip) {
        // Process chunk one part requests.
        let requests = self.requested_partial_encoded_chunks.fetch();
        for (chunk_hash, chunk_request) in requests {
            let fetch_from_archival = self.runtime_adapter
                .chunk_needs_to_be_fetched_from_archival(&chunk_request.parent_hash, &header_head.last_block_hash).unwrap_or_else(|err| {
                error!(target: "chunks", "Error during re-requesting partial encoded chunk. Cannot determine whether to request from an archival node, defaulting to not: {}", err);
                false
            });
            let old_block = header_head.last_block_hash != chunk_request.parent_hash
                && header_head.prev_block_hash != chunk_request.parent_hash;

            match self.request_partial_encoded_chunk(
                chunk_request.height,
                &chunk_request.parent_hash,
                chunk_request.shard_id,
                &chunk_hash,
                chunk_request.added.elapsed()
                    > self.requested_partial_encoded_chunks.switch_to_full_fetch_duration,
                old_block
                    || chunk_request.added.elapsed()
                        > self.requested_partial_encoded_chunks.switch_to_others_duration,
                fetch_from_archival,
            ) {
                Ok(()) => {}
                Err(err) => {
                    error!(target: "chunks", "Error during requesting partial encoded chunk: {}", err);
                }
            }
        }
    }

    pub fn store_partial_encoded_chunk(
        &mut self,
        known_header: &BlockHeader,
        partial_encoded_chunk: PartialEncodedChunkV2,
    ) {
        // Remove old partial_encoded_chunks
        let encoded_chunks = &self.encoded_chunks;
        self.stored_partial_encoded_chunks
            .retain(|&height, _| encoded_chunks.height_within_front_horizon(height));

        let header = partial_encoded_chunk.header.clone();
        let height = header.height_created();
        let shard_id = header.shard_id();
        if self.encoded_chunks.height_within_front_horizon(height) {
            let runtime_adapter = &self.runtime_adapter;
            let heights =
                self.stored_partial_encoded_chunks.entry(height).or_insert_with(HashMap::new);
            heights
                .entry(shard_id)
                .and_modify(|stored_chunk| {
                    let epoch_id = unwrap_or_return!(
                        runtime_adapter.get_epoch_id_from_prev_block(known_header.prev_hash())
                    );
                    let block_producer =
                        unwrap_or_return!(runtime_adapter.get_block_producer(&epoch_id, height));
                    if runtime_adapter
                        .verify_validator_signature(
                            &epoch_id,
                            &known_header.prev_hash(),
                            &block_producer,
                            header.chunk_hash().as_ref(),
                            header.signature(),
                        )
                        .unwrap_or(false)
                    {
                        // We prove that this one is valid for `epoch_id`.
                        // We won't store it by design if epoch is changed.
                        *stored_chunk = partial_encoded_chunk.clone();
                    }
                })
                // This is the first partial encoded chunk received for current height / shard_id.
                // Store it because there are no other candidates.
                .or_insert_with(|| partial_encoded_chunk.clone());
        }
    }

    pub fn get_stored_partial_encoded_chunks(
        &self,
        height: BlockHeight,
    ) -> HashMap<ShardId, PartialEncodedChunkV2> {
        self.stored_partial_encoded_chunks.get(&height).unwrap_or(&HashMap::new()).clone()
    }

    pub fn num_chunks_for_block(&mut self, prev_block_hash: &CryptoHash) -> ShardId {
        self.encoded_chunks.num_chunks_for_block(prev_block_hash)
    }

    pub fn prepare_chunks(
        &mut self,
        prev_block_hash: &CryptoHash,
    ) -> HashMap<ShardId, ShardChunkHeader> {
        self.encoded_chunks.get_chunk_headers_for_block(&prev_block_hash)
    }

    /// Returns true if transaction is not in the pool before call
    pub fn insert_transaction(&mut self, shard_id: ShardId, tx: SignedTransaction) -> bool {
        self.tx_pools.entry(shard_id).or_insert_with(TransactionPool::new).insert_transaction(tx)
    }

    pub fn remove_transactions(
        &mut self,
        shard_id: ShardId,
        transactions: &Vec<SignedTransaction>,
    ) {
        if let Some(pool) = self.tx_pools.get_mut(&shard_id) {
            pool.remove_transactions(transactions)
        }
    }

    pub fn reintroduce_transactions(
        &mut self,
        shard_id: ShardId,
        transactions: &Vec<SignedTransaction>,
    ) {
        self.tx_pools
            .entry(shard_id)
            .or_insert_with(TransactionPool::new)
            .reintroduce_transactions(transactions.clone());
    }

    pub fn group_receipts_by_shard(
        &self,
        receipts: Vec<Receipt>,
    ) -> HashMap<ShardId, Vec<Receipt>> {
        let mut result = HashMap::with_capacity(self.runtime_adapter.num_shards() as usize);
        for receipt in receipts {
            let shard_id = self.runtime_adapter.account_id_to_shard_id(&receipt.receiver_id);
            let entry = result.entry(shard_id).or_insert_with(Vec::new);
            entry.push(receipt)
        }
        result
    }

    pub fn receipts_recipient_filter<T>(
        &self,
        from_shard_id: ShardId,
        tracking_shards: T,
        receipts_by_shard: &HashMap<ShardId, Vec<Receipt>>,
        proofs: &Vec<MerklePath>,
    ) -> Vec<ReceiptProof>
    where
        T: IntoIterator<Item = ShardId>,
    {
        tracking_shards
            .into_iter()
            .map(|to_shard_id| {
                let receipts =
                    receipts_by_shard.get(&to_shard_id).cloned().unwrap_or_else(Vec::new);
                let shard_proof = ShardProof {
                    from_shard_id,
                    to_shard_id,
                    proof: proofs[to_shard_id as usize].clone(),
                };
                ReceiptProof(receipts, shard_proof)
            })
            .collect()
    }

    pub fn process_partial_encoded_chunk_request(
        &mut self,
        request: PartialEncodedChunkRequestMsg,
        route_back: CryptoHash,
        chain_store: &mut ChainStore,
    ) {
        debug!(target: "chunks", "Received partial encoded chunk request for {:?}, part_ordinals: {:?}, receipts: {:?}, I'm {:?}", request.chunk_hash.0, request.part_ords, request.tracking_shards, self.me);

        // Check if we have the chunk in our cache
        if let Some(entry) = self.encoded_chunks.get(&request.chunk_hash) {
            // Create iterators which _might_ contain the requested parts.
            let parts_iter = request.part_ords.iter().map(|ord| entry.parts.get(ord).cloned());
            let receipts_iter = request
                .tracking_shards
                .iter()
                .map(|shard_id| entry.receipts.get(shard_id).cloned());

            // Pass iterators to function which will evaluate them. Since iterators are lazy
            // we will clone as few elements as possible before realizing not all are present.
            // In the case all are present, the response is sent.
            return self.maybe_send_partial_encoded_chunk_response(
                request.chunk_hash,
                route_back,
                parts_iter,
                receipts_iter,
            );
        // If not in the cache then check the storage
        } else if let Ok(partial_chunk) = chain_store.get_partial_chunk(&request.chunk_hash) {
            // Index _references_ to the parts we know about by their `part_ord`. Since only
            // references are used in this index, we will only clone the requested parts, not
            // all of them.
            let present_parts: HashMap<u64, _> =
                partial_chunk.parts().iter().map(|part| (part.part_ord, part)).collect();
            // Create an iterator which _might_ contain the request parts. Again, we are
            // using the laziness of iterators for efficiency.
            let parts_iter =
                request.part_ords.iter().map(|ord| present_parts.get(ord).map(|x| *x).cloned());

            // Same process for receipts as above for parts.
            let present_receipts: HashMap<ShardId, _> = partial_chunk
                .receipts()
                .iter()
                .map(|receipt| (receipt.1.to_shard_id, receipt))
                .collect();
            let receipts_iter = request
                .tracking_shards
                .iter()
                .map(|shard_id| present_receipts.get(shard_id).map(|x| *x).cloned());

            // Pass iterators to function, same as cache case.
            return self.maybe_send_partial_encoded_chunk_response(
                request.chunk_hash,
                route_back,
                parts_iter,
                receipts_iter,
            );
        };
    }

    /// Checks `parts_iter` and `receipts_iter`, if all elements are `Some` then sends
    /// a `PartialEncodedChunkResponse`. `parts_iter` is only evaluated up to the first `None`
    /// (if any); since iterators are lazy this could save some work if there were any `Some`
    /// elements later in the iterator. `receipts_iter` is only evaluated if `part_iter` was
    /// completely present. Similarly, `receipts_iter` is only evaluated up to the first `None`
    /// if it is evaluated at all.
    fn maybe_send_partial_encoded_chunk_response<A, B>(
        &self,
        chunk_hash: ChunkHash,
        route_back: CryptoHash,
        parts_iter: A,
        receipts_iter: B,
    ) where
        A: Iterator<Item = Option<PartialEncodedChunkPart>>,
        B: Iterator<Item = Option<ReceiptProof>>,
    {
        let maybe_known_parts: Option<Vec<_>> = parts_iter.collect();
        let parts = match maybe_known_parts {
            None => {
                debug!(target:"chunks", "Not responding, some parts are missing");
                return;
            }
            Some(known_parts) => known_parts,
        };

        let maybe_known_receipts: Option<Vec<_>> = receipts_iter.collect();
        let receipts = match maybe_known_receipts {
            None => {
                debug!(target:"chunks", "Not responding, some receipts are missing");
                return;
            }
            Some(known_receipts) => known_receipts,
        };

        let response = PartialEncodedChunkResponseMsg { chunk_hash, parts, receipts };

        self.network_adapter
            .do_send(NetworkRequests::PartialEncodedChunkResponse { route_back, response });
    }

    pub fn check_chunk_complete(
        chunk: &mut EncodedShardChunk,
        rs: &mut ReedSolomonWrapper,
    ) -> ChunkStatus {
        let data_parts = rs.data_shard_count();
        if chunk.content().num_fetched_parts() >= data_parts {
            if let Ok(_) = chunk.content_mut().reconstruct(rs) {
                let (merkle_root, merkle_paths) = chunk.content().get_merkle_hash_and_paths();
                if merkle_root == chunk.encoded_merkle_root() {
                    ChunkStatus::Complete(merkle_paths)
                } else {
                    ChunkStatus::Invalid
                }
            } else {
                ChunkStatus::Invalid
            }
        } else {
            ChunkStatus::Incomplete
        }
    }

    /// Add a part to current encoded chunk stored in memory. It's present only if One Part was present and signed correctly.
    fn validate_part(
        &mut self,
        merkle_root: MerkleHash,
        part: &PartialEncodedChunkPart,
        num_total_parts: usize,
    ) -> Result<(), Error> {
        if (part.part_ord as usize) < num_total_parts {
            if !verify_path(merkle_root, &part.merkle_proof, &part.part) {
                return Err(Error::InvalidMerkleProof);
            }

            Ok(())
        } else {
            Err(Error::InvalidChunkPartId)
        }
    }

    pub fn decode_and_persist_encoded_chunk_if_complete(
        &mut self,
        mut encoded_chunk: EncodedShardChunk,
        chain_store: &mut ChainStore,
        rs: &mut ReedSolomonWrapper,
    ) -> Result<bool, Error> {
        match ShardsManager::check_chunk_complete(&mut encoded_chunk, rs) {
            ChunkStatus::Complete(merkle_paths) => {
                self.decode_and_persist_encoded_chunk(encoded_chunk, chain_store, merkle_paths)?;
                Ok(true)
            }
            ChunkStatus::Incomplete => Ok(false),
            ChunkStatus::Invalid => {
                let chunk_hash = encoded_chunk.chunk_hash();
                self.encoded_chunks.remove(&chunk_hash);
                Err(Error::InvalidChunk)
            }
        }
    }

    #[cfg(feature = "protocol_feature_forward_chunk_parts")]
    pub fn validate_partial_encoded_chunk_forward(
        &mut self,
        forward: &PartialEncodedChunkForwardMsg,
    ) -> Result<(), Error> {
        let valid_hash = forward.is_valid_hash(); // check hash

        if !valid_hash {
            return Err(Error::InvalidPartMessage);
        }

        // check part merkle proofs
        let num_total_parts = self.runtime_adapter.num_total_parts();
        for part_info in forward.parts.iter() {
            self.validate_part(forward.merkle_root, part_info, num_total_parts)?;
        }

        // check signature
        let valid_signature = self.runtime_adapter.verify_chunk_signature_with_header_parts(
            &forward.chunk_hash,
            &forward.signature,
            &forward.prev_block_hash,
            forward.height_created,
            forward.shard_id,
        )?;

        if !valid_signature {
            return Err(Error::InvalidChunkSignature);
        }

        Ok(())
    }

    /// Gets the header associated with the chunk hash from the `encoded_chunks` cache.
    /// An error is returned if the chunk is not present or the hash in the associated
    /// header does not match the given hash.
    pub fn get_partial_encoded_chunk_header(
        &self,
        chunk_hash: &ChunkHash,
    ) -> Result<ShardChunkHeader, Error> {
        let header = self
            .encoded_chunks
            .get(chunk_hash)
            .map(|encoded_chunk| encoded_chunk.header.clone())
            .ok_or(Error::UnknownChunk)?;

        // Check the hashes match
        if header.chunk_hash() != *chunk_hash {
            byzantine_assert!(false);
            return Err(Error::InvalidChunkHeader);
        }

        Ok(header)
    }

    #[cfg(feature = "protocol_feature_forward_chunk_parts")]
    pub fn insert_forwarded_chunk(&mut self, forward: PartialEncodedChunkForwardMsg) {
        let chunk_hash = forward.chunk_hash.clone();
        let num_total_parts = self.runtime_adapter.num_total_parts() as u64;
        match self.chunk_forwards_cache.cache_get_mut(&chunk_hash) {
            None => {
                // Never seen this chunk hash before, collect the parts and cache them
                let parts = forward.parts.into_iter().filter_map(|part| {
                    let part_ord = part.part_ord;
                    if part_ord > num_total_parts {
                        warn!(target: "chunks", "Received chunk part with part_ord greater than the the total number of chunks");
                        None
                    } else {
                        Some((part_ord, part))
                    }
                }).collect();
                self.chunk_forwards_cache.cache_set(chunk_hash, parts);
            }

            Some(existing_parts) => {
                for part in forward.parts {
                    let part_ord = part.part_ord;
                    if part_ord > num_total_parts {
                        warn!(target: "chunks", "Received chunk part with part_ord greater than the the total number of chunks");
                        continue;
                    }
                    if existing_parts.insert(part_ord, part).is_some() {
                        warn!(target: "chunks", "Part ord {} for chunk {:?} was forwarded multiple times", part_ord, chunk_hash.0);
                    }
                }
            }
        }
    }

    pub fn process_partial_encoded_chunk(
        &mut self,
        partial_encoded_chunk: PartialEncodedChunkV2,
        chain_store: &mut ChainStore,
        rs: &mut ReedSolomonWrapper,
        protocol_version: ProtocolVersion,
    ) -> Result<ProcessPartialEncodedChunkResult, Error> {
        // Check validity first

        if !partial_encoded_chunk.header.version_range().contains(protocol_version) {
            return Err(Error::InvalidChunkHeader);
        }
        let header = partial_encoded_chunk.header.clone();
        let chunk_hash = header.chunk_hash();

        // 1. Checking signature validity
        match self.runtime_adapter.verify_chunk_header_signature(&header) {
            Ok(false) => {
                byzantine_assert!(false);
                return Err(Error::InvalidChunkSignature);
            }
            Ok(true) => (),
            Err(chain_error) => {
                return match chain_error.kind() {
                    near_chain::ErrorKind::BlockMissing(_)
                    | near_chain::ErrorKind::DBNotFoundErr(_) => {
                        // We can't check if this chunk came from a valid chunk producer because
                        // we don't know `prev_block`, so return that we need a block.
                        Ok(ProcessPartialEncodedChunkResult::NeedBlock)
                    }
                    // Some other error kind happened during the signature check, we don't
                    // know how to handle it.
                    _ => Err(Error::ChainError(chain_error)),
                };
            }
        };

        // 2. Leave if we received known chunk
        if let Some(entry) = self.encoded_chunks.get(&chunk_hash) {
            let know_all_parts = partial_encoded_chunk
                .parts
                .iter()
                .all(|part_entry| entry.parts.contains_key(&part_entry.part_ord));

            if know_all_parts {
                let know_all_receipts = partial_encoded_chunk
                    .receipts
                    .iter()
                    .all(|receipt| entry.receipts.contains_key(&receipt.1.to_shard_id));

                if know_all_receipts {
                    return Ok(ProcessPartialEncodedChunkResult::Known);
                }
            }
        };

        // 3. Checking chunk height
        let chunk_requested = self.requested_partial_encoded_chunks.contains_key(&chunk_hash);
        if !chunk_requested {
            if !self.encoded_chunks.height_within_horizon(header.height_created()) {
                return Err(Error::ChainError(ErrorKind::InvalidChunkHeight.into()));
            }
            // We shouldn't process unrequested chunk if we have seen one with same (height_created + shard_id)
            if let Ok(hash) = chain_store
                .get_any_chunk_hash_by_height_shard(header.height_created(), header.shard_id())
            {
                if *hash != chunk_hash {
                    warn!(target: "client", "Rejecting unrequested chunk {:?}, height {}, shard_id {}, because of having {:?}", chunk_hash, header.height_created(), header.shard_id(), hash);
                    return Err(Error::DuplicateChunkHeight.into());
                }
                return Ok(ProcessPartialEncodedChunkResult::Known);
            }
        }

        // 4. Checking epoch_id validity
        let prev_block_hash = header.prev_block_hash();
        let epoch_id = match self.runtime_adapter.get_epoch_id_from_prev_block(&prev_block_hash) {
            Ok(epoch_id) => epoch_id,
            Err(_) => {
                // It may happen because PartialChunkEncodedMessage appeared before Block announcement.
                // We keep the chunk until Block is received.
                return Ok(ProcessPartialEncodedChunkResult::NeedBlock);
            }
        };

        // 5. Checking part_ords' validity
        let num_total_parts = self.runtime_adapter.num_total_parts();
        for part_info in partial_encoded_chunk.parts.iter() {
            // TODO: only validate parts we care about
            self.validate_part(header.encoded_merkle_root(), part_info, num_total_parts)?;
        }

        // 6. Checking receipts validity
        for proof in partial_encoded_chunk.receipts.iter() {
            let shard_id = proof.1.to_shard_id;
            if self.cares_about_shard_this_or_next_epoch(
                self.me.as_ref(),
                &prev_block_hash,
                shard_id,
                true,
            ) {
                let ReceiptProof(shard_receipts, receipt_proof) = proof;
                let receipt_hash =
                    hash(&ReceiptList(shard_id, shard_receipts).try_to_vec().unwrap());
                if !verify_path(
                    header.outgoing_receipts_root(),
                    &receipt_proof.proof,
                    &receipt_hash,
                ) {
                    byzantine_assert!(false);
                    return Err(Error::ChainError(ErrorKind::InvalidReceiptsProof.into()));
                }
            }
        }

        // Consider it valid
        // Store chunk hash into chunk_hash_per_height_shard collection
        let mut store_update = chain_store.store_update();
        store_update.save_chunk_hash(
            header.height_created(),
            header.shard_id(),
            chunk_hash.clone(),
        );
        store_update.commit()?;

        self.encoded_chunks.merge_in_partial_encoded_chunk(&partial_encoded_chunk);

        // Forward my parts to others tracking this chunk's shard
        checked_feature!(
            "protocol_feature_forward_chunk_parts",
            ForwardChunkParts,
            protocol_version,
            {
                self.send_partial_encoded_chunk_to_chunk_trackers(partial_encoded_chunk)?;
            }
        );

        let entry = self.encoded_chunks.get(&chunk_hash).unwrap();

        let have_all_parts = self.has_all_parts(&prev_block_hash, entry)?;
        let have_all_receipts = self.has_all_receipts(&prev_block_hash, entry)?;

        let can_reconstruct = entry.parts.len() >= self.runtime_adapter.num_data_parts();

        let chunk_producer = self.runtime_adapter.get_chunk_producer(
            &epoch_id,
            header.height_created(),
            header.shard_id(),
        )?;

        // TODO(#3180): seals are disabled in single shard setting
        // self.seals_mgr.track_seals();

        if have_all_parts && self.seals_mgr.should_trust_chunk_producer(&chunk_producer) {
            self.encoded_chunks.insert_chunk_header(header.shard_id(), header.clone());
        }
        let entry = self.encoded_chunks.get(&chunk_hash).unwrap();

        // TODO(#3180): seals are disabled in single shard setting
        /*let seal = self.seals_mgr.get_seal(
            &chunk_hash,
            &prev_block_hash,
            header.inner.height_created,
            header.inner.shard_id,
        )?;
        let have_all_seal = seal.process(entry);*/

        if have_all_parts && have_all_receipts {
            let cares_about_shard = self.cares_about_shard_this_or_next_epoch(
                self.me.as_ref(),
                &prev_block_hash,
                header.shard_id(),
                true,
            );

            if let Err(_) = chain_store.get_partial_chunk(&chunk_hash) {
                let mut store_update = chain_store.store_update();
                self.persist_partial_chunk_for_data_availability(entry, &mut store_update);
                store_update.commit()?;
            }

            // If all the parts and receipts are received, and we don't care about the shard,
            //    no need to request anything else.
            // If we do care about the shard, we will remove the request once the full chunk is
            //    assembled.
            if !cares_about_shard {
                self.encoded_chunks.remove_from_cache_if_outside_horizon(&chunk_hash);
                self.requested_partial_encoded_chunks.remove(&chunk_hash);
                return Ok(ProcessPartialEncodedChunkResult::HaveAllPartsAndReceipts(
                    prev_block_hash,
                ));
            }
        }

        if can_reconstruct {
            let height = header.height_created();
            let mut encoded_chunk = EncodedShardChunk::from_header(
                header,
                self.runtime_adapter.num_total_parts(),
                protocol_version,
            );

            for (part_ord, part_entry) in entry.parts.iter() {
                encoded_chunk.content_mut().parts[*part_ord as usize] =
                    Some(part_entry.part.clone());
            }

            let successfully_decoded =
                self.decode_and_persist_encoded_chunk_if_complete(encoded_chunk, chain_store, rs)?;

            assert!(successfully_decoded);

            self.seals_mgr.approve_chunk(height, &chunk_hash);

            self.encoded_chunks.remove_from_cache_if_outside_horizon(&chunk_hash);
            self.requested_partial_encoded_chunks.remove(&chunk_hash);
            return Ok(ProcessPartialEncodedChunkResult::HaveAllPartsAndReceipts(prev_block_hash));
        }

        match self.chunk_forwards_cache.cache_remove(&chunk_hash) {
            None => Ok(ProcessPartialEncodedChunkResult::NeedMorePartsOrReceipts(Box::new(header))),

            Some(forwarded_parts) => {
                // We have the header now, and there were some parts we were forwarded earlier.
                // Let's process those parts now.
                let forwarded_chunk = PartialEncodedChunkV2 {
                    header: header.clone(),
                    parts: forwarded_parts.into_iter().map(|(_, part)| part).collect(),
                    receipts: Vec::new(),
                };
                // Make sure we mark this chunk as being requested so that it is handled
                // properly in the next call. Note no requests are actually sent at this point.
                self.request_chunk_single(header, None, protocol_version);
                self.process_partial_encoded_chunk(
                    forwarded_chunk,
                    chain_store,
                    rs,
                    protocol_version,
                )
            }
        }
    }

    /// Send the parts of the partial_encoded_chunk that are owned by `self.me` to the
    /// other validators that are tracking the shard.
    #[cfg(feature = "protocol_feature_forward_chunk_parts")]
    pub fn send_partial_encoded_chunk_to_chunk_trackers(
        &mut self,
        partial_encoded_chunk: PartialEncodedChunkV2,
    ) -> Result<(), Error> {
        let me = match &self.me {
            Some(me) => me,
            None => return Ok(()),
        };
        let parent_hash = partial_encoded_chunk.header.prev_block_hash();
        let epoch_id = self.runtime_adapter.get_epoch_id_from_prev_block(&parent_hash)?;
        let shard_id = partial_encoded_chunk.header.shard_id();
        let owned_parts: Vec<_> = partial_encoded_chunk
            .parts
            .into_iter()
            .filter(|part| {
                self.runtime_adapter
                    .get_part_owner(&parent_hash, part.part_ord)
                    .map_or(false, |owner| &owner == me)
            })
            .collect();

        if owned_parts.is_empty() {
            return Ok(());
        }

        let forward = PartialEncodedChunkForwardMsg::from_header_and_parts(
            &partial_encoded_chunk.header,
            owned_parts,
        );

        let block_producers =
            self.runtime_adapter.get_epoch_block_producers_ordered(&epoch_id, &parent_hash)?;
        for (bp, _) in block_producers {
            // no need to send anything to myself
            if me == &bp.account_id {
                continue;
            }

            let cares_about_shard = self.cares_about_shard_this_or_next_epoch(
                Some(&bp.account_id),
                &parent_hash,
                shard_id,
                false,
            );
            if cares_about_shard {
                self.network_adapter.do_send(NetworkRequests::PartialEncodedChunkForward {
                    account_id: bp.account_id,
                    forward: forward.clone(),
                });
            }
        }

        Ok(())
    }

    fn need_receipt(&self, prev_block_hash: &CryptoHash, shard_id: ShardId) -> bool {
        self.cares_about_shard_this_or_next_epoch(
            self.me.as_ref(),
            &prev_block_hash,
            shard_id,
            true,
        )
    }

    fn need_part(&self, prev_block_hash: &CryptoHash, part_ord: u64) -> Result<bool, Error> {
        Ok(Some(self.runtime_adapter.get_part_owner(prev_block_hash, part_ord)?) == self.me)
    }

    fn has_all_receipts(
        &self,
        prev_block_hash: &CryptoHash,
        chunk_entry: &EncodedChunksCacheEntry,
    ) -> Result<bool, Error> {
        for shard_id in 0..self.runtime_adapter.num_shards() {
            let shard_id = shard_id as ShardId;
            if !chunk_entry.receipts.contains_key(&shard_id) {
                if self.need_receipt(&prev_block_hash, shard_id) {
                    return Ok(false);
                }
            }
        }
        Ok(true)
    }

    fn has_all_parts(
        &self,
        prev_block_hash: &CryptoHash,
        chunk_entry: &EncodedChunksCacheEntry,
    ) -> Result<bool, Error> {
        for part_ord in 0..self.runtime_adapter.num_total_parts() {
            let part_ord = part_ord as u64;
            if !chunk_entry.parts.contains_key(&part_ord) {
                if self.need_part(&prev_block_hash, part_ord)? {
                    return Ok(false);
                }
            }
        }
        Ok(true)
    }

    pub fn create_encoded_shard_chunk(
        &mut self,
        prev_block_hash: CryptoHash,
        prev_state_root: StateRoot,
        outcome_root: CryptoHash,
        height: u64,
        shard_id: ShardId,
        gas_used: Gas,
        gas_limit: Gas,
        balance_burnt: Balance,
        validator_proposals: Vec<ValidatorStake>,
        transactions: Vec<SignedTransaction>,
        outgoing_receipts: &Vec<Receipt>,
        outgoing_receipts_root: CryptoHash,
        tx_root: CryptoHash,
        signer: &dyn ValidatorSigner,
        rs: &mut ReedSolomonWrapper,
        protocol_version: ProtocolVersion,
    ) -> Result<(EncodedShardChunk, Vec<MerklePath>), Error> {
        EncodedShardChunk::new(
            prev_block_hash,
            prev_state_root,
            outcome_root,
            height,
            shard_id,
            rs,
            gas_used,
            gas_limit,
            balance_burnt,
            tx_root,
            validator_proposals,
            transactions,
            outgoing_receipts,
            outgoing_receipts_root,
            signer,
            protocol_version,
        )
        .map_err(|err| err.into())
    }

    pub fn persist_partial_chunk_for_data_availability(
        &self,
        chunk_entry: &EncodedChunksCacheEntry,
        store_update: &mut ChainStoreUpdate<'_>,
    ) {
        let cares_about_shard = self.cares_about_shard_this_or_next_epoch(
            self.me.as_ref(),
            &chunk_entry.header.prev_block_hash(),
            chunk_entry.header.shard_id(),
            true,
        );
        let prev_block_hash = chunk_entry.header.prev_block_hash();
        let parts = chunk_entry
            .parts
            .iter()
            .filter_map(|(part_ord, part_entry)| {
                if cares_about_shard || self.need_part(&prev_block_hash, *part_ord).unwrap_or(false)
                {
                    Some(part_entry.clone())
                } else if let Ok(need_part) = self.need_part(&prev_block_hash, *part_ord) {
                    if need_part {
                        Some(part_entry.clone())
                    } else {
                        None
                    }
                } else {
                    None
                }
            })
            .collect();
        let receipts = chunk_entry
            .receipts
            .iter()
            .filter_map(|(shard_id, receipt)| {
                if cares_about_shard || self.need_receipt(&prev_block_hash, *shard_id) {
                    Some(receipt.clone())
                } else if self.need_receipt(&prev_block_hash, *shard_id) {
                    Some(receipt.clone())
                } else {
                    None
                }
            })
            .collect();
        let partial_chunk = match chunk_entry.header.clone() {
            ShardChunkHeader::V1(header) => {
                PartialEncodedChunk::V1(PartialEncodedChunkV1 { header, parts, receipts })
            }
            header @ ShardChunkHeader::V2(_) => {
                PartialEncodedChunk::V2(PartialEncodedChunkV2 { header, parts, receipts })
            }
        };

        store_update.save_partial_chunk(partial_chunk);
    }

    pub fn decode_and_persist_encoded_chunk(
        &mut self,
        encoded_chunk: EncodedShardChunk,
        chain_store: &mut ChainStore,
        merkle_paths: Vec<MerklePath>,
    ) -> Result<(), Error> {
        let chunk_hash = encoded_chunk.chunk_hash();

        let mut store_update = chain_store.store_update();
        if let Ok(shard_chunk) = encoded_chunk
            .decode_chunk(self.runtime_adapter.num_data_parts())
            .map_err(|err| Error::from(err))
            .and_then(|shard_chunk| {
                if !validate_chunk_proofs(&shard_chunk, &*self.runtime_adapter) {
                    return Err(Error::InvalidChunk);
                }
                Ok(shard_chunk)
            })
        {
            debug!(target: "chunks", "Reconstructed and decoded chunk {}, encoded length was {}, num txs: {}, I'm {:?}", chunk_hash.0, encoded_chunk.encoded_length(), shard_chunk.transactions().len(), self.me);

            self.create_and_persist_partial_chunk(
                &encoded_chunk,
                merkle_paths,
                shard_chunk.receipts().clone(),
                &mut store_update,
            );

            // Decoded a valid chunk, store it in the permanent store
            store_update.save_chunk(shard_chunk);
            store_update.commit()?;

            self.requested_partial_encoded_chunks.remove(&chunk_hash);

            return Ok(());
        } else {
            // Can't decode chunk or has invalid proofs, ignore it
            error!(target: "chunks", "Reconstructed, but failed to decoded chunk {}, I'm {:?}", chunk_hash.0, self.me);
            store_update.save_invalid_chunk(encoded_chunk);
            store_update.commit()?;
            self.encoded_chunks.remove(&chunk_hash);
            self.requested_partial_encoded_chunks.remove(&chunk_hash);
            return Err(Error::InvalidChunk);
        }
    }

    pub fn create_and_persist_partial_chunk(
        &mut self,
        encoded_chunk: &EncodedShardChunk,
        merkle_paths: Vec<MerklePath>,
        outgoing_receipts: Vec<Receipt>,
        store_update: &mut ChainStoreUpdate<'_>,
    ) {
        let header = encoded_chunk.cloned_header();
        let shard_id = header.shard_id();
        let outgoing_receipts_hashes =
            self.runtime_adapter.build_receipts_hashes(&outgoing_receipts);
        let (outgoing_receipts_root, outgoing_receipts_proofs) =
            merklize(&outgoing_receipts_hashes);
        assert_eq!(header.outgoing_receipts_root(), outgoing_receipts_root);

        // Save this chunk into encoded_chunks & process encoded chunk to add to the store.
        let mut receipts_by_shard = self.group_receipts_by_shard(outgoing_receipts);
        let receipts = outgoing_receipts_proofs
            .into_iter()
            .enumerate()
            .map(|(to_shard_id, proof)| {
                let to_shard_id = to_shard_id as u64;
                let receipts = receipts_by_shard.remove(&to_shard_id).unwrap_or_else(Vec::new);
                let shard_proof = ShardProof { from_shard_id: shard_id, to_shard_id, proof };
                (to_shard_id, ReceiptProof(receipts, shard_proof))
            })
            .collect();
        let cache_entry = EncodedChunksCacheEntry {
            header,
            parts: encoded_chunk
                .content()
                .parts
                .clone()
                .into_iter()
                .zip(merkle_paths)
                .enumerate()
                .map(|(part_ord, (part, merkle_proof))| {
                    let part_ord = part_ord as u64;
                    let part = part.unwrap();
                    (part_ord, PartialEncodedChunkPart { part_ord, part, merkle_proof })
                })
                .collect(),
            receipts,
        };

        // Save the partial chunk for data availability
        self.persist_partial_chunk_for_data_availability(&cache_entry, store_update);

        // Save this chunk into encoded_chunks.
        self.encoded_chunks.insert(cache_entry.header.chunk_hash(), cache_entry);
    }

    pub fn distribute_encoded_chunk(
        &mut self,
        encoded_chunk: EncodedShardChunk,
        merkle_paths: Vec<MerklePath>,
        outgoing_receipts: Vec<Receipt>,
        chain_store: &mut ChainStore,
    ) -> Result<(), Error> {
        // TODO: if the number of validators exceeds the number of parts, this logic must be changed
        let chunk_header = encoded_chunk.cloned_header();
        let prev_block_hash = chunk_header.prev_block_hash();
        let shard_id = chunk_header.shard_id();
        let outgoing_receipts_hashes =
            self.runtime_adapter.build_receipts_hashes(&outgoing_receipts);
        let (outgoing_receipts_root, outgoing_receipts_proofs) =
            merklize(&outgoing_receipts_hashes);
        assert_eq!(chunk_header.outgoing_receipts_root(), outgoing_receipts_root);

        let mut block_producer_mapping = HashMap::new();

        for part_ord in 0..self.runtime_adapter.num_total_parts() {
            let part_ord = part_ord as u64;
            let to_whom = self.runtime_adapter.get_part_owner(&prev_block_hash, part_ord).unwrap();

            let entry = block_producer_mapping.entry(to_whom).or_insert_with(Vec::new);
            entry.push(part_ord);
        }

        let mut receipts_by_shard = self.group_receipts_by_shard(outgoing_receipts);
        let receipt_proofs: Vec<_> = outgoing_receipts_proofs
            .into_iter()
            .enumerate()
            .map(|(proof_shard_id, proof)| {
                let proof_shard_id = proof_shard_id as u64;
                let receipts = receipts_by_shard.remove(&proof_shard_id).unwrap_or_else(Vec::new);
                let shard_proof =
                    ShardProof { from_shard_id: shard_id, to_shard_id: proof_shard_id, proof };
                Arc::new(ReceiptProof(receipts, shard_proof))
            })
            .collect();

        for (to_whom, part_ords) in block_producer_mapping {
            let part_receipt_proofs = receipt_proofs
                .iter()
                .filter(|proof| {
                    let proof_shard_id = proof.1.to_shard_id;
                    self.cares_about_shard_this_or_next_epoch(
                        Some(&to_whom),
                        &prev_block_hash,
                        proof_shard_id,
                        false,
                    )
                })
                .cloned()
                .collect();

            let partial_encoded_chunk = encoded_chunk
                .create_partial_encoded_chunk_with_arc_receipts(
                    part_ords,
                    part_receipt_proofs,
                    &merkle_paths,
                );

            if Some(&to_whom) != self.me.as_ref() {
                self.network_adapter.do_send(NetworkRequests::PartialEncodedChunkMessage {
                    account_id: to_whom.clone(),
                    partial_encoded_chunk,
                });
            }
        }

        // Add it to the set of chunks to be included in the next block
        self.encoded_chunks.insert_chunk_header(shard_id, chunk_header);

        // Store the chunk in the permanent storage
        self.decode_and_persist_encoded_chunk(encoded_chunk, chain_store, merkle_paths)?;

        Ok(())
    }
}

#[cfg(test)]
mod test {
    use crate::test_utils::{ChunkForwardingTestFixture, SealsManagerTestFixture};
    use crate::{
        ChunkRequestInfo, ProcessPartialEncodedChunkResult, Seal, SealsManager, ShardsManager,
        CHUNK_REQUEST_RETRY_MS, NUM_PARTS_REQUESTED_IN_SEAL,
    };
    use near_chain::test_utils::KeyValueRuntime;
    use near_network::test_utils::MockNetworkAdapter;
    #[cfg(feature = "protocol_feature_forward_chunk_parts")]
    use near_network::types::PartialEncodedChunkForwardMsg;
    use near_primitives::hash::{hash, CryptoHash};
<<<<<<< HEAD
    use near_primitives::sharding::ChunkHash;
    #[cfg(feature = "expensive_tests")]
=======
    use near_primitives::sharding::{ChunkHash, PartialEncodedChunkV2};
>>>>>>> b85d0bb4
    use near_primitives::version::PROTOCOL_VERSION;
    use near_store::test_utils::create_test_store;
    use std::sync::Arc;
    use std::time::{Duration, Instant};

    use near_network::NetworkRequests;
    use near_primitives::block::Tip;
    use near_primitives::types::EpochId;
    #[cfg(feature = "expensive_tests")]
    use {
        crate::ACCEPTING_SEAL_PERIOD_MS, near_chain::ChainStore, near_chain::RuntimeAdapter,
        near_crypto::KeyType, near_logger_utils::init_test_logger,
        near_primitives::merkle::merklize, near_primitives::sharding::ReedSolomonWrapper,
        near_primitives::validator_signer::InMemoryValidatorSigner,
    };

    /// should not request partial encoded chunk from self
    #[test]
    fn test_request_partial_encoded_chunk_from_self() {
        let runtime_adapter = Arc::new(KeyValueRuntime::new(create_test_store()));
        let network_adapter = Arc::new(MockNetworkAdapter::default());
        let mut shards_manager =
            ShardsManager::new(Some("test".to_string()), runtime_adapter, network_adapter.clone());
        shards_manager.requested_partial_encoded_chunks.insert(
            ChunkHash(hash(&[1])),
            ChunkRequestInfo {
                height: 0,
                parent_hash: Default::default(),
                shard_id: 0,
                added: Instant::now(),
                last_requested: Instant::now(),
            },
        );
        std::thread::sleep(Duration::from_millis(2 * CHUNK_REQUEST_RETRY_MS));
        shards_manager.resend_chunk_requests(&Tip {
            height: 0,
            last_block_hash: CryptoHash::default(),
            prev_block_hash: CryptoHash::default(),
            epoch_id: EpochId::default(),
            next_epoch_id: EpochId::default(),
        });

        // For the chunks that would otherwise be requested from self we expect a request to be
        // sent to any peer tracking shard
        if let NetworkRequests::PartialEncodedChunkRequest { target, .. } =
            network_adapter.requests.read().unwrap()[0].clone()
        {
            assert!(target.account_id == None);
        } else {
            println!("{:?}", network_adapter.requests.read().unwrap());
            assert!(false);
        };
    }

    #[cfg(feature = "expensive_tests")]
    #[test]
    fn test_seal_removal() {
        init_test_logger();
        let runtime_adapter = Arc::new(KeyValueRuntime::new_with_validators(
            create_test_store(),
            vec![vec![
                "test".to_string(),
                "test1".to_string(),
                "test2".to_string(),
                "test3".to_string(),
            ]],
            1,
            1,
            5,
        ));
        let network_adapter = Arc::new(MockNetworkAdapter::default());
        let mut chain_store = ChainStore::new(create_test_store(), 0);
        let mut shards_manager = ShardsManager::new(
            Some("test".to_string()),
            runtime_adapter.clone(),
            network_adapter.clone(),
        );
        let signer = InMemoryValidatorSigner::from_seed("test", KeyType::ED25519, "test");
        let mut rs = ReedSolomonWrapper::new(4, 10);
        let (encoded_chunk, proof) = shards_manager
            .create_encoded_shard_chunk(
                CryptoHash::default(),
                CryptoHash::default(),
                CryptoHash::default(),
                1,
                0,
                0,
                0,
                0,
                vec![],
                vec![],
                &vec![],
                merklize(&runtime_adapter.build_receipts_hashes(&vec![])).0,
                CryptoHash::default(),
                &signer,
                &mut rs,
                PROTOCOL_VERSION,
            )
            .unwrap();
        let header = encoded_chunk.cloned_header();
        shards_manager.requested_partial_encoded_chunks.insert(
            header.chunk_hash(),
            ChunkRequestInfo {
                height: header.height_created(),
                parent_hash: header.prev_block_hash(),
                shard_id: header.shard_id(),
                last_requested: Instant::now(),
                added: Instant::now(),
            },
        );
        shards_manager
            .request_partial_encoded_chunk(
                header.height_created(),
                &header.prev_block_hash(),
                header.shard_id(),
                &header.chunk_hash(),
                false,
                false,
                false,
            )
            .unwrap();
        let partial_encoded_chunk1 =
            encoded_chunk.create_partial_encoded_chunk(vec![0, 1], vec![], &proof);
        let partial_encoded_chunk2 =
            encoded_chunk.create_partial_encoded_chunk(vec![2, 3, 4], vec![], &proof);
        std::thread::sleep(Duration::from_millis(ACCEPTING_SEAL_PERIOD_MS as u64 + 100));
        for partial_encoded_chunk in vec![partial_encoded_chunk1, partial_encoded_chunk2] {
            shards_manager
                .process_partial_encoded_chunk(
                    partial_encoded_chunk.into(),
                    &mut chain_store,
                    &mut rs,
                    PROTOCOL_VERSION,
                )
                .unwrap();
        }
    }

    #[test]
    fn test_get_seal() {
        let fixture = SealsManagerTestFixture::default();
        let mut seals_manager = fixture.create_seals_manager();

        let seal_assert = |seals_manager: &mut SealsManager| {
            let seal = seals_manager
                .get_seal(
                    &fixture.mock_chunk_hash,
                    &fixture.mock_parent_hash,
                    fixture.mock_height,
                    fixture.mock_shard_id,
                )
                .unwrap();
            let demur = match seal {
                Seal::Active(demur) => demur,
                Seal::Past => panic!("Expected ActiveSealDemur"),
            };
            assert_eq!(demur.part_ords.len(), NUM_PARTS_REQUESTED_IN_SEAL);
            assert_eq!(demur.height, fixture.mock_height);
            assert_eq!(demur.chunk_producer, fixture.mock_chunk_producer);
        };

        // SealsManger::get_seal should:

        // 1. return a new seal when one does not exist
        assert!(seals_manager.active_demurs.is_empty());
        seal_assert(&mut seals_manager);
        assert_eq!(seals_manager.active_demurs.len(), 1);

        // 2. return the same seal when it is already created
        seal_assert(&mut seals_manager);
        assert_eq!(seals_manager.active_demurs.len(), 1);
    }

    #[test]
    fn test_approve_chunk() {
        let fixture = SealsManagerTestFixture::default();
        let mut seals_manager = fixture.create_seals_manager();

        // SealsManager::approve_chunk should indicate all parts were retrieved and
        // move the seal into the past seals map.
        fixture.create_seal(&mut seals_manager);
        seals_manager.approve_chunk(fixture.mock_height, &fixture.mock_chunk_hash);
        assert!(seals_manager.active_demurs.is_empty());
        assert!(seals_manager.should_trust_chunk_producer(&fixture.mock_chunk_producer));
        assert!(seals_manager
            .past_seals
            .get(&fixture.mock_height)
            .unwrap()
            .contains(&fixture.mock_chunk_hash));
    }

    // TODO(#3180): seals are disabled in single shard setting
    /*#[test]
    fn test_track_seals() {
        let fixture = SealsManagerTestFixture::default();
        let mut seals_manager = fixture.create_seals_manager();

        // create a seal with old timestamp
        fixture.create_expired_seal(
            &mut seals_manager,
            &fixture.mock_chunk_hash,
            &fixture.mock_parent_hash,
            fixture.mock_height,
        );

        // SealsManager::track_seals should:

        // 1. mark the chunk producer as faulty if the parts were not retrieved and
        //    move the seal into the past seals map
        seals_manager.track_seals();
        assert!(!seals_manager.should_trust_chunk_producer(&fixture.mock_chunk_producer));
        assert!(seals_manager.active_demurs.is_empty());
        assert!(seals_manager
            .past_seals
            .get(&fixture.mock_height)
            .unwrap()
            .contains(&fixture.mock_chunk_hash));

        // 2. remove seals older than the USED_SEAL_HEIGHT_HORIZON
        fixture.create_expired_seal(
            &mut seals_manager,
            &fixture.mock_distant_chunk_hash,
            &fixture.mock_distant_block_hash,
            fixture.mock_height + PAST_SEAL_HEIGHT_HORIZON + 1,
        );
        seals_manager.track_seals();
        assert!(seals_manager.active_demurs.is_empty());
        assert!(seals_manager.past_seals.get(&fixture.mock_height).is_none());
    }*/

    #[cfg(feature = "protocol_feature_forward_chunk_parts")]
    #[test]
    fn test_chunk_forwarding() {
        // When ShardsManager receives parts it owns, it should forward them to the shard trackers
        // and not request any parts (yet).
        let mut fixture = ChunkForwardingTestFixture::default();
        let mut shards_manager = ShardsManager::new(
            Some(fixture.mock_chunk_part_owner.clone()),
            fixture.mock_runtime.clone(),
            fixture.mock_network.clone(),
        );
        let partial_encoded_chunk = fixture.make_partial_encoded_chunk(&fixture.mock_part_ords);
        let result = shards_manager
            .process_partial_encoded_chunk(
                partial_encoded_chunk,
                &mut fixture.chain_store,
                &mut fixture.rs,
                PROTOCOL_VERSION,
            )
            .unwrap();
        match result {
            ProcessPartialEncodedChunkResult::NeedMorePartsOrReceipts(_) => shards_manager
                .request_chunk_single(fixture.mock_chunk_header.clone(), None, PROTOCOL_VERSION),

            _ => panic!("Expected to need more parts!"),
        }
        let count_forwards_and_requests = |fixture: &ChunkForwardingTestFixture| -> (usize, usize) {
            let mut forwards_count = 0;
            let mut requests_count = 0;
            fixture.mock_network.requests.read().unwrap().iter().for_each(|r| match r {
                NetworkRequests::PartialEncodedChunkForward { .. } => forwards_count += 1,
                NetworkRequests::PartialEncodedChunkRequest { .. } => requests_count += 1,
                _ => (),
            });
            (forwards_count, requests_count)
        };

        let (forwards_count, requests_count) = count_forwards_and_requests(&fixture);
        assert!(forwards_count > 0);
        assert_eq!(requests_count, 0);

        // After some time, we should send requests if we have not been forwarded the parts
        // we need.
        std::thread::sleep(Duration::from_millis(2 * CHUNK_REQUEST_RETRY_MS));
        let head = Tip {
            height: 0,
            last_block_hash: Default::default(),
            prev_block_hash: Default::default(),
            epoch_id: Default::default(),
            next_epoch_id: Default::default(),
        };
        shards_manager.resend_chunk_requests(&head);
        let (_, requests_count) = count_forwards_and_requests(&fixture);
        assert!(requests_count > 0);
    }

    #[cfg(feature = "protocol_feature_forward_chunk_parts")]
    #[test]
    fn test_receive_forward_before_header() {
        // When a node receives a chunk forward before the chunk header, it should store
        // the forward and use it when it receives the header
        let mut fixture = ChunkForwardingTestFixture::default();
        let mut shards_manager = ShardsManager::new(
            Some(fixture.mock_shard_tracker.clone()),
            fixture.mock_runtime.clone(),
            fixture.mock_network.clone(),
        );
        let (most_parts, other_parts) = {
            let mut most_parts = fixture.mock_chunk_parts.clone();
            let n = most_parts.len();
            let other_parts = most_parts.split_off(n - (n / 4));
            (most_parts, other_parts)
        };
        let forward = PartialEncodedChunkForwardMsg::from_header_and_parts(
            &fixture.mock_chunk_header,
            most_parts,
        );
        shards_manager.insert_forwarded_chunk(forward);
        let partial_encoded_chunk = PartialEncodedChunkV2 {
            header: fixture.mock_chunk_header.clone(),
            parts: other_parts,
            receipts: Vec::new(),
        };
        let result = shards_manager
            .process_partial_encoded_chunk(
                partial_encoded_chunk,
                &mut fixture.chain_store,
                &mut fixture.rs,
                PROTOCOL_VERSION,
            )
            .unwrap();

        match result {
            ProcessPartialEncodedChunkResult::HaveAllPartsAndReceipts(_) => (),
            other_result => panic!("Expected HaveAllPartsAndReceipts, but got {:?}", other_result),
        }
        // No requests should have been sent since all the required parts were contained in the
        // forwarded parts.
        assert!(fixture
            .mock_network
            .requests
            .read()
            .unwrap()
            .iter()
            .find(|r| match r {
                NetworkRequests::PartialEncodedChunkRequest { .. } => true,
                _ => false,
            })
            .is_none());
    }
}<|MERGE_RESOLUTION|>--- conflicted
+++ resolved
@@ -1709,12 +1709,8 @@
     #[cfg(feature = "protocol_feature_forward_chunk_parts")]
     use near_network::types::PartialEncodedChunkForwardMsg;
     use near_primitives::hash::{hash, CryptoHash};
-<<<<<<< HEAD
-    use near_primitives::sharding::ChunkHash;
     #[cfg(feature = "expensive_tests")]
-=======
     use near_primitives::sharding::{ChunkHash, PartialEncodedChunkV2};
->>>>>>> b85d0bb4
     use near_primitives::version::PROTOCOL_VERSION;
     use near_store::test_utils::create_test_store;
     use std::sync::Arc;
