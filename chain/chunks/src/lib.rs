--- conflicted
+++ resolved
@@ -5,2895 +5,4 @@
 pub mod metrics;
 pub mod shards_manager_actor;
 pub mod test_loop;
-<<<<<<< HEAD
-pub mod test_utils;
-
-pub const CHUNK_REQUEST_RETRY: time::Duration = time::Duration::milliseconds(100);
-pub const CHUNK_REQUEST_SWITCH_TO_OTHERS: time::Duration = time::Duration::milliseconds(400);
-pub const CHUNK_REQUEST_SWITCH_TO_FULL_FETCH: time::Duration = time::Duration::seconds(3);
-const CHUNK_REQUEST_RETRY_MAX: time::Duration = time::Duration::seconds(1000);
-const CHUNK_FORWARD_CACHE_SIZE: usize = 1000;
-// Only request chunks from peers whose latest height >= chunk_height - CHUNK_REQUEST_PEER_HORIZON
-const CHUNK_REQUEST_PEER_HORIZON: BlockHeightDelta = 5;
-
-#[derive(PartialEq, Eq)]
-pub enum ChunkStatus {
-    Complete(Vec<MerklePath>),
-    Incomplete,
-    Invalid,
-}
-
-#[derive(Debug)]
-pub enum ProcessPartialEncodedChunkResult {
-    /// The information included in the partial encoded chunk is already known, no processing is needed
-    Known,
-    /// All parts and receipts in the chunk are received and the chunk has been processed
-    HaveAllPartsAndReceipts,
-    /// More parts and receipts are needed for processing the full chunk
-    NeedMorePartsOrReceipts,
-    /// PartialEncodedChunkMessage is received earlier than Block for the same height.
-    /// Without the block we cannot restore the epoch and save encoded chunk data.
-    NeedBlock,
-}
-
-#[derive(Clone, Debug)]
-struct ChunkRequestInfo {
-    height: BlockHeight,
-    // hash of the ancestor hash used for the request, i.e., the first block up the
-    // parent chain of the block that has missing chunks that is approved
-    ancestor_hash: CryptoHash,
-    // previous block hash of the chunk
-    prev_block_hash: CryptoHash,
-    shard_id: ShardId,
-    added: time::Instant,
-    last_requested: time::Instant,
-}
-
-struct RequestPool {
-    retry_duration: time::Duration,
-    switch_to_others_duration: time::Duration,
-    switch_to_full_fetch_duration: time::Duration,
-    max_duration: time::Duration,
-    requests: HashMap<ChunkHash, ChunkRequestInfo>,
-}
-
-impl RequestPool {
-    pub fn new(
-        retry_duration: time::Duration,
-        switch_to_others_duration: time::Duration,
-        switch_to_full_fetch_duration: time::Duration,
-        max_duration: time::Duration,
-    ) -> Self {
-        Self {
-            retry_duration,
-            switch_to_others_duration,
-            switch_to_full_fetch_duration,
-            max_duration,
-            requests: HashMap::default(),
-        }
-    }
-    pub fn contains_key(&self, chunk_hash: &ChunkHash) -> bool {
-        self.requests.contains_key(chunk_hash)
-    }
-    pub fn len(&self) -> usize {
-        self.requests.len()
-    }
-
-    pub fn insert(&mut self, chunk_hash: ChunkHash, chunk_request: ChunkRequestInfo) {
-        self.requests.insert(chunk_hash, chunk_request);
-    }
-
-    pub fn get_request_info(&self, chunk_hash: &ChunkHash) -> Option<&ChunkRequestInfo> {
-        self.requests.get(chunk_hash)
-    }
-
-    pub fn remove(&mut self, chunk_hash: &ChunkHash) {
-        self.requests.remove(chunk_hash);
-    }
-
-    pub fn fetch(&mut self, current_time: time::Instant) -> Vec<(ChunkHash, ChunkRequestInfo)> {
-        let mut removed_requests = HashSet::<ChunkHash>::default();
-        let mut requests = Vec::new();
-        for (chunk_hash, chunk_request) in self.requests.iter_mut() {
-            if current_time - chunk_request.added >= self.max_duration {
-                debug!(target: "chunks", "Evicted chunk requested that was never fetched {} (shard_id: {})", chunk_hash.0, chunk_request.shard_id);
-                removed_requests.insert(chunk_hash.clone());
-                continue;
-            }
-            if current_time - chunk_request.last_requested >= self.retry_duration {
-                chunk_request.last_requested = current_time;
-                requests.push((chunk_hash.clone(), chunk_request.clone()));
-            }
-        }
-        for chunk_hash in removed_requests {
-            self.requests.remove(&chunk_hash);
-        }
-        requests
-    }
-}
-
-pub struct ShardsManager {
-    clock: time::Clock,
-    me: Option<AccountId>,
-    store: ReadOnlyChunksStore,
-
-    epoch_manager: Arc<dyn EpochManagerAdapter>,
-    shard_tracker: ShardTracker,
-    peer_manager_adapter: Sender<PeerManagerMessageRequest>,
-    client_adapter: Sender<ShardsManagerResponse>,
-    rs: ReedSolomon,
-
-    encoded_chunks: EncodedChunksCache,
-    requested_partial_encoded_chunks: RequestPool,
-    chunk_forwards_cache: lru::LruCache<ChunkHash, HashMap<u64, PartialEncodedChunkPart>>,
-
-    // This is a best-effort cache of the chain's head, not the source of truth. The source
-    // of truth is in the chain store and written to by the Client.
-    chain_head: Tip,
-    // Similarly, this is the best-effort cache of the chain's header_head. This is used to
-    // determine how old a chunk is. We don't use the chain_head for that, because if we just
-    // ran header sync and are downloading the chunks for older blocks, head is behind while
-    // header_head is new, but we would only know that the older chunks are old because
-    // header_head is much newer.
-    chain_header_head: Tip,
-}
-
-impl ShardsManager {
-    pub fn new(
-        clock: time::Clock,
-        me: Option<AccountId>,
-        epoch_manager: Arc<dyn EpochManagerAdapter>,
-        shard_tracker: ShardTracker,
-        network_adapter: Sender<PeerManagerMessageRequest>,
-        client_adapter: Sender<ShardsManagerResponse>,
-        store: ReadOnlyChunksStore,
-        initial_chain_head: Tip,
-        initial_chain_header_head: Tip,
-    ) -> Self {
-        Self {
-            clock,
-            me,
-            store,
-            epoch_manager: epoch_manager.clone(),
-            shard_tracker,
-            peer_manager_adapter: network_adapter,
-            client_adapter,
-            rs: ReedSolomon::new(
-                epoch_manager.num_data_parts(),
-                epoch_manager.num_total_parts() - epoch_manager.num_data_parts(),
-            )
-            .unwrap(),
-            encoded_chunks: EncodedChunksCache::new(),
-            requested_partial_encoded_chunks: RequestPool::new(
-                CHUNK_REQUEST_RETRY,
-                CHUNK_REQUEST_SWITCH_TO_OTHERS,
-                CHUNK_REQUEST_SWITCH_TO_FULL_FETCH,
-                CHUNK_REQUEST_RETRY_MAX,
-            ),
-            chunk_forwards_cache: lru::LruCache::new(CHUNK_FORWARD_CACHE_SIZE),
-            chain_head: initial_chain_head,
-            chain_header_head: initial_chain_header_head,
-        }
-    }
-
-    pub fn periodically_resend_chunk_requests(
-        &mut self,
-        delayed_action_runner: &mut dyn DelayedActionRunner<Self>,
-        interval: Duration,
-    ) {
-        delayed_action_runner.run_later(
-            "resend_chunk_requests",
-            interval,
-            move |this, delayed_action_runner| {
-                this.resend_chunk_requests();
-                this.periodically_resend_chunk_requests(delayed_action_runner, interval);
-            },
-        )
-    }
-
-    pub fn update_chain_heads(&mut self, head: Tip, header_head: Tip) {
-        self.encoded_chunks.update_largest_seen_height(
-            head.height,
-            &self.requested_partial_encoded_chunks.requests,
-        );
-        self.chain_head = head;
-        self.chain_header_head = header_head;
-    }
-
-    fn request_partial_encoded_chunk(
-        &mut self,
-        height: BlockHeight,
-        ancestor_hash: &CryptoHash,
-        shard_id: ShardId,
-        chunk_hash: &ChunkHash,
-        force_request_full: bool,
-        request_own_parts_from_others: bool,
-        request_from_archival: bool,
-    ) -> Result<(), near_chain::Error> {
-        let _span = tracing::debug_span!(
-            target: "chunks",
-            "request_partial_encoded_chunk",
-            ?chunk_hash,
-            ?height,
-            ?shard_id,
-            ?request_from_archival)
-        .entered();
-        let mut bp_to_parts = HashMap::<_, Vec<u64>>::new();
-
-        let cache_entry = self.encoded_chunks.get(chunk_hash);
-
-        let request_full = force_request_full
-            || cares_about_shard_this_or_next_epoch(
-                self.me.as_ref(),
-                ancestor_hash,
-                shard_id,
-                true,
-                &self.shard_tracker,
-            );
-
-        let chunk_producer_account_id = self.epoch_manager.as_ref().get_chunk_producer(
-            &self.epoch_manager.get_epoch_id_from_prev_block(ancestor_hash)?,
-            height,
-            shard_id,
-        )?;
-
-        // In the following we compute which target accounts we should request parts and receipts from
-        // First we choose a shard representative target which is either the original chunk producer
-        // or a random block producer tracks the shard.
-        // If request_from_archival is true (indicating we are requesting a chunk not from the current
-        // or the last epoch), request all parts and receipts from the shard representative target
-        // For each part, if we are the part owner, we request the part from the shard representative
-        // target, otherwise, the part owner
-        // For receipts, request them from the shard representative target
-        //
-        // Also note that the target accounts decided is not necessarily the final destination
-        // where requests are sent. We use them to construct AccountIdOrPeerTrackingShard struct,
-        // which will be passed to PeerManagerActor. PeerManagerActor will try to request either
-        // from the target account or any eligible peer of the node (See comments in
-        // AccountIdOrPeerTrackingShard for when target account is used or peer is used)
-
-        let me = self.me.as_ref();
-        // A account that is either the original chunk producer or a random block producer tracking
-        // the shard
-        let shard_representative_target = if !request_own_parts_from_others
-            && !request_from_archival
-            && Some(&chunk_producer_account_id) != me
-        {
-            Some(chunk_producer_account_id)
-        } else {
-            self.get_random_target_tracking_shard(ancestor_hash, shard_id)?
-        };
-
-        let epoch_id = self.epoch_manager.get_epoch_id_from_prev_block(ancestor_hash)?;
-
-        for part_ord in 0..self.epoch_manager.num_total_parts() {
-            let part_ord = part_ord as u64;
-            if cache_entry.is_some_and(|cache_entry| cache_entry.parts.contains_key(&part_ord)) {
-                continue;
-            }
-
-            // Note: If request_from_archival is true, we potentially call
-            // get_part_owner unnecessarily.  It’s probably not worth optimising
-            // though unless you can think of a concise way to do it.
-            let part_owner = self.epoch_manager.get_part_owner(&epoch_id, part_ord)?;
-            let we_own_part = Some(&part_owner) == me;
-            if !request_full && !we_own_part {
-                continue;
-            }
-
-            // This is false positive, similar to what was reported here:
-            // https://github.com/rust-lang/rust-clippy/issues/5940
-            #[allow(clippy::if_same_then_else)]
-            let fetch_from = if request_from_archival {
-                shard_representative_target.clone()
-            } else if we_own_part {
-                // If missing own part, request it from the chunk producer / node tracking shard
-                shard_representative_target.clone()
-            } else {
-                Some(part_owner)
-            };
-
-            bp_to_parts.entry(fetch_from).or_default().push(part_ord);
-        }
-
-        let shards_to_fetch_receipts =
-        // TODO: only keep shards for which we don't have receipts yet
-            if request_full { HashSet::new() } else { self.get_tracking_shards(ancestor_hash) };
-
-        // The loop below will be sending PartialEncodedChunkRequestMsg to various block producers.
-        // We need to send such a message to the original chunk producer if we do not have the receipts
-        //     for some subset of shards, even if we don't need to request any parts from the original
-        //     chunk producer.
-        if !shards_to_fetch_receipts.is_empty() {
-            bp_to_parts.entry(shard_representative_target.clone()).or_default();
-        }
-
-        let no_account_id = me.is_none();
-        debug!(target: "chunks", "Will send {} requests to fetch chunk parts.", bp_to_parts.len());
-        for (target_account, part_ords) in bp_to_parts {
-            // extra check that we are not sending request to ourselves.
-            if no_account_id || me != target_account.as_ref() {
-                let prefer_peer = request_from_archival || rand::thread_rng().gen::<bool>();
-                debug!(
-                    target: "chunks",
-                    ?part_ords,
-                    shard_id,
-                    ?target_account,
-                    prefer_peer,
-                    "Requesting parts",
-                );
-
-                let request = PartialEncodedChunkRequestMsg {
-                    chunk_hash: chunk_hash.clone(),
-                    part_ords,
-                    tracking_shards: if target_account == shard_representative_target {
-                        shards_to_fetch_receipts.clone()
-                    } else {
-                        HashSet::new()
-                    },
-                };
-                let target = AccountIdOrPeerTrackingShard {
-                    account_id: target_account,
-                    prefer_peer,
-                    shard_id,
-                    only_archival: request_from_archival,
-                    min_height: height.saturating_sub(CHUNK_REQUEST_PEER_HORIZON),
-                };
-
-                self.peer_manager_adapter.send(PeerManagerMessageRequest::NetworkRequests(
-                    NetworkRequests::PartialEncodedChunkRequest {
-                        target,
-                        request,
-                        create_time: self.clock.now(),
-                    },
-                ));
-            } else {
-                warn!(target: "chunks", "{:?} requests parts {:?} for chunk {:?} from self",
-                    me, part_ords, chunk_hash
-                );
-            }
-        }
-
-        Ok(())
-    }
-
-    /// Get a random shard block producer that is not me.
-    fn get_random_target_tracking_shard(
-        &self,
-        parent_hash: &CryptoHash,
-        shard_id: ShardId,
-    ) -> Result<Option<AccountId>, near_chain::Error> {
-        let epoch_id = self.epoch_manager.get_epoch_id_from_prev_block(parent_hash).unwrap();
-        let block_producers = self
-            .epoch_manager
-            .get_epoch_block_producers_ordered(&epoch_id, parent_hash)?
-            .into_iter()
-            .filter_map(|(validator_stake, is_slashed)| {
-                let account_id = validator_stake.take_account_id();
-                if !is_slashed
-                    && cares_about_shard_this_or_next_epoch(
-                        Some(&account_id),
-                        parent_hash,
-                        shard_id,
-                        false,
-                        &self.shard_tracker,
-                    )
-                    && self.me.as_ref() != Some(&account_id)
-                {
-                    Some(account_id)
-                } else {
-                    None
-                }
-            });
-
-        Ok(block_producers.choose(&mut rand::thread_rng()))
-    }
-
-    fn get_tracking_shards(&self, parent_hash: &CryptoHash) -> HashSet<ShardId> {
-        let epoch_id = self.epoch_manager.get_epoch_id_from_prev_block(parent_hash).unwrap();
-        self.epoch_manager
-            .shard_ids(&epoch_id)
-            .unwrap()
-            .into_iter()
-            .filter(|chunk_shard_id| {
-                cares_about_shard_this_or_next_epoch(
-                    self.me.as_ref(),
-                    parent_hash,
-                    *chunk_shard_id,
-                    true,
-                    &self.shard_tracker,
-                )
-            })
-            .collect::<HashSet<_>>()
-    }
-
-    /// Check whether the node should wait for chunk parts being forwarded to it
-    /// The node will wait if it's a block producer or a chunk producer that is responsible
-    /// for producing the next chunk in this shard.
-    /// `prev_hash`: previous block hash of the chunk that we are requesting
-    /// `next_chunk_height`: height of the next chunk of the chunk that we are requesting
-    fn should_wait_for_chunk_forwarding(
-        &self,
-        prev_hash: &CryptoHash,
-        shard_id: ShardId,
-        next_chunk_height: BlockHeight,
-    ) -> Result<bool, EpochError> {
-        // chunks will not be forwarded to non-validators
-        let me = match self.me.as_ref() {
-            None => return Ok(false),
-            Some(it) => it,
-        };
-        let epoch_id = self.epoch_manager.get_epoch_id_from_prev_block(prev_hash)?;
-        let block_producers =
-            self.epoch_manager.get_epoch_block_producers_ordered(&epoch_id, prev_hash)?;
-        for (bp, _) in block_producers {
-            if bp.account_id() == me {
-                return Ok(true);
-            }
-        }
-        let chunk_producer =
-            self.epoch_manager.get_chunk_producer(&epoch_id, next_chunk_height, shard_id)?;
-        if &chunk_producer == me {
-            return Ok(true);
-        }
-        Ok(false)
-    }
-
-    /// Only marks this chunk as being requested
-    /// Note no requests are actually sent at this point.
-    fn request_chunk_single_mark_only(&mut self, chunk_header: &ShardChunkHeader) {
-        self.request_chunk_single(chunk_header, *chunk_header.prev_block_hash(), true)
-    }
-
-    /// send partial chunk requests for one chunk
-    /// `chunk_header`: the chunk being requested
-    /// `ancestor_hash`: hash of an ancestor block of the requested chunk.
-    ///                  It must satisfy
-    ///                  1) it is from the same epoch than `epoch_id`
-    ///                  2) it is processed
-    ///                  If the above conditions are not met, the request will be dropped
-    /// `mark_only`: if true, only add the request to the pool, but do not send it.
-    fn request_chunk_single(
-        &mut self,
-        chunk_header: &ShardChunkHeader,
-        ancestor_hash: CryptoHash,
-        mark_only: bool,
-    ) {
-        let height = chunk_header.height_created();
-        let shard_id = chunk_header.shard_id();
-        let chunk_hash = chunk_header.chunk_hash();
-        let _span = debug_span!(
-            target: "chunks",
-            "request_chunk_single",
-            ?chunk_hash,
-            shard_id,
-            height_created = height)
-        .entered();
-
-        if self.requested_partial_encoded_chunks.contains_key(&chunk_hash) {
-            debug!(target: "chunks", height, shard_id, ?chunk_hash, "Not requesting chunk, already being requested.");
-            return;
-        }
-
-        if let Some(entry) = self.encoded_chunks.get(&chunk_header.chunk_hash()) {
-            if entry.complete {
-                debug!(target: "chunks", height, shard_id, ?chunk_hash, "Not requesting chunk, already complete.");
-                return;
-            }
-        } else {
-            // In all code paths that lead to this function, we have already inserted the header.
-            // However, if the chunk had just been processed and marked as complete, it might have
-            // been removed from the cache if it is out of horizon. So in this case, the chunk is
-            // already complete and we don't need to request anything.
-            debug!(target: "chunks", height, shard_id, ?chunk_hash, "Not requesting chunk, already complete and GC-ed.");
-            return;
-        }
-
-        let prev_block_hash = *chunk_header.prev_block_hash();
-        self.requested_partial_encoded_chunks.insert(
-            chunk_hash.clone(),
-            ChunkRequestInfo {
-                height,
-                prev_block_hash,
-                ancestor_hash,
-                shard_id,
-                last_requested: self.clock.now().into(),
-                added: self.clock.now().into(),
-            },
-        );
-
-        if mark_only {
-            debug!(target: "chunks", height, shard_id, ?chunk_hash, "Marked the chunk as being requested but did not send the request yet.");
-            return;
-        }
-
-        let fetch_from_archival = chunk_needs_to_be_fetched_from_archival(
-                &ancestor_hash, &self.chain_header_head.last_block_hash,
-            self.epoch_manager.as_ref()).unwrap_or_else(|err| {
-                error!(target: "chunks", "Error during requesting partial encoded chunk. Cannot determine whether to request from an archival node, defaulting to not: {}", err);
-                false
-            });
-        let old_block = self.chain_header_head.last_block_hash != prev_block_hash
-            && self.chain_header_head.prev_block_hash != prev_block_hash;
-
-        let should_wait_for_chunk_forwarding =
-                self.should_wait_for_chunk_forwarding(&ancestor_hash, chunk_header.shard_id(), chunk_header.height_created()+1).unwrap_or_else(|_| {
-                    // ancestor_hash must be accepted because we don't request missing chunks through this
-                    // this function for orphans
-                    debug_assert!(false, "{:?} must be accepted", ancestor_hash);
-                    error!(target:"chunks", "requesting chunk whose ancestor_hash {:?} is not accepted", ancestor_hash);
-                    false
-                });
-
-        // If chunks forwarding is enabled,
-        // we purposely do not send chunk request messages right away for new blocks. Such requests
-        // will eventually be sent because of the `resend_chunk_requests` loop. However,
-        // we want to give some time for any `PartialEncodedChunkForward` messages to arrive
-        // before we send requests.
-        if !should_wait_for_chunk_forwarding || fetch_from_archival || old_block {
-            debug!(target: "chunks", height, shard_id, ?chunk_hash, "Requesting.");
-            let request_result = self.request_partial_encoded_chunk(
-                height,
-                &ancestor_hash,
-                shard_id,
-                &chunk_hash,
-                false,
-                old_block,
-                fetch_from_archival,
-            );
-            if let Err(err) = request_result {
-                error!(target: "chunks", "Error during requesting partial encoded chunk: {}", err);
-            }
-        } else {
-            debug!(target: "chunks",should_wait_for_chunk_forwarding, fetch_from_archival, old_block,  "Delaying the chunk request.");
-        }
-    }
-
-    /// send chunk requests for some chunks in a block
-    /// `chunks_to_request`: chunks to request
-    /// `prev_hash`: hash of prev block of the block we are requesting missing chunks for
-    ///              The function assumes the prev block is accepted
-    pub fn request_chunks(
-        &mut self,
-        chunks_to_request: Vec<ShardChunkHeader>,
-        prev_hash: CryptoHash,
-    ) {
-        let _span = debug_span!(
-            target: "chunks",
-            "request_chunks",
-            ?prev_hash,
-            num_chunks_to_request = chunks_to_request.len())
-        .entered();
-        for chunk_header in chunks_to_request {
-            self.request_chunk_single(&chunk_header, prev_hash, false);
-        }
-    }
-
-    /// Request chunks for an orphan block.
-    /// `epoch_id`: epoch_id of the orphan block
-    /// `ancestor_hash`: because BlockInfo for the immediate parent of an orphan block is not ready,
-    ///                we use hash of an ancestor block of this orphan to request chunks. It must
-    ///                satisfy
-    ///                1) it is from the same epoch than `epoch_id`
-    ///                2) it is processed
-    ///                If the above conditions are not met, the request will be dropped
-    pub fn request_chunks_for_orphan(
-        &mut self,
-        chunks_to_request: Vec<ShardChunkHeader>,
-        epoch_id: &EpochId,
-        ancestor_hash: CryptoHash,
-    ) {
-        let _span = debug_span!(
-            target: "chunks",
-            "request_chunks_for_orphan",
-            ?ancestor_hash,
-            ?epoch_id,
-            num_chunks_to_request = chunks_to_request.len())
-        .entered();
-        let ancestor_epoch_id =
-            unwrap_or_return!(self.epoch_manager.get_epoch_id_from_prev_block(&ancestor_hash));
-        if epoch_id != &ancestor_epoch_id {
-            return;
-        }
-
-        for chunk_header in chunks_to_request {
-            self.request_chunk_single(&chunk_header, ancestor_hash, false)
-        }
-    }
-
-    /// Resends chunk requests if haven't received it within expected time.
-    pub fn resend_chunk_requests(&mut self) {
-        let _span = tracing::debug_span!(
-            target: "chunks",
-            "resend_chunk_requests",
-            header_head_height = self.chain_header_head.height,
-            pool_size = self.requested_partial_encoded_chunks.len())
-        .entered();
-        // Process chunk one part requests.
-        let requests = self.requested_partial_encoded_chunks.fetch(self.clock.now().into());
-        for (chunk_hash, chunk_request) in requests {
-            let fetch_from_archival =
-                chunk_needs_to_be_fetched_from_archival(&chunk_request.ancestor_hash, &self.chain_header_head.last_block_hash,
-                self.epoch_manager.as_ref()).unwrap_or_else(|err| {
-                debug_assert!(false);
-                error!(target: "chunks", "Error during re-requesting partial encoded chunk. Cannot determine whether to request from an archival node, defaulting to not: {}", err);
-                false
-            });
-            let old_block = self.chain_header_head.last_block_hash != chunk_request.prev_block_hash
-                && self.chain_header_head.prev_block_hash != chunk_request.prev_block_hash;
-
-            match self.request_partial_encoded_chunk(
-                chunk_request.height,
-                &chunk_request.ancestor_hash,
-                chunk_request.shard_id,
-                &chunk_hash,
-                self.clock.now() - chunk_request.added
-                    >= self.requested_partial_encoded_chunks.switch_to_full_fetch_duration,
-                old_block
-                    || self.clock.now() - chunk_request.added
-                        >= self.requested_partial_encoded_chunks.switch_to_others_duration,
-                fetch_from_archival,
-            ) {
-                Ok(()) => {}
-                Err(err) => {
-                    debug_assert!(false);
-                    error!(target: "chunks", "Error during requesting partial encoded chunk: {}", err);
-                }
-            }
-        }
-    }
-
-    pub fn receipts_recipient_filter<T>(
-        from_shard_id: ShardId,
-        tracking_shards: T,
-        receipts_by_shard: &HashMap<ShardId, Vec<Receipt>>,
-        proofs: &[MerklePath],
-    ) -> Vec<ReceiptProof>
-    where
-        T: IntoIterator<Item = ShardId>,
-    {
-        tracking_shards
-            .into_iter()
-            .map(|to_shard_id| {
-                let receipts =
-                    receipts_by_shard.get(&to_shard_id).cloned().unwrap_or_else(Vec::new);
-                let shard_proof = ShardProof {
-                    from_shard_id,
-                    to_shard_id,
-                    proof: proofs[to_shard_id as usize].clone(),
-                };
-                ReceiptProof(receipts, shard_proof)
-            })
-            .collect()
-    }
-
-    pub fn process_partial_encoded_chunk_request(
-        &self,
-        request: PartialEncodedChunkRequestMsg,
-        route_back: CryptoHash,
-    ) {
-        let _span = tracing::debug_span!(
-            target: "chunks",
-            "process_partial_encoded_chunk_request",
-            chunk_hash = %request.chunk_hash.0)
-        .entered();
-        debug!(target: "chunks",
-            chunk_hash = %request.chunk_hash.0,
-            part_ords = ?request.part_ords,
-            shards = ?request.tracking_shards,
-            account = ?self.me.as_ref());
-
-        let started = self.clock.now();
-        let (source, response) = self.prepare_partial_encoded_chunk_response(request);
-        let elapsed = (self.clock.now() - started).as_seconds_f64();
-        let labels = [
-            source.name_for_metrics(),
-            if response.parts.is_empty() && response.receipts.is_empty() { "failed" } else { "ok" },
-        ];
-        metrics::PARTIAL_ENCODED_CHUNK_REQUEST_PROCESSING_TIME
-            .with_label_values(&labels)
-            .observe(elapsed);
-
-        self.peer_manager_adapter.send(PeerManagerMessageRequest::NetworkRequests(
-            NetworkRequests::PartialEncodedChunkResponse { route_back, response },
-        ));
-    }
-
-    /// Finds the parts and receipt proofs asked for in the request, and returns a response
-    /// containing whatever was found. See comment for PartialEncodedChunkResponseSource for
-    /// an explanation of that part of the return value.
-    /// Ensures the receipts in the response are in a deterministic order.
-    fn prepare_partial_encoded_chunk_response(
-        &self,
-        request: PartialEncodedChunkRequestMsg,
-    ) -> (PartialEncodedChunkResponseSource, PartialEncodedChunkResponseMsg) {
-        let (src, mut response_msg) = self.prepare_partial_encoded_chunk_response_unsorted(request);
-        // Note that the PartialChunks column is a write-once column, and needs
-        // the values to be deterministic.
-        response_msg.receipts.sort();
-        (src, response_msg)
-    }
-
-    fn prepare_partial_encoded_chunk_response_unsorted(
-        &self,
-        request: PartialEncodedChunkRequestMsg,
-    ) -> (PartialEncodedChunkResponseSource, PartialEncodedChunkResponseMsg) {
-        let PartialEncodedChunkRequestMsg { chunk_hash, part_ords, mut tracking_shards } = request;
-        let mut response = PartialEncodedChunkResponseMsg {
-            chunk_hash: chunk_hash.clone(),
-            parts: vec![],
-            receipts: vec![],
-        };
-        let mut part_ords = part_ords.into_iter().collect::<HashSet<_>>();
-        if part_ords.is_empty() && tracking_shards.is_empty() {
-            // Don't bother looking up anything if none was requested at all.
-            return (PartialEncodedChunkResponseSource::None, response);
-        }
-        // Try getting data from in-memory cache.
-        if let Some(entry) = self.encoded_chunks.get(&chunk_hash) {
-            Self::lookup_partial_encoded_chunk_from_cache(
-                &mut part_ords,
-                &mut tracking_shards,
-                &mut response,
-                entry,
-            );
-        }
-        if part_ords.is_empty() && tracking_shards.is_empty() {
-            // If we found all parts and receipts, return now.
-            return (PartialEncodedChunkResponseSource::InMemoryCache, response);
-        }
-
-        // Try fetching partial encoded chunk from storage.
-        if let Ok(partial_chunk) = self.store.get_partial_chunk(&chunk_hash) {
-            Self::lookup_partial_encoded_chunk_from_partial_chunk_storage(
-                part_ords,
-                tracking_shards,
-                &mut response,
-                &partial_chunk,
-            );
-            // If we have found the partial chunk, then the shard chunk would not have
-            // anything extra (since we populate the shard chunk iff we track the shard
-            // but if that's the case we would've populated all parts and receipts to
-            // the partial chunk as well).
-            return (PartialEncodedChunkResponseSource::PartialChunkOnDisk, response);
-        }
-
-        // If we are an archival node we might have garbage collected the
-        // partial chunk while we still keep the full chunk. We can get the
-        // chunk, recalculate the parts and respond to the request.
-        if let Ok(chunk) = self.store.get_chunk(&chunk_hash) {
-            self.lookup_partial_encoded_chunk_from_chunk_storage(
-                part_ords,
-                tracking_shards,
-                &mut response,
-                &chunk,
-            );
-        }
-
-        // Note that we return this source even if we didn't find anything on disk,
-        // because we still spent the time to look for it on disk.
-        (PartialEncodedChunkResponseSource::ShardChunkOnDisk, response)
-    }
-
-    /// Looks up the given part_ords and tracking_shards from the cache, appending
-    /// any we have found into the response, and deleting those we have found from
-    /// part_ords and tracking_shards.
-    fn lookup_partial_encoded_chunk_from_cache(
-        part_ords: &mut HashSet<u64>,
-        tracking_shards: &mut HashSet<ShardId>,
-        response: &mut PartialEncodedChunkResponseMsg,
-        entry: &EncodedChunksCacheEntry,
-    ) {
-        part_ords.retain(|part_ord| {
-            if let Some(part) = entry.parts.get(part_ord) {
-                response.parts.push(part.clone());
-                false
-            } else {
-                true
-            }
-        });
-        tracking_shards.retain(|shard_id| {
-            if let Some(receipt_proof) = entry.receipts.get(shard_id) {
-                response.receipts.push(receipt_proof.clone());
-                false
-            } else {
-                true
-            }
-        });
-    }
-
-    /// Looks up the given part_ords and tracking_shards from the partial chunks
-    /// storage, appending any we have found into the response, and deleting those we
-    /// have found from part_ords and tracking_shards.
-    pub fn lookup_partial_encoded_chunk_from_partial_chunk_storage(
-        part_ords: HashSet<u64>,
-        tracking_shards: HashSet<ShardId>,
-        response: &mut PartialEncodedChunkResponseMsg,
-        partial_chunk: &PartialEncodedChunk,
-    ) {
-        for part in partial_chunk.parts() {
-            if part_ords.contains(&part.part_ord) {
-                response.parts.push(part.clone());
-            }
-        }
-        for receipt in partial_chunk.prev_outgoing_receipts() {
-            if tracking_shards.contains(&receipt.1.to_shard_id) {
-                response.receipts.push(receipt.clone());
-            }
-        }
-    }
-
-    /// Looks up the given part_ords and tracking_shards from the cache, appending
-    /// any we have found into the response.
-    ///
-    /// This requires encoding the chunk and as such is computationally
-    /// expensive operation.  If possible, the request should be served from
-    /// EncodedChunksCacheEntry or PartialEncodedChunk instead.
-    // pub for testing
-    fn lookup_partial_encoded_chunk_from_chunk_storage(
-        &self,
-        part_ords: HashSet<u64>,
-        tracking_shards: HashSet<ShardId>,
-        response: &mut PartialEncodedChunkResponseMsg,
-        chunk: &ShardChunk,
-    ) {
-        let header = chunk.cloned_header();
-
-        // Get outgoing receipts for the chunk and construct vector of their
-        // proofs.
-        let outgoing_receipts = chunk.prev_outgoing_receipts();
-        let present_receipts: HashMap<ShardId, _> = match make_outgoing_receipts_proofs(
-            &header,
-            &outgoing_receipts,
-            self.epoch_manager.as_ref(),
-        ) {
-            Ok(receipts) => receipts.map(|receipt| (receipt.1.to_shard_id, receipt)).collect(),
-            Err(e) => {
-                warn!(target: "chunks", "Not sending {:?}, failed to make outgoing receipts proofs: {}", chunk.chunk_hash(), e);
-                return;
-            }
-        };
-
-        // Construct EncodedShardChunk.  If we earlier determined that we will
-        // need parity parts, instruct the constructor to calculate them as
-        // well.  Otherwise we won’t bother.
-        let (parts, encoded_length) = reed_solomon_encode(
-            &self.rs,
-            TransactionReceipt(chunk.transactions().to_vec(), outgoing_receipts.to_vec()),
-        );
-
-        if header.encoded_length() != encoded_length as u64 {
-            warn!(target: "chunks",
-                   "Not sending {:?}, expected encoded length doesn’t match calculated: {} != {}",
-                   chunk.chunk_hash(), header.encoded_length(), encoded_length);
-            return;
-        }
-
-        let content = EncodedShardChunkBody { parts };
-        let (encoded_merkle_root, merkle_paths) = content.get_merkle_hash_and_paths();
-        if header.encoded_merkle_root() != encoded_merkle_root {
-            warn!(target: "chunks",
-                   "Not sending {:?}, expected encoded Merkle root doesn’t match calculated: {} != {}",
-                   chunk.chunk_hash(), header.encoded_merkle_root(), encoded_merkle_root);
-            return;
-        }
-        if merkle_paths.len() != content.parts.len() {
-            warn!(target: "chunks",
-                   "Not sending {:?}, expected number of Merkle paths doesn’t match calculated: {} != {}",
-                   chunk.chunk_hash(), merkle_paths.len(), content.parts.len());
-            return;
-        }
-        for (part_ord, (part, merkle_proof)) in
-            content.parts.into_iter().zip(merkle_paths.into_iter()).enumerate()
-        {
-            if let Some(part) = part {
-                if part_ords.contains(&(part_ord as u64)) {
-                    response.parts.push(PartialEncodedChunkPart {
-                        part_ord: part_ord as u64,
-                        part,
-                        merkle_proof,
-                    });
-                }
-            }
-        }
-        for (shard_id, receipt_proof) in present_receipts {
-            if tracking_shards.contains(&shard_id) {
-                response.receipts.push(receipt_proof);
-            }
-        }
-    }
-
-    fn check_chunk_complete(&mut self, chunk: &mut EncodedShardChunk) -> ChunkStatus {
-        let _span = debug_span!(
-            target: "chunks",
-            "check_chunk_complete",
-            height_included = chunk.cloned_header().height_included(),
-            shard_id = chunk.cloned_header().shard_id(),
-            chunk_hash = ?chunk.chunk_hash())
-        .entered();
-
-        let data_parts = self.epoch_manager.num_data_parts();
-        if chunk.content().num_fetched_parts() < data_parts {
-            debug!(target: "chunks", num_fetched_parts = chunk.content().num_fetched_parts(), data_parts, "Incomplete");
-            return ChunkStatus::Incomplete;
-        }
-
-        let encoded_length = chunk.encoded_length();
-        if let Err(err) = reed_solomon_decode::<TransactionReceipt>(
-            &self.rs,
-            chunk.content_mut().parts.as_mut_slice(),
-            encoded_length as usize,
-        ) {
-            debug!(target: "chunks", ?err, "Invalid: Failed to decode");
-            return ChunkStatus::Invalid;
-        }
-
-        let (merkle_root, merkle_paths) = chunk.content().get_merkle_hash_and_paths();
-        if merkle_root != chunk.encoded_merkle_root() {
-            debug!(target: "chunks", ?merkle_root, chunk_encoded_merkle_root = ?chunk.encoded_merkle_root(), "Invalid: Wrong merkle root");
-            return ChunkStatus::Invalid;
-        }
-
-        debug!(target: "chunks", "Complete");
-        ChunkStatus::Complete(merkle_paths)
-    }
-
-    /// Add a part to current encoded chunk stored in memory. It's present only if One Part was present and signed correctly.
-    fn validate_part(
-        &mut self,
-        merkle_root: MerkleHash,
-        part: &PartialEncodedChunkPart,
-        num_total_parts: usize,
-    ) -> Result<(), Error> {
-        if (part.part_ord as usize) < num_total_parts {
-            if !verify_path(merkle_root, &part.merkle_proof, &part.part) {
-                return Err(Error::InvalidMerkleProof);
-            }
-
-            Ok(())
-        } else {
-            Err(Error::InvalidChunkPartId)
-        }
-    }
-
-    fn decode_encoded_chunk_if_complete(
-        &mut self,
-        mut encoded_chunk: EncodedShardChunk,
-    ) -> Result<Option<(ShardChunk, PartialEncodedChunk)>, Error> {
-        match self.check_chunk_complete(&mut encoded_chunk) {
-            ChunkStatus::Complete(merkle_paths) => {
-                self.requested_partial_encoded_chunks.remove(&encoded_chunk.chunk_hash());
-                match decode_encoded_chunk(
-                    &encoded_chunk,
-                    merkle_paths,
-                    self.me.as_ref(),
-                    self.epoch_manager.as_ref(),
-                    &self.shard_tracker,
-                ) {
-                    Ok(chunk) => Ok(Some(chunk)),
-                    Err(err) => {
-                        self.encoded_chunks.remove(&encoded_chunk.chunk_hash());
-                        Err(err)
-                    }
-                }
-            }
-            ChunkStatus::Incomplete => Ok(None),
-            ChunkStatus::Invalid => {
-                let chunk_hash = encoded_chunk.chunk_hash();
-                self.encoded_chunks.remove(&chunk_hash);
-                Err(Error::InvalidChunk)
-            }
-        }
-    }
-
-    fn validate_partial_encoded_chunk_forward(
-        &mut self,
-        forward: &PartialEncodedChunkForwardMsg,
-    ) -> Result<(), Error> {
-        let valid_hash = forward.is_valid_hash(); // check hash
-
-        if !valid_hash {
-            return Err(Error::InvalidPartMessage);
-        }
-
-        // check part merkle proofs
-        let num_total_parts = self.epoch_manager.num_total_parts();
-        for part_info in forward.parts.iter() {
-            self.validate_part(forward.merkle_root, part_info, num_total_parts)?;
-        }
-
-        // check signature
-        let epoch_id = self.epoch_manager.get_epoch_id_from_prev_block(&forward.prev_block_hash)?;
-        let valid_signature = self.epoch_manager.verify_chunk_signature_with_header_parts(
-            &forward.chunk_hash,
-            &forward.signature,
-            &epoch_id,
-            &forward.prev_block_hash,
-            forward.height_created,
-            forward.shard_id,
-        )?;
-
-        if !valid_signature {
-            return Err(Error::InvalidChunkSignature);
-        }
-
-        Ok(())
-    }
-
-    /// Gets the header associated with the chunk hash from the `encoded_chunks` cache.
-    /// An error is returned if the chunk is not present or the hash in the associated
-    /// header does not match the given hash.
-    fn get_partial_encoded_chunk_header(
-        &self,
-        chunk_hash: &ChunkHash,
-    ) -> Result<ShardChunkHeader, Error> {
-        let header = self
-            .encoded_chunks
-            .get(chunk_hash)
-            .map(|encoded_chunk| encoded_chunk.header.clone())
-            .ok_or(Error::UnknownChunk)?;
-
-        // Check the hashes match
-        if header.chunk_hash() != *chunk_hash {
-            byzantine_assert!(false);
-            return Err(Error::InvalidChunkHeader);
-        }
-
-        Ok(header)
-    }
-
-    fn insert_forwarded_chunk(&mut self, forward: PartialEncodedChunkForwardMsg) {
-        let chunk_hash = forward.chunk_hash.clone();
-        let num_total_parts = self.epoch_manager.num_total_parts() as u64;
-        match self.chunk_forwards_cache.get_mut(&chunk_hash) {
-            None => {
-                // Never seen this chunk hash before, collect the parts and cache them
-                let parts = forward.parts.into_iter().filter_map(|part| {
-                    let part_ord = part.part_ord;
-                    if part_ord > num_total_parts {
-                        warn!(target: "chunks", "Received chunk part with part_ord greater than the total number of chunks");
-                        None
-                    } else {
-                        Some((part_ord, part))
-                    }
-                }).collect();
-                self.chunk_forwards_cache.put(chunk_hash, parts);
-            }
-
-            Some(existing_parts) => {
-                for part in forward.parts {
-                    let part_ord = part.part_ord;
-                    if part_ord > num_total_parts {
-                        warn!(target: "chunks", "Received chunk part with part_ord greater than the total number of chunks");
-                        continue;
-                    }
-                    existing_parts.insert(part_ord, part);
-                }
-            }
-        }
-    }
-
-    pub fn process_partial_encoded_chunk_forward(
-        &mut self,
-        forward: PartialEncodedChunkForwardMsg,
-    ) -> Result<(), Error> {
-        let maybe_header = self
-            .validate_partial_encoded_chunk_forward(&forward)
-            .and_then(|_| self.get_partial_encoded_chunk_header(&forward.chunk_hash));
-
-        let header = match maybe_header {
-            Ok(header) => Ok(header),
-            Err(Error::UnknownChunk) => {
-                // We don't know this chunk yet; cache the forwarded part
-                // to be used after we get the header.
-                self.insert_forwarded_chunk(forward);
-                PARTIAL_ENCODED_CHUNK_FORWARD_CACHED_WITHOUT_HEADER.inc();
-                return Ok(()); // a normal and expected case, not error
-            }
-            Err(Error::ChainError(chain_error)) => {
-                match chain_error {
-                    near_chain::Error::DBNotFoundErr(_) => {
-                        // We can't check if this chunk came from a valid chunk producer because
-                        // we don't know `prev_block`, however the signature is checked when
-                        // forwarded parts are later processed as partial encoded chunks, so we
-                        // can mark it as unknown for now.
-                        self.insert_forwarded_chunk(forward);
-                        PARTIAL_ENCODED_CHUNK_FORWARD_CACHED_WITHOUT_PREV_BLOCK.inc();
-                        return Ok(()); // a normal and expected case, not error
-                    }
-                    // Some other error occurred, we don't know how to handle it
-                    _ => Err(Error::ChainError(chain_error)),
-                }
-            }
-            Err(err) => Err(err),
-        }?;
-        let partial_chunk = PartialEncodedChunk::V2(PartialEncodedChunkV2 {
-            header,
-            parts: forward.parts,
-            prev_outgoing_receipts: Vec::new(),
-        });
-        self.process_partial_encoded_chunk(MaybeValidated::from_validated(partial_chunk))?;
-        Ok(())
-    }
-
-    /// Validate a chunk header
-    /// 1) check that the chunk header is signed by the correct chunk producer for the chunk at
-    ///    the height for the shard
-    /// 2) check that the chunk header is compatible with the current protocol version
-    ///
-    // Note that this function only does partial validation. Full validation is only possible
-    // after the previous block of the chunk is processed. To be able to process partial encoded
-    // chunk messages in advance, this function tries to verify with other accepted block hash in
-    // the chain if the previous block hash is not accepted. Validation is only partially done
-    // in those cases. Full validation can be achieved by calling this function after
-    // the previous block hash is accepted.
-    //
-    // To achieve full validation, this function is called twice for each chunk entry
-    // first when the chunk entry is inserted in `encoded_chunks`
-    // then in `process_partial_encoded_chunk` after checking the previous block is ready
-    fn validate_chunk_header(&self, header: &ShardChunkHeader) -> Result<(), Error> {
-        let chunk_hash = header.chunk_hash();
-        let _span = debug_span!(target: "chunks", "validate_chunk_header", ?chunk_hash).entered();
-        // 1.  check signature
-        // Ideally, validating the chunk header needs the previous block to be accepted already.
-        // However, we want to be able to validate chunk header in advance so we can save
-        // the corresponding parts and receipts before the previous block is processed
-        // We do this three layered check
-        // 1) if prev_block_hash is processed, we use that
-        // 2) if we have sent request for the chunk, we know the `ancestor_hash` from the original
-        //    request and we know that get_epoch_id_from_prev_block(ancestor_hash) =
-        //    get_epoch_id_from_prev_block(prev_block_hash). Thus, we can calculate epoch_id
-        //    from ancestor_hash
-        // 3) otherwise, we use the current chain_head to calculate epoch id. In this case,
-        //    we are not sure if we are using the correct epoch id, thus `epoch_id_confirmed` is false.
-        //    And if the validation fails in this case, we actually can't say if the chunk is actually
-        //    invalid. So we must return chain_error instead of return error
-        let (ancestor_hash, epoch_id, epoch_id_confirmed) = {
-            let prev_block_hash = *header.prev_block_hash();
-            let epoch_id = self.epoch_manager.get_epoch_id_from_prev_block(&prev_block_hash);
-            if let Ok(epoch_id) = epoch_id {
-                (prev_block_hash, epoch_id, true)
-            } else if let Some(request_info) =
-                self.requested_partial_encoded_chunks.get_request_info(&chunk_hash)
-            {
-                let ancestor_hash = request_info.ancestor_hash;
-                let epoch_id = self.epoch_manager.get_epoch_id_from_prev_block(&ancestor_hash)?;
-                (ancestor_hash, epoch_id, true)
-            } else {
-                // we can safely unwrap here because chain head must already be accepted
-                let epoch_id = self
-                    .epoch_manager
-                    .get_epoch_id_from_prev_block(&self.chain_head.last_block_hash)
-                    .unwrap();
-                (self.chain_head.last_block_hash, epoch_id, false)
-            }
-        };
-
-        if !self.epoch_manager.verify_chunk_header_signature(header, &epoch_id, &ancestor_hash)? {
-            return if epoch_id_confirmed {
-                byzantine_assert!(false);
-                Err(Error::InvalidChunkSignature)
-            } else {
-                // we are not sure if we are using the correct epoch id for validation, so
-                // we can't be sure if the chunk header is actually invalid. Let's return
-                // DbNotFoundError for now, which means we don't have all needed information yet
-                Err(DBNotFoundErr(format!("block {:?}", header.prev_block_hash())).into())
-            };
-        }
-
-        if !self.epoch_manager.shard_ids(&epoch_id)?.contains(&header.shard_id()) {
-            return if epoch_id_confirmed {
-                byzantine_assert!(false);
-                Err(Error::InvalidChunkShardId)
-            } else {
-                // we are not sure if we are using the correct epoch id for validation, so
-                // we can't be sure if the chunk header is actually invalid. Let's return
-                // DbNotFoundError for now, which means we don't have all needed information yet
-                Err(DBNotFoundErr(format!("block {:?}", header.prev_block_hash())).into())
-            };
-        }
-
-        // 2. check protocol version
-        let protocol_version = self.epoch_manager.get_epoch_protocol_version(&epoch_id)?;
-        if header.valid_for(protocol_version) {
-            Ok(())
-        } else if epoch_id_confirmed {
-            Err(Error::InvalidChunkHeader)
-        } else {
-            Err(DBNotFoundErr(format!("block {:?}", header.prev_block_hash())).into())
-        }
-    }
-
-    /// Inserts the header if it is not already known, and process the forwarded chunk parts cached
-    /// for this chunk, if any. Returns true if the header was newly inserted or forwarded parts
-    /// were newly processed.
-    fn insert_header_if_not_exists_and_process_cached_chunk_forwards(
-        &mut self,
-        header: &ShardChunkHeader,
-    ) -> bool {
-        let header_known_before = self.encoded_chunks.get(&header.chunk_hash()).is_some();
-        if self.encoded_chunks.get_or_insert_from_header(header).complete {
-            return false;
-        }
-        if let Some(parts) = self.chunk_forwards_cache.pop(&header.chunk_hash()) {
-            // Note that we don't need any further validation for the forwarded part.
-            // The forwarded part was earlier validated via validate_partial_encoded_chunk_forward,
-            // which checks the part against the merkle root in the forward message, and the merkle
-            // root is checked against the chunk hash in the forward message, and that chunk hash
-            // is used to identify the chunk. Furthermore, it's OK to directly use the header if
-            // it is the first time we learn of the header here, because later when we call
-            // try_process_chunk_parts_and_receipts, we will perform a header validation if we
-            // didn't already.
-            self.encoded_chunks.merge_in_partial_encoded_chunk(&PartialEncodedChunkV2 {
-                header: header.clone(),
-                parts: parts.into_values().collect(),
-                prev_outgoing_receipts: vec![],
-            });
-            return true;
-        }
-        !header_known_before
-    }
-
-    /// Processes a partial encoded chunk message, which means
-    /// 1) Checks that the partial encoded chunk message is valid, including checking
-    ///    header, parts and receipts
-    /// 2) If the chunk message is valid, save the parts and receipts in cache
-    /// 3) Forwards newly received owned parts to other validators, if any
-    /// 4) Processes forwarded chunk parts that haven't been processed yet
-    /// 5) Checks if the chunk has all parts and receipts, if so and if the node cares about the shard,
-    ///    decodes and persists the full chunk
-    ///
-    /// Params
-    /// `partial_encoded_chunk`: the partial encoded chunk needs to be processed. `MaybeValidated`
-    ///                          denotes whether the chunk header has been validated or not
-    ///
-    /// Returns
-    ///  ProcessPartialEncodedChunkResult::Known: if all information in
-    ///    the `partial_encoded_chunk` is already known and no further processing is needed
-    ///  ProcessPartialEncodedChunkResult::NeedBlock: if the previous block is needed
-    ///    to finish processing
-    ///  ProcessPartialEncodedChunkResult::NeedMorePartsOrReceipts: if more parts and receipts
-    ///    are needed for processing the full chunk
-    ///  ProcessPartialEncodedChunkResult::HaveAllPartsAndReceipts: if all parts and
-    ///    receipts in the chunk are received and the chunk has been processed.
-    pub fn process_partial_encoded_chunk(
-        &mut self,
-        partial_encoded_chunk: MaybeValidated<PartialEncodedChunk>,
-    ) -> Result<ProcessPartialEncodedChunkResult, Error> {
-        let partial_encoded_chunk =
-            partial_encoded_chunk.map(|chunk| PartialEncodedChunkV2::from(chunk));
-        let header = &partial_encoded_chunk.header;
-        let chunk_hash = header.chunk_hash();
-        let _span = debug_span!(
-            target: "chunks",
-            "process_partial_encoded_chunk",
-            ?chunk_hash,
-            shard_id = header.shard_id(),
-            height_created = header.height_created(),
-            height_included = header.height_included())
-        .entered();
-        debug!(
-            target: "chunks",
-            parts = ?partial_encoded_chunk.get_inner().parts.iter().map(|p| p.part_ord).collect::<Vec<_>>(),
-            "Process partial encoded chunk");
-        // Verify the partial encoded chunk is valid and worth processing
-        // 1.a Leave if we received known chunk
-        if let Some(entry) = self.encoded_chunks.get(&chunk_hash) {
-            if entry.complete {
-                return Ok(ProcessPartialEncodedChunkResult::Known);
-            }
-            debug!(target: "chunks", num_parts_in_cache = entry.parts.len(), total_needed = self.epoch_manager.num_data_parts());
-        } else {
-            debug!(target: "chunks", num_parts_in_cache = 0, total_needed = self.epoch_manager.num_data_parts());
-        }
-
-        // 1.b Checking chunk height
-        let chunk_requested = self.requested_partial_encoded_chunks.contains_key(&chunk_hash);
-        if !chunk_requested {
-            if !self.encoded_chunks.height_within_horizon(header.height_created()) {
-                return Err(Error::ChainError(near_chain::Error::InvalidChunkHeight));
-            }
-            // We shouldn't process unrequested chunk if we have seen one with same (height_created + shard_id) but different chunk_hash
-            if let Some(hash) = self
-                .encoded_chunks
-                .get_chunk_hash_by_height_and_shard(header.height_created(), header.shard_id())
-            {
-                if hash != &chunk_hash {
-                    warn!(target: "chunks", "Rejecting unrequested chunk {:?}, height {}, shard_id {}, because of having {:?}", chunk_hash, header.height_created(), header.shard_id(), hash);
-                    return Err(Error::DuplicateChunkHeight);
-                }
-            }
-        }
-
-        // 1.c checking header validity
-        match partial_encoded_chunk
-            .validate_with(|pec| self.validate_chunk_header(&pec.header).map(|()| true))
-        {
-            Err(Error::ChainError(chain_error)) => match chain_error {
-                // validate_chunk_header returns DBNotFoundError if the previous block is not ready
-                // in this case, we return NeedBlock instead of error
-                near_chain::Error::DBNotFoundErr(_) => {
-                    debug!(target:"chunks", "Dropping partial encoded chunk {:?} height {}, shard_id {} because we don't have enough information to validate it",
-                           header.chunk_hash(), header.height_created(), header.shard_id());
-                    return Ok(ProcessPartialEncodedChunkResult::NeedBlock);
-                }
-                _ => return Err(chain_error.into()),
-            },
-            Err(err) => return Err(err),
-            Ok(_) => (),
-        }
-        let partial_encoded_chunk = partial_encoded_chunk.as_ref().into_inner();
-
-        // 1.d Checking part_ords' validity
-        let num_total_parts = self.epoch_manager.num_total_parts();
-        for part_info in partial_encoded_chunk.parts.iter() {
-            // TODO: only validate parts we care about
-            // https://github.com/near/nearcore/issues/5885
-            self.validate_part(header.encoded_merkle_root(), part_info, num_total_parts)?;
-        }
-
-        // 1.e Checking receipts validity
-        for proof in partial_encoded_chunk.prev_outgoing_receipts.iter() {
-            // TODO: only validate receipts we care about
-            // https://github.com/near/nearcore/issues/5885
-            // we can't simply use prev_block_hash to check if the node tracks this shard or not
-            // because prev_block_hash may not be ready
-            if !proof.verify_against_receipt_root(header.prev_outgoing_receipts_root()) {
-                byzantine_assert!(false);
-                return Err(Error::ChainError(near_chain::Error::InvalidReceiptsProof));
-            }
-        }
-
-        // 2. Consider it valid; merge parts and receipts included in the partial encoded chunk
-        // into chunk cache
-        let new_part_ords =
-            self.encoded_chunks.merge_in_partial_encoded_chunk(partial_encoded_chunk);
-
-        // 3. Forward my parts to others tracking this chunk's shard
-        // It's possible that the previous block has not been processed yet. We will want to
-        // forward the chunk parts in this case, so we try our best to estimate current epoch id
-        // using the chain head. At epoch boundary, it could happen that this epoch id is not the
-        // actual epoch of the block, which is ok. In the worst case, chunk parts are not forwarded to the
-        // the right block producers, which may make validators wait for chunks for a little longer,
-        // but it doesn't affect the correctness of the protocol.
-        if let Ok(epoch_id) = self
-            .epoch_manager
-            .get_epoch_id_from_prev_block(&partial_encoded_chunk.header.prev_block_hash())
-        {
-            self.send_partial_encoded_chunk_to_chunk_trackers(
-                partial_encoded_chunk,
-                new_part_ords,
-                &epoch_id,
-                &partial_encoded_chunk.header.prev_block_hash(),
-            )?;
-        } else {
-            let epoch_id = self
-                .epoch_manager
-                .get_epoch_id_from_prev_block(&self.chain_head.last_block_hash)?;
-            self.send_partial_encoded_chunk_to_chunk_trackers(
-                partial_encoded_chunk,
-                new_part_ords,
-                &epoch_id,
-                &self.chain_head.last_block_hash.clone(),
-            )?;
-        };
-
-        // 4. Process the forwarded parts in chunk_forwards_cache.
-        self.insert_header_if_not_exists_and_process_cached_chunk_forwards(header);
-
-        // 5. Check if the chunk is complete; requesting more if not.
-        let result = self.try_process_chunk_parts_and_receipts(header)?;
-        match result {
-            ProcessPartialEncodedChunkResult::NeedMorePartsOrReceipts => {
-                // This may be the first time we see this chunk, so mark it in the request pool.
-                // If it's not already requested for, next time we resend requests we would
-                // request the chunk.
-                self.request_chunk_single_mark_only(header);
-            }
-            _ => {}
-        }
-        Ok(result)
-    }
-
-    pub fn process_partial_encoded_chunk_response(
-        &mut self,
-        response: PartialEncodedChunkResponseMsg,
-    ) -> Result<(), Error> {
-        let header = self.get_partial_encoded_chunk_header(&response.chunk_hash)?;
-        let partial_chunk = PartialEncodedChunk::new(header, response.parts, response.receipts);
-        // We already know the header signature is valid because we read it from the
-        // shard manager.
-        self.process_partial_encoded_chunk(MaybeValidated::from_validated(partial_chunk))?;
-        Ok(())
-    }
-
-    /// Let the ShardsManager know about the chunk header, when encountering that chunk header
-    /// from the block and the chunk is possibly not yet known to the ShardsManager.
-    pub fn process_chunk_header_from_block(
-        &mut self,
-        header: &ShardChunkHeader,
-    ) -> Result<(), Error> {
-        if self.insert_header_if_not_exists_and_process_cached_chunk_forwards(header) {
-            self.try_process_chunk_parts_and_receipts(header)?;
-        }
-        Ok(())
-    }
-
-    /// Checks if the chunk has all parts and receipts, if so and if the node cares about the shard,
-    /// decodes and persists the full chunk
-    /// `header`: header of the chunk. It must be known by `ShardsManager`, either
-    ///           by previous call to `process_partial_encoded_chunk` or `request_partial_encoded_chunk`
-    fn try_process_chunk_parts_and_receipts(
-        &mut self,
-        header: &ShardChunkHeader,
-    ) -> Result<ProcessPartialEncodedChunkResult, Error> {
-        let chunk_hash = header.chunk_hash();
-        let _span = debug_span!(
-            target: "chunks",
-            "try_process_chunk_parts_and_receipts",
-            height_included = header.height_included(),
-            ?chunk_hash)
-        .entered();
-        // The logic from now on requires previous block is processed because
-        // calculating owner parts requires that, so we first check
-        // whether prev_block_hash is in the chain, if not, returns NeedBlock
-        let prev_block_hash = header.prev_block_hash();
-        let epoch_id = match self.epoch_manager.get_epoch_id_from_prev_block(&prev_block_hash) {
-            Ok(epoch_id) => epoch_id,
-            Err(_) => {
-                debug!(target: "chunks", ?prev_block_hash, "NeedBlock");
-                return Ok(ProcessPartialEncodedChunkResult::NeedBlock);
-            }
-        };
-        // check the header exists in encoded_chunks and validate it again (full validation)
-        // now that prev_block is processed
-        if let Some(chunk_entry) = self.encoded_chunks.get(&chunk_hash) {
-            if !chunk_entry.header_fully_validated {
-                let res = self.validate_chunk_header(header);
-                match res {
-                    Ok(()) => {
-                        self.encoded_chunks.mark_entry_validated(&chunk_hash);
-                    }
-                    Err(err) => {
-                        return match err {
-                            Error::ChainError(chain_error) => {
-                                debug!(target: "chunks", ?chain_error);
-                                Err(chain_error.into())
-                            }
-                            err => {
-                                // the chunk header is invalid
-                                // remove this entry from the cache and remove the request from the request pool
-                                debug!(target: "chunks", ?err, "Chunk header is invalid");
-                                self.encoded_chunks.remove(&chunk_hash);
-                                self.requested_partial_encoded_chunks.remove(&chunk_hash);
-                                Err(err)
-                            }
-                        };
-                    }
-                }
-            }
-        } else {
-            debug!(target: "chunks", "UnknownChunk");
-            return Err(Error::UnknownChunk);
-        }
-
-        // Now check whether we have all parts and receipts needed for the given chunk
-        // Note that have_all_parts and have_all_receipts don't mean that we have every part and receipt
-        // in this chunk, it simply means that we have the parts and receipts that we need for this
-        // chunk. See comments in has_all_parts and has_all_receipts to see the conditions.
-        // we can safely unwrap here because we already checked that chunk_hash exist in encoded_chunks
-        let entry = self.encoded_chunks.get(&chunk_hash).unwrap();
-        let have_all_parts = self.has_all_parts(&prev_block_hash, entry)?;
-        let have_all_receipts = self.has_all_receipts(&prev_block_hash, entry)?;
-
-        let can_reconstruct = entry.parts.len() >= self.epoch_manager.num_data_parts();
-        let chunk_producer = self.epoch_manager.get_chunk_producer(
-            &epoch_id,
-            header.height_created(),
-            header.shard_id(),
-        )?;
-
-        if have_all_parts {
-            if self.encoded_chunks.mark_chunk_for_inclusion(&chunk_hash) {
-                self.client_adapter.send(ShardsManagerResponse::ChunkHeaderReadyForInclusion {
-                    chunk_header: header.clone(),
-                    chunk_producer,
-                });
-            }
-        }
-        // we can safely unwrap here because we already checked that chunk_hash exist in encoded_chunks
-        let entry = self.encoded_chunks.get(&chunk_hash).unwrap();
-
-        let cares_about_shard = cares_about_shard_this_or_next_epoch(
-            self.me.as_ref(),
-            &prev_block_hash,
-            header.shard_id(),
-            true,
-            &self.shard_tracker,
-        );
-
-        debug!(target: "chunks", cares_about_shard, can_reconstruct, have_all_parts, have_all_receipts);
-        if !cares_about_shard && have_all_parts && have_all_receipts {
-            // If we don't care about the shard, we only need the parts and the receipts that we
-            // own, before marking the chunk as completed.
-            let partial_chunk = make_partial_encoded_chunk_from_owned_parts_and_needed_receipts(
-                header,
-                entry.parts.values(),
-                entry.receipts.values(),
-                self.me.as_ref(),
-                self.epoch_manager.as_ref(),
-                &self.shard_tracker,
-            );
-
-            self.complete_chunk(partial_chunk, None);
-            return Ok(ProcessPartialEncodedChunkResult::HaveAllPartsAndReceipts);
-        }
-
-        // If we can reconstruct the chunk, then all parts and receipts are available so we can
-        // always complete the chunk.
-        if can_reconstruct {
-            let protocol_version = self.epoch_manager.get_epoch_protocol_version(&epoch_id)?;
-            let mut encoded_chunk = EncodedShardChunk::from_header(
-                header.clone(),
-                self.epoch_manager.num_total_parts(),
-                protocol_version,
-            );
-
-            for (part_ord, part_entry) in entry.parts.iter() {
-                encoded_chunk.content_mut().parts[*part_ord as usize] =
-                    Some(part_entry.part.clone());
-            }
-
-            let (shard_chunk, partial_chunk) = self
-                .decode_encoded_chunk_if_complete(encoded_chunk)?
-                .expect("decoding shouldn't fail");
-
-            // For consistency, only persist shard_chunk if we actually care about the shard.
-            // Don't persist if we don't care about the shard, even if we accidentally got enough
-            // parts to reconstruct the full shard.
-            if cares_about_shard {
-                self.complete_chunk(partial_chunk, Some(shard_chunk));
-            } else {
-                self.complete_chunk(partial_chunk, None);
-            }
-            return Ok(ProcessPartialEncodedChunkResult::HaveAllPartsAndReceipts);
-        }
-        Ok(ProcessPartialEncodedChunkResult::NeedMorePartsOrReceipts)
-    }
-
-    /// A helper function to be called after a chunk is considered complete
-    fn complete_chunk(
-        &mut self,
-        partial_chunk: PartialEncodedChunk,
-        shard_chunk: Option<ShardChunk>,
-    ) {
-        let _span = debug_span!(target: "chunks", "complete_chunk").entered();
-        let chunk_hash = partial_chunk.chunk_hash();
-        self.encoded_chunks.mark_entry_complete(&chunk_hash);
-        self.encoded_chunks.remove_from_cache_if_outside_horizon(&chunk_hash);
-        self.requested_partial_encoded_chunks.remove(&chunk_hash);
-        debug!(target: "chunks", "Completed chunk {:?}", chunk_hash);
-        self.client_adapter
-            .send(ShardsManagerResponse::ChunkCompleted { partial_chunk, shard_chunk });
-    }
-
-    /// Try to process chunks in the chunk cache whose previous block hash is `prev_block_hash` and
-    /// who are not marked as complete yet
-    /// This function is needed because chunks in chunk cache will only be marked as complete after
-    /// the previous block is accepted. So we need to check if there are any chunks can be marked as
-    /// complete when a new block is accepted.
-    pub fn check_incomplete_chunks(&mut self, prev_block_hash: &CryptoHash) {
-        let _span =
-            debug_span!(target: "chunks", "check_incomplete_chunks", ?prev_block_hash).entered();
-        let mut chunks_to_process = vec![];
-        if let Some(chunk_hashes) = self.encoded_chunks.get_incomplete_chunks(prev_block_hash) {
-            for chunk_hash in chunk_hashes {
-                debug!(target: "chunks", ?chunk_hash, "incomplete chunk");
-                if let Some(entry) = self.encoded_chunks.get(chunk_hash) {
-                    chunks_to_process.push(entry.header.clone());
-                }
-            }
-        }
-        for header in chunks_to_process {
-            debug!(target: "chunks",
-                chunk_hash = ?header.chunk_hash(),
-                ?prev_block_hash,
-                "try to process incomplete chunk");
-            if let Err(err) = self.try_process_chunk_parts_and_receipts(&header) {
-                error!(target:"chunks", "unexpected error processing orphan chunk {:?}", err)
-            }
-        }
-    }
-
-    /// Send the parts of the partial_encoded_chunk that are owned by `self.me` to the
-    /// other validators that are tracking the shard.
-    fn send_partial_encoded_chunk_to_chunk_trackers(
-        &mut self,
-        partial_encoded_chunk: &PartialEncodedChunkV2,
-        part_ords: HashSet<u64>,
-        epoch_id: &EpochId,
-        latest_block_hash: &CryptoHash,
-    ) -> Result<(), Error> {
-        let me = match self.me.as_ref() {
-            Some(me) => me,
-            None => return Ok(()),
-        };
-        let owned_parts: Vec<_> = partial_encoded_chunk
-            .parts
-            .iter()
-            .filter(|part| {
-                part_ords.contains(&part.part_ord)
-                    && self
-                        .epoch_manager
-                        .get_part_owner(epoch_id, part.part_ord)
-                        .is_ok_and(|owner| &owner == me)
-            })
-            .cloned()
-            .collect();
-
-        if owned_parts.is_empty() {
-            return Ok(());
-        }
-
-        let forward = PartialEncodedChunkForwardMsg::from_header_and_parts(
-            &partial_encoded_chunk.header,
-            owned_parts,
-        );
-
-        let protocol_version = self.epoch_manager.get_epoch_protocol_version(epoch_id)?;
-        let block_producers =
-            self.epoch_manager.get_epoch_block_producers_ordered(&epoch_id, latest_block_hash)?;
-        let current_chunk_height = partial_encoded_chunk.header.height_created();
-
-        if checked_feature!("stable", SingleShardTracking, protocol_version) {
-            let shard_id = partial_encoded_chunk.header.shard_id();
-            let mut accounts_forwarded_to = HashSet::new();
-            accounts_forwarded_to.insert(me.clone());
-            let next_chunk_producer = self.epoch_manager.get_chunk_producer(
-                &epoch_id,
-                current_chunk_height + 1,
-                shard_id,
-            )?;
-            for (bp, _) in block_producers {
-                let bp_account_id = bp.take_account_id();
-
-                if cares_about_shard_this_or_next_epoch(
-                    Some(&bp_account_id),
-                    latest_block_hash,
-                    shard_id,
-                    false,
-                    &self.shard_tracker,
-                ) {
-                    if accounts_forwarded_to.insert(bp_account_id.clone()) {
-                        self.peer_manager_adapter.send(PeerManagerMessageRequest::NetworkRequests(
-                            NetworkRequests::PartialEncodedChunkForward {
-                                account_id: bp_account_id,
-                                forward: forward.clone(),
-                            },
-                        ));
-                    }
-                }
-            }
-
-            if accounts_forwarded_to.insert(next_chunk_producer.clone()) {
-                self.peer_manager_adapter.send(PeerManagerMessageRequest::NetworkRequests(
-                    NetworkRequests::PartialEncodedChunkForward {
-                        account_id: next_chunk_producer,
-                        forward,
-                    },
-                ));
-            }
-        } else {
-            // Without SingleShardTracking, we're asking all validators to track all shards.
-            // So we may as well forward every part to all block producers, and we also
-            // forward to incoming chunk producers so they can produce the next chunks without
-            // delay.
-            let mut next_chunk_producers = self
-                .epoch_manager
-                .shard_ids(&epoch_id)?
-                .into_iter()
-                .map(|shard_id| {
-                    self.epoch_manager.get_chunk_producer(
-                        &epoch_id,
-                        current_chunk_height + 1,
-                        shard_id,
-                    )
-                })
-                .collect::<Result<HashSet<_>, _>>()?;
-            next_chunk_producers.remove(me);
-            for (bp, _) in block_producers {
-                let bp_account_id = bp.take_account_id();
-                // no need to send anything to myself
-                if me == &bp_account_id {
-                    continue;
-                }
-                next_chunk_producers.remove(&bp_account_id);
-
-                self.peer_manager_adapter.send(PeerManagerMessageRequest::NetworkRequests(
-                    NetworkRequests::PartialEncodedChunkForward {
-                        account_id: bp_account_id,
-                        forward: forward.clone(),
-                    },
-                ));
-            }
-
-            for next_chunk_producer in next_chunk_producers {
-                self.peer_manager_adapter.send(PeerManagerMessageRequest::NetworkRequests(
-                    NetworkRequests::PartialEncodedChunkForward {
-                        account_id: next_chunk_producer,
-                        forward: forward.clone(),
-                    },
-                ));
-            }
-        }
-        Ok(())
-    }
-
-    /// Returns true if we have all the necessary receipts for this chunk entry to process it.
-    /// NOTE: this doesn't mean that we got *all* the receipts.
-    /// It means that we have all receipts included in this chunk sending to the shards we track.
-    fn has_all_receipts(
-        &self,
-        prev_block_hash: &CryptoHash,
-        chunk_entry: &EncodedChunksCacheEntry,
-    ) -> Result<bool, Error> {
-        let epoch_id = self.epoch_manager.get_epoch_id_from_prev_block(prev_block_hash)?;
-        for shard_id in self.epoch_manager.shard_ids(&epoch_id)? {
-            if !chunk_entry.receipts.contains_key(&shard_id) {
-                if need_receipt(prev_block_hash, shard_id, self.me.as_ref(), &self.shard_tracker) {
-                    return Ok(false);
-                }
-            }
-        }
-        Ok(true)
-    }
-
-    /// Returns true if we have all the parts that are needed to validate the block.
-    /// NOTE: this doesn't mean that we got *all* the parts (as given verifier only needs the ones
-    /// for which it is the 'owner').
-    fn has_all_parts(
-        &self,
-        prev_block_hash: &CryptoHash,
-        chunk_entry: &EncodedChunksCacheEntry,
-    ) -> Result<bool, Error> {
-        for part_ord in 0..self.epoch_manager.num_total_parts() {
-            let part_ord = part_ord as u64;
-            if !chunk_entry.parts.contains_key(&part_ord) {
-                if need_part(
-                    prev_block_hash,
-                    part_ord,
-                    self.me.as_ref(),
-                    self.epoch_manager.as_ref(),
-                )? {
-                    return Ok(false);
-                }
-            }
-        }
-        Ok(true)
-    }
-
-    pub fn create_encoded_shard_chunk(
-        prev_block_hash: CryptoHash,
-        prev_state_root: StateRoot,
-        prev_outcome_root: CryptoHash,
-        height: u64,
-        shard_id: ShardId,
-        prev_gas_used: Gas,
-        gas_limit: Gas,
-        prev_balance_burnt: Balance,
-        prev_validator_proposals: Vec<ValidatorStake>,
-        transactions: Vec<SignedTransaction>,
-        prev_outgoing_receipts: &[Receipt],
-        prev_outgoing_receipts_root: CryptoHash,
-        tx_root: CryptoHash,
-        congestion_info: CongestionInfo,
-        signer: &dyn ValidatorSigner,
-        rs: &ReedSolomon,
-        protocol_version: ProtocolVersion,
-    ) -> Result<(EncodedShardChunk, Vec<MerklePath>), Error> {
-        EncodedShardChunk::new(
-            prev_block_hash,
-            prev_state_root,
-            prev_outcome_root,
-            height,
-            shard_id,
-            rs,
-            prev_gas_used,
-            gas_limit,
-            prev_balance_burnt,
-            tx_root,
-            prev_validator_proposals,
-            transactions,
-            prev_outgoing_receipts,
-            prev_outgoing_receipts_root,
-            congestion_info,
-            signer,
-            protocol_version,
-        )
-        .map_err(|err| err.into())
-    }
-
-    pub fn distribute_encoded_chunk(
-        &mut self,
-        partial_chunk: PartialEncodedChunk,
-        encoded_chunk: EncodedShardChunk,
-        merkle_paths: &Vec<MerklePath>,
-        outgoing_receipts: Vec<Receipt>,
-    ) -> Result<(), Error> {
-        let shard_id = encoded_chunk.shard_id();
-        let _timer = metrics::DISTRIBUTE_ENCODED_CHUNK_TIME
-            .with_label_values(&[&shard_id.to_string()])
-            .start_timer();
-        // TODO: if the number of validators exceeds the number of parts, this logic must be changed
-        let chunk_header = encoded_chunk.cloned_header();
-        let prev_block_hash = chunk_header.prev_block_hash();
-        let _span = tracing::debug_span!(
-            target: "chunks",
-            "distribute_encoded_chunk",
-            ?prev_block_hash,
-            ?shard_id,
-            chunk_hash=?chunk_header.chunk_hash())
-        .entered();
-
-        let mut block_producer_mapping = HashMap::new();
-        let epoch_id = self.epoch_manager.get_epoch_id_from_prev_block(&prev_block_hash)?;
-        for part_ord in 0..self.epoch_manager.num_total_parts() {
-            let part_ord = part_ord as u64;
-            let to_whom = self.epoch_manager.get_part_owner(&epoch_id, part_ord).unwrap();
-
-            let entry = block_producer_mapping.entry(to_whom).or_insert_with(Vec::new);
-            entry.push(part_ord);
-        }
-
-        let receipt_proofs = make_outgoing_receipts_proofs(
-            &chunk_header,
-            &outgoing_receipts,
-            self.epoch_manager.as_ref(),
-        )?
-        .map(Arc::new)
-        .collect::<Vec<_>>();
-        for (to_whom, part_ords) in block_producer_mapping {
-            let part_receipt_proofs = receipt_proofs
-                .iter()
-                .filter(|proof| {
-                    let proof_shard_id = proof.1.to_shard_id;
-                    cares_about_shard_this_or_next_epoch(
-                        Some(&to_whom),
-                        &prev_block_hash,
-                        proof_shard_id,
-                        false,
-                        &self.shard_tracker,
-                    )
-                })
-                .cloned()
-                .collect();
-
-            let partial_encoded_chunk = encoded_chunk
-                .create_partial_encoded_chunk_with_arc_receipts(
-                    part_ords,
-                    part_receipt_proofs,
-                    &merkle_paths,
-                );
-
-            if Some(&to_whom) != self.me.as_ref() {
-                self.peer_manager_adapter.send(PeerManagerMessageRequest::NetworkRequests(
-                    NetworkRequests::PartialEncodedChunkMessage {
-                        account_id: to_whom.clone(),
-                        partial_encoded_chunk,
-                    },
-                ));
-            }
-        }
-
-        // Add it to the set of chunks to be included in the next block
-        self.encoded_chunks.merge_in_partial_encoded_chunk(&partial_chunk.into());
-        self.encoded_chunks.mark_chunk_for_inclusion(&chunk_header.chunk_hash());
-
-        Ok(())
-    }
-
-    pub fn handle_client_request(&mut self, request: ShardsManagerRequestFromClient) {
-        let _span = tracing::debug_span!(
-            target: "chunks",
-            "shards_manager_request_from_client",
-            "type" = <&'static str>::from(&request)
-        )
-        .entered();
-        match request {
-            ShardsManagerRequestFromClient::ProcessChunkHeaderFromBlock(chunk_header) => {
-                if let Err(e) = self.process_chunk_header_from_block(&chunk_header) {
-                    warn!(target: "chunks", "Error processing chunk header from block: {:?}", e);
-                }
-            }
-            ShardsManagerRequestFromClient::UpdateChainHeads { head, header_head } => {
-                self.update_chain_heads(head, header_head)
-            }
-            ShardsManagerRequestFromClient::DistributeEncodedChunk {
-                partial_chunk,
-                encoded_chunk,
-                merkle_paths,
-                outgoing_receipts,
-            } => {
-                if let Err(e) = self.distribute_encoded_chunk(
-                    partial_chunk,
-                    encoded_chunk,
-                    &merkle_paths,
-                    outgoing_receipts,
-                ) {
-                    warn!(target: "chunks", "Error distributing encoded chunk: {:?}", e);
-                }
-            }
-            ShardsManagerRequestFromClient::RequestChunks { chunks_to_request, prev_hash } => {
-                self.request_chunks(chunks_to_request, prev_hash)
-            }
-            ShardsManagerRequestFromClient::RequestChunksForOrphan {
-                chunks_to_request,
-                epoch_id,
-                ancestor_hash,
-            } => self.request_chunks_for_orphan(chunks_to_request, &epoch_id, ancestor_hash),
-            ShardsManagerRequestFromClient::CheckIncompleteChunks(prev_block_hash) => {
-                self.check_incomplete_chunks(&prev_block_hash)
-            }
-            ShardsManagerRequestFromClient::ProcessOrRequestChunk {
-                candidate_chunk,
-                request_header,
-                prev_hash,
-            } => {
-                if let Err(err) = self.process_partial_encoded_chunk(candidate_chunk.into()) {
-                    warn!(target: "chunks", ?err, "Error processing partial encoded chunk");
-                    self.request_chunk_single(&request_header, prev_hash, false);
-                }
-            }
-            ShardsManagerRequestFromClient::ProcessOrRequestChunkForOrphan {
-                candidate_chunk,
-                request_header,
-                ancestor_hash,
-                epoch_id,
-            } => {
-                if let Err(e) = self.process_partial_encoded_chunk(candidate_chunk.into()) {
-                    warn!(target: "chunks", "Error processing partial encoded chunk: {:?}", e);
-                    self.request_chunks_for_orphan(vec![request_header], &epoch_id, ancestor_hash);
-                }
-            }
-        }
-    }
-
-    pub fn handle_network_request(&mut self, request: ShardsManagerRequestFromNetwork) {
-        let _span = tracing::debug_span!(
-            target: "chunks",
-            "shards_manager_request_from_network",
-            "type" = <&'static str>::from(&request)
-        )
-        .entered();
-        match request {
-            ShardsManagerRequestFromNetwork::ProcessPartialEncodedChunk(partial_encoded_chunk) => {
-                if let Err(e) = self.process_partial_encoded_chunk(partial_encoded_chunk.into()) {
-                    warn!(target: "chunks", "Error processing partial encoded chunk: {:?}", e);
-                }
-            }
-            ShardsManagerRequestFromNetwork::ProcessPartialEncodedChunkForward(
-                partial_encoded_chunk_forward,
-            ) => {
-                if let Err(e) =
-                    self.process_partial_encoded_chunk_forward(partial_encoded_chunk_forward)
-                {
-                    warn!(target: "chunks", "Error processing partial encoded chunk forward: {:?}", e);
-                }
-            }
-            ShardsManagerRequestFromNetwork::ProcessPartialEncodedChunkResponse {
-                partial_encoded_chunk_response,
-                received_time,
-            } => {
-                PARTIAL_ENCODED_CHUNK_RESPONSE_DELAY
-                    .observe((self.clock.now() - received_time).as_seconds_f64());
-                if let Err(e) =
-                    self.process_partial_encoded_chunk_response(partial_encoded_chunk_response)
-                {
-                    warn!(target: "chunks", "Error processing partial encoded chunk response: {:?}", e);
-                }
-            }
-            ShardsManagerRequestFromNetwork::ProcessPartialEncodedChunkRequest {
-                partial_encoded_chunk_request,
-                route_back,
-            } => {
-                self.process_partial_encoded_chunk_request(
-                    partial_encoded_chunk_request,
-                    route_back,
-                );
-            }
-        }
-    }
-}
-
-/// Indicates where we fetched the response to a PartialEncodedChunkRequest.
-#[derive(Debug, Clone, PartialEq, Eq)]
-pub enum PartialEncodedChunkResponseSource {
-    /// No lookup was performed.
-    None,
-    /// We only had to look into the in-memory partial chunk cache.
-    InMemoryCache,
-    /// We had to look at the PartialChunk column on disk.
-    PartialChunkOnDisk,
-    /// We had to look at the ShardChunk column on disk, and if we found it,
-    /// reconstructed the partial chunk from it.
-    ShardChunkOnDisk,
-}
-
-impl PartialEncodedChunkResponseSource {
-    /// Returns the name to be used for exporting prometheus metrics.
-    pub fn name_for_metrics(&self) -> &'static str {
-        match self {
-            PartialEncodedChunkResponseSource::None => "none",
-            PartialEncodedChunkResponseSource::InMemoryCache => "cache",
-            PartialEncodedChunkResponseSource::PartialChunkOnDisk => "partial",
-            PartialEncodedChunkResponseSource::ShardChunkOnDisk => "chunk",
-        }
-    }
-}
-
-#[cfg(test)]
-mod test {
-    mod basic;
-    mod multi;
-
-    use assert_matches::assert_matches;
-    use near_async::messaging::IntoSender;
-    use near_async::time::FakeClock;
-    use near_epoch_manager::shard_tracker::TrackedConfig;
-    use near_epoch_manager::test_utils::setup_epoch_manager_with_block_and_chunk_producers;
-    use near_network::test_utils::MockPeerManagerAdapter;
-    use near_network::types::NetworkRequests;
-    use near_primitives::block::Tip;
-    use near_primitives::hash::{hash, CryptoHash};
-    use near_primitives::types::EpochId;
-    use near_store::test_utils::create_test_store;
-    use std::sync::Arc;
-
-    use super::*;
-    use crate::logic::persist_chunk;
-    use crate::test_utils::*;
-
-    /// should not request partial encoded chunk from self
-    #[test]
-    fn test_request_partial_encoded_chunk_from_self() {
-        let mock_tip = Tip {
-            height: 0,
-            last_block_hash: CryptoHash::default(),
-            prev_block_hash: CryptoHash::default(),
-            epoch_id: EpochId::default(),
-            next_epoch_id: EpochId::default(),
-        };
-        let store = create_test_store();
-        let epoch_manager = setup_epoch_manager_with_block_and_chunk_producers(
-            store.clone(),
-            vec!["test".parse().unwrap()],
-            vec![],
-            1,
-            2,
-        );
-        let epoch_manager = Arc::new(epoch_manager.into_handle());
-        let shard_tracker = ShardTracker::new(TrackedConfig::AllShards, epoch_manager.clone());
-        let network_adapter = Arc::new(MockPeerManagerAdapter::default());
-        let client_adapter = Arc::new(MockClientAdapterForShardsManager::default());
-        let clock = FakeClock::default();
-        let mut shards_manager = ShardsManager::new(
-            clock.clock(),
-            Some("test".parse().unwrap()),
-            epoch_manager,
-            shard_tracker,
-            network_adapter.as_sender(),
-            client_adapter.as_sender(),
-            ReadOnlyChunksStore::new(store),
-            mock_tip.clone(),
-            mock_tip,
-        );
-        let added = clock.now().into();
-        shards_manager.requested_partial_encoded_chunks.insert(
-            ChunkHash(hash(&[1])),
-            ChunkRequestInfo {
-                height: 0,
-                ancestor_hash: Default::default(),
-                prev_block_hash: Default::default(),
-                shard_id: 0,
-                added,
-                last_requested: added,
-            },
-        );
-        clock.advance(CHUNK_REQUEST_RETRY * 2);
-        shards_manager.resend_chunk_requests();
-
-        // For the chunks that would otherwise be requested from self we expect a request to be
-        // sent to any peer tracking shard
-
-        let msg = network_adapter.requests.read().unwrap()[0].as_network_requests_ref().clone();
-        if let NetworkRequests::PartialEncodedChunkRequest { target, .. } = msg {
-            assert!(target.account_id == None);
-        } else {
-            println!("{:?}", network_adapter.requests.read().unwrap());
-            assert!(false);
-        };
-    }
-
-    #[test]
-    fn test_resend_chunk_requests() {
-        // Test that resending chunk requests won't request for parts the node already received
-        let mut fixture = ChunkTestFixture::new(true, 3, 6, 1, true);
-        let clock = FakeClock::default();
-        let mut shards_manager = ShardsManager::new(
-            clock.clock(),
-            Some(fixture.mock_shard_tracker.clone()),
-            Arc::new(fixture.epoch_manager.clone()),
-            fixture.shard_tracker.clone(),
-            fixture.mock_network.as_sender(),
-            fixture.mock_client_adapter.as_sender(),
-            fixture.chain_store.new_read_only_chunks_store(),
-            fixture.mock_chain_head.clone(),
-            fixture.mock_chain_head.clone(),
-        );
-        // process chunk part 0
-        let partial_encoded_chunk = fixture.make_partial_encoded_chunk(&[0]);
-        let result = shards_manager
-            .process_partial_encoded_chunk(MaybeValidated::from(partial_encoded_chunk))
-            .unwrap();
-        assert_matches!(result, ProcessPartialEncodedChunkResult::NeedBlock);
-
-        // should not request part 0
-        shards_manager.request_chunk_single(
-            &fixture.mock_chunk_header,
-            CryptoHash::default(),
-            false,
-        );
-        let collect_request_parts = |fixture: &mut ChunkTestFixture| -> HashSet<u64> {
-            let mut parts = HashSet::new();
-            while let Some(r) = fixture.mock_network.pop() {
-                match r.as_network_requests_ref() {
-                    NetworkRequests::PartialEncodedChunkRequest { request, .. } => {
-                        for part_ord in &request.part_ords {
-                            parts.insert(*part_ord);
-                        }
-                    }
-                    _ => {}
-                }
-            }
-            parts
-        };
-        let requested_parts = collect_request_parts(&mut fixture);
-        assert_eq!(
-            requested_parts,
-            (1..fixture.mock_chunk_parts.len() as u64).collect::<HashSet<_>>()
-        );
-
-        // process chunk part 1
-        let partial_encoded_chunk = fixture.make_partial_encoded_chunk(&[1]);
-        let result = shards_manager
-            .process_partial_encoded_chunk(MaybeValidated::from(partial_encoded_chunk))
-            .unwrap();
-        assert_matches!(result, ProcessPartialEncodedChunkResult::NeedBlock);
-
-        // resend request and check chunk part 0 and 1 are not requested again
-        clock.advance(CHUNK_REQUEST_RETRY * 2);
-        shards_manager.resend_chunk_requests();
-
-        let requested_parts = collect_request_parts(&mut fixture);
-        assert_eq!(
-            requested_parts,
-            (2..fixture.mock_chunk_parts.len() as u64).collect::<HashSet<_>>()
-        );
-
-        // immediately resend chunk requests
-        // this should not send any new requests because it doesn't pass the time check
-        shards_manager.resend_chunk_requests();
-        let requested_parts = collect_request_parts(&mut fixture);
-        assert_eq!(requested_parts, HashSet::new());
-    }
-
-    #[test]
-    fn test_invalid_chunk() {
-        // Test that process_partial_encoded_chunk will reject invalid chunk
-        let fixture = ChunkTestFixture::default();
-        let mut shards_manager = ShardsManager::new(
-            FakeClock::default().clock(),
-            Some(fixture.mock_shard_tracker.clone()),
-            Arc::new(fixture.epoch_manager.clone()),
-            fixture.shard_tracker.clone(),
-            fixture.mock_network.as_sender(),
-            fixture.mock_client_adapter.as_sender(),
-            fixture.chain_store.new_read_only_chunks_store(),
-            fixture.mock_chain_head.clone(),
-            fixture.mock_chain_head.clone(),
-        );
-
-        // part id > num parts
-        let mut partial_encoded_chunk = fixture.make_partial_encoded_chunk(&[0]);
-        if let PartialEncodedChunk::V2(ref mut chunk) = partial_encoded_chunk {
-            chunk.parts[0].part_ord = fixture.mock_chunk_parts.len() as u64;
-        }
-        let result = shards_manager
-            .process_partial_encoded_chunk(MaybeValidated::from(partial_encoded_chunk));
-        assert_matches!(result, Err(Error::InvalidChunkPartId));
-
-        // TODO: add more test cases
-    }
-
-    #[test]
-    fn test_chunk_forwarding_dedup() {
-        // Tests that we only forward a chunk if it's the first time we receive it.
-        let fixture = ChunkTestFixture::default();
-        let mut shards_manager = ShardsManager::new(
-            FakeClock::default().clock(),
-            Some(fixture.mock_chunk_part_owner.clone()),
-            Arc::new(fixture.epoch_manager.clone()),
-            fixture.shard_tracker.clone(),
-            fixture.mock_network.as_sender(),
-            fixture.mock_client_adapter.as_sender(),
-            fixture.chain_store.new_read_only_chunks_store(),
-            fixture.mock_chain_head.clone(),
-            fixture.mock_chain_head.clone(),
-        );
-        let count_num_forward_msgs = |fixture: &ChunkTestFixture| {
-            fixture
-                .mock_network
-                .requests
-                .read()
-                .unwrap()
-                .iter()
-                .filter(|request| match request.as_network_requests_ref() {
-                    NetworkRequests::PartialEncodedChunkForward { .. } => true,
-                    _ => false,
-                })
-                .count()
-        };
-        let non_owned_part_ords: Vec<u64> = (0..(fixture.epoch_manager.num_total_parts() as u64))
-            .filter(|ord| !fixture.mock_part_ords.contains(ord))
-            .collect();
-        // Received 3 partial encoded chunks; the owned part is received 3 times, but should
-        // only forward the part on receiving it the first time.
-        let mut partial_encoded_chunks = vec![
-            fixture
-                .make_partial_encoded_chunk(&[non_owned_part_ords[0], fixture.mock_part_ords[0]]),
-            fixture
-                .make_partial_encoded_chunk(&[non_owned_part_ords[1], fixture.mock_part_ords[0]]),
-            fixture
-                .make_partial_encoded_chunk(&[non_owned_part_ords[2], fixture.mock_part_ords[0]]),
-        ];
-        shards_manager
-            .process_partial_encoded_chunk(MaybeValidated::from(partial_encoded_chunks.remove(0)))
-            .unwrap();
-        let num_forward_msgs_after_first_receiving = count_num_forward_msgs(&fixture);
-        assert!(num_forward_msgs_after_first_receiving > 0);
-        shards_manager
-            .process_partial_encoded_chunk(MaybeValidated::from(partial_encoded_chunks.remove(0)))
-            .unwrap();
-        shards_manager
-            .process_partial_encoded_chunk(MaybeValidated::from(partial_encoded_chunks.remove(0)))
-            .unwrap();
-        let num_forward_msgs_after_receiving_duplicates = count_num_forward_msgs(&fixture);
-        assert_eq!(
-            num_forward_msgs_after_receiving_duplicates,
-            num_forward_msgs_after_first_receiving
-        );
-    }
-
-    #[derive(PartialEq, Eq, Debug)]
-    struct RequestChunksResult {
-        marked_as_requested: bool,
-        sent_request_message_immediately: bool,
-        sent_request_message_after_timeout: bool,
-    }
-
-    /// Make ShardsManager request a chunk when run as the given account ID.
-    fn run_request_chunks_with_account(
-        fixture: &ChunkTestFixture,
-        account_id: Option<AccountId>,
-    ) -> RequestChunksResult {
-        let clock = FakeClock::default();
-        let mut shards_manager = ShardsManager::new(
-            clock.clock(),
-            account_id,
-            Arc::new(fixture.epoch_manager.clone()),
-            fixture.shard_tracker.clone(),
-            fixture.mock_network.as_sender(),
-            fixture.mock_client_adapter.as_sender(),
-            fixture.chain_store.new_read_only_chunks_store(),
-            fixture.mock_chain_head.clone(),
-            fixture.mock_chain_head.clone(),
-        );
-        shards_manager.insert_header_if_not_exists_and_process_cached_chunk_forwards(
-            &fixture.mock_chunk_header,
-        );
-        shards_manager.request_chunks(
-            vec![fixture.mock_chunk_header.clone()],
-            *fixture.mock_chunk_header.prev_block_hash(),
-        );
-        let marked_as_requested = shards_manager
-            .requested_partial_encoded_chunks
-            .contains_key(&fixture.mock_chunk_header.chunk_hash());
-
-        let mut sent_request_message_immediately = false;
-        while let Some(_) = fixture.mock_network.pop() {
-            sent_request_message_immediately = true;
-        }
-        clock.advance(CHUNK_REQUEST_RETRY * 2);
-        shards_manager.resend_chunk_requests();
-        let mut sent_request_message_after_timeout = false;
-        while let Some(_) = fixture.mock_network.pop() {
-            sent_request_message_after_timeout = true;
-        }
-        RequestChunksResult {
-            marked_as_requested,
-            sent_request_message_immediately,
-            sent_request_message_after_timeout,
-        }
-    }
-
-    #[test]
-    // test that
-    // when a non validator requests chunks, the request is sent immediately
-    // when a validator requests chunks, the request is recorded but not sent, because it
-    // will wait for chunks being forwarded
-    fn test_chunk_forward_non_validator() {
-        // A non-validator that tracks all shards should request immediately.
-        let mut fixture = ChunkTestFixture::new(false, 3, 12, 12, true);
-        assert_eq!(
-            run_request_chunks_with_account(&mut fixture, None),
-            RequestChunksResult {
-                marked_as_requested: true,
-                sent_request_message_immediately: true,
-                sent_request_message_after_timeout: true,
-            }
-        );
-
-        // still a non-validator because the account id is not a validator account id
-        assert_eq!(
-            run_request_chunks_with_account(&mut fixture, None),
-            RequestChunksResult {
-                marked_as_requested: true,
-                sent_request_message_immediately: true,
-                sent_request_message_after_timeout: true,
-            }
-        );
-
-        // when a tracking chunk producer request chunks, the request should not be send
-        // immediately.
-        let account_id = Some(fixture.mock_shard_tracker.clone());
-        assert_eq!(
-            run_request_chunks_with_account(&mut fixture, account_id),
-            RequestChunksResult {
-                marked_as_requested: true,
-                sent_request_message_immediately: false,
-                sent_request_message_after_timeout: true,
-            }
-        );
-    }
-
-    #[test]
-    // Test that when a validator receives a chunk before the chunk header, it should store
-    // the forward and use it when it receives the header
-    fn test_receive_forward_before_header() {
-        // Here we test the case when the chunk is received, its previous block is not processed yet
-        // We want to verify that the chunk forward can be stored and wait to be processed in this
-        // case too
-        let fixture = ChunkTestFixture::new(true, 2, 4, 4, false);
-        let clock = FakeClock::default();
-        let mut shards_manager = ShardsManager::new(
-            clock.clock(),
-            Some(fixture.mock_shard_tracker.clone()),
-            Arc::new(fixture.epoch_manager.clone()),
-            fixture.shard_tracker.clone(),
-            fixture.mock_network.as_sender(),
-            fixture.mock_client_adapter.as_sender(),
-            fixture.chain_store.new_read_only_chunks_store(),
-            fixture.mock_chain_head.clone(),
-            fixture.mock_chain_head.clone(),
-        );
-        let (most_parts, other_parts) = {
-            let mut most_parts = fixture.mock_chunk_parts.clone();
-            let n = most_parts.len();
-            let other_parts = most_parts.split_off(n - (n / 4));
-            (most_parts, other_parts)
-        };
-        let forward = PartialEncodedChunkForwardMsg::from_header_and_parts(
-            &fixture.mock_chunk_header,
-            most_parts,
-        );
-        // The validator receives the chunk forward
-        assert!(shards_manager.process_partial_encoded_chunk_forward(forward).is_ok());
-        let partial_encoded_chunk = PartialEncodedChunk::V2(PartialEncodedChunkV2 {
-            header: fixture.mock_chunk_header.clone(),
-            parts: other_parts,
-            prev_outgoing_receipts: Vec::new(),
-        });
-        // The validator receives a chunk header with the rest of the parts it needed
-        let result = shards_manager
-            .process_partial_encoded_chunk(MaybeValidated::from(partial_encoded_chunk))
-            .unwrap();
-
-        match result {
-            ProcessPartialEncodedChunkResult::NeedBlock => (),
-            other_result => panic!("Expected NeedBlock, but got {:?}", other_result),
-        }
-        // Now try to request for this chunk, first explicitly, and then through resend_chunk_requests.
-        // No requests should have been sent since all the required parts were contained in the
-        // forwarded parts.
-        shards_manager.request_chunks_for_orphan(
-            vec![fixture.mock_chunk_header.clone()],
-            &EpochId::default(),
-            CryptoHash::default(),
-        );
-        clock.advance(CHUNK_REQUEST_RETRY * 2);
-        shards_manager.resend_chunk_requests();
-        assert!(fixture
-            .mock_network
-            .requests
-            .read()
-            .unwrap()
-            .iter()
-            .find(|r| {
-                match r.as_network_requests_ref() {
-                    NetworkRequests::PartialEncodedChunkRequest { .. } => true,
-                    _ => false,
-                }
-            })
-            .is_none());
-    }
-
-    #[test]
-    // Test that when a validator receives a chunk forward before the chunk header, and that the
-    // chunk header first arrives as part of a block, it should store the forward and use it
-    // when it receives the header.
-    fn test_receive_forward_before_chunk_header_from_block() {
-        let fixture = ChunkTestFixture::default();
-        let clock = FakeClock::default();
-        let mut shards_manager = ShardsManager::new(
-            clock.clock(),
-            Some(fixture.mock_shard_tracker.clone()),
-            Arc::new(fixture.epoch_manager.clone()),
-            fixture.shard_tracker.clone(),
-            fixture.mock_network.as_sender(),
-            fixture.mock_client_adapter.as_sender(),
-            fixture.chain_store.new_read_only_chunks_store(),
-            fixture.mock_chain_head.clone(),
-            fixture.mock_chain_head.clone(),
-        );
-        let forward = PartialEncodedChunkForwardMsg::from_header_and_parts(
-            &fixture.mock_chunk_header,
-            fixture.mock_chunk_parts.clone(),
-        );
-        // The validator receives the chunk forward
-        assert!(shards_manager.process_partial_encoded_chunk_forward(forward).is_ok(),);
-        // The validator then receives the block, which is missing chunks; it notifies the
-        // ShardsManager of the chunk header, and ShardsManager is able to complete the chunk
-        // because of the forwarded parts.shards_manager
-        shards_manager.insert_header_if_not_exists_and_process_cached_chunk_forwards(
-            &fixture.mock_chunk_header,
-        );
-        let process_result = shards_manager
-            .try_process_chunk_parts_and_receipts(&fixture.mock_chunk_header)
-            .unwrap();
-        match process_result {
-            ProcessPartialEncodedChunkResult::HaveAllPartsAndReceipts => {}
-            _ => {
-                panic!("Unexpected process_result: {:?}", process_result);
-            }
-        }
-        assert_eq!(fixture.count_chunk_completion_messages(), 1);
-        // Requesting it again should not send any actual requests as the chunk is already
-        // complete. Sleeping and resending later should also not send any requests.
-        shards_manager.request_chunk_single(
-            &fixture.mock_chunk_header,
-            *fixture.mock_chunk_header.prev_block_hash(),
-            false,
-        );
-
-        clock.advance(CHUNK_REQUEST_RETRY * 2);
-        shards_manager.resend_chunk_requests();
-        assert!(fixture
-            .mock_network
-            .requests
-            .read()
-            .unwrap()
-            .iter()
-            .find(|r| {
-                match r.as_network_requests_ref() {
-                    NetworkRequests::PartialEncodedChunkRequest { .. } => true,
-                    _ => false,
-                }
-            })
-            .is_none());
-    }
-
-    #[test]
-    fn test_chunk_cache_hit_for_produced_chunk() {
-        let fixture = ChunkTestFixture::default();
-        let mut shards_manager = ShardsManager::new(
-            FakeClock::default().clock(),
-            Some(fixture.mock_shard_tracker.clone()),
-            Arc::new(fixture.epoch_manager.clone()),
-            fixture.shard_tracker.clone(),
-            fixture.mock_network.as_sender(),
-            fixture.mock_client_adapter.as_sender(),
-            fixture.chain_store.new_read_only_chunks_store(),
-            fixture.mock_chain_head.clone(),
-            fixture.mock_chain_head.clone(),
-        );
-
-        shards_manager
-            .distribute_encoded_chunk(
-                fixture.make_partial_encoded_chunk(&fixture.all_part_ords),
-                fixture.mock_encoded_chunk.clone(),
-                &fixture.mock_merkle_paths,
-                fixture.mock_outgoing_receipts.clone(),
-            )
-            .unwrap();
-
-        let (source, response) =
-            shards_manager.prepare_partial_encoded_chunk_response(PartialEncodedChunkRequestMsg {
-                chunk_hash: fixture.mock_chunk_header.chunk_hash(),
-                part_ords: fixture.all_part_ords.clone(),
-                tracking_shards: HashSet::new(),
-            });
-        assert_eq!(source, PartialEncodedChunkResponseSource::InMemoryCache);
-        assert_eq!(response.parts.len(), fixture.all_part_ords.len());
-    }
-
-    #[test]
-    fn test_chunk_cache_hit_for_received_chunk() {
-        let fixture = ChunkTestFixture::default();
-        let mut shards_manager = ShardsManager::new(
-            FakeClock::default().clock(),
-            Some(fixture.mock_shard_tracker.clone()),
-            Arc::new(fixture.epoch_manager.clone()),
-            fixture.shard_tracker.clone(),
-            fixture.mock_network.as_sender(),
-            fixture.mock_client_adapter.as_sender(),
-            fixture.chain_store.new_read_only_chunks_store(),
-            fixture.mock_chain_head.clone(),
-            fixture.mock_chain_head.clone(),
-        );
-
-        shards_manager
-            .process_partial_encoded_chunk(
-                fixture.make_partial_encoded_chunk(&fixture.all_part_ords).into(),
-            )
-            .unwrap();
-
-        let (source, response) =
-            shards_manager.prepare_partial_encoded_chunk_response(PartialEncodedChunkRequestMsg {
-                chunk_hash: fixture.mock_chunk_header.chunk_hash(),
-                part_ords: fixture.all_part_ords.clone(),
-                tracking_shards: HashSet::new(),
-            });
-        assert_eq!(source, PartialEncodedChunkResponseSource::InMemoryCache);
-        assert_eq!(response.parts.len(), fixture.all_part_ords.len());
-    }
-
-    #[test]
-    fn test_chunk_response_for_uncached_partial_chunk() {
-        let mut fixture = ChunkTestFixture::default();
-        let shards_manager = ShardsManager::new(
-            FakeClock::default().clock(),
-            Some(fixture.mock_shard_tracker.clone()),
-            Arc::new(fixture.epoch_manager.clone()),
-            fixture.shard_tracker.clone(),
-            fixture.mock_network.as_sender(),
-            fixture.mock_client_adapter.as_sender(),
-            fixture.chain_store.new_read_only_chunks_store(),
-            fixture.mock_chain_head.clone(),
-            fixture.mock_chain_head.clone(),
-        );
-
-        persist_chunk(
-            fixture.make_partial_encoded_chunk(&fixture.all_part_ords),
-            None,
-            &mut fixture.chain_store,
-        )
-        .unwrap();
-
-        let (source, response) =
-            shards_manager.prepare_partial_encoded_chunk_response(PartialEncodedChunkRequestMsg {
-                chunk_hash: fixture.mock_chunk_header.chunk_hash(),
-                part_ords: fixture.all_part_ords.clone(),
-                tracking_shards: HashSet::new(),
-            });
-        assert_eq!(source, PartialEncodedChunkResponseSource::PartialChunkOnDisk);
-        assert_eq!(response.parts.len(), fixture.all_part_ords.len());
-    }
-
-    #[test]
-    fn test_chunk_response_for_uncached_shard_chunk() {
-        let mut fixture = ChunkTestFixture::default();
-        let shards_manager = ShardsManager::new(
-            FakeClock::default().clock(),
-            Some(fixture.mock_shard_tracker.clone()),
-            Arc::new(fixture.epoch_manager.clone()),
-            fixture.shard_tracker.clone(),
-            fixture.mock_network.as_sender(),
-            fixture.mock_client_adapter.as_sender(),
-            fixture.chain_store.new_read_only_chunks_store(),
-            fixture.mock_chain_head.clone(),
-            fixture.mock_chain_head.clone(),
-        );
-
-        let mut update = fixture.chain_store.store_update();
-        let shard_chunk = fixture
-            .mock_encoded_chunk
-            .decode_chunk(fixture.epoch_manager.num_data_parts())
-            .unwrap();
-        update.save_chunk(shard_chunk);
-        update.commit().unwrap();
-
-        let (source, response) =
-            shards_manager.prepare_partial_encoded_chunk_response(PartialEncodedChunkRequestMsg {
-                chunk_hash: fixture.mock_chunk_header.chunk_hash(),
-                part_ords: fixture.all_part_ords.clone(),
-                tracking_shards: HashSet::new(),
-            });
-        assert_eq!(source, PartialEncodedChunkResponseSource::ShardChunkOnDisk);
-        assert_eq!(response.parts.len(), fixture.all_part_ords.len());
-    }
-
-    #[test]
-    fn test_chunk_response_combining_cache_and_partial_chunks() {
-        let mut fixture = ChunkTestFixture::default();
-        let mut shards_manager = ShardsManager::new(
-            FakeClock::default().clock(),
-            Some(fixture.mock_shard_tracker.clone()),
-            Arc::new(fixture.epoch_manager.clone()),
-            fixture.shard_tracker.clone(),
-            fixture.mock_network.as_sender(),
-            fixture.mock_client_adapter.as_sender(),
-            fixture.chain_store.new_read_only_chunks_store(),
-            fixture.mock_chain_head.clone(),
-            fixture.mock_chain_head.clone(),
-        );
-        // Split the part ords into two groups.
-        assert!(fixture.all_part_ords.len() >= 2);
-        let (cache_ords, partial_ords) =
-            fixture.all_part_ords.split_at(fixture.all_part_ords.len() / 2);
-
-        shards_manager
-            .process_partial_encoded_chunk(fixture.make_partial_encoded_chunk(cache_ords).into())
-            .unwrap();
-
-        persist_chunk(
-            fixture.make_partial_encoded_chunk(partial_ords),
-            None,
-            &mut fixture.chain_store,
-        )
-        .unwrap();
-        let (source, response) =
-            shards_manager.prepare_partial_encoded_chunk_response(PartialEncodedChunkRequestMsg {
-                chunk_hash: fixture.mock_chunk_header.chunk_hash(),
-                part_ords: fixture.all_part_ords.clone(),
-                tracking_shards: HashSet::new(),
-            });
-        assert_eq!(source, PartialEncodedChunkResponseSource::PartialChunkOnDisk);
-        assert_eq!(response.parts.len(), fixture.all_part_ords.len());
-    }
-
-    #[test]
-    fn test_chunk_response_combining_cache_and_shard_chunks() {
-        let mut fixture = ChunkTestFixture::default();
-        let mut shards_manager = ShardsManager::new(
-            FakeClock::default().clock(),
-            Some(fixture.mock_shard_tracker.clone()),
-            Arc::new(fixture.epoch_manager.clone()),
-            fixture.shard_tracker.clone(),
-            fixture.mock_network.as_sender(),
-            fixture.mock_client_adapter.as_sender(),
-            fixture.chain_store.new_read_only_chunks_store(),
-            fixture.mock_chain_head.clone(),
-            fixture.mock_chain_head.clone(),
-        );
-        // Only add half of the parts to the cache.
-        assert!(fixture.all_part_ords.len() >= 2);
-
-        shards_manager
-            .process_partial_encoded_chunk(
-                fixture
-                    .make_partial_encoded_chunk(
-                        &fixture.all_part_ords[0..fixture.all_part_ords.len() / 2],
-                    )
-                    .into(),
-            )
-            .unwrap();
-
-        let mut update = fixture.chain_store.store_update();
-        let shard_chunk = fixture
-            .mock_encoded_chunk
-            .decode_chunk(fixture.epoch_manager.num_data_parts())
-            .unwrap();
-        update.save_chunk(shard_chunk);
-        update.commit().unwrap();
-
-        let (source, response) =
-            shards_manager.prepare_partial_encoded_chunk_response(PartialEncodedChunkRequestMsg {
-                chunk_hash: fixture.mock_chunk_header.chunk_hash(),
-                part_ords: fixture.all_part_ords.clone(),
-                tracking_shards: HashSet::new(),
-            });
-        assert_eq!(source, PartialEncodedChunkResponseSource::ShardChunkOnDisk);
-        assert_eq!(response.parts.len(), fixture.all_part_ords.len());
-    }
-
-    #[test]
-    fn test_chunk_response_combining_cache_and_partial_chunks_with_some_missing() {
-        let mut fixture = ChunkTestFixture::default();
-        let mut shards_manager = ShardsManager::new(
-            FakeClock::default().clock(),
-            Some(fixture.mock_shard_tracker.clone()),
-            Arc::new(fixture.epoch_manager.clone()),
-            fixture.shard_tracker.clone(),
-            fixture.mock_network.as_sender(),
-            fixture.mock_client_adapter.as_sender(),
-            fixture.chain_store.new_read_only_chunks_store(),
-            fixture.mock_chain_head.clone(),
-            fixture.mock_chain_head.clone(),
-        );
-        // Split the part ords into three groups; put one in cache, the second in partial
-        // and the third is missing. We should return the first two groups.
-        assert!(fixture.all_part_ords.len() >= 3);
-        let n = fixture.all_part_ords.len();
-        let cache_ords = &fixture.all_part_ords.as_slice()[0..n / 3];
-        let partial_ords = &fixture.all_part_ords.as_slice()[n / 3..(n * 2 / 3)];
-
-        shards_manager
-            .process_partial_encoded_chunk(fixture.make_partial_encoded_chunk(cache_ords).into())
-            .unwrap();
-
-        persist_chunk(
-            fixture.make_partial_encoded_chunk(partial_ords),
-            None,
-            &mut fixture.chain_store,
-        )
-        .unwrap();
-        let (source, response) =
-            shards_manager.prepare_partial_encoded_chunk_response(PartialEncodedChunkRequestMsg {
-                chunk_hash: fixture.mock_chunk_header.chunk_hash(),
-                part_ords: fixture.all_part_ords.clone(),
-                tracking_shards: HashSet::new(),
-            });
-        assert_eq!(source, PartialEncodedChunkResponseSource::PartialChunkOnDisk);
-        assert_eq!(response.parts.len(), n * 2 / 3);
-    }
-
-    #[test]
-    fn test_chunk_response_empty_request() {
-        let fixture = ChunkTestFixture::default();
-        let shards_manager = ShardsManager::new(
-            FakeClock::default().clock(),
-            Some(fixture.mock_shard_tracker.clone()),
-            Arc::new(fixture.epoch_manager.clone()),
-            fixture.shard_tracker.clone(),
-            fixture.mock_network.as_sender(),
-            fixture.mock_client_adapter.as_sender(),
-            fixture.chain_store.new_read_only_chunks_store(),
-            fixture.mock_chain_head.clone(),
-            fixture.mock_chain_head.clone(),
-        );
-        let (source, response) =
-            shards_manager.prepare_partial_encoded_chunk_response(PartialEncodedChunkRequestMsg {
-                chunk_hash: fixture.mock_chunk_header.chunk_hash(),
-                part_ords: Vec::new(),
-                tracking_shards: HashSet::new(),
-            });
-        assert_eq!(source, PartialEncodedChunkResponseSource::None);
-        assert!(response.parts.is_empty());
-    }
-
-    #[test]
-    fn test_chunk_response_for_nonexistent_chunk() {
-        let fixture = ChunkTestFixture::default();
-        let shards_manager = ShardsManager::new(
-            FakeClock::default().clock(),
-            Some(fixture.mock_shard_tracker.clone()),
-            Arc::new(fixture.epoch_manager.clone()),
-            fixture.shard_tracker.clone(),
-            fixture.mock_network.as_sender(),
-            fixture.mock_client_adapter.as_sender(),
-            fixture.chain_store.new_read_only_chunks_store(),
-            fixture.mock_chain_head.clone(),
-            fixture.mock_chain_head.clone(),
-        );
-        let (source, response) =
-            shards_manager.prepare_partial_encoded_chunk_response(PartialEncodedChunkRequestMsg {
-                chunk_hash: fixture.mock_chunk_header.chunk_hash(),
-                part_ords: vec![0],
-                tracking_shards: HashSet::new(),
-            });
-        assert_eq!(source, PartialEncodedChunkResponseSource::ShardChunkOnDisk);
-        assert!(response.parts.is_empty());
-    }
-
-    #[test]
-    fn test_chunk_response_for_request_including_invalid_part_ord() {
-        let mut fixture = ChunkTestFixture::default();
-        let shards_manager = ShardsManager::new(
-            FakeClock::default().clock(),
-            Some(fixture.mock_shard_tracker.clone()),
-            Arc::new(fixture.epoch_manager.clone()),
-            fixture.shard_tracker.clone(),
-            fixture.mock_network.as_sender(),
-            fixture.mock_client_adapter.as_sender(),
-            fixture.chain_store.new_read_only_chunks_store(),
-            fixture.mock_chain_head.clone(),
-            fixture.mock_chain_head.clone(),
-        );
-        let mut update = fixture.chain_store.store_update();
-        let shard_chunk = fixture
-            .mock_encoded_chunk
-            .decode_chunk(fixture.epoch_manager.num_data_parts())
-            .unwrap();
-        update.save_chunk(shard_chunk);
-        update.commit().unwrap();
-
-        let (source, response) =
-            shards_manager.prepare_partial_encoded_chunk_response(PartialEncodedChunkRequestMsg {
-                chunk_hash: fixture.mock_chunk_header.chunk_hash(),
-                part_ords: vec![0, fixture.epoch_manager.num_total_parts() as u64],
-                tracking_shards: HashSet::new(),
-            });
-        assert_eq!(source, PartialEncodedChunkResponseSource::ShardChunkOnDisk);
-        // part 0 should be returned; part N should be ignored.
-        assert_eq!(response.parts.len(), 1);
-    }
-
-    #[test]
-    fn test_chunk_response_for_request_with_duplicate_part_ords() {
-        // We should not return any duplicates.
-        let mut fixture = ChunkTestFixture::default();
-        let shards_manager = ShardsManager::new(
-            FakeClock::default().clock(),
-            Some(fixture.mock_shard_tracker.clone()),
-            Arc::new(fixture.epoch_manager.clone()),
-            fixture.shard_tracker.clone(),
-            fixture.mock_network.as_sender(),
-            fixture.mock_client_adapter.as_sender(),
-            fixture.chain_store.new_read_only_chunks_store(),
-            fixture.mock_chain_head.clone(),
-            fixture.mock_chain_head.clone(),
-        );
-        let mut update = fixture.chain_store.store_update();
-        let shard_chunk = fixture
-            .mock_encoded_chunk
-            .decode_chunk(fixture.epoch_manager.num_data_parts())
-            .unwrap();
-        update.save_chunk(shard_chunk);
-        update.commit().unwrap();
-
-        let (source, response) =
-            shards_manager.prepare_partial_encoded_chunk_response(PartialEncodedChunkRequestMsg {
-                chunk_hash: fixture.mock_chunk_header.chunk_hash(),
-                part_ords: vec![0, 1, 0, 1, 0, 1, 0, 1],
-                tracking_shards: HashSet::new(),
-            });
-        assert_eq!(source, PartialEncodedChunkResponseSource::ShardChunkOnDisk);
-        assert_eq!(response.parts.len(), 2);
-    }
-
-    #[test]
-    fn test_report_chunk_for_inclusion_to_client() {
-        let fixture = ChunkTestFixture::default();
-        let mut shards_manager = ShardsManager::new(
-            FakeClock::default().clock(),
-            Some(fixture.mock_chunk_part_owner.clone()),
-            Arc::new(fixture.epoch_manager.clone()),
-            fixture.shard_tracker.clone(),
-            fixture.mock_network.as_sender(),
-            fixture.mock_client_adapter.as_sender(),
-            fixture.chain_store.new_read_only_chunks_store(),
-            fixture.mock_chain_head.clone(),
-            fixture.mock_chain_head.clone(),
-        );
-        let part = fixture.make_partial_encoded_chunk(&fixture.mock_part_ords);
-        shards_manager.process_partial_encoded_chunk(part.clone().into()).unwrap();
-        assert_eq!(fixture.count_chunk_ready_for_inclusion_messages(), 1);
-
-        // test that chunk inclusion message is only sent once.
-        shards_manager.process_partial_encoded_chunk(part.into()).unwrap();
-        assert_eq!(fixture.count_chunk_ready_for_inclusion_messages(), 0);
-    }
-}
-=======
-pub mod test_utils;
->>>>>>> d4eb66ff
+pub mod test_utils;