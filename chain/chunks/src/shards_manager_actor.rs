--- conflicted
+++ resolved
@@ -96,14 +96,10 @@
 use near_async::time::{self, Clock};
 use near_chain::byzantine_assert;
 use near_chain::near_chain_primitives::error::Error::DBNotFoundErr;
-<<<<<<< HEAD
-use near_chain::signature_verification::verify_chunk_header_signature;
-=======
 use near_chain::signature_verification::{
     verify_chunk_header_signature_with_epoch_manager,
     verify_chunk_header_signature_with_epoch_manager_and_parts,
 };
->>>>>>> 1324fe93
 use near_chain::types::EpochManagerAdapter;
 use near_chain_configs::MutableValidatorSigner;
 pub use near_chunks_primitives::Error;
@@ -1227,23 +1223,6 @@
 
         // check signature
         let epoch_id = self.epoch_manager.get_epoch_id_from_prev_block(&forward.prev_block_hash)?;
-<<<<<<< HEAD
-        let key = ChunkProductionKey {
-            epoch_id,
-            height_created: forward.height_created,
-            shard_id: forward.shard_id,
-        };
-        let chunk_producer = self.epoch_manager.get_chunk_producer_info(&key)?;
-        let block_info = self.epoch_manager.get_block_info(&forward.prev_block_hash)?;
-
-        let valid_signature = !self.epoch_manager.should_validate_signatures()
-            || verify_chunk_header_signature(
-                &forward.chunk_hash,
-                &forward.signature,
-                chunk_producer,
-                block_info,
-            )?;
-=======
         let valid_signature = verify_chunk_header_signature_with_epoch_manager_and_parts(
             self.epoch_manager.as_ref(),
             &forward.chunk_hash,
@@ -1253,7 +1232,6 @@
             forward.height_created,
             forward.shard_id,
         )?;
->>>>>>> 1324fe93
 
         if !valid_signature {
             return Err(Error::InvalidChunkSignature);
@@ -1412,30 +1390,12 @@
             }
         };
 
-<<<<<<< HEAD
-        let key = ChunkProductionKey {
-            epoch_id,
-            height_created: header.height_created(),
-            shard_id: header.shard_id(),
-        };
-        let chunk_producer = self.epoch_manager.get_chunk_producer_info(&key)?;
-        let block_info = self.epoch_manager.get_block_info(&ancestor_hash)?;
-        if self.epoch_manager.should_validate_signatures()
-            && !verify_chunk_header_signature(
-                &header.chunk_hash(),
-                header.signature(),
-                chunk_producer,
-                block_info,
-            )?
-        {
-=======
         if !verify_chunk_header_signature_with_epoch_manager(
             self.epoch_manager.as_ref(),
             header,
             &ancestor_hash,
             epoch_id,
         )? {
->>>>>>> 1324fe93
             return if epoch_id_confirmed {
                 byzantine_assert!(false);
                 Err(Error::InvalidChunkSignature)
