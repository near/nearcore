--- conflicted
+++ resolved
@@ -2305,15 +2305,9 @@
         let shard_id = shard_layout.shard_ids().next().unwrap();
         let validator_signer = mutable_validator_signer(&"test".parse().unwrap());
         let shard_tracker = ShardTracker::new(
-<<<<<<< HEAD
-            validator_signer.clone(),
-            TrackedShardsConfig::AllShards,
-            epoch_manager.clone(),
-=======
             TrackedShardsConfig::AllShards,
             epoch_manager.clone(),
             validator_signer.clone(),
->>>>>>> 73d2ecf7
         );
         let network_adapter = Arc::new(MockPeerManagerAdapter::default());
         let client_adapter = Arc::new(MockClientAdapterForShardsManager::default());
