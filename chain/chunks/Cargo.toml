--- conflicted
+++ resolved
@@ -8,27 +8,15 @@
 edition.workspace = true
 
 [dependencies]
-<<<<<<< HEAD
 actix.workspace = true
+borsh.workspace = true
+chrono.workspace = true
 futures.workspace = true
-rand = "0.7"
-chrono.workspace = true
+lru.workspace = true
+once_cell.workspace = true
+rand.workspace = true
+reed-solomon-erasure.workspace = true
 tracing.workspace = true
-borsh.workspace = true
-lru.workspace = true
-reed-solomon-erasure.workspace = true
-once_cell.workspace = true
-=======
-actix = "0.13.0"
-futures = "0.3"
-rand = "0.8.5"
-chrono = "0.4.6"
-tracing = "0.1.13"
-borsh = "0.9"
-lru = "0.7.2"
-reed-solomon-erasure = "4"
-once_cell = "1.5.2"
->>>>>>> d6dfc2b0
 
 near-crypto = { path = "../../core/crypto" }
 near-primitives = { path = "../../core/primitives" }
