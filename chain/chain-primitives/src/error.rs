use near_async::time::Utc;
use near_primitives::block::BlockValidityError;
use near_primitives::challenge::{ChunkProofs, ChunkState};
use near_primitives::errors::{EpochError, StorageError};
use near_primitives::shard_layout::ShardLayoutError;
use near_primitives::sharding::{ChunkHash, ShardChunkHeader};
use near_primitives::types::{BlockHeight, EpochId, ShardId};
use std::io;

#[derive(thiserror::Error, Debug)]
pub enum QueryError {
    #[error("Account ID {requested_account_id} is invalid")]
    InvalidAccount {
        requested_account_id: near_primitives::types::AccountId,
        block_height: near_primitives::types::BlockHeight,
        block_hash: near_primitives::hash::CryptoHash,
    },
    #[error("Account {requested_account_id} does not exist while viewing")]
    UnknownAccount {
        requested_account_id: near_primitives::types::AccountId,
        block_height: near_primitives::types::BlockHeight,
        block_hash: near_primitives::hash::CryptoHash,
    },
    #[error(
        "Contract code for contract ID {contract_account_id} has never been observed on the node"
    )]
    NoContractCode {
        contract_account_id: near_primitives::types::AccountId,
        block_height: near_primitives::types::BlockHeight,
        block_hash: near_primitives::hash::CryptoHash,
    },
    #[error("Access key for public key {public_key} does not exist while viewing")]
    UnknownAccessKey {
        public_key: near_crypto::PublicKey,
        block_height: near_primitives::types::BlockHeight,
        block_hash: near_primitives::hash::CryptoHash,
    },
    #[error("Internal error occurred: {error_message}")]
    InternalError {
        error_message: String,
        block_height: near_primitives::types::BlockHeight,
        block_hash: near_primitives::hash::CryptoHash,
    },
    #[error("Function call returned an error: {error_message}")]
    ContractExecutionError {
        error_message: String,
        block_height: near_primitives::types::BlockHeight,
        block_hash: near_primitives::hash::CryptoHash,
    },
    #[error("The state of account {requested_account_id} is too large")]
    TooLargeContractState {
        requested_account_id: near_primitives::types::AccountId,
        block_height: near_primitives::types::BlockHeight,
        block_hash: near_primitives::hash::CryptoHash,
    },
}

#[derive(Debug, thiserror::Error)]
pub enum Error {
    /// The block is already known
    #[error("Block is known: {0}")]
    BlockKnown(#[from] BlockKnownError),
    #[error("Too many blocks being processed")]
    TooManyProcessingBlocks,
    /// Orphan block.
    #[error("Orphan")]
    Orphan,
    /// Chunk is missing.
    #[error("Chunk Missing (unavailable on the node): {0:?}")]
    ChunkMissing(ChunkHash),
    /// Chunks missing with header info.
    #[error("Chunks Missing: {0:?}")]
    ChunksMissing(Vec<ShardChunkHeader>),
    /// Block time is before parent block time.
    #[error("Invalid Block Time: block time {1} before previous {0}")]
    InvalidBlockPastTime(Utc, Utc),
    /// Block time is from too much in the future.
    #[error("Invalid Block Time: Too far in the future: {0}")]
    InvalidBlockFutureTime(Utc),
    /// Block height is invalid (not previous + 1).
    #[error("Invalid Block Height {0}")]
    InvalidBlockHeight(BlockHeight),
    /// Invalid block proposed signature.
    #[error("Invalid Block Proposer Signature")]
    InvalidBlockProposer,
    /// Invalid state root hash.
    #[error("Invalid State Root Hash")]
    InvalidStateRoot,
    /// Invalid block tx root hash.
    #[error("Invalid Block Tx Root Hash")]
    InvalidTxRoot,
    /// Invalid chunk receipts root hash.
    #[error("Invalid Chunk Receipts Root Hash")]
    InvalidChunkReceiptsRoot,
    /// Invalid chunk headers root hash.
    #[error("Invalid Chunk Headers Root Hash")]
    InvalidChunkHeadersRoot,
    /// Invalid chunk tx root hash.
    #[error("Invalid Chunk Tx Root Hash")]
    InvalidChunkTxRoot,
    /// Invalid receipts proof.
    #[error("Invalid Receipts Proof")]
    InvalidReceiptsProof,
    /// Invalid outcomes proof.
    #[error("Invalid Outcomes Proof")]
    InvalidOutcomesProof,
    /// Invalid state payload on state sync.
    #[error("Invalid State Payload")]
    InvalidStatePayload,
    /// Invalid transactions in the block.
    #[error("Invalid Transactions")]
    InvalidTransactions,
    /// Invalid Challenge Root (doesn't match actual challenge)
    #[error("Invalid Challenge Root")]
    InvalidChallengeRoot,
    /// Invalid challenge (wrong signature or format).
    #[error("Invalid Challenge")]
    InvalidChallenge,
    /// Incorrect (malicious) challenge (slash the sender).
    #[error("Malicious Challenge")]
    MaliciousChallenge,
    /// Incorrect number of chunk headers
    #[error("Incorrect Number of Chunk Headers")]
    IncorrectNumberOfChunkHeaders,
    /// Invalid chunk.
    #[error("Invalid Chunk")]
    InvalidChunk(String),
    /// One of the chunks has invalid proofs
    #[error("Invalid Chunk Proofs")]
    InvalidChunkProofs(Box<ChunkProofs>),
    /// Invalid chunk state.
    #[error("Invalid Chunk State")]
    InvalidChunkState(Box<ChunkState>),
    #[error("Invalid Chunk State Witness: {0}")]
    InvalidChunkStateWitness(String),
    #[error("Invalid Partial Chunk State Witness: {0}")]
    InvalidPartialChunkStateWitness(String),
    #[error("Invalid Chunk Endorsement")]
    InvalidChunkEndorsement,
    /// Invalid chunk mask
    #[error("Invalid Chunk Mask")]
    InvalidChunkMask,
    /// The chunk height is outside of the horizon
    #[error("Invalid Chunk Height")]
    InvalidChunkHeight,
    /// Invalid epoch hash
    #[error("Invalid Epoch Hash")]
    InvalidEpochHash,
    /// `next_bps_hash` doens't correspond to the actual next block producers set
    #[error("Invalid Next BP Hash")]
    InvalidNextBPHash,
    /// The block has a protocol version that's outdated
    #[error("Invalid protocol version")]
    InvalidProtocolVersion,
    /// The block doesn't have approvals from 50% of the block producers
    #[error("Not enough approvals")]
    NotEnoughApprovals,
    /// The information about the last final block is incorrect
    #[error("Invalid finality info")]
    InvalidFinalityInfo,
    /// Invalid validator proposals in the block.
    #[error("Invalid Validator Proposals")]
    InvalidValidatorProposals,
    /// Invalid Signature
    #[error("Invalid Signature")]
    InvalidSignature,
    /// Invalid Approvals
    #[error("Invalid Approvals")]
    InvalidApprovals,
    /// Invalid Gas Limit
    #[error("Invalid Gas Limit")]
    InvalidGasLimit,
    /// Invalid Gas Price
    #[error("Invalid Gas Price")]
    InvalidGasPrice,
    /// Invalid Gas Used
    #[error("Invalid Gas Used")]
    InvalidGasUsed,
    /// Invalid Balance Burnt
    #[error("Invalid Balance Burnt")]
    InvalidBalanceBurnt,
    /// Invalid Congestion Info
    #[error("Invalid Congestion Info: {0}")]
    InvalidCongestionInfo(String),
    /// Invalid shard id
    #[error("Shard id {0} does not exist")]
    InvalidShardId(ShardId),
    /// Invalid shard id
    #[error("Invalid state request: {0}")]
    InvalidStateRequest(String),
    /// Invalid VRF proof, or incorrect random_output in the header
    #[error("Invalid Randomness Beacon Output")]
    InvalidRandomnessBeaconOutput,
    /// Invalid block merkle root.
    #[error("Invalid Block Merkle Root")]
    InvalidBlockMerkleRoot,
    /// Invalid split shard ids.
    #[error("Invalid Split Shard Ids when resharding. shard_id: {0}, parent_shard_id: {1}")]
    InvalidSplitShardsIds(u64, u64),
    /// Someone is not a validator. Usually happens in signature verification
    #[error("Not A Validator: {0}")]
    NotAValidator(String),
    /// Someone is not a chunk validator. Happens if we're asked to validate a chunk we're not
    /// supposed to validate, or to verify a chunk approval signed by a validator that isn't
    /// supposed to validate the chunk.
    #[error("Not A Chunk Validator")]
    NotAChunkValidator,
    /// Validator error.
    #[error("Validator Error: {0}")]
    ValidatorError(String),
    /// Epoch out of bounds. Usually if received block is too far in the future or alternative fork.
    #[error("Epoch Out Of Bounds: {:?}", _0)]
    EpochOutOfBounds(EpochId),
    /// A challenged block is on the chain that was attempted to become the head
    #[error("Challenged block on chain")]
    ChallengedBlockOnChain,
    /// Block cannot be finalized.
    #[error("Block cannot be finalized")]
    CannotBeFinalized,
    /// IO Error.
    #[error("IO Error: {0}")]
    IOErr(#[from] io::Error),
    /// Not found record in the DB.
    #[error("DB Not Found Error: {0}")]
    DBNotFoundErr(String),
    /// Storage error. Used for internal passing the error.
    #[error("Storage Error: {0}")]
    StorageError(#[from] StorageError),
    /// GC error.
    #[error("GC Error: {0}")]
    GCError(String),
    /// Anything else
    #[error("Other Error: {0}")]
    Other(String),
}

/// For now StorageError can happen at any time from ViewClient because of
/// the used isolation level + running ViewClient in a separate thread.
pub trait LogTransientStorageError {
    fn log_storage_error(self, message: &str) -> Self;
}

impl<T> LogTransientStorageError for Result<T, Error> {
    fn log_storage_error(self, message: &str) -> Self {
        if let Err(err) = &self {
            tracing::error!(target: "chain", "Transient storage error: {message}, {err}");
        }
        self
    }
}

impl Error {
    pub fn is_bad_data(&self) -> bool {
        match self {
            Error::BlockKnown(_)
            | Error::TooManyProcessingBlocks
            | Error::Orphan
            | Error::ChunkMissing(_)
            | Error::ChunksMissing(_)
            | Error::InvalidChunkHeight
            | Error::IOErr(_)
            | Error::Other(_)
            | Error::ValidatorError(_)
            | Error::EpochOutOfBounds(_)
            | Error::ChallengedBlockOnChain
            | Error::CannotBeFinalized
            | Error::StorageError(_)
            | Error::GCError(_)
            | Error::DBNotFoundErr(_) => false,
            Error::InvalidBlockPastTime(_, _)
            | Error::InvalidBlockFutureTime(_)
            | Error::InvalidBlockHeight(_)
            | Error::InvalidBlockProposer
            | Error::InvalidChunk(_)
            | Error::InvalidChunkProofs(_)
            | Error::InvalidChunkState(_)
            | Error::InvalidChunkStateWitness(_)
            | Error::InvalidPartialChunkStateWitness(_)
            | Error::InvalidChunkEndorsement
            | Error::InvalidChunkMask
            | Error::InvalidStateRoot
            | Error::InvalidTxRoot
            | Error::InvalidChunkReceiptsRoot
            | Error::InvalidOutcomesProof
            | Error::InvalidChunkHeadersRoot
            | Error::InvalidChunkTxRoot
            | Error::InvalidReceiptsProof
            | Error::InvalidStatePayload
            | Error::InvalidTransactions
            | Error::InvalidChallenge
            | Error::InvalidSplitShardsIds(_, _)
            | Error::MaliciousChallenge
            | Error::IncorrectNumberOfChunkHeaders
            | Error::InvalidEpochHash
            | Error::InvalidNextBPHash
            | Error::NotEnoughApprovals
            | Error::InvalidFinalityInfo
            | Error::InvalidValidatorProposals
            | Error::InvalidSignature
            | Error::InvalidApprovals
            | Error::InvalidGasLimit
            | Error::InvalidGasPrice
            | Error::InvalidGasUsed
            | Error::InvalidBalanceBurnt
            | Error::InvalidCongestionInfo(_)
            | Error::InvalidShardId(_)
            | Error::InvalidStateRequest(_)
            | Error::InvalidRandomnessBeaconOutput
            | Error::InvalidBlockMerkleRoot
            | Error::InvalidProtocolVersion
            | Error::NotAValidator(_)
            | Error::NotAChunkValidator
            | Error::InvalidChallengeRoot => true,
        }
    }

    pub fn is_error(&self) -> bool {
        match self {
            Error::IOErr(_) | Error::Other(_) | Error::DBNotFoundErr(_) => true,
            _ => false,
        }
    }

    /// Some blockchain errors are reported in the prometheus metrics. In such cases a report might
    /// contain a label that specifies the type of error that has occurred. For example when the node
    /// receives a block with an invalid signature this would be reported as:
    ///  `near_num_invalid_blocks{error="invalid_signature"}`.
    /// This function returns the value of the error label for a specific instance of Error.
    pub fn prometheus_label_value(&self) -> &'static str {
        match self {
            Error::BlockKnown(_) => "block_known",
            Error::TooManyProcessingBlocks => "too_many_processing_blocks",
            Error::Orphan => "orphan",
            Error::ChunkMissing(_) => "chunk_missing",
            Error::ChunksMissing(_) => "chunks_missing",
            Error::InvalidChunkHeight => "invalid_chunk_height",
            Error::IOErr(_) => "io_err",
            Error::Other(_) => "other",
            Error::ValidatorError(_) => "validator_error",
            Error::EpochOutOfBounds(_) => "epoch_out_of_bounds",
            Error::ChallengedBlockOnChain => "challenged_block_on_chain",
            Error::CannotBeFinalized => "cannot_be_finalized",
            Error::StorageError(_) => "storage_error",
            Error::GCError(_) => "gc_error",
            Error::DBNotFoundErr(_) => "db_not_found_err",
            Error::InvalidBlockPastTime(_, _) => "invalid_block_past_time",
            Error::InvalidBlockFutureTime(_) => "invalid_block_future_time",
            Error::InvalidBlockHeight(_) => "invalid_block_height",
            Error::InvalidBlockProposer => "invalid_block_proposer",
            Error::InvalidChunk(_) => "invalid_chunk",
            Error::InvalidChunkProofs(_) => "invalid_chunk_proofs",
            Error::InvalidChunkState(_) => "invalid_chunk_state",
            Error::InvalidChunkStateWitness(_) => "invalid_chunk_state_witness",
            Error::InvalidPartialChunkStateWitness(_) => "invalid_partial_chunk_state_witness",
            Error::InvalidChunkEndorsement => "invalid_chunk_endorsement",
            Error::InvalidChunkMask => "invalid_chunk_mask",
            Error::InvalidStateRoot => "invalid_state_root",
            Error::InvalidTxRoot => "invalid_tx_root",
            Error::InvalidChunkReceiptsRoot => "invalid_chunk_receipts_root",
            Error::InvalidOutcomesProof => "invalid_outcomes_proof",
            Error::InvalidChunkHeadersRoot => "invalid_chunk_headers_root",
            Error::InvalidChunkTxRoot => "invalid_chunk_tx_root",
            Error::InvalidReceiptsProof => "invalid_receipts_proof",
            Error::InvalidStatePayload => "invalid_state_payload",
            Error::InvalidTransactions => "invalid_transactions",
            Error::InvalidChallenge => "invalid_challenge",
            Error::InvalidSplitShardsIds(_, _) => "invalid_split_shard_ids",
            Error::MaliciousChallenge => "malicious_challenge",
            Error::IncorrectNumberOfChunkHeaders => "incorrect_number_of_chunk_headers",
            Error::InvalidEpochHash => "invalid_epoch_hash",
            Error::InvalidNextBPHash => "invalid_next_bp_hash",
            Error::NotEnoughApprovals => "not_enough_approvals",
            Error::InvalidFinalityInfo => "invalid_finality_info",
            Error::InvalidValidatorProposals => "invalid_validator_proposals",
            Error::InvalidSignature => "invalid_signature",
            Error::InvalidApprovals => "invalid_approvals",
            Error::InvalidGasLimit => "invalid_gas_limit",
            Error::InvalidGasPrice => "invalid_gas_price",
            Error::InvalidGasUsed => "invalid_gas_used",
            Error::InvalidBalanceBurnt => "invalid_balance_burnt",
            Error::InvalidCongestionInfo(_) => "invalid_congestion_info",
            Error::InvalidShardId(_) => "invalid_shard_id",
            Error::InvalidStateRequest(_) => "invalid_state_request",
            Error::InvalidRandomnessBeaconOutput => "invalid_randomness_beacon_output",
            Error::InvalidBlockMerkleRoot => "invalid_block_merkele_root",
            Error::InvalidProtocolVersion => "invalid_protocol_version",
            Error::NotAValidator(_) => "not_a_validator",
            Error::NotAChunkValidator => "not_a_chunk_validator",
            Error::InvalidChallengeRoot => "invalid_challenge_root",
        }
    }
}

impl From<EpochError> for Error {
    fn from(error: EpochError) -> Self {
        match error {
            EpochError::EpochOutOfBounds(epoch_id) => Error::EpochOutOfBounds(epoch_id),
            EpochError::MissingBlock(h) => Error::DBNotFoundErr(format!("epoch block: {h}")),
<<<<<<< HEAD
            EpochError::NotAValidator(account_id, _epoch_id) => {
                Error::NotAValidator(format!("{account_id}"))
=======
            EpochError::NotAValidator(account_id, epoch_id) => {
                Error::NotAValidator(format!("account_id: {account_id}, epoch_id: {epoch_id:?}"))
>>>>>>> e95c123b
            }
            err => Error::ValidatorError(err.to_string()),
        }
    }
}

pub trait EpochErrorResultToChainError<T> {
    fn into_chain_error(self) -> Result<T, Error>;
}

impl<T> EpochErrorResultToChainError<T> for Result<T, EpochError> {
    fn into_chain_error(self: Result<T, EpochError>) -> Result<T, Error> {
        self.map_err(|err| err.into())
    }
}

impl From<ShardLayoutError> for Error {
    fn from(error: ShardLayoutError) -> Self {
        match error {
            ShardLayoutError::InvalidShardIdError { shard_id } => Error::InvalidShardId(shard_id),
        }
    }
}

impl From<BlockValidityError> for Error {
    fn from(error: BlockValidityError) -> Self {
        match error {
            BlockValidityError::InvalidStateRoot => Error::InvalidStateRoot,
            BlockValidityError::InvalidReceiptRoot => Error::InvalidChunkReceiptsRoot,
            BlockValidityError::InvalidTransactionRoot => Error::InvalidTxRoot,
            BlockValidityError::InvalidChunkHeaderRoot => Error::InvalidChunkHeadersRoot,
            BlockValidityError::InvalidChunkMask => Error::InvalidChunkMask,
            BlockValidityError::InvalidChallengeRoot => Error::InvalidChallengeRoot,
        }
    }
}

#[derive(Clone, Eq, PartialEq, Debug, thiserror::Error)]
pub enum BlockKnownError {
    #[error("already known in header")]
    KnownInHeader,
    #[error("already known in head")]
    KnownInHead,
    #[error("already known in orphan")]
    KnownInOrphan,
    #[error("already known in missing chunks")]
    KnownInMissingChunks,
    #[error("already known in store")]
    KnownInStore,
    #[error("already known in blocks in processing")]
    KnownInProcessing,
    #[error("already known in invalid blocks")]
    KnownAsInvalid,
}

#[cfg(feature = "new_epoch_sync")]
pub mod epoch_sync {
    #[derive(thiserror::Error, std::fmt::Debug)]
    pub enum EpochSyncInfoError {
        #[error(transparent)]
        EpochSyncInfoErr(#[from] near_primitives::errors::epoch_sync::EpochSyncInfoError),
        #[error(transparent)]
        IOErr(#[from] std::io::Error),
        #[error(transparent)]
        ChainErr(#[from] crate::Error),
    }
}<|MERGE_RESOLUTION|>--- conflicted
+++ resolved
@@ -396,13 +396,8 @@
         match error {
             EpochError::EpochOutOfBounds(epoch_id) => Error::EpochOutOfBounds(epoch_id),
             EpochError::MissingBlock(h) => Error::DBNotFoundErr(format!("epoch block: {h}")),
-<<<<<<< HEAD
-            EpochError::NotAValidator(account_id, _epoch_id) => {
-                Error::NotAValidator(format!("{account_id}"))
-=======
             EpochError::NotAValidator(account_id, epoch_id) => {
                 Error::NotAValidator(format!("account_id: {account_id}, epoch_id: {epoch_id:?}"))
->>>>>>> e95c123b
             }
             err => Error::ValidatorError(err.to_string()),
         }
