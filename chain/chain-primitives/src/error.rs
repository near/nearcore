use std::io;

use chrono::DateTime;
use near_primitives::time::Utc;

use near_primitives::block::BlockValidityError;
use near_primitives::challenge::{ChunkProofs, ChunkState};
use near_primitives::errors::{EpochError, StorageError};
use near_primitives::shard_layout::ShardLayoutError;
use near_primitives::sharding::{ChunkHash, ShardChunkHeader};
use near_primitives::types::{BlockHeight, EpochId, ShardId};

#[derive(thiserror::Error, Debug)]
pub enum QueryError {
    #[error("Account ID {requested_account_id} is invalid")]
    InvalidAccount {
        requested_account_id: near_primitives::types::AccountId,
        block_height: near_primitives::types::BlockHeight,
        block_hash: near_primitives::hash::CryptoHash,
    },
    #[error("Account {requested_account_id} does not exist while viewing")]
    UnknownAccount {
        requested_account_id: near_primitives::types::AccountId,
        block_height: near_primitives::types::BlockHeight,
        block_hash: near_primitives::hash::CryptoHash,
    },
    #[error(
        "Contract code for contract ID {contract_account_id} has never been observed on the node"
    )]
    NoContractCode {
        contract_account_id: near_primitives::types::AccountId,
        block_height: near_primitives::types::BlockHeight,
        block_hash: near_primitives::hash::CryptoHash,
    },
    #[error("Access key for public key {public_key} does not exist while viewing")]
    UnknownAccessKey {
        public_key: near_crypto::PublicKey,
        block_height: near_primitives::types::BlockHeight,
        block_hash: near_primitives::hash::CryptoHash,
    },
    #[error("Internal error occurred: {error_message}")]
    InternalError {
        error_message: String,
        block_height: near_primitives::types::BlockHeight,
        block_hash: near_primitives::hash::CryptoHash,
    },
    #[error("Function call returned an error: {error_message}")]
    ContractExecutionError {
        error_message: String,
        block_height: near_primitives::types::BlockHeight,
        block_hash: near_primitives::hash::CryptoHash,
    },
    #[error("The state of account {requested_account_id} is too large")]
    TooLargeContractState {
        requested_account_id: near_primitives::types::AccountId,
        block_height: near_primitives::types::BlockHeight,
        block_hash: near_primitives::hash::CryptoHash,
    },
}

#[derive(Debug, thiserror::Error)]
pub enum Error {
    /// The block is already known
    #[error("Block is known: {0}")]
    BlockKnown(#[from] BlockKnownError),
    #[error("Too many blocks being processed")]
    TooManyProcessingBlocks,
    /// Orphan block.
    #[error("Orphan")]
    Orphan,
    /// Chunk is missing.
    #[error("Chunk Missing (unavailable on the node): {0:?}")]
    ChunkMissing(ChunkHash),
    /// Chunks missing with header info.
    #[error("Chunks Missing: {0:?}")]
    ChunksMissing(Vec<ShardChunkHeader>),
    /// Block time is before parent block time.
    #[error("Invalid Block Time: block time {1} before previous {0}")]
    InvalidBlockPastTime(DateTime<Utc>, DateTime<Utc>),
    /// Block time is from too much in the future.
    #[error("Invalid Block Time: Too far in the future: {0}")]
    InvalidBlockFutureTime(DateTime<Utc>),
    /// Block height is invalid (not previous + 1).
    #[error("Invalid Block Height {0}")]
    InvalidBlockHeight(BlockHeight),
    /// Invalid block proposed signature.
    #[error("Invalid Block Proposer Signature")]
    InvalidBlockProposer,
    /// Invalid state root hash.
    #[error("Invalid State Root Hash")]
    InvalidStateRoot,
    /// Invalid block tx root hash.
    #[error("Invalid Block Tx Root Hash")]
    InvalidTxRoot,
    /// Invalid chunk receipts root hash.
    #[error("Invalid Chunk Receipts Root Hash")]
    InvalidChunkReceiptsRoot,
    /// Invalid chunk headers root hash.
    #[error("Invalid Chunk Headers Root Hash")]
    InvalidChunkHeadersRoot,
    /// Invalid chunk tx root hash.
    #[error("Invalid Chunk Tx Root Hash")]
    InvalidChunkTxRoot,
    /// Invalid receipts proof.
    #[error("Invalid Receipts Proof")]
    InvalidReceiptsProof,
    /// Invalid outcomes proof.
    #[error("Invalid Outcomes Proof")]
    InvalidOutcomesProof,
    /// Invalid state payload on state sync.
    #[error("Invalid State Payload")]
    InvalidStatePayload,
    /// Invalid transactions in the block.
    #[error("Invalid Transactions")]
    InvalidTransactions,
    /// Invalid Challenge Root (doesn't match actual challenge)
    #[error("Invalid Challenge Root")]
    InvalidChallengeRoot,
    /// Invalid challenge (wrong signature or format).
    #[error("Invalid Challenge")]
    InvalidChallenge,
    /// Incorrect (malicious) challenge (slash the sender).
    #[error("Malicious Challenge")]
    MaliciousChallenge,
    /// Incorrect number of chunk headers
    #[error("Incorrect Number of Chunk Headers")]
    IncorrectNumberOfChunkHeaders,
    /// Invalid chunk.
    #[error("Invalid Chunk")]
    InvalidChunk,
    /// One of the chunks has invalid proofs
    #[error("Invalid Chunk Proofs")]
    InvalidChunkProofs(Box<ChunkProofs>),
    /// Invalid chunk state.
    #[error("Invalid Chunk State")]
    InvalidChunkState(Box<ChunkState>),
    /// Invalid chunk mask
    #[error("Invalid Chunk Mask")]
    InvalidChunkMask,
    /// The chunk height is outside of the horizon
    #[error("Invalid Chunk Height")]
    InvalidChunkHeight,
    /// Invalid epoch hash
    #[error("Invalid Epoch Hash")]
    InvalidEpochHash,
    /// `next_bps_hash` doens't correspond to the actual next block producers set
    #[error("Invalid Next BP Hash")]
    InvalidNextBPHash,
    /// The block doesn't have approvals from 50% of the block producers
    #[error("Not enough approvals")]
    NotEnoughApprovals,
    /// The information about the last final block is incorrect
    #[error("Invalid finality info")]
    InvalidFinalityInfo,
    /// Invalid validator proposals in the block.
    #[error("Invalid Validator Proposals")]
    InvalidValidatorProposals,
    /// Invalid Signature
    #[error("Invalid Signature")]
    InvalidSignature,
    /// Invalid Approvals
    #[error("Invalid Approvals")]
    InvalidApprovals,
    /// Invalid Gas Limit
    #[error("Invalid Gas Limit")]
    InvalidGasLimit,
    /// Invalid Gas Limit
    #[error("Invalid Gas Price")]
    InvalidGasPrice,
    /// Invalid Gas Used
    #[error("Invalid Gas Used")]
    InvalidGasUsed,
    /// Invalid Balance Burnt
    #[error("Invalid Balance Burnt")]
    InvalidBalanceBurnt,
    /// Invalid shard id
    #[error("Shard id {0} does not exist")]
    InvalidShardId(ShardId),
    /// Invalid shard id
    #[error("Invalid state request: {0}")]
    InvalidStateRequest(String),
    /// Invalid VRF proof, or incorrect random_output in the header
    #[error("Invalid Randomness Beacon Output")]
    InvalidRandomnessBeaconOutput,
    /// Invalid block merkle root.
    #[error("Invalid Block Merkle Root")]
    InvalidBlockMerkleRoot,
    /// Someone is not a validator. Usually happens in signature verification
    #[error("Not A Validator")]
    NotAValidator,
    /// Validator error.
    #[error("Validator Error: {0}")]
    ValidatorError(String),
    /// Epoch out of bounds. Usually if received block is too far in the future or alternative fork.
    #[error("Epoch Out Of Bounds: {:?}", _0)]
    EpochOutOfBounds(EpochId),
    /// A challenged block is on the chain that was attempted to become the head
    #[error("Challenged block on chain")]
    ChallengedBlockOnChain,
    /// IO Error.
    #[error("IO Error: {0}")]
    IOErr(#[from] io::Error),
    /// Not found record in the DB.
    #[error("DB Not Found Error: {0}")]
    DBNotFoundErr(String),
    /// Storage error. Used for internal passing the error.
    #[error("Storage Error: {0}")]
    StorageError(#[from] StorageError),
    /// GC error.
    #[error("GC Error: {0}")]
    GCError(String),
    /// Anything else
    #[error("Other Error: {0}")]
    Other(String),
}

/// For now StorageError can happen at any time from ViewClient because of
/// the used isolation level + running ViewClient in a separate thread.
pub trait LogTransientStorageError {
    fn log_storage_error(self, message: &str) -> Self;
}

impl<T> LogTransientStorageError for Result<T, Error> {
    fn log_storage_error(self, message: &str) -> Self {
        if let Err(err) = &self {
            tracing::error!(target: "client", "Transient storage error: {message}, {err}");
        }
        self
    }
}

impl Error {
    pub fn is_bad_data(&self) -> bool {
        match self {
            Error::BlockKnown(_)
            | Error::TooManyProcessingBlocks
            | Error::Orphan
            | Error::ChunkMissing(_)
            | Error::ChunksMissing(_)
            | Error::InvalidChunkHeight
            | Error::IOErr(_)
            | Error::Other(_)
            | Error::ValidatorError(_)
            | Error::EpochOutOfBounds(_)
            | Error::ChallengedBlockOnChain
            | Error::StorageError(_)
            | Error::GCError(_)
            | Error::DBNotFoundErr(_) => false,
            Error::InvalidBlockPastTime(_, _)
            | Error::InvalidBlockFutureTime(_)
            | Error::InvalidBlockHeight(_)
            | Error::InvalidBlockProposer
            | Error::InvalidChunk
            | Error::InvalidChunkProofs(_)
            | Error::InvalidChunkState(_)
            | Error::InvalidChunkMask
            | Error::InvalidStateRoot
            | Error::InvalidTxRoot
            | Error::InvalidChunkReceiptsRoot
            | Error::InvalidOutcomesProof
            | Error::InvalidChunkHeadersRoot
            | Error::InvalidChunkTxRoot
            | Error::InvalidReceiptsProof
            | Error::InvalidStatePayload
            | Error::InvalidTransactions
            | Error::InvalidChallenge
            | Error::MaliciousChallenge
            | Error::IncorrectNumberOfChunkHeaders
            | Error::InvalidEpochHash
            | Error::InvalidNextBPHash
            | Error::NotEnoughApprovals
            | Error::InvalidFinalityInfo
            | Error::InvalidValidatorProposals
            | Error::InvalidSignature
            | Error::InvalidApprovals
            | Error::InvalidGasLimit
            | Error::InvalidGasPrice
            | Error::InvalidGasUsed
            | Error::InvalidBalanceBurnt
            | Error::InvalidShardId(_)
            | Error::InvalidStateRequest(_)
            | Error::InvalidRandomnessBeaconOutput
            | Error::InvalidBlockMerkleRoot
            | Error::NotAValidator
            | Error::InvalidChallengeRoot => true,
        }
    }

    pub fn is_error(&self) -> bool {
        match self {
            Error::IOErr(_) | Error::Other(_) | Error::DBNotFoundErr(_) => true,
            _ => false,
        }
    }
}

impl From<EpochError> for Error {
    fn from(error: EpochError) -> Self {
        match error {
            EpochError::EpochOutOfBounds(epoch_id) => Error::EpochOutOfBounds(epoch_id),
<<<<<<< HEAD
            EpochError::MissingBlock(h) => Error::DBNotFoundErr(to_base(&h)),
            EpochError::NotAValidator(_account_id, _epoch_id) => Error::NotAValidator,
=======
            EpochError::MissingBlock(h) => Error::DBNotFoundErr(h.to_string()),
>>>>>>> 046e1d0c
            err => Error::ValidatorError(err.to_string()),
        }
    }
}

impl From<ShardLayoutError> for Error {
    fn from(error: ShardLayoutError) -> Self {
        match error {
            ShardLayoutError::InvalidShardIdError { shard_id } => Error::InvalidShardId(shard_id),
        }
    }
}

impl From<BlockValidityError> for Error {
    fn from(error: BlockValidityError) -> Self {
        match error {
            BlockValidityError::InvalidStateRoot => Error::InvalidStateRoot,
            BlockValidityError::InvalidReceiptRoot => Error::InvalidChunkReceiptsRoot,
            BlockValidityError::InvalidTransactionRoot => Error::InvalidTxRoot,
            BlockValidityError::InvalidChunkHeaderRoot => Error::InvalidChunkHeadersRoot,
            BlockValidityError::InvalidChunkMask => Error::InvalidChunkMask,
            BlockValidityError::InvalidChallengeRoot => Error::InvalidChallengeRoot,
        }
    }
}

#[derive(Clone, Eq, PartialEq, Debug, thiserror::Error)]
pub enum BlockKnownError {
    #[error("already known in header")]
    KnownInHeader,
    #[error("already known in head")]
    KnownInHead,
    #[error("already known in orphan")]
    KnownInOrphan,
    #[error("already known in missing chunks")]
    KnownInMissingChunks,
    #[error("already known in store")]
    KnownInStore,
    #[error("already known in blocks in processing")]
    KnownInProcessing,
}<|MERGE_RESOLUTION|>--- conflicted
+++ resolved
@@ -298,12 +298,8 @@
     fn from(error: EpochError) -> Self {
         match error {
             EpochError::EpochOutOfBounds(epoch_id) => Error::EpochOutOfBounds(epoch_id),
-<<<<<<< HEAD
-            EpochError::MissingBlock(h) => Error::DBNotFoundErr(to_base(&h)),
+            EpochError::MissingBlock(h) => Error::DBNotFoundErr(h.to_string()),
             EpochError::NotAValidator(_account_id, _epoch_id) => Error::NotAValidator,
-=======
-            EpochError::MissingBlock(h) => Error::DBNotFoundErr(h.to_string()),
->>>>>>> 046e1d0c
             err => Error::ValidatorError(err.to_string()),
         }
     }
