[package]
name = "near-indexer"
version = "0.9.1"
authors = ["Near Inc <hello@nearprotocol.com>"]
edition = "2018"

[dependencies]
<<<<<<< HEAD
actix = "=0.11.0-beta.2"
=======
actix = "0.11.0-beta.2"
async-recursion = "0.3.2"
>>>>>>> 2c0c4973
tracing = "0.1.13"
futures = "0.3.5"
rocksdb = "0.15.0"
serde = { version = "1", features = [ "derive" ] }
serde_json = "1.0.55"
tokio = { version = "1.1", features = ["time", "sync"] }

nearcore = { path = "../../nearcore" }
near-client = { path = "../client" }
near-chain-configs = { path = "../../core/chain-configs" }
near-crypto = { path = "../../core/crypto" }
near-primitives = { path = "../../core/primitives" }
node-runtime = { path = "../../runtime/runtime" }<|MERGE_RESOLUTION|>--- conflicted
+++ resolved
@@ -5,12 +5,8 @@
 edition = "2018"
 
 [dependencies]
-<<<<<<< HEAD
 actix = "=0.11.0-beta.2"
-=======
-actix = "0.11.0-beta.2"
 async-recursion = "0.3.2"
->>>>>>> 2c0c4973
 tracing = "0.1.13"
 futures = "0.3.5"
 rocksdb = "0.15.0"
