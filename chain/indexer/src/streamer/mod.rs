use std::time::Duration;

use actix::Addr;
use async_recursion::async_recursion;
use rocksdb::DB;
use tokio::sync::mpsc;
use tokio::time;
use tracing::{debug, info};

use near_indexer_primitives::{
    IndexerChunkView, IndexerExecutionOutcomeWithOptionalReceipt,
    IndexerExecutionOutcomeWithReceipt, IndexerShard, IndexerTransactionWithOutcome,
    StreamerMessage,
};
use near_primitives::hash::CryptoHash;
use near_primitives::views;

use crate::{AwaitForNodeSyncedEnum, IndexerConfig};

use self::errors::FailedToFetchData;
use self::fetchers::{
    fetch_block, fetch_block_by_height, fetch_block_chunks, fetch_latest_block, fetch_outcomes,
    fetch_state_changes, fetch_status,
};
use self::utils::convert_transactions_sir_into_local_receipts;
use crate::streamer::fetchers::fetch_protocol_config;
use crate::INDEXER;

mod errors;
mod fetchers;
mod utils;

const INTERVAL: Duration = Duration::from_millis(500);

/// Blocks #47317863 and #47317864 with restored receipts.
const PROBLEMATIC_BLOKS: [CryptoHash; 2] = [
    CryptoHash(
        *b"\xcd\xde\x9a\x3f\x5d\xdf\xb4\x2c\xb9\x9b\xf4\x8c\x04\x95\x6f\x5b\
           \xa0\xb7\x29\xe2\xa5\x04\xf8\xbd\x9c\x86\x92\xd6\x16\x8c\xcf\x14",
    ),
    CryptoHash(
        *b"\x12\xa9\x5a\x1a\x3d\x14\xa7\x36\xb3\xce\xe6\xea\x07\x20\x8e\x75\
           \x4e\xb5\xc2\xd7\xf9\x11\xca\x29\x09\xe0\xb8\x85\xb5\x2b\x95\x6a",
    ),
];

/// Tests whether raw hashes in [`PROBLEMATIC_BLOKS`] match expected
/// user-readable hashes.  Ideally we would compute the hashes at compile time
/// but there’s no const function for base58→bytes conversion so instead we’re
/// hard-coding the raw base in [`PROBLEMATIC_BLOKS`] and have this test to
/// confirm the raw values are correct.
#[test]
fn test_problematic_blocks_hash() {
    let got: Vec<String> = PROBLEMATIC_BLOKS.iter().map(std::string::ToString::to_string).collect();
    assert_eq!(
        vec![
            "ErdT2vLmiMjkRoSUfgowFYXvhGaLJZUWrgimHRkousrK",
            "2Fr7dVAZGoPYgpwj6dfASSde6Za34GNUJb4CkZ8NSQqw"
        ],
        got
    );
}

/// This function supposed to return the entire `StreamerMessage`.
/// It fetches the block and all related parts (chunks, outcomes, state changes etc.)
/// and returns everything together in one struct
#[async_recursion]
async fn build_streamer_message(
    client: &Addr<near_client::ViewClientActor>,
    block: views::BlockView,
) -> Result<StreamerMessage, FailedToFetchData> {
    let chunks = fetch_block_chunks(&client, &block).await?;

    let protocol_config_view = fetch_protocol_config(&client, block.header.hash).await?;
    let num_shards = protocol_config_view.num_block_producer_seats_per_shard.len()
        as near_primitives::types::NumShards;

    let mut shards_outcomes = fetch_outcomes(&client, block.header.hash).await?;
    let mut state_changes = fetch_state_changes(
        &client,
        block.header.hash,
        near_primitives::types::EpochId(block.header.epoch_id.clone()),
    )
    .await?;
    let mut indexer_shards = (0..num_shards)
        .map(|shard_id| IndexerShard {
            shard_id,
            chunk: None,
            receipt_execution_outcomes: vec![],
            state_changes: state_changes.remove(&shard_id).unwrap_or_default(),
        })
        .collect::<Vec<_>>();

    for chunk in chunks {
        let views::ChunkView { transactions, author, header, receipts: chunk_non_local_receipts } =
            chunk;

        let shard_id = header.shard_id.clone() as usize;

        let mut outcomes = shards_outcomes
            .remove(&header.shard_id)
            .expect("Execution outcomes for given shard should be present");

        // Take execution outcomes for receipts from the vec and keep only the ones for transactions
        let mut receipt_outcomes = outcomes.split_off(transactions.len());

        let indexer_transactions = transactions
            .into_iter()
            .zip(outcomes.into_iter())
            .map(|(transaction, outcome)| {
                assert_eq!(
                    outcome.execution_outcome.id, transaction.hash,
                    "This ExecutionOutcome must have the same id as Transaction hash"
                );
                IndexerTransactionWithOutcome { outcome, transaction }
            })
            .collect::<Vec<IndexerTransactionWithOutcome>>();

        let chunk_local_receipts = convert_transactions_sir_into_local_receipts(
            &client,
            &protocol_config_view,
            indexer_transactions
                .iter()
                .filter(|tx| tx.transaction.signer_id == tx.transaction.receiver_id)
                .collect::<Vec<&IndexerTransactionWithOutcome>>(),
            &block,
        )
        .await?;

        // Add local receipts to corresponding outcomes
        for receipt in &chunk_local_receipts {
            if let Some(outcome) = receipt_outcomes
                .iter_mut()
                .find(|outcome| outcome.execution_outcome.id == receipt.receipt_id)
            {
                debug_assert!(outcome.receipt.is_none());
                outcome.receipt = Some(receipt.clone());
            }
        }

        let mut chunk_receipts = chunk_local_receipts;

        let mut receipt_execution_outcomes: Vec<IndexerExecutionOutcomeWithReceipt> = vec![];
        for outcome in receipt_outcomes {
            let IndexerExecutionOutcomeWithOptionalReceipt { execution_outcome, receipt } = outcome;
            let receipt = if let Some(receipt) = receipt {
                receipt
            } else {
                // Receipt might be missing only in case of delayed local receipt
                // that appeared in some of the previous blocks
                // we will be iterating over previous blocks until we found the receipt
                let mut prev_block_tried = 0u16;
                let mut prev_block_hash = block.header.prev_hash;
                'find_local_receipt: loop {
                    if prev_block_tried > 1000 {
                        panic!("Failed to find local receipt in 1000 prev blocks");
                    }
                    let prev_block = match fetch_block(&client, prev_block_hash).await {
                        Ok(block) => block,
                        Err(err) => panic!("Unable to get previous block: {:?}", err),
                    };

                    prev_block_hash = prev_block.header.prev_hash;

                    if let Some(receipt) = find_local_receipt_by_id_in_block(
                        &client,
                        &protocol_config_view,
                        prev_block,
                        execution_outcome.id,
                    )
                    .await?
                    {
                        break 'find_local_receipt receipt;
                    }

                    prev_block_tried += 1;
                }
            };
            receipt_execution_outcomes
                .push(IndexerExecutionOutcomeWithReceipt { execution_outcome, receipt: receipt });
        }

        // Blocks #47317863 and #47317864
        // (ErdT2vLmiMjkRoSUfgowFYXvhGaLJZUWrgimHRkousrK, 2Fr7dVAZGoPYgpwj6dfASSde6Za34GNUJb4CkZ8NSQqw)
        // are the first blocks of an upgraded protocol version on mainnet.
        // In this block ExecutionOutcomes for restored Receipts appear.
        // However the Receipts are not included in any Chunk. Indexer Framework needs to include them,
        // so it was decided to artificially include the Receipts into the Chunk of the Block where
        // ExecutionOutcomes appear.
        // ref: https://github.com/near/nearcore/pull/4248
        if PROBLEMATIC_BLOKS.contains(&block.header.hash)
            && &protocol_config_view.chain_id == "mainnet"
        {
            let mut restored_receipts: Vec<views::ReceiptView> = vec![];
            let receipt_ids_included: std::collections::HashSet<CryptoHash> =
                chunk_non_local_receipts.iter().map(|receipt| receipt.receipt_id).collect();
            for outcome in &receipt_execution_outcomes {
                if receipt_ids_included.get(&outcome.receipt.receipt_id).is_none() {
                    restored_receipts.push(outcome.receipt.clone());
                }
            }

            chunk_receipts.extend(restored_receipts);
        }

        chunk_receipts.extend(chunk_non_local_receipts);

        indexer_shards[shard_id].receipt_execution_outcomes = receipt_execution_outcomes;
        // Put the chunk into corresponding indexer shard
        indexer_shards[shard_id].chunk = Some(IndexerChunkView {
            author,
            header,
            transactions: indexer_transactions,
            receipts: chunk_receipts,
        });
    }

    // Ideally we expect `shards_outcomes` to be empty by this time, but if something went wrong with
    // chunks and we end up with non-empty `shards_outcomes` we want to be sure we put them into IndexerShard
    // That might happen before the fix https://github.com/near/nearcore/pull/4228
    for (shard_id, outcomes) in shards_outcomes {
        indexer_shards[shard_id as usize].receipt_execution_outcomes.extend(
            outcomes.into_iter().map(|outcome| IndexerExecutionOutcomeWithReceipt {
                execution_outcome: outcome.execution_outcome,
                receipt: outcome.receipt.expect("`receipt` must be present at this moment"),
            }),
        )
    }

    Ok(StreamerMessage { block, shards: indexer_shards })
}

/// Function that tries to find specific local receipt by it's ID and returns it
/// otherwise returns None
async fn find_local_receipt_by_id_in_block(
    client: &Addr<near_client::ViewClientActor>,
    protocol_config_view: &near_chain_configs::ProtocolConfigView,
    block: views::BlockView,
    receipt_id: near_primitives::hash::CryptoHash,
) -> Result<Option<views::ReceiptView>, FailedToFetchData> {
    let chunks = fetch_block_chunks(&client, &block).await?;

    let mut shards_outcomes = fetch_outcomes(&client, block.header.hash).await?;

    for chunk in chunks {
        let views::ChunkView { header, transactions, .. } = chunk;

        let outcomes = shards_outcomes
            .remove(&header.shard_id)
            .expect("Execution outcomes for given shard should be present");

        if let Some((transaction, outcome)) =
            transactions.into_iter().zip(outcomes.into_iter()).find(|(_, outcome)| {
                outcome
                    .execution_outcome
                    .outcome
                    .receipt_ids
                    .first()
                    .expect("The transaction ExecutionOutcome should have one receipt id in vec")
                    == &receipt_id
            })
        {
            let indexer_transaction = IndexerTransactionWithOutcome { transaction, outcome };
            let local_receipts = convert_transactions_sir_into_local_receipts(
                &client,
                &protocol_config_view,
                vec![&indexer_transaction],
                &block,
            )
            .await?;

            return Ok(local_receipts.into_iter().next());
        }
    }
    Ok(None)
}

/// Function that starts Streamer's busy loop. Every half a seconds it fetches the status
/// compares to already fetched block height and in case it differs fetches new block of given height.
///
/// We have to pass `client: Addr<near_client::ClientActor>` and `view_client: Addr<near_client::ViewClientActor>`.
pub(crate) async fn start(
    view_client: Addr<near_client::ViewClientActor>,
    client: Addr<near_client::ClientActor>,
    indexer_config: IndexerConfig,
    store_config: near_store::StoreConfig,
    blocks_sink: mpsc::Sender<StreamerMessage>,
) {
    info!(target: INDEXER, "Starting Streamer...");
<<<<<<< HEAD
    let indexer_db_path = near_store::NodeStorage::opener(&indexer_config.home_dir, &store_config)
        .get_path()
        .join("indexer");
=======
    let indexer_db_path =
        near_store::Store::opener(&indexer_config.home_dir, &store_config).path().join("indexer");
>>>>>>> a1337e96

    // TODO: implement proper error handling
    let db = DB::open_default(indexer_db_path).unwrap();
    let mut last_synced_block_height: Option<near_primitives::types::BlockHeight> = None;

    'main: loop {
        time::sleep(INTERVAL).await;
        match indexer_config.await_for_node_synced {
            AwaitForNodeSyncedEnum::WaitForFullSync => {
                let status = fetch_status(&client).await;
                if let Ok(status) = status {
                    if status.sync_info.syncing {
                        continue;
                    }
                }
            }
            AwaitForNodeSyncedEnum::StreamWhileSyncing => {}
        };

        let block = if let Ok(block) = fetch_latest_block(&view_client).await {
            block
        } else {
            continue;
        };

        let latest_block_height = block.header.height;
        let start_syncing_block_height = if let Some(last_synced_block_height) =
            last_synced_block_height
        {
            last_synced_block_height + 1
        } else {
            match indexer_config.sync_mode {
                crate::SyncModeEnum::FromInterruption => {
                    match db.get(b"last_synced_block_height").unwrap() {
                        Some(value) => String::from_utf8(value).unwrap().parse::<u64>().unwrap(),
                        None => latest_block_height,
                    }
                }
                crate::SyncModeEnum::LatestSynced => latest_block_height,
                crate::SyncModeEnum::BlockHeight(height) => height,
            }
        };

        debug!(
            target: INDEXER,
            "Streaming is about to start from block #{} and the latest block is #{}",
            start_syncing_block_height,
            latest_block_height
        );
        for block_height in start_syncing_block_height..=latest_block_height {
            if let Ok(block) = fetch_block_by_height(&view_client, block_height).await {
                let response = build_streamer_message(&view_client, block).await;

                match response {
                    Ok(streamer_message) => {
                        debug!(target: INDEXER, "{:#?}", &streamer_message);
                        if blocks_sink.send(streamer_message).await.is_err() {
                            info!(
                                target: INDEXER,
                                "Unable to send StreamerMessage to listener, listener doesn't listen. terminating..."
                            );
                            break 'main;
                        }
                    }
                    Err(err) => {
                        debug!(
                            target: INDEXER,
                            "Missing data, skipping block #{}...", block_height
                        );
                        debug!(target: INDEXER, "{:#?}", err);
                    }
                }
            }
            db.put(b"last_synced_block_height", &block_height.to_string()).unwrap();
            last_synced_block_height = Some(block_height);
        }
    }
}<|MERGE_RESOLUTION|>--- conflicted
+++ resolved
@@ -287,14 +287,9 @@
     blocks_sink: mpsc::Sender<StreamerMessage>,
 ) {
     info!(target: INDEXER, "Starting Streamer...");
-<<<<<<< HEAD
     let indexer_db_path = near_store::NodeStorage::opener(&indexer_config.home_dir, &store_config)
-        .get_path()
+        .path()
         .join("indexer");
-=======
-    let indexer_db_path =
-        near_store::Store::opener(&indexer_config.home_dir, &store_config).path().join("indexer");
->>>>>>> a1337e96
 
     // TODO: implement proper error handling
     let db = DB::open_default(indexer_db_path).unwrap();
