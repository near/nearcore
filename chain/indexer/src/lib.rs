--- conflicted
+++ resolved
@@ -133,12 +133,6 @@
             self.client.clone(),
             self.indexer_config.clone(),
             self.near_config.config.store.clone(),
-<<<<<<< HEAD
-            self.near_config.config.archive,
-            self.near_config.config.archival_storage.clone(),
-            self.near_config.config.cold_store.clone(),
-=======
->>>>>>> 9511caa8
             sender,
         ));
         receiver
