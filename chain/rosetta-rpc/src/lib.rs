--- conflicted
+++ resolved
@@ -1090,14 +1090,7 @@
         .route("/construction/parse", post(construction_parse))
         .route("/construction/hash", post(construction_hash))
         .route("/construction/submit", post(construction_submit))
-<<<<<<< HEAD
-        .merge(
-            SwaggerUi::new("/swagger-ui/{_:.*}")
-                .url("/api/openapi.json", RosettaOpenApi::openapi()),
-        )
-=======
         .merge(SwaggerUi::new("/swagger-ui").url("/api/openapi.json", RosettaOpenApi::openapi()))
->>>>>>> fd17befb
         .with_state(app_state)
         .layer(get_cors(&cors_allowed_origins))
         .layer(RequestBodyLimitLayer::new(limits.input_payload_max_size))
