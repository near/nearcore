--- conflicted
+++ resolved
@@ -228,19 +228,10 @@
         (&parent_block).into()
     };
 
-<<<<<<< HEAD
-    let transactions = crate::adapters::collect_transactions(
-        Arc::clone(&genesis),
-        Addr::clone(&view_client_addr),
-        &block,
-    )
-    .await?;
-=======
     let transactions =
         crate::adapters::collect_transactions(&genesis.genesis, view_client_addr.get_ref(), &block)
             .await?;
 
->>>>>>> b315192e
     Ok(Json(models::BlockResponse {
         block: Some(models::Block {
             block_identifier,
