#![doc = include_str!("../README.md")]

use std::convert::AsRef;
use std::sync::Arc;

use actix::Addr;
use actix_cors::Cors;
use actix_web::{App, HttpServer, ResponseError};
use paperclip::actix::{
    api_v2_operation,
    web::{self, Json},
    OpenApiExt,
};
use strum::IntoEnumIterator;

use near_chain_configs::Genesis;
use near_client::{ClientActor, ViewClientActor};
use near_primitives::borsh::BorshDeserialize;

pub use config::RosettaRpcConfig;

mod adapters;
mod config;
mod errors;
mod models;
mod types;
mod utils;

pub const BASE_PATH: &str = "";
pub const API_VERSION: &str = "1.4.4";
pub const BLOCKCHAIN: &str = "nearprotocol";

/// Genesis together with genesis block identifier.
struct GenesisWithIdentifier {
    genesis: Genesis,
    block_id: models::BlockIdentifier,
}

/// Verifies that network identifier provided by the user is what we expect.
///
/// `blockchain` and `network` must match and `sub_network_identifier` must not
/// be provided.  On success returns client actor’s status response.
async fn check_network_identifier(
    client_addr: &web::Data<Addr<ClientActor>>,
    identifier: models::NetworkIdentifier,
) -> Result<near_client::StatusResponse, errors::ErrorKind> {
    if identifier.blockchain != BLOCKCHAIN {
        return Err(errors::ErrorKind::WrongNetwork(format!(
            "Invalid blockchain {}, expecting {}",
            identifier.blockchain, BLOCKCHAIN
        )));
    }

    if identifier.sub_network_identifier.is_some() {
        return Err(errors::ErrorKind::WrongNetwork("Unexpected sub_network_identifier".into()));
    }

    let status = client_addr
        .send(near_client::Status { is_health_check: false, detailed: false })
        .await?
        .map_err(|err| errors::ErrorKind::InternalError(err.to_string()))?;
    if status.chain_id != identifier.network {
        return Err(errors::ErrorKind::WrongNetwork(format!(
            "Invalid network {}, expecting {}",
            identifier.network, status.chain_id
        )));
    }

    Ok(status)
}

/// Get List of Available Networks
///
/// This endpoint returns a list of NetworkIdentifiers that the Rosetta server
/// supports.
#[api_v2_operation]
async fn network_list(
    client_addr: web::Data<Addr<ClientActor>>,
    _body: Json<models::MetadataRequest>,
) -> Result<Json<models::NetworkListResponse>, models::Error> {
    let status = client_addr
        .send(near_client::Status { is_health_check: false, detailed: false })
        .await?
        .map_err(|err| errors::ErrorKind::InternalError(err.to_string()))?;
    Ok(Json(models::NetworkListResponse {
        network_identifiers: vec![models::NetworkIdentifier {
            blockchain: BLOCKCHAIN.to_string(),
            network: status.chain_id,
            sub_network_identifier: None,
        }],
    }))
}

#[api_v2_operation]
/// Get Network Status
///
/// This endpoint returns the current status of the network requested. Any
/// NetworkIdentifier returned by /network/list should be accessible here.
async fn network_status(
    genesis: web::Data<GenesisWithIdentifier>,
    client_addr: web::Data<Addr<ClientActor>>,
    view_client_addr: web::Data<Addr<ViewClientActor>>,
    body: Json<models::NetworkRequest>,
) -> Result<Json<models::NetworkStatusResponse>, models::Error> {
    let Json(models::NetworkRequest { network_identifier }) = body;

    let status = check_network_identifier(&client_addr, network_identifier).await?;

    let (network_info, earliest_block) = tokio::try_join!(
        client_addr.send(near_client::GetNetworkInfo {}),
        view_client_addr.send(near_client::GetBlock(
            near_primitives::types::BlockReference::SyncCheckpoint(
                near_primitives::types::SyncCheckpoint::EarliestAvailable
            ),
        )),
    )?;
    let network_info = network_info.map_err(errors::ErrorKind::InternalError)?;
    let genesis_block_identifier = genesis.block_id.clone();
    let oldest_block_identifier: models::BlockIdentifier = earliest_block
        .ok()
        .map(|block| (&block).into())
        .unwrap_or_else(|| genesis_block_identifier.clone());

    let final_block = crate::utils::get_final_block(&view_client_addr).await?;
    Ok(Json(models::NetworkStatusResponse {
        current_block_identifier: (&final_block).into(),
        current_block_timestamp: i64::try_from(final_block.header.timestamp_nanosec / 1_000_000)
            .unwrap(),
        genesis_block_identifier,
        oldest_block_identifier,
        sync_status: if status.sync_info.syncing {
            Some(models::SyncStatus {
                current_index: status.sync_info.latest_block_height.try_into().unwrap(),
                target_index: None,
                stage: None,
            })
        } else {
            None
        },
        peers: network_info
            .connected_peers
            .into_iter()
            .map(|peer| models::Peer { peer_id: peer.id.to_string() })
            .collect(),
    }))
}

#[api_v2_operation]
/// Get Network Options
///
/// This endpoint returns the version information and allowed network-specific
/// types for a NetworkIdentifier. Any NetworkIdentifier returned by
/// /network/list should be accessible here. Because options are retrievable in
/// the context of a NetworkIdentifier, it is possible to define unique options
/// for each network.
async fn network_options(
    client_addr: web::Data<Addr<ClientActor>>,
    body: Json<models::NetworkRequest>,
) -> Result<Json<models::NetworkOptionsResponse>, models::Error> {
    let Json(models::NetworkRequest { network_identifier }) = body;

    let status = check_network_identifier(&client_addr, network_identifier).await?;

    Ok(Json(models::NetworkOptionsResponse {
        version: models::Version {
            rosetta_version: API_VERSION.to_string(),
            node_version: status.version.version,
            middleware_version: None,
        },
        allow: models::Allow {
            operation_statuses: models::OperationStatusKind::iter()
                .map(|status| models::OperationStatus {
                    status,
                    successful: status.is_successful(),
                })
                .collect(),
            operation_types: models::OperationType::iter().collect(),
            errors: errors::ErrorKind::iter().map(models::Error::from_error_kind).collect(),
            historical_balance_lookup: true,
        },
    }))
}

#[api_v2_operation]
/// Get a Block
///
/// Get a block by its Block Identifier. If transactions are returned in the
/// same call to the node as fetching the block, the response should include
/// these transactions in the Block object. If not, an array of Transaction
/// Identifiers should be returned so /block/transaction fetches can be done to
/// get all transaction information.
///
/// When requesting a block by the hash component of the BlockIdentifier,
/// this request MUST be idempotent: repeated invocations for the same
/// hash-identified block must return the exact same block contents.
///
/// No such restriction is imposed when requesting a block by height,
/// given that a chain reorg event might cause the specific block at
/// height `n` to be set to a different one.
async fn block_details(
    genesis: web::Data<GenesisWithIdentifier>,
    client_addr: web::Data<Addr<ClientActor>>,
    view_client_addr: web::Data<Addr<ViewClientActor>>,
    body: Json<models::BlockRequest>,
) -> Result<Json<models::BlockResponse>, models::Error> {
    let Json(models::BlockRequest { network_identifier, block_identifier }) = body;

    check_network_identifier(&client_addr, network_identifier).await?;

    let block_id: near_primitives::types::BlockReference = block_identifier.try_into()?;
    let block = crate::utils::get_block_if_final(&block_id, view_client_addr.get_ref())
        .await?
        .ok_or_else(|| errors::ErrorKind::NotFound("Block not found".into()))?;

    let block_identifier: models::BlockIdentifier = (&block).into();

    let parent_block_identifier = if block.header.prev_hash == Default::default() {
        // According to Rosetta API genesis block should have the parent block
        // identifier referencing itself:
        block_identifier.clone()
    } else {
        let parent_block = view_client_addr
            .send(near_client::GetBlock(
                near_primitives::types::BlockId::Hash(block.header.prev_hash).into(),
            ))
            .await?
            .map_err(|err| errors::ErrorKind::InternalError(err.to_string()))?;
        (&parent_block).into()
    };

<<<<<<< HEAD
    let transactions = crate::adapters::collect_transactions(
        &genesis.genesis,
        Addr::clone(&view_client_addr),
        &block,
    )
    .await?;
=======
    let transactions =
        crate::adapters::collect_transactions(&genesis, view_client_addr.get_ref(), &block).await?;
>>>>>>> d06a2ed7

    Ok(Json(models::BlockResponse {
        block: Some(models::Block {
            block_identifier,
            parent_block_identifier,
            timestamp: (block.header.timestamp / 1_000_000).try_into().unwrap(),
            transactions,
        }),
        other_transactions: None,
    }))
}

#[api_v2_operation]
/// Get a Block Transaction
///
/// Get a transaction in a block by its Transaction Identifier. This endpoint
/// should only be used when querying a node for a block does not return all
/// transactions contained within it. All transactions returned by this endpoint
/// must be appended to any transactions returned by the /block method by
/// consumers of this data. Fetching a transaction by hash is considered an
/// Explorer Method (which is classified under the Future Work section). Calling
/// this endpoint requires reference to a BlockIdentifier because transaction
/// parsing can change depending on which block contains the transaction. For
/// example, in Bitcoin it is necessary to know which block contains a
/// transaction to determine the destination of fee payments. Without specifying
/// a block identifier, the node would have to infer which block to use (which
/// could change during a re-org). Implementations that require fetching
/// previous transactions to populate the response (ex: Previous UTXOs in
/// Bitcoin) may find it useful to run a cache within the Rosetta server in the
/// /data directory (on a path that does not conflict with the node).
///
/// NOTE: The current implementation is suboptimal as it processes the whole
/// block to only return a single transaction.
async fn block_transaction_details(
    genesis: web::Data<GenesisWithIdentifier>,
    client_addr: web::Data<Addr<ClientActor>>,
    view_client_addr: web::Data<Addr<ViewClientActor>>,
    body: Json<models::BlockTransactionRequest>,
) -> Result<Json<models::BlockTransactionResponse>, models::Error> {
    let Json(models::BlockTransactionRequest {
        network_identifier,
        block_identifier,
        transaction_identifier,
    }) = body;

    check_network_identifier(&client_addr, network_identifier).await?;

    let block_id: near_primitives::types::BlockReference = block_identifier.try_into()?;

    let block = crate::utils::get_block_if_final(&block_id, view_client_addr.get_ref())
        .await?
        .ok_or_else(|| errors::ErrorKind::NotFound("Block not found".into()))?;

<<<<<<< HEAD
    let transaction = crate::adapters::collect_transactions(
        &genesis.genesis,
        Addr::clone(&view_client_addr),
        &block,
    )
    .await?
    .into_iter()
    .find(|transaction| transaction.transaction_identifier == transaction_identifier)
    .ok_or_else(|| errors::ErrorKind::NotFound("Transaction not found".into()))?;
=======
    let transaction =
        crate::adapters::collect_transactions(&genesis, view_client_addr.get_ref(), &block)
            .await?
            .into_iter()
            .find(|transaction| transaction.transaction_identifier == transaction_identifier)
            .ok_or_else(|| errors::ErrorKind::NotFound("Transaction not found".into()))?;
>>>>>>> d06a2ed7

    Ok(Json(models::BlockTransactionResponse { transaction }))
}

#[api_v2_operation]
/// Get an Account Balance
///
/// Get an array of all AccountBalances for an AccountIdentifier and the
/// BlockIdentifier at which the balance lookup was performed. The
/// BlockIdentifier must always be returned because some consumers of account
/// balance data need to know specifically at which block the balance was
/// calculated to compare balances they compute from operations with the balance
/// returned by the node. It is important to note that making a balance request
/// for an account without populating the SubAccountIdentifier should not result
/// in the balance of all possible SubAccountIdentifiers being returned. Rather,
/// it should result in the balance pertaining to no SubAccountIdentifiers being
/// returned (sometimes called the liquid balance). To get all balances
/// associated with an account, it may be necessary to perform multiple balance
/// requests with unique AccountIdentifiers. It is also possible to perform a
/// historical balance lookup (if the server supports it) by passing in an
/// optional BlockIdentifier.
async fn account_balance(
    client_addr: web::Data<Addr<ClientActor>>,
    view_client_addr: web::Data<Addr<ViewClientActor>>,
    body: Json<models::AccountBalanceRequest>,
) -> Result<Json<models::AccountBalanceResponse>, models::Error> {
    let Json(models::AccountBalanceRequest {
        network_identifier,
        block_identifier,
        account_identifier,
    }) = body;

    check_network_identifier(&client_addr, network_identifier).await?;

    let block_id: near_primitives::types::BlockReference = block_identifier
        .map(TryInto::try_into)
        .unwrap_or(Ok(near_primitives::types::BlockReference::Finality(
            near_primitives::types::Finality::Final,
        )))?;

    // TODO: update error handling once we return structured errors from the
    // view_client handlers
    let block = crate::utils::get_block_if_final(&block_id, view_client_addr.get_ref())
        .await?
        .ok_or_else(|| errors::ErrorKind::NotFound("Block not found".into()))?;

    let runtime_config =
        crate::utils::query_protocol_config(block.header.hash, view_client_addr.get_ref())
            .await?
            .runtime_config;

    let account_id_for_access_key = account_identifier.address.clone();
    let account_id = account_identifier.address.into();
    let (block_hash, block_height, account_info) =
        match crate::utils::query_account(block_id, account_id, &view_client_addr).await {
            Ok(account_info_response) => account_info_response,
            Err(crate::errors::ErrorKind::NotFound(_)) => (
                block.header.hash,
                block.header.height,
                near_primitives::account::Account::new(0, 0, Default::default(), 0).into(),
            ),
            Err(err) => return Err(err.into()),
        };

    let account_balances =
        crate::utils::RosettaAccountBalances::from_account(account_info, &runtime_config);

    let balance = if let Some(sub_account) = account_identifier.sub_account {
        match sub_account.address {
            crate::models::SubAccount::Locked => account_balances.locked,
            crate::models::SubAccount::LiquidBalanceForStorage => {
                account_balances.liquid_for_storage
            }
        }
    } else {
        account_balances.liquid
    };
    let nonces = if let Some(metadata) = account_identifier.metadata {
        Some(
            crate::utils::get_nonces(
                &view_client_addr,
                account_id_for_access_key,
                metadata.public_keys,
            )
            .await?,
        )
    } else {
        None
    };
    Ok(Json(models::AccountBalanceResponse {
        block_identifier: models::BlockIdentifier::new(block_height, &block_hash),
        balances: vec![models::Amount::from_yoctonear(balance)],
        metadata: nonces,
    }))
}

#[api_v2_operation]
/// Get All Mempool Transactions (not implemented)
///
/// Get all Transaction Identifiers in the mempool
///
/// NOTE: The mempool is short-lived, so it is currently not implemented.
async fn mempool(
    _client_addr: web::Data<Addr<ClientActor>>,
    _body: Json<models::NetworkRequest>,
) -> Result<Json<models::MempoolResponse>, models::Error> {
    Ok(Json(models::MempoolResponse { transaction_identifiers: vec![] }))
}

#[api_v2_operation]
/// Get a Mempool Transaction (not implemented)
///
/// Get a transaction in the mempool by its Transaction Identifier. This is a
/// separate request than fetching a block transaction (/block/transaction)
/// because some blockchain nodes need to know that a transaction query is for
/// something in the mempool instead of a transaction in a block. Transactions
/// may not be fully parsable until they are in a block (ex: may not be possible
/// to determine the fee to pay before a transaction is executed). On this
/// endpoint, it is ok that returned transactions are only estimates of what may
/// actually be included in a block.
///
/// NOTE: The mempool is short-lived, so this method does not make a lot of
/// sense to be implemented.
async fn mempool_transaction(
    _client_addr: web::Data<Addr<ClientActor>>,
    _body: Json<models::MempoolTransactionRequest>,
) -> Result<Json<models::MempoolTransactionResponse>, models::Error> {
    Err(errors::ErrorKind::InternalError("Not implemented yet".to_string()).into())
}

#[api_v2_operation]
/// Derive an Address from a PublicKey (offline API, only for implicit accounts)
///
/// Derive returns the network-specific address associated with a public key.
///
/// Blockchains that require an on-chain action to create an account should not
/// implement this method.
///
/// NEAR implements explicit accounts with CREATE_ACCOUNT action and implicit
/// accounts, where account id is just a hex of the public key.
async fn construction_derive(
    client_addr: web::Data<Addr<ClientActor>>,
    body: Json<models::ConstructionDeriveRequest>,
) -> Result<Json<models::ConstructionDeriveResponse>, models::Error> {
    let Json(models::ConstructionDeriveRequest { network_identifier, public_key }) = body;

    check_network_identifier(&client_addr, network_identifier).await?;

    let public_key: near_crypto::PublicKey = (&public_key)
        .try_into()
        .map_err(|_| errors::ErrorKind::InvalidInput("Invalid PublicKey".to_string()))?;
    let address = if let near_crypto::KeyType::ED25519 = public_key.key_type() {
        hex::encode(public_key.key_data())
    } else {
        return Err(errors::ErrorKind::InvalidInput(
            "Only Ed25519 keys are allowed for implicit accounts".to_string(),
        )
        .into());
    };

    Ok(Json(models::ConstructionDeriveResponse {
        account_identifier: models::AccountIdentifier {
            address: address.parse().unwrap(),
            sub_account: None,
            metadata: None,
        },
    }))
}

#[api_v2_operation]
/// Create a Request to Fetch Metadata (offline API)
///
/// Preprocess is called prior to /construction/payloads to construct a request
/// for any metadata that is needed for transaction construction given (i.e.
/// account nonce). The request returned from this method will be used by the
/// caller (in a different execution environment) to call the
/// /construction/metadata endpoint.
async fn construction_preprocess(
    client_addr: web::Data<Addr<ClientActor>>,
    body: Json<models::ConstructionPreprocessRequest>,
) -> Result<Json<models::ConstructionPreprocessResponse>, models::Error> {
    let Json(models::ConstructionPreprocessRequest { network_identifier, operations }) = body;

    check_network_identifier(&client_addr, network_identifier).await?;

    let near_actions: crate::adapters::NearActions = operations.try_into()?;

    Ok(Json(models::ConstructionPreprocessResponse {
        required_public_keys: vec![models::AccountIdentifier {
            address: near_actions.sender_account_id.clone().into(),
            sub_account: None,
            metadata: None,
        }],
        options: models::ConstructionMetadataOptions {
            signer_account_id: near_actions.sender_account_id.into(),
        },
    }))
}

#[api_v2_operation]
/// Get Metadata for Transaction Construction (online API)
///
/// Get any information required to construct a transaction for a specific
/// network. Metadata returned here could be a recent hash to use, an account
/// sequence number, or even arbitrary chain state. The request used when
/// calling this endpoint is often created by calling /construction/preprocess
/// in an offline environment. It is important to clarify that this endpoint
/// should not pre-construct any transactions for the client (this should happen
/// in /construction/payloads). This endpoint is left purposely unstructured
/// because of the wide scope of metadata that could be required.
async fn construction_metadata(
    client_addr: web::Data<Addr<ClientActor>>,
    view_client_addr: web::Data<Addr<ViewClientActor>>,
    body: Json<models::ConstructionMetadataRequest>,
) -> Result<Json<models::ConstructionMetadataResponse>, models::Error> {
    let Json(models::ConstructionMetadataRequest { network_identifier, options, public_keys }) =
        body;

    check_network_identifier(&client_addr, network_identifier).await?;

    let signer_public_access_key = public_keys.into_iter().next().ok_or_else(|| {
        errors::ErrorKind::InvalidInput("exactly one public key is expected".to_string())
    })?;

    let (block_hash, _block_height, access_key) = crate::utils::query_access_key(
        near_primitives::types::BlockReference::latest(),
        options.signer_account_id.into(),
        (&signer_public_access_key).try_into().map_err(|err| {
            errors::ErrorKind::InvalidInput(format!(
                "public key could not be parsed due to: {:?}",
                err
            ))
        })?,
        &view_client_addr,
    )
    .await?;

    Ok(Json(models::ConstructionMetadataResponse {
        metadata: models::ConstructionMetadata {
            recent_block_hash: block_hash.to_string(),
            signer_public_access_key_nonce: access_key.nonce.saturating_add(1),
        },
    }))
}

#[api_v2_operation]
/// Generate an Unsigned Transaction and Signing Payloads (offline API)
///
/// Payloads is called with an array of operations and the response from
/// `/construction/metadata`. It returns an unsigned transaction blob and a
/// collection of payloads that must be signed by particular addresses using a
/// certain SignatureType. The array of operations provided in transaction
/// construction often times can not specify all "effects" of a transaction
/// (consider invoked transactions in Ethereum). However, they can
/// deterministically specify the "intent" of the transaction, which is
/// sufficient for construction. For this reason, parsing the corresponding
/// transaction in the Data API (when it lands on chain) will contain a superset
/// of whatever operations were provided during construction.
async fn construction_payloads(
    client_addr: web::Data<Addr<ClientActor>>,
    body: Json<models::ConstructionPayloadsRequest>,
) -> Result<Json<models::ConstructionPayloadsResponse>, models::Error> {
    let Json(models::ConstructionPayloadsRequest {
        network_identifier,
        operations,
        public_keys,
        metadata,
    }) = body;

    check_network_identifier(&client_addr, network_identifier).await?;

    let signer_public_access_key: near_crypto::PublicKey = public_keys
        .iter()
        .next()
        .ok_or_else(|| {
            errors::ErrorKind::InvalidInput("exactly one public key is expected".to_string())
        })?
        .try_into()
        .map_err(|err| {
            errors::ErrorKind::InvalidInput(format!(
                "public key could not be parsed due to: {:?}",
                err
            ))
        })?;

    let crate::adapters::NearActions {
        sender_account_id: signer_account_id,
        receiver_account_id,
        actions,
    } = operations.try_into()?;
    let models::ConstructionMetadata { recent_block_hash, signer_public_access_key_nonce } =
        metadata;
    let unsigned_transaction = near_primitives::transaction::Transaction {
        block_hash: recent_block_hash.parse().map_err(|err| {
            errors::ErrorKind::InvalidInput(format!(
                "block hash could not be parsed due to: {:?}",
                err
            ))
        })?,
        signer_id: signer_account_id.clone(),
        public_key: signer_public_access_key.clone(),
        nonce: signer_public_access_key_nonce,
        receiver_id: receiver_account_id,
        actions,
    };

    let (transaction_hash, _) = unsigned_transaction.get_hash_and_size().clone();

    Ok(Json(models::ConstructionPayloadsResponse {
        unsigned_transaction: unsigned_transaction.into(),
        payloads: vec![models::SigningPayload {
            account_identifier: signer_account_id.into(),
            signature_type: Some(signer_public_access_key.key_type().into()),
            hex_bytes: transaction_hash.as_ref().to_owned().into(),
        }],
    }))
}

#[api_v2_operation]
/// Create Network Transaction from Signatures (offline API)
///
/// Combine creates a network-specific transaction from an unsigned transaction
/// and an array of provided signatures. The signed transaction returned from
/// this method will be sent to the /construction/submit endpoint by the caller.
async fn construction_combine(
    client_addr: web::Data<Addr<ClientActor>>,
    body: Json<models::ConstructionCombineRequest>,
) -> Result<Json<models::ConstructionCombineResponse>, models::Error> {
    let Json(models::ConstructionCombineRequest {
        network_identifier,
        unsigned_transaction,
        signatures,
    }) = body;

    check_network_identifier(&client_addr, network_identifier).await?;

    let signature = signatures
        .iter()
        .next()
        .ok_or_else(|| {
            errors::ErrorKind::InvalidInput("exactly one signature is expected".to_string())
        })?
        .try_into()
        .map_err(|err: near_crypto::ParseSignatureError| {
            errors::ErrorKind::InvalidInput(err.to_string())
        })?;

    let signed_transction = near_primitives::transaction::SignedTransaction::new(
        signature,
        unsigned_transaction.into_inner(),
    );

    Ok(Json(models::ConstructionCombineResponse { signed_transaction: signed_transction.into() }))
}

#[api_v2_operation]
/// Parse a Transaction (offline API)
///
/// Parse is called on both unsigned and signed transactions to understand the
/// intent of the formulated transaction. This is run as a sanity check before
/// signing (after /construction/payloads) and before broadcast (after
/// /construction/combine).
async fn construction_parse(
    client_addr: web::Data<Addr<ClientActor>>,
    body: Json<models::ConstructionParseRequest>,
) -> Result<Json<models::ConstructionParseResponse>, models::Error> {
    let Json(models::ConstructionParseRequest { network_identifier, transaction, signed }) = body;

    check_network_identifier(&client_addr, network_identifier).await?;

    let near_primitives::transaction::Transaction {
        actions,
        signer_id: sender_account_id,
        receiver_id: receiver_account_id,
        ..
    } = if signed {
        near_primitives::transaction::SignedTransaction::try_from_slice(&transaction.into_inner())
            .map_err(|err| {
                errors::ErrorKind::InvalidInput(format!(
                    "Could not parse unsigned transaction: {}",
                    err
                ))
            })?
            .transaction
    } else {
        near_primitives::transaction::Transaction::try_from_slice(&transaction.into_inner())
            .map_err(|err| {
                errors::ErrorKind::InvalidInput(format!(
                    "Could not parse unsigned transaction: {}",
                    err
                ))
            })?
    };

    let account_identifier_signers =
        if signed { vec![sender_account_id.clone().into()] } else { vec![] };

    let near_actions =
        crate::adapters::NearActions { sender_account_id, receiver_account_id, actions };

    Ok(Json(models::ConstructionParseResponse {
        account_identifier_signers,
        operations: near_actions.into(),
    }))
}

#[api_v2_operation]
/// Get the Hash of a Signed Transaction
///
/// TransactionHash returns the network-specific transaction hash for a signed
/// transaction.
async fn construction_hash(
    client_addr: web::Data<Addr<ClientActor>>,
    body: Json<models::ConstructionHashRequest>,
) -> Result<Json<models::TransactionIdentifierResponse>, models::Error> {
    let Json(models::ConstructionHashRequest { network_identifier, signed_transaction }) = body;

    check_network_identifier(&client_addr, network_identifier).await?;

    Ok(Json(models::TransactionIdentifierResponse {
        transaction_identifier: models::TransactionIdentifier::transaction(
            &signed_transaction.as_ref().get_hash(),
        ),
    }))
}

#[api_v2_operation]
/// Submit a Signed Transaction
///
/// Submit a pre-signed transaction to the node. This call should not block on
/// the transaction being included in a block. Rather, it should return
/// immediately with an indication of whether or not the transaction was
/// included in the mempool. The transaction submission response should only
/// return a 200 status if the submitted transaction could be included in the
/// mempool. Otherwise, it should return an error.
async fn construction_submit(
    client_addr: web::Data<Addr<ClientActor>>,
    body: Json<models::ConstructionSubmitRequest>,
) -> Result<Json<models::TransactionIdentifierResponse>, models::Error> {
    let Json(models::ConstructionSubmitRequest { network_identifier, signed_transaction }) = body;

    check_network_identifier(&client_addr, network_identifier).await?;

    let transaction_hash = signed_transaction.as_ref().get_hash();
    let transaction_submittion = client_addr
        .send(near_network::types::NetworkClientMessages::Transaction {
            transaction: signed_transaction.into_inner(),
            is_forwarded: false,
            check_only: false,
        })
        .await?;
    match transaction_submittion {
        near_network::types::NetworkClientResponses::ValidTx
        | near_network::types::NetworkClientResponses::RequestRouted => {
            Ok(Json(models::TransactionIdentifierResponse {
                transaction_identifier: models::TransactionIdentifier::transaction(
                    &transaction_hash,
                ),
            }))
        }
        near_network::types::NetworkClientResponses::InvalidTx(error) => {
            Err(errors::ErrorKind::InvalidInput(error.to_string()).into())
        }
        _ => Err(errors::ErrorKind::InternalInvariantError(format!(
            "Transaction submition return unexpected result: {:?}",
            transaction_submittion
        ))
        .into()),
    }
}

fn get_cors(cors_allowed_origins: &[String]) -> Cors {
    let mut cors = Cors::permissive();
    if cors_allowed_origins != ["*".to_string()] {
        for origin in cors_allowed_origins {
            cors = cors.allowed_origin(origin);
        }
    }
    cors.allowed_methods(vec!["GET", "POST"])
        .allowed_headers(vec![
            actix_web::http::header::AUTHORIZATION,
            actix_web::http::header::ACCEPT,
        ])
        .allowed_header(actix_web::http::header::CONTENT_TYPE)
        .max_age(3600)
}

pub fn start_rosetta_rpc(
    config: crate::config::RosettaRpcConfig,
    genesis: Genesis,
    genesis_block_hash: &near_primitives::hash::CryptoHash,
    client_addr: Addr<ClientActor>,
    view_client_addr: Addr<ViewClientActor>,
) -> actix_web::dev::ServerHandle {
    let crate::config::RosettaRpcConfig { addr, cors_allowed_origins, limits } = config;
    let block_id = models::BlockIdentifier::new(genesis.config.genesis_height, genesis_block_hash);
    let genesis = Arc::new(GenesisWithIdentifier { genesis, block_id });
    let server = HttpServer::new(move || {
        let json_config = web::JsonConfig::default()
            .limit(limits.input_payload_max_size)
            .error_handler(|err, _req| {
                let error_message = err.to_string();
                actix_web::error::InternalError::from_response(
                    err,
                    models::Error::from_error_kind(errors::ErrorKind::InvalidInput(error_message))
                        .error_response(),
                )
                .into()
            });

        App::new()
            .app_data(json_config)
            .wrap(actix_web::middleware::Logger::default())
            .app_data(web::Data::from(genesis.clone()))
            .app_data(web::Data::new(client_addr.clone()))
            .app_data(web::Data::new(view_client_addr.clone()))
            .wrap(get_cors(&cors_allowed_origins))
            .wrap_api()
            .service(web::resource("/network/list").route(web::post().to(network_list)))
            .service(web::resource("/network/status").route(web::post().to(network_status)))
            .service(web::resource("/network/options").route(web::post().to(network_options)))
            .service(web::resource("/block").route(web::post().to(block_details)))
            .service(
                web::resource("/block/transaction")
                    .route(web::post().to(block_transaction_details)),
            )
            .service(web::resource("/account/balance").route(web::post().to(account_balance)))
            .service(web::resource("/mempool").route(web::post().to(mempool)))
            .service(
                web::resource("/mempool/transaction").route(web::post().to(mempool_transaction)),
            )
            .service(
                web::resource("/construction/derive").route(web::post().to(construction_derive)),
            )
            .service(
                web::resource("/construction/preprocess")
                    .route(web::post().to(construction_preprocess)),
            )
            .service(
                web::resource("/construction/metadata")
                    .route(web::post().to(construction_metadata)),
            )
            .service(
                web::resource("/construction/payloads")
                    .route(web::post().to(construction_payloads)),
            )
            .service(
                web::resource("/construction/combine").route(web::post().to(construction_combine)),
            )
            .service(web::resource("/construction/parse").route(web::post().to(construction_parse)))
            .service(web::resource("/construction/hash").route(web::post().to(construction_hash)))
            .service(
                web::resource("/construction/submit").route(web::post().to(construction_submit)),
            )
            .with_json_spec_at("/api/spec")
            .build()
    })
    .bind(addr)
    .unwrap()
    .shutdown_timeout(5)
    .disable_signals()
    .run();

    let handle = server.handle();

    tokio::spawn(server);

    handle
}<|MERGE_RESOLUTION|>--- conflicted
+++ resolved
@@ -228,17 +228,9 @@
         (&parent_block).into()
     };
 
-<<<<<<< HEAD
-    let transactions = crate::adapters::collect_transactions(
-        &genesis.genesis,
-        Addr::clone(&view_client_addr),
-        &block,
-    )
-    .await?;
-=======
     let transactions =
-        crate::adapters::collect_transactions(&genesis, view_client_addr.get_ref(), &block).await?;
->>>>>>> d06a2ed7
+        crate::adapters::collect_transactions(&genesis.genesis, view_client_addr.get_ref(), &block)
+            .await?;
 
     Ok(Json(models::BlockResponse {
         block: Some(models::Block {
@@ -292,24 +284,12 @@
         .await?
         .ok_or_else(|| errors::ErrorKind::NotFound("Block not found".into()))?;
 
-<<<<<<< HEAD
-    let transaction = crate::adapters::collect_transactions(
-        &genesis.genesis,
-        Addr::clone(&view_client_addr),
-        &block,
-    )
-    .await?
-    .into_iter()
-    .find(|transaction| transaction.transaction_identifier == transaction_identifier)
-    .ok_or_else(|| errors::ErrorKind::NotFound("Transaction not found".into()))?;
-=======
     let transaction =
-        crate::adapters::collect_transactions(&genesis, view_client_addr.get_ref(), &block)
+        crate::adapters::collect_transactions(&genesis.genesis, view_client_addr.get_ref(), &block)
             .await?
             .into_iter()
             .find(|transaction| transaction.transaction_identifier == transaction_identifier)
             .ok_or_else(|| errors::ErrorKind::NotFound("Transaction not found".into()))?;
->>>>>>> d06a2ed7
 
     Ok(Json(models::BlockTransactionResponse { transaction }))
 }
