--- conflicted
+++ resolved
@@ -1,8 +1,5 @@
 use std::fmt;
 
-use utoipa::ToSchema;
-use utoipa::openapi::RefOr;
-use utoipa::openapi::schema::{ObjectBuilder, Schema, SchemaType};
 
 #[derive(
     Eq,
@@ -28,15 +25,4 @@
     }
 }
 
-<<<<<<< HEAD
-// Note: utoipa handles schema generation automatically for standard types
-=======
-impl ToSchema<'_> for AccountId {
-    fn schema() -> (&'static str, RefOr<Schema>) {
-        (
-            "AccountId",
-            RefOr::T(Schema::Object(ObjectBuilder::new().schema_type(SchemaType::String).build())),
-        )
-    }
-}
->>>>>>> d59f736a
+// Note: utoipa handles schema generation automatically for standard types