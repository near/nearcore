function convertTime(millis) {
    if (millis == null) {
        return '(null)';
    }
    let total_seconds = Math.floor(millis / 1000);
    let hours = Math.floor(total_seconds / 3600)
    let minutes = Math.floor((total_seconds - (hours * 3600)) / 60)
    let seconds = total_seconds - (hours * 3600) - (minutes * 60)
    if (hours > 0) {
        if (minutes > 0) {
            return `${hours}h ${minutes}m ${seconds}s`
        } else {
            return `${hours}h ${seconds}s`
        }
    }
    if (minutes > 0) {
        return `${minutes}m ${seconds}s`
    }
    return `${seconds}s`
}

function convertBps(bytes_per_second) {
    if (bytes_per_second == null) {
        return '-'
    }
    if (bytes_per_second < 3000) {
        return `${bytes_per_second} bps`
    } []
    let kilobytes_per_second = bytes_per_second / 1024;
    if (kilobytes_per_second < 3000) {
        return `${kilobytes_per_second.toFixed(1)} Kbps`
    }
    let megabytes_per_second = kilobytes_per_second / 1024;
    return `${megabytes_per_second.toFixed(1)} Mbps`
}

function computeTraffic(bytes_received, bytes_sent) {
    return "⬇ " + convertBps(bytes_received) + "<br>⬆ " + convertBps(bytes_sent);
}

function add_debug_port_link(peer_network_addr) {
    // Each node running in a machine is assigned ports 24567 + peer_num and 3030 + peer_num, whereby peer_num is a whole number
    // peer_rpc_address is not shared between peer nodes. Hence, it cannot be programmatically fetched.
    // https://github.com/near/nearcore/blob/700ec29270f72f2e78a17029b4799a8228926c07/chain/network/src/network_protocol/peer.rs#L13-L19
    DEFAULT_RPC_PORT = 3030
    DEFAULT_NETWORK_PORT = 24567
    peer_network_addr_array = peer_network_addr.split(":")
    peer_network_port = peer_network_addr_array.pop()
    peer_network_ip = peer_network_addr_array.pop()
    peer_num = 0;
    localhost_ips = ["127.0.0.1", "localhost", "0.0.0.0"]
<<<<<<< HEAD
    if (peer_network_ip.includes("127.0.0.1")) {
        peer_num = peer_network_port - DEFAULT_NETWORK_PORT;
=======
    for (const localhost_ip of localhost_ips) {
        if (peer_network_ip.includes(localhost_ip)) {
            peer_num = peer_network_port - DEFAULT_NETWORK_PORT;
            break;
        }
>>>>>>> 6c1769d7
    }
    peer_rpc_port = DEFAULT_RPC_PORT + peer_num;
    peer_rpc_address = "http://" + peer_network_addr.replace(/:.*/, ":") + peer_rpc_port + "/debug"
    return $('<a>', {
        href: peer_rpc_address,
        text: peer_network_addr
    });
}

function displayHash(peer) {
    if (peer.is_highest_block_invalid) {
        return peer.block_hash + " (INVALID)"
    } else {
        return peer.block_hash + " (Valid)"
    }
}

function peerClass(current_height, peer_height) {
    if (peer_height > current_height + 5) {
        return 'peer_ahead_alot';
    }
    if (peer_height > current_height + 2) {
        return 'peer_ahead';
    }

    if (peer_height < current_height - 100) {
        return 'peer_far_behind';
    }
    if (peer_height < current_height - 10) {
        return 'peer_behind';
    }
    if (peer_height < current_height - 3) {
        return 'peer_behind_a_little';
    }
    return 'peer_in_sync';
}

function getIntersection(setA, setB) {
    const intersection = new Set(
        [...setA].filter(element => setB.has(element))
    );

    return intersection;
}

function getDifference(setA, setB) {
    return new Set(
        [...setA].filter(element => !setB.has(element))
    );
}

function to_human_time(seconds) {
    let result = "";
    if (seconds >= 60) {
        let minutes = Math.floor(seconds / 60);
        seconds = seconds % 60;
        if (minutes > 60) {
            let hours = Math.floor(minutes / 60);
            minutes = minutes % 60;
            if (hours > 24) {
                let days = Math.floor(hours / 24);
                hours = hours % 24;
                result += days + " days ";
            }
            result += hours + " h ";
        }
        result += minutes + " m ";
    }
    result += seconds + " s"
    return result;
}<|MERGE_RESOLUTION|>--- conflicted
+++ resolved
@@ -48,17 +48,8 @@
     peer_network_port = peer_network_addr_array.pop()
     peer_network_ip = peer_network_addr_array.pop()
     peer_num = 0;
-    localhost_ips = ["127.0.0.1", "localhost", "0.0.0.0"]
-<<<<<<< HEAD
     if (peer_network_ip.includes("127.0.0.1")) {
         peer_num = peer_network_port - DEFAULT_NETWORK_PORT;
-=======
-    for (const localhost_ip of localhost_ips) {
-        if (peer_network_ip.includes(localhost_ip)) {
-            peer_num = peer_network_port - DEFAULT_NETWORK_PORT;
-            break;
-        }
->>>>>>> 6c1769d7
     }
     peer_rpc_port = DEFAULT_RPC_PORT + peer_num;
     peer_rpc_address = "http://" + peer_network_addr.replace(/:.*/, ":") + peer_rpc_port + "/debug"
