--- conflicted
+++ resolved
@@ -263,111 +263,10 @@
 
     /// Processes the request without updating any metrics.
     async fn process_request_internal(&self, request: Request) -> Result<Value, RpcError> {
-<<<<<<< HEAD
         let request = match self.process_adversarial_request_internal(request).await {
             Ok(response) => return response,
             Err(request) => request,
         };
-=======
-        #[cfg(feature = "test_features")]
-        {
-            let params = request.params.clone();
-
-            let res = match request.method.as_ref() {
-                // Adversarial controls
-                "adv_set_weight" => Some(self.adv_set_sync_info(params).await),
-                "adv_disable_header_sync" => Some(self.adv_disable_header_sync(params).await),
-                "adv_disable_doomslug" => Some(self.adv_disable_doomslug(params).await),
-                "adv_produce_blocks" => Some(self.adv_produce_blocks(params).await),
-                "adv_switch_to_height" => Some(self.adv_switch_to_height(params).await),
-                "adv_get_saved_blocks" => Some(self.adv_get_saved_blocks(params).await),
-                "adv_check_store" => Some(self.adv_check_store(params).await),
-                "adv_set_options" => {
-                    let params = parse_params::<
-                        near_jsonrpc_adversarial_primitives::SetAdvOptionsRequest,
-                    >(params)?;
-                    self.peer_manager_addr
-                        .send(near_network::types::PeerManagerMessageRequest::SetAdvOptions(
-                            near_network::test_utils::SetAdvOptions {
-                                disable_edge_signature_verification: params
-                                    .disable_edge_signature_verification,
-                                disable_edge_propagation: params.disable_edge_propagation,
-                                disable_edge_pruning: params.disable_edge_pruning,
-                                set_max_peers: None,
-                            },
-                        ))
-                        .await
-                        .map_err(|e| RpcError::rpc_from(e))?;
-                    Some(
-                        serde_json::to_value(())
-                            .map_err(|err| RpcError::serialization_error(err.to_string())),
-                    )
-                }
-                "adv_set_routing_table" => {
-                    let request =
-                        near_jsonrpc_adversarial_primitives::SetRoutingTableRequest::parse(params)?;
-                    self.peer_manager_addr
-                        .send(near_network::types::PeerManagerMessageRequest::SetRoutingTable(
-                            near_network::test_utils::SetRoutingTable {
-                                add_edges: request.add_edges,
-                                remove_edges: request.remove_edges,
-                                prune_edges: request.prune_edges,
-                            },
-                        ))
-                        .await
-                        .map_err(RpcError::rpc_from)?;
-                    Some(
-                        serde_json::to_value(())
-                            .map_err(|err| RpcError::serialization_error(err.to_string())),
-                    )
-                }
-                "adv_get_peer_id" => {
-                    let response = self
-                        .peer_manager_addr
-                        .send(near_network::types::PeerManagerMessageRequest::GetPeerId(
-                            near_network::private_actix::GetPeerId {},
-                        ))
-                        .await
-                        .map_err(RpcError::rpc_from)?;
-                    Some(
-                        serde_json::to_value(response.as_peer_id_result())
-                            .map_err(|err| RpcError::serialization_error(err.to_string())),
-                    )
-                }
-                "adv_get_routing_table" => {
-                    let result = self
-                        .peer_manager_addr
-                        .send(near_network::types::PeerManagerMessageRequest::GetRoutingTable)
-                        .await
-                        .map_err(RpcError::rpc_from)?;
-                    match result {
-                        near_network::types::PeerManagerMessageResponse::GetRoutingTable {
-                            edges_info: routing_table,
-                        } => {
-                            let response = {
-                                near_network::routing::GetRoutingTableResult {
-                                    edges_info: routing_table
-                                        .iter()
-                                        .map(|x| x.to_simple_edge())
-                                        .collect(),
-                                }
-                            };
-                            Some(
-                                serde_json::to_value(response)
-                                    .map_err(|err| RpcError::serialization_error(err.to_string())),
-                            )
-                        }
-                        _ => None,
-                    }
-                }
-                _ => None,
-            };
-
-            if let Some(res) = res {
-                return res;
-            }
-        }
->>>>>>> 7aa42dda
 
         match request.method.as_ref() {
             // Handlers ordered alphabetically
@@ -482,7 +381,6 @@
             "adv_get_saved_blocks" => self.adv_get_saved_blocks(request.params).await,
             "adv_check_store" => self.adv_check_store(request.params).await,
             "adv_set_options" => self.adv_set_options(request.params).await,
-            #[cfg(feature = "protocol_feature_routing_exchange_algorithm")]
             "adv_set_routing_table" => self.adv_set_routing_table(request.params).await,
             "adv_get_peer_id" => self.adv_get_peer_id(request.params).await,
             "adv_get_routing_table" => self.adv_get_routing_table(request.params).await,
@@ -1308,9 +1206,9 @@
         Ok(Value::Null)
     }
 
-    #[cfg(feature = "protocol_feature_routing_exchange_algorithm")]
     async fn adv_set_routing_table(&self, params: Option<Value>) -> Result<Value, RpcError> {
-        let request = near_jsonrpc_adversarial_primitives::SetRoutingTableRequest::parse(params)?;
+        let request =
+            near_jsonrpc_adversarial_primitives::SetRoutingTableRequest::parse(params)?;
         self.peer_manager_addr
             .send(near_network::types::PeerManagerMessageRequest::SetRoutingTable(
                 near_network::test_utils::SetRoutingTable {
