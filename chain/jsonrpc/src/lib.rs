--- conflicted
+++ resolved
@@ -1,6 +1,13 @@
 #![doc = include_str!("../README.md")]
 
 pub use api::{RpcFrom, RpcInto, RpcRequest};
+use axum::Router;
+use axum::extract::{Json, Path, Query as AxumQuery, State};
+use axum::http::HeaderValue;
+use axum::http::header::{ACCEPT, AUTHORIZATION, CONTENT_TYPE};
+use axum::http::{Method, StatusCode};
+use axum::response::{Html, IntoResponse, Response};
+use axum::routing::{get, post};
 use axum::Router;
 use axum::extract::{Json, Path, Query as AxumQuery, State};
 use axum::http::HeaderValue;
@@ -10,6 +17,7 @@
 use axum::routing::{get, post};
 use near_async::actix::ActixResult;
 use near_async::futures::{FutureSpawner, FutureSpawnerExt};
+use near_async::futures::{FutureSpawner, FutureSpawnerExt};
 use near_async::messaging::{
     AsyncSendError, AsyncSender, CanSend, MessageWithCallback, SendAsync, Sender,
 };
@@ -18,6 +26,7 @@
     DebugStatus, GetBlock, GetBlockProof, GetChunk, GetClientConfig, GetExecutionOutcome,
     GetGasPrice, GetMaintenanceWindows, GetNetworkInfo, GetNextLightClientBlock, GetProtocolConfig,
     GetReceipt, GetStateChanges, GetStateChangesInBlock, GetValidatorInfo, GetValidatorOrdered,
+    ProcessTxRequest, ProcessTxResponse, Query as ClientQuery, Status, TxStatus,
     ProcessTxRequest, ProcessTxResponse, Query as ClientQuery, Status, TxStatus,
 };
 use near_client_primitives::debug::{DebugBlockStatusQuery, DebugBlocksStartingMode};
@@ -47,11 +56,15 @@
 use serde_json::{Value, json};
 use std::future::Future;
 use std::net::SocketAddr;
+use std::future::Future;
+use std::net::SocketAddr;
 use std::path::PathBuf;
 use std::pin::Pin;
 use std::sync::Arc;
 use std::time::{Duration, Instant};
 use tokio::time::{sleep, timeout};
+use tower_http::cors::CorsLayer;
+use tower_http::limit::RequestBodyLimitLayer;
 use tower_http::cors::CorsLayer;
 use tower_http::limit::RequestBodyLimitLayer;
 use tracing::{error, info};
@@ -147,10 +160,14 @@
     request: Request,
     callback: impl FnOnce(R) -> F + 'a + Send,
 ) -> Pin<Box<dyn Future<Output = Result<Value, RpcError>> + 'a + Send>>
+    callback: impl FnOnce(R) -> F + 'a + Send,
+) -> Pin<Box<dyn Future<Output = Result<Value, RpcError>> + 'a + Send>>
 where
+    R: RpcRequest + Send,
     R: RpcRequest + Send,
     V: serde::ser::Serialize,
     RpcError: From<E>,
+    F: Future<Output = Result<V, E>> + Send,
     F: Future<Output = Result<V, E>> + Send,
 {
     Box::pin(async move { serialize_response(callback(R::parse(request.params)?).await?) })
@@ -273,6 +290,7 @@
     AsyncSender<GetStateChangesInBlock, ActixResult<GetStateChangesInBlock>>,
     AsyncSender<GetValidatorInfo, ActixResult<GetValidatorInfo>>,
     AsyncSender<GetValidatorOrdered, ActixResult<GetValidatorOrdered>>,
+    AsyncSender<ClientQuery, ActixResult<ClientQuery>>,
     AsyncSender<ClientQuery, ActixResult<ClientQuery>>,
     AsyncSender<TxStatus, ActixResult<TxStatus>>,
     #[cfg(feature = "test_features")] Sender<near_client::NetworkAdversarialMessage>,
@@ -921,6 +939,7 @@
     > {
         let query_response = self
             .view_client_send(ClientQuery::new(request_data.block_reference, request_data.request))
+            .view_client_send(ClientQuery::new(request_data.block_reference, request_data.request))
             .await?;
         Ok(query_response.rpc_into())
     }
@@ -1407,15 +1426,19 @@
 }
 
 async fn handle_unknown_block(request: Message, handler: State<Arc<JsonRpcHandler>>) -> StatusCode {
+async fn handle_unknown_block(request: Message, handler: State<Arc<JsonRpcHandler>>) -> StatusCode {
     let Message::Request(request) = request else {
         return StatusCode::OK;
+        return StatusCode::OK;
     };
 
     let Some(block_id) = request.params.get("block_id") else {
         return StatusCode::OK;
+        return StatusCode::OK;
     };
 
     let Some(block_height) = block_id.as_u64() else {
+        return StatusCode::OK;
         return StatusCode::OK;
     };
 
@@ -1423,16 +1446,35 @@
         handler.block(RpcBlockRequest { block_reference: BlockReference::latest() }).await
     else {
         return StatusCode::OK;
+        return StatusCode::OK;
     };
 
     if block_height < latest_block.block_view.header.height {
         return StatusCode::UNPROCESSABLE_ENTITY;
+        return StatusCode::UNPROCESSABLE_ENTITY;
     }
 
     StatusCode::OK
+    StatusCode::OK
 }
 
 async fn rpc_handler(
+    State(handler): State<Arc<JsonRpcHandler>>,
+    Json(request): Json<Message>,
+) -> Response {
+    let message = handler.process(request.clone()).await;
+    let Message::Response(response) = &message else {
+        return StatusCode::INTERNAL_SERVER_ERROR.into_response();
+    };
+
+    let status_code = match &response.result {
+        Ok(_) => StatusCode::OK,
+        Err(err) => match &err.error_struct {
+            Some(RpcErrorKind::RequestValidationError(_)) => StatusCode::BAD_REQUEST,
+            Some(RpcErrorKind::HandlerError(error_struct)) => {
+                match error_struct.get("name").and_then(|name| name.as_str()) {
+                    Some("UNKNOWN_BLOCK") => {
+                        handle_unknown_block(request, State(handler.clone())).await
     State(handler): State<Arc<JsonRpcHandler>>,
     Json(request): Json<Message>,
 ) -> Response {
@@ -1452,7 +1494,13 @@
                     }
                     Some("TIMEOUT_ERROR") => StatusCode::REQUEST_TIMEOUT,
                     _ => StatusCode::OK,
+                    Some("TIMEOUT_ERROR") => StatusCode::REQUEST_TIMEOUT,
+                    _ => StatusCode::OK,
                 }
+            }
+            Some(RpcErrorKind::InternalError(_)) => StatusCode::INTERNAL_SERVER_ERROR,
+            None => StatusCode::OK,
+        },
             }
             Some(RpcErrorKind::InternalError(_)) => StatusCode::INTERNAL_SERVER_ERROR,
             None => StatusCode::OK,
@@ -1460,18 +1508,27 @@
     };
 
     (status_code, Json(message)).into_response()
-}
-
+    (status_code, Json(message)).into_response()
+}
+
+async fn status_handler(State(handler): State<Arc<JsonRpcHandler>>) -> Response {
 async fn status_handler(State(handler): State<Arc<JsonRpcHandler>>) -> Response {
     metrics::HTTP_STATUS_REQUEST_COUNT.inc();
 
     match handler.status().await {
         Ok(value) => (StatusCode::OK, Json(value)).into_response(),
         Err(_) => StatusCode::SERVICE_UNAVAILABLE.into_response(),
+        Ok(value) => (StatusCode::OK, Json(value)).into_response(),
+        Err(_) => StatusCode::SERVICE_UNAVAILABLE.into_response(),
     }
 }
 
 async fn debug_handler(
+    State(handler): State<Arc<JsonRpcHandler>>,
+    Path(api_path): Path<String>,
+) -> Response {
+    let path = format!("/debug/api/{}", api_path);
+    if path == "/debug/api/status" {
     State(handler): State<Arc<JsonRpcHandler>>,
     Path(api_path): Path<String>,
 ) -> Response {
@@ -1482,8 +1539,15 @@
             Ok(Some(value)) => (StatusCode::OK, Json(value)).into_response(),
             Ok(None) => StatusCode::METHOD_NOT_ALLOWED.into_response(),
             Err(_) => StatusCode::SERVICE_UNAVAILABLE.into_response(),
+            Ok(Some(value)) => (StatusCode::OK, Json(value)).into_response(),
+            Ok(None) => StatusCode::METHOD_NOT_ALLOWED.into_response(),
+            Err(_) => StatusCode::SERVICE_UNAVAILABLE.into_response(),
         };
     }
+    match handler.debug(&path).await {
+        Ok(Some(value)) => (StatusCode::OK, Json(value)).into_response(),
+        Ok(None) => StatusCode::METHOD_NOT_ALLOWED.into_response(),
+        Err(_) => StatusCode::SERVICE_UNAVAILABLE.into_response(),
     match handler.debug(&path).await {
         Ok(Some(value)) => (StatusCode::OK, Json(value)).into_response(),
         Ok(None) => StatusCode::METHOD_NOT_ALLOWED.into_response(),
@@ -1498,10 +1562,22 @@
     match handler.entity_debug_handler.query(req) {
         Ok(value) => (StatusCode::OK, Json(value)).into_response(),
         Err(err) => (StatusCode::SERVICE_UNAVAILABLE, format!("{:?}", err)).into_response(),
+    State(handler): State<Arc<JsonRpcHandler>>,
+    Json(req): Json<EntityQueryWithParams>,
+) -> Response {
+    match handler.entity_debug_handler.query(req) {
+        Ok(value) => (StatusCode::OK, Json(value)).into_response(),
+        Err(err) => (StatusCode::SERVICE_UNAVAILABLE, format!("{:?}", err)).into_response(),
     }
 }
 
 async fn handle_entity_debug_readonly(
+    State(handler): State<Arc<dyn EntityDebugHandler>>,
+    Json(req): Json<EntityQueryWithParams>,
+) -> Response {
+    match handler.query(req) {
+        Ok(value) => (StatusCode::OK, Json(value)).into_response(),
+        Err(err) => (StatusCode::SERVICE_UNAVAILABLE, format!("{:?}", err)).into_response(),
     State(handler): State<Arc<dyn EntityDebugHandler>>,
     Json(req): Json<EntityQueryWithParams>,
 ) -> Response {
@@ -1519,6 +1595,13 @@
         Ok(Some(value)) => (StatusCode::OK, Json(value)).into_response(),
         Ok(None) => StatusCode::METHOD_NOT_ALLOWED.into_response(),
         Err(_) => StatusCode::SERVICE_UNAVAILABLE.into_response(),
+    State(handler): State<Arc<JsonRpcHandler>>,
+    AxumQuery(query): AxumQuery<DebugBlockStatusQuery>,
+) -> Response {
+    match handler.debug_block_status(query).await {
+        Ok(Some(value)) => (StatusCode::OK, Json(value)).into_response(),
+        Ok(None) => StatusCode::METHOD_NOT_ALLOWED.into_response(),
+        Err(_) => StatusCode::SERVICE_UNAVAILABLE.into_response(),
     }
 }
 
@@ -1527,8 +1610,12 @@
     State(handler): State<Arc<JsonRpcHandler>>,
     Path(height): Path<u64>,
 ) -> Response {
+    State(handler): State<Arc<JsonRpcHandler>>,
+    Path(height): Path<u64>,
+) -> Response {
     match handler
         .debug_block_status(DebugBlockStatusQuery {
+            starting_height: Some(height),
             starting_height: Some(height),
             mode: DebugBlocksStartingMode::All,
             num_blocks: 50,
@@ -1538,6 +1625,9 @@
         Ok(Some(value)) => (StatusCode::OK, Json(value)).into_response(),
         Ok(None) => StatusCode::METHOD_NOT_ALLOWED.into_response(),
         Err(_) => StatusCode::SERVICE_UNAVAILABLE.into_response(),
+        Ok(Some(value)) => (StatusCode::OK, Json(value)).into_response(),
+        Ok(None) => StatusCode::METHOD_NOT_ALLOWED.into_response(),
+        Err(_) => StatusCode::SERVICE_UNAVAILABLE.into_response(),
     }
 }
 
@@ -1548,6 +1638,10 @@
 }
 
 async fn debug_epoch_info_handler(
+    State(handler): State<Arc<JsonRpcHandler>>,
+    Path(epoch_id_str): Path<String>,
+) -> Response {
+    let epoch_id: near_primitives::types::EpochId = epoch_id_str.parse().unwrap();
     State(handler): State<Arc<JsonRpcHandler>>,
     Path(epoch_id_str): Path<String>,
 ) -> Response {
@@ -1556,29 +1650,33 @@
         Ok(Some(value)) => (StatusCode::OK, Json(value)).into_response(),
         Ok(None) => StatusCode::METHOD_NOT_ALLOWED.into_response(),
         Err(_) => StatusCode::SERVICE_UNAVAILABLE.into_response(),
-    }
-}
-
+        Ok(Some(value)) => (StatusCode::OK, Json(value)).into_response(),
+        Ok(None) => StatusCode::METHOD_NOT_ALLOWED.into_response(),
+        Err(_) => StatusCode::SERVICE_UNAVAILABLE.into_response(),
+    }
+}
+
+async fn health_handler(State(handler): State<Arc<JsonRpcHandler>>) -> Response {
 async fn health_handler(State(handler): State<Arc<JsonRpcHandler>>) -> Response {
     match handler.health().await {
         Ok(value) => (StatusCode::OK, Json(value)).into_response(),
         Err(_) => StatusCode::SERVICE_UNAVAILABLE.into_response(),
-    }
-}
-
+        Ok(value) => (StatusCode::OK, Json(value)).into_response(),
+        Err(_) => StatusCode::SERVICE_UNAVAILABLE.into_response(),
+    }
+}
+
+async fn network_info_handler(State(handler): State<Arc<JsonRpcHandler>>) -> Response {
 async fn network_info_handler(State(handler): State<Arc<JsonRpcHandler>>) -> Response {
     match handler.network_info().await {
         Ok(value) => (StatusCode::OK, Json(value)).into_response(),
         Err(_) => StatusCode::SERVICE_UNAVAILABLE.into_response(),
-<<<<<<< HEAD
+        Ok(value) => (StatusCode::OK, Json(value)).into_response(),
+        Err(_) => StatusCode::SERVICE_UNAVAILABLE.into_response(),
     }
 }
 
 pub async fn prometheus_handler() -> Response {
-=======
-    }
-}
-
 pub async fn prometheus_handler() -> Response {
     metrics::PROMETHEUS_REQUEST_COUNT.inc();
 
@@ -1587,23 +1685,6 @@
     encoder.encode(&prometheus::gather(), &mut buffer).unwrap();
 
     match String::from_utf8(buffer) {
-        Ok(text) => (StatusCode::OK, [(CONTENT_TYPE, "text/plain")], text).into_response(),
-        Err(_) => StatusCode::SERVICE_UNAVAILABLE.into_response(),
-    }
-}
-
-// Actix-web version for backward compatibility with tools (to be removed later)
-#[allow(clippy::unused_async)]
-pub async fn prometheus_handler_actix() -> Result<actix_web::HttpResponse, actix_web::Error> {
->>>>>>> a31dae81
-    metrics::PROMETHEUS_REQUEST_COUNT.inc();
-
-    let mut buffer = vec![];
-    let encoder = TextEncoder::new();
-    encoder.encode(&prometheus::gather(), &mut buffer).unwrap();
-
-    match String::from_utf8(buffer) {
-<<<<<<< HEAD
         Ok(text) => (StatusCode::OK, [(CONTENT_TYPE, "text/plain")], text).into_response(),
         Err(_) => StatusCode::SERVICE_UNAVAILABLE.into_response(),
     }
@@ -1621,20 +1702,33 @@
     match String::from_utf8(buffer) {
         Ok(text) => Ok(actix_web::HttpResponse::Ok().content_type("text/plain").body(text)),
         Err(_) => Ok(actix_web::HttpResponse::ServiceUnavailable().finish()),
-    }
-}
-
-=======
+        Ok(text) => (StatusCode::OK, [(CONTENT_TYPE, "text/plain")], text).into_response(),
+        Err(_) => StatusCode::SERVICE_UNAVAILABLE.into_response(),
+    }
+}
+
+// Actix-web version for backward compatibility with tools (to be removed later)
+#[allow(clippy::unused_async)]
+pub async fn prometheus_handler_actix() -> Result<actix_web::HttpResponse, actix_web::Error> {
+    metrics::PROMETHEUS_REQUEST_COUNT.inc();
+
+    let mut buffer = vec![];
+    let encoder = TextEncoder::new();
+    encoder.encode(&prometheus::gather(), &mut buffer).unwrap();
+
+    match String::from_utf8(buffer) {
         Ok(text) => Ok(actix_web::HttpResponse::Ok().content_type("text/plain").body(text)),
         Err(_) => Ok(actix_web::HttpResponse::ServiceUnavailable().finish()),
     }
 }
 
->>>>>>> a31dae81
+async fn client_config_handler(State(handler): State<Arc<JsonRpcHandler>>) -> Response {
 async fn client_config_handler(State(handler): State<Arc<JsonRpcHandler>>) -> Response {
     match handler.client_config().await {
         Ok(value) => (StatusCode::OK, Json(value)).into_response(),
         Err(_) => StatusCode::SERVICE_UNAVAILABLE.into_response(),
+        Ok(value) => (StatusCode::OK, Json(value)).into_response(),
+        Err(_) => StatusCode::SERVICE_UNAVAILABLE.into_response(),
     }
 }
 
@@ -1645,7 +1739,17 @@
     let mut cors = CorsLayer::new();
     for origin in cors_allowed_origins {
         cors = cors.allow_origin(origin.parse::<HeaderValue>().unwrap());
-    }
+fn get_cors(cors_allowed_origins: &[String]) -> CorsLayer {
+    if cors_allowed_origins == ["*".to_string()] {
+        return CorsLayer::permissive();
+    }
+    let mut cors = CorsLayer::new();
+    for origin in cors_allowed_origins {
+        cors = cors.allow_origin(origin.parse::<HeaderValue>().unwrap());
+    }
+    cors.allow_methods([Method::GET, Method::POST])
+        .allow_headers([AUTHORIZATION, ACCEPT, CONTENT_TYPE])
+        .max_age(std::time::Duration::from_secs(3600))
     cors.allow_methods([Method::GET, Method::POST])
         .allow_headers([AUTHORIZATION, ACCEPT, CONTENT_TYPE])
         .max_age(std::time::Duration::from_secs(3600))
@@ -1661,9 +1765,14 @@
 
 async fn debug_html(State(handler): State<Arc<JsonRpcHandler>>) -> Html<String> {
     Html(debug_page_string!("debug.html", handler))
+async fn debug_html(State(handler): State<Arc<JsonRpcHandler>>) -> Html<String> {
+    Html(debug_page_string!("debug.html", handler))
 }
 
 async fn display_debug_html(
+    State(handler): State<Arc<JsonRpcHandler>>,
+    Path(page_name): Path<String>,
+) -> Response {
     State(handler): State<Arc<JsonRpcHandler>>,
     Path(page_name): Path<String>,
 ) -> Response {
@@ -1693,20 +1802,17 @@
     match content {
         Some(content) => Html(content).into_response(),
         None => StatusCode::NOT_FOUND.into_response(),
+        Some(content) => Html(content).into_response(),
+        None => StatusCode::NOT_FOUND.into_response(),
     }
 }
 
 /// Creates the axum Router for JSON-RPC server without starting it.
 ///
-<<<<<<< HEAD
 /// This function creates and configures the axum Router with all the necessary
 /// routes and middleware but does not start an HTTP server. Useful for testing
 /// or when you need the Router for custom server setup.
 pub fn create_jsonrpc_app(
-=======
-/// Starts HTTP server(s) listening for RPC requests using the provided future spawner.
-pub fn start_http(
->>>>>>> a31dae81
     config: RpcConfig,
     genesis_config: GenesisConfig,
     client_sender: ClientSenderForRpc,
@@ -1715,12 +1821,7 @@
     peer_manager_sender: PeerManagerSenderForRpc,
     #[cfg(feature = "test_features")] gc_sender: GCSenderForRpc,
     entity_debug_handler: Arc<dyn EntityDebugHandler>,
-<<<<<<< HEAD
 ) -> Router {
-=======
-    future_spawner: &dyn FutureSpawner,
-) {
->>>>>>> a31dae81
     let RpcConfig {
         cors_allowed_origins,
         polling_config,
@@ -1729,11 +1830,6 @@
         experimental_debug_pages_src_path: debug_pages_src_path,
         ..
     } = config;
-<<<<<<< HEAD
-=======
-    let prometheus_addr = prometheus_addr.filter(|it| it != &addr.to_string());
-    info!(target:"network", "Starting http server at {}", addr);
->>>>>>> a31dae81
 
     // Create shared state
     let handler = Arc::new(JsonRpcHandler {
@@ -1774,7 +1870,6 @@
             .route("/debug/pages/{page}", get(display_debug_html));
     }
 
-<<<<<<< HEAD
     app.layer(get_cors(&cors_allowed_origins))
         .layer(RequestBodyLimitLayer::new(limits_config.json_payload_max_size))
         .with_state(handler)
@@ -1816,12 +1911,6 @@
         gc_sender,
         entity_debug_handler,
     );
-=======
-    let app = app
-        .layer(get_cors(&cors_allowed_origins))
-        .layer(RequestBodyLimitLayer::new(limits_config.json_payload_max_size))
-        .with_state(handler);
->>>>>>> a31dae81
 
     // Start main server
     let socket_addr: SocketAddr = addr.to_string().parse().unwrap();
@@ -1831,6 +1920,7 @@
             error!(target:"network", "HTTP server error: {:?}", e);
         }
     });
+    });
 
     if let Some(prometheus_addr) = prometheus_addr {
         info!(target:"network", "Starting http monitoring server at {}", prometheus_addr);
@@ -1845,7 +1935,17 @@
             let listener = tokio::net::TcpListener::bind(&socket_addr).await.unwrap();
             if let Err(e) = axum::serve(listener, prometheus_app).await {
                 error!(target:"network", "Prometheus server error: {:?}", e);
-            }
+        let prometheus_app = Router::new()
+            .route("/metrics", get(prometheus_handler))
+            .layer(get_cors(&cors_allowed_origins));
+
+        let socket_addr: SocketAddr = prometheus_addr.parse().unwrap();
+        future_spawner.spawn("Prometheus Metrics", async move {
+            let listener = tokio::net::TcpListener::bind(&socket_addr).await.unwrap();
+            if let Err(e) = axum::serve(listener, prometheus_app).await {
+                error!(target:"network", "Prometheus server error: {:?}", e);
+            }
+        });
         });
     }
 }
@@ -1859,6 +1959,14 @@
     info!(
         "Use tools/debug-ui, use localhost as the node, and go to the Entity Debug tab to start querying."
     );
+
+    let app = Router::new()
+        .route("/debug/api/entity", post(handle_entity_debug_readonly))
+        .with_state(entity_debug_handler)
+        .layer(get_cors(&["*".to_string()]));
+
+    let listener = tokio::net::TcpListener::bind(*addr).await?;
+    axum::serve(listener, app).await
 
     let app = Router::new()
         .route("/debug/api/entity", post(handle_entity_debug_readonly))
