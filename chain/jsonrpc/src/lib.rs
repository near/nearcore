use std::time::Duration;

use actix::Addr;
use actix_cors::Cors;
use actix_web::{http, middleware, web, App, Error as HttpError, HttpResponse, HttpServer};
use futures::Future;
use futures::FutureExt;
use prometheus;
use serde::{Deserialize, Serialize};
use serde_json::{json, Value};
use tokio::time::{sleep, timeout};
use tracing::info;

use near_chain_configs::GenesisConfig;
use near_client::{
    ClientActor, GetBlock, GetBlockProof, GetChunk, GetExecutionOutcome, GetGasPrice,
    GetNetworkInfo, GetNextLightClientBlock, GetProtocolConfig, GetReceipt, GetStateChanges,
    GetStateChangesInBlock, GetValidatorInfo, GetValidatorOrdered, Query, Status, TxStatus,
    TxStatusError, ViewClientActor,
};
pub use near_jsonrpc_client as client;
use near_jsonrpc_primitives::errors::RpcError;
use near_jsonrpc_primitives::message::{Message, Request};
use near_jsonrpc_primitives::types::config::RpcProtocolConfigResponse;
use near_metrics::{Encoder, TextEncoder};
#[cfg(feature = "adversarial")]
use near_network::types::{NetworkAdversarialMessage, NetworkViewClientMessages};
#[cfg(feature = "sandbox")]
use near_network::types::{NetworkSandboxMessage, SandboxResponse};
use near_network::{NetworkClientMessages, NetworkClientResponses};
use near_primitives::hash::CryptoHash;
use near_primitives::serialize::BaseEncode;
use near_primitives::transaction::SignedTransaction;
use near_primitives::types::AccountId;
use near_primitives::views::FinalExecutionOutcomeViewEnum;

mod metrics;

#[derive(Serialize, Deserialize, Clone, Copy, Debug)]
pub struct RpcPollingConfig {
    pub polling_interval: Duration,
    pub polling_timeout: Duration,
}

impl Default for RpcPollingConfig {
    fn default() -> Self {
        Self {
            polling_interval: Duration::from_millis(500),
            polling_timeout: Duration::from_secs(10),
        }
    }
}

#[derive(Serialize, Deserialize, Clone, Debug)]
pub struct RpcLimitsConfig {
    /// Maximum byte size of the json payload.
    pub json_payload_max_size: usize,
}

impl Default for RpcLimitsConfig {
    fn default() -> Self {
        Self { json_payload_max_size: 10 * 1024 * 1024 }
    }
}

#[derive(Serialize, Deserialize, Clone, Debug)]
pub struct RpcConfig {
    pub addr: String,
    // If provided, will start an http server exporting only Prometheus metrics on that address.
    pub monitoring_addr: Option<String>,
    pub cors_allowed_origins: Vec<String>,
    pub polling_config: RpcPollingConfig,
    #[serde(default)]
    pub limits_config: RpcLimitsConfig,
}

impl Default for RpcConfig {
    fn default() -> Self {
        RpcConfig {
            addr: "0.0.0.0:3030".to_owned(),
            monitoring_addr: None,
            cors_allowed_origins: vec!["*".to_owned()],
            polling_config: Default::default(),
            limits_config: Default::default(),
        }
    }
}

impl RpcConfig {
    pub fn new(addr: &str) -> Self {
        RpcConfig { addr: addr.to_owned(), ..Default::default() }
    }
}

#[cfg(feature = "adversarial")]
fn parse_params<T: serde::de::DeserializeOwned>(value: Option<Value>) -> Result<T, RpcError> {
    if let Some(value) = value {
        serde_json::from_value(value)
            .map_err(|err| RpcError::invalid_params(format!("Failed parsing args: {}", err)))
    } else {
        Err(RpcError::invalid_params("Require at least one parameter".to_owned()))
    }
}

#[cfg(feature = "adversarial")]
fn jsonify<T: serde::Serialize>(
    response: Result<Result<T, String>, actix::MailboxError>,
) -> Result<Value, RpcError> {
    response
        .map_err(|err| err.to_string())
        .and_then(|value| {
            value.and_then(|value| serde_json::to_value(value).map_err(|err| err.to_string()))
        })
        .map_err(|err| RpcError::server_error(Some(err)))
}

#[easy_ext::ext(FromNetworkClientResponses)]
impl near_jsonrpc_primitives::types::transactions::RpcTransactionError {
    pub fn from_network_client_responses(responses: NetworkClientResponses) -> Self {
        match responses {
            NetworkClientResponses::InvalidTx(context) => Self::InvalidTransaction { context },
            NetworkClientResponses::NoResponse => Self::TimeoutError,
            NetworkClientResponses::DoesNotTrackShard | NetworkClientResponses::RequestRouted => {
                Self::DoesNotTrackShard
            }
            internal_error => Self::InternalError { debug_info: format!("{:?}", internal_error) },
        }
    }
}

/// This function processes response from query method to introduce
/// backward compatible response in case of specific errors
fn process_query_response(
    query_response: Result<
        near_jsonrpc_primitives::types::query::RpcQueryResponse,
        near_jsonrpc_primitives::types::query::RpcQueryError,
    >,
) -> Result<Value, RpcError> {
    // This match is used here to give backward compatible error message for specific
    // error variants. Should be refactored once structured errors fully shipped
    match query_response {
        Ok(rpc_query_response) => serde_json::to_value(rpc_query_response)
            .map_err(|err| RpcError::parse_error(err.to_string())),
        Err(err) => match err {
            near_jsonrpc_primitives::types::query::RpcQueryError::ContractExecutionError {
                vm_error,
                block_height,
                block_hash,
            } => Ok(json!({
                "error": vm_error,
                "logs": json!([]),
                "block_height": block_height,
                "block_hash": block_hash,
            })),
            near_jsonrpc_primitives::types::query::RpcQueryError::UnknownAccessKey {
                public_key,
                block_height,
                block_hash,
            } => Ok(json!({
                "error": format!(
                    "access key {} does not exist while viewing",
                    public_key.to_string()
                ),
                "logs": json!([]),
                "block_height": block_height,
                "block_hash": block_hash,
            })),
            near_jsonrpc_primitives::types::query::RpcQueryError::UnknownBlock {
                ref block_reference,
            } => match block_reference {
                near_primitives::types::BlockReference::BlockId(block_id) => {
                    let error_data = Some(match block_id {
                        near_primitives::types::BlockId::Height(height) => json!(format!(
                            "DB Not Found Error: BLOCK HEIGHT: {} \n Cause: Unknown",
                            height
                        )),
                        near_primitives::types::BlockId::Hash(block_hash) => {
                            json!(format!("DB Not Found Error: BLOCK HEADER: {}", block_hash))
                        }
                    });
                    let error_data_value = match serde_json::to_value(err) {
                        Ok(value) => value,
                        Err(err) => {
                            return Err(RpcError::new_internal_error(
                                None,
                                format!("Failed to serialize RpcQueryError: {:?}", err),
                            ))
                        }
                    };
                    Err(RpcError::new_internal_or_handler_error(error_data, error_data_value))
                }
                _ => Err(err.into()),
            },
            _ => Err(err.into()),
        },
    }
}

struct JsonRpcHandler {
    client_addr: Addr<ClientActor>,
    view_client_addr: Addr<ViewClientActor>,
    polling_config: RpcPollingConfig,
    genesis_config: GenesisConfig,
}

impl JsonRpcHandler {
    pub async fn process(&self, message: Message) -> Result<Message, HttpError> {
        let id = message.id();
        match message {
            Message::Request(request) => {
                Ok(Message::response(id, self.process_request(request).await))
            }
            _ => Ok(Message::error(RpcError::parse_error(
                "JSON RPC Request format was expected".to_owned(),
            ))),
        }
    }

    async fn process_request(&self, request: Request) -> Result<Value, RpcError> {
        near_metrics::inc_counter_vec(&metrics::HTTP_RPC_REQUEST_COUNT, &[request.method.as_ref()]);
        let _rpc_processing_time = near_metrics::start_timer_vec(
            &metrics::RPC_PROCESSING_TIME,
            &[request.method.as_ref()],
        );

        #[cfg(feature = "adversarial")]
        {
            let params = request.params.clone();

            let res = match request.method.as_ref() {
                // Adversarial controls
                "adv_set_weight" => Some(self.adv_set_sync_info(params).await),
                "adv_disable_header_sync" => Some(self.adv_disable_header_sync(params).await),
                "adv_disable_doomslug" => Some(self.adv_disable_doomslug(params).await),
                "adv_produce_blocks" => Some(self.adv_produce_blocks(params).await),
                "adv_switch_to_height" => Some(self.adv_switch_to_height(params).await),
                "adv_get_saved_blocks" => Some(self.adv_get_saved_blocks(params).await),
                "adv_check_store" => Some(self.adv_check_store(params).await),
                _ => None,
            };

            if let Some(res) = res {
                return res;
            }
        }

        let response: Result<Value, RpcError> = match request.method.as_ref() {
            // Handlers ordered alphabetically
            "block" => {
                let rpc_block_request =
                    near_jsonrpc_primitives::types::blocks::RpcBlockRequest::parse(request.params)?;
                let block = self.block(rpc_block_request).await?;
                serde_json::to_value(block)
                    .map_err(|err| RpcError::serialization_error(err.to_string()))
            }
            "broadcast_tx_async" => {
                let rpc_transaction_request =
                    near_jsonrpc_primitives::types::transactions::RpcBroadcastTransactionRequest::parse(
                        request.params,
                    )?;
                let transaction_hash = self.send_tx_async(rpc_transaction_request).await;
                serde_json::to_value((&transaction_hash).to_base())
                    .map_err(|err| RpcError::serialization_error(err.to_string()))
            }
            "broadcast_tx_commit" => {
                let rpc_transaction_request =
                    near_jsonrpc_primitives::types::transactions::RpcBroadcastTransactionRequest::parse(
                        request.params,
                    )?;
                let send_tx_response = self.send_tx_commit(rpc_transaction_request).await?;
                serde_json::to_value(send_tx_response)
                    .map_err(|err| RpcError::serialization_error(err.to_string()))
            }
            "chunk" => {
                let rpc_chunk_request =
                    near_jsonrpc_primitives::types::chunks::RpcChunkRequest::parse(request.params)?;
                let chunk = self.chunk(rpc_chunk_request).await?;
                serde_json::to_value(chunk)
                    .map_err(|err| RpcError::serialization_error(err.to_string()))
            }
            "gas_price" => {
                let rpc_gas_price_request =
                    near_jsonrpc_primitives::types::gas_price::RpcGasPriceRequest::parse(
                        request.params,
                    )?;
                let gas_price = self.gas_price(rpc_gas_price_request).await?;
                serde_json::to_value(gas_price)
                    .map_err(|err| RpcError::serialization_error(err.to_string()))
            }
            "health" => {
                let health_response = self.health().await?;
                serde_json::to_value(health_response)
                    .map_err(|err| RpcError::serialization_error(err.to_string()))
            }
            "light_client_proof" => {
                let rpc_light_client_execution_proof_request = near_jsonrpc_primitives::types::light_client::RpcLightClientExecutionProofRequest::parse(request.params)?;
                let rpc_light_client_execution_proof_response = self
                    .light_client_execution_outcome_proof(rpc_light_client_execution_proof_request)
                    .await?;
                serde_json::to_value(rpc_light_client_execution_proof_response)
                    .map_err(|err| RpcError::serialization_error(err.to_string()))
            }
            "next_light_client_block" => {
                let rpc_light_client_next_block_request = near_jsonrpc_primitives::types::light_client::RpcLightClientNextBlockRequest::parse(request.params)?;
                let next_light_client_block =
                    self.next_light_client_block(rpc_light_client_next_block_request).await?;
                serde_json::to_value(next_light_client_block)
                    .map_err(|err| RpcError::serialization_error(err.to_string()))
            }
            "network_info" => {
                let network_info_response = self.network_info().await?;
                serde_json::to_value(network_info_response)
                    .map_err(|err| RpcError::serialization_error(err.to_string()))
            }
            "query" => {
                let rpc_query_request =
                    near_jsonrpc_primitives::types::query::RpcQueryRequest::parse(request.params)?;
                let query_response = self.query(rpc_query_request).await;
                process_query_response(query_response)
            }
            "status" => {
                let status_response = self.status().await?;
                serde_json::to_value(status_response)
                    .map_err(|err| RpcError::serialization_error(err.to_string()))
            }
            "tx" => {
                let rpc_transaction_status_common_request =
                    near_jsonrpc_primitives::types::transactions::RpcTransactionStatusCommonRequest::parse(request.params)?;
                let rpc_transaction_response =
                    self.tx_status_common(rpc_transaction_status_common_request, false).await?;
                serde_json::to_value(rpc_transaction_response)
                    .map_err(|err| RpcError::serialization_error(err.to_string()))
            }
            "validators" => {
                let rpc_validator_request =
                    near_jsonrpc_primitives::types::validator::RpcValidatorRequest::parse(
                        request.params,
                    )?;
                let validator_info = self.validators(rpc_validator_request).await?;
                serde_json::to_value(validator_info)
                    .map_err(|err| RpcError::serialization_error(err.to_string()))
            }
            "EXPERIMENTAL_broadcast_tx_sync" => {
                let rpc_transaction_request =
                    near_jsonrpc_primitives::types::transactions::RpcBroadcastTransactionRequest::parse(
                        request.params,
                    )?;
                let broadcast_tx_sync_response = self.send_tx_sync(rpc_transaction_request).await?;
                serde_json::to_value(broadcast_tx_sync_response)
                    .map_err(|err| RpcError::serialization_error(err.to_string()))
            }
            "EXPERIMENTAL_changes" => {
                let rpc_state_changes_request =
                    near_jsonrpc_primitives::types::changes::RpcStateChangesInBlockRequest::parse(
                        request.params,
                    )?;
                let state_changes =
                    self.changes_in_block_by_type(rpc_state_changes_request).await?;
                serde_json::to_value(state_changes)
                    .map_err(|err| RpcError::serialization_error(err.to_string()))
            }
            "EXPERIMENTAL_changes_in_block" => {
                let rpc_state_changes_request =
                    near_jsonrpc_primitives::types::changes::RpcStateChangesRequest::parse(
                        request.params,
                    )?;
                let state_changes = self.changes_in_block(rpc_state_changes_request).await?;
                serde_json::to_value(state_changes)
                    .map_err(|err| RpcError::serialization_error(err.to_string()))
            }
            "EXPERIMENTAL_check_tx" => {
                let rpc_transaction_request =
                    near_jsonrpc_primitives::types::transactions::RpcBroadcastTransactionRequest::parse(
                        request.params,
                    )?;
                let broadcast_tx_sync_response = self.check_tx(rpc_transaction_request).await?;
                serde_json::to_value(broadcast_tx_sync_response)
                    .map_err(|err| RpcError::serialization_error(err.to_string()))
            }
            "EXPERIMENTAL_genesis_config" => {
                let genesis_config = self.genesis_config().await;
                serde_json::to_value(genesis_config)
                    .map_err(|err| RpcError::serialization_error(err.to_string()))
            }
            "EXPERIMENTAL_light_client_proof" => {
                let rpc_light_client_execution_proof_request = near_jsonrpc_primitives::types::light_client::RpcLightClientExecutionProofRequest::parse(request.params)?;
                let rpc_light_client_execution_proof_response = self
                    .light_client_execution_outcome_proof(rpc_light_client_execution_proof_request)
                    .await?;
                serde_json::to_value(rpc_light_client_execution_proof_response)
                    .map_err(|err| RpcError::serialization_error(err.to_string()))
            }
            "EXPERIMENTAL_protocol_config" => {
                let rpc_protocol_config_request =
                    near_jsonrpc_primitives::types::config::RpcProtocolConfigRequest::parse(
                        request.params,
                    )?;
                let config = self.protocol_config(rpc_protocol_config_request).await?;
                serde_json::to_value(config)
                    .map_err(|err| RpcError::serialization_error(err.to_string()))
            }
            "EXPERIMENTAL_receipt" => {
                let rpc_receipt_request =
                    near_jsonrpc_primitives::types::receipts::RpcReceiptRequest::parse(
                        request.params,
                    )?;
                let receipt = self.receipt(rpc_receipt_request).await?;
                serde_json::to_value(receipt)
                    .map_err(|err| RpcError::serialization_error(err.to_string()))
            }
            "EXPERIMENTAL_tx_status" => {
                let rpc_transaction_status_common_request = near_jsonrpc_primitives::types::transactions::RpcTransactionStatusCommonRequest::parse(request.params)?;
                let rpc_transaction_response =
                    self.tx_status_common(rpc_transaction_status_common_request, true).await?;
                serde_json::to_value(rpc_transaction_response)
                    .map_err(|err| RpcError::serialization_error(err.to_string()))
            }
            "EXPERIMENTAL_validators_ordered" => {
                let rpc_validators_ordered_request =
                    near_jsonrpc_primitives::types::validator::RpcValidatorsOrderedRequest::parse(
                        request.params,
                    )?;
                let validators = self.validators_ordered(rpc_validators_ordered_request).await?;
                serde_json::to_value(validators)
                    .map_err(|err| RpcError::serialization_error(err.to_string()))
            }
            #[cfg(feature = "sandbox")]
            "sandbox_patch_state" => {
                let sandbox_patch_state_request =
                    near_jsonrpc_primitives::types::sandbox::RpcSandboxPatchStateRequest::parse(
                        request.params,
                    )?;
                let sandbox_patch_state_response =
                    self.sandbox_patch_state(sandbox_patch_state_request).await?;
                serde_json::to_value(sandbox_patch_state_response)
                    .map_err(|err| RpcError::serialization_error(err.to_string()))
            }
            _ => Err(RpcError::method_not_found(request.method.clone())),
        };

        if let Err(err) = &response {
            near_metrics::inc_counter_vec(
                &metrics::RPC_ERROR_COUNT,
                &[request.method.as_ref(), &err.code.to_string()],
            );
        }

        response
    }

    async fn send_tx_async(
        &self,
        request_data: near_jsonrpc_primitives::types::transactions::RpcBroadcastTransactionRequest,
    ) -> CryptoHash {
        let tx = request_data.signed_transaction;
        let hash = tx.get_hash().clone();
        self.client_addr.do_send(NetworkClientMessages::Transaction {
            transaction: tx,
            is_forwarded: false,
            check_only: false, // if we set true here it will not actually send the transaction
        });
        hash
    }

    async fn tx_exists(
        &self,
        tx_hash: CryptoHash,
        signer_account_id: &AccountId,
    ) -> Result<bool, near_jsonrpc_primitives::types::transactions::RpcTransactionError> {
        timeout(self.polling_config.polling_timeout, async {
            loop {
                // TODO(optimization): Introduce a view_client method to only get transaction
                // status without the information about execution outcomes.
                match self
                    .view_client_addr
                    .send(TxStatus {
                        tx_hash,
                        signer_account_id: signer_account_id.clone(),
                        fetch_receipt: false,
                    })
                    .await
                {
                    Ok(Ok(Some(_))) => {
                        return Ok(true);
                    }
                    Ok(Err(TxStatusError::MissingTransaction(_))) => {
                        return Ok(false);
                    }
                    Err(err) => return Err(near_jsonrpc_primitives::types::transactions::RpcTransactionError::InternalError {
                        debug_info: format!("{:?}", err)
                    }),
                    _ => {}
                }
                sleep(self.polling_config.polling_interval).await;
            }
        })
        .await
        .map_err(|_| {
            near_metrics::inc_counter(&metrics::RPC_TIMEOUT_TOTAL);
            tracing::warn!(
                target: "jsonrpc", "Timeout: tx_exists method. tx_hash {:?} signer_account_id {:?}",
                tx_hash,
                signer_account_id
            );
            near_jsonrpc_primitives::types::transactions::RpcTransactionError::TimeoutError
        })?
    }

    async fn tx_status_fetch(
        &self,
        tx_info: near_jsonrpc_primitives::types::transactions::TransactionInfo,
        fetch_receipt: bool,
    ) -> Result<FinalExecutionOutcomeViewEnum, TxStatusError> {
        let (tx_hash, account_id) = match &tx_info {
            near_jsonrpc_primitives::types::transactions::TransactionInfo::Transaction(tx) => {
                (tx.get_hash(), tx.transaction.signer_id.clone())
            }
            near_jsonrpc_primitives::types::transactions::TransactionInfo::TransactionId {
                hash,
                account_id,
            } => (*hash, account_id.clone()),
        };
        timeout(self.polling_config.polling_timeout, async {
            loop {
                let tx_status_result = self
                    .view_client_addr
                    .send(TxStatus {
                        tx_hash,
                        signer_account_id: account_id.clone(),
                        fetch_receipt,
                    })
                    .await;
                match tx_status_result {
                    Ok(Ok(Some(outcome))) => break Ok(outcome),
                    Ok(Ok(None)) => {} // No such transaction recorded on chain yet
                    Ok(Err(err @ TxStatusError::MissingTransaction(_))) => {
                        if let near_jsonrpc_primitives::types::transactions::TransactionInfo::Transaction(tx) = &tx_info {
                            if let Ok(NetworkClientResponses::InvalidTx(e)) =
                                self.send_tx(tx.clone(), true).await
                            {
                                break Err(TxStatusError::InvalidTx(e));
                            }
                        }
                        break Err(err);
                    }
                    Ok(Err(err)) => break Err(err),
                    Err(err) => break Err(TxStatusError::InternalError(err.to_string())),
                }
                let _ = sleep(self.polling_config.polling_interval).await;
            }
        })
        .await
        .map_err(|_| {
            near_metrics::inc_counter(&metrics::RPC_TIMEOUT_TOTAL);
            tracing::warn!(
                target: "jsonrpc", "Timeout: tx_status_fetch method. tx_info {:?} fetch_receipt {:?}",
                tx_info,
                fetch_receipt,
            );
            TxStatusError::TimeoutError
        })?
    }

    async fn tx_polling(
        &self,
        tx_info: near_jsonrpc_primitives::types::transactions::TransactionInfo,
    ) -> Result<
        near_jsonrpc_primitives::types::transactions::RpcTransactionResponse,
        near_jsonrpc_primitives::types::transactions::RpcTransactionError,
    > {
        timeout(self.polling_config.polling_timeout, async {
            loop {
                match self.tx_status_fetch(tx_info.clone(), false).await {
                    Ok(tx_status) => {
                        break Ok(
                            near_jsonrpc_primitives::types::transactions::RpcTransactionResponse {
                                final_execution_outcome: tx_status,
                            },
                        )
                    }
                    // If transaction is missing, keep polling.
                    Err(TxStatusError::MissingTransaction(_)) => {}
                    // If we hit any other error, we return to the user.
                    Err(err) => {
                        break Err(err.into());
                    }
                }
                let _ = sleep(self.polling_config.polling_interval).await;
            }
        })
        .await
        .map_err(|_| {
            near_metrics::inc_counter(&metrics::RPC_TIMEOUT_TOTAL);
            tracing::warn!(
                target: "jsonrpc", "Timeout: tx_polling method. tx_info {:?}",
                tx_info,
            );
            near_jsonrpc_primitives::types::transactions::RpcTransactionError::TimeoutError
        })?
    }

    /// Send a transaction idempotently (subsequent send of the same transaction will not cause
    /// any new side-effects and the result will be the same unless we garbage collected it
    /// already).
    async fn send_tx(
        &self,
        tx: SignedTransaction,
        check_only: bool,
    ) -> Result<
        NetworkClientResponses,
        near_jsonrpc_primitives::types::transactions::RpcTransactionError,
    > {
        let tx_hash = tx.get_hash();
        let signer_account_id = tx.transaction.signer_id.clone();
        let response = self
            .client_addr
            .send(NetworkClientMessages::Transaction {
                transaction: tx,
                is_forwarded: false,
                check_only,
            })
            .await?;

        // If we receive InvalidNonce error, it might be the case that the transaction was
        // resubmitted, and we should check if that is the case and return ValidTx response to
        // maintain idempotence of the send_tx method.
        if let NetworkClientResponses::InvalidTx(
            near_primitives::errors::InvalidTxError::InvalidNonce { .. },
        ) = response
        {
            if self.tx_exists(tx_hash, &signer_account_id).await? {
                return Ok(NetworkClientResponses::ValidTx);
            }
        }

        Ok(response)
    }

    async fn send_tx_sync(
        &self,
        request_data: near_jsonrpc_primitives::types::transactions::RpcBroadcastTransactionRequest,
    ) -> Result<
        near_jsonrpc_primitives::types::transactions::RpcBroadcastTxSyncResponse,
        near_jsonrpc_primitives::types::transactions::RpcTransactionError,
    > {
        match self.send_tx(request_data.clone().signed_transaction, false).await? {
            NetworkClientResponses::ValidTx => {
                Ok(near_jsonrpc_primitives::types::transactions::RpcBroadcastTxSyncResponse {
                    transaction_hash: request_data.signed_transaction.get_hash(),
                })
            }
            NetworkClientResponses::RequestRouted => {
                Err(near_jsonrpc_primitives::types::transactions::RpcTransactionError::RequestRouted {
                    transaction_hash: request_data.signed_transaction.get_hash(),
                })
            }
            network_client_responses=> Err(
                near_jsonrpc_primitives::types::transactions::RpcTransactionError::from_network_client_responses(
                    network_client_responses
                )
            )
        }
    }

    async fn check_tx(
        &self,
        request_data: near_jsonrpc_primitives::types::transactions::RpcBroadcastTransactionRequest,
    ) -> Result<
        near_jsonrpc_primitives::types::transactions::RpcBroadcastTxSyncResponse,
        near_jsonrpc_primitives::types::transactions::RpcTransactionError,
    > {
        match self.send_tx(request_data.clone().signed_transaction, true).await? {
            NetworkClientResponses::ValidTx => {
                Ok(near_jsonrpc_primitives::types::transactions::RpcBroadcastTxSyncResponse {
                    transaction_hash: request_data.signed_transaction.get_hash(),
                })
            }
            NetworkClientResponses::RequestRouted => {
                Err(near_jsonrpc_primitives::types::transactions::RpcTransactionError::RequestRouted {
                    transaction_hash: request_data.signed_transaction.get_hash(),
                })
            }
            network_client_responses => Err(
                near_jsonrpc_primitives::types::transactions::RpcTransactionError::from_network_client_responses(network_client_responses)
            )
        }
    }

    async fn send_tx_commit(
        &self,
        request_data: near_jsonrpc_primitives::types::transactions::RpcBroadcastTransactionRequest,
    ) -> Result<
        near_jsonrpc_primitives::types::transactions::RpcTransactionResponse,
        near_jsonrpc_primitives::types::transactions::RpcTransactionError,
    > {
        let tx = request_data.signed_transaction;
        match self
            .tx_status_fetch(
                near_jsonrpc_primitives::types::transactions::TransactionInfo::Transaction(
                    tx.clone(),
                ),
                false,
            )
            .await
        {
            Ok(outcome) => {
                return Ok(near_jsonrpc_primitives::types::transactions::RpcTransactionResponse {
                    final_execution_outcome: outcome,
                });
            }
            Err(TxStatusError::InvalidTx(invalid_tx_error)) => {
                return Err(near_jsonrpc_primitives::types::transactions::RpcTransactionError::InvalidTransaction {
                    context: invalid_tx_error
                });
            }
            _ => {}
        }
        match self.send_tx(tx.clone(), false).await? {
            NetworkClientResponses::ValidTx | NetworkClientResponses::RequestRouted => {
                self.tx_polling(near_jsonrpc_primitives::types::transactions::TransactionInfo::Transaction(tx)).await
            }
            network_client_response=> {
                Err(
                    near_jsonrpc_primitives::types::transactions::RpcTransactionError::from_network_client_responses(
                        network_client_response
                    )
                )
            }
        }
    }

    async fn health(
        &self,
    ) -> Result<
        near_jsonrpc_primitives::types::status::RpcHealthResponse,
        near_jsonrpc_primitives::types::status::RpcStatusError,
    > {
        Ok(self.client_addr.send(Status { is_health_check: true }).await??.into())
    }

    pub async fn status(
        &self,
    ) -> Result<
        near_jsonrpc_primitives::types::status::RpcStatusResponse,
        near_jsonrpc_primitives::types::status::RpcStatusError,
    > {
        Ok(self.client_addr.send(Status { is_health_check: false }).await??.into())
    }

    /// Expose Genesis Config (with internal Runtime Config) without state records to keep the
    /// output at a reasonable size.
    ///
    /// See also `genesis_records` API.
    pub async fn genesis_config(&self) -> &GenesisConfig {
        &self.genesis_config
    }

    pub async fn protocol_config(
        &self,
        request_data: near_jsonrpc_primitives::types::config::RpcProtocolConfigRequest,
    ) -> Result<
        near_jsonrpc_primitives::types::config::RpcProtocolConfigResponse,
        near_jsonrpc_primitives::types::config::RpcProtocolConfigError,
    > {
        let config_view = self
            .view_client_addr
            .send(GetProtocolConfig(request_data.block_reference.into()))
            .await??;
        Ok(RpcProtocolConfigResponse { config_view })
    }

    async fn query(
        &self,
        request_data: near_jsonrpc_primitives::types::query::RpcQueryRequest,
    ) -> Result<
        near_jsonrpc_primitives::types::query::RpcQueryResponse,
        near_jsonrpc_primitives::types::query::RpcQueryError,
    > {
        let query = Query::new(request_data.block_reference, request_data.request);
        Ok(self.view_client_addr.send(query).await??.into())
    }

    async fn tx_status_common(
        &self,
        request_data: near_jsonrpc_primitives::types::transactions::RpcTransactionStatusCommonRequest,
        fetch_receipt: bool,
    ) -> Result<
        near_jsonrpc_primitives::types::transactions::RpcTransactionResponse,
        near_jsonrpc_primitives::types::transactions::RpcTransactionError,
    > {
        Ok(self.tx_status_fetch(request_data.transaction_info, fetch_receipt).await?.into())
    }

    async fn block(
        &self,
        request_data: near_jsonrpc_primitives::types::blocks::RpcBlockRequest,
    ) -> Result<
        near_jsonrpc_primitives::types::blocks::RpcBlockResponse,
        near_jsonrpc_primitives::types::blocks::RpcBlockError,
    > {
        let block_view =
            self.view_client_addr.send(GetBlock(request_data.block_reference.into())).await??;
        Ok(near_jsonrpc_primitives::types::blocks::RpcBlockResponse { block_view })
    }

    async fn chunk(
        &self,
        request_data: near_jsonrpc_primitives::types::chunks::RpcChunkRequest,
    ) -> Result<
        near_jsonrpc_primitives::types::chunks::RpcChunkResponse,
        near_jsonrpc_primitives::types::chunks::RpcChunkError,
    > {
        let chunk_view =
            self.view_client_addr.send(GetChunk::from(request_data.chunk_reference)).await??;
        Ok(near_jsonrpc_primitives::types::chunks::RpcChunkResponse { chunk_view })
    }

    async fn receipt(
        &self,
        request_data: near_jsonrpc_primitives::types::receipts::RpcReceiptRequest,
    ) -> Result<
        near_jsonrpc_primitives::types::receipts::RpcReceiptResponse,
        near_jsonrpc_primitives::types::receipts::RpcReceiptError,
    > {
        match self
            .view_client_addr
            .send(GetReceipt { receipt_id: request_data.receipt_reference.receipt_id })
            .await??
        {
            Some(receipt_view) => {
                Ok(near_jsonrpc_primitives::types::receipts::RpcReceiptResponse { receipt_view })
            }
            None => {
                Err(near_jsonrpc_primitives::types::receipts::RpcReceiptError::UnknownReceipt {
                    receipt_id: request_data.receipt_reference.receipt_id,
                })
            }
        }
    }

    async fn changes_in_block(
        &self,
        request: near_jsonrpc_primitives::types::changes::RpcStateChangesRequest,
    ) -> Result<
        near_jsonrpc_primitives::types::changes::RpcStateChangesInBlockResponse,
        near_jsonrpc_primitives::types::changes::RpcStateChangesError,
    > {
        let block = self.view_client_addr.send(GetBlock(request.block_reference.into())).await??;

        let block_hash = block.header.hash.clone();
        let changes = self.view_client_addr.send(GetStateChangesInBlock { block_hash }).await??;

        Ok(near_jsonrpc_primitives::types::changes::RpcStateChangesInBlockResponse {
            block_hash: block.header.hash,
            changes,
        })
    }

    async fn changes_in_block_by_type(
        &self,
        request: near_jsonrpc_primitives::types::changes::RpcStateChangesInBlockRequest,
    ) -> Result<
        near_jsonrpc_primitives::types::changes::RpcStateChangesResponse,
        near_jsonrpc_primitives::types::changes::RpcStateChangesError,
    > {
        let block = self.view_client_addr.send(GetBlock(request.block_reference.into())).await??;

        let block_hash = block.header.hash.clone();
        let changes = self
            .view_client_addr
            .send(GetStateChanges {
                block_hash,
                state_changes_request: request.state_changes_request,
            })
            .await??;

        Ok(near_jsonrpc_primitives::types::changes::RpcStateChangesResponse {
            block_hash: block.header.hash,
            changes,
        })
    }

    async fn next_light_client_block(
        &self,
        request: near_jsonrpc_primitives::types::light_client::RpcLightClientNextBlockRequest,
    ) -> Result<
        near_jsonrpc_primitives::types::light_client::RpcLightClientNextBlockResponse,
        near_jsonrpc_primitives::types::light_client::RpcLightClientNextBlockError,
    > {
        Ok(self
            .view_client_addr
            .send(GetNextLightClientBlock { last_block_hash: request.last_block_hash })
            .await??
            .into())
    }

    async fn light_client_execution_outcome_proof(
        &self,
        request: near_jsonrpc_primitives::types::light_client::RpcLightClientExecutionProofRequest,
    ) -> Result<
        near_jsonrpc_primitives::types::light_client::RpcLightClientExecutionProofResponse,
        near_jsonrpc_primitives::types::light_client::RpcLightClientProofError,
    > {
        let near_jsonrpc_primitives::types::light_client::RpcLightClientExecutionProofRequest {
            id,
            light_client_head,
        } = request;

        let execution_outcome_proof =
            self.view_client_addr.send(GetExecutionOutcome { id }).await??;

        let block_proof = self
            .view_client_addr
            .send(GetBlockProof {
                block_hash: execution_outcome_proof.outcome_proof.block_hash,
                head_block_hash: light_client_head,
            })
            .await??;

        Ok(near_jsonrpc_primitives::types::light_client::RpcLightClientExecutionProofResponse {
            outcome_proof: execution_outcome_proof.outcome_proof,
            outcome_root_proof: execution_outcome_proof.outcome_root_proof,
            block_header_lite: block_proof.block_header_lite,
            block_proof: block_proof.proof,
        })
    }

    async fn network_info(
        &self,
    ) -> Result<
        near_jsonrpc_primitives::types::network_info::RpcNetworkInfoResponse,
        near_jsonrpc_primitives::types::network_info::RpcNetworkInfoError,
    > {
        Ok(self.client_addr.send(GetNetworkInfo {}).await??.into())
    }

    async fn gas_price(
        &self,
        request_data: near_jsonrpc_primitives::types::gas_price::RpcGasPriceRequest,
    ) -> Result<
        near_jsonrpc_primitives::types::gas_price::RpcGasPriceResponse,
        near_jsonrpc_primitives::types::gas_price::RpcGasPriceError,
    > {
        let gas_price_view =
            self.view_client_addr.send(GetGasPrice { block_id: request_data.block_id }).await??;
        Ok(near_jsonrpc_primitives::types::gas_price::RpcGasPriceResponse { gas_price_view })
    }

    async fn validators(
        &self,
        request_data: near_jsonrpc_primitives::types::validator::RpcValidatorRequest,
    ) -> Result<
        near_jsonrpc_primitives::types::validator::RpcValidatorResponse,
        near_jsonrpc_primitives::types::validator::RpcValidatorError,
    > {
        let validator_info = self
            .view_client_addr
            .send(GetValidatorInfo { epoch_reference: request_data.epoch_reference })
            .await??;
        Ok(near_jsonrpc_primitives::types::validator::RpcValidatorResponse { validator_info })
    }

    /// Returns the current epoch validators ordered in the block producer order with repetition.
    /// This endpoint is solely used for bridge currently and is not intended for other external use
    /// cases.
    async fn validators_ordered(
        &self,
        request: near_jsonrpc_primitives::types::validator::RpcValidatorsOrderedRequest,
    ) -> Result<
        near_jsonrpc_primitives::types::validator::RpcValidatorsOrderedResponse,
        near_jsonrpc_primitives::types::validator::RpcValidatorError,
    > {
        let near_jsonrpc_primitives::types::validator::RpcValidatorsOrderedRequest { block_id } =
            request;
        Ok(self.view_client_addr.send(GetValidatorOrdered { block_id }).await??.into())
    }
}

#[cfg(feature = "sandbox")]
impl JsonRpcHandler {
    async fn sandbox_patch_state(
        &self,
        patch_state_request: near_jsonrpc_primitives::types::sandbox::RpcSandboxPatchStateRequest,
    ) -> Result<
        near_jsonrpc_primitives::types::sandbox::RpcSandboxPatchStateResponse,
        near_jsonrpc_primitives::types::sandbox::RpcSandboxPatchStateError,
    > {
        self.client_addr
            .send(NetworkClientMessages::Sandbox(NetworkSandboxMessage::SandboxPatchState(
                patch_state_request.records,
            )))
            .await?;

        timeout(self.polling_config.polling_timeout, async {
            loop {
                let patch_state_finished = self
                    .client_addr
                    .send(NetworkClientMessages::Sandbox(
                        NetworkSandboxMessage::SandboxPatchStateStatus {},
                    ))
                    .await;
                if let Ok(NetworkClientResponses::SandboxResult(
                    SandboxResponse::SandboxPatchStateFinished(true),
                )) = patch_state_finished
                {
                    break;
                }
                let _ = sleep(self.polling_config.polling_interval).await;
            }
        })
        .await
        .expect("patch state should happen at next block, never timeout");

        Ok(near_jsonrpc_primitives::types::sandbox::RpcSandboxPatchStateResponse {})
    }
}

#[cfg(feature = "adversarial")]
impl JsonRpcHandler {
    async fn adv_set_sync_info(&self, params: Option<Value>) -> Result<Value, RpcError> {
        let height = parse_params::<u64>(params)?;
        actix::spawn(
            self.view_client_addr
                .send(NetworkViewClientMessages::Adversarial(
                    NetworkAdversarialMessage::AdvSetSyncInfo(height),
                ))
                .map(|_| ()),
        );
        Ok(Value::String("".to_string()))
    }

    async fn adv_disable_header_sync(&self, _params: Option<Value>) -> Result<Value, RpcError> {
        actix::spawn(
            self.client_addr
                .send(NetworkClientMessages::Adversarial(
                    NetworkAdversarialMessage::AdvDisableHeaderSync,
                ))
                .map(|_| ()),
        );
        actix::spawn(
            self.view_client_addr
                .send(NetworkViewClientMessages::Adversarial(
                    NetworkAdversarialMessage::AdvDisableHeaderSync,
                ))
                .map(|_| ()),
        );
        Ok(Value::String("".to_string()))
    }

    async fn adv_disable_doomslug(&self, _params: Option<Value>) -> Result<Value, RpcError> {
        actix::spawn(
            self.client_addr
                .send(NetworkClientMessages::Adversarial(
                    NetworkAdversarialMessage::AdvDisableDoomslug,
                ))
                .map(|_| ()),
        );
        actix::spawn(
            self.view_client_addr
                .send(NetworkViewClientMessages::Adversarial(
                    NetworkAdversarialMessage::AdvDisableDoomslug,
                ))
                .map(|_| ()),
        );
        Ok(Value::String("".to_string()))
    }

    async fn adv_produce_blocks(&self, params: Option<Value>) -> Result<Value, RpcError> {
        let (num_blocks, only_valid) = parse_params::<(u64, bool)>(params)?;
        actix::spawn(
            self.client_addr
                .send(NetworkClientMessages::Adversarial(
                    NetworkAdversarialMessage::AdvProduceBlocks(num_blocks, only_valid),
                ))
                .map(|_| ()),
        );
        Ok(Value::String("".to_string()))
    }

    async fn adv_switch_to_height(&self, params: Option<Value>) -> Result<Value, RpcError> {
        let (height,) = parse_params::<(u64,)>(params)?;
        actix::spawn(
            self.client_addr
                .send(NetworkClientMessages::Adversarial(
                    NetworkAdversarialMessage::AdvSwitchToHeight(height),
                ))
                .map(|_| ()),
        );
        actix::spawn(
            self.view_client_addr
                .send(NetworkViewClientMessages::Adversarial(
                    NetworkAdversarialMessage::AdvSwitchToHeight(height),
                ))
                .map(|_| ()),
        );
        Ok(Value::String("".to_string()))
    }

    async fn adv_get_saved_blocks(&self, _params: Option<Value>) -> Result<Value, RpcError> {
        match self
            .client_addr
            .send(NetworkClientMessages::Adversarial(NetworkAdversarialMessage::AdvGetSavedBlocks))
            .await
        {
            Ok(result) => match result {
                NetworkClientResponses::AdvResult(value) => jsonify(Ok(Ok(value))),
                _ => Err(RpcError::server_error::<String>(None)),
            },
            _ => Err(RpcError::server_error::<String>(None)),
        }
    }

    async fn adv_check_store(&self, _params: Option<Value>) -> Result<Value, RpcError> {
        match self
            .client_addr
            .send(NetworkClientMessages::Adversarial(
                NetworkAdversarialMessage::AdvCheckStorageConsistency,
            ))
            .await
        {
            Ok(result) => match result {
                NetworkClientResponses::AdvResult(value) => jsonify(Ok(Ok(value))),
                _ => Err(RpcError::server_error::<String>(None)),
            },
            _ => Err(RpcError::server_error::<String>(None)),
        }
    }
}

fn rpc_handler(
    message: web::Json<Message>,
    handler: web::Data<JsonRpcHandler>,
) -> impl Future<Output = Result<HttpResponse, HttpError>> {
    let response = async move {
        let message = handler.process(message.0).await?;
        Ok(HttpResponse::Ok().json(&message))
    };
    response.boxed()
}

fn status_handler(
    handler: web::Data<JsonRpcHandler>,
) -> impl Future<Output = Result<HttpResponse, HttpError>> {
    near_metrics::inc_counter(&metrics::HTTP_STATUS_REQUEST_COUNT);

    let response = async move {
        match handler.status().await {
            Ok(value) => Ok(HttpResponse::Ok().json(&value)),
            Err(_) => Ok(HttpResponse::ServiceUnavailable().finish()),
        }
    };
    response.boxed()
}

fn health_handler(
    handler: web::Data<JsonRpcHandler>,
) -> impl Future<Output = Result<HttpResponse, HttpError>> {
    let response = async move {
        match handler.health().await {
            Ok(value) => Ok(HttpResponse::Ok().json(&value)),
            Err(_) => Ok(HttpResponse::ServiceUnavailable().finish()),
        }
    };
    response.boxed()
}

fn network_info_handler(
    handler: web::Data<JsonRpcHandler>,
) -> impl Future<Output = Result<HttpResponse, HttpError>> {
    let response = async move {
        match handler.network_info().await {
            Ok(value) => Ok(HttpResponse::Ok().json(&value)),
            Err(_) => Ok(HttpResponse::ServiceUnavailable().finish()),
        }
    };
    response.boxed()
}

pub async fn prometheus_handler() -> Result<HttpResponse, HttpError> {
    near_metrics::inc_counter(&metrics::PROMETHEUS_REQUEST_COUNT);

    let mut buffer = vec![];
    let encoder = TextEncoder::new();
    encoder.encode(&prometheus::gather(), &mut buffer).unwrap();

    match String::from_utf8(buffer) {
        Ok(text) => Ok(HttpResponse::Ok().body(text)),
        Err(_) => Ok(HttpResponse::ServiceUnavailable().finish()),
    }
}

fn get_cors(cors_allowed_origins: &[String]) -> Cors {
    let mut cors = Cors::permissive();
    if cors_allowed_origins != ["*".to_string()] {
        for origin in cors_allowed_origins {
            cors = cors.allowed_origin(&origin);
        }
    }
    cors.allowed_methods(vec!["GET", "POST"])
        .allowed_headers(vec![http::header::AUTHORIZATION, http::header::ACCEPT])
        .allowed_header(http::header::CONTENT_TYPE)
        .max_age(3600)
}

pub fn start_http(
    config: RpcConfig,
    genesis_config: GenesisConfig,
    client_addr: Addr<ClientActor>,
    view_client_addr: Addr<ViewClientActor>,
) {
    let RpcConfig { addr, monitoring_addr, cors_allowed_origins, polling_config, limits_config } =
        config;
    let monitoring_addr = monitoring_addr.filter(|it| it != &addr);
    let cors_allowed_origins_clone = cors_allowed_origins.clone();
    info!(target:"network", "Starting http server at {}", addr);
    HttpServer::new(move || {
        App::new()
            .wrap(get_cors(&cors_allowed_origins))
            .data(JsonRpcHandler {
                client_addr: client_addr.clone(),
                view_client_addr: view_client_addr.clone(),
                polling_config,
                genesis_config: genesis_config.clone(),
            })
            .app_data(web::JsonConfig::default().limit(limits_config.json_payload_max_size))
            .wrap(middleware::Logger::default())
            .service(web::resource("/").route(web::post().to(rpc_handler)))
            .service(
                web::resource("/status")
                    .route(web::get().to(status_handler))
                    .route(web::head().to(status_handler)),
            )
            .service(
                web::resource("/health")
                    .route(web::get().to(health_handler))
                    .route(web::head().to(health_handler)),
            )
            .service(web::resource("/network_info").route(web::get().to(network_info_handler)))
            .service(web::resource("/metrics").route(web::get().to(prometheus_handler)))
    })
    .bind(addr)
    .unwrap()
    .workers(4)
    .shutdown_timeout(5)
    .run();

    if let Some(monitoring_addr) = monitoring_addr {
        info!(target:"network", "Starting http monitoring server at {}", monitoring_addr);
<<<<<<< HEAD
=======
        // Export only the /metrics service. It's a read-only service and can have very relaxed
        // access restrictions.
>>>>>>> f3913e7f
        HttpServer::new(move || {
            App::new()
                .wrap(get_cors(&cors_allowed_origins_clone))
                .wrap(middleware::Logger::default())
                .service(web::resource("/metrics").route(web::get().to(prometheus_handler)))
        })
        .bind(monitoring_addr)
        .unwrap()
        .workers(2)
        .shutdown_timeout(5)
        .run();
    }
}<|MERGE_RESOLUTION|>--- conflicted
+++ resolved
@@ -67,7 +67,7 @@
 pub struct RpcConfig {
     pub addr: String,
     // If provided, will start an http server exporting only Prometheus metrics on that address.
-    pub monitoring_addr: Option<String>,
+    pub prometheus_addr: Option<String>,
     pub cors_allowed_origins: Vec<String>,
     pub polling_config: RpcPollingConfig,
     #[serde(default)]
@@ -78,7 +78,7 @@
     fn default() -> Self {
         RpcConfig {
             addr: "0.0.0.0:3030".to_owned(),
-            monitoring_addr: None,
+            prometheus_addr: None,
             cors_allowed_origins: vec!["*".to_owned()],
             polling_config: Default::default(),
             limits_config: Default::default(),
@@ -1208,9 +1208,9 @@
     client_addr: Addr<ClientActor>,
     view_client_addr: Addr<ViewClientActor>,
 ) {
-    let RpcConfig { addr, monitoring_addr, cors_allowed_origins, polling_config, limits_config } =
+    let RpcConfig { addr, prometheus_addr, cors_allowed_origins, polling_config, limits_config } =
         config;
-    let monitoring_addr = monitoring_addr.filter(|it| it != &addr);
+    let prometheus_addr = prometheus_addr.filter(|it| it != &addr);
     let cors_allowed_origins_clone = cors_allowed_origins.clone();
     info!(target:"network", "Starting http server at {}", addr);
     HttpServer::new(move || {
@@ -1244,20 +1244,17 @@
     .shutdown_timeout(5)
     .run();
 
-    if let Some(monitoring_addr) = monitoring_addr {
-        info!(target:"network", "Starting http monitoring server at {}", monitoring_addr);
-<<<<<<< HEAD
-=======
+    if let Some(prometheus_addr) = prometheus_addr {
+        info!(target:"network", "Starting http monitoring server at {}", prometheus_addr);
         // Export only the /metrics service. It's a read-only service and can have very relaxed
         // access restrictions.
->>>>>>> f3913e7f
         HttpServer::new(move || {
             App::new()
                 .wrap(get_cors(&cors_allowed_origins_clone))
                 .wrap(middleware::Logger::default())
                 .service(web::resource("/metrics").route(web::get().to(prometheus_handler)))
         })
-        .bind(monitoring_addr)
+        .bind(prometheus_addr)
         .unwrap()
         .workers(2)
         .shutdown_timeout(5)
