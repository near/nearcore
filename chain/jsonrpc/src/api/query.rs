--- conflicted
+++ resolved
@@ -9,69 +9,7 @@
 
 impl RpcRequest for RpcQueryRequest {
     fn parse(value: Option<Value>) -> Result<Self, RpcParseError> {
-<<<<<<< HEAD
-        let params = parse_params::<(String, String)>(value.clone());
-        let query_request = if let Ok((path, data)) = params {
-            // Handle a soft-deprecated version of the query API, which is based on
-            // positional arguments with a "path"-style first argument.
-            //
-            // This whole block can be removed one day, when the new API is 100% adopted.
-            let data =
-                serialize::from_base58(&data).map_err(|err| RpcParseError(err.to_string()))?;
-            let query_data_size = path.len() + data.len();
-            if query_data_size > QUERY_DATA_MAX_SIZE {
-                return Err(RpcParseError(format!(
-                    "Query data size {} is too large",
-                    query_data_size
-                )));
-            }
-
-            let mut path_parts = path.splitn(3, '/');
-            let make_err = || RpcParseError("Not enough query parameters provided".to_string());
-            let query_command = path_parts.next().ok_or_else(make_err)?;
-            let account_id = path_parts
-                .next()
-                .ok_or_else(make_err)?
-                .parse()
-                .map_err(|err| RpcParseError(format!("{}", err)))?;
-            let maybe_extra_arg = path_parts.next();
-
-            let request = match query_command {
-                "account" => QueryRequest::ViewAccount { account_id },
-                "access_key" => match maybe_extra_arg {
-                    None => QueryRequest::ViewAccessKeyList { account_id },
-                    Some(pk) => QueryRequest::ViewAccessKey {
-                        account_id,
-                        public_key: pk
-                            .parse()
-                            .map_err(|_| RpcParseError("Invalid public key".to_string()))?,
-                    },
-                },
-                "code" => QueryRequest::ViewCode { account_id },
-                "contract" => QueryRequest::ViewState {
-                    account_id,
-                    prefix: data.into(),
-                    include_proof: false,
-                },
-                "call" => match maybe_extra_arg {
-                    Some(method_name) => QueryRequest::CallFunction {
-                        account_id,
-                        method_name: method_name.to_string(),
-                        args: data.into(),
-                    },
-                    None => return Err(RpcParseError("Method name is missing".to_string())),
-                },
-                _ => return Err(RpcParseError(format!("Unknown path {}", query_command))),
-            };
-            // Use Finality::None here to make backward compatibility tests work
-            Self { request, block_reference: BlockReference::latest() }
-        } else {
-            parse_params::<Self>(value)?
-        };
-        Ok(query_request)
-=======
         Ok(parse_params::<Self>(value)?)
->>>>>>> be8a1ea7
     }
 }
 
