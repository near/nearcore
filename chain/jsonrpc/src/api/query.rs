use near_async::messaging::AsyncSendError;
use serde_json::Value;

use near_client_primitives::types::QueryError;
use near_jsonrpc_primitives::errors::RpcParseError;
use near_jsonrpc_primitives::types::query::{RpcQueryError, RpcQueryRequest, RpcQueryResponse};
use near_primitives::types::BlockReference;
use near_primitives::views::{QueryRequest, QueryResponse};

use super::{Params, RpcFrom, RpcRequest};

/// Max size of the query path (soft-deprecated)
const QUERY_DATA_MAX_SIZE: usize = 10 * 1024;

/// Parses base58-encoded data from legacy path+data request format.
fn parse_bs58_data(max_len: usize, encoded: String) -> Result<Vec<u8>, RpcParseError> {
    // N-byte encoded base58 string decodes to at most N bytes so there’s no
    // need to allocate full max_len output buffer if encoded length is shorter.
    let mut data = vec![0u8; max_len.min(encoded.len())];
    match bs58::decode(encoded.as_bytes()).into(data.as_mut_slice()) {
        Ok(len) => {
            data.truncate(len);
            Ok(data)
        }
        Err(bs58::decode::Error::BufferTooSmall) => {
            Err(RpcParseError("Query data size is too large".to_string()))
        }
        Err(err) => Err(RpcParseError(err.to_string())),
    }
}

impl RpcRequest for RpcQueryRequest {
    fn parse(value: Value) -> Result<Self, RpcParseError> {
        Params::new(value).try_pair(parse_path_data).unwrap_or_parse()
    }
}

fn parse_path_data(path: String, data: String) -> Result<RpcQueryRequest, RpcParseError> {
    // Handle a soft-deprecated version of the query API, which is based on
    // positional arguments with a "path"-style first argument.
    //
    // This whole block can be removed one day, when the new API is 100% adopted.

    let parse_data = || {
        let max_len = QUERY_DATA_MAX_SIZE.saturating_sub(path.len());
        parse_bs58_data(max_len, data)
    };

    // cspell:words splitn
    let mut path_parts = path.splitn(3, '/');
    let make_err = || RpcParseError("Not enough query parameters provided".to_string());
    let query_command = path_parts.next().ok_or_else(make_err)?;
    let account_id = path_parts
        .next()
        .ok_or_else(make_err)?
        .parse()
        .map_err(|err| RpcParseError(format!("{}", err)))?;
    let maybe_extra_arg = path_parts.next();

    let request = match query_command {
        "account" => QueryRequest::ViewAccount { account_id },
        "access_key" => match maybe_extra_arg {
            None => QueryRequest::ViewAccessKeyList { account_id },
            Some(pk) => QueryRequest::ViewAccessKey {
                account_id,
                public_key: pk
                    .parse()
                    .map_err(|_| RpcParseError("Invalid public key".to_string()))?,
            },
        },
        "code" => QueryRequest::ViewCode { account_id },
        "contract" => QueryRequest::ViewState {
            account_id,
            prefix: parse_data()?.into(),
            include_proof: false,
        },
        "call" => match maybe_extra_arg {
            Some(method_name) => QueryRequest::CallFunction {
                account_id,
                method_name: method_name.to_string(),
                args: parse_data()?.into(),
            },
            None => return Err(RpcParseError("Method name is missing".to_string())),
        },
        _ => return Err(RpcParseError(format!("Unknown path {}", query_command))),
    };
    // Use Finality::None here to make backward compatibility tests work
    Ok(RpcQueryRequest { request, block_reference: BlockReference::latest() })
}

impl RpcFrom<AsyncSendError> for RpcQueryError {
    fn rpc_from(error: AsyncSendError) -> Self {
        Self::InternalError { error_message: error.to_string() }
    }
}

impl RpcFrom<QueryError> for RpcQueryError {
    fn rpc_from(error: QueryError) -> Self {
        match error {
            QueryError::InternalError { error_message } => Self::InternalError { error_message },
            QueryError::NoSyncedBlocks => Self::NoSyncedBlocks,
            QueryError::UnavailableShard { requested_shard_id } => {
                Self::UnavailableShard { requested_shard_id }
            }
            QueryError::UnknownBlock { block_reference } => Self::UnknownBlock { block_reference },
            QueryError::GarbageCollectedBlock { block_height, block_hash } => {
                Self::GarbageCollectedBlock { block_height, block_hash }
            }
            QueryError::InvalidAccount { requested_account_id, block_height, block_hash } => {
                Self::InvalidAccount { requested_account_id, block_height, block_hash }
            }
            QueryError::UnknownAccount { requested_account_id, block_height, block_hash } => {
                Self::UnknownAccount { requested_account_id, block_height, block_hash }
            }
            QueryError::NoContractCode { contract_account_id, block_height, block_hash } => {
                Self::NoContractCode { contract_account_id, block_height, block_hash }
            }
            QueryError::UnknownAccessKey { public_key, block_height, block_hash } => {
                Self::UnknownAccessKey { public_key, block_height, block_hash }
            }
<<<<<<< HEAD
            QueryError::ContractExecutionError { error, block_height, block_hash } => {
                Self::ContractExecutionError { error, block_height, block_hash }
=======
            QueryError::UnknownGasKey { public_key, block_height, block_hash } => {
                Self::UnknownGasKey { public_key, block_height, block_hash }
            }
            QueryError::ContractExecutionError { vm_error, block_height, block_hash } => {
                Self::ContractExecutionError { vm_error, block_height, block_hash }
>>>>>>> aac6fd93
            }
            QueryError::Unreachable { ref error_message } => {
                tracing::warn!(target: "jsonrpc", %error_message, "unreachable error occurred");
                crate::metrics::RPC_UNREACHABLE_ERROR_COUNT
                    .with_label_values(&["RpcQueryError"])
                    .inc();
                Self::InternalError { error_message: error.to_string() }
            }
            QueryError::TooLargeContractState { contract_account_id, block_height, block_hash } => {
                Self::TooLargeContractState { contract_account_id, block_height, block_hash }
            }
            QueryError::NoGlobalContractCode { identifier, block_height, block_hash } => {
                Self::NoGlobalContractCode { identifier, block_height, block_hash }
            }
        }
    }
}

impl RpcFrom<QueryResponse> for RpcQueryResponse {
    fn rpc_from(query_response: QueryResponse) -> Self {
        Self {
            kind: RpcFrom::rpc_from(query_response.kind),
            block_hash: query_response.block_hash,
            block_height: query_response.block_height,
        }
    }
}

impl RpcFrom<near_primitives::views::QueryResponseKind>
    for near_jsonrpc_primitives::types::query::QueryResponseKind
{
    fn rpc_from(query_response_kind: near_primitives::views::QueryResponseKind) -> Self {
        match query_response_kind {
            near_primitives::views::QueryResponseKind::ViewAccount(account_view) => {
                Self::ViewAccount(account_view)
            }
            near_primitives::views::QueryResponseKind::ViewCode(contract_code_view) => {
                Self::ViewCode(contract_code_view)
            }
            near_primitives::views::QueryResponseKind::ViewState(view_state_result) => {
                Self::ViewState(view_state_result)
            }
            near_primitives::views::QueryResponseKind::CallResult(call_result) => {
                Self::CallResult(call_result)
            }
            near_primitives::views::QueryResponseKind::AccessKey(access_key_view) => {
                Self::AccessKey(access_key_view)
            }
            near_primitives::views::QueryResponseKind::AccessKeyList(access_key_list) => {
                Self::AccessKeyList(access_key_list)
            }
            near_primitives::views::QueryResponseKind::GasKey(gas_key_view) => {
                Self::GasKey(gas_key_view)
            }
            near_primitives::views::QueryResponseKind::GasKeyList(gas_key_list) => {
                Self::GasKeyList(gas_key_list)
            }
        }
    }
}<|MERGE_RESOLUTION|>--- conflicted
+++ resolved
@@ -118,16 +118,11 @@
             QueryError::UnknownAccessKey { public_key, block_height, block_hash } => {
                 Self::UnknownAccessKey { public_key, block_height, block_hash }
             }
-<<<<<<< HEAD
-            QueryError::ContractExecutionError { error, block_height, block_hash } => {
-                Self::ContractExecutionError { error, block_height, block_hash }
-=======
             QueryError::UnknownGasKey { public_key, block_height, block_hash } => {
                 Self::UnknownGasKey { public_key, block_height, block_hash }
             }
-            QueryError::ContractExecutionError { vm_error, block_height, block_hash } => {
-                Self::ContractExecutionError { vm_error, block_height, block_hash }
->>>>>>> aac6fd93
+            QueryError::ContractExecutionError { error, block_height, block_hash } => {
+                Self::ContractExecutionError { error, block_height, block_hash }
             }
             QueryError::Unreachable { ref error_message } => {
                 tracing::warn!(target: "jsonrpc", %error_message, "unreachable error occurred");
