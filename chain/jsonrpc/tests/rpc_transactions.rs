use std::sync::{Arc, Mutex};

use actix::{Actor, System};
use borsh::Serializable;
use futures::future::Future;

<<<<<<< HEAD
use futures::future;
use near_client::GetBlock;
use near_jsonrpc::client::new_client;
use near_jsonrpc::test_utils::start_all;
use near_network::test_utils::{wait_or_panic, WaitOrTimeout};
use near_primitives::block::BlockHeader;
use near_primitives::crypto::signer::InMemorySigner;
use near_primitives::hash::hash;
=======
use near_crypto::{InMemorySigner, KeyType};
use near_jsonrpc::client::new_client;
use near_jsonrpc::test_utils::start_all;
use near_network::test_utils::{wait_or_panic, WaitOrTimeout};
>>>>>>> ca24f6c2
use near_primitives::serialize::to_base64;
use near_primitives::test_utils::{init_integration_logger, init_test_logger};
use near_primitives::transaction::SignedTransaction;
use near_primitives::views::FinalTransactionStatus;

/// Test sending transaction via json rpc without waiting.
#[test]
fn test_send_tx_async() {
    init_test_logger();

    System::run(|| {
        let (view_client, addr) = start_all(true);

<<<<<<< HEAD
        let mut client = new_client(&format!("http://{}", addr.clone()));
        let validity_period = 10;

        let tx_hash2 = Arc::new(Mutex::new(None));
        let tx_hash2_1 = tx_hash2.clone();
        let tx_hash2_2 = tx_hash2.clone();

        actix::spawn(view_client.send(GetBlock::Best).then(move |res| {
            let header: BlockHeader = res.unwrap().unwrap().header.into();
            let block_hash = header.hash;
            let signer = InMemorySigner::from_seed("test1", "test1");
            let tx = SignedTransaction::send_money(
                1,
                "test1".to_string(),
                "test2".to_string(),
                Arc::new(signer),
                100,
                block_hash,
                validity_period,
            );
            let bytes = tx.try_to_vec().unwrap();
            let tx_hash: String = (&tx.get_hash()).into();
            *tx_hash2_1.lock().unwrap() = Some(tx.get_hash());
=======
        let mut client = new_client(&format!("http://{}", addr));
        let signer = InMemorySigner::from_seed("test1", KeyType::ED25519, "test1");
        let tx = SignedTransaction::send_money(
            1,
            "test1".to_string(),
            "test2".to_string(),
            Arc::new(signer),
            100,
        );
        let tx_hash: String = (&tx.get_hash()).into();
        let tx_hash2 = tx_hash.clone();
        let bytes = tx.try_to_vec().unwrap();
        actix::spawn(
>>>>>>> ca24f6c2
            client
                .broadcast_tx_async(to_base64(&bytes))
                .map_err(|_| ())
                .map(move |result| assert_eq!(tx_hash, result))
        }));
        let mut client1 = new_client(&format!("http://{}", addr));
        WaitOrTimeout::new(
            Box::new(move |_| {
                if let Some(tx_hash) = *tx_hash2_2.lock().unwrap() {
                    actix::spawn(
                        client1
                            .tx((&tx_hash).into())
                            .map_err(|err| println!("Error: {:?}", err))
                            .map(|result| {
                                if result.status == FinalTransactionStatus::Completed {
                                    System::current().stop();
                                }
                            }),
                    )
                }
            }),
            100,
            1000,
        )
        .start();
    })
    .unwrap();
}

/// Test sending transaction and waiting for it to be committed to a block.
#[test]
fn test_send_tx_commit() {
    init_test_logger();

    System::run(|| {
        let (view_client, addr) = start_all(true);

        let mut client = new_client(&format!("http://{}", addr));

        actix::spawn(view_client.send(GetBlock::Best).then(move |res| {
            let header: BlockHeader = res.unwrap().unwrap().header.into();
            let block_hash = header.hash;
            let signer = InMemorySigner::from_seed("test1", "test1");
            let tx = SignedTransaction::send_money(
                1,
                "test1".to_string(),
                "test2".to_string(),
                Arc::new(signer),
                100,
                block_hash,
                10,
            );
            let bytes = tx.try_to_vec().unwrap();
            client
                .broadcast_tx_commit(to_base64(&bytes))
                .map_err(|why| {
                    System::current().stop();
                    panic!(why);
                })
                .map(move |result| {
                    assert_eq!(result.status, FinalTransactionStatus::Completed);
                    System::current().stop();
                })
        }));
        wait_or_panic(10000);
    })
    .unwrap();
}

/// Test that expired transaction should be rejected
#[test]
fn test_expired_tx() {
    init_integration_logger();
    System::run(|| {
        let (view_client, addr) = start_all(true);

        let block_hash = Arc::new(Mutex::new(None));

        WaitOrTimeout::new(
            Box::new(move |_| {
                let block_hash = block_hash.clone();
                let mut client = new_client(&format!("http://{}", addr));
                actix::spawn(view_client.send(GetBlock::Best).then(move |res| {
                    let header: BlockHeader = res.unwrap().unwrap().header.into();
                    let hash = block_hash.lock().unwrap().clone();
                    if let Some(block_hash) = hash {
                        let signer = InMemorySigner::from_seed("test1", "test1");
                        let tx = SignedTransaction::send_money(
                            1,
                            "test1".to_string(),
                            "test2".to_string(),
                            Arc::new(signer),
                            100,
                            block_hash,
                            0,
                        );
                        let bytes = tx.try_to_vec().unwrap();
                        actix::spawn(
                            client
                                .broadcast_tx_commit(to_base64(&bytes))
                                .map_err(|_| {
                                    System::current().stop();
                                })
                                .map(|_| ()),
                        );
                    } else {
                        *block_hash.lock().unwrap() = Some(header.hash);
                    };
                    future::ok(())
                }));
            }),
            100,
            1000,
        )
        .start();
    })
    .unwrap();
}

/// Test sending transaction based on a different fork should be rejected
#[test]
fn test_replay_protection() {
    init_test_logger();

    System::run(|| {
        let (_, addr) = start_all(true);

        let mut client = new_client(&format!("http://{}", addr));
        let signer = InMemorySigner::from_seed("test1", KeyType::ED25519, "test1");
        let tx = SignedTransaction::send_money(
            1,
            "test1".to_string(),
            "test2".to_string(),
            Arc::new(signer),
            100,
            hash(&[1]),
            10,
        );
        let bytes = tx.try_to_vec().unwrap();
        actix::spawn(
            client
                .broadcast_tx_commit(to_base64(&bytes))
                .map_err(|_| {
                    System::current().stop();
                })
                .map(move |_| panic!("transaction should not succeed")),
        );
        wait_or_panic(10000);
    })
    .unwrap();
}<|MERGE_RESOLUTION|>--- conflicted
+++ resolved
@@ -4,21 +4,15 @@
 use borsh::Serializable;
 use futures::future::Future;
 
-<<<<<<< HEAD
 use futures::future;
 use near_client::GetBlock;
+use near_crypto::{InMemorySigner, KeyType};
 use near_jsonrpc::client::new_client;
 use near_jsonrpc::test_utils::start_all;
 use near_network::test_utils::{wait_or_panic, WaitOrTimeout};
 use near_primitives::block::BlockHeader;
 use near_primitives::crypto::signer::InMemorySigner;
 use near_primitives::hash::hash;
-=======
-use near_crypto::{InMemorySigner, KeyType};
-use near_jsonrpc::client::new_client;
-use near_jsonrpc::test_utils::start_all;
-use near_network::test_utils::{wait_or_panic, WaitOrTimeout};
->>>>>>> ca24f6c2
 use near_primitives::serialize::to_base64;
 use near_primitives::test_utils::{init_integration_logger, init_test_logger};
 use near_primitives::transaction::SignedTransaction;
@@ -32,7 +26,6 @@
     System::run(|| {
         let (view_client, addr) = start_all(true);
 
-<<<<<<< HEAD
         let mut client = new_client(&format!("http://{}", addr.clone()));
         let validity_period = 10;
 
@@ -43,7 +36,7 @@
         actix::spawn(view_client.send(GetBlock::Best).then(move |res| {
             let header: BlockHeader = res.unwrap().unwrap().header.into();
             let block_hash = header.hash;
-            let signer = InMemorySigner::from_seed("test1", "test1");
+            let signer = InMemorySigner::from_seed("test1", KeyType::ED25519, "test1");
             let tx = SignedTransaction::send_money(
                 1,
                 "test1".to_string(),
@@ -56,21 +49,6 @@
             let bytes = tx.try_to_vec().unwrap();
             let tx_hash: String = (&tx.get_hash()).into();
             *tx_hash2_1.lock().unwrap() = Some(tx.get_hash());
-=======
-        let mut client = new_client(&format!("http://{}", addr));
-        let signer = InMemorySigner::from_seed("test1", KeyType::ED25519, "test1");
-        let tx = SignedTransaction::send_money(
-            1,
-            "test1".to_string(),
-            "test2".to_string(),
-            Arc::new(signer),
-            100,
-        );
-        let tx_hash: String = (&tx.get_hash()).into();
-        let tx_hash2 = tx_hash.clone();
-        let bytes = tx.try_to_vec().unwrap();
-        actix::spawn(
->>>>>>> ca24f6c2
             client
                 .broadcast_tx_async(to_base64(&bytes))
                 .map_err(|_| ())
@@ -113,7 +91,7 @@
         actix::spawn(view_client.send(GetBlock::Best).then(move |res| {
             let header: BlockHeader = res.unwrap().unwrap().header.into();
             let block_hash = header.hash;
-            let signer = InMemorySigner::from_seed("test1", "test1");
+            let signer = InMemorySigner::from_seed("test1", KeyType::ED25519, "test1");
             let tx = SignedTransaction::send_money(
                 1,
                 "test1".to_string(),
@@ -199,7 +177,7 @@
         let (_, addr) = start_all(true);
 
         let mut client = new_client(&format!("http://{}", addr));
-        let signer = InMemorySigner::from_seed("test1", KeyType::ED25519, "test1");
+        let signer = InMemorySigner::from_seed("test1", "test1");
         let tx = SignedTransaction::send_money(
             1,
             "test1".to_string(),
