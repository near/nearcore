use std::sync::Arc;

<<<<<<< HEAD
use axum::Router;
use axum_test::TestServer;
use near_async::ActorSystem;
use near_async::actix::futures::ActixFutureSpawner;
use near_async::messaging::{IntoMultiSender, IntoSender, noop};
use near_chain::ChainGenesis;
use near_chain_configs::{ClientConfig, Genesis, MutableConfigValue, TrackedShardsConfig};
use near_client::adversarial::Controls;
use near_client::{RpcHandlerConfig, ViewClientActorInner, spawn_rpc_handler_actor, start_client};
use near_crypto::{KeyType, PublicKey};
use near_epoch_manager::{EpochManager, shard_tracker::ShardTracker};
use near_jsonrpc::{RpcConfig, create_jsonrpc_app};
use near_jsonrpc_primitives::types::entity_debug::DummyEntityDebugHandler;
=======
use actix::Addr;
use futures::{FutureExt, future::LocalBoxFuture};
use integration_tests::env::setup::setup_no_network_with_validity_period;
use near_async::ActorSystem;
use near_async::messaging::{IntoMultiSender, noop};
use near_chain_configs::GenesisConfig;
use near_client::ViewClientActor;
use near_jsonrpc::{RpcConfig, start_http};
use near_jsonrpc_primitives::{
    message::{Message, from_slice},
    types::entity_debug::DummyEntityDebugHandler,
};
>>>>>>> a31dae81
use near_network::tcp;
use near_primitives::epoch_info::RngSeed;
use near_primitives::network::PeerId;
use near_primitives::test_utils::create_test_signer;
use near_primitives::types::{AccountId, NumSeats};
use near_store::genesis::initialize_genesis_state;
use near_store::test_utils::create_test_store;
use near_time::Clock;
use nearcore::NightshadeRuntime;

pub const TEST_SEED: RngSeed = [3; 32];

pub enum NodeType {
    Validator,
    NonValidator,
}

<<<<<<< HEAD
/// Simplified test setup struct that only exposes what tests need
pub struct TestSetup {
    pub app: Router,
    pub server_addr: String,
    pub tempdir: Arc<tempfile::TempDir>,
    pub actor_system: Option<ActorSystem>,
    _test_server: TestServer, // Keep server alive but don't expose it
}

impl Drop for TestSetup {
    fn drop(&mut self) {
        self.actor_system.take().unwrap().stop();
    }
}

/// Create a minimal test setup with real Near actors but simplified infrastructure
///
/// This function creates:
/// - Real ClientActor, ViewClientActor, and RpcHandlerActor (no mocking)
/// - Axum Router for testing (no TCP binding)
/// - TestServer for in-memory HTTP testing
/// - Minimal dependencies (no complex network mocking)
///
/// # Parameters
/// * `node_type` - Whether to create a validator or non-validator node
pub fn create_test_setup_with_node_type(node_type: NodeType) -> TestSetup {
    let validator_account: AccountId = "test1".parse().unwrap();
    let current_account = match node_type {
        NodeType::Validator => validator_account.clone(),
        NodeType::NonValidator => "other".parse().unwrap(),
    };
    let all_accounts =
        ["test1", "test", "test2"].iter().map(|s| s.parse().unwrap()).collect::<Vec<AccountId>>();
    create_test_setup_with_accounts_and_validity(
        all_accounts,
        validator_account,
        current_account,
        100,
    )
}

/// Create test setup with multiple accounts and custom transaction validity period
pub fn create_test_setup_with_accounts_and_validity(
    all_accounts: Vec<AccountId>,
    validator_account: AccountId,
    current_account: AccountId,
    transaction_validity_period: u64,
) -> TestSetup {
    // 1. Create foundation components
    let store = create_test_store();
    let validators = [validator_account];
    let num_validator_seats = validators.len() as NumSeats;

    // Create genesis with all specified accounts
    let mut genesis = Genesis::test(all_accounts, num_validator_seats);
    genesis.config.epoch_length = 10; // Short epochs for faster tests

    initialize_genesis_state(store.clone(), &genesis, None);

    let epoch_manager = EpochManager::new_arc_handle(store.clone(), &genesis.config, None);

    // 2. Create runtime
    let tempdir = tempfile::TempDir::new().expect("Failed to create temp directory");
    let runtime =
        NightshadeRuntime::test(tempdir.path(), store, &genesis.config, epoch_manager.clone());

    // 3. Create chain genesis with custom transaction validity period
    let chain_genesis = ChainGenesis::new(&genesis.config);

    // 4. Create actor system and signer
    let actor_system = ActorSystem::new();
    let signer = MutableConfigValue::new(
        Some(Arc::new(create_test_signer(current_account.as_str()))),
        "validator_signer",
=======
pub fn start_all(
    clock: Clock,
    node_type: NodeType,
    actor_system: &ActorSystem,
) -> (Addr<ViewClientActor>, tcp::ListenerAddr, Arc<tempfile::TempDir>) {
    start_all_with_validity_period(clock, node_type, 100, false, actor_system)
}

pub fn start_all_with_validity_period(
    clock: Clock,
    node_type: NodeType,
    transaction_validity_period: NumBlocks,
    enable_doomslug: bool,
    actor_system: &ActorSystem,
) -> (Addr<ViewClientActor>, tcp::ListenerAddr, Arc<tempfile::TempDir>) {
    let actor_handles = setup_no_network_with_validity_period(
        clock,
        vec!["test1".parse().unwrap()],
        if let NodeType::Validator = node_type {
            "test1".parse().unwrap()
        } else {
            "other".parse().unwrap()
        },
        true,
        transaction_validity_period,
        enable_doomslug,
>>>>>>> a31dae81
    );

    let shard_tracker =
        ShardTracker::new(TrackedShardsConfig::AllShards, epoch_manager.clone(), signer.clone());

    // 5. Create shared client config
    let client_config = ClientConfig::test(
        true, // skip_sync_wait
        100,  // min_block_prod_time
        200,  // max_block_prod_time
        num_validator_seats,
        false, // archive
        true,  // save_trie_changes
        true,  // state_sync_enabled
    );

    // 6. Create ViewClientActor
    let adv = Controls::default();
    let view_client_actor = ViewClientActorInner::spawn_actix_actor(
        Clock::real(),
        chain_genesis.clone(),
        epoch_manager.clone(),
        shard_tracker.clone(),
        runtime.clone(),
        noop().into_multi_sender(),
<<<<<<< HEAD
        client_config.clone(),
        adv.clone(),
        signer.clone(),
=======
        Arc::new(DummyEntityDebugHandler {}),
        actor_system.new_future_spawner().as_ref(),
>>>>>>> a31dae81
    );

    // 7. Create ClientActor
    let client_result = start_client(
        Clock::real(),
        actor_system.clone(),
        client_config.clone(),
        chain_genesis,
        epoch_manager.clone(),
        shard_tracker.clone(),
        runtime.clone(),
        PeerId::new(PublicKey::empty(KeyType::ED25519)),
        Arc::new(ActixFutureSpawner),
        noop().into_multi_sender(),
        noop().into_sender(),
        signer.clone(),
        noop().into_sender(),
        None,
        None,
        adv,
        None,
        noop().into_multi_sender(),
        true,
        Some(TEST_SEED),
        noop().into_multi_sender(),
    );

<<<<<<< HEAD
    // 8. Create RpcHandlerActor
    let rpc_handler_config = RpcHandlerConfig {
        handler_threads: client_config.transaction_request_handler_threads,
        tx_routing_height_horizon: client_config.tx_routing_height_horizon,
        epoch_length: client_config.epoch_length,
        transaction_validity_period,
    };
=======
        near_actix_test_utils::run_actix(async {
            let actor_system = near_async::ActorSystem::new();
            let (_view_client_addr, addr, _runtime_tempdir) =
                test_utils::start_all(near_time::Clock::real(), $node_type, &actor_system);
>>>>>>> a31dae81

    let rpc_handler_actor = spawn_rpc_handler_actor(
        rpc_handler_config,
        client_result.tx_pool,
        client_result.chunk_endorsement_tracker,
        epoch_manager,
        shard_tracker,
        signer,
        runtime,
        noop().into_multi_sender(),
    );

<<<<<<< HEAD
    // 9. Create Axum Router
    let rpc_config = RpcConfig {
        addr: tcp::ListenerAddr::reserve_for_test(), // Reserve a test address (won't be used)
        prometheus_addr: None,                       // No prometheus needed for testing
        cors_allowed_origins: vec!["*".to_string()],
        polling_config: Default::default(),
        limits_config: Default::default(),
        enable_debug_rpc: false,
        experimental_debug_pages_src_path: None,
=======
            actix::spawn(async move {
                // If runtime tempdir is dropped some parts of the runtime would stop working.
                let _runtime_tempdir = _runtime_tempdir;
                $block.await;
                near_async::shutdown_all_actors();
                actor_system.stop();
            });
        });
>>>>>>> a31dae81
    };

    let app = create_jsonrpc_app(
        rpc_config,
        genesis.config,
        client_result.client_actor.into_multi_sender(),
        view_client_actor.into_multi_sender(),
        rpc_handler_actor.into_multi_sender(),
        noop().into_multi_sender(),
        #[cfg(feature = "test_features")]
        noop().into_multi_sender(),
        Arc::new(DummyEntityDebugHandler {}),
    );

    // 10. Create TestServer with real HTTP transport to get an address
    let test_server = TestServer::builder()
        .http_transport()
        .build(app.clone())
        .expect("Failed to create TestServer");
    let server_addr = test_server.server_address().unwrap().to_string();

    TestSetup {
        app,
        server_addr,
        tempdir: Arc::new(tempdir),
        actor_system: Some(actor_system),
        _test_server: test_server,
    }
}<|MERGE_RESOLUTION|>--- conflicted
+++ resolved
@@ -1,6 +1,5 @@
 use std::sync::Arc;
 
-<<<<<<< HEAD
 use axum::Router;
 use axum_test::TestServer;
 use near_async::ActorSystem;
@@ -14,20 +13,6 @@
 use near_epoch_manager::{EpochManager, shard_tracker::ShardTracker};
 use near_jsonrpc::{RpcConfig, create_jsonrpc_app};
 use near_jsonrpc_primitives::types::entity_debug::DummyEntityDebugHandler;
-=======
-use actix::Addr;
-use futures::{FutureExt, future::LocalBoxFuture};
-use integration_tests::env::setup::setup_no_network_with_validity_period;
-use near_async::ActorSystem;
-use near_async::messaging::{IntoMultiSender, noop};
-use near_chain_configs::GenesisConfig;
-use near_client::ViewClientActor;
-use near_jsonrpc::{RpcConfig, start_http};
-use near_jsonrpc_primitives::{
-    message::{Message, from_slice},
-    types::entity_debug::DummyEntityDebugHandler,
-};
->>>>>>> a31dae81
 use near_network::tcp;
 use near_primitives::epoch_info::RngSeed;
 use near_primitives::network::PeerId;
@@ -45,7 +30,6 @@
     NonValidator,
 }
 
-<<<<<<< HEAD
 /// Simplified test setup struct that only exposes what tests need
 pub struct TestSetup {
     pub app: Router,
@@ -120,34 +104,6 @@
     let signer = MutableConfigValue::new(
         Some(Arc::new(create_test_signer(current_account.as_str()))),
         "validator_signer",
-=======
-pub fn start_all(
-    clock: Clock,
-    node_type: NodeType,
-    actor_system: &ActorSystem,
-) -> (Addr<ViewClientActor>, tcp::ListenerAddr, Arc<tempfile::TempDir>) {
-    start_all_with_validity_period(clock, node_type, 100, false, actor_system)
-}
-
-pub fn start_all_with_validity_period(
-    clock: Clock,
-    node_type: NodeType,
-    transaction_validity_period: NumBlocks,
-    enable_doomslug: bool,
-    actor_system: &ActorSystem,
-) -> (Addr<ViewClientActor>, tcp::ListenerAddr, Arc<tempfile::TempDir>) {
-    let actor_handles = setup_no_network_with_validity_period(
-        clock,
-        vec!["test1".parse().unwrap()],
-        if let NodeType::Validator = node_type {
-            "test1".parse().unwrap()
-        } else {
-            "other".parse().unwrap()
-        },
-        true,
-        transaction_validity_period,
-        enable_doomslug,
->>>>>>> a31dae81
     );
 
     let shard_tracker =
@@ -173,14 +129,9 @@
         shard_tracker.clone(),
         runtime.clone(),
         noop().into_multi_sender(),
-<<<<<<< HEAD
         client_config.clone(),
         adv.clone(),
         signer.clone(),
-=======
-        Arc::new(DummyEntityDebugHandler {}),
-        actor_system.new_future_spawner().as_ref(),
->>>>>>> a31dae81
     );
 
     // 7. Create ClientActor
@@ -208,7 +159,6 @@
         noop().into_multi_sender(),
     );
 
-<<<<<<< HEAD
     // 8. Create RpcHandlerActor
     let rpc_handler_config = RpcHandlerConfig {
         handler_threads: client_config.transaction_request_handler_threads,
@@ -216,12 +166,6 @@
         epoch_length: client_config.epoch_length,
         transaction_validity_period,
     };
-=======
-        near_actix_test_utils::run_actix(async {
-            let actor_system = near_async::ActorSystem::new();
-            let (_view_client_addr, addr, _runtime_tempdir) =
-                test_utils::start_all(near_time::Clock::real(), $node_type, &actor_system);
->>>>>>> a31dae81
 
     let rpc_handler_actor = spawn_rpc_handler_actor(
         rpc_handler_config,
@@ -234,7 +178,6 @@
         noop().into_multi_sender(),
     );
 
-<<<<<<< HEAD
     // 9. Create Axum Router
     let rpc_config = RpcConfig {
         addr: tcp::ListenerAddr::reserve_for_test(), // Reserve a test address (won't be used)
@@ -244,16 +187,6 @@
         limits_config: Default::default(),
         enable_debug_rpc: false,
         experimental_debug_pages_src_path: None,
-=======
-            actix::spawn(async move {
-                // If runtime tempdir is dropped some parts of the runtime would stop working.
-                let _runtime_tempdir = _runtime_tempdir;
-                $block.await;
-                near_async::shutdown_all_actors();
-                actor_system.stop();
-            });
-        });
->>>>>>> a31dae81
     };
 
     let app = create_jsonrpc_app(
@@ -266,6 +199,7 @@
         #[cfg(feature = "test_features")]
         noop().into_multi_sender(),
         Arc::new(DummyEntityDebugHandler {}),
+        actor_system.new_future_spawner().as_ref(),
     );
 
     // 10. Create TestServer with real HTTP transport to get an address
