--- conflicted
+++ resolved
@@ -149,11 +149,7 @@
     /// transaction should be from the same group (with the same key) as the previous transaction.
     /// If the previous transaction was invalid, the next transaction has to be with the same key to
     /// maintain the proper order. Otherwise the invalid transaction skips the given key.
-<<<<<<< HEAD
-    pub fn next(&mut self, same_key: bool) -> Option<SignedTransaction> {
-=======
     pub fn next(&mut self, from_same_tx_group: bool) -> Option<SignedTransaction> {
->>>>>>> 8fb97b45
         // If we need the new/next key, or the current transaction group is fully used.
         if !from_same_tx_group || self.last_entry.is_none() {
             if let Some((key, txs)) = self.last_entry.take() {
