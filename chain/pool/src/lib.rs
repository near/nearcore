use std::collections::btree_map::BTreeMap;
use std::collections::HashMap;

use near_chain::{Block, ValidTransaction};
use near_primitives::transaction::SignedTransaction;
use near_primitives::types::{AccountId, Nonce};

pub use crate::types::Error;

pub mod types;

/// Transaction pool: keeps track of transactions that were not yet accepted into the block chain.
pub struct TransactionPool {
    num_transactions: usize,
    /// Transactions grouped by account and ordered by nonce.
    pub transactions: HashMap<AccountId, BTreeMap<Nonce, SignedTransaction>>,
}

impl TransactionPool {
    pub fn new() -> Self {
        TransactionPool { num_transactions: 0, transactions: HashMap::default() }
    }

    /// Insert a valid transaction into the pool that passed validation.
    pub fn insert_transaction(&mut self, valid_transaction: ValidTransaction) {
        let signer_id = valid_transaction.transaction.transaction.signer_id.clone();
        let nonce = valid_transaction.transaction.transaction.nonce;
        self.num_transactions += 1;
        self.transactions
            .entry(signer_id)
            .or_insert_with(BTreeMap::new)
            .insert(nonce, valid_transaction.transaction);
    }

    /// Take transactions from the pool, in the appropriate order to be put in a new block.
    /// Ensure that on average they will fit into expected weight.
    pub fn prepare_transactions(
        &mut self,
        expected_weight: u32,
    ) -> Result<Vec<SignedTransaction>, Error> {
        // TODO: pack transactions better.
        let result = self
            .transactions
            .values()
            .flat_map(BTreeMap::values)
            .take(expected_weight as usize)
            .cloned()
            .collect();
        Ok(result)
    }

    /// Quick reconciliation step - evict all transactions that already in the block
    /// or became invalid after it.
    pub fn reconcile_block(&mut self, block: &Block) {
        for signed_transaction in block.transactions.iter() {
            let signer_id = &signed_transaction.transaction.signer_id;
            let nonce = signed_transaction.transaction.nonce;
            let mut remove_map = false;
            if let Some(map) = self.transactions.get_mut(signer_id) {
                map.remove(&nonce);
                remove_map = map.is_empty();
            }
            if remove_map {
                self.num_transactions -= 1;
                self.transactions.remove(signer_id);
            }
        }
    }

    pub fn len(&self) -> usize {
        self.num_transactions
    }
}

#[cfg(test)]
mod tests {
    use std::sync::Arc;

    use rand::seq::SliceRandom;
    use rand::thread_rng;

    use near_chain::ValidTransaction;
    use near_crypto::{InMemorySigner, KeyType};
    use near_primitives::transaction::SignedTransaction;
    use near_primitives::types::Balance;

    use crate::TransactionPool;
<<<<<<< HEAD
    use near_primitives::hash::CryptoHash;
    use near_primitives::types::Balance;
    use std::sync::Arc;
=======
>>>>>>> ca24f6c2

    /// Add transactions of nonce from 1..10 in random order. Check that mempool
    /// orders them correctly.
    #[test]
    fn test_order_nonce() {
        let signer =
            Arc::new(InMemorySigner::from_seed("alice.near", KeyType::ED25519, "alice.near"));
        let mut transactions: Vec<_> = (1..10)
            .map(|i| {
                SignedTransaction::send_money(
                    i,
                    "alice.near".to_string(),
                    "bob.near".to_string(),
                    signer.clone(),
                    i as Balance,
                    CryptoHash::default(),
                    1,
                )
            })
            .collect();
        let mut pool = TransactionPool::new();
        let mut rng = thread_rng();
        transactions.shuffle(&mut rng);
        for tx in transactions {
            pool.insert_transaction(ValidTransaction { transaction: tx });
        }
        let transactions = pool.prepare_transactions(10).unwrap();
        let nonces: Vec<u64> = transactions.iter().map(|tx| tx.transaction.nonce).collect();
        assert_eq!(nonces, (1..10).collect::<Vec<u64>>())
    }

}<|MERGE_RESOLUTION|>--- conflicted
+++ resolved
@@ -82,15 +82,12 @@
     use near_chain::ValidTransaction;
     use near_crypto::{InMemorySigner, KeyType};
     use near_primitives::transaction::SignedTransaction;
+
+    use crate::TransactionPool;
+    use near_primitives::hash::CryptoHash;
     use near_primitives::types::Balance;
 
     use crate::TransactionPool;
-<<<<<<< HEAD
-    use near_primitives::hash::CryptoHash;
-    use near_primitives::types::Balance;
-    use std::sync::Arc;
-=======
->>>>>>> ca24f6c2
 
     /// Add transactions of nonce from 1..10 in random order. Check that mempool
     /// orders them correctly.
