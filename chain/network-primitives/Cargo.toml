[package]
name = "near-network-primitives"
version = "0.0.0"
authors = ["Near Inc <hello@nearprotocol.com>"]
edition = "2021"
# Please update rust-toolchain.toml as well when changing version here:
rust-version = "1.61.0"
description = "This crate hosts NEAR network-related primitive types"
repository = "https://github.com/near/nearcore"
license = "MIT OR Apache-2.0"
publish = true

[dependencies]
anyhow = "1.0.51"
actix = "0.13.0"
borsh = "0.9"
once_cell = "1.12.0"
<<<<<<< HEAD
parking_lot = "0.11.2"
=======
>>>>>>> ee4d8d19
chrono = { version = "0.4.4", features = ["serde"] }
deepsize = { version = "0.2.0", optional = true }
serde = { version = "1", features = ["alloc", "derive", "rc"] }
strum = { version = "0.24", features = ["derive"] }
time = "0.3.9"
tokio = { version = "1.1", features = ["net", "rt-multi-thread"] }
tracing = "0.1.13"

near-crypto = { path = "../../core/crypto" }
near-primitives = { path = "../../core/primitives" }

[features]
deepsize_feature = [
  "deepsize",
  "near-primitives/deepsize_feature",
]
sandbox = []
test_features = []<|MERGE_RESOLUTION|>--- conflicted
+++ resolved
@@ -15,10 +15,6 @@
 actix = "0.13.0"
 borsh = "0.9"
 once_cell = "1.12.0"
-<<<<<<< HEAD
-parking_lot = "0.11.2"
-=======
->>>>>>> ee4d8d19
 chrono = { version = "0.4.4", features = ["serde"] }
 deepsize = { version = "0.2.0", optional = true }
 serde = { version = "1", features = ["alloc", "derive", "rc"] }
