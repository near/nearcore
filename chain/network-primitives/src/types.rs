use actix::dev::{MessageResponse, ResponseChannel};
use actix::{Actor, Message};
use borsh::{BorshDeserialize, BorshSerialize};
use chrono::DateTime;
#[cfg(feature = "deepsize_feature")]
use deepsize::DeepSizeOf;
use near_crypto::{KeyType, PublicKey, SecretKey, Signature};
use near_primitives::block::{Approval, Block, BlockHeader, GenesisId};
use near_primitives::hash::CryptoHash;
use near_primitives::merkle::combine_hash;
use near_primitives::network::{AnnounceAccount, PeerId};
use near_primitives::sharding::{
    ChunkHash, PartialEncodedChunk, PartialEncodedChunkPart, PartialEncodedChunkV1,
    PartialEncodedChunkWithArcReceipts, ReceiptProof, ShardChunkHeader,
};
use near_primitives::syncing::{
    EpochSyncFinalizationResponse, EpochSyncResponse, ShardStateSyncResponse,
    ShardStateSyncResponseV1,
};
use near_primitives::time::{Clock, Utc};
use near_primitives::transaction::{ExecutionOutcomeWithIdAndProof, SignedTransaction};
use near_primitives::types::{AccountId, BlockHeight, BlockReference, EpochId, ShardId};
use near_primitives::utils::{from_timestamp, to_timestamp};
use near_primitives::views::{FinalExecutionOutcomeView, QueryRequest, QueryResponse};
use serde::{Deserialize, Serialize};
use std::collections::{HashMap, HashSet};
use std::fmt;
use std::fmt::{Debug, Error, Formatter};
use std::hash::Hash;
use std::net::{AddrParseError, IpAddr, SocketAddr};
use std::str::FromStr;
use std::time::Duration;
use strum::AsStaticStr;
use tokio::net::TcpStream;
use tracing::{error, warn};

/// Number of hops a message is allowed to travel before being dropped.
/// This is used to avoid infinite loop because of inconsistent view of the network
/// by different nodes.
pub const ROUTED_MESSAGE_TTL: u8 = 100;
/// On every message from peer don't update `last_time_received_message`
/// but wait some "small" timeout between updates to avoid a lot of messages between
/// Peer and PeerManager.
pub const UPDATE_INTERVAL_LAST_TIME_RECEIVED_MESSAGE: Duration = Duration::from_secs(60);

/// Peer information.
#[derive(BorshSerialize, BorshDeserialize, Clone, Debug, Eq, PartialEq, Serialize, Deserialize)]
pub struct PeerInfo {
    pub id: PeerId,
    pub addr: Option<SocketAddr>,
    pub account_id: Option<AccountId>,
}

#[cfg(feature = "deepsize_feature")]
impl deepsize::DeepSizeOf for PeerInfo {
    fn deep_size_of_children(&self, context: &mut deepsize::Context) -> usize {
        self.id.deep_size_of_children(context) + self.account_id.deep_size_of_children(context)
    }
}

impl PeerInfo {
    /// Creates random peer info.
    pub fn new(id: PeerId, addr: SocketAddr) -> Self {
        PeerInfo { id, addr: Some(addr), account_id: None }
    }

    pub fn random() -> Self {
        PeerInfo { id: PeerId::random(), addr: None, account_id: None }
    }

    pub fn addr_port(&self) -> Option<u16> {
        self.addr.map(|addr| addr.port())
    }
}

// Note, `Display` automatically implements `ToString` which must be reciprocal to `FromStr`.
impl fmt::Display for PeerInfo {
    fn fmt(&self, f: &mut fmt::Formatter<'_>) -> fmt::Result {
        write!(f, "{}", self.id)?;
        if let Some(addr) = &self.addr {
            write!(f, "@{}", addr)?;
        }
        if let Some(account_id) = &self.account_id {
            write!(f, "@{}", account_id)?;
        }
        Ok(())
    }
}

impl FromStr for PeerInfo {
    type Err = Box<dyn std::error::Error>;

    fn from_str(s: &str) -> Result<Self, Self::Err> {
        let chunks: Vec<&str> = s.split('@').collect();
        let addr;
        let account_id;
        if chunks.len() == 1 {
            addr = None;
            account_id = None;
        } else if chunks.len() == 2 {
            if let Ok(x) = chunks[1].parse::<SocketAddr>() {
                addr = Some(x);
                account_id = None;
            } else {
                addr = None;
                account_id = Some(chunks[1].parse().unwrap());
            }
        } else if chunks.len() == 3 {
            addr = Some(chunks[1].parse::<SocketAddr>()?);
            account_id = Some(chunks[2].parse().unwrap());
        } else {
            return Err(Box::new(std::io::Error::new(
                std::io::ErrorKind::InvalidInput,
                format!("Invalid PeerInfo format: {:?}", chunks),
            )));
        }
        Ok(PeerInfo { id: PeerId::new(chunks[0].parse()?), addr, account_id })
    }
}

impl TryFrom<&str> for PeerInfo {
    type Error = Box<dyn std::error::Error>;

    fn try_from(s: &str) -> Result<Self, Self::Error> {
        Self::from_str(s)
    }
}

/// Peer chain information.
/// TODO: Remove in next version
#[cfg_attr(feature = "deepsize_feature", derive(DeepSizeOf))]
#[derive(BorshSerialize, BorshDeserialize, Clone, Debug, Eq, PartialEq, Default)]
/// Represents `peers` view about chain.
pub struct PeerChainInfo {
    /// Chain Id and hash of genesis block.
    pub genesis_id: GenesisId,
    /// Last known chain height of the peer.
    pub height: BlockHeight,
    /// Shards that the peer is tracking.
    pub tracked_shards: Vec<ShardId>,
}

/// Peer chain information.
#[cfg_attr(feature = "deepsize_feature", derive(DeepSizeOf))]
#[derive(BorshSerialize, BorshDeserialize, Clone, Debug, Eq, PartialEq, Default)]
pub struct PeerChainInfoV2 {
    /// Chain Id and hash of genesis block.
    pub genesis_id: GenesisId,
    /// Last known chain height of the peer.
    pub height: BlockHeight,
    /// Shards that the peer is tracking.
    pub tracked_shards: Vec<ShardId>,
    /// Denote if a node is running in archival mode or not.
    pub archival: bool,
}

impl From<PeerChainInfo> for PeerChainInfoV2 {
    fn from(peer_chain_info: PeerChainInfo) -> Self {
        Self {
            genesis_id: peer_chain_info.genesis_id,
            height: peer_chain_info.height,
            tracked_shards: peer_chain_info.tracked_shards,
            archival: false,
        }
    }
}

/// Peer type.
#[cfg_attr(feature = "deepsize_feature", derive(DeepSizeOf))]
#[derive(Copy, Clone, Debug, Eq, PartialEq, Serialize)]
pub enum PeerType {
    /// Inbound session
    Inbound,
    /// Outbound session
    Outbound,
}

/// Peer status.
#[cfg_attr(feature = "deepsize_feature", derive(DeepSizeOf))]
#[derive(Copy, Clone, Debug, Eq, PartialEq)]
pub enum PeerStatus {
    /// Waiting for handshake.
    Connecting,
    /// Ready to go.
    Ready,
    /// Banned, should shutdown this peer.
    Banned(ReasonForBan),
}

/// Account route description
#[cfg_attr(feature = "deepsize_feature", derive(DeepSizeOf))]
#[derive(BorshSerialize, BorshDeserialize, PartialEq, Eq, Clone, Debug)]
pub struct AnnounceAccountRoute {
    pub peer_id: PeerId,
    pub hash: CryptoHash,
    pub signature: Signature,
}

#[cfg_attr(feature = "deepsize_feature", derive(DeepSizeOf))]
#[derive(BorshSerialize, BorshDeserialize, PartialEq, Eq, Clone, Debug)]
pub struct Ping {
    pub nonce: u64,
    pub source: PeerId,
}

#[cfg_attr(feature = "deepsize_feature", derive(DeepSizeOf))]
#[derive(BorshSerialize, BorshDeserialize, PartialEq, Eq, Clone, Debug)]
pub struct Pong {
    pub nonce: u64,
    pub source: PeerId,
}

// TODO(#1313): Use Box
#[cfg_attr(feature = "deepsize_feature", derive(DeepSizeOf))]
#[derive(
    BorshSerialize,
    BorshDeserialize,
    PartialEq,
    Eq,
    Clone,
    strum::AsStaticStr,
    strum::EnumVariantNames,
)]
#[allow(clippy::large_enum_variant)]
pub enum RoutedMessageBody {
    BlockApproval(Approval),
    ForwardTx(SignedTransaction),

    TxStatusRequest(AccountId, CryptoHash),
    TxStatusResponse(FinalExecutionOutcomeView),
    QueryRequest {
        query_id: String,
        block_reference: BlockReference,
        request: QueryRequest,
    },
    QueryResponse {
        query_id: String,
        response: Result<QueryResponse, String>,
    },
    ReceiptOutcomeRequest(CryptoHash),
    /// Not used, but needed to preserve backward compatibility.
    Unused,
    StateRequestHeader(ShardId, CryptoHash),
    StateRequestPart(ShardId, CryptoHash, u64),
    StateResponse(StateResponseInfoV1),
    PartialEncodedChunkRequest(PartialEncodedChunkRequestMsg),
    PartialEncodedChunkResponse(PartialEncodedChunkResponseMsg),
    PartialEncodedChunk(PartialEncodedChunkV1),
    /// Ping/Pong used for testing networking and routing.
    Ping(Ping),
    Pong(Pong),
    VersionedPartialEncodedChunk(PartialEncodedChunk),
    VersionedStateResponse(StateResponseInfo),
    PartialEncodedChunkForward(PartialEncodedChunkForwardMsg),
}

impl From<PartialEncodedChunkWithArcReceipts> for RoutedMessageBody {
    fn from(pec: PartialEncodedChunkWithArcReceipts) -> Self {
        if let ShardChunkHeader::V1(legacy_header) = pec.header {
            Self::PartialEncodedChunk(PartialEncodedChunkV1 {
                header: legacy_header,
                parts: pec.parts,
                receipts: pec.receipts.into_iter().map(|r| ReceiptProof::clone(&r)).collect(),
            })
        } else {
            Self::VersionedPartialEncodedChunk(pec.into())
        }
    }
}

impl Debug for RoutedMessageBody {
    fn fmt(&self, f: &mut Formatter<'_>) -> Result<(), Error> {
        match self {
            RoutedMessageBody::BlockApproval(approval) => write!(
                f,
                "Approval({}, {}, {:?})",
                approval.target_height, approval.account_id, approval.inner
            ),
            RoutedMessageBody::ForwardTx(tx) => write!(f, "tx {}", tx.get_hash()),
            RoutedMessageBody::TxStatusRequest(account_id, hash) => {
                write!(f, "TxStatusRequest({}, {})", account_id, hash)
            }
            RoutedMessageBody::TxStatusResponse(response) => {
                write!(f, "TxStatusResponse({})", response.transaction.hash)
            }
            RoutedMessageBody::QueryRequest { .. } => write!(f, "QueryRequest"),
            RoutedMessageBody::QueryResponse { .. } => write!(f, "QueryResponse"),
            RoutedMessageBody::ReceiptOutcomeRequest(hash) => write!(f, "ReceiptRequest({})", hash),
            RoutedMessageBody::StateRequestHeader(shard_id, sync_hash) => {
                write!(f, "StateRequestHeader({}, {})", shard_id, sync_hash)
            }
            RoutedMessageBody::StateRequestPart(shard_id, sync_hash, part_id) => {
                write!(f, "StateRequestPart({}, {}, {})", shard_id, sync_hash, part_id)
            }
            RoutedMessageBody::StateResponse(response) => {
                write!(f, "StateResponse({}, {})", response.shard_id, response.sync_hash)
            }
            RoutedMessageBody::PartialEncodedChunkRequest(request) => {
                write!(f, "PartialChunkRequest({:?}, {:?})", request.chunk_hash, request.part_ords)
            }
            RoutedMessageBody::PartialEncodedChunkResponse(response) => write!(
                f,
                "PartialChunkResponse({:?}, {:?})",
                response.chunk_hash,
                response.parts.iter().map(|p| p.part_ord).collect::<Vec<_>>()
            ),
            RoutedMessageBody::PartialEncodedChunk(chunk) => {
                write!(f, "PartialChunk({:?})", chunk.header.hash)
            }
            RoutedMessageBody::VersionedPartialEncodedChunk(_) => {
                write!(f, "VersionedPartialChunk(?)")
            }
            RoutedMessageBody::VersionedStateResponse(response) => write!(
                f,
                "VersionedStateResponse({}, {})",
                response.shard_id(),
                response.sync_hash()
            ),
            RoutedMessageBody::PartialEncodedChunkForward(forward) => write!(
                f,
                "PartialChunkForward({:?}, {:?})",
                forward.chunk_hash,
                forward.parts.iter().map(|p| p.part_ord).collect::<Vec<_>>(),
            ),
            RoutedMessageBody::Ping(_) => write!(f, "Ping"),
            RoutedMessageBody::Pong(_) => write!(f, "Pong"),
            RoutedMessageBody::Unused => write!(f, "Unused"),
        }
    }
}

#[cfg_attr(feature = "deepsize_feature", derive(DeepSizeOf))]
#[derive(BorshSerialize, BorshDeserialize, PartialEq, Eq, Clone, Debug, Hash)]
pub enum PeerIdOrHash {
    PeerId(PeerId),
    Hash(CryptoHash),
}

#[cfg_attr(feature = "deepsize_feature", derive(DeepSizeOf))]
<<<<<<< HEAD
#[derive(Debug, Clone, PartialEq, Eq, BorshSerialize, BorshDeserialize, Hash)]
/// Defines the destination for a network request.
/// The request should be sent either to the `account_id` as a routed message, or directly to
/// any peer that tracks the shard.
/// If `prefer_peer` is `true`, should be sent to the peer, unless there is no qualified peer,
/// Otherwise, send to the account, unless we do not know the route, in which case send to a peer.
/// in which case fall back to sending to the account.
/// `shard_id`, `only_archival` and `min_height` are used to filter for qualified peers
=======
#[derive(Debug, Clone, PartialEq, Eq, Hash)]
// Defines the destination for a network request.
// The request should be sent either to the `account_id` as a routed message, or directly to
// any peer that tracks the shard.
// If `prefer_peer` is `true`, should be sent to the peer, unless no peer tracks the shard, in which
// case fall back to sending to the account.
// Otherwise, send to the account, unless we do not know the route, in which case send to the peer.
>>>>>>> 29799aee
pub struct AccountIdOrPeerTrackingShard {
    /// Target account to send the the request to
    pub account_id: Option<AccountId>,
    /// Whether to check peers first or target account first
    pub prefer_peer: bool,
    /// Select peers that track shard `shard_id`
    pub shard_id: ShardId,
    /// Select peers that are archival nodes if it is true
    pub only_archival: bool,
    /// Only send messages to peers whose latest chain height is no less `min_height`
    pub min_height: BlockHeight,
}

#[cfg_attr(feature = "deepsize_feature", derive(DeepSizeOf))]
#[derive(Debug, Clone, PartialEq, Eq, BorshSerialize, BorshDeserialize, Hash)]
pub enum AccountOrPeerIdOrHash {
    AccountId(AccountId),
    PeerId(PeerId),
    Hash(CryptoHash),
}

impl AccountOrPeerIdOrHash {
    fn peer_id_or_hash(&self) -> Option<PeerIdOrHash> {
        match self {
            AccountOrPeerIdOrHash::AccountId(_) => None,
            AccountOrPeerIdOrHash::PeerId(peer_id) => Some(PeerIdOrHash::PeerId(peer_id.clone())),
            AccountOrPeerIdOrHash::Hash(hash) => Some(PeerIdOrHash::Hash(*hash)),
        }
    }
}

#[derive(Message, Clone, Debug)]
#[rtype(result = "()")]
pub struct RawRoutedMessage {
    pub target: AccountOrPeerIdOrHash,
    pub body: RoutedMessageBody,
}

impl RawRoutedMessage {
    /// Add signature to the message.
    /// Panics if the target is an AccountId instead of a PeerId.
    pub fn sign(
        self,
        author: PeerId,
        secret_key: &SecretKey,
        routed_message_ttl: u8,
    ) -> RoutedMessage {
        let target = self.target.peer_id_or_hash().unwrap();
        let hash = RoutedMessage::build_hash(&target, &author, &self.body);
        let signature = secret_key.sign(hash.as_ref());
        RoutedMessage { target, author, signature, ttl: routed_message_ttl, body: self.body }
    }
}

#[derive(BorshSerialize, PartialEq, Eq, Clone, Debug)]
pub struct RoutedMessageNoSignature<'a> {
    target: &'a PeerIdOrHash,
    author: &'a PeerId,
    body: &'a RoutedMessageBody,
}

/// RoutedMessage represent a package that will travel the network towards a specific peer id.
/// It contains the peer_id and signature from the original sender. Every intermediate peer in the
/// route must verify that this signature is valid otherwise previous sender of this package should
/// be banned. If the final receiver of this package finds that the body is invalid the original
/// sender of the package should be banned instead.
/// If target is hash, it is a message that should be routed back using the same path used to route
/// the request in first place. It is the hash of the request message.
#[cfg_attr(feature = "deepsize_feature", derive(DeepSizeOf))]
#[derive(BorshSerialize, BorshDeserialize, PartialEq, Eq, Clone, Debug)]
pub struct RoutedMessage {
    /// Peer id which is directed this message.
    /// If `target` is hash, this a message should be routed back.
    pub target: PeerIdOrHash,
    /// Original sender of this message
    pub author: PeerId,
    /// Signature from the author of the message. If this signature is invalid we should ban
    /// last sender of this message. If the message is invalid we should ben author of the message.
    pub signature: Signature,
    /// Time to live for this message. After passing through some hop this number should be
    /// decreased by 1. If this number is 0, drop this message.
    pub ttl: u8,
    /// Message
    pub body: RoutedMessageBody,
}

impl RoutedMessage {
    pub fn build_hash(
        target: &PeerIdOrHash,
        source: &PeerId,
        body: &RoutedMessageBody,
    ) -> CryptoHash {
        CryptoHash::hash_borsh(&RoutedMessageNoSignature { target, author: source, body })
    }

    pub fn hash(&self) -> CryptoHash {
        RoutedMessage::build_hash(&self.target, &self.author, &self.body)
    }

    pub fn verify(&self) -> bool {
        self.signature.verify(self.hash().as_ref(), self.author.public_key())
    }

    pub fn expect_response(&self) -> bool {
        match self.body {
            RoutedMessageBody::Ping(_)
            | RoutedMessageBody::TxStatusRequest(_, _)
            | RoutedMessageBody::StateRequestHeader(_, _)
            | RoutedMessageBody::StateRequestPart(_, _, _)
            | RoutedMessageBody::PartialEncodedChunkRequest(_)
            | RoutedMessageBody::QueryRequest { .. }
            | RoutedMessageBody::ReceiptOutcomeRequest(_) => true,
            _ => false,
        }
    }

    /// Return true if ttl is positive after decreasing ttl by one, false otherwise.
    pub fn decrease_ttl(&mut self) -> bool {
        self.ttl = self.ttl.saturating_sub(1);
        self.ttl > 0
    }
}

/// Routed Message wrapped with previous sender of the message.
#[cfg_attr(feature = "deepsize_feature", derive(DeepSizeOf))]
#[derive(Clone, Debug)]
pub struct RoutedMessageFrom {
    /// Routed messages.
    pub msg: RoutedMessage,
    /// Previous hop in the route. Used for messages that needs routing back.
    pub from: PeerId,
}

impl Message for RoutedMessageFrom {
    type Result = bool;
}

#[derive(Debug, Clone)]
pub enum BlockedPorts {
    All,
    Some(HashSet<u16>),
}

/// Configuration for the peer-to-peer manager.
#[derive(Clone)]
pub struct NetworkConfig {
    pub public_key: PublicKey,
    pub secret_key: SecretKey,
    pub account_id: Option<AccountId>,
    pub addr: Option<SocketAddr>,
    pub boot_nodes: Vec<PeerInfo>,
    pub handshake_timeout: Duration,
    pub reconnect_delay: Duration,
    pub bootstrap_peers_period: Duration,
    /// Maximum number of active peers. Hard limit.
    pub max_num_peers: u32,
    /// Minimum outbound connections a peer should have to avoid eclipse attacks.
    pub minimum_outbound_peers: u32,
    /// Lower bound of the ideal number of connections.
    pub ideal_connections_lo: u32,
    /// Upper bound of the ideal number of connections.
    pub ideal_connections_hi: u32,
    /// Peers which last message is was within this period of time are considered active recent peers.
    pub peer_recent_time_window: Duration,
    /// Number of peers to keep while removing a connection.
    /// Used to avoid disconnecting from peers we have been connected since long time.
    pub safe_set_size: u32,
    /// Lower bound of the number of connections to archival peers to keep
    /// if we are an archival node.
    pub archival_peer_connections_lower_bound: u32,
    /// Duration of the ban for misbehaving peers.
    pub ban_window: Duration,
    /// Remove expired peers.
    pub peer_expiration_duration: Duration,
    /// Maximum number of peer addresses we should ever send on PeersRequest.
    pub max_send_peers: u32,
    /// Duration for checking on stats from the peers.
    pub peer_stats_period: Duration,
    /// Time to persist Accounts Id in the router without removing them.
    pub ttl_account_id_router: Duration,
    /// Number of hops a message is allowed to travel before being dropped.
    /// This is used to avoid infinite loop because of inconsistent view of the network
    /// by different nodes.
    pub routed_message_ttl: u8,
    /// Maximum number of routes that we should keep track for each Account id in the Routing Table.
    pub max_routes_to_store: usize,
    /// Height horizon for highest height peers
    /// For example if one peer is 1 height away from max height peer,
    /// we still want to use the rest to query for state/headers/blocks.
    pub highest_peer_horizon: u64,
    /// Period between pushing network info to client
    pub push_info_period: Duration,
    /// Peers on blacklist by IP:Port.
    /// Nodes will not accept or try to establish connection to such peers.
    pub blacklist: HashMap<IpAddr, BlockedPorts>,
    /// Flag to disable outbound connections. When this flag is active, nodes will not try to
    /// establish connection with other nodes, but will accept incoming connection if other requirements
    /// are satisfied.
    /// This flag should be ALWAYS FALSE. Only set to true for testing purposes.
    pub outbound_disabled: bool,
    /// Not clear old data, set `true` for archive nodes.
    pub archive: bool,
}

impl NetworkConfig {
    /// Returns network config with given seed used for peer id.
    pub fn from_seed(seed: &str, port: u16) -> Self {
        let secret_key = SecretKey::from_seed(KeyType::ED25519, seed);
        let public_key = secret_key.public_key();
        NetworkConfig {
            public_key,
            secret_key,
            account_id: Some(seed.parse().unwrap()),
            addr: Some(format!("0.0.0.0:{}", port).parse().unwrap()),
            boot_nodes: vec![],
            handshake_timeout: Duration::from_secs(60),
            reconnect_delay: Duration::from_secs(60),
            bootstrap_peers_period: Duration::from_millis(100),
            max_num_peers: 10,
            minimum_outbound_peers: 5,
            ideal_connections_lo: 30,
            ideal_connections_hi: 35,
            peer_recent_time_window: Duration::from_secs(600),
            safe_set_size: 20,
            archival_peer_connections_lower_bound: 10,
            ban_window: Duration::from_secs(1),
            peer_expiration_duration: Duration::from_secs(60 * 60),
            max_send_peers: 512,
            peer_stats_period: Duration::from_secs(5),
            ttl_account_id_router: Duration::from_secs(60 * 60),
            routed_message_ttl: ROUTED_MESSAGE_TTL,
            max_routes_to_store: 1,
            highest_peer_horizon: 5,
            push_info_period: Duration::from_millis(100),
            blacklist: HashMap::new(),
            outbound_disabled: false,
            archive: false,
        }
    }

    pub fn verify(&self) {
        if self.ideal_connections_lo + 1 >= self.ideal_connections_hi {
            error!(target: "network",
            "Invalid ideal_connections values. lo({}) > hi({}).",
            self.ideal_connections_lo, self.ideal_connections_hi);
        }

        if self.ideal_connections_hi >= self.max_num_peers {
            error!(target: "network",
                "max_num_peers({}) is below ideal_connections_hi({}) which may lead to connection saturation and declining new connections.",
                self.max_num_peers, self.ideal_connections_hi
            );
        }

        if self.outbound_disabled {
            warn!(target: "network", "Outbound connections are disabled.");
        }

        if self.safe_set_size <= self.minimum_outbound_peers {
            error!(target: "network",
                "safe_set_size({}) must be larger than minimum_outbound_peers({}).",
                self.safe_set_size,
                self.minimum_outbound_peers
            );
        }

        if UPDATE_INTERVAL_LAST_TIME_RECEIVED_MESSAGE * 2 > self.peer_recent_time_window {
            error!(
                target: "network",
                "Very short peer_recent_time_window({}). it should be at least twice update_interval_last_time_received_message({}).",
                self.peer_recent_time_window.as_secs(), UPDATE_INTERVAL_LAST_TIME_RECEIVED_MESSAGE.as_secs()
            );
        }
    }
}

/// Used to match a socket addr by IP:Port or only by IP
#[derive(Clone, Debug)]
pub enum PatternAddr {
    Ip(IpAddr),
    IpPort(SocketAddr),
}

impl PatternAddr {
    pub fn contains(&self, addr: &SocketAddr) -> bool {
        match self {
            PatternAddr::Ip(pattern) => &addr.ip() == pattern,
            PatternAddr::IpPort(pattern) => addr == pattern,
        }
    }
}

impl FromStr for PatternAddr {
    type Err = AddrParseError;

    fn from_str(s: &str) -> Result<Self, Self::Err> {
        if let Ok(pattern) = s.parse::<IpAddr>() {
            return Ok(PatternAddr::Ip(pattern));
        }

        s.parse::<SocketAddr>().map(PatternAddr::IpPort)
    }
}

/// Status of the known peers.
#[derive(BorshSerialize, BorshDeserialize, Serialize, Eq, PartialEq, Debug, Clone)]
pub enum KnownPeerStatus {
    Unknown,
    NotConnected,
    Connected,
    Banned(ReasonForBan, u64),
}

impl KnownPeerStatus {
    pub fn is_banned(&self) -> bool {
        match self {
            KnownPeerStatus::Banned(_, _) => true,
            _ => false,
        }
    }
}

/// Information node stores about known peers.
#[derive(BorshSerialize, BorshDeserialize, Debug, Clone)]
pub struct KnownPeerState {
    pub peer_info: PeerInfo,
    pub status: KnownPeerStatus,
    pub first_seen: u64,
    pub last_seen: u64,
}

impl KnownPeerState {
    pub fn new(peer_info: PeerInfo) -> Self {
        KnownPeerState {
            peer_info,
            status: KnownPeerStatus::Unknown,
            first_seen: to_timestamp(Clock::utc()),
            last_seen: to_timestamp(Clock::utc()),
        }
    }

    pub fn first_seen(&self) -> DateTime<Utc> {
        from_timestamp(self.first_seen)
    }

    pub fn last_seen(&self) -> DateTime<Utc> {
        from_timestamp(self.last_seen)
    }
}

impl TryFrom<Vec<u8>> for KnownPeerState {
    type Error = Box<dyn std::error::Error>;

    fn try_from(bytes: Vec<u8>) -> Result<KnownPeerState, Self::Error> {
        KnownPeerState::try_from_slice(&bytes).map_err(|err| err.into())
    }
}

/// Actor message that holds the TCP stream from an inbound TCP connection
#[derive(Message, Debug)]
#[rtype(result = "()")]
pub struct InboundTcpConnect {
    /// Tcp stream of the inbound connections
    pub stream: TcpStream,
}

#[cfg(feature = "deepsize_feature")]
impl deepsize::DeepSizeOf for InboundTcpConnect {
    fn deep_size_of_children(&self, _context: &mut deepsize::Context) -> usize {
        0
    }
}

impl InboundTcpConnect {
    /// Method to create a new InboundTcpConnect message from a TCP stream
    pub fn new(stream: TcpStream) -> InboundTcpConnect {
        InboundTcpConnect { stream }
    }
}

/// Actor message to request the creation of an outbound TCP connection to a peer.
#[cfg_attr(feature = "deepsize_feature", derive(DeepSizeOf))]
#[derive(Message, Clone, Debug)]
#[rtype(result = "()")]
pub struct OutboundTcpConnect {
    /// Peer information of the outbound connection
    pub peer_info: PeerInfo,
}

/// Unregister message from Peer to PeerManager.
#[cfg_attr(feature = "deepsize_feature", derive(DeepSizeOf))]
#[derive(Message)]
#[rtype(result = "()")]
pub struct Unregister {
    pub peer_id: PeerId,
    pub peer_type: PeerType,
    pub remove_from_peer_store: bool,
}

pub struct PeerList {
    pub peers: Vec<PeerInfo>,
}

/// Requesting peers from peer manager to communicate to a peer.
pub struct PeersRequest {}

impl Message for PeersRequest {
    type Result = PeerList;
}

/// Received new peers from another peer.
#[derive(Message)]
#[rtype(result = "()")]
pub struct PeersResponse {
    pub peers: Vec<PeerInfo>,
}

impl<A, M> MessageResponse<A, M> for PeerList
where
    A: Actor,
    M: Message<Result = PeerList>,
{
    fn handle<R: ResponseChannel<M>>(self, _: &mut A::Context, tx: Option<R>) {
        if let Some(tx) = tx {
            tx.send(self)
        }
    }
}

/// Ban reason.
#[cfg_attr(feature = "deepsize_feature", derive(DeepSizeOf))]
#[derive(BorshSerialize, BorshDeserialize, Serialize, Debug, Clone, PartialEq, Eq, Copy)]
pub enum ReasonForBan {
    None = 0,
    BadBlock = 1,
    BadBlockHeader = 2,
    HeightFraud = 3,
    BadHandshake = 4,
    BadBlockApproval = 5,
    Abusive = 6,
    InvalidSignature = 7,
    InvalidPeerId = 8,
    InvalidHash = 9,
    InvalidEdge = 10,
    EpochSyncNoResponse = 11,
    EpochSyncInvalidResponse = 12,
    EpochSyncInvalidFinalizationResponse = 13,
}

/// Banning signal sent from Peer instance to PeerManager
/// just before Peer instance is stopped.
#[cfg_attr(feature = "deepsize_feature", derive(DeepSizeOf))]
#[derive(Message, Debug)]
#[rtype(result = "()")]
pub struct Ban {
    pub peer_id: PeerId,
    pub ban_reason: ReasonForBan,
}

/// Messages from PeerManager to Peer
#[derive(Message, Debug)]
#[rtype(result = "()")]
pub enum PeerManagerRequest {
    BanPeer(ReasonForBan),
    UnregisterPeer,
}

/// Messages from Peer to PeerManager
#[derive(Message, Debug)]
#[rtype(result = "()")]
pub enum PeerRequest {}

#[derive(Serialize, Deserialize, Debug, Clone)]
pub struct KnownProducer {
    pub account_id: AccountId,
    pub addr: Option<SocketAddr>,
    pub peer_id: PeerId,
}

#[cfg(feature = "deepsize_feature")]
impl deepsize::DeepSizeOf for KnownProducer {
    fn deep_size_of_children(&self, context: &mut deepsize::Context) -> usize {
        self.account_id.deep_size_of_children(context) + self.peer_id.deep_size_of_children(context)
    }
}

#[cfg_attr(feature = "deepsize_feature", derive(DeepSizeOf))]
#[derive(PartialEq, Eq, Clone, Debug, BorshSerialize, BorshDeserialize)]
pub struct StateResponseInfoV1 {
    pub shard_id: ShardId,
    pub sync_hash: CryptoHash,
    pub state_response: ShardStateSyncResponseV1,
}

#[cfg_attr(feature = "deepsize_feature", derive(DeepSizeOf))]
#[derive(PartialEq, Eq, Clone, Debug, BorshSerialize, BorshDeserialize)]
pub struct StateResponseInfoV2 {
    pub shard_id: ShardId,
    pub sync_hash: CryptoHash,
    pub state_response: ShardStateSyncResponse,
}

#[cfg_attr(feature = "deepsize_feature", derive(DeepSizeOf))]
#[derive(PartialEq, Eq, Clone, Debug, BorshSerialize, BorshDeserialize)]
pub enum StateResponseInfo {
    V1(StateResponseInfoV1),
    V2(StateResponseInfoV2),
}

impl StateResponseInfo {
    pub fn shard_id(&self) -> ShardId {
        match self {
            Self::V1(info) => info.shard_id,
            Self::V2(info) => info.shard_id,
        }
    }

    pub fn sync_hash(&self) -> CryptoHash {
        match self {
            Self::V1(info) => info.sync_hash,
            Self::V2(info) => info.sync_hash,
        }
    }

    pub fn take_state_response(self) -> ShardStateSyncResponse {
        match self {
            Self::V1(info) => ShardStateSyncResponse::V1(info.state_response),
            Self::V2(info) => info.state_response,
        }
    }
}

#[cfg(feature = "test_features")]
#[derive(Debug)]
pub enum NetworkAdversarialMessage {
    AdvProduceBlocks(u64, bool),
    AdvSwitchToHeight(u64),
    AdvDisableHeaderSync,
    AdvDisableDoomslug,
    AdvGetSavedBlocks,
    AdvCheckStorageConsistency,
    AdvSetSyncInfo(u64),
}

#[cfg(feature = "sandbox")]
#[derive(Debug)]
pub enum NetworkSandboxMessage {
    SandboxPatchState(Vec<near_primitives::state_record::StateRecord>),
    SandboxPatchStateStatus,
}

#[derive(AsStaticStr)]
pub enum NetworkViewClientMessages {
    #[cfg(feature = "test_features")]
    Adversarial(NetworkAdversarialMessage),

    /// Transaction status query
    TxStatus { tx_hash: CryptoHash, signer_account_id: AccountId },
    /// Transaction status response
    TxStatusResponse(Box<FinalExecutionOutcomeView>),
    /// Request for receipt outcome
    ReceiptOutcomeRequest(CryptoHash),
    /// Receipt outcome response
    ReceiptOutcomeResponse(Box<ExecutionOutcomeWithIdAndProof>),
    /// Request a block.
    BlockRequest(CryptoHash),
    /// Request headers.
    BlockHeadersRequest(Vec<CryptoHash>),
    /// State request header.
    StateRequestHeader { shard_id: ShardId, sync_hash: CryptoHash },
    /// State request part.
    StateRequestPart { shard_id: ShardId, sync_hash: CryptoHash, part_id: u64 },
    /// A request for a light client info during Epoch Sync
    EpochSyncRequest { epoch_id: EpochId },
    /// A request for headers and proofs during Epoch Sync
    EpochSyncFinalizationRequest { epoch_id: EpochId },
    /// Get Chain information from Client.
    GetChainInfo,
    /// Account announcements that needs to be validated before being processed.
    /// They are paired with last epoch id known to this announcement, in order to accept only
    /// newer announcements.
    AnnounceAccount(Vec<(AnnounceAccount, Option<EpochId>)>),
}

#[derive(Debug)]
pub enum NetworkViewClientResponses {
    /// Transaction execution outcome
    TxStatus(Box<FinalExecutionOutcomeView>),
    /// Response to general queries
    QueryResponse { query_id: String, response: Result<QueryResponse, String> },
    /// Receipt outcome response
    ReceiptOutcomeResponse(Box<ExecutionOutcomeWithIdAndProof>),
    /// Block response.
    Block(Box<Block>),
    /// Headers response.
    BlockHeaders(Vec<BlockHeader>),
    /// Chain information.
    ChainInfo {
        genesis_id: GenesisId,
        height: BlockHeight,
        tracked_shards: Vec<ShardId>,
        archival: bool,
    },
    /// Response to state request.
    StateResponse(Box<StateResponseInfo>),
    /// Valid announce accounts.
    AnnounceAccount(Vec<AnnounceAccount>),
    /// A response to a request for a light client block during Epoch Sync
    EpochSyncResponse(EpochSyncResponse),
    /// A response to a request for headers and proofs during Epoch Sync
    EpochSyncFinalizationResponse(EpochSyncFinalizationResponse),
    /// Ban peer for malicious behavior.
    Ban { ban_reason: ReasonForBan },
    /// Response not needed
    NoResponse,
}

impl<A, M> MessageResponse<A, M> for NetworkViewClientResponses
where
    A: Actor,
    M: Message<Result = NetworkViewClientResponses>,
{
    fn handle<R: ResponseChannel<M>>(self, _: &mut A::Context, tx: Option<R>) {
        if let Some(tx) = tx {
            tx.send(self)
        }
    }
}

impl Message for NetworkViewClientMessages {
    type Result = NetworkViewClientResponses;
}

/// Peer stats query.
pub struct QueryPeerStats {}

/// Peer stats result
#[derive(Debug)]
pub struct PeerStatsResult {
    /// Chain info.
    pub chain_info: PeerChainInfoV2,
    /// Number of bytes we've received from the peer.
    pub received_bytes_per_sec: u64,
    /// Number of bytes we've sent to the peer.
    pub sent_bytes_per_sec: u64,
    /// Returns if this peer is abusive and should be banned.
    pub is_abusive: bool,
    /// Counts of incoming/outgoing messages from given peer.
    pub message_counts: (u64, u64),
}

impl<A, M> MessageResponse<A, M> for PeerStatsResult
where
    A: Actor,
    M: Message<Result = PeerStatsResult>,
{
    fn handle<R: ResponseChannel<M>>(self, _: &mut A::Context, tx: Option<R>) {
        if let Some(tx) = tx {
            tx.send(self)
        }
    }
}

impl Message for QueryPeerStats {
    type Result = PeerStatsResult;
}

#[cfg_attr(feature = "deepsize_feature", derive(DeepSizeOf))]
#[derive(Clone, Debug, Eq, PartialEq, BorshSerialize, BorshDeserialize)]
pub struct PartialEncodedChunkRequestMsg {
    pub chunk_hash: ChunkHash,
    pub part_ords: Vec<u64>,
    pub tracking_shards: HashSet<ShardId>,
}

#[cfg_attr(feature = "deepsize_feature", derive(DeepSizeOf))]
#[derive(Clone, Debug, Eq, PartialEq, BorshSerialize, BorshDeserialize)]
pub struct PartialEncodedChunkResponseMsg {
    pub chunk_hash: ChunkHash,
    pub parts: Vec<PartialEncodedChunkPart>,
    pub receipts: Vec<ReceiptProof>,
}

/// Message for chunk part owners to forward their parts to validators tracking that shard.
/// This reduces the number of requests a node tracking a shard needs to send to obtain enough
/// parts to reconstruct the message (in the best case no such requests are needed).
#[cfg_attr(feature = "deepsize_feature", derive(DeepSizeOf))]
#[derive(Clone, Debug, Eq, PartialEq, BorshSerialize, BorshDeserialize)]
pub struct PartialEncodedChunkForwardMsg {
    pub chunk_hash: ChunkHash,
    pub inner_header_hash: CryptoHash,
    pub merkle_root: CryptoHash,
    pub signature: Signature,
    pub prev_block_hash: CryptoHash,
    pub height_created: BlockHeight,
    pub shard_id: ShardId,
    pub parts: Vec<PartialEncodedChunkPart>,
}

impl PartialEncodedChunkForwardMsg {
    pub fn from_header_and_parts(
        header: &ShardChunkHeader,
        parts: Vec<PartialEncodedChunkPart>,
    ) -> Self {
        Self {
            chunk_hash: header.chunk_hash(),
            inner_header_hash: header.inner_header_hash(),
            merkle_root: header.encoded_merkle_root(),
            signature: header.signature().clone(),
            prev_block_hash: header.prev_block_hash(),
            height_created: header.height_created(),
            shard_id: header.shard_id(),
            parts,
        }
    }

    pub fn is_valid_hash(&self) -> bool {
        let correct_hash = combine_hash(self.inner_header_hash, self.merkle_root);
        ChunkHash(correct_hash) == self.chunk_hash
    }
}

#[cfg(test)]
mod tests {
    use super::*;

    // NOTE: this has it's counterpart in `near_network::types::tests`
    const ALLOWED_SIZE: usize = 1 << 20;
    const NOTIFY_SIZE: usize = 1024;

    macro_rules! assert_size {
        ($type:ident) => {
            let struct_size = std::mem::size_of::<$type>();
            if struct_size >= NOTIFY_SIZE {
                println!("The size of {} is {}", stringify!($type), struct_size);
            }
            assert!(struct_size <= ALLOWED_SIZE);
        };
    }

    #[test]
    fn test_enum_size() {
        assert_size!(PeerType);
        assert_size!(PeerStatus);
        assert_size!(RoutedMessageBody);
        assert_size!(PeerIdOrHash);
        assert_size!(KnownPeerStatus);
        assert_size!(ReasonForBan);
        assert_size!(PeerManagerRequest);
    }

    #[test]
    fn test_struct_size() {
        assert_size!(PeerInfo);
        assert_size!(PeerChainInfoV2);
        assert_size!(AnnounceAccountRoute);
        assert_size!(AnnounceAccount);
        assert_size!(Ping);
        assert_size!(Pong);
        assert_size!(RawRoutedMessage);
        assert_size!(RoutedMessageNoSignature);
        assert_size!(RoutedMessage);
        assert_size!(RoutedMessageFrom);
        assert_size!(NetworkConfig);
        assert_size!(KnownPeerState);
        assert_size!(InboundTcpConnect);
        assert_size!(OutboundTcpConnect);
        assert_size!(Unregister);
        assert_size!(PeerList);
        assert_size!(PeersRequest);
        assert_size!(PeersResponse);
        assert_size!(Ban);
        assert_size!(StateResponseInfoV1);
        assert_size!(QueryPeerStats);
        assert_size!(PartialEncodedChunkRequestMsg);
    }

    #[test]
    fn routed_message_body_compatibility_smoke_test() {
        #[track_caller]
        fn check(msg: RoutedMessageBody, expected: &[u8]) {
            let actual = msg.try_to_vec().unwrap();
            assert_eq!(actual.as_slice(), expected);
        }

        check(
            RoutedMessageBody::TxStatusRequest("test_x".parse().unwrap(), CryptoHash([42; 32])),
            &[
                2, 6, 0, 0, 0, 116, 101, 115, 116, 95, 120, 42, 42, 42, 42, 42, 42, 42, 42, 42, 42,
                42, 42, 42, 42, 42, 42, 42, 42, 42, 42, 42, 42, 42, 42, 42, 42, 42, 42, 42, 42, 42,
                42,
            ],
        );

        check(
            RoutedMessageBody::VersionedStateResponse(StateResponseInfo::V1(StateResponseInfoV1 {
                shard_id: 62,
                sync_hash: CryptoHash([92; 32]),
                state_response: ShardStateSyncResponseV1 { header: None, part: None },
            })),
            &[
                17, 0, 62, 0, 0, 0, 0, 0, 0, 0, 92, 92, 92, 92, 92, 92, 92, 92, 92, 92, 92, 92, 92,
                92, 92, 92, 92, 92, 92, 92, 92, 92, 92, 92, 92, 92, 92, 92, 92, 92, 92, 92, 0, 0,
            ],
        );
    }
}<|MERGE_RESOLUTION|>--- conflicted
+++ resolved
@@ -337,8 +337,7 @@
 }
 
 #[cfg_attr(feature = "deepsize_feature", derive(DeepSizeOf))]
-<<<<<<< HEAD
-#[derive(Debug, Clone, PartialEq, Eq, BorshSerialize, BorshDeserialize, Hash)]
+#[derive(Debug, Clone, PartialEq, Eq, Hash)]
 /// Defines the destination for a network request.
 /// The request should be sent either to the `account_id` as a routed message, or directly to
 /// any peer that tracks the shard.
@@ -346,15 +345,6 @@
 /// Otherwise, send to the account, unless we do not know the route, in which case send to a peer.
 /// in which case fall back to sending to the account.
 /// `shard_id`, `only_archival` and `min_height` are used to filter for qualified peers
-=======
-#[derive(Debug, Clone, PartialEq, Eq, Hash)]
-// Defines the destination for a network request.
-// The request should be sent either to the `account_id` as a routed message, or directly to
-// any peer that tracks the shard.
-// If `prefer_peer` is `true`, should be sent to the peer, unless no peer tracks the shard, in which
-// case fall back to sending to the account.
-// Otherwise, send to the account, unless we do not know the route, in which case send to the peer.
->>>>>>> 29799aee
 pub struct AccountIdOrPeerTrackingShard {
     /// Target account to send the the request to
     pub account_id: Option<AccountId>,
