--- conflicted
+++ resolved
@@ -193,15 +193,9 @@
     TxStatusRequest(AccountId, CryptoHash),
     TxStatusResponse(FinalExecutionOutcomeView),
 
-<<<<<<< HEAD
-    /// Not used, but needed to borsh backward compatibility.
-    _UnusedQueryRequest,
-    /// Not used, but needed to borsh backward compatibility.
-=======
     /// Not used, but needed for borsh backward compatibility.
     _UnusedQueryRequest,
     /// Not used, but needed for borsh backward compatibility.
->>>>>>> 1e78d0a5
     _UnusedQueryResponse,
 
     /// Not used any longer and ignored when received.
@@ -211,12 +205,8 @@
     /// Until then we need to be able to decode those messages (even though we
     /// will ignore them).
     ReceiptOutcomeRequest(CryptoHash),
-<<<<<<< HEAD
 
     /// Not used, but needed to borsh backward compatibility.
-=======
-    /// Not used, but needed for borsh backward compatibility.
->>>>>>> 1e78d0a5
     _UnusedReceiptOutcomeResponse,
 
     StateRequestHeader(ShardId, CryptoHash),
@@ -280,11 +270,7 @@
             RoutedMessageBody::_UnusedQueryRequest => write!(f, "QueryRequest"),
             RoutedMessageBody::_UnusedQueryResponse => write!(f, "QueryResponse"),
             RoutedMessageBody::ReceiptOutcomeRequest(hash) => write!(f, "ReceiptRequest({})", hash),
-<<<<<<< HEAD
             RoutedMessageBody::_UnusedReceiptOutcomeResponse => write!(f, "ReceiptResponse"),
-=======
-            RoutedMessageBody::_UnusedReceiptOutcomeResponse => write!(f, "ReceiptOutcomeResponse"),
->>>>>>> 1e78d0a5
             RoutedMessageBody::StateRequestHeader(shard_id, sync_hash) => {
                 write!(f, "StateRequestHeader({}, {})", shard_id, sync_hash)
             }
