[package]
name = "near-epoch-manager"
version = "0.0.1"
authors = ["Near Inc <hello@nearprotocol.com>"]
edition = "2018"


[dependencies]
# Changing this version will lead to change to the protocol, as will change how validators get shuffled.
<<<<<<< HEAD
protocol_defining_rand = { package = "rand", version = "0.7" }
log = "0.4"
cached = "0.11.0"
borsh = "0.2.10"
=======
protocol_defining_rand = { package = "rand", version = "0.6.5" }
log = "0.4"
cached = "0.12.0"
borsh = "0.6.1"
rand = "0.7"
>>>>>>> 8f8753fb
serde = "1.0"
serde_derive = "1.0"
serde_json = "1.0"
ethereum-types = "0.8.0"

near-crypto = { path = "../../core/crypto" }
near-primitives = { path = "../../core/primitives" }
near-chain = { path = "../chain" }
near-store = { path = "../../core/store" }

[features]
expensive_tests = []<|MERGE_RESOLUTION|>--- conflicted
+++ resolved
@@ -7,18 +7,11 @@
 
 [dependencies]
 # Changing this version will lead to change to the protocol, as will change how validators get shuffled.
-<<<<<<< HEAD
-protocol_defining_rand = { package = "rand", version = "0.7" }
-log = "0.4"
-cached = "0.11.0"
-borsh = "0.2.10"
-=======
 protocol_defining_rand = { package = "rand", version = "0.6.5" }
 log = "0.4"
 cached = "0.12.0"
 borsh = "0.6.1"
 rand = "0.7"
->>>>>>> 8f8753fb
 serde = "1.0"
 serde_derive = "1.0"
 serde_json = "1.0"
