use std::collections::{BTreeMap, HashMap};

use num_rational::Rational;

use near_crypto::{KeyType, SecretKey};
use near_primitives::challenge::SlashedValidator;
use near_primitives::hash::{hash, CryptoHash};
use near_primitives::types::{
    AccountId, Balance, BlockHeight, BlockHeightDelta, EpochHeight, NumSeats, NumShards,
    ValidatorId, ValidatorKickoutReason, ValidatorStake,
};
use near_primitives::utils::get_num_seats_per_shard;
use near_primitives::version::PROTOCOL_VERSION;
use near_store::test_utils::create_test_store;

use crate::proposals::find_threshold;
use crate::types::{EpochConfig, EpochInfo, ValidatorWeight};
use crate::RewardCalculator;
use crate::{BlockInfo, EpochManager};

pub const DEFAULT_GAS_PRICE: u128 = 100;
pub const DEFAULT_TOTAL_SUPPLY: u128 = 1_000_000_000_000;

pub fn hash_range(num: usize) -> Vec<CryptoHash> {
    let mut result = vec![];
    for i in 0..num {
        result.push(hash(i.to_le_bytes().as_ref()));
    }
    result
}

pub fn change_stake(stake_changes: Vec<(&str, Balance)>) -> BTreeMap<AccountId, Balance> {
    stake_changes.into_iter().map(|(k, v)| (k.to_string(), v)).collect()
}

pub fn epoch_info(
    epoch_height: EpochHeight,
    accounts: Vec<(&str, Balance)>,
    block_producers_settlement: Vec<ValidatorId>,
    chunk_producers_settlement: Vec<Vec<ValidatorId>>,
    hidden_validators_settlement: Vec<ValidatorWeight>,
    fishermen: Vec<(&str, Balance)>,
    stake_change: BTreeMap<AccountId, Balance>,
    validator_kickout: Vec<(&str, ValidatorKickoutReason)>,
    validator_reward: HashMap<AccountId, Balance>,
    minted_amount: Balance,
) -> EpochInfo {
    let num_seats = block_producers_settlement.len() as u64;
    epoch_info_with_num_seats(
        epoch_height,
        accounts,
        block_producers_settlement,
        chunk_producers_settlement,
        hidden_validators_settlement,
        fishermen,
        stake_change,
        validator_kickout,
        validator_reward,
        minted_amount,
        num_seats,
    )
}

pub fn epoch_info_with_num_seats(
    epoch_height: EpochHeight,
    mut accounts: Vec<(&str, Balance)>,
    block_producers_settlement: Vec<ValidatorId>,
    chunk_producers_settlement: Vec<Vec<ValidatorId>>,
    hidden_validators_settlement: Vec<ValidatorWeight>,
    fishermen: Vec<(&str, Balance)>,
    stake_change: BTreeMap<AccountId, Balance>,
    validator_kickout: Vec<(&str, ValidatorKickoutReason)>,
    validator_reward: HashMap<AccountId, Balance>,
    minted_amount: Balance,
    num_seats: NumSeats,
) -> EpochInfo {
    let seat_price =
        find_threshold(&accounts.iter().map(|(_, s)| *s).collect::<Vec<_>>(), num_seats).unwrap();
    accounts.sort();
    let validator_to_index = accounts.iter().enumerate().fold(HashMap::new(), |mut acc, (i, x)| {
        acc.insert(x.0.to_string(), i as u64);
        acc
    });
    let fishermen_to_index = fishermen
        .iter()
        .enumerate()
        .map(|(i, (s, _))| ((*s).to_string(), i as ValidatorId))
        .collect();
    let account_to_validators = |accounts: Vec<(&str, Balance)>| -> Vec<ValidatorStake> {
        accounts
            .into_iter()
            .map(|(account_id, stake)| ValidatorStake {
                account_id: account_id.to_string(),
                public_key: SecretKey::from_seed(KeyType::ED25519, account_id).public_key(),
                stake,
            })
            .collect()
    };
    let validator_kickout =
        validator_kickout.into_iter().map(|(s, r)| (s.to_string(), r)).collect();
    EpochInfo {
        epoch_height,
        validators: account_to_validators(accounts),
        validator_to_index,
        block_producers_settlement,
        chunk_producers_settlement,
        hidden_validators_settlement,
        fishermen: account_to_validators(fishermen),
        fishermen_to_index,
        stake_change,
        validator_reward,
        validator_kickout,
        minted_amount,
<<<<<<< HEAD
        seat_price,
=======
        protocol_version: PROTOCOL_VERSION,
>>>>>>> bf5f2726
    }
}

pub fn epoch_config(
    epoch_length: BlockHeightDelta,
    num_shards: NumShards,
    num_block_producer_seats: NumSeats,
    num_hidden_validator_seats: NumSeats,
    block_producer_kickout_threshold: u8,
    chunk_producer_kickout_threshold: u8,
    fishermen_threshold: Balance,
) -> EpochConfig {
    EpochConfig {
        epoch_length,
        num_shards,
        num_block_producer_seats,
        num_block_producer_seats_per_shard: get_num_seats_per_shard(
            num_shards,
            num_block_producer_seats,
        ),
        avg_hidden_validator_seats_per_shard: (0..num_shards)
            .map(|_| num_hidden_validator_seats)
            .collect(),
        block_producer_kickout_threshold,
        chunk_producer_kickout_threshold,
        fishermen_threshold,
        online_min_threshold: Rational::new(90, 100),
        online_max_threshold: Rational::new(99, 100),
<<<<<<< HEAD
        minimum_stake_divisor: 1,
=======
        protocol_upgrade_stake_threshold: Rational::new(80, 100),
        protocol_upgrade_num_epochs: 2,
>>>>>>> bf5f2726
    }
}

pub fn stake(account_id: &str, amount: Balance) -> ValidatorStake {
    let public_key = SecretKey::from_seed(KeyType::ED25519, account_id).public_key();
    ValidatorStake::new(account_id.to_string(), public_key, amount)
}

/// No-op reward calculator. Will produce no reward
pub fn default_reward_calculator() -> RewardCalculator {
    RewardCalculator {
        max_inflation_rate: Rational::from_integer(0),
        num_blocks_per_year: 1,
        epoch_length: 1,
        protocol_reward_percentage: Rational::from_integer(0),
        protocol_treasury_account: "near".to_string(),
        online_min_threshold: Rational::new(90, 100),
        online_max_threshold: Rational::new(99, 100),
    }
}

pub fn reward(info: Vec<(&str, Balance)>) -> HashMap<AccountId, Balance> {
    info.into_iter().map(|(account_id, r)| (account_id.to_string(), r)).collect()
}

pub fn setup_epoch_manager(
    validators: Vec<(&str, Balance)>,
    epoch_length: BlockHeightDelta,
    num_shards: NumShards,
    num_block_producer_seats: NumSeats,
    num_hidden_validator_seats: NumSeats,
    block_producer_kickout_threshold: u8,
    chunk_producer_kickout_threshold: u8,
    fishermen_threshold: Balance,
    reward_calculator: RewardCalculator,
) -> EpochManager {
    let store = create_test_store();
    let config = epoch_config(
        epoch_length,
        num_shards,
        num_block_producer_seats,
        num_hidden_validator_seats,
        block_producer_kickout_threshold,
        chunk_producer_kickout_threshold,
        fishermen_threshold,
    );
    EpochManager::new(
        store,
        config,
        PROTOCOL_VERSION,
        reward_calculator,
        validators.iter().map(|(account_id, balance)| stake(*account_id, *balance)).collect(),
    )
    .unwrap()
}

pub fn setup_default_epoch_manager(
    validators: Vec<(&str, Balance)>,
    epoch_length: BlockHeightDelta,
    num_shards: NumShards,
    num_block_producer_seats: NumSeats,
    num_hidden_validator_seats: NumSeats,
    block_producer_kickout_threshold: u8,
    chunk_producer_kickout_threshold: u8,
) -> EpochManager {
    setup_epoch_manager(
        validators,
        epoch_length,
        num_shards,
        num_block_producer_seats,
        num_hidden_validator_seats,
        block_producer_kickout_threshold,
        chunk_producer_kickout_threshold,
        1,
        default_reward_calculator(),
    )
}

pub fn record_block_with_final_block_hash(
    epoch_manager: &mut EpochManager,
    prev_h: CryptoHash,
    cur_h: CryptoHash,
    last_final_block_hash: CryptoHash,
    height: BlockHeight,
    proposals: Vec<ValidatorStake>,
) {
    epoch_manager
        .record_block_info(
            &cur_h,
            BlockInfo::new(
                height,
                height.saturating_sub(2),
                last_final_block_hash,
                prev_h,
                proposals,
                vec![],
                vec![],
                DEFAULT_TOTAL_SUPPLY,
            ),
            [0; 32],
        )
        .unwrap()
        .commit()
        .unwrap();
}

pub fn record_block_with_slashes(
    epoch_manager: &mut EpochManager,
    prev_h: CryptoHash,
    cur_h: CryptoHash,
    height: BlockHeight,
    proposals: Vec<ValidatorStake>,
    slashed: Vec<SlashedValidator>,
) {
    epoch_manager
        .record_block_info(
            &cur_h,
            BlockInfo::new(
                height,
                height.saturating_sub(2),
                prev_h,
                prev_h,
                proposals,
                vec![],
                slashed,
                DEFAULT_TOTAL_SUPPLY,
                PROTOCOL_VERSION,
            ),
            [0; 32],
        )
        .unwrap()
        .commit()
        .unwrap();
}

pub fn record_block(
    epoch_manager: &mut EpochManager,
    prev_h: CryptoHash,
    cur_h: CryptoHash,
    height: BlockHeight,
    proposals: Vec<ValidatorStake>,
) {
    record_block_with_slashes(epoch_manager, prev_h, cur_h, height, proposals, vec![]);
}

pub fn block_info(
    height: BlockHeight,
    last_finalized_height: BlockHeight,
    prev_hash: CryptoHash,
    epoch_first_block: CryptoHash,
    chunk_mask: Vec<bool>,
    total_supply: Balance,
) -> BlockInfo {
    BlockInfo {
        height,
        last_finalized_height,
        prev_hash,
        epoch_first_block,
        epoch_id: Default::default(),
        proposals: vec![],
        chunk_mask,
        latest_protocol_version: PROTOCOL_VERSION,
        slashed: Default::default(),
        total_supply,
        block_tracker: Default::default(),
        shard_tracker: Default::default(),
        all_proposals: vec![],
        version_tracker: Default::default(),
    }
}<|MERGE_RESOLUTION|>--- conflicted
+++ resolved
@@ -111,11 +111,8 @@
         validator_reward,
         validator_kickout,
         minted_amount,
-<<<<<<< HEAD
+        protocol_version: PROTOCOL_VERSION,
         seat_price,
-=======
-        protocol_version: PROTOCOL_VERSION,
->>>>>>> bf5f2726
     }
 }
 
@@ -144,12 +141,9 @@
         fishermen_threshold,
         online_min_threshold: Rational::new(90, 100),
         online_max_threshold: Rational::new(99, 100),
-<<<<<<< HEAD
-        minimum_stake_divisor: 1,
-=======
         protocol_upgrade_stake_threshold: Rational::new(80, 100),
         protocol_upgrade_num_epochs: 2,
->>>>>>> bf5f2726
+        minimum_stake_divisor: 1,
     }
 }
 
