--- conflicted
+++ resolved
@@ -152,15 +152,11 @@
         protocol_upgrade_stake_threshold: Rational::new(80, 100),
         protocol_upgrade_num_epochs: 2,
         minimum_stake_divisor: 1,
-<<<<<<< HEAD
         #[cfg(feature = "protocol_feature_chunk_only_producers")]
         validator_selection_config: Default::default(),
-    }
-=======
         shard_layout: ShardLayout::v0(num_shards, 0),
     };
     AllEpochConfig::new(epoch_config, simple_nightshade_shard_config)
->>>>>>> 68533772
 }
 
 pub fn stake(account_id: AccountId, amount: Balance) -> ValidatorStake {
