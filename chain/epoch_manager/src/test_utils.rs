use std::collections::{BTreeMap, HashMap};

use num_rational::Rational;

use crate::proposals::find_threshold;
use crate::RewardCalculator;
use crate::RngSeed;
use crate::{BlockInfo, EpochManager};
use near_crypto::{KeyType, SecretKey};
use near_primitives::challenge::SlashedValidator;
use near_primitives::epoch_manager::block_info::BlockInfoV2;
use near_primitives::epoch_manager::epoch_info::EpochInfo;
use near_primitives::epoch_manager::{AllEpochConfig, EpochConfig, ShardConfig, ValidatorWeight};
use near_primitives::hash::{hash, CryptoHash};
use near_primitives::types::validator_stake::ValidatorStake;
use near_primitives::types::{
    AccountId, Balance, BlockHeight, BlockHeightDelta, EpochHeight, NumSeats, NumShards,
    ValidatorId, ValidatorKickoutReason,
};
use near_primitives::utils::get_num_seats_per_shard;
use near_primitives::version::PROTOCOL_VERSION;
use near_store::test_utils::create_test_store;

use near_primitives::shard_layout::ShardLayout;
use {crate::reward_calculator::NUM_NS_IN_SECOND, crate::NUM_SECONDS_IN_A_YEAR};

pub const DEFAULT_GAS_PRICE: u128 = 100;
pub const DEFAULT_TOTAL_SUPPLY: u128 = 1_000_000_000_000;
pub const TEST_SEED: RngSeed = [3; 32];

pub fn hash_range(num: usize) -> Vec<CryptoHash> {
    let mut result = vec![];
    for i in 0..num {
        result.push(hash(i.to_le_bytes().as_ref()));
    }
    result
}

pub fn change_stake(stake_changes: Vec<(AccountId, Balance)>) -> BTreeMap<AccountId, Balance> {
    stake_changes.into_iter().collect()
}

pub fn epoch_info(
    epoch_height: EpochHeight,
    accounts: Vec<(AccountId, Balance)>,
    block_producers_settlement: Vec<ValidatorId>,
    chunk_producers_settlement: Vec<Vec<ValidatorId>>,
    hidden_validators_settlement: Vec<ValidatorWeight>,
    fishermen: Vec<(AccountId, Balance)>,
    stake_change: BTreeMap<AccountId, Balance>,
    validator_kickout: Vec<(AccountId, ValidatorKickoutReason)>,
    validator_reward: HashMap<AccountId, Balance>,
    minted_amount: Balance,
) -> EpochInfo {
    let num_seats = block_producers_settlement.len() as u64;
    epoch_info_with_num_seats(
        epoch_height,
        accounts,
        block_producers_settlement,
        chunk_producers_settlement,
        hidden_validators_settlement,
        fishermen,
        stake_change,
        validator_kickout,
        validator_reward,
        minted_amount,
        num_seats,
    )
}

pub fn epoch_info_with_num_seats(
    epoch_height: EpochHeight,
    mut accounts: Vec<(AccountId, Balance)>,
    block_producers_settlement: Vec<ValidatorId>,
    chunk_producers_settlement: Vec<Vec<ValidatorId>>,
    hidden_validators_settlement: Vec<ValidatorWeight>,
    fishermen: Vec<(AccountId, Balance)>,
    stake_change: BTreeMap<AccountId, Balance>,
    validator_kickout: Vec<(AccountId, ValidatorKickoutReason)>,
    validator_reward: HashMap<AccountId, Balance>,
    minted_amount: Balance,
    num_seats: NumSeats,
) -> EpochInfo {
    let seat_price =
        find_threshold(&accounts.iter().map(|(_, s)| *s).collect::<Vec<_>>(), num_seats).unwrap();
    accounts.sort();
    let validator_to_index = accounts.iter().enumerate().fold(HashMap::new(), |mut acc, (i, x)| {
        acc.insert(x.0.clone(), i as u64);
        acc
    });
    let fishermen_to_index =
        fishermen.iter().enumerate().map(|(i, (s, _))| (s.clone(), i as ValidatorId)).collect();
    let account_to_validators = |accounts: Vec<(AccountId, Balance)>| -> Vec<ValidatorStake> {
        accounts
            .into_iter()
            .map(|(account_id, stake)| {
                ValidatorStake::new(
                    account_id.clone(),
                    SecretKey::from_seed(KeyType::ED25519, account_id.as_ref()).public_key(),
                    stake,
                    #[cfg(feature = "protocol_feature_chunk_only_producers")]
                    false,
                )
            })
            .collect()
    };
    EpochInfo::new(
        epoch_height,
        account_to_validators(accounts),
        validator_to_index,
        block_producers_settlement,
        chunk_producers_settlement,
        hidden_validators_settlement,
        account_to_validators(fishermen),
        fishermen_to_index,
        stake_change,
        validator_reward,
        validator_kickout.into_iter().collect(),
        minted_amount,
        seat_price,
        PROTOCOL_VERSION,
<<<<<<< HEAD
        PROTOCOL_VERSION,
        [0; 32],
=======
        TEST_SEED,
>>>>>>> dcab6f41
    )
}

pub fn epoch_config(
    epoch_length: BlockHeightDelta,
    num_shards: NumShards,
    num_block_producer_seats: NumSeats,
    num_hidden_validator_seats: NumSeats,
    block_producer_kickout_threshold: u8,
    chunk_producer_kickout_threshold: u8,
    fishermen_threshold: Balance,
    simple_nightshade_shard_config: Option<ShardConfig>,
) -> AllEpochConfig {
    let epoch_config = EpochConfig {
        epoch_length,
        num_block_producer_seats,
        num_block_producer_seats_per_shard: get_num_seats_per_shard(
            num_shards,
            num_block_producer_seats,
        ),
        avg_hidden_validator_seats_per_shard: (0..num_shards)
            .map(|_| num_hidden_validator_seats)
            .collect(),
        block_producer_kickout_threshold,
        chunk_producer_kickout_threshold,
        fishermen_threshold,
        online_min_threshold: Rational::new(90, 100),
        online_max_threshold: Rational::new(99, 100),
        protocol_upgrade_stake_threshold: Rational::new(80, 100),
        protocol_upgrade_num_epochs: 2,
        minimum_stake_divisor: 1,
        validator_selection_config: Default::default(),
        shard_layout: ShardLayout::v0(num_shards, 0),
    };
    AllEpochConfig::new(epoch_config, simple_nightshade_shard_config)
}

pub fn stake(account_id: AccountId, amount: Balance) -> ValidatorStake {
    let public_key = SecretKey::from_seed(KeyType::ED25519, account_id.as_ref()).public_key();
    ValidatorStake::new(
        account_id,
        public_key,
        amount,
        #[cfg(feature = "protocol_feature_chunk_only_producers")]
        false,
    )
}

/// No-op reward calculator. Will produce no reward
pub fn default_reward_calculator() -> RewardCalculator {
    RewardCalculator {
        max_inflation_rate: Rational::from_integer(0),
        num_blocks_per_year: 1,
        epoch_length: 1,
        protocol_reward_rate: Rational::from_integer(0),
        protocol_treasury_account: "near".parse().unwrap(),
        online_min_threshold: Rational::new(90, 100),
        online_max_threshold: Rational::new(99, 100),
        num_seconds_per_year: NUM_SECONDS_IN_A_YEAR,
    }
}

pub fn reward(info: Vec<(AccountId, Balance)>) -> HashMap<AccountId, Balance> {
    info.into_iter().collect()
}

pub fn setup_epoch_manager_with_simple_nightshade_config(
    validators: Vec<(AccountId, Balance)>,
    epoch_length: BlockHeightDelta,
    num_shards: NumShards,
    num_block_producer_seats: NumSeats,
    num_hidden_validator_seats: NumSeats,
    block_producer_kickout_threshold: u8,
    chunk_producer_kickout_threshold: u8,
    fishermen_threshold: Balance,
    reward_calculator: RewardCalculator,
    simple_nightshade_config: Option<ShardConfig>,
) -> EpochManager {
    let store = create_test_store();
    let config = epoch_config(
        epoch_length,
        num_shards,
        num_block_producer_seats,
        num_hidden_validator_seats,
        block_producer_kickout_threshold,
        chunk_producer_kickout_threshold,
        fishermen_threshold,
        simple_nightshade_config,
    );
    EpochManager::new(
        store,
        config,
        PROTOCOL_VERSION,
        reward_calculator,
        validators
            .iter()
            .map(|(account_id, balance)| stake(account_id.clone(), *balance))
            .collect(),
    )
    .unwrap()
}

pub fn setup_epoch_manager(
    validators: Vec<(AccountId, Balance)>,
    epoch_length: BlockHeightDelta,
    num_shards: NumShards,
    num_block_producer_seats: NumSeats,
    num_hidden_validator_seats: NumSeats,
    block_producer_kickout_threshold: u8,
    chunk_producer_kickout_threshold: u8,
    fishermen_threshold: Balance,
    reward_calculator: RewardCalculator,
) -> EpochManager {
    setup_epoch_manager_with_simple_nightshade_config(
        validators,
        epoch_length,
        num_shards,
        num_block_producer_seats,
        num_hidden_validator_seats,
        block_producer_kickout_threshold,
        chunk_producer_kickout_threshold,
        fishermen_threshold,
        reward_calculator,
        None,
    )
}

pub fn setup_default_epoch_manager(
    validators: Vec<(AccountId, Balance)>,
    epoch_length: BlockHeightDelta,
    num_shards: NumShards,
    num_block_producer_seats: NumSeats,
    num_hidden_validator_seats: NumSeats,
    block_producer_kickout_threshold: u8,
    chunk_producer_kickout_threshold: u8,
) -> EpochManager {
    setup_epoch_manager(
        validators,
        epoch_length,
        num_shards,
        num_block_producer_seats,
        num_hidden_validator_seats,
        block_producer_kickout_threshold,
        chunk_producer_kickout_threshold,
        1,
        default_reward_calculator(),
    )
}

pub fn record_block_with_final_block_hash(
    epoch_manager: &mut EpochManager,
    prev_h: CryptoHash,
    cur_h: CryptoHash,
    last_final_block_hash: CryptoHash,
    height: BlockHeight,
    proposals: Vec<ValidatorStake>,
) {
    epoch_manager
        .record_block_info(
            BlockInfo::new(
                cur_h,
                height,
                height.saturating_sub(2),
                last_final_block_hash,
                prev_h,
                proposals,
                vec![],
                vec![],
                DEFAULT_TOTAL_SUPPLY,
                PROTOCOL_VERSION,
                height * NUM_NS_IN_SECOND,
            ),
            [0; 32],
        )
        .unwrap()
        .commit()
        .unwrap();
}

pub fn record_block_with_slashes(
    epoch_manager: &mut EpochManager,
    prev_h: CryptoHash,
    cur_h: CryptoHash,
    height: BlockHeight,
    proposals: Vec<ValidatorStake>,
    slashed: Vec<SlashedValidator>,
) {
    epoch_manager
        .record_block_info(
            BlockInfo::new(
                cur_h,
                height,
                height.saturating_sub(2),
                prev_h,
                prev_h,
                proposals,
                vec![],
                slashed,
                DEFAULT_TOTAL_SUPPLY,
                PROTOCOL_VERSION,
                height * NUM_NS_IN_SECOND,
            ),
            [0; 32],
        )
        .unwrap()
        .commit()
        .unwrap();
}

pub fn record_block(
    epoch_manager: &mut EpochManager,
    prev_h: CryptoHash,
    cur_h: CryptoHash,
    height: BlockHeight,
    proposals: Vec<ValidatorStake>,
) {
    record_block_with_slashes(epoch_manager, prev_h, cur_h, height, proposals, vec![]);
}

pub fn block_info(
    hash: CryptoHash,
    height: BlockHeight,
    last_finalized_height: BlockHeight,
    last_final_block_hash: CryptoHash,
    prev_hash: CryptoHash,
    epoch_first_block: CryptoHash,
    chunk_mask: Vec<bool>,
    total_supply: Balance,
) -> BlockInfo {
    BlockInfo::V2(BlockInfoV2 {
        hash,
        height,
        last_finalized_height,
        last_final_block_hash,
        prev_hash,
        epoch_first_block,
        epoch_id: Default::default(),
        proposals: vec![],
        chunk_mask,
        latest_protocol_version: PROTOCOL_VERSION,
        slashed: Default::default(),
        total_supply,
        timestamp_nanosec: height * NUM_NS_IN_SECOND,
    })
}

pub fn record_with_block_info(epoch_manager: &mut EpochManager, block_info: BlockInfo) {
    epoch_manager.record_block_info(block_info, [0; 32]).unwrap().commit().unwrap();
}<|MERGE_RESOLUTION|>--- conflicted
+++ resolved
@@ -119,12 +119,8 @@
         minted_amount,
         seat_price,
         PROTOCOL_VERSION,
-<<<<<<< HEAD
         PROTOCOL_VERSION,
-        [0; 32],
-=======
         TEST_SEED,
->>>>>>> dcab6f41
     )
 }
 
