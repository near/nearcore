use std::cmp::Ordering;
use std::collections::{BTreeMap, HashMap, HashSet};
use std::sync::Arc;

use cached::{Cached, SizedCache};
use log::{debug, warn};
use primitive_types::U256;

use near_primitives::epoch_manager::block_info::BlockInfo;
use near_primitives::epoch_manager::epoch_info::{EpochInfo, EpochSummary};
use near_primitives::epoch_manager::{AllEpochConfig, SlashState, AGGREGATOR_KEY};
use near_primitives::errors::EpochError;
use near_primitives::hash::CryptoHash;
use near_primitives::types::validator_stake::ValidatorStake;
use near_primitives::types::{
    AccountId, ApprovalStake, Balance, BlockChunkValidatorStats, BlockHeight, EpochId, ShardId,
    ValidatorId, ValidatorKickoutReason, ValidatorStats,
};
use near_primitives::version::{ProtocolVersion, UPGRADABILITY_FIX_PROTOCOL_VERSION};
use near_primitives::views::{
    CurrentEpochValidatorInfo, EpochValidatorInfo, NextEpochValidatorInfo, ValidatorKickoutView,
};
use near_store::{ColBlockInfo, ColEpochInfo, ColEpochStart, Store, StoreUpdate};

use crate::proposals::proposals_to_epoch_info;
pub use crate::reward_calculator::RewardCalculator;
use crate::types::EpochInfoAggregator;
pub use crate::types::RngSeed;

pub use crate::reward_calculator::NUM_SECONDS_IN_A_YEAR;
use near_chain::types::{BlockHeaderInfo, ValidatorInfoIdentifier};
use near_chain_configs::GenesisConfig;
use near_primitives::shard_layout::ShardLayout;
use near_store::db::DBCol::ColEpochValidatorInfo;

mod proposals;
mod reward_calculator;
pub mod test_utils;
mod types;

const EPOCH_CACHE_SIZE: usize = 50;
const BLOCK_CACHE_SIZE: usize = 1000;
const AGGREGATOR_SAVE_PERIOD: u64 = 1000;

/// Tracks epoch information across different forks, such as validators.
/// Note: that even after garbage collection, the data about genesis epoch should be in the store.
pub struct EpochManager {
    store: Arc<Store>,
    /// Current epoch config.
    config: AllEpochConfig,
    reward_calculator: RewardCalculator,
    /// Genesis protocol version. Useful when there are protocol upgrades.
    genesis_protocol_version: ProtocolVersion,

    /// Cache of epoch information.
    epochs_info: SizedCache<EpochId, EpochInfo>,
    /// Cache of block information.
    blocks_info: SizedCache<CryptoHash, BlockInfo>,
    /// Cache of epoch id to epoch start height
    epoch_id_to_start: SizedCache<EpochId, BlockHeight>,
    /// Epoch validators ordered by `block_producer_settlement`.
    epoch_validators_ordered: SizedCache<EpochId, Vec<(ValidatorStake, bool)>>,
    /// Unique validators ordered by `block_producer_settlement`.
    epoch_validators_ordered_unique: SizedCache<EpochId, Vec<(ValidatorStake, bool)>>,
    /// Aggregator that crunches data when we process block info
    epoch_info_aggregator: Option<EpochInfoAggregator>,
    /// Largest final height. Monotonically increasing.
    largest_final_height: BlockHeight,
}

impl EpochManager {
    pub fn new_from_genesis_config(
        store: Arc<Store>,
        genesis_config: &GenesisConfig,
    ) -> Result<Self, EpochError> {
        let reward_calculator = RewardCalculator::new(genesis_config);
        let all_epoch_config = AllEpochConfig::from(genesis_config);
        Self::new(
            store,
            all_epoch_config,
            genesis_config.protocol_version,
            reward_calculator,
            genesis_config.validators(),
        )
    }

    pub fn new(
        store: Arc<Store>,
        config: AllEpochConfig,
        genesis_protocol_version: ProtocolVersion,
        reward_calculator: RewardCalculator,
        validators: Vec<ValidatorStake>,
    ) -> Result<Self, EpochError> {
        let validator_reward = vec![(reward_calculator.protocol_treasury_account.clone(), 0u128)]
            .into_iter()
            .collect();
        let mut epoch_manager = EpochManager {
            store,
            config,
            reward_calculator,
            genesis_protocol_version,
            epochs_info: SizedCache::with_size(EPOCH_CACHE_SIZE),
            blocks_info: SizedCache::with_size(BLOCK_CACHE_SIZE),
            epoch_id_to_start: SizedCache::with_size(EPOCH_CACHE_SIZE),
            epoch_validators_ordered: SizedCache::with_size(EPOCH_CACHE_SIZE),
            epoch_validators_ordered_unique: SizedCache::with_size(EPOCH_CACHE_SIZE),
            epoch_info_aggregator: None,
            largest_final_height: 0,
        };
        let genesis_epoch_id = EpochId::default();
        if !epoch_manager.has_epoch_info(&genesis_epoch_id)? {
            // Missing genesis epoch, means that there is no validator initialize yet.
            let genesis_epoch_config =
                epoch_manager.config.for_protocol_version(genesis_protocol_version);
            let epoch_info = proposals_to_epoch_info(
                genesis_epoch_config,
                [0; 32],
                &EpochInfo::default(),
                validators,
                HashMap::default(),
                validator_reward,
                0,
                genesis_protocol_version,
            )?;
            // Dummy block info.
            // Artificial block we add to simplify implementation: dummy block is the
            // parent of genesis block that points to itself.
            // If we view it as block in epoch -1 and height -1, it naturally extends the
            // EpochId formula using T-2 for T=1, and height field is unused.
            let block_info = BlockInfo::default();
            let mut store_update = epoch_manager.store.store_update();
            epoch_manager.save_epoch_info(&mut store_update, &genesis_epoch_id, epoch_info)?;
            epoch_manager.save_block_info(&mut store_update, block_info)?;
            store_update.commit()?;
        }
        Ok(epoch_manager)
    }

    pub fn init_after_epoch_sync(
        &mut self,
        prev_epoch_first_block_info: BlockInfo,
        prev_epoch_prev_last_block_info: BlockInfo,
        prev_epoch_last_block_info: BlockInfo,
        prev_epoch_id: &EpochId,
        prev_epoch_info: EpochInfo,
        epoch_id: &EpochId,
        epoch_info: EpochInfo,
        next_epoch_id: &EpochId,
        next_epoch_info: EpochInfo,
    ) -> Result<StoreUpdate, EpochError> {
        let mut store_update = self.store.store_update();
        self.save_block_info(&mut store_update, prev_epoch_first_block_info)?;
        self.save_block_info(&mut store_update, prev_epoch_prev_last_block_info)?;
        self.save_block_info(&mut store_update, prev_epoch_last_block_info)?;
        self.save_epoch_info(&mut store_update, &prev_epoch_id, prev_epoch_info)?;
        self.save_epoch_info(&mut store_update, &epoch_id, epoch_info)?;
        self.save_epoch_info(&mut store_update, &next_epoch_id, next_epoch_info)?;
        // TODO #3488
        // put unreachable! here to avoid warnings
        unreachable!();
        // Ok(store_update)
    }

    /// # Parameters
    /// epoch_info
    /// block_validator_tracker
    /// chunk_validator_tracker
    ///
    /// slashed: set of slashed validators
    /// prev_validator_kickout: previously kicked out
    ///
    /// # Returns
    /// (set of validators to kickout, set of validators to reward with stats)
    ///
    /// - Slashed validators are ignored (they are handled separately)
    /// - A validator is kicked out if he produced too few blocks or chunks
    /// - If all validators are either previously kicked out or to be kicked out, we choose one not to
    /// kick out
    fn compute_kickout_info(
        &self,
        epoch_info: &EpochInfo,
        block_validator_tracker: &HashMap<ValidatorId, ValidatorStats>,
        chunk_validator_tracker: &HashMap<ShardId, HashMap<ValidatorId, ValidatorStats>>,
        slashed: &HashMap<AccountId, SlashState>,
        prev_validator_kickout: &HashMap<AccountId, ValidatorKickoutReason>,
    ) -> (HashMap<AccountId, ValidatorKickoutReason>, HashMap<AccountId, BlockChunkValidatorStats>)
    {
        let mut all_kicked_out = true;
        let mut maximum_block_prod = 0;
        let mut max_validator = None;
        let config = self.config.for_protocol_version(epoch_info.protocol_version());
        let block_producer_kickout_threshold = config.block_producer_kickout_threshold;
        let chunk_producer_kickout_threshold = config.chunk_producer_kickout_threshold;
        let mut validator_block_chunk_stats = HashMap::new();
        let mut validator_kickout = HashMap::new();

        for (i, v) in epoch_info.validators_iter().enumerate() {
            let account_id = v.account_id().clone();
            if slashed.contains_key(&account_id) {
                continue;
            }
            let block_stats = block_validator_tracker
                .get(&(i as u64))
                .unwrap_or_else(|| &ValidatorStats { expected: 0, produced: 0 });
            // Note, validator_kickout_threshold is 0..100, so we use * 100 to keep this in integer space.
            if block_stats.produced * 100
                < u64::from(block_producer_kickout_threshold) * block_stats.expected
            {
                validator_kickout.insert(
                    account_id.clone(),
                    ValidatorKickoutReason::NotEnoughBlocks {
                        produced: block_stats.produced,
                        expected: block_stats.expected,
                    },
                );
            }
            let mut chunk_stats = ValidatorStats { produced: 0, expected: 0 };
            for (_, tracker) in chunk_validator_tracker.iter() {
                if let Some(stat) = tracker.get(&(i as u64)) {
                    chunk_stats.expected += stat.expected;
                    chunk_stats.produced += stat.produced;
                }
            }
            if chunk_stats.produced * 100
                < u64::from(chunk_producer_kickout_threshold) * chunk_stats.expected
            {
                validator_kickout.entry(account_id.clone()).or_insert_with(|| {
                    ValidatorKickoutReason::NotEnoughChunks {
                        produced: chunk_stats.produced,
                        expected: chunk_stats.expected,
                    }
                });
            }

            let is_already_kicked_out = prev_validator_kickout.contains_key(&account_id);
            if !validator_kickout.contains_key(&account_id) {
                validator_block_chunk_stats.insert(
                    account_id.clone(),
                    BlockChunkValidatorStats { block_stats: block_stats.clone(), chunk_stats },
                );
                if !is_already_kicked_out {
                    all_kicked_out = false;
                }
            }
            if (max_validator.is_none() || block_stats.produced > maximum_block_prod)
                && !is_already_kicked_out
            {
                maximum_block_prod = block_stats.produced;
                max_validator = Some(v);
            }
        }
        if all_kicked_out {
            if let Some(validator) = max_validator {
                validator_kickout.remove(validator.account_id());
            }
        }
        (validator_kickout, validator_block_chunk_stats)
    }

    fn collect_blocks_info(
        &mut self,
        last_block_info: &BlockInfo,
        last_block_hash: &CryptoHash,
    ) -> Result<EpochSummary, EpochError> {
        let epoch_info = self.get_epoch_info(&last_block_info.epoch_id())?.clone();
        let next_epoch_id = self.get_next_epoch_id(&last_block_hash)?;
        let next_epoch_info = self.get_epoch_info(&next_epoch_id)?.clone();
        let EpochInfoAggregator {
            block_tracker: block_validator_tracker,
            shard_tracker: chunk_validator_tracker,
            all_proposals,
            version_tracker,
            ..
        } = self.get_and_update_epoch_info_aggregator(
            &last_block_info.epoch_id(),
            last_block_hash,
            false,
        )?;
        let mut proposals = vec![];
        let mut validator_kickout = HashMap::new();

        // Next protocol version calculation.
        // Implements https://github.com/nearprotocol/NEPs/pull/64/files#diff-45f773511fe4321b446c3c4226324873R76
        let mut versions = HashMap::new();
        for (validator_id, version) in version_tracker.iter() {
            let stake = epoch_info.validator_stake(*validator_id);
            *versions.entry(version).or_insert(0) += stake;
        }
        let total_block_producer_stake: u128 = epoch_info
            .block_producers_settlement()
            .iter()
            .collect::<HashSet<_>>()
            .iter()
            .map(|&id| epoch_info.validator_stake(*id))
            .sum();

        let protocol_version =
            if epoch_info.protocol_version() >= UPGRADABILITY_FIX_PROTOCOL_VERSION {
                next_epoch_info.protocol_version()
            } else {
                epoch_info.protocol_version()
            };

        let config = self.config.for_protocol_version(protocol_version);
        let next_version = if let Some((&version, stake)) =
            versions.into_iter().max_by(|left, right| left.1.cmp(&right.1))
        {
            if stake
                > (total_block_producer_stake
                    * *config.protocol_upgrade_stake_threshold.numer() as u128)
                    / *config.protocol_upgrade_stake_threshold.denom() as u128
            {
                version
            } else {
                protocol_version
            }
        } else {
            protocol_version
        };

        // Gather slashed validators and add them to kick out first.
        let slashed_validators = last_block_info.slashed().clone();
        for (account_id, _) in slashed_validators.iter() {
            validator_kickout.insert(account_id.clone(), ValidatorKickoutReason::Slashed);
        }

        for (account_id, proposal) in all_proposals {
            if !slashed_validators.contains_key(&account_id) {
                if proposal.stake() == 0
                    && *next_epoch_info.stake_change().get(&account_id).unwrap_or(&0) != 0
                {
                    validator_kickout.insert(account_id.clone(), ValidatorKickoutReason::Unstaked);
                }
                proposals.push(proposal);
            }
        }

        let prev_epoch_last_block_hash =
            *self.get_block_info(last_block_info.epoch_first_block())?.prev_hash();
        let prev_validator_kickout = next_epoch_info.validator_kickout();

        // Compute kick outs for validators who are offline.
        let (kickout, validator_block_chunk_stats) = self.compute_kickout_info(
            &epoch_info,
            &block_validator_tracker,
            &chunk_validator_tracker,
            &slashed_validators,
            prev_validator_kickout,
        );
        validator_kickout.extend(kickout);
        debug!(
            target: "epoch_manager",
            "All proposals: {:?}, Kickouts: {:?}, Block Tracker: {:?}, Shard Tracker: {:?}",
            proposals, validator_kickout, block_validator_tracker, chunk_validator_tracker
        );

        Ok(EpochSummary {
            prev_epoch_last_block_hash,
            all_proposals: proposals,
            validator_kickout,
            validator_block_chunk_stats,
            next_version,
        })
    }

    /// Finalizes epoch (T), where given last block hash is given, and returns next next epoch id (T + 2).
    fn finalize_epoch(
        &mut self,
        store_update: &mut StoreUpdate,
        block_info: &BlockInfo,
        last_block_hash: &CryptoHash,
        rng_seed: RngSeed,
    ) -> Result<(), EpochError> {
        let epoch_summary = self.collect_blocks_info(&block_info, last_block_hash)?;
        let epoch_info = self.get_epoch_info(&block_info.epoch_id())?;
        let epoch_protocol_version = epoch_info.protocol_version();
        let validator_stake =
            epoch_info.validators_iter().map(|r| r.account_and_stake()).collect::<HashMap<_, _>>();
        let next_epoch_id = self.get_next_epoch_id_from_info(block_info)?;
        let next_epoch_info = self.get_epoch_info(&next_epoch_id)?.clone();
        self.save_epoch_validator_info(store_update, &block_info.epoch_id(), &epoch_summary)?;

        let EpochSummary {
            all_proposals,
            validator_kickout,
            validator_block_chunk_stats,
            next_version,
            ..
        } = epoch_summary;

        let (validator_reward, minted_amount) = {
            let last_epoch_last_block_hash =
                *self.get_block_info(block_info.epoch_first_block())?.prev_hash();
            let last_block_in_last_epoch = self.get_block_info(&last_epoch_last_block_hash)?;
            assert!(block_info.timestamp_nanosec() > last_block_in_last_epoch.timestamp_nanosec());
            let epoch_duration =
                block_info.timestamp_nanosec() - last_block_in_last_epoch.timestamp_nanosec();
            self.reward_calculator.calculate_reward(
                validator_block_chunk_stats,
                &validator_stake,
                *block_info.total_supply(),
                epoch_protocol_version,
                self.genesis_protocol_version,
                epoch_duration,
            )
        };
        let next_next_epoch_config = self.config.for_protocol_version(next_version);
        let next_next_epoch_info = match proposals_to_epoch_info(
            &next_next_epoch_config,
            rng_seed,
            &next_epoch_info,
            all_proposals,
            validator_kickout,
            validator_reward,
            minted_amount,
            next_version,
        ) {
            Ok(next_next_epoch_info) => next_next_epoch_info,
            Err(EpochError::ThresholdError { stake_sum, num_seats }) => {
                warn!(target: "epoch_manager", "Not enough stake for required number of seats (all validators tried to unstake?): amount = {} for {}", stake_sum, num_seats);
                let mut epoch_info = next_epoch_info.clone();
                *epoch_info.epoch_height_mut() += 1;
                epoch_info
            }
            Err(err) => return Err(err),
        };
        let next_next_epoch_id = EpochId(*last_block_hash);
        debug!(target: "epoch_manager", "next next epoch height: {}, id: {:?}, protocol version: {}", next_next_epoch_info.epoch_height(), 
               &next_next_epoch_id,
                   next_next_epoch_info.protocol_version());
        // This epoch info is computed for the epoch after next (T+2),
        // where epoch_id of it is the hash of last block in this epoch (T).
        self.save_epoch_info(store_update, &next_next_epoch_id, next_next_epoch_info)?;
        Ok(())
    }

    pub fn record_block_info(
        &mut self,
        mut block_info: BlockInfo,
        rng_seed: RngSeed,
    ) -> Result<StoreUpdate, EpochError> {
        let current_hash = *block_info.hash();
        let mut store_update = self.store.store_update();
        // Check that we didn't record this block yet.
        if !self.has_block_info(&current_hash)? {
            if block_info.prev_hash() == &CryptoHash::default() {
                // This is genesis block, we special case as new epoch.
                assert_eq!(block_info.proposals_iter().len(), 0);
                let pre_genesis_epoch_id = EpochId::default();
                let genesis_epoch_info = self.get_epoch_info(&pre_genesis_epoch_id)?.clone();
                self.save_block_info(&mut store_update, block_info)?;
                self.save_epoch_info(
                    &mut store_update,
                    &EpochId(current_hash),
                    genesis_epoch_info,
                )?;
            } else {
                let prev_block_info = self.get_block_info(block_info.prev_hash())?.clone();

                let mut is_epoch_start = false;
                if prev_block_info.prev_hash() == &CryptoHash::default() {
                    // This is first real block, starts the new epoch.
                    *block_info.epoch_id_mut() = EpochId::default();
                    *block_info.epoch_first_block_mut() = current_hash;
                    is_epoch_start = true;
                } else if self.is_next_block_in_next_epoch(&prev_block_info)? {
                    // Current block is in the new epoch, finalize the one in prev_block.
                    *block_info.epoch_id_mut() =
                        self.get_next_epoch_id_from_info(&prev_block_info)?;
                    *block_info.epoch_first_block_mut() = current_hash;
                    is_epoch_start = true;
                } else {
                    // Same epoch as parent, copy epoch_id and epoch_start_height.
                    *block_info.epoch_id_mut() = prev_block_info.epoch_id().clone();
                    *block_info.epoch_first_block_mut() = *prev_block_info.epoch_first_block();
                }
                let epoch_info = self.get_epoch_info(block_info.epoch_id())?.clone();

                // Keep `slashed` from previous block if they are still in the epoch info stake change
                // (e.g. we need to keep track that they are still slashed, because when we compute
                // returned stake we are skipping account ids that are slashed in `stake_change`).
                for (account_id, slash_state) in prev_block_info.slashed().iter() {
                    if is_epoch_start {
                        if slash_state == &SlashState::DoubleSign
                            || slash_state == &SlashState::Other
                        {
                            block_info
                                .slashed_mut()
                                .entry(account_id.clone())
                                .or_insert(SlashState::AlreadySlashed);
                        } else if epoch_info.stake_change().contains_key(account_id) {
                            block_info
                                .slashed_mut()
                                .entry(account_id.clone())
                                .or_insert_with(|| slash_state.clone());
                        }
                    } else {
                        block_info
                            .slashed_mut()
                            .entry(account_id.clone())
                            .and_modify(|e| {
                                if let SlashState::Other = slash_state {
                                    *e = SlashState::Other;
                                }
                            })
                            .or_insert_with(|| slash_state.clone());
                    }
                }

                if is_epoch_start {
                    self.save_epoch_start(
                        &mut store_update,
                        block_info.epoch_id(),
                        *block_info.height(),
                    )?;
                }

                // Save current block info.
                self.save_block_info(&mut store_update, block_info.clone())?;
                let mut is_new_final_block = false;
                if block_info.last_finalized_height() > &self.largest_final_height {
                    self.largest_final_height = *block_info.last_finalized_height();
                    is_new_final_block = true;
                }

                // Find the last block hash to properly update epoch info aggregator. We only update
                // the aggregator if there is a change in the last final block or it is the epoch
                // start.
                let last_block_hash = if !is_new_final_block {
                    None
                } else {
                    match self.get_block_info(block_info.last_final_block_hash()) {
                        Ok(final_block_info) => {
                            if final_block_info.epoch_id() != block_info.epoch_id() {
                                if is_epoch_start {
                                    Some(&current_hash)
                                } else {
                                    // This means there has been no final block in the epoch yet and
                                    // we have already done the update at epoch start. Therefore we
                                    // do no need to do anything.
                                    None
                                }
                            } else {
                                Some(block_info.last_final_block_hash())
                            }
                        }
                        Err(e) => {
                            warn!(target: "epoch_manger", "last final block of {} cannot be found: {}", current_hash, e);
                            None
                        }
                    }
                };
                if let Some(last_block_hash) = last_block_hash {
                    let epoch_info_aggregator = self.get_and_update_epoch_info_aggregator(
                        block_info.epoch_id(),
                        last_block_hash,
                        false,
                    )?;
                    self.save_epoch_info_aggregator(
                        &mut store_update,
                        epoch_info_aggregator,
                        is_epoch_start || *block_info.height() % AGGREGATOR_SAVE_PERIOD == 0,
                    )?;
                }

                // If this is the last block in the epoch, finalize this epoch.
                if self.is_next_block_in_next_epoch(&block_info)? {
                    self.finalize_epoch(&mut store_update, &block_info, &current_hash, rng_seed)?;
                }
            }
        }
        Ok(store_update)
    }

    /// Given epoch id and height, returns validator information that suppose to produce
    /// the block at that height. We don't require caller to know about EpochIds.
    pub fn get_block_producer_info(
        &mut self,
        epoch_id: &EpochId,
        height: BlockHeight,
    ) -> Result<ValidatorStake, EpochError> {
        let epoch_info = self.get_epoch_info(epoch_id)?.clone();
        let validator_id = Self::block_producer_from_info(&epoch_info, height);
        Ok(epoch_info.get_validator(validator_id))
    }

    /// Returns settlement of all block producers in current epoch, with indicator on whether they are slashed or not.
    pub fn get_all_block_producers_settlement(
        &mut self,
        epoch_id: &EpochId,
        last_known_block_hash: &CryptoHash,
    ) -> Result<&[(ValidatorStake, bool)], EpochError> {
        // TODO(3674): Revisit this when we enable slashing
        if self.epoch_validators_ordered.cache_get(epoch_id).is_none() {
            let slashed = self.get_slashed_validators(last_known_block_hash)?.clone();
            let epoch_info = self.get_epoch_info(epoch_id)?;
            let mut settlement = Vec::with_capacity(epoch_info.block_producers_settlement().len());
            for validator_id in epoch_info.block_producers_settlement().into_iter() {
                let validator_stake = epoch_info.get_validator(*validator_id);
                let is_slashed = slashed.contains_key(validator_stake.account_id());
                settlement.push((validator_stake, is_slashed));
            }
            self.epoch_validators_ordered.cache_set(epoch_id.clone(), settlement);
        }
        Ok(self.epoch_validators_ordered.cache_get(epoch_id).unwrap())
    }

    /// Returns all unique block producers in current epoch sorted by account_id, with indicator on whether they are slashed or not.
    pub fn get_all_block_producers_ordered(
        &mut self,
        epoch_id: &EpochId,
        last_known_block_hash: &CryptoHash,
    ) -> Result<&[(ValidatorStake, bool)], EpochError> {
        if self.epoch_validators_ordered_unique.cache_get(epoch_id).is_none() {
            let settlement =
                self.get_all_block_producers_settlement(epoch_id, last_known_block_hash)?;
            let mut result = vec![];
            let mut validators: HashSet<AccountId> = HashSet::default();
            for (validator_stake, is_slashed) in settlement.into_iter() {
                let account_id = validator_stake.account_id();
                if !validators.contains(account_id) {
                    validators.insert(account_id.clone());
                    result.push((validator_stake.clone(), *is_slashed));
                }
            }
            self.epoch_validators_ordered_unique.cache_set(epoch_id.clone(), result);
        }
        Ok(self.epoch_validators_ordered_unique.cache_get(epoch_id).unwrap())
    }

    /// get_heuristic_block_approvers_ordered: block producers for epoch
    /// get_all_block_producers_ordered: block producers for epoch, slashing info
    /// get_all_block_approvers_ordered: block producers for epoch, slashing info, sometimes block producers for next epoch
    pub fn get_heuristic_block_approvers_ordered(
        &mut self,
        epoch_id: &EpochId,
    ) -> Result<Vec<ApprovalStake>, EpochError> {
        let epoch_info = self.get_epoch_info(epoch_id)?;
        let mut result = vec![];
        let mut validators: HashSet<AccountId> = HashSet::new();
        for validator_id in epoch_info.block_producers_settlement().into_iter() {
            let validator_stake = epoch_info.get_validator(*validator_id);
            let account_id = validator_stake.account_id();
            if !validators.contains(account_id) {
                validators.insert(account_id.clone());
                result.push(validator_stake.get_approval_stake(false));
            }
        }

        Ok(result)
    }

    pub fn get_all_block_approvers_ordered(
        &mut self,
        parent_hash: &CryptoHash,
    ) -> Result<Vec<(ApprovalStake, bool)>, EpochError> {
        let current_epoch_id = self.get_epoch_id_from_prev_block(parent_hash)?;
        let next_epoch_id = self.get_next_epoch_id_from_prev_block(parent_hash)?;

        let mut settlement =
            self.get_all_block_producers_settlement(&current_epoch_id, parent_hash)?.to_vec();

        let settlement_epoch_boundary = settlement.len();

        let block_info = self.get_block_info(parent_hash)?.clone();
        if self.next_block_need_approvals_from_next_epoch(&block_info)? {
            settlement.extend(
                self.get_all_block_producers_settlement(&next_epoch_id, parent_hash)?
                    .iter()
                    .cloned(),
            );
        }

        let mut result = vec![];
        let mut validators: HashMap<AccountId, usize> = HashMap::default();
        for (ord, (validator_stake, is_slashed)) in settlement.into_iter().enumerate() {
            let account_id = validator_stake.account_id();
            match validators.get(account_id) {
                None => {
                    validators.insert(account_id.clone(), result.len());
                    result.push((
                        validator_stake.get_approval_stake(ord >= settlement_epoch_boundary),
                        is_slashed,
                    ));
                }
                Some(old_ord) => {
                    if ord >= settlement_epoch_boundary {
                        result[*old_ord].0.stake_next_epoch = validator_stake.stake();
                    };
                }
            };
        }
        Ok(result)
    }

    /// For given epoch_id, height and shard_id returns validator that is chunk producer.
    pub fn get_chunk_producer_info(
        &mut self,
        epoch_id: &EpochId,
        height: BlockHeight,
        shard_id: ShardId,
    ) -> Result<ValidatorStake, EpochError> {
        let epoch_info = self.get_epoch_info(epoch_id)?.clone();
        let validator_id = Self::chunk_producer_from_info(&epoch_info, height, shard_id);
        Ok(epoch_info.get_validator(validator_id))
    }

    /// Returns validator for given account id for given epoch.
    /// We don't require caller to know about EpochIds. Doesn't account for slashing.
    pub fn get_validator_by_account_id(
        &mut self,
        epoch_id: &EpochId,
        account_id: &AccountId,
    ) -> Result<Option<ValidatorStake>, EpochError> {
        let epoch_info = self.get_epoch_info(epoch_id)?;
        Ok(epoch_info.get_validator_by_account(account_id))
    }

    /// Returns fisherman for given account id for given epoch.
    pub fn get_fisherman_by_account_id(
        &mut self,
        epoch_id: &EpochId,
        account_id: &AccountId,
    ) -> Result<Option<ValidatorStake>, EpochError> {
        let epoch_info = self.get_epoch_info(epoch_id)?;
        Ok(epoch_info.get_fisherman_by_account(account_id))
    }

    pub fn get_slashed_validators(
        &mut self,
        block_hash: &CryptoHash,
    ) -> Result<&HashMap<AccountId, SlashState>, EpochError> {
        Ok(self.get_block_info(block_hash)?.slashed())
    }

    pub fn get_epoch_id(&mut self, block_hash: &CryptoHash) -> Result<EpochId, EpochError> {
        Ok(self.get_block_info(block_hash)?.epoch_id().clone())
    }

    pub fn get_next_epoch_id(&mut self, block_hash: &CryptoHash) -> Result<EpochId, EpochError> {
        let block_info = self.get_block_info(block_hash)?.clone();
        self.get_next_epoch_id_from_info(&block_info)
    }

    pub fn get_prev_epoch_id(&mut self, block_hash: &CryptoHash) -> Result<EpochId, EpochError> {
        let epoch_first_block = *self.get_block_info(block_hash)?.epoch_first_block();
        let prev_epoch_last_hash = *self.get_block_info(&epoch_first_block)?.prev_hash();
        self.get_epoch_id(&prev_epoch_last_hash)
    }

    pub fn get_epoch_info_from_hash(
        &mut self,
        block_hash: &CryptoHash,
    ) -> Result<&EpochInfo, EpochError> {
        let epoch_id = self.get_epoch_id(block_hash)?;
        self.get_epoch_info(&epoch_id)
    }

    pub fn cares_about_shard_from_prev_block(
        &mut self,
        parent_hash: &CryptoHash,
        account_id: &AccountId,
        shard_id: ShardId,
    ) -> Result<bool, EpochError> {
        let epoch_id = self.get_epoch_id_from_prev_block(parent_hash)?;
        self.cares_about_shard_in_epoch(epoch_id, account_id, shard_id)
    }

    // `shard_id` always refers to a shard in the current epoch that the next block from `parent_hash` belongs
    // If shard layout will change next epoch, returns true if it cares about any shard
    // that `shard_id` will split to
    pub fn cares_about_shard_next_epoch_from_prev_block(
        &mut self,
        parent_hash: &CryptoHash,
        account_id: &AccountId,
        shard_id: ShardId,
    ) -> Result<bool, EpochError> {
        let next_epoch_id = self.get_next_epoch_id_from_prev_block(parent_hash)?;
        if let Some(split_shards) =
            self.get_split_shards_if_shards_will_change(parent_hash, vec![shard_id])?
        {
            // we can safely unwrap here because split_shards will always has `shard_id` in there
            for next_shard_id in split_shards.get(&shard_id).unwrap() {
                if self.cares_about_shard_in_epoch(
                    next_epoch_id.clone(),
                    account_id,
                    *next_shard_id,
                )? {
                    return Ok(true);
                }
            }
            Ok(false)
        } else {
            self.cares_about_shard_in_epoch(next_epoch_id, account_id, shard_id)
        }
    }

    /// Returns true if next block after given block hash is in the new epoch.
    #[allow(clippy::wrong_self_convention)]
    pub fn is_next_block_epoch_start(
        &mut self,
        parent_hash: &CryptoHash,
    ) -> Result<bool, EpochError> {
        let block_info = self.get_block_info(parent_hash)?.clone();
        self.is_next_block_in_next_epoch(&block_info)
    }

    pub fn get_epoch_id_from_prev_block(
        &mut self,
        parent_hash: &CryptoHash,
    ) -> Result<EpochId, EpochError> {
        if self.is_next_block_epoch_start(parent_hash)? {
            self.get_next_epoch_id(parent_hash)
        } else {
            self.get_epoch_id(parent_hash)
        }
    }

    pub fn get_next_epoch_id_from_prev_block(
        &mut self,
        parent_hash: &CryptoHash,
    ) -> Result<EpochId, EpochError> {
        if self.is_next_block_epoch_start(parent_hash)? {
            // Because we ID epochs based on the last block of T - 2, this is ID for next next epoch.
            Ok(EpochId(*parent_hash))
        } else {
            self.get_next_epoch_id(parent_hash)
        }
    }

    pub fn get_epoch_start_height(
        &mut self,
        block_hash: &CryptoHash,
    ) -> Result<BlockHeight, EpochError> {
        let epoch_first_block = *self.get_block_info(block_hash)?.epoch_first_block();
        Ok(*self.get_block_info(&epoch_first_block)?.height())
    }

    /// Compute stake return info based on the last block hash of the epoch that is just finalized
    /// return the hashmap of account id to max_of_stakes, which is used in the calculation of account
    /// updates.
    ///
    /// # Returns
    /// If successful, a triple of (hashmap of account id to max of stakes in the past three epochs,
    /// validator rewards in the last epoch, double sign slashing for the past epoch).
    pub fn compute_stake_return_info(
        &mut self,
        last_block_hash: &CryptoHash,
    ) -> Result<
        (HashMap<AccountId, Balance>, HashMap<AccountId, Balance>, HashMap<AccountId, Balance>),
        EpochError,
    > {
        let next_next_epoch_id = EpochId(*last_block_hash);
        let validator_reward = self.get_epoch_info(&next_next_epoch_id)?.validator_reward().clone();

        let next_epoch_id = self.get_next_epoch_id(last_block_hash)?;
        let epoch_id = self.get_epoch_id(last_block_hash)?;
        debug!(target: "epoch_manager",
            "epoch id: {:?}, prev_epoch_id: {:?}, prev_prev_epoch_id: {:?}",
            next_next_epoch_id, next_epoch_id, epoch_id
        );
        // Fetch last block info to get the slashed accounts.
        let last_block_info = self.get_block_info(last_block_hash)?.clone();
        // Since stake changes for epoch T are stored in epoch info for T+2, the one stored by epoch_id
        // is the prev_prev_stake_change.
        let prev_prev_stake_change = self.get_epoch_info(&epoch_id)?.stake_change().clone();
        let prev_stake_change = self.get_epoch_info(&next_epoch_id)?.stake_change().clone();
        let stake_change = self.get_epoch_info(&next_next_epoch_id)?.stake_change();
        debug!(target: "epoch_manager",
            "prev_prev_stake_change: {:?}, prev_stake_change: {:?}, stake_change: {:?}, slashed: {:?}",
            prev_prev_stake_change, prev_stake_change, stake_change, last_block_info.slashed()
        );
        let mut all_keys = HashSet::new();
        for (key, _) in
            prev_prev_stake_change.iter().chain(prev_stake_change.iter()).chain(stake_change.iter())
        {
            all_keys.insert(key);
        }
        let mut stake_info = HashMap::new();
        for account_id in all_keys {
            if last_block_info.slashed().contains_key(account_id) {
                if prev_prev_stake_change.contains_key(account_id)
                    && !prev_stake_change.contains_key(account_id)
                    && !stake_change.contains_key(account_id)
                {
                    // slashed in prev_prev epoch so it is safe to return the remaining stake in case of
                    // a double sign without violating the staking invariant.
                } else {
                    continue;
                }
            }
            let new_stake = *stake_change.get(account_id).unwrap_or(&0);
            let prev_stake = *prev_stake_change.get(account_id).unwrap_or(&0);
            let prev_prev_stake = *prev_prev_stake_change.get(account_id).unwrap_or(&0);
            let max_of_stakes =
                vec![prev_prev_stake, prev_stake, new_stake].into_iter().max().unwrap();
            stake_info.insert(account_id.clone(), max_of_stakes);
        }
        let slashing_info = self.compute_double_sign_slashing_info(last_block_hash)?;
        debug!(target: "epoch_manager", "stake_info: {:?}, validator_reward: {:?}", stake_info, validator_reward);
        Ok((stake_info, validator_reward, slashing_info))
    }

    /// Compute slashing information. Returns a hashmap of account id to slashed amount for double sign
    /// slashing.
    fn compute_double_sign_slashing_info(
        &mut self,
        last_block_hash: &CryptoHash,
    ) -> Result<HashMap<AccountId, Balance>, EpochError> {
        let slashed = self.get_slashed_validators(last_block_hash)?.clone();
        let epoch_id = self.get_epoch_id(last_block_hash)?;
        let epoch_info = self.get_epoch_info(&epoch_id)?;
        let total_stake: Balance = epoch_info.validators_iter().map(|v| v.stake()).sum();
        let total_slashed_stake: Balance = slashed
            .iter()
            .filter_map(|(account_id, slashed)| match slashed {
                SlashState::DoubleSign => Some(
                    epoch_info
                        .get_validator_id(account_id)
                        .map_or(0, |id| epoch_info.validator_stake(*id)),
                ),
                _ => None,
            })
            .sum();
        let is_totally_slashed = total_slashed_stake * 3 >= total_stake;
        let mut res = HashMap::default();
        for (account_id, slash_state) in slashed {
            if let SlashState::DoubleSign = slash_state {
                if let Some(&idx) = epoch_info.get_validator_id(&account_id) {
                    let stake = epoch_info.validator_stake(idx);
                    let slashed_stake = if is_totally_slashed {
                        stake
                    } else {
                        let stake = U256::from(stake);
                        // 3 * (total_slashed_stake / total_stake) * stake
                        (U256::from(3) * U256::from(total_slashed_stake) * stake
                            / U256::from(total_stake))
                        .as_u128()
                    };
                    res.insert(account_id, slashed_stake);
                }
            }
        }
        Ok(res)
    }

    /// Get validators for current epoch and next epoch.
    pub fn get_validator_info(
        &mut self,
        epoch_identifier: ValidatorInfoIdentifier,
    ) -> Result<EpochValidatorInfo, EpochError> {
        let epoch_id = match epoch_identifier {
            ValidatorInfoIdentifier::EpochId(ref id) => id.clone(),
            ValidatorInfoIdentifier::BlockHash(ref b) => self.get_block_info(b)?.epoch_id().clone(),
        };
        let cur_epoch_info = self.get_epoch_info(&epoch_id)?.clone();
        let epoch_height = cur_epoch_info.epoch_height();
        let epoch_start_height = self.get_epoch_start_from_epoch_id(&epoch_id)?;
        let mut validator_to_shard = (0..cur_epoch_info.validators_len())
            .map(|_| HashSet::default())
            .collect::<Vec<HashSet<ShardId>>>();
        for (shard_id, validators) in
            cur_epoch_info.chunk_producers_settlement().into_iter().enumerate()
        {
            for validator_id in validators {
                validator_to_shard[*validator_id as usize].insert(shard_id as ShardId);
            }
        }

        // This ugly code arises because of the incompatible types between `block_tracker` in `EpochInfoAggregator`
        // and `validator_block_chunk_stats` in `EpochSummary`. Rust currently has no support for Either type
        // in std.
        let (current_validators, next_epoch_id, all_proposals) = match &epoch_identifier {
            ValidatorInfoIdentifier::EpochId(id) => {
                let epoch_summary = self.get_epoch_validator_info(id)?;
                let cur_validators = cur_epoch_info
                    .validators_iter()
                    .enumerate()
                    .map(|(validator_id, info)| {
                        let validator_stats = epoch_summary
                            .validator_block_chunk_stats
                            .get(info.account_id())
                            .map(|stats| stats.block_stats.clone())
                            .unwrap_or_else(|| ValidatorStats { produced: 0, expected: 0 });
                        let mut shards = validator_to_shard[validator_id]
                            .iter()
                            .cloned()
                            .collect::<Vec<ShardId>>();
                        shards.sort();
                        let (account_id, public_key, stake) = info.destructure();
                        Ok(CurrentEpochValidatorInfo {
                            is_slashed: false, // currently there is no slashing
                            account_id,
                            public_key,
                            stake,
                            shards,
                            num_produced_blocks: validator_stats.produced,
                            num_expected_blocks: validator_stats.expected,
                        })
                    })
                    .collect::<Result<Vec<CurrentEpochValidatorInfo>, EpochError>>()?;
                (
                    cur_validators,
                    EpochId(epoch_summary.prev_epoch_last_block_hash),
                    epoch_summary.all_proposals.into_iter().map(Into::into).collect(),
                )
            }
            ValidatorInfoIdentifier::BlockHash(ref h) => {
                let aggregator = self.get_and_update_epoch_info_aggregator(&epoch_id, h, true)?;
                let cur_validators = cur_epoch_info
                    .validators_iter()
                    .enumerate()
                    .map(|(validator_id, info)| {
                        let validator_stats = aggregator
                            .block_tracker
                            .get(&(validator_id as u64))
                            .unwrap_or_else(|| &ValidatorStats { produced: 0, expected: 0 })
                            .clone();
                        let mut shards = validator_to_shard[validator_id]
                            .clone()
                            .into_iter()
                            .collect::<Vec<ShardId>>();
                        shards.sort();
                        let (account_id, public_key, stake) = info.destructure();
                        Ok(CurrentEpochValidatorInfo {
                            is_slashed: false, // currently there is no slashing
                            account_id,
                            public_key,
                            stake,
                            shards,
                            num_produced_blocks: validator_stats.produced,
                            num_expected_blocks: validator_stats.expected,
                        })
                    })
                    .collect::<Result<Vec<CurrentEpochValidatorInfo>, EpochError>>()?;
                let next_epoch_id = self.get_next_epoch_id(h)?;
                (
                    cur_validators,
                    next_epoch_id,
                    aggregator.all_proposals.into_iter().map(|(_, p)| p.into()).collect(),
                )
            }
        };

        let next_epoch_info = self.get_epoch_info(&next_epoch_id)?;
        let mut next_validator_to_shard = (0..next_epoch_info.validators_len())
            .map(|_| HashSet::default())
            .collect::<Vec<HashSet<ShardId>>>();
        for (shard_id, validators) in
            next_epoch_info.chunk_producers_settlement().iter().enumerate()
        {
            for validator_id in validators {
                next_validator_to_shard[*validator_id as usize].insert(shard_id as u64);
            }
        }
        let next_validators = next_epoch_info
            .validators_iter()
            .enumerate()
            .map(|(validator_id, info)| {
                let mut shards = next_validator_to_shard[validator_id]
                    .clone()
                    .into_iter()
                    .collect::<Vec<ShardId>>();
                shards.sort();
                let (account_id, public_key, stake) = info.destructure();
                NextEpochValidatorInfo { account_id, public_key, stake, shards }
            })
            .collect();
        let prev_epoch_kickout = next_epoch_info
            .validator_kickout()
            .clone()
            .into_iter()
            .collect::<BTreeMap<_, _>>()
            .into_iter()
            .map(|(account_id, reason)| ValidatorKickoutView { account_id, reason })
            .collect();

        Ok(EpochValidatorInfo {
            current_validators,
            next_validators,
            current_fishermen: cur_epoch_info.fishermen_iter().map(Into::into).collect(),
            next_fishermen: next_epoch_info.fishermen_iter().map(Into::into).collect(),
            current_proposals: all_proposals,
            prev_epoch_kickout,
            epoch_start_height,
            epoch_height,
        })
    }

    /// Compare two epoch ids based on their start height. This works because finality gadget
    /// guarantees that we cannot have two different epochs on two forks
    pub fn compare_epoch_id(
        &mut self,
        epoch_id: &EpochId,
        other_epoch_id: &EpochId,
    ) -> Result<Ordering, EpochError> {
        if epoch_id.0 == other_epoch_id.0 {
            return Ok(Ordering::Equal);
        }
        match (
            self.get_epoch_start_from_epoch_id(epoch_id),
            self.get_epoch_start_from_epoch_id(other_epoch_id),
        ) {
            (Ok(index1), Ok(index2)) => Ok(index1.cmp(&index2)),
            (Ok(_), Err(_)) => self.get_epoch_info(other_epoch_id).map(|_| Ordering::Less),
            (Err(_), Ok(_)) => self.get_epoch_info(epoch_id).map(|_| Ordering::Greater),
            (Err(_), Err(_)) => Err(EpochError::EpochOutOfBounds(epoch_id.clone())), // other_epoch_id may be out of bounds as well
        }
    }

    /// Get minimum stake allowed at current block. Attempts to stake with a lower stake will be
    /// rejected.
    pub fn minimum_stake(&mut self, prev_block_hash: &CryptoHash) -> Result<Balance, EpochError> {
        let next_epoch_id = self.get_next_epoch_id_from_prev_block(prev_block_hash)?;
        let (protocol_version, seat_price) = {
            let epoch_info = self.get_epoch_info(&next_epoch_id)?;
            (epoch_info.protocol_version(), epoch_info.seat_price())
        };
        let config = self.config.for_protocol_version(protocol_version);
        let stake_divisor = { config.minimum_stake_divisor as Balance };
        Ok(seat_price / stake_divisor)
    }

    // Note: this function should only be used in 18 -> 19 migration and should be removed in the
    // next release
    /// `block_header_info` must be the header info of the last block of an epoch.
    pub fn migrate_18_to_19(
        &mut self,
        block_header_info: &BlockHeaderInfo,
        store_update: &mut StoreUpdate,
    ) -> Result<(), EpochError> {
        let block_info = self.get_block_info(&block_header_info.hash)?.clone();
        self.finalize_epoch(
            store_update,
            &block_info,
            &block_header_info.hash,
            block_header_info.random_value.into(),
        )?;
        Ok(())
    }
}

/// Private utilities for EpochManager.
impl EpochManager {
    fn cares_about_shard_in_epoch(
        &mut self,
        epoch_id: EpochId,
        account_id: &AccountId,
        shard_id: ShardId,
    ) -> Result<bool, EpochError> {
        let epoch_info = self.get_epoch_info(&epoch_id)?;
        let chunk_producers = epoch_info.chunk_producers_settlement();
        for validator_id in chunk_producers[shard_id as usize].iter() {
            if epoch_info.validator_account_id(*validator_id) == account_id {
                return Ok(true);
            }
        }
        Ok(false)
    }

    pub(crate) fn block_producer_from_info(
        epoch_info: &EpochInfo,
        height: BlockHeight,
    ) -> ValidatorId {
        let bp_settlement = epoch_info.block_producers_settlement();
        bp_settlement[(height as u64 % (bp_settlement.len() as u64)) as usize]
    }

    pub(crate) fn chunk_producer_from_info(
        epoch_info: &EpochInfo,
        height: BlockHeight,
        shard_id: ShardId,
    ) -> ValidatorId {
        let cp_settlement = epoch_info.chunk_producers_settlement();
        let shard_cps = &cp_settlement[shard_id as usize];
        shard_cps[(height as u64 % (shard_cps.len() as u64)) as usize]
    }

    /// Returns true, if given current block info, next block supposed to be in the next epoch.
    #[allow(clippy::wrong_self_convention)]
    fn is_next_block_in_next_epoch(&mut self, block_info: &BlockInfo) -> Result<bool, EpochError> {
        if block_info.prev_hash() == &CryptoHash::default() {
            return Ok(true);
        }
        let protocol_version = self.get_epoch_info_from_hash(block_info.hash())?.protocol_version();
        let epoch_length = self.config.for_protocol_version(protocol_version).epoch_length;
        let estimated_next_epoch_start =
            *self.get_block_info(block_info.epoch_first_block())?.height() + epoch_length;

        if epoch_length <= 3 {
            // This is here to make epoch_manager tests pass. Needs to be removed, tracked in
            // https://github.com/nearprotocol/nearcore/issues/2522
            return Ok(*block_info.height() + 1 >= estimated_next_epoch_start);
        }

        Ok(*block_info.last_finalized_height() + 3 >= estimated_next_epoch_start)
    }

    /// Returns true, if given current block info, next block must include the approvals from the next
    /// epoch (in addition to the approvals from the current epoch)
    fn next_block_need_approvals_from_next_epoch(
        &mut self,
        block_info: &BlockInfo,
    ) -> Result<bool, EpochError> {
        if self.is_next_block_in_next_epoch(block_info)? {
            return Ok(false);
        }
        let epoch_length = {
            let protocol_version =
                self.get_epoch_info_from_hash(block_info.hash())?.protocol_version();
            let config = self.config.for_protocol_version(protocol_version);
            config.epoch_length
        };
        let estimated_next_epoch_start =
            *self.get_block_info(block_info.epoch_first_block())?.height() + epoch_length;
        Ok(*block_info.last_finalized_height() + 3 < estimated_next_epoch_start
            && *block_info.height() + 3 >= estimated_next_epoch_start)
    }

    /// Returns epoch id for the next epoch (T+1), given an block info in current epoch (T).
    fn get_next_epoch_id_from_info(
        &mut self,
        block_info: &BlockInfo,
    ) -> Result<EpochId, EpochError> {
        let first_block_info = self.get_block_info(block_info.epoch_first_block())?;
        Ok(EpochId(*first_block_info.prev_hash()))
    }

    pub fn get_shard_layout(&mut self, epoch_id: &EpochId) -> Result<&ShardLayout, EpochError> {
        let protocol_version = self.get_epoch_info(epoch_id)?.protocol_version();
        let shard_layout = &self.config.for_protocol_version(protocol_version).shard_layout;
        Ok(shard_layout)
    }

<<<<<<< HEAD
=======
    pub fn get_shard_version(&mut self, epoch_id: &EpochId) -> Result<ShardVersion, EpochError> {
        let protocol_version = self.get_epoch_info(epoch_id)?.protocol_version();
        let shard_version =
            self.config.for_protocol_version(protocol_version).shard_layout.version();
        Ok(shard_version)
    }

    pub fn get_split_shards_if_shards_will_change(
        &mut self,
        parent_hash: &CryptoHash,
        shards: Vec<ShardId>,
    ) -> Result<Option<HashMap<ShardId, Vec<ShardId>>>, EpochError> {
        let epoch_id = self.get_epoch_id_from_prev_block(parent_hash)?;
        let next_epoch_id = self.get_next_epoch_id_from_prev_block(parent_hash)?;
        let shard_layout = self.get_shard_layout(&epoch_id)?.clone();
        let next_shard_layout = self.get_shard_layout(&next_epoch_id)?.clone();
        if shard_layout == next_shard_layout {
            Ok(None)
        } else {
            let split_shards: Result<Vec<Vec<ShardId>>, String> = shards
                .iter()
                .map(|shard_id| {
                    next_shard_layout.get_split_shards(*shard_id).cloned().ok_or(format!(
                        "cannot find split shards for shard {} in layout {:?}, next_shard_layout: {:?}, epoch_id: {:?}, next_epoch_id: {:?}",
                        *shard_id, shard_layout, next_shard_layout, epoch_id, next_epoch_id,
                    ))
                })
                .collect();
            let split_shards = split_shards.map_err(|s| EpochError::ShardingError(s))?;
            let split_shards: HashMap<_, _> =
                shards.into_iter().zip(split_shards.into_iter()).collect();
            Ok(Some(split_shards))
        }
    }

>>>>>>> 264d2cb1
    pub fn get_epoch_info(&mut self, epoch_id: &EpochId) -> Result<&EpochInfo, EpochError> {
        if !self.epochs_info.cache_get(epoch_id).is_some() {
            let epoch_info = self
                .store
                .get_ser(ColEpochInfo, epoch_id.as_ref())
                .map_err(|err| err.into())
                .and_then(|value| {
                    value.ok_or_else(|| EpochError::EpochOutOfBounds(epoch_id.clone()))
                })?;
            self.epochs_info.cache_set(epoch_id.clone(), epoch_info);
        }
        self.epochs_info.cache_get(epoch_id).ok_or(EpochError::EpochOutOfBounds(epoch_id.clone()))
    }

    fn has_epoch_info(&mut self, epoch_id: &EpochId) -> Result<bool, EpochError> {
        match self.get_epoch_info(epoch_id) {
            Ok(_) => Ok(true),
            Err(EpochError::EpochOutOfBounds(_)) => Ok(false),
            Err(err) => Err(err),
        }
    }

    fn save_epoch_info(
        &mut self,
        store_update: &mut StoreUpdate,
        epoch_id: &EpochId,
        epoch_info: EpochInfo,
    ) -> Result<(), EpochError> {
        store_update
            .set_ser(ColEpochInfo, epoch_id.as_ref(), &epoch_info)
            .map_err(EpochError::from)?;
        self.epochs_info.cache_set(epoch_id.clone(), epoch_info);
        Ok(())
    }

    pub fn get_epoch_validator_info(
        &mut self,
        epoch_id: &EpochId,
    ) -> Result<EpochSummary, EpochError> {
        // We don't use cache here since this query happens rarely and only for rpc.
        self.store
            .get_ser(ColEpochValidatorInfo, epoch_id.as_ref())
            .map_err(|err| err.into())
            .and_then(|value| value.ok_or_else(|| EpochError::EpochOutOfBounds(epoch_id.clone())))
    }

    fn save_epoch_validator_info(
        &self,
        store_update: &mut StoreUpdate,
        epoch_id: &EpochId,
        epoch_summary: &EpochSummary,
    ) -> Result<(), EpochError> {
        store_update
            .set_ser(ColEpochValidatorInfo, epoch_id.as_ref(), epoch_summary)
            .map_err(EpochError::from)
    }

    fn has_block_info(&mut self, hash: &CryptoHash) -> Result<bool, EpochError> {
        match self.get_block_info(hash) {
            Ok(_) => Ok(true),
            Err(EpochError::MissingBlock(_)) => Ok(false),
            Err(err) => Err(err),
        }
    }

    /// Get BlockInfo for a block
    /// # Errors
    /// EpochError::IOErr if storage returned an error
    /// EpochError::MissingBlock if block is not in storage
    pub fn get_block_info(&mut self, hash: &CryptoHash) -> Result<&BlockInfo, EpochError> {
        if self.blocks_info.cache_get(hash).is_none() {
            let block_info = self
                .store
                .get_ser(ColBlockInfo, hash.as_ref())
                .map_err(EpochError::from)
                .and_then(|value| value.ok_or_else(|| EpochError::MissingBlock(*hash)))?;
            self.blocks_info.cache_set(*hash, block_info);
        }
        self.blocks_info.cache_get(hash).ok_or(EpochError::MissingBlock(*hash))
    }

    fn save_block_info(
        &mut self,
        store_update: &mut StoreUpdate,
        block_info: BlockInfo,
    ) -> Result<(), EpochError> {
        let block_hash = *block_info.hash();
        store_update
            .set_ser(ColBlockInfo, block_hash.as_ref(), &block_info)
            .map_err(EpochError::from)?;
        self.blocks_info.cache_set(block_hash, block_info);
        Ok(())
    }

    fn save_epoch_start(
        &mut self,
        store_update: &mut StoreUpdate,
        epoch_id: &EpochId,
        epoch_start: BlockHeight,
    ) -> Result<(), EpochError> {
        store_update
            .set_ser(ColEpochStart, epoch_id.as_ref(), &epoch_start)
            .map_err(EpochError::from)?;
        self.epoch_id_to_start.cache_set(epoch_id.clone(), epoch_start);
        Ok(())
    }

    fn get_epoch_start_from_epoch_id(
        &mut self,
        epoch_id: &EpochId,
    ) -> Result<BlockHeight, EpochError> {
        if self.epoch_id_to_start.cache_get(epoch_id).is_none() {
            let epoch_start = self
                .store
                .get_ser(ColEpochStart, epoch_id.as_ref())
                .map_err(EpochError::from)
                .and_then(|value| {
                    value.ok_or_else(|| EpochError::EpochOutOfBounds(epoch_id.clone()))
                })?;
            self.epoch_id_to_start.cache_set(epoch_id.clone(), epoch_start);
        }
        Ok(*self.epoch_id_to_start.cache_get(epoch_id).unwrap())
    }

    /// Get epoch info aggregator and update it to block info as of `last_block_hash`. If `epoch_id`
    /// doesn't match the epoch id of the existing aggregator, re-initialize the aggregator.
    /// If `copy_only` is true, then we clone what is in the cache. Otherwise we take the aggregator
    /// from cache and invalidates the cache.
    pub fn get_and_update_epoch_info_aggregator(
        &mut self,
        epoch_id: &EpochId,
        last_block_hash: &CryptoHash,
        copy_only: bool,
    ) -> Result<EpochInfoAggregator, EpochError> {
        let epoch_info_aggregator_cache = if copy_only {
            self.epoch_info_aggregator.clone()
        } else {
            self.epoch_info_aggregator.take()
        };
        let mut epoch_change = false;
        let mut aggregator = if let Some(aggregator) = epoch_info_aggregator_cache {
            aggregator
        } else {
            epoch_change = true;
            self.store
                .get_ser(ColEpochInfo, AGGREGATOR_KEY)
                .map_err(EpochError::from)?
                .unwrap_or_else(|| EpochInfoAggregator::new(epoch_id.clone(), *last_block_hash))
        };
        if &aggregator.epoch_id != epoch_id {
            aggregator = EpochInfoAggregator::new(epoch_id.clone(), *last_block_hash);
            epoch_change = true;
        }
        let epoch_info = self.get_epoch_info(epoch_id)?.clone();
        let mut new_aggregator = EpochInfoAggregator::new(epoch_id.clone(), *last_block_hash);
        let mut cur_hash = *last_block_hash;
        let mut overwrite = false;
        while cur_hash != aggregator.last_block_hash || epoch_change {
            // Avoid cloning
            let prev_hash = *self.get_block_info(&cur_hash)?.prev_hash();
            let prev_height = self.get_block_info(&prev_hash).map(|info| *info.height());

            let block_info = self.get_block_info(&cur_hash)?;
            if block_info.epoch_id() != epoch_id || block_info.prev_hash() == &CryptoHash::default()
            {
                // This means that we reached the previous epoch and still hasn't seen
                // `aggregator.last_block_hash` and therefore implies either a fork has happened
                // or we are at the start of an epoch. In this case, the new aggregator should
                // overwrite the old one.
                overwrite = true;
                break;
            }
            new_aggregator.update(&block_info, &epoch_info, prev_height?);
            cur_hash = *block_info.prev_hash();
        }
        aggregator.merge(new_aggregator, overwrite);

        Ok(aggregator)
    }

    fn save_epoch_info_aggregator(
        &mut self,
        store_update: &mut StoreUpdate,
        aggregator: EpochInfoAggregator,
        write_to_storage: bool,
    ) -> Result<(), EpochError> {
        if write_to_storage {
            store_update.set_ser(ColEpochInfo, AGGREGATOR_KEY, &aggregator)?;
        }
        self.epoch_info_aggregator = Some(aggregator);
        Ok(())
    }
}

#[cfg(test)]
mod tests {
    use num_rational::Rational;

    use near_primitives::challenge::SlashedValidator;
    use near_primitives::hash::hash;
    use near_primitives::types::ValidatorKickoutReason::NotEnoughBlocks;
    use near_primitives::version::PROTOCOL_VERSION;
    use near_store::test_utils::create_test_store;

    use crate::test_utils::{
        block_info, change_stake, default_reward_calculator, epoch_config, epoch_info,
        epoch_info_with_num_seats, hash_range, record_block, record_block_with_final_block_hash,
        record_block_with_slashes, record_with_block_info, reward, setup_default_epoch_manager,
        setup_epoch_manager, stake, DEFAULT_TOTAL_SUPPLY,
    };

    use super::*;
    use crate::reward_calculator::NUM_NS_IN_SECOND;
    use near_primitives::epoch_manager::EpochConfig;
    #[cfg(feature = "protocol_feature_simple_nightshade")]
    use near_primitives::epoch_manager::ShardConfig;
    use near_primitives::shard_layout::ShardLayout;
    #[cfg(feature = "protocol_feature_simple_nightshade")]
    use near_primitives::utils::get_num_seats_per_shard;
    #[cfg(feature = "protocol_feature_simple_nightshade")]
    use near_primitives::version::ProtocolFeature::SimpleNightshade;

    impl EpochManager {
        /// Returns number of produced and expected blocks by given validator.
        fn get_num_validator_blocks(
            &mut self,
            epoch_id: &EpochId,
            last_known_block_hash: &CryptoHash,
            account_id: &AccountId,
        ) -> Result<ValidatorStats, EpochError> {
            let epoch_info = self.get_epoch_info(&epoch_id)?;
            let validator_id = *epoch_info
                .get_validator_id(account_id)
                .ok_or_else(|| EpochError::NotAValidator(account_id.clone(), epoch_id.clone()))?;
            let aggregator =
                self.get_and_update_epoch_info_aggregator(epoch_id, last_known_block_hash, true)?;
            Ok(aggregator
                .block_tracker
                .get(&validator_id)
                .unwrap_or_else(|| &ValidatorStats { produced: 0, expected: 0 })
                .clone())
        }
    }

    #[test]
    fn test_stake_validator() {
        let amount_staked = 1_000_000;
        let validators = vec![("test1".parse().unwrap(), amount_staked)];
        let mut epoch_manager = setup_default_epoch_manager(validators.clone(), 1, 1, 2, 2, 90, 60);

        let h = hash_range(4);
        record_block(&mut epoch_manager, CryptoHash::default(), h[0], 0, vec![]);

        let expected0 = epoch_info_with_num_seats(
            1,
            vec![("test1".parse().unwrap(), amount_staked)],
            vec![0, 0],
            vec![vec![0, 0]],
            vec![],
            vec![],
            change_stake(vec![("test1".parse().unwrap(), amount_staked)]),
            vec![],
            reward(vec![("near".parse().unwrap(), 0)]),
            0,
            4,
        );
        let epoch0 = epoch_manager.get_epoch_id(&h[0]).unwrap();
        assert_eq!(epoch_manager.get_epoch_info(&epoch0).unwrap(), &expected0);

        record_block(
            &mut epoch_manager,
            h[0],
            h[1],
            1,
            vec![stake("test2".parse().unwrap(), amount_staked)],
        );
        let epoch1 = epoch_manager.get_epoch_id(&h[1]).unwrap();
        assert_eq!(epoch_manager.get_epoch_info(&epoch1).unwrap(), &expected0);
        assert_eq!(epoch_manager.get_epoch_id(&h[2]), Err(EpochError::MissingBlock(h[2])));

        record_block(&mut epoch_manager, h[1], h[2], 2, vec![]);
        // test2 staked in epoch 1 and therefore should be included in epoch 3.
        let epoch2 = epoch_manager.get_epoch_id(&h[2]).unwrap();
        assert_eq!(epoch_manager.get_epoch_info(&epoch2).unwrap(), &expected0);

        record_block(&mut epoch_manager, h[2], h[3], 3, vec![]);

        let expected3 = epoch_info_with_num_seats(
            2,
            vec![
                ("test1".parse().unwrap(), amount_staked),
                ("test2".parse().unwrap(), amount_staked),
            ],
            vec![0, 1],
            vec![vec![0, 1]],
            vec![],
            vec![],
            change_stake(vec![
                ("test1".parse().unwrap(), amount_staked),
                ("test2".parse().unwrap(), amount_staked),
            ]),
            vec![],
            // only the validator who produced the block in this epoch gets the reward since epoch length is 1
            reward(vec![("test1".parse().unwrap(), 0), ("near".parse().unwrap(), 0)]),
            0,
            4,
        );
        // no validator change in the last epoch
        let epoch3 = epoch_manager.get_epoch_id(&h[3]).unwrap();
        assert_eq!(epoch_manager.get_epoch_info(&epoch3).unwrap(), &expected3);

        // Start another epoch manager from the same store to check that it saved the state.
        let mut epoch_manager2 = EpochManager::new(
            epoch_manager.store.clone(),
            epoch_manager.config.clone(),
            PROTOCOL_VERSION,
            epoch_manager.reward_calculator,
            validators
                .iter()
                .map(|(account_id, balance)| stake(account_id.clone(), *balance))
                .collect(),
        )
        .unwrap();
        assert_eq!(epoch_manager2.get_epoch_info(&epoch3).unwrap(), &expected3);
    }

    #[test]
    fn test_validator_change_of_stake() {
        let amount_staked = 1_000_000;
        let fishermen_threshold = 100;
        let validators = vec![
            ("test1".parse().unwrap(), amount_staked),
            ("test2".parse().unwrap(), amount_staked),
        ];
        let mut epoch_manager = setup_epoch_manager(
            validators,
            2,
            1,
            2,
            0,
            90,
            60,
            fishermen_threshold,
            default_reward_calculator(),
        );

        let h = hash_range(4);
        record_block(&mut epoch_manager, CryptoHash::default(), h[0], 0, vec![]);
        record_block(&mut epoch_manager, h[0], h[1], 1, vec![stake("test1".parse().unwrap(), 10)]);
        record_block(&mut epoch_manager, h[1], h[2], 2, vec![]);
        // New epoch starts here.
        record_block(&mut epoch_manager, h[2], h[3], 3, vec![]);
        let epoch_id = epoch_manager.get_next_epoch_id(&h[3]).unwrap();
        assert_eq!(
            epoch_manager.get_epoch_info(&epoch_id).unwrap(),
            &epoch_info(
                2,
                vec![("test2".parse().unwrap(), amount_staked)],
                vec![0, 0],
                vec![vec![0, 0]],
                vec![],
                vec![],
                change_stake(vec![
                    ("test1".parse().unwrap(), 0),
                    ("test2".parse().unwrap(), amount_staked)
                ]),
                vec![(
                    "test1".parse().unwrap(),
                    ValidatorKickoutReason::NotEnoughStake {
                        stake: 10,
                        threshold: amount_staked / 2
                    }
                )],
                reward(vec![
                    ("test1".parse().unwrap(), 0),
                    ("test2".parse().unwrap(), 0),
                    ("near".parse().unwrap(), 0)
                ]),
                0
            )
        );
    }

    /// Test handling forks across the epoch finalization.
    /// Fork with where one BP produces blocks in one chain and 2 BPs are in another chain.
    ///     |   | /--1---4------|--7---10------|---13---
    ///   x-|-0-|-
    ///     |   | \--2---3---5--|---6---8---9--|----11---12--
    /// In upper fork, only test2 left + new validator test4.
    /// In lower fork, test1 and test3 are left.
    #[test]
    fn test_fork_finalization() {
        let amount_staked = 1_000_000;
        let validators = vec![
            ("test1".parse().unwrap(), amount_staked),
            ("test2".parse().unwrap(), amount_staked),
            ("test3".parse().unwrap(), amount_staked),
        ];
        let mut epoch_manager = setup_default_epoch_manager(validators.clone(), 3, 1, 3, 0, 90, 60);

        let h = hash_range(14);

        record_block(&mut epoch_manager, CryptoHash::default(), h[0], 0, vec![]);

        record_block(
            &mut epoch_manager,
            h[0],
            h[1],
            1,
            vec![stake("test4".parse().unwrap(), amount_staked)],
        );
        record_block(&mut epoch_manager, h[1], h[4], 4, vec![]);
        record_block(&mut epoch_manager, h[4], h[7], 7, vec![]);
        record_block(&mut epoch_manager, h[7], h[10], 10, vec![]);
        record_block(&mut epoch_manager, h[10], h[13], 13, vec![]);

        // Builds alternative fork in the network.
        let build_branch2 = |epoch_manager: &mut EpochManager| {
            record_block(epoch_manager, h[0], h[2], 2, vec![]);
            record_block(epoch_manager, h[2], h[3], 3, vec![]);
            record_block(epoch_manager, h[3], h[5], 5, vec![]);
            record_block(epoch_manager, h[5], h[6], 6, vec![]);
            record_block(epoch_manager, h[6], h[8], 8, vec![]);
            record_block(epoch_manager, h[8], h[9], 9, vec![]);
            record_block(epoch_manager, h[9], h[11], 11, vec![]);
            record_block(epoch_manager, h[11], h[12], 12, vec![]);
        };
        build_branch2(&mut epoch_manager);

        let epoch1 = epoch_manager.get_epoch_id(&h[1]).unwrap();
        assert_eq!(
            epoch_manager
                .get_all_block_producers_ordered(&epoch1, &h[1])
                .unwrap()
                .iter()
                .map(|x| (x.0.account_id().clone(), x.1))
                .collect::<Vec<_>>(),
            vec![
                ("test3".parse().unwrap(), false),
                ("test2".parse().unwrap(), false),
                ("test1".parse().unwrap(), false)
            ]
        );

        let epoch2_1 = epoch_manager.get_epoch_id(&h[13]).unwrap();
        assert_eq!(
            epoch_manager
                .get_all_block_producers_ordered(&epoch2_1, &h[1])
                .unwrap()
                .iter()
                .map(|x| (x.0.account_id().clone(), x.1))
                .collect::<Vec<_>>(),
            vec![("test2".parse().unwrap(), false), ("test4".parse().unwrap(), false)]
        );

        let epoch2_2 = epoch_manager.get_epoch_id(&h[11]).unwrap();
        assert_eq!(
            epoch_manager
                .get_all_block_producers_ordered(&epoch2_2, &h[1])
                .unwrap()
                .iter()
                .map(|x| (x.0.account_id().clone(), x.1))
                .collect::<Vec<_>>(),
            vec![("test1".parse().unwrap(), false), ("test3".parse().unwrap(), false),]
        );

        // Check that if we have a different epoch manager and apply only second branch we get the same results.
        let mut epoch_manager2 = setup_default_epoch_manager(validators, 3, 1, 3, 0, 90, 60);
        record_block(&mut epoch_manager2, CryptoHash::default(), h[0], 0, vec![]);
        build_branch2(&mut epoch_manager2);
        assert_eq!(
            epoch_manager.get_epoch_info(&epoch2_2),
            epoch_manager2.get_epoch_info(&epoch2_2)
        );
    }

    /// In the case where there is only one validator and the
    /// number of blocks produced by the validator is under the
    /// threshold for some given epoch, the validator should not
    /// be kicked out
    #[test]
    fn test_one_validator_kickout() {
        let amount_staked = 1_000;
        let mut epoch_manager = setup_default_epoch_manager(
            vec![("test1".parse().unwrap(), amount_staked)],
            2,
            1,
            1,
            0,
            90,
            60,
        );

        let h = hash_range(6);
        // this validator only produces one block every epoch whereas they should have produced 2. However, since
        // this is the only validator left, we still keep them as validator.
        record_block(&mut epoch_manager, CryptoHash::default(), h[0], 0, vec![]);
        record_block(&mut epoch_manager, h[0], h[2], 2, vec![]);
        record_block(&mut epoch_manager, h[2], h[4], 4, vec![]);
        record_block(&mut epoch_manager, h[4], h[5], 5, vec![]);
        let epoch_id = epoch_manager.get_next_epoch_id(&h[5]).unwrap();
        assert_eq!(
            epoch_manager.get_epoch_info(&epoch_id).unwrap(),
            &epoch_info(
                2,
                vec![("test1".parse().unwrap(), amount_staked)],
                vec![0],
                vec![vec![0]],
                vec![],
                vec![],
                change_stake(vec![("test1".parse().unwrap(), amount_staked)]),
                vec![],
                reward(vec![("near".parse().unwrap(), 0)]),
                0
            )
        );
    }

    /// When computing validator kickout, we should not kickout validators such that the union
    /// of kickout for this epoch and last epoch equals the entire validator set.
    #[test]
    fn test_validator_kickout() {
        let amount_staked = 1_000_000;
        let validators = vec![
            ("test1".parse().unwrap(), amount_staked),
            ("test2".parse().unwrap(), amount_staked),
        ];
        let mut epoch_manager = setup_default_epoch_manager(validators, 4, 1, 2, 0, 90, 60);
        let h = hash_range(12);

        record_block(&mut epoch_manager, CryptoHash::default(), h[0], 0, vec![]);
        record_block(&mut epoch_manager, h[0], h[1], 1, vec![]);
        record_block(&mut epoch_manager, h[1], h[3], 3, vec![]);
        record_block(&mut epoch_manager, h[3], h[4], 4, vec![]);
        record_block(&mut epoch_manager, h[4], h[6], 6, vec![]);
        record_block(&mut epoch_manager, h[6], h[8], 8, vec![]);
        record_block(&mut epoch_manager, h[8], h[9], 9, vec![]);
        record_block(&mut epoch_manager, h[9], h[10], 10, vec![]);
        let epoch_id = epoch_manager.get_next_epoch_id(&h[6]).unwrap();
        assert_eq!(
            epoch_manager.get_epoch_info(&epoch_id).unwrap().validator_kickout(),
            &vec![(
                "test2".parse().unwrap(),
                ValidatorKickoutReason::NotEnoughBlocks { produced: 1, expected: 2 }
            )]
            .into_iter()
            .collect()
        );
        let epoch_id = epoch_manager.get_next_epoch_id(&h[10]).unwrap();
        assert_eq!(
            epoch_manager.get_epoch_info(&epoch_id).unwrap(),
            &epoch_info(
                3,
                vec![("test1".parse().unwrap(), amount_staked)],
                vec![0, 0],
                vec![vec![0, 0]],
                vec![],
                vec![],
                change_stake(vec![("test1".parse().unwrap(), amount_staked)]),
                vec![],
                reward(vec![("test2".parse().unwrap(), 0), ("near".parse().unwrap(), 0)]),
                0
            )
        );
    }

    #[test]
    fn test_validator_unstake() {
        let store = create_test_store();
        let config = epoch_config(2, 1, 2, 0, 90, 60, 0, None);
        let amount_staked = 1_000_000;
        let validators = vec![
            stake("test1".parse().unwrap(), amount_staked),
            stake("test2".parse().unwrap(), amount_staked),
        ];
        let mut epoch_manager = EpochManager::new(
            store.clone(),
            config.clone(),
            PROTOCOL_VERSION,
            default_reward_calculator(),
            validators.clone(),
        )
        .unwrap();
        let h = hash_range(8);
        record_block(&mut epoch_manager, CryptoHash::default(), h[0], 0, vec![]);
        // test1 unstakes in epoch 1, and should be kicked out in epoch 3 (validators stored at h2).
        record_block(&mut epoch_manager, h[0], h[1], 1, vec![stake("test1".parse().unwrap(), 0)]);
        record_block(&mut epoch_manager, h[1], h[2], 2, vec![]);
        record_block(&mut epoch_manager, h[2], h[3], 3, vec![]);

        let epoch_id = epoch_manager.get_next_epoch_id(&h[3]).unwrap();
        assert_eq!(
            epoch_manager.get_epoch_info(&epoch_id).unwrap(),
            &epoch_info(
                2,
                vec![("test2".parse().unwrap(), amount_staked)],
                vec![0, 0],
                vec![vec![0, 0]],
                vec![],
                vec![],
                change_stake(vec![
                    ("test1".parse().unwrap(), 0),
                    ("test2".parse().unwrap(), amount_staked)
                ]),
                vec![("test1".parse().unwrap(), ValidatorKickoutReason::Unstaked)],
                reward(vec![
                    ("test1".parse().unwrap(), 0),
                    ("test2".parse().unwrap(), 0),
                    ("near".parse().unwrap(), 0)
                ]),
                0
            )
        );
        record_block(&mut epoch_manager, h[3], h[4], 4, vec![]);
        record_block(&mut epoch_manager, h[4], h[5], 5, vec![]);
        let epoch_id = epoch_manager.get_next_epoch_id(&h[5]).unwrap();
        assert_eq!(
            epoch_manager.get_epoch_info(&epoch_id).unwrap(),
            &epoch_info(
                3,
                vec![("test2".parse().unwrap(), amount_staked)],
                vec![0, 0],
                vec![vec![0, 0]],
                vec![],
                vec![],
                change_stake(vec![("test2".parse().unwrap(), amount_staked)]),
                vec![],
                reward(vec![
                    ("test1".parse().unwrap(), 0),
                    ("test2".parse().unwrap(), 0),
                    ("near".parse().unwrap(), 0)
                ]),
                0
            )
        );
        record_block(&mut epoch_manager, h[5], h[6], 6, vec![]);
        record_block(&mut epoch_manager, h[6], h[7], 7, vec![]);
        let epoch_id = epoch_manager.get_next_epoch_id(&h[7]).unwrap();
        assert_eq!(
            epoch_manager.get_epoch_info(&epoch_id).unwrap(),
            &epoch_info(
                4,
                vec![("test2".parse().unwrap(), amount_staked)],
                vec![0, 0],
                vec![vec![0, 0]],
                vec![],
                vec![],
                change_stake(vec![("test2".parse().unwrap(), amount_staked)]),
                vec![],
                reward(vec![("test2".parse().unwrap(), 0), ("near".parse().unwrap(), 0)]),
                0
            )
        );
    }

    #[test]
    fn test_slashing() {
        let store = create_test_store();
        let config = epoch_config(2, 1, 2, 0, 90, 60, 0, None);
        let amount_staked = 1_000_000;
        let validators = vec![
            stake("test1".parse().unwrap(), amount_staked),
            stake("test2".parse().unwrap(), amount_staked),
        ];
        let mut epoch_manager = EpochManager::new(
            store.clone(),
            config.clone(),
            PROTOCOL_VERSION,
            default_reward_calculator(),
            validators.clone(),
        )
        .unwrap();

        let h = hash_range(10);
        record_block(&mut epoch_manager, CryptoHash::default(), h[0], 0, vec![]);

        // Slash test1
        let mut slashed = HashMap::new();
        slashed.insert("test1".parse::<AccountId>().unwrap(), SlashState::Other);
        record_block_with_slashes(
            &mut epoch_manager,
            h[0],
            h[1],
            1,
            vec![],
            vec![SlashedValidator::new("test1".parse().unwrap(), false)],
        );

        let epoch_id = epoch_manager.get_epoch_id(&h[1]).unwrap();
        assert_eq!(
            epoch_manager
                .get_all_block_producers_ordered(&epoch_id, &h[1])
                .unwrap()
                .iter()
                .map(|x| (x.0.account_id().clone(), x.1))
                .collect::<Vec<_>>(),
            vec![("test2".parse().unwrap(), false), ("test1".parse().unwrap(), true)]
        );

        record_block(&mut epoch_manager, h[1], h[2], 2, vec![]);
        record_block(&mut epoch_manager, h[2], h[3], 3, vec![]);
        record_block(&mut epoch_manager, h[3], h[4], 4, vec![]);
        // Epoch 3 -> defined by proposals/slashes in h[1].
        record_block(&mut epoch_manager, h[4], h[5], 5, vec![]);

        let epoch_id = epoch_manager.get_epoch_id(&h[5]).unwrap();
        assert_eq!(epoch_id.0, h[2]);
        assert_eq!(
            epoch_manager.get_epoch_info(&epoch_id).unwrap(),
            &epoch_info(
                2,
                vec![("test2".parse().unwrap(), amount_staked)],
                vec![0, 0],
                vec![vec![0, 0]],
                vec![],
                vec![],
                change_stake(vec![
                    ("test1".parse().unwrap(), 0),
                    ("test2".parse().unwrap(), amount_staked)
                ]),
                vec![("test1".parse().unwrap(), ValidatorKickoutReason::Slashed)],
                reward(vec![("test2".parse().unwrap(), 0), ("near".parse().unwrap(), 0)]),
                0
            )
        );

        let slashed1: Vec<_> =
            epoch_manager.get_slashed_validators(&h[2]).unwrap().clone().into_iter().collect();
        let slashed2: Vec<_> =
            epoch_manager.get_slashed_validators(&h[3]).unwrap().clone().into_iter().collect();
        let slashed3: Vec<_> =
            epoch_manager.get_slashed_validators(&h[5]).unwrap().clone().into_iter().collect();
        assert_eq!(slashed1, vec![("test1".parse().unwrap(), SlashState::Other)]);
        assert_eq!(slashed2, vec![("test1".parse().unwrap(), SlashState::AlreadySlashed)]);
        assert_eq!(slashed3, vec![("test1".parse().unwrap(), SlashState::AlreadySlashed)]);
    }

    /// Test that double sign interacts with other challenges in the correct way.
    #[test]
    fn test_double_sign_slashing1() {
        let store = create_test_store();
        let config = epoch_config(2, 1, 2, 0, 90, 60, 0, None);
        let amount_staked = 1_000_000;
        let validators = vec![
            stake("test1".parse().unwrap(), amount_staked),
            stake("test2".parse().unwrap(), amount_staked),
        ];
        let mut epoch_manager = EpochManager::new(
            store.clone(),
            config.clone(),
            PROTOCOL_VERSION,
            default_reward_calculator(),
            validators.clone(),
        )
        .unwrap();

        let h = hash_range(10);
        record_block(&mut epoch_manager, CryptoHash::default(), h[0], 0, vec![]);
        record_block(&mut epoch_manager, h[0], h[1], 1, vec![]);
        record_block_with_slashes(
            &mut epoch_manager,
            h[1],
            h[2],
            2,
            vec![],
            vec![
                SlashedValidator::new("test1".parse().unwrap(), true),
                SlashedValidator::new("test1".parse().unwrap(), false),
            ],
        );

        let slashed: Vec<_> =
            epoch_manager.get_slashed_validators(&h[2]).unwrap().clone().into_iter().collect();
        assert_eq!(slashed, vec![("test1".parse().unwrap(), SlashState::Other)]);
        record_block(&mut epoch_manager, h[2], h[3], 3, vec![]);
        // new epoch
        let slashed: Vec<_> =
            epoch_manager.get_slashed_validators(&h[3]).unwrap().clone().into_iter().collect();
        assert_eq!(slashed, vec![("test1".parse().unwrap(), SlashState::AlreadySlashed)]);
        // slash test1 for double sign
        record_block_with_slashes(
            &mut epoch_manager,
            h[3],
            h[4],
            4,
            vec![],
            vec![SlashedValidator::new("test1".parse().unwrap(), true)],
        );

        // Epoch 3 -> defined by proposals/slashes in h[1].
        record_block(&mut epoch_manager, h[4], h[5], 5, vec![]);
        let epoch_id = epoch_manager.get_epoch_id(&h[5]).unwrap();
        assert_eq!(
            epoch_manager.get_epoch_info(&epoch_id).unwrap(),
            &epoch_info(
                2,
                vec![("test2".parse().unwrap(), amount_staked)],
                vec![0, 0],
                vec![vec![0, 0]],
                vec![],
                vec![],
                change_stake(vec![
                    ("test1".parse().unwrap(), 0),
                    ("test2".parse().unwrap(), amount_staked)
                ]),
                vec![("test1".parse().unwrap(), ValidatorKickoutReason::Slashed)],
                reward(vec![("test2".parse().unwrap(), 0), ("near".parse().unwrap(), 0)]),
                0
            )
        );

        let slashed: Vec<_> =
            epoch_manager.get_slashed_validators(&h[5]).unwrap().clone().into_iter().collect();
        assert_eq!(slashed, vec![("test1".parse().unwrap(), SlashState::AlreadySlashed)]);
    }

    /// Test that two double sign challenge in two epochs works
    #[test]
    fn test_double_sign_slashing2() {
        let amount_staked = 1_000_000;
        let validators = vec![
            ("test1".parse().unwrap(), amount_staked),
            ("test2".parse().unwrap(), amount_staked),
        ];
        let mut epoch_manager = setup_default_epoch_manager(validators, 2, 1, 2, 0, 90, 60);

        let h = hash_range(10);
        record_block(&mut epoch_manager, CryptoHash::default(), h[0], 0, vec![]);
        record_block_with_slashes(
            &mut epoch_manager,
            h[0],
            h[1],
            1,
            vec![],
            vec![SlashedValidator::new("test1".parse().unwrap(), true)],
        );

        let slashed: Vec<_> =
            epoch_manager.get_slashed_validators(&h[1]).unwrap().clone().into_iter().collect();
        assert_eq!(slashed, vec![("test1".parse().unwrap(), SlashState::DoubleSign)]);

        record_block(&mut epoch_manager, h[1], h[2], 2, vec![]);
        let slashed: Vec<_> =
            epoch_manager.get_slashed_validators(&h[2]).unwrap().clone().into_iter().collect();
        assert_eq!(slashed, vec![("test1".parse().unwrap(), SlashState::DoubleSign)]);
        // new epoch
        record_block_with_slashes(
            &mut epoch_manager,
            h[2],
            h[3],
            3,
            vec![],
            vec![SlashedValidator::new("test1".parse().unwrap(), true)],
        );
        let slashed: Vec<_> =
            epoch_manager.get_slashed_validators(&h[3]).unwrap().clone().into_iter().collect();
        assert_eq!(slashed, vec![("test1".parse().unwrap(), SlashState::DoubleSign)]);
    }

    /// If all current validator try to unstake, we disallow that.
    #[test]
    fn test_all_validators_unstake() {
        let stake_amount = 1_000;
        let validators = vec![
            ("test1".parse().unwrap(), stake_amount),
            ("test2".parse().unwrap(), stake_amount),
            ("test3".parse().unwrap(), stake_amount),
        ];
        let mut epoch_manager = setup_default_epoch_manager(validators, 1, 1, 3, 0, 90, 60);
        let h = hash_range(5);
        record_block(&mut epoch_manager, CryptoHash::default(), h[0], 0, vec![]);
        // all validators are trying to unstake.
        record_block(
            &mut epoch_manager,
            h[0],
            h[1],
            1,
            vec![
                stake("test1".parse().unwrap(), 0),
                stake("test2".parse().unwrap(), 0),
                stake("test3".parse().unwrap(), 0),
            ],
        );
        record_block(&mut epoch_manager, h[1], h[2], 2, vec![]);
        let next_epoch = epoch_manager.get_next_epoch_id(&h[2]).unwrap();
        assert_eq!(
            epoch_manager
                .get_epoch_info(&next_epoch)
                .unwrap()
                .validators_iter()
                .collect::<Vec<_>>(),
            vec![
                stake("test1".parse().unwrap(), stake_amount),
                stake("test2".parse().unwrap(), stake_amount),
                stake("test3".parse().unwrap(), stake_amount)
            ],
        );
    }

    #[test]
    fn test_validator_reward_one_validator() {
        let stake_amount = 1_000_000;
        let validators = vec![
            ("test1".parse().unwrap(), stake_amount),
            ("test2".parse().unwrap(), stake_amount),
        ];
        let epoch_length = 2;
        let total_supply = stake_amount * validators.len() as u128;
        let reward_calculator = RewardCalculator {
            max_inflation_rate: Rational::new(5, 100),
            num_blocks_per_year: 50,
            epoch_length,
            protocol_reward_rate: Rational::new(1, 10),
            protocol_treasury_account: "near".parse().unwrap(),
            online_min_threshold: Rational::new(90, 100),
            online_max_threshold: Rational::new(99, 100),
            num_seconds_per_year: 50,
        };
        let mut epoch_manager = setup_epoch_manager(
            validators,
            epoch_length,
            1,
            1,
            0,
            90,
            60,
            100,
            reward_calculator.clone(),
        );
        let rng_seed = [0; 32];
        let h = hash_range(5);

        epoch_manager
            .record_block_info(
                block_info(
                    h[0],
                    0,
                    0,
                    Default::default(),
                    Default::default(),
                    h[0],
                    vec![true],
                    total_supply,
                ),
                rng_seed,
            )
            .unwrap();
        epoch_manager
            .record_block_info(
                block_info(h[1], 1, 1, h[0], h[0], h[1], vec![true], total_supply),
                rng_seed,
            )
            .unwrap();
        epoch_manager
            .record_block_info(
                block_info(h[2], 2, 2, h[1], h[1], h[1], vec![true], total_supply),
                rng_seed,
            )
            .unwrap();
        let mut validator_online_ratio = HashMap::new();
        validator_online_ratio.insert(
            "test2".parse().unwrap(),
            BlockChunkValidatorStats {
                block_stats: ValidatorStats { produced: 1, expected: 1 },
                chunk_stats: ValidatorStats { produced: 1, expected: 1 },
            },
        );
        let mut validator_stakes = HashMap::new();
        validator_stakes.insert("test2".parse().unwrap(), stake_amount);
        let (validator_reward, inflation) = reward_calculator.calculate_reward(
            validator_online_ratio,
            &validator_stakes,
            total_supply,
            PROTOCOL_VERSION,
            PROTOCOL_VERSION,
            epoch_length * NUM_NS_IN_SECOND,
        );
        let test2_reward = *validator_reward.get("test2").unwrap();
        let protocol_reward = *validator_reward.get("near").unwrap();

        assert_eq!(
            epoch_manager.get_epoch_info(&EpochId(h[2])).unwrap(),
            &epoch_info(
                2,
                vec![("test2".parse().unwrap(), stake_amount + test2_reward)],
                vec![0],
                vec![vec![0]],
                vec![],
                vec![("test1".parse().unwrap(), stake_amount)],
                change_stake(vec![
                    ("test1".parse().unwrap(), stake_amount),
                    ("test2".parse().unwrap(), stake_amount + test2_reward)
                ]),
                vec![],
                reward(vec![
                    ("test2".parse().unwrap(), test2_reward),
                    ("near".parse().unwrap(), protocol_reward)
                ]),
                inflation,
            )
        );
    }

    #[test]
    fn test_validator_reward_weight_by_stake() {
        let stake_amount1 = 1_000_000;
        let stake_amount2 = 500_000;
        let validators = vec![
            ("test1".parse().unwrap(), stake_amount1),
            ("test2".parse().unwrap(), stake_amount2),
        ];
        let epoch_length = 2;
        let total_supply = (stake_amount1 + stake_amount2) * validators.len() as u128;
        let reward_calculator = RewardCalculator {
            max_inflation_rate: Rational::new(5, 100),
            num_blocks_per_year: 50,
            epoch_length,
            protocol_reward_rate: Rational::new(1, 10),
            protocol_treasury_account: "near".parse().unwrap(),
            online_min_threshold: Rational::new(90, 100),
            online_max_threshold: Rational::new(99, 100),
            num_seconds_per_year: 50,
        };
        let mut epoch_manager = setup_epoch_manager(
            validators,
            epoch_length,
            1,
            2,
            0,
            90,
            60,
            100,
            reward_calculator.clone(),
        );
        let h = hash_range(5);
        record_with_block_info(
            &mut epoch_manager,
            block_info(
                h[0],
                0,
                0,
                Default::default(),
                Default::default(),
                h[0],
                vec![true],
                total_supply,
            ),
        );
        record_with_block_info(
            &mut epoch_manager,
            block_info(h[1], 1, 1, h[0], h[0], h[1], vec![true], total_supply),
        );
        record_with_block_info(
            &mut epoch_manager,
            block_info(h[2], 2, 2, h[1], h[1], h[1], vec![true], total_supply),
        );
        let mut validator_online_ratio = HashMap::new();
        validator_online_ratio.insert(
            "test1".parse().unwrap(),
            BlockChunkValidatorStats {
                block_stats: ValidatorStats { produced: 1, expected: 1 },
                chunk_stats: ValidatorStats { produced: 1, expected: 1 },
            },
        );
        validator_online_ratio.insert(
            "test2".parse().unwrap(),
            BlockChunkValidatorStats {
                block_stats: ValidatorStats { produced: 1, expected: 1 },
                chunk_stats: ValidatorStats { produced: 1, expected: 1 },
            },
        );
        let mut validators_stakes = HashMap::new();
        validators_stakes.insert("test1".parse().unwrap(), stake_amount1);
        validators_stakes.insert("test2".parse().unwrap(), stake_amount2);
        let (validator_reward, inflation) = reward_calculator.calculate_reward(
            validator_online_ratio,
            &validators_stakes,
            total_supply,
            PROTOCOL_VERSION,
            PROTOCOL_VERSION,
            epoch_length * NUM_NS_IN_SECOND,
        );
        let test1_reward = *validator_reward.get("test1").unwrap();
        let test2_reward = *validator_reward.get("test2").unwrap();
        assert_eq!(test1_reward, test2_reward * 2);
        let protocol_reward = *validator_reward.get("near").unwrap();

        assert_eq!(
            epoch_manager.get_epoch_info(&EpochId(h[2])).unwrap(),
            &epoch_info(
                2,
                vec![
                    ("test1".parse().unwrap(), stake_amount1 + test1_reward),
                    ("test2".parse().unwrap(), stake_amount2 + test2_reward)
                ],
                vec![1, 0],
                vec![vec![1, 0]],
                vec![],
                vec![],
                change_stake(vec![
                    ("test1".parse().unwrap(), stake_amount1 + test1_reward),
                    ("test2".parse().unwrap(), stake_amount2 + test2_reward)
                ]),
                vec![],
                reward(vec![
                    ("test1".parse().unwrap(), test1_reward),
                    ("test2".parse().unwrap(), test2_reward),
                    ("near".parse().unwrap(), protocol_reward)
                ]),
                inflation,
            )
        );
    }

    #[test]
    fn test_reward_multiple_shards() {
        let stake_amount = 1_000_000;
        let validators = vec![
            ("test1".parse().unwrap(), stake_amount),
            ("test2".parse().unwrap(), stake_amount),
        ];
        let epoch_length = 2;
        let total_supply = stake_amount * validators.len() as u128;
        let reward_calculator = RewardCalculator {
            max_inflation_rate: Rational::new(5, 100),
            num_blocks_per_year: 1_000_000,
            epoch_length,
            protocol_reward_rate: Rational::new(1, 10),
            protocol_treasury_account: "near".parse().unwrap(),
            online_min_threshold: Rational::new(90, 100),
            online_max_threshold: Rational::new(99, 100),
            num_seconds_per_year: 1_000_000,
        };
        let mut epoch_manager = setup_epoch_manager(
            validators,
            epoch_length,
            2,
            2,
            0,
            90,
            60,
            0,
            reward_calculator.clone(),
        );
        let h = hash_range(5);
        record_with_block_info(
            &mut epoch_manager,
            block_info(
                h[0],
                0,
                0,
                Default::default(),
                Default::default(),
                h[0],
                vec![true],
                total_supply,
            ),
        );
        record_with_block_info(
            &mut epoch_manager,
            block_info(h[1], 1, 1, h[0], h[0], h[1], vec![true, false], total_supply),
        );
        record_with_block_info(
            &mut epoch_manager,
            block_info(h[2], 2, 2, h[1], h[1], h[1], vec![true, true], total_supply),
        );
        let mut validator_online_ratio = HashMap::new();
        validator_online_ratio.insert(
            "test2".parse().unwrap(),
            BlockChunkValidatorStats {
                block_stats: ValidatorStats { produced: 1, expected: 1 },
                chunk_stats: ValidatorStats { produced: 1, expected: 1 },
            },
        );
        let mut validators_stakes = HashMap::new();
        validators_stakes.insert("test1".parse().unwrap(), stake_amount);
        validators_stakes.insert("test2".parse().unwrap(), stake_amount);
        let (validator_reward, inflation) = reward_calculator.calculate_reward(
            validator_online_ratio,
            &validators_stakes,
            total_supply,
            PROTOCOL_VERSION,
            PROTOCOL_VERSION,
            epoch_length * NUM_NS_IN_SECOND,
        );
        let test2_reward = *validator_reward.get("test2").unwrap();
        let protocol_reward = *validator_reward.get("near").unwrap();
        assert_eq!(
            epoch_manager.get_epoch_info(&EpochId(h[2])).unwrap(),
            &epoch_info(
                2,
                vec![("test2".parse().unwrap(), stake_amount + test2_reward)],
                vec![0, 0],
                vec![vec![0], vec![0]],
                vec![],
                vec![],
                change_stake(vec![
                    ("test1".parse().unwrap(), 0),
                    ("test2".parse().unwrap(), stake_amount + test2_reward)
                ]),
                vec![(
                    "test1".parse().unwrap(),
                    ValidatorKickoutReason::NotEnoughChunks { produced: 1, expected: 2 }
                )],
                reward(vec![
                    ("test2".parse().unwrap(), test2_reward),
                    ("near".parse().unwrap(), protocol_reward)
                ]),
                inflation
            )
        );
    }

    #[test]
    fn test_unstake_and_then_change_stake() {
        let amount_staked = 1_000_000;
        let validators = vec![
            ("test1".parse().unwrap(), amount_staked),
            ("test2".parse().unwrap(), amount_staked),
        ];
        let mut epoch_manager = setup_default_epoch_manager(validators, 2, 1, 2, 0, 90, 60);
        let h = hash_range(8);
        record_block(&mut epoch_manager, CryptoHash::default(), h[0], 0, vec![]);
        // test1 unstakes in epoch 1, and should be kicked out in epoch 3 (validators stored at h2).
        record_block(&mut epoch_manager, h[0], h[1], 1, vec![stake("test1".parse().unwrap(), 0)]);
        record_block(
            &mut epoch_manager,
            h[1],
            h[2],
            2,
            vec![stake("test1".parse().unwrap(), amount_staked)],
        );
        record_block(&mut epoch_manager, h[2], h[3], 3, vec![]);
        let epoch_id = epoch_manager.get_next_epoch_id(&h[3]).unwrap();
        assert_eq!(epoch_id, EpochId(h[2]));
        assert_eq!(
            epoch_manager.get_epoch_info(&epoch_id).unwrap(),
            &epoch_info(
                2,
                vec![
                    ("test1".parse().unwrap(), amount_staked),
                    ("test2".parse().unwrap(), amount_staked)
                ],
                vec![1, 0],
                vec![vec![1, 0]],
                vec![],
                vec![],
                change_stake(vec![
                    ("test1".parse().unwrap(), amount_staked),
                    ("test2".parse().unwrap(), amount_staked)
                ]),
                vec![],
                reward(vec![
                    ("test1".parse().unwrap(), 0),
                    ("test2".parse().unwrap(), 0),
                    ("near".parse().unwrap(), 0)
                ]),
                0
            )
        );
    }

    /// When a block producer fails to produce a block, check that other chunk producers who produce
    /// chunks for that block are not kicked out because of it.
    #[test]
    fn test_expected_chunks() {
        let stake_amount = 1_000_000;
        let validators = vec![
            ("test1".parse().unwrap(), stake_amount),
            ("test2".parse().unwrap(), stake_amount),
            ("test3".parse().unwrap(), stake_amount),
        ];
        let epoch_length = 3;
        let total_supply = stake_amount * validators.len() as u128;
        let mut epoch_manager = setup_epoch_manager(
            validators,
            epoch_length,
            3,
            3,
            0,
            90,
            60,
            0,
            default_reward_calculator(),
        );
        let rng_seed = [0; 32];
        let h = hash_range(5);
        epoch_manager
            .record_block_info(
                block_info(
                    h[0],
                    0,
                    0,
                    Default::default(),
                    Default::default(),
                    h[0],
                    vec![],
                    total_supply,
                ),
                rng_seed,
            )
            .unwrap();
        epoch_manager
            .record_block_info(
                block_info(h[1], 1, 1, h[0], h[0], h[1], vec![true, true, true], total_supply),
                rng_seed,
            )
            .unwrap();
        epoch_manager
            .record_block_info(
                block_info(h[3], 3, 3, h[1], h[1], h[2], vec![true, true, true], total_supply),
                rng_seed,
            )
            .unwrap();
        assert_eq!(
            epoch_manager.get_epoch_info(&EpochId(h[3])).unwrap(),
            &epoch_info(
                2,
                vec![
                    ("test2".parse().unwrap(), stake_amount),
                    ("test3".parse().unwrap(), stake_amount)
                ],
                vec![0, 1, 0],
                vec![vec![0], vec![1], vec![0]],
                vec![],
                vec![],
                change_stake(vec![
                    ("test1".parse().unwrap(), 0),
                    ("test2".parse().unwrap(), stake_amount),
                    ("test3".parse().unwrap(), stake_amount)
                ]),
                vec![(
                    "test1".parse().unwrap(),
                    ValidatorKickoutReason::NotEnoughBlocks { produced: 0, expected: 1 }
                )],
                reward(vec![
                    ("test2".parse().unwrap(), 0),
                    ("test3".parse().unwrap(), 0),
                    ("near".parse().unwrap(), 0)
                ]),
                0
            )
        );
    }

    #[test]
    fn test_expected_chunks_prev_block_not_produced() {
        let stake_amount = 1_000_000;
        let validators = vec![
            ("test1".parse().unwrap(), stake_amount),
            ("test2".parse().unwrap(), stake_amount),
            ("test3".parse().unwrap(), stake_amount),
        ];
        let epoch_length = 3;
        let total_supply = stake_amount * validators.len() as u128;
        let mut epoch_manager = setup_epoch_manager(
            validators,
            epoch_length,
            1,
            3,
            0,
            90,
            90,
            0,
            default_reward_calculator(),
        );
        let rng_seed = [0; 32];
        let h = hash_range(5);
        record_block(&mut epoch_manager, Default::default(), h[0], 0, vec![]);
        record_block(&mut epoch_manager, h[0], h[1], 1, vec![]);

        epoch_manager
            .record_block_info(
                block_info(h[3], 3, 1, h[1], h[1], h[1], vec![false], total_supply),
                rng_seed,
            )
            .unwrap();
        assert_eq!(
            epoch_manager.get_epoch_info(&EpochId(h[3])).unwrap(),
            &epoch_info(
                2,
                vec![
                    ("test2".parse().unwrap(), stake_amount),
                    ("test3".parse().unwrap(), stake_amount)
                ],
                vec![0, 1, 0],
                vec![vec![0, 1, 0]],
                vec![],
                vec![],
                change_stake(vec![
                    ("test1".parse().unwrap(), 0),
                    ("test2".parse().unwrap(), stake_amount),
                    ("test3".parse().unwrap(), stake_amount)
                ]),
                vec![(
                    "test1".parse().unwrap(),
                    ValidatorKickoutReason::NotEnoughBlocks { produced: 0, expected: 1 }
                )],
                reward(vec![
                    ("test2".parse().unwrap(), 0),
                    ("test3".parse().unwrap(), 0),
                    ("near".parse().unwrap(), 0)
                ]),
                0
            )
        );
    }

    #[test]
    fn test_epoch_info_aggregator() {
        let stake_amount = 1_000_000;
        let validators = vec![
            ("test1".parse().unwrap(), stake_amount),
            ("test2".parse().unwrap(), stake_amount),
        ];
        let epoch_length = 5;
        let mut em = setup_epoch_manager(
            validators,
            epoch_length,
            1,
            2,
            0,
            10,
            10,
            0,
            default_reward_calculator(),
        );
        let h = hash_range(6);
        record_block(&mut em, Default::default(), h[0], 0, vec![]);
        record_block_with_final_block_hash(&mut em, h[0], h[1], h[0], 1, vec![]);
        record_block_with_final_block_hash(&mut em, h[1], h[3], h[0], 3, vec![]);
        let epoch_id = em.get_epoch_id(&h[3]).unwrap();

        let aggregator = em.get_and_update_epoch_info_aggregator(&epoch_id, &h[3], true).unwrap();
        assert_eq!(
            aggregator.block_tracker,
            vec![
                (0, ValidatorStats { produced: 2, expected: 2 }),
                (1, ValidatorStats { produced: 0, expected: 1 })
            ]
            .into_iter()
            .collect()
        );

        record_block_with_final_block_hash(&mut em, h[3], h[5], h[1], 5, vec![]);
        let aggregator = em.get_and_update_epoch_info_aggregator(&epoch_id, &h[5], true).unwrap();
        assert_eq!(
            aggregator.block_tracker,
            vec![
                (0, ValidatorStats { produced: 3, expected: 3 }),
                (1, ValidatorStats { produced: 0, expected: 2 })
            ]
            .into_iter()
            .collect()
        );
    }

    /// If the node stops and restarts, the aggregator should be able to recover
    #[test]
    fn test_epoch_info_aggregator_data_loss() {
        let stake_amount = 1_000_000;
        let validators = vec![
            ("test1".parse().unwrap(), stake_amount),
            ("test2".parse().unwrap(), stake_amount),
        ];
        let epoch_length = 5;
        let mut em = setup_epoch_manager(
            validators,
            epoch_length,
            1,
            2,
            0,
            10,
            10,
            0,
            default_reward_calculator(),
        );
        let h = hash_range(6);
        record_block(&mut em, Default::default(), h[0], 0, vec![]);
        record_block(
            &mut em,
            h[0],
            h[1],
            1,
            vec![stake("test1".parse().unwrap(), stake_amount - 10)],
        );
        record_block(
            &mut em,
            h[1],
            h[3],
            3,
            vec![stake("test2".parse().unwrap(), stake_amount + 10)],
        );
        em.epoch_info_aggregator = None;
        record_block(
            &mut em,
            h[3],
            h[5],
            5,
            vec![stake("test1".parse().unwrap(), stake_amount - 1)],
        );
        let epoch_id = em.get_epoch_id(&h[5]).unwrap();
        let aggregator = em.get_and_update_epoch_info_aggregator(&epoch_id, &h[5], false).unwrap();
        assert_eq!(
            aggregator.block_tracker,
            vec![
                (0, ValidatorStats { produced: 3, expected: 3 }),
                (1, ValidatorStats { produced: 0, expected: 2 })
            ]
            .into_iter()
            .collect()
        );
        assert_eq!(
            aggregator.all_proposals,
            vec![
                stake("test1".parse().unwrap(), stake_amount - 1),
                stake("test2".parse().unwrap(), stake_amount + 10)
            ]
            .into_iter()
            .map(|p| (p.account_id().clone(), p))
            .collect()
        );
    }

    /// Aggregator should still work even if there is a reorg past the last final block.
    #[test]
    fn test_epoch_info_aggregator_reorg_past_final_block() {
        let stake_amount = 1_000_000;
        let validators = vec![
            ("test1".parse().unwrap(), stake_amount),
            ("test2".parse().unwrap(), stake_amount),
        ];
        let epoch_length = 6;
        let mut em = setup_epoch_manager(
            validators,
            epoch_length,
            1,
            2,
            0,
            10,
            10,
            0,
            default_reward_calculator(),
        );
        let h = hash_range(6);
        record_block(&mut em, Default::default(), h[0], 0, vec![]);
        record_block_with_final_block_hash(&mut em, h[0], h[1], h[0], 1, vec![]);
        record_block_with_final_block_hash(&mut em, h[1], h[2], h[0], 2, vec![]);
        record_block_with_final_block_hash(
            &mut em,
            h[2],
            h[3],
            h[1],
            3,
            vec![stake("test1".parse().unwrap(), stake_amount - 1)],
        );
        record_block_with_final_block_hash(&mut em, h[3], h[4], h[3], 4, vec![]);
        record_block_with_final_block_hash(&mut em, h[2], h[5], h[1], 5, vec![]);
        let epoch_id = em.get_epoch_id(&h[5]).unwrap();
        let aggregator = em.get_and_update_epoch_info_aggregator(&epoch_id, &h[5], false).unwrap();
        assert_eq!(
            aggregator.block_tracker,
            vec![
                (0, ValidatorStats { produced: 2, expected: 3 }),
                (1, ValidatorStats { produced: 1, expected: 2 })
            ]
            .into_iter()
            .collect()
        );
        assert!(aggregator.all_proposals.is_empty());
    }

    #[test]
    fn test_epoch_info_aggregator_reorg_beginning_of_epoch() {
        let stake_amount = 1_000_000;
        let validators = vec![
            ("test1".parse().unwrap(), stake_amount),
            ("test2".parse().unwrap(), stake_amount),
        ];
        let epoch_length = 4;
        let mut em = setup_epoch_manager(
            validators,
            epoch_length,
            1,
            2,
            0,
            10,
            10,
            0,
            default_reward_calculator(),
        );
        let h = hash_range(10);
        record_block(&mut em, Default::default(), h[0], 0, vec![]);
        for i in 1..5 {
            record_block(&mut em, h[i - 1], h[i], i as u64, vec![]);
        }
        record_block(
            &mut em,
            h[4],
            h[5],
            5,
            vec![stake("test1".parse().unwrap(), stake_amount - 1)],
        );
        record_block_with_final_block_hash(
            &mut em,
            h[5],
            h[6],
            h[4],
            6,
            vec![stake("test2".parse().unwrap(), stake_amount - 100)],
        );
        // reorg
        record_block(&mut em, h[4], h[7], 7, vec![]);
        let epoch_id = em.get_epoch_id(&h[7]).unwrap();
        let aggregator = em.get_and_update_epoch_info_aggregator(&epoch_id, &h[7], true).unwrap();
        assert_eq!(
            aggregator.block_tracker,
            vec![
                (0, ValidatorStats { produced: 1, expected: 2 }),
                (1, ValidatorStats { produced: 0, expected: 1 })
            ]
            .into_iter()
            .collect()
        );
        assert!(aggregator.all_proposals.is_empty());
    }

    #[test]
    fn test_num_missing_blocks() {
        let stake_amount = 1_000_000;
        let validators = vec![
            ("test1".parse().unwrap(), stake_amount),
            ("test2".parse().unwrap(), stake_amount),
        ];
        let epoch_length = 2;
        let mut em = setup_epoch_manager(
            validators,
            epoch_length,
            1,
            2,
            0,
            10,
            10,
            0,
            default_reward_calculator(),
        );
        let h = hash_range(8);
        record_block(&mut em, Default::default(), h[0], 0, vec![]);
        record_block(&mut em, h[0], h[1], 1, vec![]);
        record_block(&mut em, h[1], h[3], 3, vec![]);
        let epoch_id = em.get_epoch_id(&h[1]).unwrap();
        assert_eq!(
            em.get_num_validator_blocks(&epoch_id, &h[3], &"test1".parse().unwrap()).unwrap(),
            ValidatorStats { produced: 2, expected: 2 }
        );
        assert_eq!(
            em.get_num_validator_blocks(&epoch_id, &h[3], &"test2".parse().unwrap()).unwrap(),
            ValidatorStats { produced: 0, expected: 1 }
        );

        // Build chain 0 <- x <- x <- x <- ( 4 <- 5 ) <- x <- 7
        record_block(&mut em, h[0], h[4], 4, vec![]);
        let epoch_id = em.get_epoch_id(&h[4]).unwrap();
        // Block 4 is first block after genesis and starts new epoch, but we actually count how many missed blocks have happened since block 0.
        assert_eq!(
            em.get_num_validator_blocks(&epoch_id, &h[4], &"test1".parse().unwrap()).unwrap(),
            ValidatorStats { produced: 0, expected: 2 }
        );
        assert_eq!(
            em.get_num_validator_blocks(&epoch_id, &h[4], &"test2".parse().unwrap()).unwrap(),
            ValidatorStats { produced: 1, expected: 2 }
        );
        record_block(&mut em, h[4], h[5], 5, vec![]);
        record_block(&mut em, h[5], h[7], 7, vec![]);
        let epoch_id = em.get_epoch_id(&h[7]).unwrap();
        // The next epoch started after 5 with 6, and test2 missed their slot from perspective of block 7.
        assert_eq!(
            em.get_num_validator_blocks(&epoch_id, &h[7], &"test2".parse().unwrap()).unwrap(),
            ValidatorStats { produced: 0, expected: 1 }
        );
    }

    /// Test when blocks are all produced, validators can be kicked out because of not producing
    /// enough chunks
    #[test]
    fn test_chunk_validator_kickout() {
        let stake_amount = 1_000_000;
        let validators = vec![
            ("test1".parse().unwrap(), stake_amount),
            ("test2".parse().unwrap(), stake_amount),
        ];
        let epoch_length = 2;
        let total_supply = stake_amount * validators.len() as u128;
        let mut em = setup_epoch_manager(
            validators,
            epoch_length,
            4,
            2,
            0,
            90,
            70,
            0,
            default_reward_calculator(),
        );
        let rng_seed = [0; 32];
        let h = hash_range(5);
        record_block(&mut em, Default::default(), h[0], 0, vec![]);
        em.record_block_info(
            block_info(h[1], 1, 1, h[0], h[0], h[1], vec![true, true, true, false], total_supply),
            rng_seed,
        )
        .unwrap();
        em.record_block_info(
            block_info(h[2], 2, 2, h[1], h[1], h[1], vec![true, true, true, false], total_supply),
            rng_seed,
        )
        .unwrap();
        em.record_block_info(
            block_info(h[3], 3, 3, h[2], h[2], h[3], vec![true, true, true, true], total_supply),
            rng_seed,
        )
        .unwrap();
        assert_eq!(
            em.get_epoch_info(&EpochId(h[2])).unwrap(),
            &epoch_info(
                2,
                vec![("test2".parse().unwrap(), stake_amount)],
                vec![0, 0],
                vec![vec![0], vec![0], vec![0], vec![0]],
                vec![],
                vec![],
                change_stake(vec![
                    ("test1".parse().unwrap(), 0),
                    ("test2".parse().unwrap(), stake_amount)
                ]),
                vec![(
                    "test1".parse().unwrap(),
                    ValidatorKickoutReason::NotEnoughChunks { produced: 2, expected: 4 }
                )],
                reward(vec![("test2".parse().unwrap(), 0), ("near".parse().unwrap(), 0)]),
                0
            )
        );
    }

    #[test]
    fn test_compare_epoch_id() {
        let amount_staked = 1_000_000;
        let validators = vec![
            ("test1".parse().unwrap(), amount_staked),
            ("test2".parse().unwrap(), amount_staked),
        ];
        let mut epoch_manager = setup_default_epoch_manager(validators, 2, 1, 2, 0, 90, 60);
        let h = hash_range(8);
        record_block(&mut epoch_manager, CryptoHash::default(), h[0], 0, vec![]);
        // test1 unstakes in epoch 1, and should be kicked out in epoch 3 (validators stored at h2).
        record_block(&mut epoch_manager, h[0], h[1], 1, vec![stake("test1".parse().unwrap(), 0)]);
        record_block(
            &mut epoch_manager,
            h[1],
            h[2],
            2,
            vec![stake("test1".parse().unwrap(), amount_staked)],
        );
        record_block(&mut epoch_manager, h[2], h[3], 3, vec![]);
        let epoch_id0 = epoch_manager.get_epoch_id(&h[0]).unwrap();
        let epoch_id1 = epoch_manager.get_epoch_id(&h[1]).unwrap();
        let epoch_id2 = epoch_manager.get_next_epoch_id(&h[1]).unwrap();
        let epoch_id3 = epoch_manager.get_next_epoch_id(&h[3]).unwrap();
        assert_eq!(epoch_manager.compare_epoch_id(&epoch_id0, &epoch_id1), Ok(Ordering::Equal));
        assert_eq!(epoch_manager.compare_epoch_id(&epoch_id2, &epoch_id3), Ok(Ordering::Less));
        assert_eq!(epoch_manager.compare_epoch_id(&epoch_id3, &epoch_id1), Ok(Ordering::Greater));
        let random_epoch_id = EpochId(hash(&[100]));
        assert!(epoch_manager.compare_epoch_id(&epoch_id3, &random_epoch_id).is_err());
    }

    #[test]
    fn test_fishermen() {
        let stake_amount = 1_000_000;
        let fishermen_threshold = 100;
        let validators = vec![
            ("test1".parse().unwrap(), stake_amount),
            ("test2".parse().unwrap(), stake_amount),
            ("test3".parse().unwrap(), fishermen_threshold),
            ("test4".parse().unwrap(), fishermen_threshold / 2),
        ];
        let epoch_length = 4;
        let mut em = setup_epoch_manager(
            validators,
            epoch_length,
            1,
            4,
            0,
            90,
            70,
            fishermen_threshold,
            default_reward_calculator(),
        );
        let mut epoch_info = epoch_info(
            1,
            vec![
                ("test1".parse().unwrap(), stake_amount),
                ("test2".parse().unwrap(), stake_amount),
            ],
            vec![0, 1, 0, 1],
            vec![vec![0, 1, 0, 1]],
            vec![],
            vec![("test3".parse().unwrap(), fishermen_threshold)],
            change_stake(vec![
                ("test1".parse().unwrap(), stake_amount),
                ("test2".parse().unwrap(), stake_amount),
                ("test3".parse().unwrap(), fishermen_threshold),
                ("test4".parse().unwrap(), 0),
            ]),
            vec![],
            reward(vec![("near".parse().unwrap(), 0)]),
            0,
        );
        #[cfg(feature = "protocol_feature_block_header_v3")]
        match &mut epoch_info {
            EpochInfo::V1(info) => info.validator_kickout = HashMap::default(),
            EpochInfo::V2(info) => info.validator_kickout = HashMap::default(),
        }
        #[cfg(not(feature = "protocol_feature_block_header_v3"))]
        {
            epoch_info.validator_kickout = HashMap::default();
        }
        assert_eq!(em.get_epoch_info(&EpochId::default()).unwrap(), &epoch_info)
    }

    #[test]
    fn test_fishermen_unstake() {
        let stake_amount = 1_000;
        let fishermen_threshold = 100;
        let validators = vec![
            ("test1".parse().unwrap(), stake_amount),
            ("test2".parse().unwrap(), fishermen_threshold),
            ("test3".parse().unwrap(), fishermen_threshold),
        ];
        let mut em = setup_epoch_manager(
            validators,
            2,
            1,
            1,
            0,
            90,
            70,
            fishermen_threshold,
            default_reward_calculator(),
        );
        let h = hash_range(5);
        record_block(&mut em, CryptoHash::default(), h[0], 0, vec![]);
        // fishermen unstake
        record_block(&mut em, h[0], h[1], 1, vec![stake("test2".parse().unwrap(), 0)]);
        record_block(&mut em, h[1], h[2], 2, vec![stake("test3".parse().unwrap(), 1)]);
        assert_eq!(
            em.get_epoch_info(&EpochId(h[2])).unwrap(),
            &epoch_info(
                2,
                vec![("test1".parse().unwrap(), stake_amount)],
                vec![0],
                vec![vec![0]],
                vec![],
                vec![],
                change_stake(vec![
                    ("test1".parse().unwrap(), stake_amount),
                    ("test2".parse().unwrap(), 0),
                    ("test3".parse().unwrap(), 0)
                ]),
                vec![
                    ("test2".parse().unwrap(), ValidatorKickoutReason::Unstaked),
                    (
                        "test3".parse().unwrap(),
                        ValidatorKickoutReason::NotEnoughStake { stake: 1, threshold: 1000 }
                    )
                ],
                reward(vec![("test1".parse().unwrap(), 0), ("near".parse().unwrap(), 0)]),
                0
            )
        );
    }

    #[test]
    fn test_validator_consistency() {
        let stake_amount = 1_000;
        let validators = vec![
            ("test1".parse().unwrap(), stake_amount),
            ("test2".parse().unwrap(), stake_amount),
        ];
        let mut epoch_manager = setup_default_epoch_manager(validators, 2, 1, 1, 0, 90, 60);
        let h = hash_range(5);
        record_block(&mut epoch_manager, CryptoHash::default(), h[0], 0, vec![]);
        let epoch_id = epoch_manager.get_epoch_id(&h[0]).unwrap();
        let epoch_info = epoch_manager.get_epoch_info(&epoch_id).unwrap();
        let mut actual_block_producers = HashSet::new();
        for index in epoch_info.block_producers_settlement().into_iter() {
            let bp = epoch_info.validator_account_id(*index).clone();
            actual_block_producers.insert(bp);
        }
        for index in epoch_info.chunk_producers_settlement().into_iter().flatten() {
            let bp = epoch_info.validator_account_id(*index).clone();
            actual_block_producers.insert(bp);
        }
        for bp in actual_block_producers {
            assert!(epoch_info.account_is_validator(&bp))
        }
    }

    #[test]
    fn test_validator_consistency_not_all_same_stake() {
        let stake_amount1 = 1_000;
        let stake_amount2 = 500;
        let validators = vec![
            ("test1".parse().unwrap(), stake_amount1),
            ("test2".parse().unwrap(), stake_amount2),
            ("test3".parse().unwrap(), stake_amount2),
        ];
        // have two seats to that 500 would be the threshold
        let mut epoch_manager = setup_default_epoch_manager(validators, 2, 1, 2, 0, 90, 60);
        let h = hash_range(5);
        record_block(&mut epoch_manager, CryptoHash::default(), h[0], 0, vec![]);
        let epoch_id = epoch_manager.get_epoch_id(&h[0]).unwrap();
        let epoch_info1 = epoch_manager.get_epoch_info(&epoch_id).unwrap();
        assert_eq!(
            epoch_info1,
            &epoch_info(
                1,
                vec![
                    ("test1".parse().unwrap(), stake_amount1),
                    ("test3".parse().unwrap(), stake_amount2)
                ],
                vec![0, 1],
                vec![vec![0, 1]],
                vec![],
                vec![("test2".parse().unwrap(), stake_amount2)],
                change_stake(vec![
                    ("test1".parse().unwrap(), stake_amount1),
                    ("test2".parse().unwrap(), stake_amount2),
                    ("test3".parse().unwrap(), stake_amount2)
                ]),
                vec![],
                reward(vec![("near".parse().unwrap(), 0)]),
                0,
            )
        );
    }

    /// Test that when epoch length is larger than the cache size of block info cache, there is
    /// no unexpected error.
    #[test]
    fn test_finalize_epoch_large_epoch_length() {
        let stake_amount = 1_000;
        let validators = vec![
            ("test1".parse().unwrap(), stake_amount),
            ("test2".parse().unwrap(), stake_amount),
        ];
        let mut epoch_manager =
            setup_default_epoch_manager(validators, (BLOCK_CACHE_SIZE + 1) as u64, 1, 2, 0, 90, 60);
        let h = hash_range(BLOCK_CACHE_SIZE + 2);
        record_block(&mut epoch_manager, CryptoHash::default(), h[0], 0, vec![]);
        for i in 1..=(BLOCK_CACHE_SIZE + 1) {
            record_block(&mut epoch_manager, h[i - 1], h[i], i as u64, vec![]);
        }
        assert_eq!(
            epoch_manager.get_epoch_info(&EpochId(h[BLOCK_CACHE_SIZE + 1])).unwrap(),
            &epoch_info(
                2,
                vec![
                    ("test1".parse().unwrap(), stake_amount),
                    ("test2".parse().unwrap(), stake_amount)
                ],
                vec![1, 0],
                vec![vec![1, 0]],
                vec![],
                vec![],
                change_stake(vec![
                    ("test1".parse().unwrap(), stake_amount),
                    ("test2".parse().unwrap(), stake_amount)
                ]),
                vec![],
                reward(vec![
                    ("near".parse().unwrap(), 0),
                    ("test1".parse().unwrap(), 0),
                    ("test2".parse().unwrap(), 0)
                ]),
                0,
            )
        );
    }

    #[test]
    fn test_kickout_set() {
        let stake_amount = 1_000;
        let validators = vec![
            ("test1".parse().unwrap(), stake_amount),
            ("test2".parse().unwrap(), 0),
            ("test3".parse().unwrap(), 10),
        ];
        // have two seats to that 500 would be the threshold
        let mut epoch_manager = setup_default_epoch_manager(validators, 2, 1, 2, 0, 90, 60);
        let h = hash_range(5);
        record_block(&mut epoch_manager, CryptoHash::default(), h[0], 0, vec![]);
        record_block(
            &mut epoch_manager,
            h[0],
            h[1],
            1,
            vec![stake("test2".parse().unwrap(), stake_amount)],
        );
        record_block(&mut epoch_manager, h[1], h[2], 2, vec![stake("test2".parse().unwrap(), 0)]);
        let epoch_info1 = epoch_manager.get_epoch_info(&EpochId(h[2])).unwrap();
        assert_eq!(
            epoch_info1.validators_iter().map(|r| r.account_id().clone()).collect::<Vec<_>>(),
            vec!["test1".parse().unwrap()]
        );
        assert_eq!(
            epoch_info1.stake_change().clone(),
            change_stake(vec![
                ("test1".parse().unwrap(), stake_amount),
                ("test2".parse().unwrap(), 0),
                ("test3".parse().unwrap(), 10)
            ])
        );
        assert!(epoch_info1.validator_kickout().is_empty());
        record_block(
            &mut epoch_manager,
            h[2],
            h[3],
            3,
            vec![stake("test2".parse().unwrap(), stake_amount)],
        );
        record_block(&mut epoch_manager, h[3], h[4], 4, vec![]);
        assert_eq!(
            epoch_manager.get_epoch_info(&EpochId(h[4])).unwrap(),
            &epoch_info(
                3,
                vec![
                    ("test1".parse().unwrap(), stake_amount),
                    ("test2".parse().unwrap(), stake_amount)
                ],
                vec![1, 0],
                vec![vec![1, 0]],
                vec![],
                vec![("test3".parse().unwrap(), 10)],
                change_stake(vec![
                    ("test1".parse().unwrap(), stake_amount),
                    ("test2".parse().unwrap(), stake_amount),
                    ("test3".parse().unwrap(), 10)
                ]),
                vec![],
                reward(vec![("near".parse().unwrap(), 0), ("test1".parse().unwrap(), 0)]),
                0,
            )
        )
    }

    #[test]
    fn test_epoch_height_increase() {
        let stake_amount = 1_000;
        let validators = vec![
            ("test1".parse().unwrap(), stake_amount),
            ("test2".parse().unwrap(), stake_amount),
            ("test3".parse().unwrap(), stake_amount),
        ];
        let mut epoch_manager = setup_default_epoch_manager(validators, 1, 1, 3, 0, 90, 60);
        let h = hash_range(5);
        record_block(&mut epoch_manager, CryptoHash::default(), h[0], 0, vec![]);
        record_block(&mut epoch_manager, h[0], h[2], 2, vec![stake("test1".parse().unwrap(), 223)]);
        record_block(&mut epoch_manager, h[2], h[4], 4, vec![]);

        let epoch_info2 = epoch_manager.get_epoch_info(&EpochId(h[2])).unwrap().clone();
        let epoch_info3 = epoch_manager.get_epoch_info(&EpochId(h[4])).unwrap().clone();
        assert_ne!(epoch_info2.epoch_height(), epoch_info3.epoch_height());
    }

    #[test]
    /// Slashed after unstaking: slashed for 2 epochs
    fn test_unstake_slash() {
        let stake_amount = 1_000;
        let validators = vec![
            ("test1".parse().unwrap(), stake_amount),
            ("test2".parse().unwrap(), stake_amount),
            ("test3".parse().unwrap(), stake_amount),
        ];
        let mut epoch_manager = setup_default_epoch_manager(validators, 1, 1, 3, 0, 90, 60);
        let h = hash_range(9);
        record_block(&mut epoch_manager, CryptoHash::default(), h[0], 0, vec![]);
        record_block(&mut epoch_manager, h[0], h[1], 1, vec![stake("test1".parse().unwrap(), 0)]);
        record_block_with_slashes(
            &mut epoch_manager,
            h[1],
            h[2],
            2,
            vec![],
            vec![SlashedValidator::new("test1".parse().unwrap(), false)],
        );
        record_block(&mut epoch_manager, h[2], h[3], 3, vec![]);
        record_block(
            &mut epoch_manager,
            h[3],
            h[4],
            4,
            vec![stake("test1".parse().unwrap(), stake_amount)],
        );

        let epoch_info1 = epoch_manager.get_epoch_info(&EpochId(h[1])).unwrap().clone();
        let epoch_info2 = epoch_manager.get_epoch_info(&EpochId(h[2])).unwrap().clone();
        let epoch_info3 = epoch_manager.get_epoch_info(&EpochId(h[3])).unwrap().clone();
        let epoch_info4 = epoch_manager.get_epoch_info(&EpochId(h[4])).unwrap().clone();
        assert_eq!(
            epoch_info1.validator_kickout().get("test1"),
            Some(&ValidatorKickoutReason::Unstaked)
        );
        assert_eq!(
            epoch_info2.validator_kickout().get("test1"),
            Some(&ValidatorKickoutReason::Slashed)
        );
        assert_eq!(
            epoch_info3.validator_kickout().get("test1"),
            Some(&ValidatorKickoutReason::Slashed)
        );
        assert!(epoch_info4.validator_kickout().is_empty());
        assert!(epoch_info4.account_is_validator(&"test1".parse().unwrap()));
    }

    #[test]
    /// Slashed with no unstake in previous epoch: slashed for 3 epochs
    fn test_no_unstake_slash() {
        let stake_amount = 1_000;
        let validators = vec![
            ("test1".parse().unwrap(), stake_amount),
            ("test2".parse().unwrap(), stake_amount),
            ("test3".parse().unwrap(), stake_amount),
        ];
        let mut epoch_manager = setup_default_epoch_manager(validators, 1, 1, 3, 0, 90, 60);
        let h = hash_range(9);
        record_block(&mut epoch_manager, CryptoHash::default(), h[0], 0, vec![]);
        record_block_with_slashes(
            &mut epoch_manager,
            h[0],
            h[1],
            1,
            vec![],
            vec![SlashedValidator::new("test1".parse().unwrap(), false)],
        );
        record_block(&mut epoch_manager, h[1], h[2], 2, vec![]);
        record_block(&mut epoch_manager, h[2], h[3], 3, vec![]);
        record_block(
            &mut epoch_manager,
            h[3],
            h[4],
            4,
            vec![stake("test1".parse().unwrap(), stake_amount)],
        );

        let epoch_info1 = epoch_manager.get_epoch_info(&EpochId(h[1])).unwrap().clone();
        let epoch_info2 = epoch_manager.get_epoch_info(&EpochId(h[2])).unwrap().clone();
        let epoch_info3 = epoch_manager.get_epoch_info(&EpochId(h[3])).unwrap().clone();
        let epoch_info4 = epoch_manager.get_epoch_info(&EpochId(h[4])).unwrap().clone();
        assert_eq!(
            epoch_info1.validator_kickout().get("test1"),
            Some(&ValidatorKickoutReason::Slashed)
        );
        assert_eq!(
            epoch_info2.validator_kickout().get("test1"),
            Some(&ValidatorKickoutReason::Slashed)
        );
        assert_eq!(
            epoch_info3.validator_kickout().get("test1"),
            Some(&ValidatorKickoutReason::Slashed)
        );
        assert!(epoch_info4.validator_kickout().is_empty());
        assert!(epoch_info4.account_is_validator(&"test1".parse().unwrap()));
    }

    #[test]
    /// Slashed right after validator rotated out
    fn test_slash_non_validator() {
        let stake_amount = 1_000;
        let validators = vec![
            ("test1".parse().unwrap(), stake_amount),
            ("test2".parse().unwrap(), stake_amount),
            ("test3".parse().unwrap(), stake_amount),
        ];
        let mut epoch_manager = setup_default_epoch_manager(validators, 1, 1, 3, 0, 90, 60);
        let h = hash_range(9);
        record_block(&mut epoch_manager, CryptoHash::default(), h[0], 0, vec![]);
        record_block(&mut epoch_manager, h[0], h[1], 1, vec![stake("test1".parse().unwrap(), 0)]);
        record_block(&mut epoch_manager, h[1], h[2], 2, vec![]);
        record_block_with_slashes(
            &mut epoch_manager,
            h[2],
            h[3],
            3,
            vec![],
            vec![SlashedValidator::new("test1".parse().unwrap(), false)],
        );
        record_block(&mut epoch_manager, h[3], h[4], 4, vec![]);
        record_block(
            &mut epoch_manager,
            h[4],
            h[5],
            5,
            vec![stake("test1".parse().unwrap(), stake_amount)],
        );

        let epoch_info1 = epoch_manager.get_epoch_info(&EpochId(h[1])).unwrap().clone(); // Unstaked
        let epoch_info2 = epoch_manager.get_epoch_info(&EpochId(h[2])).unwrap().clone(); // -
        let epoch_info3 = epoch_manager.get_epoch_info(&EpochId(h[3])).unwrap().clone(); // Slashed
        let epoch_info4 = epoch_manager.get_epoch_info(&EpochId(h[4])).unwrap().clone(); // Slashed
        let epoch_info5 = epoch_manager.get_epoch_info(&EpochId(h[5])).unwrap().clone(); // Ok
        assert_eq!(
            epoch_info1.validator_kickout().get("test1"),
            Some(&ValidatorKickoutReason::Unstaked)
        );
        assert!(epoch_info2.validator_kickout().is_empty());
        assert_eq!(
            epoch_info3.validator_kickout().get("test1"),
            Some(&ValidatorKickoutReason::Slashed)
        );
        assert_eq!(
            epoch_info4.validator_kickout().get("test1"),
            Some(&ValidatorKickoutReason::Slashed)
        );
        assert!(epoch_info5.validator_kickout().is_empty());
        assert!(epoch_info5.account_is_validator(&"test1".parse().unwrap()));
    }

    #[test]
    /// Slashed and attempt to restake: proposal gets ignored
    fn test_slash_restake() {
        let stake_amount = 1_000;
        let validators = vec![
            ("test1".parse().unwrap(), stake_amount),
            ("test2".parse().unwrap(), stake_amount),
            ("test3".parse().unwrap(), stake_amount),
        ];
        let mut epoch_manager = setup_default_epoch_manager(validators, 1, 1, 3, 0, 90, 60);
        let h = hash_range(9);
        record_block(&mut epoch_manager, CryptoHash::default(), h[0], 0, vec![]);
        record_block_with_slashes(
            &mut epoch_manager,
            h[0],
            h[1],
            1,
            vec![],
            vec![SlashedValidator::new("test1".parse().unwrap(), false)],
        );
        record_block(
            &mut epoch_manager,
            h[1],
            h[2],
            2,
            vec![stake("test1".parse().unwrap(), stake_amount)],
        );
        record_block(&mut epoch_manager, h[2], h[3], 3, vec![]);
        record_block(
            &mut epoch_manager,
            h[3],
            h[4],
            4,
            vec![stake("test1".parse().unwrap(), stake_amount)],
        );
        let epoch_info2 = epoch_manager.get_epoch_info(&EpochId(h[2])).unwrap().clone();
        assert!(epoch_info2.stake_change().get("test1").is_none());
        let epoch_info4 = epoch_manager.get_epoch_info(&EpochId(h[4])).unwrap().clone();
        assert!(epoch_info4.stake_change().get("test1").is_some());
    }

    #[test]
    fn test_all_kickout_edge_case() {
        let stake_amount = 1_000;
        let validators = vec![
            ("test1".parse().unwrap(), stake_amount),
            ("test2".parse().unwrap(), stake_amount),
            ("test3".parse().unwrap(), stake_amount),
        ];
        let mut epoch_manager = setup_default_epoch_manager(validators, 1, 1, 3, 0, 90, 60);
        let h = hash_range(9);
        // 1. kickout test2
        // 2. kickout test1 and test2
        // 3. test1 produces a block and test3 misses, but since test1 is about to get kicked we keep test3
        record_block(&mut epoch_manager, CryptoHash::default(), h[0], 0, vec![]);
        record_block(&mut epoch_manager, h[0], h[2], 2, vec![]);
        record_block(&mut epoch_manager, h[2], h[6], 6, vec![]);
        record_block(&mut epoch_manager, h[6], h[8], 8, vec![]);

        assert_eq!(
            epoch_manager.get_epoch_info(&EpochId(h[8])).unwrap().validator_kickout(),
            &HashMap::default()
        );
    }

    #[test]
    fn test_fisherman_kickout() {
        let stake_amount = 1_000;
        let validators = vec![
            ("test1".parse().unwrap(), stake_amount),
            ("test2".parse().unwrap(), stake_amount),
            ("test3".parse().unwrap(), stake_amount),
        ];
        let mut epoch_manager = setup_default_epoch_manager(validators, 1, 1, 3, 0, 90, 60);
        let h = hash_range(6);
        record_block(&mut epoch_manager, CryptoHash::default(), h[0], 0, vec![]);
        record_block(&mut epoch_manager, h[0], h[1], 1, vec![stake("test1".parse().unwrap(), 148)]);
        // test1 starts as validator,
        // - reduces stake in epoch T, will be fisherman in epoch T+2
        // - Misses a block in epoch T+1, will be kicked out in epoch T+3
        // - Finalize epoch T+1 => T+3 kicks test1 as fisherman without a record in stake_change
        record_block(&mut epoch_manager, h[1], h[3], 3, vec![]);

        let epoch_info2 = epoch_manager.get_epoch_info(&EpochId(h[1])).unwrap().clone();
        let epoch_info3 = epoch_manager.get_epoch_info(&EpochId(h[3])).unwrap().clone();
        assert_eq!(
            epoch_info2,
            epoch_info(
                2,
                vec![
                    ("test2".parse().unwrap(), stake_amount),
                    ("test3".parse().unwrap(), stake_amount)
                ],
                vec![0, 1, 0],
                vec![vec![0, 1, 0]],
                vec![],
                vec![("test1".parse().unwrap(), 148)],
                change_stake(vec![
                    ("test1".parse().unwrap(), 148),
                    ("test2".parse().unwrap(), stake_amount),
                    ("test3".parse().unwrap(), stake_amount)
                ]),
                vec![],
                reward(vec![
                    ("near".parse().unwrap(), 0),
                    ("test1".parse().unwrap(), 0),
                    ("test2".parse().unwrap(), 0),
                    ("test3".parse().unwrap(), 0)
                ]),
                0,
            )
        );
        assert_eq!(
            epoch_info3,
            epoch_info(
                3,
                vec![
                    ("test2".parse().unwrap(), stake_amount),
                    ("test3".parse().unwrap(), stake_amount)
                ],
                vec![0, 1, 0],
                vec![vec![0, 1, 0]],
                vec![],
                vec![],
                change_stake(vec![
                    ("test2".parse().unwrap(), stake_amount),
                    ("test3".parse().unwrap(), stake_amount),
                    ("test1".parse().unwrap(), 0)
                ]),
                vec![("test1".parse().unwrap(), NotEnoughBlocks { produced: 0, expected: 1 })],
                reward(vec![
                    ("near".parse().unwrap(), 0),
                    ("test2".parse().unwrap(), 0),
                    ("test3".parse().unwrap(), 0)
                ]),
                0,
            )
        );
    }

    #[cfg(feature = "protocol_feature_block_header_v3")]
    fn set_block_info_protocol_version(info: &mut BlockInfo, protocol_version: ProtocolVersion) {
        match info {
            BlockInfo::V1(v1) => v1.latest_protocol_version = protocol_version,
            BlockInfo::V2(v2) => v2.latest_protocol_version = protocol_version,
        }
    }

    #[cfg(not(feature = "protocol_feature_block_header_v3"))]
    fn set_block_info_protocol_version(info: &mut BlockInfo, protocol_version: ProtocolVersion) {
        info.latest_protocol_version = protocol_version;
    }

    #[test]
    fn test_protocol_version_switch() {
        let store = create_test_store();
        let config = epoch_config(2, 1, 2, 0, 90, 60, 0, None);
        let amount_staked = 1_000_000;
        let validators = vec![
            stake("test1".parse().unwrap(), amount_staked),
            stake("test2".parse().unwrap(), amount_staked),
        ];
        let mut epoch_manager = EpochManager::new(
            store.clone(),
            config.clone(),
            0,
            default_reward_calculator(),
            validators.clone(),
        )
        .unwrap();
        let h = hash_range(8);
        record_block(&mut epoch_manager, CryptoHash::default(), h[0], 0, vec![]);
        let mut block_info1 =
            block_info(h[1], 1, 1, h[0], h[0], h[0], vec![], DEFAULT_TOTAL_SUPPLY);
        set_block_info_protocol_version(&mut block_info1, 0);
        epoch_manager.record_block_info(block_info1, [0; 32]).unwrap();
        for i in 2..6 {
            record_block(&mut epoch_manager, h[i - 1], h[i], i as u64, vec![]);
        }
        assert_eq!(epoch_manager.get_epoch_info(&EpochId(h[2])).unwrap().protocol_version(), 0);
        assert_eq!(
            epoch_manager.get_epoch_info(&EpochId(h[4])).unwrap().protocol_version(),
            PROTOCOL_VERSION
        );
    }

    #[test]
    #[cfg(feature = "protocol_feature_simple_nightshade")]
    fn test_protocol_version_switch_with_shard_layout_change() {
        let store = create_test_store();
        let shard_layout = ShardLayout::v1(
            vec!["aurora".parse().unwrap()],
            vec!["hhhh", "oooo"].into_iter().map(|x| x.parse().unwrap()).collect(),
            Some(vec![vec![0, 1, 2, 3]]),
            1,
        );
        let shard_config = ShardConfig {
            num_block_producer_seats_per_shard: get_num_seats_per_shard(4, 2),
            avg_hidden_validator_seats_per_shard: get_num_seats_per_shard(4, 0),
            shard_layout: shard_layout.clone(),
        };
        let config = epoch_config(2, 1, 2, 0, 90, 60, 0, Some(shard_config));
        let amount_staked = 1_000_000;
        let validators = vec![
            stake("test1".parse().unwrap(), amount_staked),
            stake("test2".parse().unwrap(), amount_staked),
        ];
        let new_protocol_version = SimpleNightshade.protocol_version();
        let mut epoch_manager = EpochManager::new(
            store.clone(),
            config.clone(),
            new_protocol_version - 1,
            default_reward_calculator(),
            validators.clone(),
        )
        .unwrap();
        let h = hash_range(8);
        record_block(&mut epoch_manager, CryptoHash::default(), h[0], 0, vec![]);
        for i in 1..8 {
            let mut block_info = block_info(
                h[i],
                i as u64,
                i as u64 - 1,
                h[i - 1],
                h[i - 1],
                h[0],
                vec![],
                DEFAULT_TOTAL_SUPPLY,
            );
            if i == 1 {
                set_block_info_protocol_version(&mut block_info, new_protocol_version - 1);
            } else {
                set_block_info_protocol_version(&mut block_info, new_protocol_version);
            }
            epoch_manager.record_block_info(block_info, [0; 32]).unwrap();
        }
        let epochs = vec![EpochId::default(), EpochId(h[2]), EpochId(h[4])];
        assert_eq!(
            epoch_manager.get_epoch_info(&epochs[1]).unwrap().protocol_version(),
            new_protocol_version - 1
        );
        assert_eq!(*epoch_manager.get_shard_layout(&epochs[1]).unwrap(), ShardLayout::default(),);
        assert_eq!(
            epoch_manager.get_epoch_info(&epochs[2]).unwrap().protocol_version(),
            new_protocol_version
        );
        assert_eq!(*epoch_manager.get_shard_layout(&epochs[2]).unwrap(), shard_layout);

        // Check split shards
        // h[5] is the first block of epoch epochs[1] and shard layout will change at epochs[2]
        assert_eq!(
            epoch_manager.get_split_shards_if_shards_will_change(&h[3], vec![]).unwrap(),
            None
        );
        assert_eq!(
            epoch_manager.get_split_shards_if_shards_will_change(&h[6], vec![]).unwrap(),
            None
        );
        for i in 4..=5 {
            assert_eq!(
                epoch_manager
                    .get_split_shards_if_shards_will_change(&h[i], vec![])
                    .unwrap()
                    .unwrap(),
                HashMap::new(),
            );
            assert_eq!(
                epoch_manager
                    .get_split_shards_if_shards_will_change(&h[i], vec![0])
                    .unwrap()
                    .unwrap(),
                vec![(0, vec![0, 1, 2, 3])].into_iter().collect::<HashMap<_, _>>(),
            );
            assert!(epoch_manager.get_split_shards_if_shards_will_change(&h[i], vec![1]).is_err());
        }

        let account2 = "test2".parse().unwrap();
        // check that even though "test2" does not track shard 0 in epochs[2], it still cares about shard 0 at epochs[1] because
        // it will split to some shards that it cares about
        assert_eq!(
            epoch_manager.cares_about_shard_in_epoch(epochs[2].clone(), &account2, 0).unwrap(),
            false
        );
        assert_eq!(
            epoch_manager
                .cares_about_shard_next_epoch_from_prev_block(&h[4], &account2, 0)
                .unwrap(),
            true
        );
    }

    #[test]
    fn test_protocol_version_switch_with_many_seats() {
        let store = create_test_store();
        let num_block_producer_seats_per_shard = vec![10];
        let epoch_config = EpochConfig {
            epoch_length: 10,
            num_block_producer_seats: 4,
            num_block_producer_seats_per_shard,
            avg_hidden_validator_seats_per_shard: Vec::from([0]),
            block_producer_kickout_threshold: 90,
            chunk_producer_kickout_threshold: 60,
            fishermen_threshold: 0,
            online_min_threshold: Rational::new(90, 100),
            online_max_threshold: Rational::new(99, 100),
            protocol_upgrade_stake_threshold: Rational::new(80, 100),
            protocol_upgrade_num_epochs: 2,
            minimum_stake_divisor: 1,
            shard_layout: ShardLayout::default(),
        };
        let config = AllEpochConfig::new(epoch_config, None);
        let amount_staked = 1_000_000;
        let validators = vec![
            stake("test1".parse().unwrap(), amount_staked),
            stake("test2".parse().unwrap(), amount_staked / 5),
        ];
        let mut epoch_manager = EpochManager::new(
            store.clone(),
            config.clone(),
            0,
            default_reward_calculator(),
            validators.clone(),
        )
        .unwrap();
        let h = hash_range(50);
        record_block(&mut epoch_manager, CryptoHash::default(), h[0], 0, vec![]);
        let mut block_info1 =
            block_info(h[1], 1, 1, h[0], h[0], h[0], vec![], DEFAULT_TOTAL_SUPPLY);
        set_block_info_protocol_version(&mut block_info1, 0);
        epoch_manager.record_block_info(block_info1, [0; 32]).unwrap();
        for i in 2..32 {
            record_block(&mut epoch_manager, h[i - 1], h[i], i as u64, vec![]);
        }
        assert_eq!(
            epoch_manager.get_epoch_info(&EpochId(h[10])).unwrap().protocol_version(),
            PROTOCOL_VERSION
        );
        assert_eq!(
            epoch_manager.get_epoch_info(&EpochId(h[20])).unwrap().protocol_version(),
            PROTOCOL_VERSION
        );
    }

    #[test]
    fn test_protocol_version_switch_after_switch() {
        let store = create_test_store();
        let config = epoch_config(2, 1, 2, 0, 90, 60, 0, None);
        let amount_staked = 1_000_000;
        let validators = vec![
            stake("test1".parse().unwrap(), amount_staked),
            stake("test2".parse().unwrap(), amount_staked),
        ];
        let mut epoch_manager = EpochManager::new(
            store.clone(),
            config.clone(),
            UPGRADABILITY_FIX_PROTOCOL_VERSION,
            default_reward_calculator(),
            validators.clone(),
        )
        .unwrap();
        let h = hash_range(10);
        record_block(&mut epoch_manager, CryptoHash::default(), h[0], 0, vec![]);
        for i in 1..5 {
            let mut block_info = block_info(
                h[i],
                i as u64,
                i as u64 - 1,
                h[i - 1],
                h[i - 1],
                h[0],
                vec![],
                DEFAULT_TOTAL_SUPPLY,
            );
            if i != 4 {
                set_block_info_protocol_version(
                    &mut block_info,
                    UPGRADABILITY_FIX_PROTOCOL_VERSION + 1,
                );
            } else {
                set_block_info_protocol_version(
                    &mut block_info,
                    UPGRADABILITY_FIX_PROTOCOL_VERSION,
                );
            }
            epoch_manager.record_block_info(block_info, [0; 32]).unwrap();
        }

        assert_eq!(
            epoch_manager.get_epoch_info(&EpochId(h[2])).unwrap().protocol_version(),
            UPGRADABILITY_FIX_PROTOCOL_VERSION + 1
        );

        assert_eq!(
            epoch_manager.get_epoch_info(&EpochId(h[4])).unwrap().protocol_version(),
            UPGRADABILITY_FIX_PROTOCOL_VERSION + 1
        );

        // if there are enough votes to use the old version, it should be allowed
        for i in 5..7 {
            let mut block_info = block_info(
                h[i],
                i as u64,
                i as u64 - 1,
                h[i - 1],
                h[i - 1],
                h[0],
                vec![],
                DEFAULT_TOTAL_SUPPLY,
            );
            set_block_info_protocol_version(&mut block_info, UPGRADABILITY_FIX_PROTOCOL_VERSION);
            epoch_manager.record_block_info(block_info, [0; 32]).unwrap();
        }
        assert_eq!(
            epoch_manager.get_epoch_info(&EpochId(h[6])).unwrap().protocol_version(),
            UPGRADABILITY_FIX_PROTOCOL_VERSION
        );
    }

    /// Epoch aggregator should not need to be recomputed under the following scenario
    ///                      /-----------h+2
    /// h-2 ---- h-1 ------ h
    ///                      \------h+1
    /// even though from the perspective of h+2 the last final block is h-2.
    #[test]
    fn test_final_block_consistency() {
        let amount_staked = 1_000_000;
        let validators = vec![
            ("test1".parse().unwrap(), amount_staked),
            ("test2".parse().unwrap(), amount_staked),
        ];
        let mut epoch_manager = setup_default_epoch_manager(validators, 10, 1, 3, 0, 90, 60);

        let h = hash_range(10);
        record_block(&mut epoch_manager, CryptoHash::default(), h[0], 0, vec![]);
        for i in 1..5 {
            record_block_with_final_block_hash(
                &mut epoch_manager,
                h[i - 1],
                h[i],
                if i == 1 { CryptoHash::default() } else { h[i - 2] },
                i as u64,
                vec![],
            );
        }

        let epoch_aggregator_final_hash =
            epoch_manager.epoch_info_aggregator.as_ref().map(|a| a.last_block_hash).unwrap();

        epoch_manager
            .record_block_info(
                block_info(h[5], 5, 1, h[1], h[2], h[1], vec![], DEFAULT_TOTAL_SUPPLY),
                [0; 32],
            )
            .unwrap()
            .commit()
            .unwrap();
        let new_epoch_aggregator_final_hash =
            epoch_manager.epoch_info_aggregator.as_ref().map(|a| a.last_block_hash).unwrap();
        assert_eq!(epoch_aggregator_final_hash, new_epoch_aggregator_final_hash);
    }

    #[test]
    fn test_epoch_validators_cache() {
        let amount_staked = 1_000_000;
        let validators = vec![
            ("test1".parse().unwrap(), amount_staked),
            ("test2".parse().unwrap(), amount_staked),
        ];
        let mut epoch_manager = setup_default_epoch_manager(validators, 2, 1, 10, 0, 90, 60);
        let h = hash_range(10);
        record_block(&mut epoch_manager, CryptoHash::default(), h[0], 0, vec![]);
        for i in 1..4 {
            record_block(&mut epoch_manager, h[i - 1], h[i], i as u64, vec![]);
        }
        assert_eq!(epoch_manager.epoch_validators_ordered.cache_size(), 0);

        let epoch_id = EpochId(h[2]);
        let epoch_validators =
            epoch_manager.get_all_block_producers_settlement(&epoch_id, &h[3]).unwrap().to_vec();
        assert_eq!(epoch_manager.epoch_validators_ordered.cache_size(), 1);
        let epoch_validators_in_cache =
            epoch_manager.epoch_validators_ordered.cache_get(&epoch_id).unwrap().clone();
        assert_eq!(epoch_validators, epoch_validators_in_cache);

        assert_eq!(epoch_manager.epoch_validators_ordered_unique.cache_size(), 0);
        let epoch_validators_unique =
            epoch_manager.get_all_block_producers_ordered(&epoch_id, &h[3]).unwrap().to_vec();
        let epoch_validators_unique_in_cache =
            epoch_manager.epoch_validators_ordered_unique.cache_get(&epoch_id).unwrap().clone();
        assert_eq!(epoch_validators_unique, epoch_validators_unique_in_cache);
    }
}<|MERGE_RESOLUTION|>--- conflicted
+++ resolved
@@ -1232,15 +1232,6 @@
         Ok(shard_layout)
     }
 
-<<<<<<< HEAD
-=======
-    pub fn get_shard_version(&mut self, epoch_id: &EpochId) -> Result<ShardVersion, EpochError> {
-        let protocol_version = self.get_epoch_info(epoch_id)?.protocol_version();
-        let shard_version =
-            self.config.for_protocol_version(protocol_version).shard_layout.version();
-        Ok(shard_version)
-    }
-
     pub fn get_split_shards_if_shards_will_change(
         &mut self,
         parent_hash: &CryptoHash,
@@ -1269,7 +1260,6 @@
         }
     }
 
->>>>>>> 264d2cb1
     pub fn get_epoch_info(&mut self, epoch_id: &EpochId) -> Result<&EpochInfo, EpochError> {
         if !self.epochs_info.cache_get(epoch_id).is_some() {
             let epoch_info = self
