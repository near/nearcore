--- conflicted
+++ resolved
@@ -115,15 +115,7 @@
             hash = info.prev_hash;
         }
 
-<<<<<<< HEAD
         let all_proposals: Vec<_> = proposals.into_iter().map(|(_, v)| v).collect();
-        println!("All proposals: {:?}", all_proposals);
-=======
-        // Proposals from last epoch rollover to this one.
-        let new_proposals = proposals.clone();
-        let mut all_proposals = self.get_rollover_proposals(epoch_id)?;
-        all_proposals.append(&mut proposals);
->>>>>>> 49194c55
 
         let last_block_info = self.get_block_info(&last_block_hash)?.clone();
         let first_block_info = self.get_block_info(&last_block_info.epoch_first_block)?.clone();
@@ -195,22 +187,17 @@
         } = self.collect_blocks_info(&block_info.epoch_id, last_block_hash)?;
         let next_epoch_id = self.get_next_epoch_id(last_block_hash)?;
         let next_epoch_info = self.get_epoch_info(&next_epoch_id)?.clone();
-        //        let current_epoch_info = self.get_epoch_info(&block_info.epoch_id)?.clone();
         //        println!(
         //            "EpochId: {:?}, LBH: {:?}, proposals: {:?}, kickout: {:?}, current: {:?}",
         //            epoch_id, last_block_hash, proposals, validator_kickout, current_epoch_info
         //        );
-<<<<<<< HEAD
         let validator_reward = self.reward_calculator.calculate_reward(
             validator_online_ratio,
             total_gas_used,
             block_info.gas_price,
             block_info.total_supply,
         );
-        let next_next_epoch_info = proposals_to_epoch_info(
-=======
         let next_next_epoch_info = match proposals_to_epoch_info(
->>>>>>> 49194c55
             &self.config,
             rng_seed,
             &next_epoch_info,
@@ -621,17 +608,12 @@
     use near_store::test_utils::create_test_store;
 
     use crate::test_utils::{
-<<<<<<< HEAD
         change_stake, default_reward_calculator, epoch_config, epoch_info, hash_range, reward,
-=======
-        change_stake, epoch_config, epoch_info, hash_range, record_block, setup_epoch_manager,
->>>>>>> 49194c55
         stake,
     };
 
     use super::*;
 
-<<<<<<< HEAD
     const DEFAULT_GAS_PRICE: u128 = 100;
     const DEFAULT_TOTAL_SUPPLY: u128 = 1_000_000_000_000;
 
@@ -664,23 +646,10 @@
             .unwrap();
     }
 
-=======
->>>>>>> 49194c55
     #[test]
     fn test_stake_validator() {
         let amount_staked = 1_000_000;
-<<<<<<< HEAD
-        let validators = vec![stake("test1", amount_staked)];
-        let mut epoch_manager = EpochManager::new(
-            store.clone(),
-            config.clone(),
-            default_reward_calculator(),
-            validators.clone(),
-        )
-        .unwrap();
-=======
         let mut epoch_manager = setup_epoch_manager(vec![("test1", amount_staked)], 1, 1, 2, 2, 90);
->>>>>>> 49194c55
 
         let h = hash_range(4);
         record_block(
@@ -756,27 +725,16 @@
 
         // Start another epoch manager from the same store to check that it saved the state.
         let mut epoch_manager2 =
-<<<<<<< HEAD
-            EpochManager::new(store, config, default_reward_calculator(), validators).unwrap();
-=======
             setup_epoch_manager(vec![("test1", amount_staked)], 1, 1, 2, 2, 90);
->>>>>>> 49194c55
         assert_eq!(epoch_manager2.get_epoch_info(&epoch3).unwrap(), &expected3);
     }
 
     #[test]
     fn test_validator_change_of_stake() {
         let amount_staked = 1_000_000;
-<<<<<<< HEAD
-        let validators = vec![stake("test1", amount_staked), stake("test2", amount_staked)];
-        let mut epoch_manager =
-            EpochManager::new(store, config, default_reward_calculator(), validators.clone())
-                .unwrap();
-=======
         let validators = vec![("test1", amount_staked), ("test2", amount_staked)];
         let mut epoch_manager = setup_epoch_manager(validators, 2, 1, 2, 0, 90);
 
->>>>>>> 49194c55
         let h = hash_range(4);
         record_block(
             &mut epoch_manager,
@@ -840,25 +798,10 @@
     #[test]
     fn test_fork_finalization() {
         let amount_staked = 1_000_000;
-<<<<<<< HEAD
-        let validators = vec![
-            stake("test1", amount_staked),
-            stake("test2", amount_staked),
-            stake("test3", amount_staked),
-        ];
-        let mut epoch_manager = EpochManager::new(
-            store.clone(),
-            config.clone(),
-            default_reward_calculator(),
-            validators.clone(),
-        )
-        .unwrap();
-=======
         let validators =
             vec![("test1", amount_staked), ("test2", amount_staked), ("test3", amount_staked)];
         let mut epoch_manager = setup_epoch_manager(validators.clone(), 3, 1, 3, 0, 90);
 
->>>>>>> 49194c55
         let h = hash_range(14);
 
         record_block(
@@ -1017,15 +960,7 @@
         );
 
         // Check that if we have a different epoch manager and apply only second branch we get the same results.
-<<<<<<< HEAD
-        let store2 = create_test_store();
-        let mut epoch_manager2 = EpochManager::new(
-            store2.clone(),
-            config.clone(),
-            default_reward_calculator(),
-            validators.clone(),
-        )
-        .unwrap();
+        let mut epoch_manager2 = setup_epoch_manager(validators, 3, 1, 3, 0, 90);
         record_block(
             &mut epoch_manager2,
             CryptoHash::default(),
@@ -1035,10 +970,6 @@
             DEFAULT_GAS_PRICE,
             DEFAULT_TOTAL_SUPPLY,
         );
-=======
-        let mut epoch_manager2 = setup_epoch_manager(validators, 3, 1, 3, 0, 90);
-        record_block(&mut epoch_manager2, CryptoHash::default(), h[0], 0, vec![]);
->>>>>>> 49194c55
         build_branch2(&mut epoch_manager2);
         assert_eq!(
             epoch_manager.get_epoch_info(&epoch2_2),
@@ -1052,23 +983,8 @@
     /// be kicked out
     #[test]
     fn test_one_validator_kickout() {
-<<<<<<< HEAD
-        let store = create_test_store();
-        let config = epoch_config(2, 1, 1, 0, 90);
-        let amount_staked = 1_000_000;
-        let validators = vec![stake("test1", amount_staked)];
-        let mut epoch_manager = EpochManager::new(
-            store.clone(),
-            config.clone(),
-            default_reward_calculator(),
-            validators.clone(),
-        )
-        .unwrap();
-        let h = hash_range(5);
-=======
         let amount_staked = 1_000;
         let mut epoch_manager = setup_epoch_manager(vec![("test1", amount_staked)], 2, 1, 1, 0, 90);
->>>>>>> 49194c55
 
         let h = hash_range(5);
         // this validator only produces one block every epoch whereas they should have produced 2. However, since
