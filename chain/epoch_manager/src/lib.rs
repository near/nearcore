use std::cmp::Ordering;
use std::collections::{BTreeMap, HashMap, HashSet};

use primitive_types::U256;
use tracing::{debug, warn};

use near_primitives::epoch_manager::block_info::BlockInfo;
use near_primitives::epoch_manager::epoch_info::{EpochInfo, EpochSummary};
use near_primitives::epoch_manager::{
    AllEpochConfig, EpochConfig, ShardConfig, SlashState, AGGREGATOR_KEY,
};
use near_primitives::errors::EpochError;
use near_primitives::hash::CryptoHash;
use near_primitives::types::validator_stake::ValidatorStake;
use near_primitives::types::{
    AccountId, ApprovalStake, Balance, BlockChunkValidatorStats, BlockHeight, EpochId, ShardId,
    ValidatorId, ValidatorKickoutReason, ValidatorStats,
};
use near_primitives::version::{ProtocolVersion, UPGRADABILITY_FIX_PROTOCOL_VERSION};
use near_primitives::views::{
    CurrentEpochValidatorInfo, EpochValidatorInfo, NextEpochValidatorInfo, ValidatorKickoutView,
};
use near_store::{ColBlockInfo, ColEpochInfo, ColEpochStart, Store, StoreUpdate};

use crate::proposals::proposals_to_epoch_info;
pub use crate::reward_calculator::RewardCalculator;
use crate::types::EpochInfoAggregator;
pub use crate::types::RngSeed;

pub use crate::reward_calculator::NUM_SECONDS_IN_A_YEAR;
use near_chain::types::{BlockHeaderInfo, ValidatorInfoIdentifier};
use near_chain_configs::GenesisConfig;
use near_primitives::shard_layout::ShardLayout;
use near_store::db::DBCol::ColEpochValidatorInfo;

mod proposals;
mod reward_calculator;
#[cfg(feature = "protocol_feature_chunk_only_producers")]
mod shard_assignment;
pub mod test_utils;
#[cfg(test)]
mod tests;
mod types;
mod validator_selection;

const EPOCH_CACHE_SIZE: usize = if cfg!(feature = "no_cache") { 1 } else { 50 };
const BLOCK_CACHE_SIZE: usize = if cfg!(feature = "no_cache") { 5 } else { 1000 }; // TODO(#5080): fix this
const AGGREGATOR_SAVE_PERIOD: u64 = 1000;

/// Tracks epoch information across different forks, such as validators.
/// Note: that even after garbage collection, the data about genesis epoch should be in the store.
pub struct EpochManager {
    store: Store,
    /// Current epoch config.
    config: AllEpochConfig,
    reward_calculator: RewardCalculator,
    /// Genesis protocol version. Useful when there are protocol upgrades.
    genesis_protocol_version: ProtocolVersion,

    /// Cache of epoch information.
    epochs_info: lru::LruCache<EpochId, EpochInfo>,
    /// Cache of block information.
    blocks_info: lru::LruCache<CryptoHash, BlockInfo>,
    /// Cache of epoch id to epoch start height
    epoch_id_to_start: lru::LruCache<EpochId, BlockHeight>,
    /// Epoch validators ordered by `block_producer_settlement`.
    epoch_validators_ordered: lru::LruCache<EpochId, Vec<(ValidatorStake, bool)>>,
    /// Unique validators ordered by `block_producer_settlement`.
    epoch_validators_ordered_unique: lru::LruCache<EpochId, Vec<(ValidatorStake, bool)>>,
    /// Aggregator that keeps statistics about the current epoch.  It’s data are
    /// synced up to the last final block.  The information are updated by
    /// [`update_epoch_info_aggregator_upto_final`] method.  To get statistics
    /// up to a last block use [`get_epoch_info_aggregator_upto_last`] method.
    epoch_info_aggregator: EpochInfoAggregator,
    /// Largest final height. Monotonically increasing.
    largest_final_height: BlockHeight,

    /// Counts loop iterations inside of aggregate_epoch_info_upto method.
    /// Used for tests as a bit of white-box testing.
    #[cfg(test)]
    epoch_info_aggregator_loop_counter: usize,
}

impl EpochManager {
    pub fn new_from_genesis_config(
        store: Store,
        genesis_config: &GenesisConfig,
    ) -> Result<Self, EpochError> {
        let reward_calculator = RewardCalculator::new(genesis_config);
        let all_epoch_config = AllEpochConfig::from(genesis_config);
        Self::new(
            store,
            all_epoch_config,
            genesis_config.protocol_version,
            reward_calculator,
            genesis_config.validators(),
        )
    }

    pub fn new(
        store: Store,
        config: AllEpochConfig,
        genesis_protocol_version: ProtocolVersion,
        reward_calculator: RewardCalculator,
        validators: Vec<ValidatorStake>,
    ) -> Result<Self, EpochError> {
<<<<<<< HEAD
        let validator_reward = vec![(reward_calculator.protocol_treasury_account.clone(), 0u128)]
            .into_iter()
            .collect();
        let epoch_info_aggregator = store
            .get_ser(ColEpochInfo, AGGREGATOR_KEY)
            .map_err(EpochError::from)?
            .unwrap_or_default();
=======
        let validator_reward =
            HashMap::from([(reward_calculator.protocol_treasury_account.clone(), 0u128)]);
>>>>>>> 1517f04f
        let mut epoch_manager = EpochManager {
            store,
            config,
            reward_calculator,
            genesis_protocol_version,
            epochs_info: lru::LruCache::new(EPOCH_CACHE_SIZE),
            blocks_info: lru::LruCache::new(BLOCK_CACHE_SIZE),
            epoch_id_to_start: lru::LruCache::new(EPOCH_CACHE_SIZE),
            epoch_validators_ordered: lru::LruCache::new(EPOCH_CACHE_SIZE),
            epoch_validators_ordered_unique: lru::LruCache::new(EPOCH_CACHE_SIZE),
            epoch_info_aggregator,
            #[cfg(test)]
            epoch_info_aggregator_loop_counter: 0,
            largest_final_height: 0,
        };
        let genesis_epoch_id = EpochId::default();
        if !epoch_manager.has_epoch_info(&genesis_epoch_id)? {
            // Missing genesis epoch, means that there is no validator initialize yet.
            let genesis_epoch_config =
                epoch_manager.config.for_protocol_version(genesis_protocol_version);
            let epoch_info = proposals_to_epoch_info(
                genesis_epoch_config,
                [0; 32],
                &EpochInfo::default(),
                validators,
                HashMap::default(),
                validator_reward,
                0,
                genesis_protocol_version,
                genesis_protocol_version,
            )?;
            // Dummy block info.
            // Artificial block we add to simplify implementation: dummy block is the
            // parent of genesis block that points to itself.
            // If we view it as block in epoch -1 and height -1, it naturally extends the
            // EpochId formula using T-2 for T=1, and height field is unused.
            let block_info = BlockInfo::default();
            let mut store_update = epoch_manager.store.store_update();
            epoch_manager.save_epoch_info(&mut store_update, &genesis_epoch_id, epoch_info)?;
            epoch_manager.save_block_info(&mut store_update, block_info)?;
            store_update.commit()?;
        }
        Ok(epoch_manager)
    }

    /// Only used in mock network
    /// Copy the necessary epoch info related to `block_hash` from `source_epoch_manager` to
    /// the current epoch manager.
    /// Note that this function doesn't copy info stored in EpochInfoAggregator, so `block_hash` must be
    /// the last block in an epoch in order for the epoch manager to work properly after this function
    /// is called
    #[cfg(feature = "mock_network")]
    pub fn copy_epoch_info_as_of_block(
        &mut self,
        block_hash: &CryptoHash,
        source_epoch_manager: &mut EpochManager,
    ) -> Result<(), EpochError> {
        let block_info = source_epoch_manager.get_block_info(block_hash)?.clone();
        let prev_hash = block_info.prev_hash();
        let epoch_id = &source_epoch_manager.get_epoch_id_from_prev_block(prev_hash)?;
        let next_epoch_id = &source_epoch_manager.get_next_epoch_id_from_prev_block(prev_hash)?;
        let mut store_update = self.store.store_update();
        self.save_epoch_info(
            &mut store_update,
            epoch_id,
            source_epoch_manager.get_epoch_info(epoch_id)?.clone(),
        )?;
        // save next epoch info too
        self.save_epoch_info(
            &mut store_update,
            next_epoch_id,
            source_epoch_manager.get_epoch_info(next_epoch_id)?.clone(),
        )?;
        // save next next epoch info if the block is the last block
        if source_epoch_manager.is_next_block_epoch_start(block_hash)? {
            let next_next_epoch_id =
                source_epoch_manager.get_next_epoch_id_from_prev_block(block_hash)?;
            self.save_epoch_info(
                &mut store_update,
                &next_next_epoch_id,
                source_epoch_manager.get_epoch_info(&next_next_epoch_id)?.clone(),
            )?;
        }

        // save block info for the first block in the epoch
        let epoch_first_block = block_info.epoch_first_block();
        self.save_block_info(
            &mut store_update,
            source_epoch_manager.get_block_info(epoch_first_block)?.clone(),
        )?;

        self.save_block_info(&mut store_update, block_info)?;

        self.save_epoch_start(
            &mut store_update,
            epoch_id,
            source_epoch_manager.get_epoch_start_from_epoch_id(epoch_id)?,
        )?;

        store_update.commit()?;
        Ok(())
    }

    pub fn init_after_epoch_sync(
        &mut self,
        prev_epoch_first_block_info: BlockInfo,
        prev_epoch_prev_last_block_info: BlockInfo,
        prev_epoch_last_block_info: BlockInfo,
        prev_epoch_id: &EpochId,
        prev_epoch_info: EpochInfo,
        epoch_id: &EpochId,
        epoch_info: EpochInfo,
        next_epoch_id: &EpochId,
        next_epoch_info: EpochInfo,
    ) -> Result<StoreUpdate, EpochError> {
        let mut store_update = self.store.store_update();
        self.save_block_info(&mut store_update, prev_epoch_first_block_info)?;
        self.save_block_info(&mut store_update, prev_epoch_prev_last_block_info)?;
        self.save_block_info(&mut store_update, prev_epoch_last_block_info)?;
        self.save_epoch_info(&mut store_update, prev_epoch_id, prev_epoch_info)?;
        self.save_epoch_info(&mut store_update, epoch_id, epoch_info)?;
        self.save_epoch_info(&mut store_update, next_epoch_id, next_epoch_info)?;
        // TODO #3488
        // put unreachable! here to avoid warnings
        unreachable!();
        // Ok(store_update)
    }

    /// # Parameters
    /// epoch_info
    /// block_validator_tracker
    /// chunk_validator_tracker
    ///
    /// slashed: set of slashed validators
    /// prev_validator_kickout: previously kicked out
    ///
    /// # Returns
    /// (set of validators to kickout, set of validators to reward with stats)
    ///
    /// - Slashed validators are ignored (they are handled separately)
    /// - A validator is kicked out if he produced too few blocks or chunks
    /// - If all validators are either previously kicked out or to be kicked out, we choose one not to
    /// kick out
    fn compute_kickout_info(
        &self,
        epoch_info: &EpochInfo,
        block_validator_tracker: &HashMap<ValidatorId, ValidatorStats>,
        chunk_validator_tracker: &HashMap<ShardId, HashMap<ValidatorId, ValidatorStats>>,
        slashed: &HashMap<AccountId, SlashState>,
        prev_validator_kickout: &HashMap<AccountId, ValidatorKickoutReason>,
    ) -> (HashMap<AccountId, ValidatorKickoutReason>, HashMap<AccountId, BlockChunkValidatorStats>)
    {
        let mut all_kicked_out = true;
        let mut maximum_block_prod = 0;
        let mut max_validator = None;
        let config = self.config.for_protocol_version(epoch_info.protocol_version());
        let block_producer_kickout_threshold = config.block_producer_kickout_threshold;
        let chunk_producer_kickout_threshold = config.chunk_producer_kickout_threshold;
        let mut validator_block_chunk_stats = HashMap::new();
        let mut validator_kickout = HashMap::new();

        for (i, v) in epoch_info.validators_iter().enumerate() {
            let account_id = v.account_id();
            if slashed.contains_key(account_id) {
                continue;
            }
            let block_stats = block_validator_tracker
                .get(&(i as u64))
                .unwrap_or_else(|| &ValidatorStats { expected: 0, produced: 0 });
            // Note, validator_kickout_threshold is 0..100, so we use * 100 to keep this in integer space.
            if block_stats.produced * 100
                < u64::from(block_producer_kickout_threshold) * block_stats.expected
            {
                validator_kickout.insert(
                    account_id.clone(),
                    ValidatorKickoutReason::NotEnoughBlocks {
                        produced: block_stats.produced,
                        expected: block_stats.expected,
                    },
                );
            }
            let mut chunk_stats = ValidatorStats { produced: 0, expected: 0 };
            for (_, tracker) in chunk_validator_tracker.iter() {
                if let Some(stat) = tracker.get(&(i as u64)) {
                    chunk_stats.expected += stat.expected;
                    chunk_stats.produced += stat.produced;
                }
            }
            if chunk_stats.produced * 100
                < u64::from(chunk_producer_kickout_threshold) * chunk_stats.expected
            {
                validator_kickout.entry(account_id.clone()).or_insert_with(|| {
                    ValidatorKickoutReason::NotEnoughChunks {
                        produced: chunk_stats.produced,
                        expected: chunk_stats.expected,
                    }
                });
            }

            let is_already_kicked_out = prev_validator_kickout.contains_key(account_id);
            if !validator_kickout.contains_key(account_id) {
                validator_block_chunk_stats.insert(
                    account_id.clone(),
                    BlockChunkValidatorStats { block_stats: block_stats.clone(), chunk_stats },
                );
                if !is_already_kicked_out {
                    all_kicked_out = false;
                }
            }
            if (max_validator.is_none() || block_stats.produced > maximum_block_prod)
                && !is_already_kicked_out
            {
                maximum_block_prod = block_stats.produced;
                max_validator = Some(v);
            }
        }
        if all_kicked_out {
            if let Some(validator) = max_validator {
                validator_kickout.remove(validator.account_id());
            }
        }
        (validator_kickout, validator_block_chunk_stats)
    }

    fn collect_blocks_info(
        &mut self,
        last_block_info: &BlockInfo,
        last_block_hash: &CryptoHash,
    ) -> Result<EpochSummary, EpochError> {
        let epoch_info = self.get_epoch_info(last_block_info.epoch_id())?.clone();
        let next_epoch_id = self.get_next_epoch_id(last_block_hash)?;
        let next_epoch_info = self.get_epoch_info(&next_epoch_id)?.clone();

        let EpochInfoAggregator {
            block_tracker: block_validator_tracker,
            shard_tracker: chunk_validator_tracker,
            all_proposals,
            version_tracker,
            ..
        } = self.get_epoch_info_aggregator_upto_last(last_block_hash)?;

        let mut proposals = vec![];
        let mut validator_kickout = HashMap::new();

        // Next protocol version calculation.
        // Implements https://github.com/nearprotocol/NEPs/pull/64/files#diff-45f773511fe4321b446c3c4226324873R76
        let mut versions = HashMap::new();
<<<<<<< HEAD
        for (validator_id, version) in version_tracker {
=======
        for (&validator_id, &version) in version_tracker.iter() {
>>>>>>> 1517f04f
            let stake = epoch_info.validator_stake(validator_id);
            *versions.entry(version).or_insert(0) += stake;
        }
        let total_block_producer_stake: u128 = epoch_info
            .block_producers_settlement()
            .iter()
            .copied()
            .collect::<HashSet<_>>()
            .iter()
            .map(|&id| epoch_info.validator_stake(id))
            .sum();

        let protocol_version =
            if epoch_info.protocol_version() >= UPGRADABILITY_FIX_PROTOCOL_VERSION {
                next_epoch_info.protocol_version()
            } else {
                epoch_info.protocol_version()
            };

        let config = self.config.for_protocol_version(protocol_version);
<<<<<<< HEAD
        let next_version = if let Some((version, stake)) =
            versions.into_iter().max_by(|left, right| left.1.cmp(&right.1))
=======
        // Note: non-deterministic iteration is fine here, there can be only one
        // version with large enough stake.
        let next_version = if let Some((version, stake)) =
            versions.into_iter().max_by_key(|&(_version, stake)| stake)
>>>>>>> 1517f04f
        {
            if stake
                > (total_block_producer_stake
                    * *config.protocol_upgrade_stake_threshold.numer() as u128)
                    / *config.protocol_upgrade_stake_threshold.denom() as u128
            {
                version
            } else {
                protocol_version
            }
        } else {
            protocol_version
        };

        // Gather slashed validators and add them to kick out first.
        let slashed_validators = last_block_info.slashed();
        for (account_id, _) in slashed_validators.iter() {
            validator_kickout.insert(account_id.clone(), ValidatorKickoutReason::Slashed);
        }

        for (account_id, proposal) in all_proposals {
            if !slashed_validators.contains_key(&account_id) {
                if proposal.stake() == 0
                    && *next_epoch_info.stake_change().get(&account_id).unwrap_or(&0) != 0
                {
                    validator_kickout.insert(account_id.clone(), ValidatorKickoutReason::Unstaked);
                }
                proposals.push(proposal.clone());
            }
        }

        let prev_epoch_last_block_hash =
            *self.get_block_info(last_block_info.epoch_first_block())?.prev_hash();
        let prev_validator_kickout = next_epoch_info.validator_kickout();

        // Compute kick outs for validators who are offline.
        let (kickout, validator_block_chunk_stats) = self.compute_kickout_info(
            &epoch_info,
            &block_validator_tracker,
            &chunk_validator_tracker,
            slashed_validators,
            prev_validator_kickout,
        );
        validator_kickout.extend(kickout);
        debug!(
            target: "epoch_manager",
            "All proposals: {:?}, Kickouts: {:?}, Block Tracker: {:?}, Shard Tracker: {:?}",
            proposals, validator_kickout, block_validator_tracker, chunk_validator_tracker
        );

        Ok(EpochSummary {
            prev_epoch_last_block_hash,
            all_proposals: proposals,
            validator_kickout,
            validator_block_chunk_stats,
            next_version,
        })
    }

    /// Finalizes epoch (T), where given last block hash is given, and returns next next epoch id (T + 2).
    fn finalize_epoch(
        &mut self,
        store_update: &mut StoreUpdate,
        block_info: &BlockInfo,
        last_block_hash: &CryptoHash,
        rng_seed: RngSeed,
    ) -> Result<(), EpochError> {
        let epoch_summary = self.collect_blocks_info(block_info, last_block_hash)?;
        let epoch_info = self.get_epoch_info(block_info.epoch_id())?;
        let epoch_protocol_version = epoch_info.protocol_version();
        let validator_stake =
            epoch_info.validators_iter().map(|r| r.account_and_stake()).collect::<HashMap<_, _>>();
        let next_epoch_id = self.get_next_epoch_id_from_info(block_info)?;
        let next_epoch_info = self.get_epoch_info(&next_epoch_id)?.clone();
        self.save_epoch_validator_info(store_update, block_info.epoch_id(), &epoch_summary)?;

        let EpochSummary {
            all_proposals,
            validator_kickout,
            validator_block_chunk_stats,
            next_version,
            ..
        } = epoch_summary;

        let (validator_reward, minted_amount) = {
            let last_epoch_last_block_hash =
                *self.get_block_info(block_info.epoch_first_block())?.prev_hash();
            let last_block_in_last_epoch = self.get_block_info(&last_epoch_last_block_hash)?;
            assert!(block_info.timestamp_nanosec() > last_block_in_last_epoch.timestamp_nanosec());
            let epoch_duration =
                block_info.timestamp_nanosec() - last_block_in_last_epoch.timestamp_nanosec();
            self.reward_calculator.calculate_reward(
                validator_block_chunk_stats,
                &validator_stake,
                *block_info.total_supply(),
                epoch_protocol_version,
                self.genesis_protocol_version,
                epoch_duration,
            )
        };
        let next_next_epoch_config = self.config.for_protocol_version(next_version);
        let next_next_epoch_info = match proposals_to_epoch_info(
            next_next_epoch_config,
            rng_seed,
            &next_epoch_info,
            all_proposals,
            validator_kickout,
            validator_reward,
            minted_amount,
            next_version,
            epoch_protocol_version,
        ) {
            Ok(next_next_epoch_info) => next_next_epoch_info,
            Err(EpochError::ThresholdError { stake_sum, num_seats }) => {
                warn!(target: "epoch_manager", "Not enough stake for required number of seats (all validators tried to unstake?): amount = {} for {}", stake_sum, num_seats);
                let mut epoch_info = next_epoch_info.clone();
                *epoch_info.epoch_height_mut() += 1;
                epoch_info
            }
            Err(EpochError::NotEnoughValidators { num_validators, num_shards }) => {
                warn!(target: "epoch_manager", "Not enough validators for required number of shards (all validators tried to unstake?): num_validators={} num_shards={}", num_validators, num_shards);
                let mut epoch_info = next_epoch_info.clone();
                *epoch_info.epoch_height_mut() += 1;
                epoch_info
            }
            Err(err) => return Err(err),
        };
        let next_next_epoch_id = EpochId(*last_block_hash);
        debug!(target: "epoch_manager", "next next epoch height: {}, id: {:?}, protocol version: {} shard layout: {:?}",
               next_next_epoch_info.epoch_height(),
               &next_next_epoch_id,
               next_next_epoch_info.protocol_version(),
               self.config.for_protocol_version(next_next_epoch_info.protocol_version()).shard_layout);
        // This epoch info is computed for the epoch after next (T+2),
        // where epoch_id of it is the hash of last block in this epoch (T).
        self.save_epoch_info(store_update, &next_next_epoch_id, next_next_epoch_info)?;
        Ok(())
    }

    pub fn record_block_info(
        &mut self,
        mut block_info: BlockInfo,
        rng_seed: RngSeed,
    ) -> Result<StoreUpdate, EpochError> {
        let current_hash = *block_info.hash();
        let mut store_update = self.store.store_update();
        // Check that we didn't record this block yet.
        if !self.has_block_info(&current_hash)? {
            if block_info.prev_hash() == &CryptoHash::default() {
                // This is genesis block, we special case as new epoch.
                assert_eq!(block_info.proposals_iter().len(), 0);
                let pre_genesis_epoch_id = EpochId::default();
                let genesis_epoch_info = self.get_epoch_info(&pre_genesis_epoch_id)?.clone();
                self.save_block_info(&mut store_update, block_info)?;
                self.save_epoch_info(
                    &mut store_update,
                    &EpochId(current_hash),
                    genesis_epoch_info,
                )?;
            } else {
                let prev_block_info = self.get_block_info(block_info.prev_hash())?.clone();

                let mut is_epoch_start = false;
                if prev_block_info.prev_hash() == &CryptoHash::default() {
                    // This is first real block, starts the new epoch.
                    *block_info.epoch_id_mut() = EpochId::default();
                    *block_info.epoch_first_block_mut() = current_hash;
                    is_epoch_start = true;
                } else if self.is_next_block_in_next_epoch(&prev_block_info)? {
                    // Current block is in the new epoch, finalize the one in prev_block.
                    *block_info.epoch_id_mut() =
                        self.get_next_epoch_id_from_info(&prev_block_info)?;
                    *block_info.epoch_first_block_mut() = current_hash;
                    is_epoch_start = true;
                } else {
                    // Same epoch as parent, copy epoch_id and epoch_start_height.
                    *block_info.epoch_id_mut() = prev_block_info.epoch_id().clone();
                    *block_info.epoch_first_block_mut() = *prev_block_info.epoch_first_block();
                }
                let epoch_info = self.get_epoch_info(block_info.epoch_id())?.clone();

                // Keep `slashed` from previous block if they are still in the epoch info stake change
                // (e.g. we need to keep track that they are still slashed, because when we compute
                // returned stake we are skipping account ids that are slashed in `stake_change`).
                for (account_id, slash_state) in prev_block_info.slashed().iter() {
                    if is_epoch_start {
                        if slash_state == &SlashState::DoubleSign
                            || slash_state == &SlashState::Other
                        {
                            block_info
                                .slashed_mut()
                                .entry(account_id.clone())
                                .or_insert(SlashState::AlreadySlashed);
                        } else if epoch_info.stake_change().contains_key(account_id) {
                            block_info
                                .slashed_mut()
                                .entry(account_id.clone())
                                .or_insert_with(|| slash_state.clone());
                        }
                    } else {
                        block_info
                            .slashed_mut()
                            .entry(account_id.clone())
                            .and_modify(|e| {
                                if let SlashState::Other = slash_state {
                                    *e = SlashState::Other;
                                }
                            })
                            .or_insert_with(|| slash_state.clone());
                    }
                }

                if is_epoch_start {
                    self.save_epoch_start(
                        &mut store_update,
                        block_info.epoch_id(),
                        *block_info.height(),
                    )?;
                }

                // Save current block info.
                self.save_block_info(&mut store_update, block_info.clone())?;
                if block_info.last_finalized_height() > &self.largest_final_height {
                    self.largest_final_height = *block_info.last_finalized_height();

                    // Update epoch info aggregator.  We only update the if
                    // there is a change in the last final block.  This way we
                    // never need to rollback any information in
                    // self.epoch_info_aggregator.
                    self.update_epoch_info_aggregator_upto_final(
                        block_info.last_final_block_hash(),
                        &mut store_update,
                    )?;
                }

                // If this is the last block in the epoch, finalize this epoch.
                if self.is_next_block_in_next_epoch(&block_info)? {
                    self.finalize_epoch(&mut store_update, &block_info, &current_hash, rng_seed)?;
                }
            }
        }
        Ok(store_update)
    }

    /// Given epoch id and height, returns validator information that suppose to produce
    /// the block at that height. We don't require caller to know about EpochIds.
    pub fn get_block_producer_info(
        &mut self,
        epoch_id: &EpochId,
        height: BlockHeight,
    ) -> Result<ValidatorStake, EpochError> {
        let epoch_info = self.get_epoch_info(epoch_id)?.clone();
        let validator_id = Self::block_producer_from_info(&epoch_info, height);
        Ok(epoch_info.get_validator(validator_id))
    }

    /// Returns settlement of all block producers in current epoch, with indicator on whether they are slashed or not.
    pub fn get_all_block_producers_settlement(
        &mut self,
        epoch_id: &EpochId,
        last_known_block_hash: &CryptoHash,
    ) -> Result<&[(ValidatorStake, bool)], EpochError> {
        // TODO(3674): Revisit this when we enable slashing
        if self.epoch_validators_ordered.get(epoch_id).is_none() {
            let slashed = self.get_slashed_validators(last_known_block_hash)?.clone();
            let epoch_info = self.get_epoch_info(epoch_id)?;
            let mut settlement = Vec::with_capacity(epoch_info.block_producers_settlement().len());
            for validator_id in epoch_info.block_producers_settlement().into_iter() {
                let validator_stake = epoch_info.get_validator(*validator_id);
                let is_slashed = slashed.contains_key(validator_stake.account_id());
                settlement.push((validator_stake, is_slashed));
            }
            self.epoch_validators_ordered.put(epoch_id.clone(), settlement);
        }
        Ok(self.epoch_validators_ordered.get(epoch_id).unwrap())
    }

    /// Returns all unique block producers in current epoch sorted by account_id, with indicator on whether they are slashed or not.
    pub fn get_all_block_producers_ordered(
        &mut self,
        epoch_id: &EpochId,
        last_known_block_hash: &CryptoHash,
    ) -> Result<&[(ValidatorStake, bool)], EpochError> {
        if self.epoch_validators_ordered_unique.get(epoch_id).is_none() {
            let settlement =
                self.get_all_block_producers_settlement(epoch_id, last_known_block_hash)?;
            let mut result = vec![];
            let mut validators: HashSet<AccountId> = HashSet::default();
            for (validator_stake, is_slashed) in settlement {
                let account_id = validator_stake.account_id();
                if validators.insert(account_id.clone()) {
                    result.push((validator_stake.clone(), *is_slashed));
                }
            }
            self.epoch_validators_ordered_unique.put(epoch_id.clone(), result);
        }
        Ok(self.epoch_validators_ordered_unique.get(epoch_id).unwrap())
    }

    /// get_heuristic_block_approvers_ordered: block producers for epoch
    /// get_all_block_producers_ordered: block producers for epoch, slashing info
    /// get_all_block_approvers_ordered: block producers for epoch, slashing info, sometimes block producers for next epoch
    pub fn get_heuristic_block_approvers_ordered(
        &mut self,
        epoch_id: &EpochId,
    ) -> Result<Vec<ApprovalStake>, EpochError> {
        let epoch_info = self.get_epoch_info(epoch_id)?;
        let mut result = vec![];
        let mut validators: HashSet<AccountId> = HashSet::new();
        for validator_id in epoch_info.block_producers_settlement().into_iter() {
            let validator_stake = epoch_info.get_validator(*validator_id);
            let account_id = validator_stake.account_id();
            if validators.insert(account_id.clone()) {
                result.push(validator_stake.get_approval_stake(false));
            }
        }

        Ok(result)
    }

    pub fn get_all_block_approvers_ordered(
        &mut self,
        parent_hash: &CryptoHash,
    ) -> Result<Vec<(ApprovalStake, bool)>, EpochError> {
        let current_epoch_id = self.get_epoch_id_from_prev_block(parent_hash)?;
        let next_epoch_id = self.get_next_epoch_id_from_prev_block(parent_hash)?;

        let mut settlement =
            self.get_all_block_producers_settlement(&current_epoch_id, parent_hash)?.to_vec();

        let settlement_epoch_boundary = settlement.len();

        let block_info = self.get_block_info(parent_hash)?.clone();
        if self.next_block_need_approvals_from_next_epoch(&block_info)? {
            settlement.extend(
                self.get_all_block_producers_settlement(&next_epoch_id, parent_hash)?
                    .iter()
                    .cloned(),
            );
        }

        let mut result = vec![];
        let mut validators: HashMap<AccountId, usize> = HashMap::default();
        for (ord, (validator_stake, is_slashed)) in settlement.into_iter().enumerate() {
            let account_id = validator_stake.account_id();
            match validators.get(account_id) {
                None => {
                    validators.insert(account_id.clone(), result.len());
                    result.push((
                        validator_stake.get_approval_stake(ord >= settlement_epoch_boundary),
                        is_slashed,
                    ));
                }
                Some(old_ord) => {
                    if ord >= settlement_epoch_boundary {
                        result[*old_ord].0.stake_next_epoch = validator_stake.stake();
                    };
                }
            };
        }
        Ok(result)
    }

    /// For given epoch_id, height and shard_id returns validator that is chunk producer.
    pub fn get_chunk_producer_info(
        &mut self,
        epoch_id: &EpochId,
        height: BlockHeight,
        shard_id: ShardId,
    ) -> Result<ValidatorStake, EpochError> {
        let epoch_info = self.get_epoch_info(epoch_id)?.clone();
        let validator_id = Self::chunk_producer_from_info(&epoch_info, height, shard_id);
        Ok(epoch_info.get_validator(validator_id))
    }

    /// Returns validator for given account id for given epoch.
    /// We don't require caller to know about EpochIds. Doesn't account for slashing.
    pub fn get_validator_by_account_id(
        &mut self,
        epoch_id: &EpochId,
        account_id: &AccountId,
    ) -> Result<Option<ValidatorStake>, EpochError> {
        let epoch_info = self.get_epoch_info(epoch_id)?;
        Ok(epoch_info.get_validator_by_account(account_id))
    }

    /// Returns fisherman for given account id for given epoch.
    pub fn get_fisherman_by_account_id(
        &mut self,
        epoch_id: &EpochId,
        account_id: &AccountId,
    ) -> Result<Option<ValidatorStake>, EpochError> {
        let epoch_info = self.get_epoch_info(epoch_id)?;
        Ok(epoch_info.get_fisherman_by_account(account_id))
    }

    pub fn get_slashed_validators(
        &mut self,
        block_hash: &CryptoHash,
    ) -> Result<&HashMap<AccountId, SlashState>, EpochError> {
        Ok(self.get_block_info(block_hash)?.slashed())
    }

    pub fn get_epoch_id(&mut self, block_hash: &CryptoHash) -> Result<EpochId, EpochError> {
        Ok(self.get_block_info(block_hash)?.epoch_id().clone())
    }

    pub fn get_next_epoch_id(&mut self, block_hash: &CryptoHash) -> Result<EpochId, EpochError> {
        let block_info = self.get_block_info(block_hash)?.clone();
        self.get_next_epoch_id_from_info(&block_info)
    }

    pub fn get_prev_epoch_id(&mut self, block_hash: &CryptoHash) -> Result<EpochId, EpochError> {
        let epoch_first_block = *self.get_block_info(block_hash)?.epoch_first_block();
        let prev_epoch_last_hash = *self.get_block_info(&epoch_first_block)?.prev_hash();
        self.get_epoch_id(&prev_epoch_last_hash)
    }

    pub fn get_epoch_info_from_hash(
        &mut self,
        block_hash: &CryptoHash,
    ) -> Result<&EpochInfo, EpochError> {
        let epoch_id = self.get_epoch_id(block_hash)?;
        self.get_epoch_info(&epoch_id)
    }

    pub fn cares_about_shard_from_prev_block(
        &mut self,
        parent_hash: &CryptoHash,
        account_id: &AccountId,
        shard_id: ShardId,
    ) -> Result<bool, EpochError> {
        let epoch_id = self.get_epoch_id_from_prev_block(parent_hash)?;
        self.cares_about_shard_in_epoch(epoch_id, account_id, shard_id)
    }

    // `shard_id` always refers to a shard in the current epoch that the next block from `parent_hash` belongs
    // If shard layout will change next epoch, returns true if it cares about any shard
    // that `shard_id` will split to
    pub fn cares_about_shard_next_epoch_from_prev_block(
        &mut self,
        parent_hash: &CryptoHash,
        account_id: &AccountId,
        shard_id: ShardId,
    ) -> Result<bool, EpochError> {
        let next_epoch_id = self.get_next_epoch_id_from_prev_block(parent_hash)?;
        if self.will_shard_layout_change(parent_hash)? {
            let shard_layout = self.get_shard_layout(&next_epoch_id)?;
            let split_shards = shard_layout
                .get_split_shard_ids(shard_id)
                .expect("all shard layouts expect the first one must have a split map");
            for next_shard_id in split_shards {
                if self.cares_about_shard_in_epoch(
                    next_epoch_id.clone(),
                    account_id,
                    next_shard_id,
                )? {
                    return Ok(true);
                }
            }
            Ok(false)
        } else {
            self.cares_about_shard_in_epoch(next_epoch_id, account_id, shard_id)
        }
    }

    /// Returns true if next block after given block hash is in the new epoch.
    #[allow(clippy::wrong_self_convention)]
    pub fn is_next_block_epoch_start(
        &mut self,
        parent_hash: &CryptoHash,
    ) -> Result<bool, EpochError> {
        let block_info = self.get_block_info(parent_hash)?.clone();
        self.is_next_block_in_next_epoch(&block_info)
    }

    pub fn get_epoch_id_from_prev_block(
        &mut self,
        parent_hash: &CryptoHash,
    ) -> Result<EpochId, EpochError> {
        if self.is_next_block_epoch_start(parent_hash)? {
            self.get_next_epoch_id(parent_hash)
        } else {
            self.get_epoch_id(parent_hash)
        }
    }

    pub fn get_next_epoch_id_from_prev_block(
        &mut self,
        parent_hash: &CryptoHash,
    ) -> Result<EpochId, EpochError> {
        if self.is_next_block_epoch_start(parent_hash)? {
            // Because we ID epochs based on the last block of T - 2, this is ID for next next epoch.
            Ok(EpochId(*parent_hash))
        } else {
            self.get_next_epoch_id(parent_hash)
        }
    }

    pub fn get_epoch_start_height(
        &mut self,
        block_hash: &CryptoHash,
    ) -> Result<BlockHeight, EpochError> {
        let epoch_first_block = *self.get_block_info(block_hash)?.epoch_first_block();
        Ok(*self.get_block_info(&epoch_first_block)?.height())
    }

    /// Compute stake return info based on the last block hash of the epoch that is just finalized
    /// return the hashmap of account id to max_of_stakes, which is used in the calculation of account
    /// updates.
    ///
    /// # Returns
    /// If successful, a triple of (hashmap of account id to max of stakes in the past three epochs,
    /// validator rewards in the last epoch, double sign slashing for the past epoch).
    pub fn compute_stake_return_info(
        &mut self,
        last_block_hash: &CryptoHash,
    ) -> Result<
        (HashMap<AccountId, Balance>, HashMap<AccountId, Balance>, HashMap<AccountId, Balance>),
        EpochError,
    > {
        let next_next_epoch_id = EpochId(*last_block_hash);
        let validator_reward = self.get_epoch_info(&next_next_epoch_id)?.validator_reward().clone();

        let next_epoch_id = self.get_next_epoch_id(last_block_hash)?;
        let epoch_id = self.get_epoch_id(last_block_hash)?;
        debug!(target: "epoch_manager",
            "epoch id: {:?}, prev_epoch_id: {:?}, prev_prev_epoch_id: {:?}",
            next_next_epoch_id, next_epoch_id, epoch_id
        );
        // Fetch last block info to get the slashed accounts.
        let last_block_info = self.get_block_info(last_block_hash)?.clone();
        // Since stake changes for epoch T are stored in epoch info for T+2, the one stored by epoch_id
        // is the prev_prev_stake_change.
        let prev_prev_stake_change = self.get_epoch_info(&epoch_id)?.stake_change().clone();
        let prev_stake_change = self.get_epoch_info(&next_epoch_id)?.stake_change().clone();
        let stake_change = self.get_epoch_info(&next_next_epoch_id)?.stake_change();
        debug!(target: "epoch_manager",
            "prev_prev_stake_change: {:?}, prev_stake_change: {:?}, stake_change: {:?}, slashed: {:?}",
            prev_prev_stake_change, prev_stake_change, stake_change, last_block_info.slashed()
        );
        let all_stake_changes =
            prev_prev_stake_change.iter().chain(&prev_stake_change).chain(stake_change);
        let all_keys: HashSet<&AccountId> = all_stake_changes.map(|(key, _)| key).collect();

        let mut stake_info = HashMap::new();
        for account_id in all_keys {
            if last_block_info.slashed().contains_key(account_id) {
                if prev_prev_stake_change.contains_key(account_id)
                    && !prev_stake_change.contains_key(account_id)
                    && !stake_change.contains_key(account_id)
                {
                    // slashed in prev_prev epoch so it is safe to return the remaining stake in case of
                    // a double sign without violating the staking invariant.
                } else {
                    continue;
                }
            }
            let new_stake = *stake_change.get(account_id).unwrap_or(&0);
            let prev_stake = *prev_stake_change.get(account_id).unwrap_or(&0);
            let prev_prev_stake = *prev_prev_stake_change.get(account_id).unwrap_or(&0);
            let max_of_stakes =
                vec![prev_prev_stake, prev_stake, new_stake].into_iter().max().unwrap();
            stake_info.insert(account_id.clone(), max_of_stakes);
        }
        let slashing_info = self.compute_double_sign_slashing_info(last_block_hash)?;
        debug!(target: "epoch_manager", "stake_info: {:?}, validator_reward: {:?}", stake_info, validator_reward);
        Ok((stake_info, validator_reward, slashing_info))
    }

    /// Compute slashing information. Returns a hashmap of account id to slashed amount for double sign
    /// slashing.
    fn compute_double_sign_slashing_info(
        &mut self,
        last_block_hash: &CryptoHash,
    ) -> Result<HashMap<AccountId, Balance>, EpochError> {
        let slashed = self.get_slashed_validators(last_block_hash)?.clone();
        let epoch_id = self.get_epoch_id(last_block_hash)?;
        let epoch_info = self.get_epoch_info(&epoch_id)?;
        let total_stake: Balance = epoch_info.validators_iter().map(|v| v.stake()).sum();
        let total_slashed_stake: Balance = slashed
            .iter()
            .filter_map(|(account_id, slashed)| match slashed {
                SlashState::DoubleSign => Some(
                    epoch_info
                        .get_validator_id(account_id)
                        .map_or(0, |id| epoch_info.validator_stake(*id)),
                ),
                _ => None,
            })
            .sum();
        let is_totally_slashed = total_slashed_stake * 3 >= total_stake;
        let mut res = HashMap::default();
        for (account_id, slash_state) in slashed {
            if let SlashState::DoubleSign = slash_state {
                if let Some(&idx) = epoch_info.get_validator_id(&account_id) {
                    let stake = epoch_info.validator_stake(idx);
                    let slashed_stake = if is_totally_slashed {
                        stake
                    } else {
                        let stake = U256::from(stake);
                        // 3 * (total_slashed_stake / total_stake) * stake
                        (U256::from(3) * U256::from(total_slashed_stake) * stake
                            / U256::from(total_stake))
                        .as_u128()
                    };
                    res.insert(account_id, slashed_stake);
                }
            }
        }
        Ok(res)
    }

    /// Get validators for current epoch and next epoch.
    pub fn get_validator_info(
        &mut self,
        epoch_identifier: ValidatorInfoIdentifier,
    ) -> Result<EpochValidatorInfo, EpochError> {
        let epoch_id = match epoch_identifier {
            ValidatorInfoIdentifier::EpochId(ref id) => id.clone(),
            ValidatorInfoIdentifier::BlockHash(ref b) => self.get_block_info(b)?.epoch_id().clone(),
        };
        let cur_epoch_info = self.get_epoch_info(&epoch_id)?.clone();
        let epoch_height = cur_epoch_info.epoch_height();
        let epoch_start_height = self.get_epoch_start_from_epoch_id(&epoch_id)?;
        let mut validator_to_shard = (0..cur_epoch_info.validators_len())
            .map(|_| HashSet::default())
            .collect::<Vec<HashSet<ShardId>>>();
        for (shard_id, validators) in
            cur_epoch_info.chunk_producers_settlement().into_iter().enumerate()
        {
            for validator_id in validators {
                validator_to_shard[*validator_id as usize].insert(shard_id as ShardId);
            }
        }

        // This ugly code arises because of the incompatible types between `block_tracker` in `EpochInfoAggregator`
        // and `validator_block_chunk_stats` in `EpochSummary`. Rust currently has no support for Either type
        // in std.
        let (current_validators, next_epoch_id, all_proposals) = match &epoch_identifier {
            ValidatorInfoIdentifier::EpochId(id) => {
                let epoch_summary = self.get_epoch_validator_info(id)?;
                let cur_validators = cur_epoch_info
                    .validators_iter()
                    .enumerate()
                    .map(|(validator_id, info)| {
                        let validator_stats = epoch_summary
                            .validator_block_chunk_stats
                            .get(info.account_id())
                            .unwrap_or(&BlockChunkValidatorStats {
                                block_stats: ValidatorStats { produced: 0, expected: 0 },
                                chunk_stats: ValidatorStats { produced: 0, expected: 0 },
                            });
                        let mut shards = validator_to_shard[validator_id]
                            .iter()
                            .cloned()
                            .collect::<Vec<ShardId>>();
                        shards.sort();
                        let (account_id, public_key, stake) = info.destructure();
                        Ok(CurrentEpochValidatorInfo {
                            is_slashed: false, // currently there is no slashing
                            account_id,
                            public_key,
                            stake,
                            shards,
                            num_produced_blocks: validator_stats.block_stats.produced,
                            num_expected_blocks: validator_stats.block_stats.expected,
                            num_produced_chunks: validator_stats.chunk_stats.produced,
                            num_expected_chunks: validator_stats.chunk_stats.expected,
                        })
                    })
                    .collect::<Result<Vec<CurrentEpochValidatorInfo>, EpochError>>()?;
                (
                    cur_validators,
                    EpochId(epoch_summary.prev_epoch_last_block_hash),
                    epoch_summary.all_proposals.into_iter().map(Into::into).collect(),
                )
            }
            ValidatorInfoIdentifier::BlockHash(ref h) => {
                // If we are here, `h` is hash of the latest block of the
                // current epoch.
                let aggregator = self.get_epoch_info_aggregator_upto_last(h)?;
                let cur_validators = cur_epoch_info
                    .validators_iter()
                    .enumerate()
                    .map(|(validator_id, info)| {
                        let block_stats = aggregator
                            .block_tracker
                            .get(&(validator_id as u64))
                            .unwrap_or_else(|| &ValidatorStats { produced: 0, expected: 0 })
                            .clone();

                        let mut chunk_stats = ValidatorStats { produced: 0, expected: 0 };
                        for (_shard, tracker) in aggregator.shard_tracker.iter() {
                            if let Some(stats) = tracker.get(&(validator_id as u64)) {
                                chunk_stats.produced += stats.produced;
                                chunk_stats.expected += stats.expected;
                            }
                        }
                        let mut shards = validator_to_shard[validator_id]
                            .clone()
                            .into_iter()
                            .collect::<Vec<ShardId>>();
                        shards.sort();
                        let (account_id, public_key, stake) = info.destructure();
                        Ok(CurrentEpochValidatorInfo {
                            is_slashed: false, // currently there is no slashing
                            account_id,
                            public_key,
                            stake,
                            shards,
                            num_produced_blocks: block_stats.produced,
                            num_expected_blocks: block_stats.expected,
                            num_produced_chunks: chunk_stats.produced,
                            num_expected_chunks: chunk_stats.expected,
                        })
                    })
                    .collect::<Result<Vec<CurrentEpochValidatorInfo>, EpochError>>()?;
                let all_proposals =
                    aggregator.all_proposals.iter().map(|(_, p)| p.clone().into()).collect();
                let next_epoch_id = self.get_next_epoch_id(h)?;
                (cur_validators, next_epoch_id, all_proposals)
            }
        };

        let next_epoch_info = self.get_epoch_info(&next_epoch_id)?;
        let mut next_validator_to_shard = (0..next_epoch_info.validators_len())
            .map(|_| HashSet::default())
            .collect::<Vec<HashSet<ShardId>>>();
        for (shard_id, validators) in
            next_epoch_info.chunk_producers_settlement().iter().enumerate()
        {
            for validator_id in validators {
                next_validator_to_shard[*validator_id as usize].insert(shard_id as u64);
            }
        }
        let next_validators = next_epoch_info
            .validators_iter()
            .enumerate()
            .map(|(validator_id, info)| {
                let mut shards = next_validator_to_shard[validator_id]
                    .clone()
                    .into_iter()
                    .collect::<Vec<ShardId>>();
                shards.sort();
                let (account_id, public_key, stake) = info.destructure();
                NextEpochValidatorInfo { account_id, public_key, stake, shards }
            })
            .collect();
        let prev_epoch_kickout = next_epoch_info
            .validator_kickout()
            .clone()
            .into_iter()
            .collect::<BTreeMap<_, _>>()
            .into_iter()
            .map(|(account_id, reason)| ValidatorKickoutView { account_id, reason })
            .collect();

        Ok(EpochValidatorInfo {
            current_validators,
            next_validators,
            current_fishermen: cur_epoch_info.fishermen_iter().map(Into::into).collect(),
            next_fishermen: next_epoch_info.fishermen_iter().map(Into::into).collect(),
            current_proposals: all_proposals,
            prev_epoch_kickout,
            epoch_start_height,
            epoch_height,
        })
    }

    /// Compare two epoch ids based on their start height. This works because finality gadget
    /// guarantees that we cannot have two different epochs on two forks
    pub fn compare_epoch_id(
        &mut self,
        epoch_id: &EpochId,
        other_epoch_id: &EpochId,
    ) -> Result<Ordering, EpochError> {
        if epoch_id.0 == other_epoch_id.0 {
            return Ok(Ordering::Equal);
        }
        match (
            self.get_epoch_start_from_epoch_id(epoch_id),
            self.get_epoch_start_from_epoch_id(other_epoch_id),
        ) {
            (Ok(index1), Ok(index2)) => Ok(index1.cmp(&index2)),
            (Ok(_), Err(_)) => self.get_epoch_info(other_epoch_id).map(|_| Ordering::Less),
            (Err(_), Ok(_)) => self.get_epoch_info(epoch_id).map(|_| Ordering::Greater),
            (Err(_), Err(_)) => Err(EpochError::EpochOutOfBounds(epoch_id.clone())), // other_epoch_id may be out of bounds as well
        }
    }

    /// Get minimum stake allowed at current block. Attempts to stake with a lower stake will be
    /// rejected.
    pub fn minimum_stake(&mut self, prev_block_hash: &CryptoHash) -> Result<Balance, EpochError> {
        let next_epoch_id = self.get_next_epoch_id_from_prev_block(prev_block_hash)?;
        let (protocol_version, seat_price) = {
            let epoch_info = self.get_epoch_info(&next_epoch_id)?;
            (epoch_info.protocol_version(), epoch_info.seat_price())
        };
        let config = self.config.for_protocol_version(protocol_version);
        let stake_divisor = { config.minimum_stake_divisor as Balance };
        Ok(seat_price / stake_divisor)
    }

    // Note: this function should only be used in 18 -> 19 migration and should be removed in the
    // next release
    /// `block_header_info` must be the header info of the last block of an epoch.
    pub fn migrate_18_to_19(
        &mut self,
        block_header_info: &BlockHeaderInfo,
        store_update: &mut StoreUpdate,
    ) -> Result<(), EpochError> {
        let block_info = self.get_block_info(&block_header_info.hash)?.clone();
        self.finalize_epoch(
            store_update,
            &block_info,
            &block_header_info.hash,
            block_header_info.random_value.into(),
        )?;
        Ok(())
    }
}

/// Private utilities for EpochManager.
impl EpochManager {
    fn cares_about_shard_in_epoch(
        &mut self,
        epoch_id: EpochId,
        account_id: &AccountId,
        shard_id: ShardId,
    ) -> Result<bool, EpochError> {
        let epoch_info = self.get_epoch_info(&epoch_id)?;
        let chunk_producers = epoch_info.chunk_producers_settlement();
        for validator_id in chunk_producers[shard_id as usize].iter() {
            if epoch_info.validator_account_id(*validator_id) == account_id {
                return Ok(true);
            }
        }
        Ok(false)
    }

    #[inline]
    pub(crate) fn block_producer_from_info(
        epoch_info: &EpochInfo,
        height: BlockHeight,
    ) -> ValidatorId {
        epoch_info.sample_block_producer(height)
    }

    #[inline]
    pub(crate) fn chunk_producer_from_info(
        epoch_info: &EpochInfo,
        height: BlockHeight,
        shard_id: ShardId,
    ) -> ValidatorId {
        epoch_info.sample_chunk_producer(height, shard_id)
    }

    /// Returns true, if given current block info, next block supposed to be in the next epoch.
    #[allow(clippy::wrong_self_convention)]
    fn is_next_block_in_next_epoch(&mut self, block_info: &BlockInfo) -> Result<bool, EpochError> {
        if block_info.prev_hash() == &CryptoHash::default() {
            return Ok(true);
        }
        let protocol_version = self.get_epoch_info_from_hash(block_info.hash())?.protocol_version();
        let epoch_length = self.config.for_protocol_version(protocol_version).epoch_length;
        let estimated_next_epoch_start =
            *self.get_block_info(block_info.epoch_first_block())?.height() + epoch_length;

        if epoch_length <= 3 {
            // This is here to make epoch_manager tests pass. Needs to be removed, tracked in
            // https://github.com/nearprotocol/nearcore/issues/2522
            return Ok(*block_info.height() + 1 >= estimated_next_epoch_start);
        }

        Ok(*block_info.last_finalized_height() + 3 >= estimated_next_epoch_start)
    }

    /// Returns true, if given current block info, next block must include the approvals from the next
    /// epoch (in addition to the approvals from the current epoch)
    fn next_block_need_approvals_from_next_epoch(
        &mut self,
        block_info: &BlockInfo,
    ) -> Result<bool, EpochError> {
        if self.is_next_block_in_next_epoch(block_info)? {
            return Ok(false);
        }
        let epoch_length = {
            let protocol_version =
                self.get_epoch_info_from_hash(block_info.hash())?.protocol_version();
            let config = self.config.for_protocol_version(protocol_version);
            config.epoch_length
        };
        let estimated_next_epoch_start =
            *self.get_block_info(block_info.epoch_first_block())?.height() + epoch_length;
        Ok(*block_info.last_finalized_height() + 3 < estimated_next_epoch_start
            && *block_info.height() + 3 >= estimated_next_epoch_start)
    }

    /// Returns epoch id for the next epoch (T+1), given an block info in current epoch (T).
    fn get_next_epoch_id_from_info(
        &mut self,
        block_info: &BlockInfo,
    ) -> Result<EpochId, EpochError> {
        let first_block_info = self.get_block_info(block_info.epoch_first_block())?;
        Ok(EpochId(*first_block_info.prev_hash()))
    }

    pub fn get_shard_config(&mut self, epoch_id: &EpochId) -> Result<ShardConfig, EpochError> {
        let protocol_version = self.get_epoch_info(epoch_id)?.protocol_version();
        Ok(self.config.for_protocol_version(protocol_version).clone().into())
    }

    pub fn get_epoch_config(&mut self, epoch_id: &EpochId) -> Result<&EpochConfig, EpochError> {
        let protocol_version = self.get_epoch_info(epoch_id)?.protocol_version();
        Ok(self.config.for_protocol_version(protocol_version))
    }

    pub fn get_shard_layout(&mut self, epoch_id: &EpochId) -> Result<&ShardLayout, EpochError> {
        let protocol_version = self.get_epoch_info(epoch_id)?.protocol_version();
        let shard_layout = &self.config.for_protocol_version(protocol_version).shard_layout;
        Ok(shard_layout)
    }

    pub fn will_shard_layout_change(
        &mut self,
        parent_hash: &CryptoHash,
    ) -> Result<bool, EpochError> {
        let epoch_id = self.get_epoch_id_from_prev_block(parent_hash)?;
        let next_epoch_id = self.get_next_epoch_id_from_prev_block(parent_hash)?;
        let shard_layout = self.get_shard_layout(&epoch_id)?.clone();
        let next_shard_layout = self.get_shard_layout(&next_epoch_id)?.clone();
        Ok(shard_layout != next_shard_layout)
    }

    pub fn get_epoch_info(&mut self, epoch_id: &EpochId) -> Result<&EpochInfo, EpochError> {
        if !self.epochs_info.get(epoch_id).is_some() {
            let epoch_info = self
                .store
                .get_ser(ColEpochInfo, epoch_id.as_ref())
                .map_err(|err| err.into())
                .and_then(|value| {
                    value.ok_or_else(|| EpochError::EpochOutOfBounds(epoch_id.clone()))
                })?;
            self.epochs_info.put(epoch_id.clone(), epoch_info);
        }
        self.epochs_info.get(epoch_id).ok_or(EpochError::EpochOutOfBounds(epoch_id.clone()))
    }

    fn has_epoch_info(&mut self, epoch_id: &EpochId) -> Result<bool, EpochError> {
        match self.get_epoch_info(epoch_id) {
            Ok(_) => Ok(true),
            Err(EpochError::EpochOutOfBounds(_)) => Ok(false),
            Err(err) => Err(err),
        }
    }

    fn save_epoch_info(
        &mut self,
        store_update: &mut StoreUpdate,
        epoch_id: &EpochId,
        epoch_info: EpochInfo,
    ) -> Result<(), EpochError> {
        store_update
            .set_ser(ColEpochInfo, epoch_id.as_ref(), &epoch_info)
            .map_err(EpochError::from)?;
        self.epochs_info.put(epoch_id.clone(), epoch_info);
        Ok(())
    }

    pub fn get_epoch_validator_info(
        &mut self,
        epoch_id: &EpochId,
    ) -> Result<EpochSummary, EpochError> {
        // We don't use cache here since this query happens rarely and only for rpc.
        self.store
            .get_ser(ColEpochValidatorInfo, epoch_id.as_ref())
            .map_err(|err| err.into())
            .and_then(|value| value.ok_or_else(|| EpochError::EpochOutOfBounds(epoch_id.clone())))
    }

    fn save_epoch_validator_info(
        &self,
        store_update: &mut StoreUpdate,
        epoch_id: &EpochId,
        epoch_summary: &EpochSummary,
    ) -> Result<(), EpochError> {
        store_update
            .set_ser(ColEpochValidatorInfo, epoch_id.as_ref(), epoch_summary)
            .map_err(EpochError::from)
    }

    fn has_block_info(&mut self, hash: &CryptoHash) -> Result<bool, EpochError> {
        match self.get_block_info(hash) {
            Ok(_) => Ok(true),
            Err(EpochError::MissingBlock(_)) => Ok(false),
            Err(err) => Err(err),
        }
    }

    /// Get BlockInfo for a block
    /// # Errors
    /// EpochError::IOErr if storage returned an error
    /// EpochError::MissingBlock if block is not in storage
    pub fn get_block_info(&mut self, hash: &CryptoHash) -> Result<&BlockInfo, EpochError> {
        if self.blocks_info.get(hash).is_none() {
            let block_info = self
                .store
                .get_ser(ColBlockInfo, hash.as_ref())
                .map_err(EpochError::from)
                .and_then(|value| value.ok_or_else(|| EpochError::MissingBlock(*hash)))?;
            self.blocks_info.put(*hash, block_info);
        }
        self.blocks_info.get(hash).ok_or(EpochError::MissingBlock(*hash))
    }

    fn save_block_info(
        &mut self,
        store_update: &mut StoreUpdate,
        block_info: BlockInfo,
    ) -> Result<(), EpochError> {
        let block_hash = *block_info.hash();
        store_update
            .set_ser(ColBlockInfo, block_hash.as_ref(), &block_info)
            .map_err(EpochError::from)?;
        self.blocks_info.put(block_hash, block_info);
        Ok(())
    }

    fn save_epoch_start(
        &mut self,
        store_update: &mut StoreUpdate,
        epoch_id: &EpochId,
        epoch_start: BlockHeight,
    ) -> Result<(), EpochError> {
        store_update
            .set_ser(ColEpochStart, epoch_id.as_ref(), &epoch_start)
            .map_err(EpochError::from)?;
        self.epoch_id_to_start.put(epoch_id.clone(), epoch_start);
        Ok(())
    }

    fn get_epoch_start_from_epoch_id(
        &mut self,
        epoch_id: &EpochId,
    ) -> Result<BlockHeight, EpochError> {
        if self.epoch_id_to_start.get(epoch_id).is_none() {
            let epoch_start = self
                .store
                .get_ser(ColEpochStart, epoch_id.as_ref())
                .map_err(EpochError::from)
                .and_then(|value| {
                    value.ok_or_else(|| EpochError::EpochOutOfBounds(epoch_id.clone()))
                })?;
            self.epoch_id_to_start.put(epoch_id.clone(), epoch_start);
        }
        Ok(*self.epoch_id_to_start.get(epoch_id).unwrap())
    }

    /// Updates epoch info aggregator to state as of `last_final_block_hash`
    /// block.
    ///
    /// The block hash passed as argument should be a final block so that the
    /// method can perform efficient incremental updates.  Calling this method
    /// on a block which has not been finalised yet is likely to result in
    /// performance issues since handling forks will force it to traverse the
    /// entire epoch from scratch.
    ///
    /// The result of the aggregation is stored in `self.epoch_info_aggregator`.
    ///
    /// Saves the aggregator to `store_update` if epoch id changes or every
    /// AGGREGATOR_SAVE_PERIOD heights.
    pub fn update_epoch_info_aggregator_upto_final(
        &mut self,
        last_final_block_hash: &CryptoHash,
        store_update: &mut StoreUpdate,
    ) -> Result<(), EpochError> {
        if let Some((aggregator, replace)) =
            self.aggregate_epoch_info_upto(last_final_block_hash)?
        {
            let save = if replace {
                self.epoch_info_aggregator = aggregator;
                true
            } else {
                self.epoch_info_aggregator.merge(aggregator);
                let block_info = self.get_block_info(last_final_block_hash)?;
                *block_info.height() % AGGREGATOR_SAVE_PERIOD == 0
            };
            if save {
                store_update.set_ser(ColEpochInfo, AGGREGATOR_KEY, &self.epoch_info_aggregator)?;
            }
        }
        Ok(())
    }

    /// Returns epoch info aggregate with state up to `last_block_hash`.
    ///
    /// The block hash passed as argument should be the latest block belonging
    /// to current epoch.  Calling this method on any other block is likely to
    /// result in performance issues since handling something which is not past
    /// the final block will force it to traverse the entire epoch from scratch.
    ///
    /// This method does not change `self.epoch_info_aggregator`.
    pub fn get_epoch_info_aggregator_upto_last(
        &mut self,
        last_block_hash: &CryptoHash,
    ) -> Result<EpochInfoAggregator, EpochError> {
        if let Some((mut aggregator, replace)) = self.aggregate_epoch_info_upto(last_block_hash)? {
            if !replace {
                aggregator.merge_prefix(&self.epoch_info_aggregator);
            }
            Ok(aggregator)
        } else {
            Ok(self.epoch_info_aggregator.clone())
        }
    }

    /// Aggregates epoch info between last final block and given block.
    ///
    /// More specifically, aggregates epoch information from block denoted by
    /// `self.epoch_info_aggregator.last_block_hash` (excluding that block) up
    /// to one denoted by `block_hash` (including that block).  If the two
    /// blocks belong to different epochs, stops aggregating once it reaches
    /// start of epoch `block_hash` belongs to.
    ///
    /// The block hash passed as argument should be a latest final block or
    /// a descendant of a latest final block. Calling this method on any other
    /// block is likely to result in performance issues since handling forks
    /// will force it to traverse the entire epoch from scratch.
    ///
    /// If `block_hash` equals `self.epoch_info_aggregator.last_block_hash`
    /// returns None.  Otherwise returns `Some((aggregator, full_info))` tuple.
    /// The first element of the pair is aggregator with collected information;
    /// the second specifies whether the returned aggregator includes full
    /// information about an epoch (such that it does not need to be merged with
    /// `self.epoch_info_aggregator`).  That happens if the method reaches epoch
    /// boundary.
    fn aggregate_epoch_info_upto(
        &mut self,
        block_hash: &CryptoHash,
    ) -> Result<Option<(EpochInfoAggregator, bool)>, EpochError> {
        if block_hash == &self.epoch_info_aggregator.last_block_hash {
            return Ok(None);
        }

        if cfg!(debug) {
            let agg_hash = self.epoch_info_aggregator.last_block_hash.clone();
            let agg_height = *self.get_block_info(&agg_hash)?.height();
            let block_height = *self.get_block_info(block_hash)?.height();
            assert!(
                agg_height < block_height,
                "#{} {} >= #{} {}",
                agg_hash,
                agg_height,
                block_hash,
                block_height
            );
        }

        let epoch_id = self.get_block_info(block_hash)?.epoch_id().clone();
        let epoch_info = self.get_epoch_info(&epoch_id)?.clone();

        let mut aggregator = EpochInfoAggregator::new(epoch_id.clone(), *block_hash);
        let mut cur_hash = *block_hash;
        Ok(Some(loop {
            #[cfg(test)]
            {
                self.epoch_info_aggregator_loop_counter += 1;
            }

            // To avoid cloning BlockInfo we need to first get reference to the
            // current block, but then drop it so that we can call
            // get_block_info for previous block.
            let block_info = self.get_block_info(&cur_hash)?;
            let prev_hash = *block_info.prev_hash();
            let different_epoch = &epoch_id != block_info.epoch_id();

            if different_epoch || prev_hash == CryptoHash::default() {
                // We’ve reached the beginning of an epoch or a genesis block
                // without seeing self.epoch_info_aggregator.last_block_hash.
                // This implies self.epoch_info_aggregator.last_block_hash
                // belongs to different epoch or we’re on different fork (though
                // the latter should never happen).  In either case, the
                // aggregator contains full epoch information.
                break (aggregator, true);
            }

            let prev_info = self.get_block_info(&prev_hash)?;
            let prev_height = *prev_info.height();
            let prev_epoch = prev_info.epoch_id().clone();

            let block_info = self.get_block_info(&cur_hash)?;
            aggregator.update(block_info, &epoch_info, prev_height);

            if prev_hash == self.epoch_info_aggregator.last_block_hash {
                // We’ve reached sync point of the old aggregator.  If old
                // aggregator was for a different epoch, we have full info in
                // our aggregator; otherwise we don’t.
                break (aggregator, epoch_id != prev_epoch);
            }

            cur_hash = prev_hash;
        }))
    }

    pub fn get_protocol_upgrade_block_height(
        &mut self,
        block_hash: CryptoHash,
    ) -> Result<Option<BlockHeight>, EpochError> {
        let cur_epoch_info = self.get_epoch_info_from_hash(&block_hash)?.clone();
        let next_epoch_id = self.get_next_epoch_id(&block_hash)?;
        let next_epoch_info = self.get_epoch_info(&next_epoch_id)?.clone();
        if cur_epoch_info.protocol_version() != next_epoch_info.protocol_version() {
            let block_info = self.get_block_info(&block_hash)?.clone();
            let epoch_length =
                self.config.for_protocol_version(cur_epoch_info.protocol_version()).epoch_length;
            let estimated_next_epoch_start =
                self.get_block_info(block_info.epoch_first_block())?.height() + epoch_length;

            Ok(Some(estimated_next_epoch_start))
        } else {
            Ok(None)
        }
    }
}

#[cfg(test)]
mod tests2 {
    use num_rational::Rational;

    use near_primitives::challenge::SlashedValidator;
    use near_primitives::hash::hash;
    use near_primitives::types::ValidatorKickoutReason::NotEnoughBlocks;
    use near_primitives::version::PROTOCOL_VERSION;
    use near_store::test_utils::create_test_store;

    use crate::test_utils::{
        block_info, change_stake, default_reward_calculator, epoch_config,
        epoch_info_with_num_seats, hash_range, record_block, record_block_with_final_block_hash,
        record_block_with_slashes, record_with_block_info, reward, setup_default_epoch_manager,
        setup_epoch_manager, stake, DEFAULT_TOTAL_SUPPLY,
    };

    use super::*;
    use crate::reward_calculator::NUM_NS_IN_SECOND;
    use near_primitives::epoch_manager::EpochConfig;
    use near_primitives::epoch_manager::ShardConfig;
    use near_primitives::shard_layout::ShardLayout;
    use near_primitives::utils::get_num_seats_per_shard;
    use near_primitives::version::ProtocolFeature::SimpleNightshade;

    impl EpochManager {
        /// Returns number of produced and expected blocks by given validator.
        fn get_num_validator_blocks(
            &mut self,
            epoch_id: &EpochId,
            last_known_block_hash: &CryptoHash,
            account_id: &AccountId,
        ) -> Result<ValidatorStats, EpochError> {
            let epoch_info = self.get_epoch_info(epoch_id)?;
            let validator_id = *epoch_info
                .get_validator_id(account_id)
                .ok_or_else(|| EpochError::NotAValidator(account_id.clone(), epoch_id.clone()))?;
            let aggregator = self.get_epoch_info_aggregator_upto_last(last_known_block_hash)?;
            Ok(aggregator
                .block_tracker
                .get(&validator_id)
                .unwrap_or_else(|| &ValidatorStats { produced: 0, expected: 0 })
                .clone())
        }
    }

    #[test]
    fn test_stake_validator() {
        let amount_staked = 1_000_000;
        let validators = vec![("test1".parse().unwrap(), amount_staked)];
        let mut epoch_manager = setup_default_epoch_manager(validators.clone(), 1, 1, 2, 2, 90, 60);

        let h = hash_range(4);
        record_block(&mut epoch_manager, CryptoHash::default(), h[0], 0, vec![]);

        let expected0 = epoch_info_with_num_seats(
            1,
            vec![("test1".parse().unwrap(), amount_staked)],
            vec![0, 0],
            vec![vec![0, 0]],
            vec![],
            vec![],
            change_stake(vec![("test1".parse().unwrap(), amount_staked)]),
            vec![],
            reward(vec![("near".parse().unwrap(), 0)]),
            0,
            4,
        );
        let compare_epoch_infos = |a: &EpochInfo, b: &EpochInfo| -> bool {
            a.validators_iter().eq(b.validators_iter())
                && a.fishermen_iter().eq(b.fishermen_iter())
                && a.stake_change() == b.stake_change()
                && a.validator_kickout() == b.validator_kickout()
                && a.validator_reward() == b.validator_reward()
        };
        let epoch0 = epoch_manager.get_epoch_id(&h[0]).unwrap();
        assert!(compare_epoch_infos(epoch_manager.get_epoch_info(&epoch0).unwrap(), &expected0));

        record_block(
            &mut epoch_manager,
            h[0],
            h[1],
            1,
            vec![stake("test2".parse().unwrap(), amount_staked)],
        );
        let epoch1 = epoch_manager.get_epoch_id(&h[1]).unwrap();
        assert!(compare_epoch_infos(epoch_manager.get_epoch_info(&epoch1).unwrap(), &expected0));
        assert_eq!(epoch_manager.get_epoch_id(&h[2]), Err(EpochError::MissingBlock(h[2])));

        record_block(&mut epoch_manager, h[1], h[2], 2, vec![]);
        // test2 staked in epoch 1 and therefore should be included in epoch 3.
        let epoch2 = epoch_manager.get_epoch_id(&h[2]).unwrap();
        assert!(compare_epoch_infos(epoch_manager.get_epoch_info(&epoch2).unwrap(), &expected0));

        record_block(&mut epoch_manager, h[2], h[3], 3, vec![]);

        let expected3 = epoch_info_with_num_seats(
            2,
            vec![
                ("test1".parse().unwrap(), amount_staked),
                ("test2".parse().unwrap(), amount_staked),
            ],
            vec![0, 1],
            vec![vec![0, 1]],
            vec![],
            vec![],
            change_stake(vec![
                ("test1".parse().unwrap(), amount_staked),
                ("test2".parse().unwrap(), amount_staked),
            ]),
            vec![],
            // only the validator who produced the block in this epoch gets the reward since epoch length is 1
            reward(vec![("test1".parse().unwrap(), 0), ("near".parse().unwrap(), 0)]),
            0,
            4,
        );
        // no validator change in the last epoch
        let epoch3 = epoch_manager.get_epoch_id(&h[3]).unwrap();
        assert!(compare_epoch_infos(epoch_manager.get_epoch_info(&epoch3).unwrap(), &expected3));

        // Start another epoch manager from the same store to check that it saved the state.
        let mut epoch_manager2 = EpochManager::new(
            epoch_manager.store.clone(),
            epoch_manager.config.clone(),
            PROTOCOL_VERSION,
            epoch_manager.reward_calculator,
            validators
                .iter()
                .map(|(account_id, balance)| stake(account_id.clone(), *balance))
                .collect(),
        )
        .unwrap();
        assert!(compare_epoch_infos(epoch_manager2.get_epoch_info(&epoch3).unwrap(), &expected3));
    }

    #[test]
    fn test_validator_change_of_stake() {
        let amount_staked = 1_000_000;
        let fishermen_threshold = 100;
        let validators = vec![
            ("test1".parse().unwrap(), amount_staked),
            ("test2".parse().unwrap(), amount_staked),
        ];
        let mut epoch_manager = setup_epoch_manager(
            validators,
            2,
            1,
            2,
            0,
            90,
            60,
            fishermen_threshold,
            default_reward_calculator(),
        );

        let h = hash_range(4);
        record_block(&mut epoch_manager, CryptoHash::default(), h[0], 0, vec![]);
        record_block(&mut epoch_manager, h[0], h[1], 1, vec![stake("test1".parse().unwrap(), 10)]);
        record_block(&mut epoch_manager, h[1], h[2], 2, vec![]);
        // New epoch starts here.
        record_block(&mut epoch_manager, h[2], h[3], 3, vec![]);
        let epoch_id = epoch_manager.get_next_epoch_id(&h[3]).unwrap();
        let epoch_info = epoch_manager.get_epoch_info(&epoch_id).unwrap();
        check_validators(epoch_info, &[("test2", amount_staked)]);
        check_fishermen(epoch_info, &[]);
        check_stake_change(
            epoch_info,
            vec![("test1".parse().unwrap(), 0), ("test2".parse().unwrap(), amount_staked)],
        );
        check_reward(
            epoch_info,
            vec![
                ("test1".parse().unwrap(), 0),
                ("test2".parse().unwrap(), 0),
                ("near".parse().unwrap(), 0),
            ],
        );
        matches!(
            epoch_info.validator_kickout().get("test1"),
            Some(ValidatorKickoutReason::NotEnoughStake { stake: 10, .. })
        );
    }

    /// Test handling forks across the epoch finalization.
    /// Fork with where one BP produces blocks in one chain and 2 BPs are in another chain.
    ///     |   | /--1---4------|--7---10------|---13---
    ///   x-|-0-|-
    ///     |   | \--2---3---5--|---6---8---9--|----11---12--
    /// In upper fork, only test2 left + new validator test4.
    /// In lower fork, test1 and test3 are left.
    #[test]
    fn test_fork_finalization() {
        let amount_staked = 1_000_000;
        let validators = vec![
            ("test1".parse().unwrap(), amount_staked),
            ("test2".parse().unwrap(), amount_staked),
            ("test3".parse().unwrap(), amount_staked),
        ];
        let epoch_length = 20;
        let mut epoch_manager =
            setup_default_epoch_manager(validators.clone(), epoch_length, 1, 3, 0, 90, 60);

        let h = hash_range((5 * epoch_length - 1) as usize);
        // Have an alternate set of hashes to use on the other branch to avoid collisions.
        let h2: Vec<CryptoHash> = h.iter().map(|x| hash(x.as_ref())).collect();

        record_block(&mut epoch_manager, CryptoHash::default(), h[0], 0, vec![]);

        let build_branch = |epoch_manager: &mut EpochManager,
                            base_block: CryptoHash,
                            hashes: &[CryptoHash],
                            validator_accounts: &[&str]|
         -> Vec<CryptoHash> {
            let mut prev_block = base_block;
            let mut branch_blocks = Vec::new();
            for (i, curr_block) in hashes.iter().enumerate().skip(2) {
                let height = i as u64;
                let epoch_id = epoch_manager.get_epoch_id_from_prev_block(&prev_block).unwrap();
                let epoch_info = epoch_manager.get_epoch_info(&epoch_id).unwrap().clone();
                let block_producer_id = EpochManager::block_producer_from_info(&epoch_info, height);
                let block_producer = epoch_info.get_validator(block_producer_id);
                let account_id = block_producer.account_id();
                if validator_accounts.iter().any(|v| *v == account_id.as_ref()) {
                    record_block(epoch_manager, prev_block, *curr_block, height, vec![]);
                    prev_block = *curr_block;
                    branch_blocks.push(*curr_block);
                }
            }
            branch_blocks
        };

        // build test2/test4 fork
        record_block(
            &mut epoch_manager,
            h[0],
            h[1],
            1,
            vec![stake("test4".parse().unwrap(), amount_staked)],
        );
        let blocks_test2 = build_branch(&mut epoch_manager, h[1], &h, &["test2", "test4"]);

        // build test1/test3 fork
        let blocks_test1 = build_branch(&mut epoch_manager, h[0], &h2, &["test1", "test3"]);

        let epoch1 = epoch_manager.get_epoch_id(&h[1]).unwrap();
        let mut bps = epoch_manager
            .get_all_block_producers_ordered(&epoch1, &h[1])
            .unwrap()
            .iter()
            .map(|x| (x.0.account_id().clone(), x.1))
            .collect::<Vec<_>>();
        bps.sort_unstable();
        assert_eq!(
            bps,
            vec![
                ("test1".parse().unwrap(), false),
                ("test2".parse().unwrap(), false),
                ("test3".parse().unwrap(), false)
            ]
        );

        let last_block = blocks_test2.last().unwrap();
        let epoch2_1 = epoch_manager.get_epoch_id(last_block).unwrap();
        assert_eq!(
            epoch_manager
                .get_all_block_producers_ordered(&epoch2_1, &h[1])
                .unwrap()
                .iter()
                .map(|x| (x.0.account_id().clone(), x.1))
                .collect::<Vec<_>>(),
            vec![("test2".parse().unwrap(), false), ("test4".parse().unwrap(), false)]
        );

        let last_block = blocks_test1.last().unwrap();
        let epoch2_2 = epoch_manager.get_epoch_id(last_block).unwrap();
        assert_eq!(
            epoch_manager
                .get_all_block_producers_ordered(&epoch2_2, &h[1])
                .unwrap()
                .iter()
                .map(|x| (x.0.account_id().clone(), x.1))
                .collect::<Vec<_>>(),
            vec![("test1".parse().unwrap(), false), ("test3".parse().unwrap(), false),]
        );

        // Check that if we have a different epoch manager and apply only second branch we get the same results.
        let mut epoch_manager2 =
            setup_default_epoch_manager(validators, epoch_length, 1, 3, 0, 90, 60);
        record_block(&mut epoch_manager2, CryptoHash::default(), h[0], 0, vec![]);
        build_branch(&mut epoch_manager2, h[0], &h2, &["test1", "test3"]);
        assert_eq!(
            epoch_manager.get_epoch_info(&epoch2_2),
            epoch_manager2.get_epoch_info(&epoch2_2)
        );
    }

    /// In the case where there is only one validator and the
    /// number of blocks produced by the validator is under the
    /// threshold for some given epoch, the validator should not
    /// be kicked out
    #[test]
    fn test_one_validator_kickout() {
        let amount_staked = 1_000;
        let mut epoch_manager = setup_default_epoch_manager(
            vec![("test1".parse().unwrap(), amount_staked)],
            2,
            1,
            1,
            0,
            90,
            60,
        );

        let h = hash_range(6);
        // this validator only produces one block every epoch whereas they should have produced 2. However, since
        // this is the only validator left, we still keep them as validator.
        record_block(&mut epoch_manager, CryptoHash::default(), h[0], 0, vec![]);
        record_block(&mut epoch_manager, h[0], h[2], 2, vec![]);
        record_block(&mut epoch_manager, h[2], h[4], 4, vec![]);
        record_block(&mut epoch_manager, h[4], h[5], 5, vec![]);
        let epoch_id = epoch_manager.get_next_epoch_id(&h[5]).unwrap();
        let epoch_info = epoch_manager.get_epoch_info(&epoch_id).unwrap();
        check_validators(epoch_info, &[("test1", amount_staked)]);
        check_fishermen(epoch_info, &[]);
        check_kickout(epoch_info, &[]);
        check_stake_change(epoch_info, vec![("test1".parse().unwrap(), amount_staked)]);
    }

    /// When computing validator kickout, we should not kickout validators such that the union
    /// of kickout for this epoch and last epoch equals the entire validator set.
    #[test]
    fn test_validator_kickout() {
        let amount_staked = 1_000_000;
        let validators = vec![
            ("test1".parse().unwrap(), amount_staked),
            ("test2".parse().unwrap(), amount_staked),
        ];
        let epoch_length = 10;
        let mut epoch_manager =
            setup_default_epoch_manager(validators, epoch_length, 1, 2, 0, 90, 60);
        let h = hash_range((3 * epoch_length) as usize);

        record_block(&mut epoch_manager, CryptoHash::default(), h[0], 0, vec![]);
        let mut prev_block = h[0];
        let mut test2_expected_blocks = 0;
        let init_epoch_id = epoch_manager.get_epoch_id_from_prev_block(&prev_block).unwrap();
        for (i, curr_block) in h.iter().enumerate().skip(1) {
            let height = i as u64;
            let epoch_id = epoch_manager.get_epoch_id_from_prev_block(&prev_block).unwrap();
            let block_producer = epoch_manager.get_block_producer_info(&epoch_id, height).unwrap();
            if block_producer.account_id().as_ref() == "test2" && epoch_id == init_epoch_id {
                // test2 skips its blocks in the first epoch
                test2_expected_blocks += 1;
            } else if block_producer.account_id().as_ref() == "test1" && epoch_id != init_epoch_id {
                // test1 skips its blocks in subsequent epochs
                ()
            } else {
                record_block(&mut epoch_manager, prev_block, *curr_block, height, vec![]);
                prev_block = *curr_block;
            }
        }
        let epoch_infos: Vec<_> = h
            .iter()
            .filter_map(|x| epoch_manager.get_epoch_info(&EpochId(*x)).ok().cloned())
            .collect();
        check_kickout(
            &epoch_infos[1],
            &[(
                "test2",
                ValidatorKickoutReason::NotEnoughBlocks {
                    produced: 0,
                    expected: test2_expected_blocks,
                },
            )],
        );
        let epoch_info = &epoch_infos[2];
        check_validators(epoch_info, &[("test1", amount_staked)]);
        check_fishermen(epoch_info, &[]);
        check_stake_change(epoch_info, vec![("test1".parse().unwrap(), amount_staked)]);
        check_kickout(epoch_info, &[]);
        check_reward(epoch_info, vec![("test2".parse().unwrap(), 0), ("near".parse().unwrap(), 0)]);
    }

    #[test]
    fn test_validator_unstake() {
        let store = create_test_store();
        let config = epoch_config(2, 1, 2, 0, 90, 60, 0, None);
        let amount_staked = 1_000_000;
        let validators = vec![
            stake("test1".parse().unwrap(), amount_staked),
            stake("test2".parse().unwrap(), amount_staked),
        ];
        let mut epoch_manager = EpochManager::new(
            store,
            config,
            PROTOCOL_VERSION,
            default_reward_calculator(),
            validators,
        )
        .unwrap();
        let h = hash_range(8);
        record_block(&mut epoch_manager, CryptoHash::default(), h[0], 0, vec![]);
        // test1 unstakes in epoch 1, and should be kicked out in epoch 3 (validators stored at h2).
        record_block(&mut epoch_manager, h[0], h[1], 1, vec![stake("test1".parse().unwrap(), 0)]);
        record_block(&mut epoch_manager, h[1], h[2], 2, vec![]);
        record_block(&mut epoch_manager, h[2], h[3], 3, vec![]);

        let epoch_id = epoch_manager.get_next_epoch_id(&h[3]).unwrap();
        let epoch_info = epoch_manager.get_epoch_info(&epoch_id).unwrap();
        check_validators(epoch_info, &[("test2", amount_staked)]);
        check_fishermen(epoch_info, &[]);
        check_stake_change(
            epoch_info,
            vec![("test1".parse().unwrap(), 0), ("test2".parse().unwrap(), amount_staked)],
        );
        check_kickout(epoch_info, &[("test1", ValidatorKickoutReason::Unstaked)]);
        check_reward(
            epoch_info,
            vec![
                ("test1".parse().unwrap(), 0),
                ("test2".parse().unwrap(), 0),
                ("near".parse().unwrap(), 0),
            ],
        );

        record_block(&mut epoch_manager, h[3], h[4], 4, vec![]);
        record_block(&mut epoch_manager, h[4], h[5], 5, vec![]);
        let epoch_id = epoch_manager.get_next_epoch_id(&h[5]).unwrap();
        let epoch_info = epoch_manager.get_epoch_info(&epoch_id).unwrap();
        check_validators(epoch_info, &[("test2", amount_staked)]);
        check_fishermen(epoch_info, &[]);
        check_stake_change(epoch_info, vec![("test2".parse().unwrap(), amount_staked)]);
        check_kickout(epoch_info, &[]);
        check_reward(
            epoch_info,
            vec![
                ("test1".parse().unwrap(), 0),
                ("test2".parse().unwrap(), 0),
                ("near".parse().unwrap(), 0),
            ],
        );

        record_block(&mut epoch_manager, h[5], h[6], 6, vec![]);
        record_block(&mut epoch_manager, h[6], h[7], 7, vec![]);
        let epoch_id = epoch_manager.get_next_epoch_id(&h[7]).unwrap();
        let epoch_info = epoch_manager.get_epoch_info(&epoch_id).unwrap();
        check_validators(epoch_info, &[("test2", amount_staked)]);
        check_fishermen(epoch_info, &[]);
        check_stake_change(epoch_info, vec![("test2".parse().unwrap(), amount_staked)]);
        check_kickout(epoch_info, &[]);
        check_reward(epoch_info, vec![("test2".parse().unwrap(), 0), ("near".parse().unwrap(), 0)]);
    }

    #[test]
    fn test_slashing() {
        let store = create_test_store();
        let config = epoch_config(2, 1, 2, 0, 90, 60, 0, None);
        let amount_staked = 1_000_000;
        let validators = vec![
            stake("test1".parse().unwrap(), amount_staked),
            stake("test2".parse().unwrap(), amount_staked),
        ];
        let mut epoch_manager = EpochManager::new(
            store,
            config,
            PROTOCOL_VERSION,
            default_reward_calculator(),
            validators,
        )
        .unwrap();

        let h = hash_range(10);
        record_block(&mut epoch_manager, CryptoHash::default(), h[0], 0, vec![]);

        // Slash test1
        let mut slashed = HashMap::new();
        slashed.insert("test1".parse::<AccountId>().unwrap(), SlashState::Other);
        record_block_with_slashes(
            &mut epoch_manager,
            h[0],
            h[1],
            1,
            vec![],
            vec![SlashedValidator::new("test1".parse().unwrap(), false)],
        );

        let epoch_id = epoch_manager.get_epoch_id(&h[1]).unwrap();
        let mut bps = epoch_manager
            .get_all_block_producers_ordered(&epoch_id, &h[1])
            .unwrap()
            .iter()
            .map(|x| (x.0.account_id().clone(), x.1))
            .collect::<Vec<_>>();
        bps.sort_unstable();
        assert_eq!(bps, vec![("test1".parse().unwrap(), true), ("test2".parse().unwrap(), false)]);

        record_block(&mut epoch_manager, h[1], h[2], 2, vec![]);
        record_block(&mut epoch_manager, h[2], h[3], 3, vec![]);
        record_block(&mut epoch_manager, h[3], h[4], 4, vec![]);
        // Epoch 3 -> defined by proposals/slashes in h[1].
        record_block(&mut epoch_manager, h[4], h[5], 5, vec![]);

        let epoch_id = epoch_manager.get_epoch_id(&h[5]).unwrap();
        assert_eq!(epoch_id.0, h[2]);
        let epoch_info = epoch_manager.get_epoch_info(&epoch_id).unwrap();
        check_validators(epoch_info, &[("test2", amount_staked)]);
        check_fishermen(epoch_info, &[]);
        check_stake_change(
            epoch_info,
            vec![("test1".parse().unwrap(), 0), ("test2".parse().unwrap(), amount_staked)],
        );
        check_kickout(epoch_info, &[("test1", ValidatorKickoutReason::Slashed)]);

        let slashed1: Vec<_> =
            epoch_manager.get_slashed_validators(&h[2]).unwrap().clone().into_iter().collect();
        let slashed2: Vec<_> =
            epoch_manager.get_slashed_validators(&h[3]).unwrap().clone().into_iter().collect();
        let slashed3: Vec<_> =
            epoch_manager.get_slashed_validators(&h[5]).unwrap().clone().into_iter().collect();
        assert_eq!(slashed1, vec![("test1".parse().unwrap(), SlashState::Other)]);
        assert_eq!(slashed2, vec![("test1".parse().unwrap(), SlashState::AlreadySlashed)]);
        assert_eq!(slashed3, vec![("test1".parse().unwrap(), SlashState::AlreadySlashed)]);
    }

    /// Test that double sign interacts with other challenges in the correct way.
    #[test]
    fn test_double_sign_slashing1() {
        let store = create_test_store();
        let config = epoch_config(2, 1, 2, 0, 90, 60, 0, None);
        let amount_staked = 1_000_000;
        let validators = vec![
            stake("test1".parse().unwrap(), amount_staked),
            stake("test2".parse().unwrap(), amount_staked),
        ];
        let mut epoch_manager = EpochManager::new(
            store,
            config,
            PROTOCOL_VERSION,
            default_reward_calculator(),
            validators,
        )
        .unwrap();

        let h = hash_range(10);
        record_block(&mut epoch_manager, CryptoHash::default(), h[0], 0, vec![]);
        record_block(&mut epoch_manager, h[0], h[1], 1, vec![]);
        record_block_with_slashes(
            &mut epoch_manager,
            h[1],
            h[2],
            2,
            vec![],
            vec![
                SlashedValidator::new("test1".parse().unwrap(), true),
                SlashedValidator::new("test1".parse().unwrap(), false),
            ],
        );

        let slashed: Vec<_> =
            epoch_manager.get_slashed_validators(&h[2]).unwrap().clone().into_iter().collect();
        assert_eq!(slashed, vec![("test1".parse().unwrap(), SlashState::Other)]);
        record_block(&mut epoch_manager, h[2], h[3], 3, vec![]);
        // new epoch
        let slashed: Vec<_> =
            epoch_manager.get_slashed_validators(&h[3]).unwrap().clone().into_iter().collect();
        assert_eq!(slashed, vec![("test1".parse().unwrap(), SlashState::AlreadySlashed)]);
        // slash test1 for double sign
        record_block_with_slashes(
            &mut epoch_manager,
            h[3],
            h[4],
            4,
            vec![],
            vec![SlashedValidator::new("test1".parse().unwrap(), true)],
        );

        // Epoch 3 -> defined by proposals/slashes in h[1].
        record_block(&mut epoch_manager, h[4], h[5], 5, vec![]);
        let epoch_id = epoch_manager.get_epoch_id(&h[5]).unwrap();
        let epoch_info = epoch_manager.get_epoch_info(&epoch_id).unwrap().clone();
        assert_eq!(
            epoch_info
                .validators_iter()
                .map(|v| (v.account_id().clone(), v.stake()))
                .collect::<Vec<_>>(),
            vec![("test2".parse().unwrap(), amount_staked)],
        );
        assert_eq!(
            epoch_info.validator_kickout(),
            &vec![("test1".parse().unwrap(), ValidatorKickoutReason::Slashed)]
                .into_iter()
                .collect::<HashMap<_, _>>()
        );
        assert_eq!(
            epoch_info.stake_change(),
            &change_stake(vec![
                ("test1".parse().unwrap(), 0),
                ("test2".parse().unwrap(), amount_staked)
            ]),
        );

        let slashed: Vec<_> =
            epoch_manager.get_slashed_validators(&h[5]).unwrap().clone().into_iter().collect();
        assert_eq!(slashed, vec![("test1".parse().unwrap(), SlashState::AlreadySlashed)]);
    }

    /// Test that two double sign challenge in two epochs works
    #[test]
    fn test_double_sign_slashing2() {
        let amount_staked = 1_000_000;
        let validators = vec![
            ("test1".parse().unwrap(), amount_staked),
            ("test2".parse().unwrap(), amount_staked),
        ];
        let mut epoch_manager = setup_default_epoch_manager(validators, 2, 1, 2, 0, 90, 60);

        let h = hash_range(10);
        record_block(&mut epoch_manager, CryptoHash::default(), h[0], 0, vec![]);
        record_block_with_slashes(
            &mut epoch_manager,
            h[0],
            h[1],
            1,
            vec![],
            vec![SlashedValidator::new("test1".parse().unwrap(), true)],
        );

        let slashed: Vec<_> =
            epoch_manager.get_slashed_validators(&h[1]).unwrap().clone().into_iter().collect();
        assert_eq!(slashed, vec![("test1".parse().unwrap(), SlashState::DoubleSign)]);

        record_block(&mut epoch_manager, h[1], h[2], 2, vec![]);
        let slashed: Vec<_> =
            epoch_manager.get_slashed_validators(&h[2]).unwrap().clone().into_iter().collect();
        assert_eq!(slashed, vec![("test1".parse().unwrap(), SlashState::DoubleSign)]);
        // new epoch
        record_block_with_slashes(
            &mut epoch_manager,
            h[2],
            h[3],
            3,
            vec![],
            vec![SlashedValidator::new("test1".parse().unwrap(), true)],
        );
        let slashed: Vec<_> =
            epoch_manager.get_slashed_validators(&h[3]).unwrap().clone().into_iter().collect();
        assert_eq!(slashed, vec![("test1".parse().unwrap(), SlashState::DoubleSign)]);
    }

    /// If all current validator try to unstake, we disallow that.
    #[test]
    fn test_all_validators_unstake() {
        let stake_amount = 1_000;
        let validators = vec![
            ("test1".parse().unwrap(), stake_amount),
            ("test2".parse().unwrap(), stake_amount),
            ("test3".parse().unwrap(), stake_amount),
        ];
        let mut epoch_manager = setup_default_epoch_manager(validators, 1, 1, 3, 0, 90, 60);
        let h = hash_range(5);
        record_block(&mut epoch_manager, CryptoHash::default(), h[0], 0, vec![]);
        // all validators are trying to unstake.
        record_block(
            &mut epoch_manager,
            h[0],
            h[1],
            1,
            vec![
                stake("test1".parse().unwrap(), 0),
                stake("test2".parse().unwrap(), 0),
                stake("test3".parse().unwrap(), 0),
            ],
        );
        record_block(&mut epoch_manager, h[1], h[2], 2, vec![]);
        let next_epoch = epoch_manager.get_next_epoch_id(&h[2]).unwrap();
        assert_eq!(
            epoch_manager
                .get_epoch_info(&next_epoch)
                .unwrap()
                .validators_iter()
                .collect::<Vec<_>>(),
            vec![
                stake("test1".parse().unwrap(), stake_amount),
                stake("test2".parse().unwrap(), stake_amount),
                stake("test3".parse().unwrap(), stake_amount)
            ],
        );
    }

    #[test]
    fn test_validator_reward_one_validator() {
        let stake_amount = 1_000_000;
        let test1_stake_amount = 110;
        let validators = vec![
            ("test1".parse().unwrap(), test1_stake_amount),
            ("test2".parse().unwrap(), stake_amount),
        ];
        let epoch_length = 2;
        let total_supply = validators.iter().map(|(_, stake)| stake).sum();
        let reward_calculator = RewardCalculator {
            max_inflation_rate: Rational::new(5, 100),
            num_blocks_per_year: 50,
            epoch_length,
            protocol_reward_rate: Rational::new(1, 10),
            protocol_treasury_account: "near".parse().unwrap(),
            online_min_threshold: Rational::new(90, 100),
            online_max_threshold: Rational::new(99, 100),
            num_seconds_per_year: 50,
        };
        let mut epoch_manager = setup_epoch_manager(
            validators,
            epoch_length,
            1,
            1,
            0,
            90,
            60,
            100,
            reward_calculator.clone(),
        );
        let rng_seed = [0; 32];
        let h = hash_range(5);

        epoch_manager
            .record_block_info(
                block_info(
                    h[0],
                    0,
                    0,
                    Default::default(),
                    Default::default(),
                    h[0],
                    vec![true],
                    total_supply,
                ),
                rng_seed,
            )
            .unwrap();
        epoch_manager
            .record_block_info(
                block_info(h[1], 1, 1, h[0], h[0], h[1], vec![true], total_supply),
                rng_seed,
            )
            .unwrap();
        epoch_manager
            .record_block_info(
                block_info(h[2], 2, 2, h[1], h[1], h[1], vec![true], total_supply),
                rng_seed,
            )
            .unwrap();
        let mut validator_online_ratio = HashMap::new();
        validator_online_ratio.insert(
            "test2".parse().unwrap(),
            BlockChunkValidatorStats {
                block_stats: ValidatorStats { produced: 1, expected: 1 },
                chunk_stats: ValidatorStats { produced: 1, expected: 1 },
            },
        );
        let mut validator_stakes = HashMap::new();
        validator_stakes.insert("test2".parse().unwrap(), stake_amount);
        let (validator_reward, inflation) = reward_calculator.calculate_reward(
            validator_online_ratio,
            &validator_stakes,
            total_supply,
            PROTOCOL_VERSION,
            PROTOCOL_VERSION,
            epoch_length * NUM_NS_IN_SECOND,
        );
        let test2_reward = *validator_reward.get("test2").unwrap();
        let protocol_reward = *validator_reward.get("near").unwrap();

        let epoch_info = epoch_manager.get_epoch_info(&EpochId(h[2])).unwrap();
        check_validators(epoch_info, &[("test2", stake_amount + test2_reward)]);
        check_fishermen(epoch_info, &[("test1", test1_stake_amount)]);
        check_stake_change(
            epoch_info,
            vec![
                ("test1".parse().unwrap(), test1_stake_amount),
                ("test2".parse().unwrap(), stake_amount + test2_reward),
            ],
        );
        check_kickout(epoch_info, &[]);
        check_reward(
            epoch_info,
            vec![
                ("test2".parse().unwrap(), test2_reward),
                ("near".parse().unwrap(), protocol_reward),
            ],
        );
        assert_eq!(epoch_info.minted_amount(), inflation);
    }

    #[test]
    fn test_validator_reward_weight_by_stake() {
        let stake_amount1 = 1_000_000;
        let stake_amount2 = 500_000;
        let validators = vec![
            ("test1".parse().unwrap(), stake_amount1),
            ("test2".parse().unwrap(), stake_amount2),
        ];
        let epoch_length = 2;
        let total_supply = (stake_amount1 + stake_amount2) * validators.len() as u128;
        let reward_calculator = RewardCalculator {
            max_inflation_rate: Rational::new(5, 100),
            num_blocks_per_year: 50,
            epoch_length,
            protocol_reward_rate: Rational::new(1, 10),
            protocol_treasury_account: "near".parse().unwrap(),
            online_min_threshold: Rational::new(90, 100),
            online_max_threshold: Rational::new(99, 100),
            num_seconds_per_year: 50,
        };
        let mut epoch_manager = setup_epoch_manager(
            validators,
            epoch_length,
            1,
            2,
            0,
            90,
            60,
            100,
            reward_calculator.clone(),
        );
        let h = hash_range(5);
        record_with_block_info(
            &mut epoch_manager,
            block_info(
                h[0],
                0,
                0,
                Default::default(),
                Default::default(),
                h[0],
                vec![true],
                total_supply,
            ),
        );
        record_with_block_info(
            &mut epoch_manager,
            block_info(h[1], 1, 1, h[0], h[0], h[1], vec![true], total_supply),
        );
        record_with_block_info(
            &mut epoch_manager,
            block_info(h[2], 2, 2, h[1], h[1], h[1], vec![true], total_supply),
        );
        let mut validator_online_ratio = HashMap::new();
        validator_online_ratio.insert(
            "test1".parse().unwrap(),
            BlockChunkValidatorStats {
                block_stats: ValidatorStats { produced: 1, expected: 1 },
                chunk_stats: ValidatorStats { produced: 1, expected: 1 },
            },
        );
        validator_online_ratio.insert(
            "test2".parse().unwrap(),
            BlockChunkValidatorStats {
                block_stats: ValidatorStats { produced: 1, expected: 1 },
                chunk_stats: ValidatorStats { produced: 1, expected: 1 },
            },
        );
        let mut validators_stakes = HashMap::new();
        validators_stakes.insert("test1".parse().unwrap(), stake_amount1);
        validators_stakes.insert("test2".parse().unwrap(), stake_amount2);
        let (validator_reward, inflation) = reward_calculator.calculate_reward(
            validator_online_ratio,
            &validators_stakes,
            total_supply,
            PROTOCOL_VERSION,
            PROTOCOL_VERSION,
            epoch_length * NUM_NS_IN_SECOND,
        );
        let test1_reward = *validator_reward.get("test1").unwrap();
        let test2_reward = *validator_reward.get("test2").unwrap();
        assert_eq!(test1_reward, test2_reward * 2);
        let protocol_reward = *validator_reward.get("near").unwrap();

        let epoch_info = epoch_manager.get_epoch_info(&EpochId(h[2])).unwrap();
        check_validators(
            epoch_info,
            &[("test1", stake_amount1 + test1_reward), ("test2", stake_amount2 + test2_reward)],
        );
        check_fishermen(epoch_info, &[]);
        check_stake_change(
            epoch_info,
            vec![
                ("test1".parse().unwrap(), stake_amount1 + test1_reward),
                ("test2".parse().unwrap(), stake_amount2 + test2_reward),
            ],
        );
        check_kickout(epoch_info, &[]);
        check_reward(
            epoch_info,
            vec![
                ("test1".parse().unwrap(), test1_reward),
                ("test2".parse().unwrap(), test2_reward),
                ("near".parse().unwrap(), protocol_reward),
            ],
        );
        assert_eq!(epoch_info.minted_amount(), inflation);
    }

    #[test]
    fn test_reward_multiple_shards() {
        let stake_amount = 1_000_000;
        let validators = vec![
            ("test1".parse().unwrap(), stake_amount),
            ("test2".parse().unwrap(), stake_amount),
        ];
        let epoch_length = 10;
        let total_supply = stake_amount * validators.len() as u128;
        let reward_calculator = RewardCalculator {
            max_inflation_rate: Rational::new(5, 100),
            num_blocks_per_year: 1_000_000,
            epoch_length,
            protocol_reward_rate: Rational::new(1, 10),
            protocol_treasury_account: "near".parse().unwrap(),
            online_min_threshold: Rational::new(90, 100),
            online_max_threshold: Rational::new(99, 100),
            num_seconds_per_year: 1_000_000,
        };
        let num_shards = 2;
        let mut epoch_manager = setup_epoch_manager(
            validators,
            epoch_length,
            num_shards,
            2,
            0,
            90,
            60,
            0,
            reward_calculator.clone(),
        );
        let h = hash_range((2 * epoch_length + 1) as usize);
        record_with_block_info(
            &mut epoch_manager,
            block_info(
                h[0],
                0,
                0,
                Default::default(),
                Default::default(),
                h[0],
                vec![true],
                total_supply,
            ),
        );
        let mut expected_chunks = 0;
        let init_epoch_id = epoch_manager.get_epoch_id_from_prev_block(&h[0]).unwrap();
        for height in 1..(2 * epoch_length) {
            let i = height as usize;
            let epoch_id = epoch_manager.get_epoch_id_from_prev_block(&h[i - 1]).unwrap();
            // test1 skips its chunks in the first epoch
            let chunk_mask = (0..num_shards)
                .map(|shard_index| {
                    let expected_chunk_producer = epoch_manager
                        .get_chunk_producer_info(&epoch_id, height, shard_index as u64)
                        .unwrap();
                    if expected_chunk_producer.account_id().as_ref() == "test1"
                        && epoch_id == init_epoch_id
                    {
                        expected_chunks += 1;
                        false
                    } else {
                        true
                    }
                })
                .collect();
            record_with_block_info(
                &mut epoch_manager,
                block_info(
                    h[i],
                    height,
                    height,
                    h[i - 1],
                    h[i - 1],
                    h[i],
                    chunk_mask,
                    total_supply,
                ),
            );
        }
        let mut validator_online_ratio = HashMap::new();
        validator_online_ratio.insert(
            "test2".parse().unwrap(),
            BlockChunkValidatorStats {
                block_stats: ValidatorStats { produced: 1, expected: 1 },
                chunk_stats: ValidatorStats { produced: 1, expected: 1 },
            },
        );
        let mut validators_stakes = HashMap::new();
        validators_stakes.insert("test1".parse().unwrap(), stake_amount);
        validators_stakes.insert("test2".parse().unwrap(), stake_amount);
        let (validator_reward, inflation) = reward_calculator.calculate_reward(
            validator_online_ratio,
            &validators_stakes,
            total_supply,
            PROTOCOL_VERSION,
            PROTOCOL_VERSION,
            epoch_length * NUM_NS_IN_SECOND,
        );
        let test2_reward = *validator_reward.get("test2").unwrap();
        let protocol_reward = *validator_reward.get("near").unwrap();
        let epoch_infos: Vec<_> = h
            .iter()
            .filter_map(|x| epoch_manager.get_epoch_info(&EpochId(*x)).ok().cloned())
            .collect();
        let epoch_info = &epoch_infos[1];
        check_validators(epoch_info, &[("test2", stake_amount + test2_reward)]);
        check_fishermen(epoch_info, &[]);
        check_stake_change(
            epoch_info,
            vec![
                ("test1".parse().unwrap(), 0),
                ("test2".parse().unwrap(), stake_amount + test2_reward),
            ],
        );
        check_kickout(
            epoch_info,
            &[(
                "test1",
                ValidatorKickoutReason::NotEnoughChunks { produced: 0, expected: expected_chunks },
            )],
        );
        check_reward(
            epoch_info,
            vec![
                ("test2".parse().unwrap(), test2_reward),
                ("near".parse().unwrap(), protocol_reward),
            ],
        );
        assert_eq!(epoch_info.minted_amount(), inflation);
    }

    #[test]
    fn test_unstake_and_then_change_stake() {
        let amount_staked = 1_000_000;
        let validators = vec![
            ("test1".parse().unwrap(), amount_staked),
            ("test2".parse().unwrap(), amount_staked),
        ];
        let mut epoch_manager = setup_default_epoch_manager(validators, 2, 1, 2, 0, 90, 60);
        let h = hash_range(8);
        record_block(&mut epoch_manager, CryptoHash::default(), h[0], 0, vec![]);
        // test1 unstakes in epoch 1, and should be kicked out in epoch 3 (validators stored at h2).
        record_block(&mut epoch_manager, h[0], h[1], 1, vec![stake("test1".parse().unwrap(), 0)]);
        record_block(
            &mut epoch_manager,
            h[1],
            h[2],
            2,
            vec![stake("test1".parse().unwrap(), amount_staked)],
        );
        record_block(&mut epoch_manager, h[2], h[3], 3, vec![]);
        let epoch_id = epoch_manager.get_next_epoch_id(&h[3]).unwrap();
        assert_eq!(epoch_id, EpochId(h[2]));
        let epoch_info = epoch_manager.get_epoch_info(&epoch_id).unwrap();
        check_validators(epoch_info, &[("test1", amount_staked), ("test2", amount_staked)]);
        check_fishermen(epoch_info, &[]);
        check_stake_change(
            epoch_info,
            vec![
                ("test1".parse().unwrap(), amount_staked),
                ("test2".parse().unwrap(), amount_staked),
            ],
        );
        check_kickout(epoch_info, &[]);
        check_reward(
            epoch_info,
            vec![
                ("test1".parse().unwrap(), 0),
                ("test2".parse().unwrap(), 0),
                ("near".parse().unwrap(), 0),
            ],
        );
    }

    /// When a block producer fails to produce a block, check that other chunk producers who produce
    /// chunks for that block are not kicked out because of it.
    #[test]
    fn test_expected_chunks() {
        let stake_amount = 1_000_000;
        let validators = vec![
            ("test1".parse().unwrap(), stake_amount),
            ("test2".parse().unwrap(), stake_amount),
            ("test3".parse().unwrap(), stake_amount),
        ];
        let epoch_length = 20;
        let total_supply = stake_amount * validators.len() as u128;
        let mut epoch_manager = setup_epoch_manager(
            validators,
            epoch_length,
            3,
            3,
            0,
            90,
            60,
            0,
            default_reward_calculator(),
        );
        let rng_seed = [0; 32];
        let hashes = hash_range((2 * epoch_length) as usize);
        record_block(&mut epoch_manager, Default::default(), hashes[0], 0, vec![]);
        let mut expected = 0;
        let mut prev_block = hashes[0];
        let initial_epoch_id = epoch_manager.get_epoch_id_from_prev_block(&prev_block).unwrap();
        for (i, curr_block) in hashes.iter().enumerate().skip(1) {
            let height = i as u64;
            let epoch_id = epoch_manager.get_epoch_id_from_prev_block(&prev_block).unwrap();
            let epoch_info = epoch_manager.get_epoch_info(&epoch_id).unwrap().clone();
            let block_producer = EpochManager::block_producer_from_info(&epoch_info, height);
            // test1 does not produce blocks during first epoch
            if block_producer == 0 && epoch_id == initial_epoch_id {
                expected += 1;
            } else {
                epoch_manager
                    .record_block_info(
                        block_info(
                            *curr_block,
                            height,
                            height,
                            prev_block,
                            prev_block,
                            epoch_id.0,
                            vec![true, true, true],
                            total_supply,
                        ),
                        rng_seed,
                    )
                    .unwrap()
                    .commit()
                    .unwrap();
                prev_block = *curr_block;
            }
            if epoch_id != initial_epoch_id {
                break;
            }
        }
        let epoch_info = hashes
            .iter()
            .filter_map(|x| epoch_manager.get_epoch_info(&EpochId(*x)).ok().cloned())
            .last()
            .unwrap();
        assert_eq!(
            epoch_info.validator_kickout(),
            &vec![(
                "test1".parse().unwrap(),
                ValidatorKickoutReason::NotEnoughBlocks { produced: 0, expected }
            )]
            .into_iter()
            .collect()
        );
    }

    #[test]
    fn test_expected_chunks_prev_block_not_produced() {
        let stake_amount = 1_000_000;
        let validators = vec![
            ("test1".parse().unwrap(), stake_amount),
            ("test2".parse().unwrap(), stake_amount),
            ("test3".parse().unwrap(), stake_amount),
        ];
        let epoch_length = 50;
        let total_supply = stake_amount * validators.len() as u128;
        let mut epoch_manager = setup_epoch_manager(
            validators,
            epoch_length,
            1,
            3,
            0,
            90,
            90,
            0,
            default_reward_calculator(),
        );
        let rng_seed = [0; 32];
        let hashes = hash_range((2 * epoch_length) as usize);
        record_block(&mut epoch_manager, Default::default(), hashes[0], 0, vec![]);
        let mut expected = 0;
        let mut prev_block = hashes[0];
        let initial_epoch_id = epoch_manager.get_epoch_id_from_prev_block(&prev_block).unwrap();
        for (i, curr_block) in hashes.iter().enumerate().skip(1) {
            let height = i as u64;
            let epoch_id = epoch_manager.get_epoch_id_from_prev_block(&prev_block).unwrap();
            let epoch_info = epoch_manager.get_epoch_info(&epoch_id).unwrap().clone();
            let block_producer = EpochManager::block_producer_from_info(&epoch_info, height);
            let prev_block_info = epoch_manager.get_block_info(&prev_block).unwrap();
            let prev_height = prev_block_info.height();
            let expected_chunk_producer =
                EpochManager::chunk_producer_from_info(&epoch_info, prev_height + 1, 0);
            // test1 does not produce blocks during first epoch
            if block_producer == 0 && epoch_id == initial_epoch_id {
                expected += 1;
            } else {
                // test1 also misses all their chunks
                let should_produce_chunk = expected_chunk_producer != 0;
                epoch_manager
                    .record_block_info(
                        block_info(
                            *curr_block,
                            height,
                            height,
                            prev_block,
                            prev_block,
                            epoch_id.0,
                            vec![should_produce_chunk],
                            total_supply,
                        ),
                        rng_seed,
                    )
                    .unwrap()
                    .commit()
                    .unwrap();
                prev_block = *curr_block;
            }
            if epoch_id != initial_epoch_id {
                break;
            }
        }
        let epoch_info = hashes
            .iter()
            .filter_map(|x| epoch_manager.get_epoch_info(&EpochId(*x)).ok().cloned())
            .last()
            .unwrap();
        assert_eq!(
            epoch_info.validator_kickout(),
            &vec![(
                "test1".parse().unwrap(),
                ValidatorKickoutReason::NotEnoughBlocks { produced: 0, expected }
            )]
            .into_iter()
            .collect()
        );
    }

    fn update_tracker(
        epoch_info: &EpochInfo,
        heights: std::ops::Range<BlockHeight>,
        produced_heights: &[BlockHeight],
        tracker: &mut HashMap<ValidatorId, ValidatorStats>,
    ) {
        for h in heights {
            let block_producer = EpochManager::block_producer_from_info(epoch_info, h);
            let entry = tracker
                .entry(block_producer)
                .or_insert(ValidatorStats { produced: 0, expected: 0 });
            if produced_heights.contains(&h) {
                entry.produced += 1;
            }
            entry.expected += 1;
        }
    }

    #[test]
    fn test_epoch_info_aggregator() {
        let stake_amount = 1_000_000;
        let validators = vec![
            ("test1".parse().unwrap(), stake_amount),
            ("test2".parse().unwrap(), stake_amount),
        ];
        let epoch_length = 5;
        let mut em = setup_epoch_manager(
            validators,
            epoch_length,
            1,
            2,
            0,
            10,
            10,
            0,
            default_reward_calculator(),
        );
        let h = hash_range(6);
        record_block(&mut em, Default::default(), h[0], 0, vec![]);
        record_block_with_final_block_hash(&mut em, h[0], h[1], h[0], 1, vec![]);
        record_block_with_final_block_hash(&mut em, h[1], h[3], h[0], 3, vec![]);
        assert_eq!(h[0], em.epoch_info_aggregator.last_block_hash);
        let epoch_id = em.get_epoch_id(&h[3]).unwrap();
        let epoch_info = em.get_epoch_info(&epoch_id).unwrap().clone();

        let mut tracker = HashMap::new();
        update_tracker(&epoch_info, 1..4, &[1, 3], &mut tracker);

        let aggregator = em.get_epoch_info_aggregator_upto_last(&h[3]).unwrap();
        assert_eq!(aggregator.block_tracker, tracker);
        // get_epoch_info_aggregator_upto_last does not change
        // epoch_info_aggregator
        assert_eq!(h[0], em.epoch_info_aggregator.last_block_hash);

        record_block_with_final_block_hash(&mut em, h[3], h[5], h[1], 5, vec![]);
        assert_eq!(h[1], em.epoch_info_aggregator.last_block_hash);

        update_tracker(&epoch_info, 4..6, &[5], &mut tracker);

        let aggregator = em.get_epoch_info_aggregator_upto_last(&h[5]).unwrap();
        assert_eq!(aggregator.block_tracker, tracker);
        assert_eq!(h[1], em.epoch_info_aggregator.last_block_hash);
    }

    /// If the node stops and restarts, the aggregator should be able to recover
    #[test]
    fn test_epoch_info_aggregator_data_loss() {
        let stake_amount = 1_000_000;
        let validators = vec![
            ("test1".parse().unwrap(), stake_amount),
            ("test2".parse().unwrap(), stake_amount),
        ];
        let epoch_length = 5;
        let mut em = setup_epoch_manager(
            validators,
            epoch_length,
            1,
            2,
            0,
            10,
            10,
            0,
            default_reward_calculator(),
        );
        let h = hash_range(6);
        record_block(&mut em, Default::default(), h[0], 0, vec![]);
        record_block(
            &mut em,
            h[0],
            h[1],
            1,
            vec![stake("test1".parse().unwrap(), stake_amount - 10)],
        );
        record_block(
            &mut em,
            h[1],
            h[3],
            3,
            vec![stake("test2".parse().unwrap(), stake_amount + 10)],
        );
        assert_eq!(h[1], em.epoch_info_aggregator.last_block_hash);
        em.epoch_info_aggregator = EpochInfoAggregator::default();
        record_block(
            &mut em,
            h[3],
            h[5],
            5,
            vec![stake("test1".parse().unwrap(), stake_amount - 1)],
        );
        assert_eq!(h[3], em.epoch_info_aggregator.last_block_hash);
        let epoch_id = em.get_epoch_id(&h[5]).unwrap();
        let epoch_info = em.get_epoch_info(&epoch_id).unwrap().clone();
        let mut tracker = HashMap::new();
        update_tracker(&epoch_info, 1..6, &[1, 3, 5], &mut tracker);
        let aggregator = em.get_epoch_info_aggregator_upto_last(&h[5]).unwrap();
        assert_eq!(aggregator.block_tracker, tracker);
        assert_eq!(
            aggregator.all_proposals,
            vec![
                stake("test1".parse().unwrap(), stake_amount - 1),
                stake("test2".parse().unwrap(), stake_amount + 10)
            ]
            .into_iter()
            .map(|p| (p.account_id().clone(), p))
            .collect()
        );
    }

    /// Aggregator should still work even if there is a reorg past the last final block.
    #[test]
    fn test_epoch_info_aggregator_reorg_past_final_block() {
        let stake_amount = 1_000_000;
        let validators = vec![
            ("test1".parse().unwrap(), stake_amount),
            ("test2".parse().unwrap(), stake_amount),
        ];
        let epoch_length = 6;
        let mut em = setup_epoch_manager(
            validators,
            epoch_length,
            1,
            2,
            0,
            10,
            10,
            0,
            default_reward_calculator(),
        );
        let h = hash_range(6);
        record_block(&mut em, Default::default(), h[0], 0, vec![]);
        record_block_with_final_block_hash(&mut em, h[0], h[1], h[0], 1, vec![]);
        record_block_with_final_block_hash(&mut em, h[1], h[2], h[0], 2, vec![]);
        record_block_with_final_block_hash(
            &mut em,
            h[2],
            h[3],
            h[1],
            3,
            vec![stake("test1".parse().unwrap(), stake_amount - 1)],
        );
        record_block_with_final_block_hash(&mut em, h[3], h[4], h[3], 4, vec![]);
        record_block_with_final_block_hash(&mut em, h[2], h[5], h[1], 5, vec![]);
        let epoch_id = em.get_epoch_id(&h[5]).unwrap();
        let epoch_info = em.get_epoch_info(&epoch_id).unwrap().clone();
        let mut tracker = HashMap::new();
        update_tracker(&epoch_info, 1..6, &[1, 2, 5], &mut tracker);
        let aggregator = em.get_epoch_info_aggregator_upto_last(&h[5]).unwrap();
        assert_eq!(aggregator.block_tracker, tracker);
        assert!(aggregator.all_proposals.is_empty());
    }

    #[test]
    fn test_epoch_info_aggregator_reorg_beginning_of_epoch() {
        let stake_amount = 1_000_000;
        let validators = vec![
            ("test1".parse().unwrap(), stake_amount),
            ("test2".parse().unwrap(), stake_amount),
        ];
        let epoch_length = 4;
        let mut em = setup_epoch_manager(
            validators,
            epoch_length,
            1,
            2,
            0,
            10,
            10,
            0,
            default_reward_calculator(),
        );
        let h = hash_range(10);
        record_block(&mut em, Default::default(), h[0], 0, vec![]);
        for i in 1..5 {
            record_block(&mut em, h[i - 1], h[i], i as u64, vec![]);
        }
        record_block(
            &mut em,
            h[4],
            h[5],
            5,
            vec![stake("test1".parse().unwrap(), stake_amount - 1)],
        );
        record_block_with_final_block_hash(
            &mut em,
            h[5],
            h[6],
            h[4],
            6,
            vec![stake("test2".parse().unwrap(), stake_amount - 100)],
        );
        // reorg
        record_block(&mut em, h[4], h[7], 7, vec![]);
        let epoch_id = em.get_epoch_id(&h[7]).unwrap();
        let epoch_info = em.get_epoch_info(&epoch_id).unwrap().clone();
        let mut tracker = HashMap::new();
        update_tracker(&epoch_info, 5..8, &[7], &mut tracker);
        let aggregator = em.get_epoch_info_aggregator_upto_last(&h[7]).unwrap();
        assert_eq!(aggregator.block_tracker, tracker);
        assert!(aggregator.all_proposals.is_empty());
    }

    fn count_missing_blocks(
        epoch_manager: &mut EpochManager,
        epoch_id: &EpochId,
        height_range: std::ops::Range<u64>,
        produced_heights: &[u64],
        validator: &str,
    ) -> ValidatorStats {
        let mut result = ValidatorStats { produced: 0, expected: 0 };
        for h in height_range {
            let block_producer = epoch_manager.get_block_producer_info(epoch_id, h).unwrap();
            if validator == block_producer.account_id().as_ref() {
                if produced_heights.contains(&h) {
                    result.produced += 1;
                }
                result.expected += 1;
            }
        }
        result
    }

    #[test]
    fn test_num_missing_blocks() {
        let stake_amount = 1_000_000;
        let validators = vec![
            ("test1".parse().unwrap(), stake_amount),
            ("test2".parse().unwrap(), stake_amount),
        ];
        let epoch_length = 2;
        let mut em = setup_epoch_manager(
            validators,
            epoch_length,
            1,
            2,
            0,
            10,
            10,
            0,
            default_reward_calculator(),
        );
        let h = hash_range(8);
        record_block(&mut em, Default::default(), h[0], 0, vec![]);
        record_block(&mut em, h[0], h[1], 1, vec![]);
        record_block(&mut em, h[1], h[3], 3, vec![]);
        let epoch_id = em.get_epoch_id(&h[1]).unwrap();
        assert_eq!(
            em.get_num_validator_blocks(&epoch_id, &h[3], &"test1".parse().unwrap()).unwrap(),
            count_missing_blocks(&mut em, &epoch_id, 1..4, &[1, 3], "test1"),
        );
        assert_eq!(
            em.get_num_validator_blocks(&epoch_id, &h[3], &"test2".parse().unwrap()).unwrap(),
            count_missing_blocks(&mut em, &epoch_id, 1..4, &[1, 3], "test2"),
        );

        // Build chain 0 <- x <- x <- x <- ( 4 <- 5 ) <- x <- 7
        record_block(&mut em, h[0], h[4], 4, vec![]);
        let epoch_id = em.get_epoch_id(&h[4]).unwrap();
        // Block 4 is first block after genesis and starts new epoch, but we actually count how many missed blocks have happened since block 0.
        assert_eq!(
            em.get_num_validator_blocks(&epoch_id, &h[4], &"test1".parse().unwrap()).unwrap(),
            count_missing_blocks(&mut em, &epoch_id, 1..5, &[4], "test1"),
        );
        assert_eq!(
            em.get_num_validator_blocks(&epoch_id, &h[4], &"test2".parse().unwrap()).unwrap(),
            count_missing_blocks(&mut em, &epoch_id, 1..5, &[4], "test2"),
        );
        record_block(&mut em, h[4], h[5], 5, vec![]);
        record_block(&mut em, h[5], h[7], 7, vec![]);
        let epoch_id = em.get_epoch_id(&h[7]).unwrap();
        // The next epoch started after 5 with 6, and test2 missed their slot from perspective of block 7.
        assert_eq!(
            em.get_num_validator_blocks(&epoch_id, &h[7], &"test2".parse().unwrap()).unwrap(),
            count_missing_blocks(&mut em, &epoch_id, 6..8, &[7], "test2"),
        );
    }

    /// Test when blocks are all produced, validators can be kicked out because of not producing
    /// enough chunks
    #[test]
    fn test_chunk_validator_kickout() {
        let stake_amount = 1_000_000;
        let validators = vec![
            ("test1".parse().unwrap(), stake_amount),
            ("test2".parse().unwrap(), stake_amount),
        ];
        let epoch_length = 10;
        let total_supply = stake_amount * validators.len() as u128;
        let mut em = setup_epoch_manager(
            validators,
            epoch_length,
            4,
            2,
            0,
            90,
            70,
            0,
            default_reward_calculator(),
        );
        let rng_seed = [0; 32];
        let hashes = hash_range((epoch_length + 2) as usize);
        record_block(&mut em, Default::default(), hashes[0], 0, vec![]);
        let mut expected = 0;
        for (prev_block, (height, curr_block)) in
            hashes.iter().zip(hashes.iter().enumerate().skip(1))
        {
            let height = height as u64;
            let epoch_id = em.get_epoch_id_from_prev_block(prev_block).unwrap();
            let epoch_info = em.get_epoch_info(&epoch_id).unwrap().clone();
            if height < epoch_length {
                let chunk_mask = (0..4)
                    .map(|shard_id| {
                        let chunk_producer = EpochManager::chunk_producer_from_info(
                            &epoch_info,
                            height,
                            shard_id as u64,
                        );
                        // test1 skips chunks
                        if chunk_producer == 0 {
                            expected += 1;
                            false
                        } else {
                            true
                        }
                    })
                    .collect();
                em.record_block_info(
                    block_info(
                        *curr_block,
                        height,
                        height - 1,
                        *prev_block,
                        *prev_block,
                        epoch_id.0,
                        chunk_mask,
                        total_supply,
                    ),
                    rng_seed,
                )
                .unwrap();
            } else {
                em.record_block_info(
                    block_info(
                        *curr_block,
                        height,
                        height - 1,
                        *prev_block,
                        *prev_block,
                        epoch_id.0,
                        vec![true, true, true, true],
                        total_supply,
                    ),
                    rng_seed,
                )
                .unwrap();
            }
        }

        let last_epoch_info =
            hashes.iter().filter_map(|x| em.get_epoch_info(&EpochId(*x)).ok().cloned()).last();
        assert_eq!(
            last_epoch_info.unwrap().validator_kickout(),
            &vec![(
                "test1".parse().unwrap(),
                ValidatorKickoutReason::NotEnoughChunks { produced: 0, expected }
            )]
            .into_iter()
            .collect::<HashMap<_, _>>(),
        );
    }

    #[test]
    fn test_compare_epoch_id() {
        let amount_staked = 1_000_000;
        let validators = vec![
            ("test1".parse().unwrap(), amount_staked),
            ("test2".parse().unwrap(), amount_staked),
        ];
        let mut epoch_manager = setup_default_epoch_manager(validators, 2, 1, 2, 0, 90, 60);
        let h = hash_range(8);
        record_block(&mut epoch_manager, CryptoHash::default(), h[0], 0, vec![]);
        // test1 unstakes in epoch 1, and should be kicked out in epoch 3 (validators stored at h2).
        record_block(&mut epoch_manager, h[0], h[1], 1, vec![stake("test1".parse().unwrap(), 0)]);
        record_block(
            &mut epoch_manager,
            h[1],
            h[2],
            2,
            vec![stake("test1".parse().unwrap(), amount_staked)],
        );
        record_block(&mut epoch_manager, h[2], h[3], 3, vec![]);
        let epoch_id0 = epoch_manager.get_epoch_id(&h[0]).unwrap();
        let epoch_id1 = epoch_manager.get_epoch_id(&h[1]).unwrap();
        let epoch_id2 = epoch_manager.get_next_epoch_id(&h[1]).unwrap();
        let epoch_id3 = epoch_manager.get_next_epoch_id(&h[3]).unwrap();
        assert_eq!(epoch_manager.compare_epoch_id(&epoch_id0, &epoch_id1), Ok(Ordering::Equal));
        assert_eq!(epoch_manager.compare_epoch_id(&epoch_id2, &epoch_id3), Ok(Ordering::Less));
        assert_eq!(epoch_manager.compare_epoch_id(&epoch_id3, &epoch_id1), Ok(Ordering::Greater));
        let random_epoch_id = EpochId(hash(&[100]));
        assert!(epoch_manager.compare_epoch_id(&epoch_id3, &random_epoch_id).is_err());
    }

    #[test]
    fn test_fishermen() {
        let stake_amount = 1_000_000;
        let fishermen_threshold = 100;
        let validators = vec![
            ("test1".parse().unwrap(), stake_amount),
            ("test2".parse().unwrap(), stake_amount),
            ("test3".parse().unwrap(), fishermen_threshold),
            ("test4".parse().unwrap(), fishermen_threshold / 2),
        ];
        let epoch_length = 4;
        let mut em = setup_epoch_manager(
            validators,
            epoch_length,
            1,
            4,
            0,
            90,
            70,
            fishermen_threshold,
            default_reward_calculator(),
        );
        let epoch_info = em.get_epoch_info(&EpochId::default()).unwrap();
        check_validators(epoch_info, &[("test1", stake_amount), ("test2", stake_amount)]);
        check_fishermen(epoch_info, &[("test3", fishermen_threshold)]);
        check_stake_change(
            epoch_info,
            vec![
                ("test1".parse().unwrap(), stake_amount),
                ("test2".parse().unwrap(), stake_amount),
                ("test3".parse().unwrap(), fishermen_threshold),
                ("test4".parse().unwrap(), 0),
            ],
        );
        check_kickout(epoch_info, &[]);
    }

    #[test]
    fn test_fishermen_unstake() {
        let stake_amount = 1_000_000;
        let fishermen_threshold = 100;
        let validators = vec![
            ("test1".parse().unwrap(), stake_amount),
            ("test2".parse().unwrap(), fishermen_threshold),
            ("test3".parse().unwrap(), fishermen_threshold),
        ];
        let mut em = setup_epoch_manager(
            validators,
            2,
            1,
            1,
            0,
            90,
            70,
            fishermen_threshold,
            default_reward_calculator(),
        );
        let h = hash_range(5);
        record_block(&mut em, CryptoHash::default(), h[0], 0, vec![]);
        // fishermen unstake
        record_block(&mut em, h[0], h[1], 1, vec![stake("test2".parse().unwrap(), 0)]);
        record_block(&mut em, h[1], h[2], 2, vec![stake("test3".parse().unwrap(), 1)]);

        let epoch_info = em.get_epoch_info(&EpochId(h[2])).unwrap();
        check_validators(epoch_info, &[("test1", stake_amount)]);
        check_fishermen(epoch_info, &[]);
        check_stake_change(
            epoch_info,
            vec![
                ("test1".parse().unwrap(), stake_amount),
                ("test2".parse().unwrap(), 0),
                ("test3".parse().unwrap(), 0),
            ],
        );
        let kickout = epoch_info.validator_kickout();
        assert_eq!(kickout.get("test2").unwrap(), &ValidatorKickoutReason::Unstaked);
        matches!(kickout.get("test3"), Some(ValidatorKickoutReason::NotEnoughStake { .. }));
    }

    #[test]
    fn test_validator_consistency() {
        let stake_amount = 1_000;
        let validators = vec![
            ("test1".parse().unwrap(), stake_amount),
            ("test2".parse().unwrap(), stake_amount),
        ];
        let mut epoch_manager = setup_default_epoch_manager(validators, 2, 1, 1, 0, 90, 60);
        let h = hash_range(5);
        record_block(&mut epoch_manager, CryptoHash::default(), h[0], 0, vec![]);
        let epoch_id = epoch_manager.get_epoch_id(&h[0]).unwrap();
        let epoch_info = epoch_manager.get_epoch_info(&epoch_id).unwrap();
        let mut actual_block_producers = HashSet::new();
        for index in epoch_info.block_producers_settlement().into_iter() {
            let bp = epoch_info.validator_account_id(*index).clone();
            actual_block_producers.insert(bp);
        }
        for index in epoch_info.chunk_producers_settlement().into_iter().flatten() {
            let bp = epoch_info.validator_account_id(*index).clone();
            actual_block_producers.insert(bp);
        }
        for bp in actual_block_producers {
            assert!(epoch_info.account_is_validator(&bp))
        }
    }

    /// Test that when epoch length is larger than the cache size of block info cache, there is
    /// no unexpected error.
    #[test]
    fn test_finalize_epoch_large_epoch_length() {
        let stake_amount = 1_000;
        let validators = vec![
            ("test1".parse().unwrap(), stake_amount),
            ("test2".parse().unwrap(), stake_amount),
        ];
        let mut epoch_manager =
            setup_default_epoch_manager(validators, (BLOCK_CACHE_SIZE + 1) as u64, 1, 2, 0, 90, 60);
        let h = hash_range(BLOCK_CACHE_SIZE + 2);
        record_block(&mut epoch_manager, CryptoHash::default(), h[0], 0, vec![]);
        for i in 1..=(BLOCK_CACHE_SIZE + 1) {
            record_block(&mut epoch_manager, h[i - 1], h[i], i as u64, vec![]);
        }
        let epoch_info = epoch_manager.get_epoch_info(&EpochId(h[BLOCK_CACHE_SIZE + 1])).unwrap();
        assert_eq!(
            epoch_info.validators_iter().map(|v| v.account_and_stake()).collect::<Vec<_>>(),
            vec![
                ("test1".parse().unwrap(), stake_amount),
                ("test2".parse().unwrap(), stake_amount)
            ],
        );
        assert_eq!(
            epoch_info.stake_change(),
            &change_stake(vec![
                ("test1".parse().unwrap(), stake_amount),
                ("test2".parse().unwrap(), stake_amount)
            ]),
        );
        assert_eq!(
            BLOCK_CACHE_SIZE + 2,
            epoch_manager.epoch_info_aggregator_loop_counter,
            "Expected every block to be visited exactly once"
        );
    }

    #[test]
    fn test_kickout_set() {
        let stake_amount = 1_000_000;
        let validators = vec![
            ("test1".parse().unwrap(), stake_amount),
            ("test2".parse().unwrap(), 0),
            ("test3".parse().unwrap(), 10),
        ];
        // have two seats to that 500 would be the threshold
        let mut epoch_manager = setup_default_epoch_manager(validators, 2, 1, 2, 0, 90, 60);
        let h = hash_range(5);
        record_block(&mut epoch_manager, CryptoHash::default(), h[0], 0, vec![]);
        record_block(
            &mut epoch_manager,
            h[0],
            h[1],
            1,
            vec![stake("test2".parse().unwrap(), stake_amount)],
        );
        record_block(&mut epoch_manager, h[1], h[2], 2, vec![stake("test2".parse().unwrap(), 0)]);
        let epoch_info1 = epoch_manager.get_epoch_info(&EpochId(h[2])).unwrap();
        assert_eq!(
            epoch_info1.validators_iter().map(|r| r.account_id().clone()).collect::<Vec<_>>(),
            vec!["test1".parse().unwrap()]
        );
        assert_eq!(
            epoch_info1.stake_change().clone(),
            change_stake(vec![
                ("test1".parse().unwrap(), stake_amount),
                ("test2".parse().unwrap(), 0),
                ("test3".parse().unwrap(), 10)
            ])
        );
        assert!(epoch_info1.validator_kickout().is_empty());
        record_block(
            &mut epoch_manager,
            h[2],
            h[3],
            3,
            vec![stake("test2".parse().unwrap(), stake_amount)],
        );
        record_block(&mut epoch_manager, h[3], h[4], 4, vec![]);
        let epoch_info = epoch_manager.get_epoch_info(&EpochId(h[4])).unwrap();
        check_validators(epoch_info, &[("test1", stake_amount), ("test2", stake_amount)]);
        check_fishermen(epoch_info, &[("test3", 10)]);
        check_kickout(epoch_info, &[]);
        check_stake_change(
            epoch_info,
            vec![
                ("test1".parse().unwrap(), stake_amount),
                ("test2".parse().unwrap(), stake_amount),
                ("test3".parse().unwrap(), 10),
            ],
        );
    }

    #[test]
    fn test_epoch_height_increase() {
        let stake_amount = 1_000;
        let validators = vec![
            ("test1".parse().unwrap(), stake_amount),
            ("test2".parse().unwrap(), stake_amount),
            ("test3".parse().unwrap(), stake_amount),
        ];
        let mut epoch_manager = setup_default_epoch_manager(validators, 1, 1, 3, 0, 90, 60);
        let h = hash_range(5);
        record_block(&mut epoch_manager, CryptoHash::default(), h[0], 0, vec![]);
        record_block(&mut epoch_manager, h[0], h[2], 2, vec![stake("test1".parse().unwrap(), 223)]);
        record_block(&mut epoch_manager, h[2], h[4], 4, vec![]);

        let epoch_info2 = epoch_manager.get_epoch_info(&EpochId(h[2])).unwrap().clone();
        let epoch_info3 = epoch_manager.get_epoch_info(&EpochId(h[4])).unwrap().clone();
        assert_ne!(epoch_info2.epoch_height(), epoch_info3.epoch_height());
    }

    #[test]
    /// Slashed after unstaking: slashed for 2 epochs
    fn test_unstake_slash() {
        let stake_amount = 1_000;
        let validators = vec![
            ("test1".parse().unwrap(), stake_amount),
            ("test2".parse().unwrap(), stake_amount),
            ("test3".parse().unwrap(), stake_amount),
        ];
        let mut epoch_manager = setup_default_epoch_manager(validators, 1, 1, 3, 0, 90, 60);
        let h = hash_range(9);
        record_block(&mut epoch_manager, CryptoHash::default(), h[0], 0, vec![]);
        record_block(&mut epoch_manager, h[0], h[1], 1, vec![stake("test1".parse().unwrap(), 0)]);
        record_block_with_slashes(
            &mut epoch_manager,
            h[1],
            h[2],
            2,
            vec![],
            vec![SlashedValidator::new("test1".parse().unwrap(), false)],
        );
        record_block(&mut epoch_manager, h[2], h[3], 3, vec![]);
        record_block(
            &mut epoch_manager,
            h[3],
            h[4],
            4,
            vec![stake("test1".parse().unwrap(), stake_amount)],
        );

        let epoch_info1 = epoch_manager.get_epoch_info(&EpochId(h[1])).unwrap().clone();
        let epoch_info2 = epoch_manager.get_epoch_info(&EpochId(h[2])).unwrap().clone();
        let epoch_info3 = epoch_manager.get_epoch_info(&EpochId(h[3])).unwrap().clone();
        let epoch_info4 = epoch_manager.get_epoch_info(&EpochId(h[4])).unwrap().clone();
        assert_eq!(
            epoch_info1.validator_kickout().get("test1"),
            Some(&ValidatorKickoutReason::Unstaked)
        );
        assert_eq!(
            epoch_info2.validator_kickout().get("test1"),
            Some(&ValidatorKickoutReason::Slashed)
        );
        assert_eq!(
            epoch_info3.validator_kickout().get("test1"),
            Some(&ValidatorKickoutReason::Slashed)
        );
        assert!(epoch_info4.validator_kickout().is_empty());
        assert!(epoch_info4.account_is_validator(&"test1".parse().unwrap()));
    }

    #[test]
    /// Slashed with no unstake in previous epoch: slashed for 3 epochs
    fn test_no_unstake_slash() {
        let stake_amount = 1_000;
        let validators = vec![
            ("test1".parse().unwrap(), stake_amount),
            ("test2".parse().unwrap(), stake_amount),
            ("test3".parse().unwrap(), stake_amount),
        ];
        let mut epoch_manager = setup_default_epoch_manager(validators, 1, 1, 3, 0, 90, 60);
        let h = hash_range(9);
        record_block(&mut epoch_manager, CryptoHash::default(), h[0], 0, vec![]);
        record_block_with_slashes(
            &mut epoch_manager,
            h[0],
            h[1],
            1,
            vec![],
            vec![SlashedValidator::new("test1".parse().unwrap(), false)],
        );
        record_block(&mut epoch_manager, h[1], h[2], 2, vec![]);
        record_block(&mut epoch_manager, h[2], h[3], 3, vec![]);
        record_block(
            &mut epoch_manager,
            h[3],
            h[4],
            4,
            vec![stake("test1".parse().unwrap(), stake_amount)],
        );

        let epoch_info1 = epoch_manager.get_epoch_info(&EpochId(h[1])).unwrap().clone();
        let epoch_info2 = epoch_manager.get_epoch_info(&EpochId(h[2])).unwrap().clone();
        let epoch_info3 = epoch_manager.get_epoch_info(&EpochId(h[3])).unwrap().clone();
        let epoch_info4 = epoch_manager.get_epoch_info(&EpochId(h[4])).unwrap().clone();
        assert_eq!(
            epoch_info1.validator_kickout().get("test1"),
            Some(&ValidatorKickoutReason::Slashed)
        );
        assert_eq!(
            epoch_info2.validator_kickout().get("test1"),
            Some(&ValidatorKickoutReason::Slashed)
        );
        assert_eq!(
            epoch_info3.validator_kickout().get("test1"),
            Some(&ValidatorKickoutReason::Slashed)
        );
        assert!(epoch_info4.validator_kickout().is_empty());
        assert!(epoch_info4.account_is_validator(&"test1".parse().unwrap()));
    }

    #[test]
    /// Slashed right after validator rotated out
    fn test_slash_non_validator() {
        let stake_amount = 1_000;
        let validators = vec![
            ("test1".parse().unwrap(), stake_amount),
            ("test2".parse().unwrap(), stake_amount),
            ("test3".parse().unwrap(), stake_amount),
        ];
        let mut epoch_manager = setup_default_epoch_manager(validators, 1, 1, 3, 0, 90, 60);
        let h = hash_range(9);
        record_block(&mut epoch_manager, CryptoHash::default(), h[0], 0, vec![]);
        record_block(&mut epoch_manager, h[0], h[1], 1, vec![stake("test1".parse().unwrap(), 0)]);
        record_block(&mut epoch_manager, h[1], h[2], 2, vec![]);
        record_block_with_slashes(
            &mut epoch_manager,
            h[2],
            h[3],
            3,
            vec![],
            vec![SlashedValidator::new("test1".parse().unwrap(), false)],
        );
        record_block(&mut epoch_manager, h[3], h[4], 4, vec![]);
        record_block(
            &mut epoch_manager,
            h[4],
            h[5],
            5,
            vec![stake("test1".parse().unwrap(), stake_amount)],
        );

        let epoch_info1 = epoch_manager.get_epoch_info(&EpochId(h[1])).unwrap().clone(); // Unstaked
        let epoch_info2 = epoch_manager.get_epoch_info(&EpochId(h[2])).unwrap().clone(); // -
        let epoch_info3 = epoch_manager.get_epoch_info(&EpochId(h[3])).unwrap().clone(); // Slashed
        let epoch_info4 = epoch_manager.get_epoch_info(&EpochId(h[4])).unwrap().clone(); // Slashed
        let epoch_info5 = epoch_manager.get_epoch_info(&EpochId(h[5])).unwrap().clone(); // Ok
        assert_eq!(
            epoch_info1.validator_kickout().get("test1"),
            Some(&ValidatorKickoutReason::Unstaked)
        );
        assert!(epoch_info2.validator_kickout().is_empty());
        assert_eq!(
            epoch_info3.validator_kickout().get("test1"),
            Some(&ValidatorKickoutReason::Slashed)
        );
        assert_eq!(
            epoch_info4.validator_kickout().get("test1"),
            Some(&ValidatorKickoutReason::Slashed)
        );
        assert!(epoch_info5.validator_kickout().is_empty());
        assert!(epoch_info5.account_is_validator(&"test1".parse().unwrap()));
    }

    #[test]
    /// Slashed and attempt to restake: proposal gets ignored
    fn test_slash_restake() {
        let stake_amount = 1_000;
        let validators = vec![
            ("test1".parse().unwrap(), stake_amount),
            ("test2".parse().unwrap(), stake_amount),
            ("test3".parse().unwrap(), stake_amount),
        ];
        let mut epoch_manager = setup_default_epoch_manager(validators, 1, 1, 3, 0, 90, 60);
        let h = hash_range(9);
        record_block(&mut epoch_manager, CryptoHash::default(), h[0], 0, vec![]);
        record_block_with_slashes(
            &mut epoch_manager,
            h[0],
            h[1],
            1,
            vec![],
            vec![SlashedValidator::new("test1".parse().unwrap(), false)],
        );
        record_block(
            &mut epoch_manager,
            h[1],
            h[2],
            2,
            vec![stake("test1".parse().unwrap(), stake_amount)],
        );
        record_block(&mut epoch_manager, h[2], h[3], 3, vec![]);
        record_block(
            &mut epoch_manager,
            h[3],
            h[4],
            4,
            vec![stake("test1".parse().unwrap(), stake_amount)],
        );
        let epoch_info2 = epoch_manager.get_epoch_info(&EpochId(h[2])).unwrap().clone();
        assert!(epoch_info2.stake_change().get("test1").is_none());
        let epoch_info4 = epoch_manager.get_epoch_info(&EpochId(h[4])).unwrap().clone();
        assert!(epoch_info4.stake_change().get("test1").is_some());
    }

    #[test]
    fn test_all_kickout_edge_case() {
        let stake_amount = 1_000;
        let validators = vec![
            ("test1".parse().unwrap(), stake_amount),
            ("test2".parse().unwrap(), stake_amount),
            ("test3".parse().unwrap(), stake_amount),
        ];
        const EPOCH_LENGTH: u64 = 10;
        let mut epoch_manager =
            setup_default_epoch_manager(validators, EPOCH_LENGTH, 1, 3, 0, 90, 60);
        let hashes = hash_range((8 * EPOCH_LENGTH + 1) as usize);

        record_block(&mut epoch_manager, CryptoHash::default(), hashes[0], 0, vec![]);
        let mut prev_block = hashes[0];
        for (height, curr_block) in hashes.iter().enumerate().skip(1) {
            let height = height as u64;
            let epoch_id = epoch_manager.get_epoch_id_from_prev_block(&prev_block).unwrap();
            let epoch_info = epoch_manager.get_epoch_info(&epoch_id).unwrap().clone();
            let block_producer = EpochManager::block_producer_from_info(&epoch_info, height);
            let block_producer = epoch_info.validator_account_id(block_producer);
            if height < EPOCH_LENGTH {
                // kickout test2 during first epoch
                if block_producer.as_ref() == "test1" || block_producer.as_ref() == "test3" {
                    record_block(&mut epoch_manager, prev_block, *curr_block, height, Vec::new());
                    prev_block = *curr_block;
                }
            } else if height < 2 * EPOCH_LENGTH {
                // produce blocks as normal during the second epoch
                record_block(&mut epoch_manager, prev_block, *curr_block, height, Vec::new());
                prev_block = *curr_block;
            } else if height < 5 * EPOCH_LENGTH {
                // no one produces blocks during epochs 3, 4, 5
                // (but only 2 get kicked out because we can't kickout all)
                ()
            } else if height < 6 * EPOCH_LENGTH {
                // produce blocks normally during epoch 6
                record_block(&mut epoch_manager, prev_block, *curr_block, height, Vec::new());
                prev_block = *curr_block;
            } else if height < 7 * EPOCH_LENGTH {
                // the validator which was not kicked out in epoch 6 stops producing blocks,
                // but cannot be kicked out now because they are the last validator
                if block_producer != epoch_info.validator_account_id(0) {
                    record_block(&mut epoch_manager, prev_block, *curr_block, height, Vec::new());
                    prev_block = *curr_block;
                }
            } else {
                // produce blocks normally again
                record_block(&mut epoch_manager, prev_block, *curr_block, height, Vec::new());
                prev_block = *curr_block;
            }
        }

        let last_epoch_info = hashes
            .iter()
            .filter_map(|x| epoch_manager.get_epoch_info(&EpochId(*x)).ok().cloned())
            .last();
        assert_eq!(last_epoch_info.unwrap().validator_kickout(), &HashMap::default());
    }

    fn check_validators(epoch_info: &EpochInfo, expected_validators: &[(&str, u128)]) {
        epoch_info.validators_iter().zip(expected_validators.into_iter()).for_each(
            |(ref v, (account_id, stake))| {
                assert_eq!(v.account_id().as_ref(), *account_id);
                assert_eq!(v.stake(), *stake);
            },
        )
    }

    fn check_fishermen(epoch_info: &EpochInfo, expected_fishermen: &[(&str, u128)]) {
        epoch_info.fishermen_iter().zip(expected_fishermen.into_iter()).for_each(
            |(ref v, (account_id, stake))| {
                assert_eq!(v.account_id().as_ref(), *account_id);
                assert_eq!(v.stake(), *stake);
            },
        )
    }

    fn check_stake_change(epoch_info: &EpochInfo, changes: Vec<(AccountId, u128)>) {
        assert_eq!(epoch_info.stake_change(), &change_stake(changes));
    }

    fn check_reward(epoch_info: &EpochInfo, changes: Vec<(AccountId, u128)>) {
        assert_eq!(epoch_info.validator_reward(), &reward(changes));
    }

    fn check_kickout(epoch_info: &EpochInfo, reasons: &[(&str, ValidatorKickoutReason)]) {
        let kickout = reasons
            .into_iter()
            .map(|(account, reason)| (account.parse().unwrap(), reason.clone()))
            .collect();
        assert_eq!(epoch_info.validator_kickout(), &kickout);
    }

    #[test]
    fn test_fisherman_kickout() {
        let stake_amount = 1_000_000;
        let validators = vec![
            ("test1".parse().unwrap(), stake_amount),
            ("test2".parse().unwrap(), stake_amount),
            ("test3".parse().unwrap(), stake_amount),
        ];
        let mut epoch_manager = setup_default_epoch_manager(validators, 1, 1, 3, 0, 90, 60);
        let h = hash_range(6);
        record_block(&mut epoch_manager, CryptoHash::default(), h[0], 0, vec![]);
        record_block(&mut epoch_manager, h[0], h[1], 1, vec![stake("test1".parse().unwrap(), 148)]);
        // test1 starts as validator,
        // - reduces stake in epoch T, will be fisherman in epoch T+2
        // - Misses a block in epoch T+1, will be kicked out in epoch T+3
        // - Finalize epoch T+1 => T+3 kicks test1 as fisherman without a record in stake_change
        record_block(&mut epoch_manager, h[1], h[3], 3, vec![]);

        let epoch_info2 = epoch_manager.get_epoch_info(&EpochId(h[1])).unwrap().clone();
        check_validators(&epoch_info2, &[("test2", stake_amount), ("test3", stake_amount)]);
        check_fishermen(&epoch_info2, &[("test1", 148)]);
        check_stake_change(
            &epoch_info2,
            vec![
                ("test1".parse().unwrap(), 148),
                ("test2".parse().unwrap(), stake_amount),
                ("test3".parse().unwrap(), stake_amount),
            ],
        );
        check_kickout(&epoch_info2, &[]);

        let epoch_info3 = epoch_manager.get_epoch_info(&EpochId(h[3])).unwrap().clone();
        check_validators(&epoch_info3, &[("test2", stake_amount), ("test3", stake_amount)]);
        check_fishermen(&epoch_info3, &[]);
        check_stake_change(
            &epoch_info3,
            vec![
                ("test1".parse().unwrap(), 0),
                ("test2".parse().unwrap(), stake_amount),
                ("test3".parse().unwrap(), stake_amount),
            ],
        );
        check_kickout(&epoch_info3, &[("test1", NotEnoughBlocks { produced: 0, expected: 1 })]);
    }

    fn set_block_info_protocol_version(info: &mut BlockInfo, protocol_version: ProtocolVersion) {
        match info {
            BlockInfo::V1(v1) => v1.latest_protocol_version = protocol_version,
            BlockInfo::V2(v2) => v2.latest_protocol_version = protocol_version,
        }
    }

    #[test]
    fn test_protocol_version_switch() {
        let store = create_test_store();
        let config = epoch_config(2, 1, 2, 0, 90, 60, 0, None);
        let amount_staked = 1_000_000;
        let validators = vec![
            stake("test1".parse().unwrap(), amount_staked),
            stake("test2".parse().unwrap(), amount_staked),
        ];
        let mut epoch_manager =
            EpochManager::new(store, config, 0, default_reward_calculator(), validators).unwrap();
        let h = hash_range(8);
        record_block(&mut epoch_manager, CryptoHash::default(), h[0], 0, vec![]);
        let mut block_info1 =
            block_info(h[1], 1, 1, h[0], h[0], h[0], vec![], DEFAULT_TOTAL_SUPPLY);
        set_block_info_protocol_version(&mut block_info1, 0);
        epoch_manager.record_block_info(block_info1, [0; 32]).unwrap();
        for i in 2..6 {
            record_block(&mut epoch_manager, h[i - 1], h[i], i as u64, vec![]);
        }
        assert_eq!(epoch_manager.get_epoch_info(&EpochId(h[2])).unwrap().protocol_version(), 0);
        assert_eq!(
            epoch_manager.get_epoch_info(&EpochId(h[4])).unwrap().protocol_version(),
            PROTOCOL_VERSION
        );
    }

    #[test]
    fn test_protocol_version_switch_with_shard_layout_change() {
        let store = create_test_store();
        let shard_layout = ShardLayout::v1(
            vec!["aurora".parse().unwrap()],
            vec!["hhhh", "oooo"].into_iter().map(|x| x.parse().unwrap()).collect(),
            Some(vec![vec![0, 1, 2, 3]]),
            1,
        );
        let shard_config = ShardConfig {
            num_block_producer_seats_per_shard: get_num_seats_per_shard(4, 2),
            avg_hidden_validator_seats_per_shard: get_num_seats_per_shard(4, 0),
            shard_layout: shard_layout.clone(),
        };
        let config = epoch_config(2, 1, 2, 0, 90, 60, 0, Some(shard_config));
        let amount_staked = 1_000_000;
        let validators = vec![
            stake("test1".parse().unwrap(), amount_staked),
            stake("test2".parse().unwrap(), amount_staked),
        ];
        let new_protocol_version = SimpleNightshade.protocol_version();
        let mut epoch_manager = EpochManager::new(
            store,
            config,
            new_protocol_version - 1,
            default_reward_calculator(),
            validators,
        )
        .unwrap();
        let h = hash_range(8);
        record_block(&mut epoch_manager, CryptoHash::default(), h[0], 0, vec![]);
        for i in 1..8 {
            let mut block_info = block_info(
                h[i],
                i as u64,
                i as u64 - 1,
                h[i - 1],
                h[i - 1],
                h[0],
                vec![],
                DEFAULT_TOTAL_SUPPLY,
            );
            if i == 1 {
                set_block_info_protocol_version(&mut block_info, new_protocol_version - 1);
            } else {
                set_block_info_protocol_version(&mut block_info, new_protocol_version);
            }
            epoch_manager.record_block_info(block_info, [0; 32]).unwrap();
        }
        let epochs = vec![EpochId::default(), EpochId(h[2]), EpochId(h[4])];
        assert_eq!(
            epoch_manager.get_epoch_info(&epochs[1]).unwrap().protocol_version(),
            new_protocol_version - 1
        );
        assert_eq!(
            *epoch_manager.get_shard_layout(&epochs[1]).unwrap(),
            ShardLayout::v0_single_shard(),
        );
        assert_eq!(
            epoch_manager.get_epoch_info(&epochs[2]).unwrap().protocol_version(),
            new_protocol_version
        );
        assert_eq!(*epoch_manager.get_shard_layout(&epochs[2]).unwrap(), shard_layout);

        // Check split shards
        // h[5] is the first block of epoch epochs[1] and shard layout will change at epochs[2]
        assert_eq!(epoch_manager.will_shard_layout_change(&h[3]).unwrap(), false);
        for i in 4..=5 {
            assert_eq!(epoch_manager.will_shard_layout_change(&h[i]).unwrap(), true);
        }
        assert_eq!(epoch_manager.will_shard_layout_change(&h[6]).unwrap(), false);

        let account2 = "test2".parse().unwrap();
        // check that even though "test2" does not track shard 0 in epochs[2], it still cares about shard 0 at epochs[1] because
        // it will split to some shards that it cares about
        assert_eq!(
            epoch_manager.cares_about_shard_in_epoch(epochs[2].clone(), &account2, 0).unwrap(),
            false
        );
        assert_eq!(
            epoch_manager
                .cares_about_shard_next_epoch_from_prev_block(&h[4], &account2, 0)
                .unwrap(),
            true
        );
    }

    #[test]
    fn test_protocol_version_switch_with_many_seats() {
        let store = create_test_store();
        let num_block_producer_seats_per_shard = vec![10];
        let epoch_config = EpochConfig {
            epoch_length: 10,
            num_block_producer_seats: 4,
            num_block_producer_seats_per_shard,
            avg_hidden_validator_seats_per_shard: Vec::from([0]),
            block_producer_kickout_threshold: 90,
            chunk_producer_kickout_threshold: 60,
            fishermen_threshold: 0,
            online_min_threshold: Rational::new(90, 100),
            online_max_threshold: Rational::new(99, 100),
            protocol_upgrade_stake_threshold: Rational::new(80, 100),
            protocol_upgrade_num_epochs: 2,
            minimum_stake_divisor: 1,
            shard_layout: ShardLayout::v0_single_shard(),
            validator_selection_config: Default::default(),
        };
        let config = AllEpochConfig::new(epoch_config, None);
        let amount_staked = 1_000_000;
        let validators = vec![
            stake("test1".parse().unwrap(), amount_staked),
            stake("test2".parse().unwrap(), amount_staked / 5),
        ];
        let mut epoch_manager =
            EpochManager::new(store, config, 0, default_reward_calculator(), validators).unwrap();
        let h = hash_range(50);
        record_block(&mut epoch_manager, CryptoHash::default(), h[0], 0, vec![]);
        let mut block_info1 =
            block_info(h[1], 1, 1, h[0], h[0], h[0], vec![], DEFAULT_TOTAL_SUPPLY);
        set_block_info_protocol_version(&mut block_info1, 0);
        epoch_manager.record_block_info(block_info1, [0; 32]).unwrap();
        for i in 2..32 {
            record_block(&mut epoch_manager, h[i - 1], h[i], i as u64, vec![]);
        }
        assert_eq!(
            epoch_manager.get_epoch_info(&EpochId(h[10])).unwrap().protocol_version(),
            PROTOCOL_VERSION
        );
        assert_eq!(
            epoch_manager.get_epoch_info(&EpochId(h[20])).unwrap().protocol_version(),
            PROTOCOL_VERSION
        );
    }

    #[test]
    fn test_protocol_version_switch_after_switch() {
        let store = create_test_store();
        let epoch_length: usize = 10;
        let config = epoch_config(epoch_length as u64, 1, 2, 0, 90, 60, 0, None);
        let amount_staked = 1_000_000;
        let validators = vec![
            stake("test1".parse().unwrap(), amount_staked),
            stake("test2".parse().unwrap(), amount_staked),
        ];
        let mut epoch_manager = EpochManager::new(
            store,
            config,
            UPGRADABILITY_FIX_PROTOCOL_VERSION,
            default_reward_calculator(),
            validators,
        )
        .unwrap();
        let h = hash_range(5 * epoch_length);
        record_block(&mut epoch_manager, CryptoHash::default(), h[0], 0, vec![]);
        for i in 1..(2 * epoch_length + 1) {
            let mut block_info = block_info(
                h[i],
                i as u64,
                i as u64 - 1,
                h[i - 1],
                h[i - 1],
                h[0],
                vec![],
                DEFAULT_TOTAL_SUPPLY,
            );
            if i != 2 * epoch_length {
                set_block_info_protocol_version(
                    &mut block_info,
                    UPGRADABILITY_FIX_PROTOCOL_VERSION + 1,
                );
            } else {
                set_block_info_protocol_version(
                    &mut block_info,
                    UPGRADABILITY_FIX_PROTOCOL_VERSION,
                );
            }
            epoch_manager.record_block_info(block_info, [0; 32]).unwrap();
        }

        let get_epoch_infos = |em: &mut EpochManager| -> Vec<EpochInfo> {
            h.iter().filter_map(|x| em.get_epoch_info(&EpochId(*x)).ok().cloned()).collect()
        };

        let epoch_infos = get_epoch_infos(&mut epoch_manager);

        assert_eq!(epoch_infos[1].protocol_version(), UPGRADABILITY_FIX_PROTOCOL_VERSION + 1);

        assert_eq!(epoch_infos[2].protocol_version(), UPGRADABILITY_FIX_PROTOCOL_VERSION + 1);

        // if there are enough votes to use the old version, it should be allowed
        for i in (2 * epoch_length + 1)..(4 * epoch_length - 1) {
            let mut block_info = block_info(
                h[i],
                i as u64,
                i as u64 - 1,
                h[i - 1],
                h[i - 1],
                h[0],
                vec![],
                DEFAULT_TOTAL_SUPPLY,
            );
            set_block_info_protocol_version(&mut block_info, UPGRADABILITY_FIX_PROTOCOL_VERSION);
            epoch_manager.record_block_info(block_info, [0; 32]).unwrap();
        }

        let epoch_infos = get_epoch_infos(&mut epoch_manager);

        assert_eq!(epoch_infos[3].protocol_version(), UPGRADABILITY_FIX_PROTOCOL_VERSION);
    }

    /// Epoch aggregator should not need to be recomputed under the following scenario
    ///                      /-----------h+2
    /// h-2 ---- h-1 ------ h
    ///                      \------h+1
    /// even though from the perspective of h+2 the last final block is h-2.
    #[test]
    fn test_final_block_consistency() {
        let amount_staked = 1_000_000;
        let validators = vec![
            ("test1".parse().unwrap(), amount_staked),
            ("test2".parse().unwrap(), amount_staked),
        ];
        let mut epoch_manager = setup_default_epoch_manager(validators, 10, 1, 3, 0, 90, 60);

        let h = hash_range(10);
        record_block(&mut epoch_manager, CryptoHash::default(), h[0], 0, vec![]);
        for i in 1..5 {
            record_block_with_final_block_hash(
                &mut epoch_manager,
                h[i - 1],
                h[i],
                if i == 1 { CryptoHash::default() } else { h[i - 2] },
                i as u64,
                vec![],
            );
        }

        let epoch_aggregator_final_hash =
            epoch_manager.epoch_info_aggregator.last_block_hash.clone();

        epoch_manager
            .record_block_info(
                block_info(h[5], 5, 1, h[1], h[2], h[1], vec![], DEFAULT_TOTAL_SUPPLY),
                [0; 32],
            )
            .unwrap()
            .commit()
            .unwrap();
        let new_epoch_aggregator_final_hash =
            epoch_manager.epoch_info_aggregator.last_block_hash.clone();
        assert_eq!(epoch_aggregator_final_hash, new_epoch_aggregator_final_hash);
    }

    #[test]
    fn test_epoch_validators_cache() {
        let amount_staked = 1_000_000;
        let validators = vec![
            ("test1".parse().unwrap(), amount_staked),
            ("test2".parse().unwrap(), amount_staked),
        ];
        let mut epoch_manager = setup_default_epoch_manager(validators, 2, 1, 10, 0, 90, 60);
        let h = hash_range(10);
        record_block(&mut epoch_manager, CryptoHash::default(), h[0], 0, vec![]);
        for i in 1..4 {
            record_block(&mut epoch_manager, h[i - 1], h[i], i as u64, vec![]);
        }
        assert_eq!(epoch_manager.epoch_validators_ordered.len(), 0);

        let epoch_id = EpochId(h[2]);
        let epoch_validators =
            epoch_manager.get_all_block_producers_settlement(&epoch_id, &h[3]).unwrap().to_vec();
        assert_eq!(epoch_manager.epoch_validators_ordered.len(), 1);
        let epoch_validators_in_cache =
            epoch_manager.epoch_validators_ordered.get(&epoch_id).unwrap().clone();
        assert_eq!(epoch_validators, epoch_validators_in_cache);

        assert_eq!(epoch_manager.epoch_validators_ordered_unique.len(), 0);
        let epoch_validators_unique =
            epoch_manager.get_all_block_producers_ordered(&epoch_id, &h[3]).unwrap().to_vec();
        let epoch_validators_unique_in_cache =
            epoch_manager.epoch_validators_ordered_unique.get(&epoch_id).unwrap().clone();
        assert_eq!(epoch_validators_unique, epoch_validators_unique_in_cache);
    }
}<|MERGE_RESOLUTION|>--- conflicted
+++ resolved
@@ -104,18 +104,12 @@
         reward_calculator: RewardCalculator,
         validators: Vec<ValidatorStake>,
     ) -> Result<Self, EpochError> {
-<<<<<<< HEAD
-        let validator_reward = vec![(reward_calculator.protocol_treasury_account.clone(), 0u128)]
-            .into_iter()
-            .collect();
+        let validator_reward =
+            HashMap::from([(reward_calculator.protocol_treasury_account.clone(), 0u128)]);
         let epoch_info_aggregator = store
             .get_ser(ColEpochInfo, AGGREGATOR_KEY)
             .map_err(EpochError::from)?
             .unwrap_or_default();
-=======
-        let validator_reward =
-            HashMap::from([(reward_calculator.protocol_treasury_account.clone(), 0u128)]);
->>>>>>> 1517f04f
         let mut epoch_manager = EpochManager {
             store,
             config,
@@ -363,11 +357,7 @@
         // Next protocol version calculation.
         // Implements https://github.com/nearprotocol/NEPs/pull/64/files#diff-45f773511fe4321b446c3c4226324873R76
         let mut versions = HashMap::new();
-<<<<<<< HEAD
         for (validator_id, version) in version_tracker {
-=======
-        for (&validator_id, &version) in version_tracker.iter() {
->>>>>>> 1517f04f
             let stake = epoch_info.validator_stake(validator_id);
             *versions.entry(version).or_insert(0) += stake;
         }
@@ -388,15 +378,10 @@
             };
 
         let config = self.config.for_protocol_version(protocol_version);
-<<<<<<< HEAD
-        let next_version = if let Some((version, stake)) =
-            versions.into_iter().max_by(|left, right| left.1.cmp(&right.1))
-=======
         // Note: non-deterministic iteration is fine here, there can be only one
         // version with large enough stake.
         let next_version = if let Some((version, stake)) =
             versions.into_iter().max_by_key(|&(_version, stake)| stake)
->>>>>>> 1517f04f
         {
             if stake
                 > (total_block_producer_stake
