--- conflicted
+++ resolved
@@ -206,11 +206,8 @@
         validator_kickout,
         fishermen_to_index,
         minted_amount,
-<<<<<<< HEAD
         seat_price: threshold,
-=======
         protocol_version: next_version,
->>>>>>> bf5f2726
     })
 }
 
@@ -218,15 +215,11 @@
 mod tests {
     use num_rational::Rational;
 
-<<<<<<< HEAD
+    use near_primitives::version::PROTOCOL_VERSION;
+
     use crate::test_utils::{
         change_stake, epoch_config, epoch_info, epoch_info_with_num_seats, stake,
     };
-=======
-    use near_primitives::version::PROTOCOL_VERSION;
-
-    use crate::test_utils::{change_stake, epoch_config, epoch_info, stake};
->>>>>>> bf5f2726
 
     use super::*;
 
@@ -280,12 +273,9 @@
                     fishermen_threshold: 10,
                     online_min_threshold: Rational::new(90, 100),
                     online_max_threshold: Rational::new(99, 100),
-<<<<<<< HEAD
                     minimum_stake_divisor: 1
-=======
                     protocol_upgrade_stake_threshold: Rational::new(80, 100),
                     protocol_upgrade_num_epochs: 2,
->>>>>>> bf5f2726
                 },
                 [0; 32],
                 &EpochInfo::default(),
@@ -298,10 +288,7 @@
                 HashMap::default(),
                 HashMap::default(),
                 0,
-<<<<<<< HEAD
-=======
                 PROTOCOL_VERSION
->>>>>>> bf5f2726
             )
             .unwrap(),
             epoch_info_with_num_seats(
