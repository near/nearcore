<br />
<br />

<p align="center">
<img src="docs/logo.svg" width="240">
</p>

<br />
<br />


## NEAR Protocol - scalable and usable blockchain

![Build status](https://img.shields.io/gitlab/pipeline/nearprotocol/nearcore.svg)
[![codecov](https://codecov.io/gh/nearprotocol/nearcore/branch/master/graph/badge.svg)](https://codecov.io/gh/nearprotocol/nearcore)
[![dependency status](https://deps.rs/repo/github/nearprotocol/nearcore/status.svg)](https://deps.rs/repo/github/nearprotocol/nearcore)
[![Join the community on Spectrum](https://withspectrum.github.io/badge/badge.svg)](https://spectrum.chat/near)
<a href="https://discord.gg/gBtUFKR">![Discord](https://img.shields.io/discord/490367152054992913.svg)</a>

* ⚖️ NEAR Protocol is a new smart-contract platform that delivers scalability and usability.
* 🛠 Through sharding, it will linearly scale with the number of validation nodes on the network.
* 🗝 Leveraging WebAssembly, TypeScript, more sane contract management, ephemeral accounts and many other advancements, NEAR
finally makes using a blockchain protocol easy for both developers and consumers.

## Quick start

[Check out quick start documentation](https://docs.nearprotocol.com/quick-start), specifically:
  - [Working with Smart Contracts in NEAR Studio](https://docs.nearprotocol.com/working-smart-contracts)
  - [Running local DevNet](https://docs.nearprotocol.com/development-environment/advanced)
  - [Join TestNet](https://docs.nearprotocol.com/development-environment/run-your-own-testnet)
  
Develop and deploy contracts without any setup required using [NEAR Studio](https://studio.nearprotocol.com):

[![NEAR Studio](https://github.com/nearprotocol/NEARStudio/blob/master/demos/guest_book.gif)](https://studio.nearprotocol.com)


## Status

This project is currently under heavy development. Please see Issues and Milestones to checkout the current progress and work items.

High level milestones:

 - [x] DevNet: a tool with fully working State Transition + WebAssembly.
 - [x] AlphaNet: Multi-node smart-contract platform.
 - [X] BetaNet: Added economics and enhanced security.
 - [ ] (In progress) Nightshade: Added sharding and staking.
 - [ ] TestNet: Added governance module, ready to launch as MainNet
 - [ ] MainNet: Launched full blockchain.
 
## Running 

Checkout the [Running Locally](https://docs.nearprotocol.com/v/nightshade/running-a-node#running-official-testnet-locally) and [Running Remotely](https://docs.nearprotocol.com/v/nightshade/running-a-node#running-official-testnet-on-gcp) sections.

## Developing

<<<<<<< HEAD
Checkout the [Developing NEARCore](https://docs.nearprotocol.com/v/nightshade/contribution/nearcore) section of documentation. You can see the most recently pushed code running at [neartest.com](https://neartest.com). Disclaimer: *Do not publish critical contracts on neartest.com.* This has a very high likelihood of being broken. 
=======
Checkout the [Developing NEARCore](https://docs.nearprotocol.com/v/nightshade/contribution/contribution/nearcore) section of documentation. You can see the most recently pushed code running at [neartest.com](https://neartest.com). Disclaimer: *Do not publish critical contracts on neartest.com.* This has a very high likelihood of being broken. 
>>>>>>> ab6c0bf1
<|MERGE_RESOLUTION|>--- conflicted
+++ resolved
@@ -53,8 +53,4 @@
 
 ## Developing
 
-<<<<<<< HEAD
-Checkout the [Developing NEARCore](https://docs.nearprotocol.com/v/nightshade/contribution/nearcore) section of documentation. You can see the most recently pushed code running at [neartest.com](https://neartest.com). Disclaimer: *Do not publish critical contracts on neartest.com.* This has a very high likelihood of being broken. 
-=======
-Checkout the [Developing NEARCore](https://docs.nearprotocol.com/v/nightshade/contribution/contribution/nearcore) section of documentation. You can see the most recently pushed code running at [neartest.com](https://neartest.com). Disclaimer: *Do not publish critical contracts on neartest.com.* This has a very high likelihood of being broken. 
->>>>>>> ab6c0bf1
+Checkout the [Developing NEARCore](https://docs.nearprotocol.com/v/nightshade/contribution/nearcore) section of documentation. You can see the most recently pushed code running at [neartest.com](https://neartest.com). Disclaimer: *Do not publish critical contracts on neartest.com.* This has a very high likelihood of being broken.