--- conflicted
+++ resolved
@@ -127,16 +127,14 @@
     # hashbrown uses an older version
     { name = "ahash", version = "=0.4.7" },
 
-<<<<<<< HEAD
     # zeropool-bn use borsh 0.8.1
     { name = "borsh", version = "=0.8.1" },
     { name = "borsh-derive", version = "=0.8.1" },
     { name = "borsh-derive-internal", version = "=0.8.1" },
     { name = "borsh-schema-derive-internal", version = "=0.8.1" },
-=======
+
     # rocksdb (transitively through clang-sys) uses this as a build
     # dependency which conflicts with 0.6.7 that wasmer-engine-native
     # uses.
     { name = "libloading", version = "=0.7.0" },
->>>>>>> 96d10502
 ]