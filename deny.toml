[graph]
targets = [
    { triple = "x86_64-unknown-linux-musl" },
    { triple = "x86_64-pc-windows-msvc" },
    { triple = "x86_64-apple-darwin" },
]

[licenses]
version = 2
allow = ["MIT", "Apache-2.0", "Apache-2.0 WITH LLVM-exception"]
confidence-threshold = 0.8
exceptions = []
private = { ignore = false, registries = [] }

[sources]
unknown-registry = "deny"
unknown-git = "deny"
allow-registry = ["https://github.com/rust-lang/crates.io-index"]
allow-git = []

[bans]
multiple-versions = "deny"
deny = [
    # See: https://github.com/rust-random/rand/issues/645
    { name = "rand", version = "<0.6" },

    # See: https://github.com/near/nearcore/pull/3595
    { name = "keccak-hash", version = "<0.4.1" },
    { name = "primitive-types", version = "<0.10.1" },
    { name = "uint", version = "<0.8.2" },

    # https://github.com/near/nearcore/pull/8562
    { name = "borsh", version = "0.10, <0.10.2" },
]

skip = [
    # wasmer and wasmtime
    { name = "memoffset", version = "=0.6.5" },
    { name = "memoffset", version = "=0.8.0" },
    { name = "rustix", version = "^0.38" },
    { name = "linux-raw-sys", version = "^0.4" },
    { name = "finite-wasm", version = "^0.5" },

    # wasm-tools
    { name = "wasmparser", version = "=0.78.2" },
    { name = "wasmparser", version = "=0.99.0" },
    { name = "wasmparser", version = "=0.105.0" },
    { name = "wasmparser", version = "=0.228.0" },
    { name = "wasm-encoder", version = "=0.27.0" },
    { name = "wasm-encoder", version = "=0.228.0" },
    { name = "wasmprinter", version = "=0.2.57" },

    # wasmer 0.17.x
    { name = "target-lexicon", version = "^0.12.0" },

    # many crates haven't updated to syn 2.0 yet.
    { name = "syn", version = "=1.0.103" },
    { name = "heck", version = "=0.4.0" },

    # ubiquituous dependencies that are prone to duplication due to frequent "breaking" releases.
    { name = "windows-sys", version = "<0.60" },
    { name = "windows_x86_64_msvc", version = "<0.60" },
    { name = "windows-targets", version = "<0.53" },

    # ed25519-dalek, bolero uses older versions of rand and rand_core
    { name = "rand", version = "<0.9" },
    { name = "rand_core", version = "<0.9" },
    { name = "rand_chacha", version = "<0.9" },
    { name = "getrandom", version = "^0.2" },

    # criterion, rocksdb depend on this older version of the crate.
    { name = "rustc-hash", version = "<2" },

    # Hashbrowns
    { name = "hashbrown", version = "0.12.0" },
    { name = "hashbrown", version = "0.13.2" },
    { name = "hashbrown", version = "0.14.5" },
    { name = "zerocopy", version = "^0.7" },

    # Bolero requires a newer version and the rest of the ecosystem hasn't caught up yet.
    { name = "bitflags", version = "=1.3.2" },
    { name = "indexmap", version = "=1.9.2" },

    # Various packages haven’t upgraded to 0.base64 21 yet.
    { name = "base64", version = "=0.13.0" },
    { name = "ahash", version = "=0.7.8" },

    # Everything depends on this...
    { name = "lru", version = "=0.7.8" },

    # reed-solomon-erasure latest version
    { name = "parking_lot", version = "=0.11.2" },
    { name = "parking_lot_core", version = "=0.8.6" },
    { name = "spin", version = "=0.9.8" },

    # ecosystem migration to 2.0 is in early phases at the time of writing.
    { name = "thiserror", version = "<2.0" },
    { name = "thiserror-impl", version = "<2.0" },
    { name = "derive_more", version = "<1" },

    # indicatif brings in a newer version
    { name = "unicode-width", version = "<0.2" },

    # http ecosystem split.
    { name = "reqwest", version = "^0.11" },
    { name = "winreg", version = "^0.50" },
    { name = "socket2", version = "^0.4" },
    { name = "socket2", version = "^0.5" },
    { name = "rustls-pemfile", version = "^1" },
    { name = "nix", version = "^0.24" },
    { name = "mio", version = "^0.8" },
    { name = "hyper-tls", version = "^0.5" },
    { name = "hyper", version = "^0.14" },
    { name = "http-body", version = "^0.4" },
    { name = "http", version = "^0.2" },
    { name = "h2", version = "^0.3" },
    { name = "base64", version = "^0.21" },

    # okApi uses mostly schemars 0.8 for now, though it's not necessary
    { name = "schemars" , version = "^0.8" },
    { name = "schemars_derive", version = "^0.8" },

    # Bolero depends on outdated versions of these
    { name = "gimli", version = "=0.31.1" },
    { name = "object", version = "=0.36.5" },

<<<<<<< HEAD
=======
    { name = "bytesize", version = "=1.1.0" },
    { name = "cookie", version = "=0.16.0" },
    { name = "num-bigint", version = "=0.3.3" },
    { name = "num-rational", version = "=0.3.2" },
>>>>>>> fd17befb
    { name = "sync_wrapper", version = "=0.1.2" },
    { name = "tower", version = "=0.4.13" },
    { name = "bytesize", version = "=1.1.0" },
    { name = "cookie", version = "=0.16.0" },
    { name = "num-bigint", version = "=0.3.3" },
    { name = "num-rational", version = "=0.3.2" },
<<<<<<< HEAD
=======
    { name = "regex-syntax", version = "=0.6.28" },
    { name = "socket2", version = "=0.5.8" },
>>>>>>> fd17befb
]<|MERGE_RESOLUTION|>--- conflicted
+++ resolved
@@ -124,22 +124,10 @@
     { name = "gimli", version = "=0.31.1" },
     { name = "object", version = "=0.36.5" },
 
-<<<<<<< HEAD
-=======
-    { name = "bytesize", version = "=1.1.0" },
-    { name = "cookie", version = "=0.16.0" },
-    { name = "num-bigint", version = "=0.3.3" },
-    { name = "num-rational", version = "=0.3.2" },
->>>>>>> fd17befb
     { name = "sync_wrapper", version = "=0.1.2" },
     { name = "tower", version = "=0.4.13" },
     { name = "bytesize", version = "=1.1.0" },
     { name = "cookie", version = "=0.16.0" },
     { name = "num-bigint", version = "=0.3.3" },
     { name = "num-rational", version = "=0.3.2" },
-<<<<<<< HEAD
-=======
-    { name = "regex-syntax", version = "=0.6.28" },
-    { name = "socket2", version = "=0.5.8" },
->>>>>>> fd17befb
 ]