--- conflicted
+++ resolved
@@ -1189,30 +1189,13 @@
 
     use tempdir::TempDir;
 
-<<<<<<< HEAD
-    use near_chain::{ReceiptResult, RuntimeAdapter, Tip};
-=======
     use near_chain::{ReceiptResult, Tip};
-    use near_client::BlockProducer;
->>>>>>> 9e2cc908
     use near_crypto::{InMemorySigner, KeyType, Signer};
     use near_primitives::test_utils::init_test_logger;
-<<<<<<< HEAD
-    use near_primitives::transaction::{
-        Action, CreateAccountAction, SignedTransaction, StakeAction,
-    };
-    use near_primitives::types::{
-        AccountId, Balance, BlockHeight, BlockHeightDelta, EpochId, Gas, Nonce, NumShards, ShardId,
-        StateRoot, ValidatorId, ValidatorStake,
-    };
-    use near_primitives::utils::key_for_account;
-    use near_primitives::validator_signer::{InMemoryValidatorSigner, ValidatorSigner};
-    use near_primitives::views::{AccountView, CurrentEpochValidatorInfo, EpochValidatorInfo};
-=======
     use near_primitives::transaction::{Action, CreateAccountAction, StakeAction};
     use near_primitives::types::{BlockHeightDelta, Nonce, ValidatorId};
+    use near_primitives::validator_signer::{InMemoryValidatorSigner, ValidatorSigner};
     use near_primitives::views::{AccountView, CurrentEpochValidatorInfo, NextEpochValidatorInfo};
->>>>>>> 9e2cc908
     use near_store::create_store;
     use node_runtime::config::RuntimeConfig;
 
@@ -1224,24 +1207,15 @@
     fn stake(
         nonce: Nonce,
         signer: &dyn Signer,
-<<<<<<< HEAD
         sender: &dyn ValidatorSigner,
-        amount: Balance,
-=======
-        sender: &BlockProducer,
         stake: Balance,
->>>>>>> 9e2cc908
     ) -> SignedTransaction {
         SignedTransaction::from_actions(
             nonce,
             sender.validator_id().clone(),
             sender.validator_id().clone(),
             &*signer,
-<<<<<<< HEAD
-            vec![Action::Stake(StakeAction { stake: amount, public_key: sender.public_key() })],
-=======
-            vec![Action::Stake(StakeAction { stake, public_key: sender.signer.public_key() })],
->>>>>>> 9e2cc908
+            vec![Action::Stake(StakeAction { stake, public_key: sender.public_key() })],
             // runtime does not validate block history
             CryptoHash::default(),
         )
@@ -1841,15 +1815,9 @@
             let cur_hash = hash(&[(new_env.head.height + 1) as u8]);
             let proposals = if i == 1 {
                 vec![ValidatorStake {
-<<<<<<< HEAD
                     account_id: block_producers[0].validator_id().clone(),
-                    amount: TESTING_INIT_STAKE + 1,
+                    stake: TESTING_INIT_STAKE + 1,
                     public_key: block_producers[0].public_key(),
-=======
-                    account_id: block_producers[0].account_id.clone(),
-                    stake: TESTING_INIT_STAKE + 1,
-                    public_key: block_producers[0].signer.public_key(),
->>>>>>> 9e2cc908
                 }]
             } else {
                 vec![]
@@ -1982,7 +1950,7 @@
         let mut current_epoch_validator_info = vec![
             CurrentEpochValidatorInfo {
                 account_id: "test1".to_string(),
-                public_key: block_producers[0].signer.public_key(),
+                public_key: block_producers[0].public_key(),
                 is_slashed: false,
                 stake: TESTING_INIT_STAKE,
                 shards: vec![0],
@@ -1991,7 +1959,7 @@
             },
             CurrentEpochValidatorInfo {
                 account_id: "test2".to_string(),
-                public_key: block_producers[1].signer.public_key(),
+                public_key: block_producers[1].public_key(),
                 is_slashed: false,
                 stake: TESTING_INIT_STAKE,
                 shards: vec![0],
@@ -2002,13 +1970,13 @@
         let next_epoch_validator_info = vec![
             NextEpochValidatorInfo {
                 account_id: "test1".to_string(),
-                public_key: block_producers[0].signer.public_key(),
+                public_key: block_producers[0].public_key(),
                 stake: TESTING_INIT_STAKE,
                 shards: vec![0],
             },
             NextEpochValidatorInfo {
                 account_id: "test2".to_string(),
-                public_key: block_producers[1].signer.public_key(),
+                public_key: block_producers[1].public_key(),
                 stake: TESTING_INIT_STAKE,
                 shards: vec![0],
             },
@@ -2023,13 +1991,8 @@
                 next_fishermen: vec![],
                 current_proposals: vec![ValidatorStake {
                     account_id: "test1".to_string(),
-<<<<<<< HEAD
                     public_key: block_producers[0].public_key(),
-                    amount: 0
-=======
-                    public_key: block_producers[0].signer.public_key(),
                     stake: 0
->>>>>>> 9e2cc908
                 }
                 .into()]
             }
@@ -2044,14 +2007,9 @@
             response.next_validators,
             vec![NextEpochValidatorInfo {
                 account_id: "test2".to_string(),
-<<<<<<< HEAD
                 public_key: block_producers[1].public_key(),
-                amount: TESTING_INIT_STAKE + per_epoch_per_validator_reward
-=======
-                public_key: block_producers[1].signer.public_key(),
                 stake: TESTING_INIT_STAKE + per_epoch_per_validator_reward,
                 shards: vec![0],
->>>>>>> 9e2cc908
             }
             .into()]
         );
