use std::convert::TryFrom;
use std::io::Cursor;
use std::path::Path;
use std::sync::{Arc, Mutex, RwLock};

use byteorder::{LittleEndian, ReadBytesExt};
use log::debug;

use near_chain::{
    BlockHeader, Error, ErrorKind, ReceiptResult, RuntimeAdapter, ValidTransaction, Weight,
};
use near_primitives::account::AccessKey;
use near_primitives::crypto::signature::{PublicKey, Signature};
use near_primitives::hash::{hash, CryptoHash};
use near_primitives::rpc::ABCIQueryResponse;
use near_primitives::transaction::{ReceiptTransaction, SignedTransaction, TransactionResult};
use near_primitives::types::{AccountId, BlockIndex, Epoch, MerkleHash, ShardId, ValidatorStake};
use near_primitives::utils::prefix_for_access_key;
use near_store::{get, Store, StoreUpdate, Trie, TrieUpdate, WrappedTrieChanges};
use near_verifier::TransactionVerifier;
use node_runtime::adapter::query_client;
use node_runtime::ethereum::EthashProvider;
use node_runtime::state_viewer::{AccountViewCallResult, TrieViewer, ViewStateResult};
use node_runtime::{ApplyState, Runtime, ETHASH_CACHE_PATH};

use crate::config::GenesisConfig;
use crate::validator_manager::{ValidatorEpochConfig, ValidatorManager};

const POISONED_LOCK_ERR: &str = "The lock was poisoned.";

/// Defines Nightshade state transition, validator rotation and block weight for fork choice rule.
/// TODO: this possibly should be merged with the runtime cargo or at least reconsiled on the interfaces.
pub struct NightshadeRuntime {
    genesis_config: GenesisConfig,

    pub trie: Arc<Trie>,
    trie_viewer: TrieViewer,
    runtime: Runtime,
    validator_manager: RwLock<ValidatorManager>,
}

impl NightshadeRuntime {
    pub fn new(home_dir: &Path, store: Arc<Store>, genesis_config: GenesisConfig) -> Self {
        let trie = Arc::new(Trie::new(store.clone()));
        let mut ethash_dir = home_dir.to_owned();
        ethash_dir.push(ETHASH_CACHE_PATH);
        let ethash_provider = Arc::new(Mutex::new(EthashProvider::new(ethash_dir.as_path())));
        let runtime = Runtime::new(ethash_provider.clone());
        let trie_viewer = TrieViewer::new(ethash_provider);
        let initial_epoch_config = ValidatorEpochConfig {
            rng_seed: [0; 32],
            num_shards: genesis_config.block_producers_per_shard.len() as ShardId,
            num_block_producers: genesis_config.num_block_producers,
            block_producers_per_shard: genesis_config.block_producers_per_shard.clone(),
            avg_fisherman_per_shard: genesis_config.avg_fisherman_per_shard.clone(),
        };
        let validator_manager = RwLock::new(
            ValidatorManager::new(
                initial_epoch_config,
                genesis_config
                    .validators
                    .iter()
                    .map(|account_info| ValidatorStake {
                        account_id: account_info.account_id.clone(),
                        public_key: PublicKey::try_from(account_info.public_key.0.as_str())
                            .unwrap(),
                        amount: account_info.amount,
                    })
                    .collect(),
                store,
            )
            .expect("Failed to start Validator Manager"),
        );
        NightshadeRuntime { genesis_config, trie, runtime, trie_viewer, validator_manager }
    }

    /// Returns current epoch and position in the epoch for given height.
    fn height_to_epoch(&self, height: BlockIndex) -> (Epoch, BlockIndex) {
        (height / self.genesis_config.epoch_length, height % self.genesis_config.epoch_length)
    }

    fn get_block_proposer_info(&self, height: BlockIndex) -> Result<ValidatorStake, Box<std::error::Error>> {
        let (epoch, idx) = self.height_to_epoch(height);
        let mut vm = self.validator_manager.write().expect(POISONED_LOCK_ERR);
        let validator_assignemnt = vm.get_validators(epoch)?;
        let total_seats: u64 = validator_assignemnt.block_producers.iter().sum();
        let mut cur_seats = 0;
        for (i, seats) in validator_assignemnt.block_producers.iter().enumerate() {
            if cur_seats + seats > idx % total_seats {
                return Ok(validator_assignemnt.validators[i].clone());
            }
            cur_seats += seats;
        }
        unreachable!()
    }
}

impl RuntimeAdapter for NightshadeRuntime {
    fn genesis_state(&self, shard_id: ShardId) -> (StoreUpdate, MerkleHash) {
        let accounts = self
            .genesis_config
            .accounts
            .iter()
            .filter_map(|account_info| {
                if self.account_id_to_shard_id(&account_info.account_id) == shard_id {
                    Some((
                        account_info.account_id.clone(),
                        account_info.public_key.clone(),
                        account_info.amount,
                    ))
                } else {
                    None
                }
            })
            .collect::<Vec<_>>();
        let validators = self
            .genesis_config
            .validators
            .iter()
            .filter_map(|account_info| {
                if self.account_id_to_shard_id(&account_info.account_id) == shard_id {
                    Some((
                        account_info.account_id.clone(),
                        account_info.public_key.clone(),
                        account_info.amount,
                    ))
                } else {
                    None
                }
            })
            .collect::<Vec<_>>();
        let contracts = self
            .genesis_config
            .contracts
            .iter()
            .filter(|(account_id, _)| self.account_id_to_shard_id(account_id) == shard_id)
            .cloned()
            .collect::<Vec<_>>();
        let state_update = TrieUpdate::new(self.trie.clone(), MerkleHash::default());
        let (store_update, state_root) =
            self.runtime.apply_genesis_state(state_update, &accounts, &validators, &contracts);
        (store_update, state_root)
    }

    fn compute_block_weight(
        &self,
        prev_header: &BlockHeader,
        header: &BlockHeader,
    ) -> Result<Weight, Error> {
        let validator = self.get_block_proposer_info(header.height).map_err(|err| ErrorKind::Other(err.to_string()))?;
        if !header.verify_block_producer(&validator.public_key) {
            return Err(ErrorKind::InvalidBlockProposer.into());
        }
        Ok(prev_header.total_weight.next(header.approval_sigs.len() as u64))
    }

    fn get_epoch_block_proposers(
        &self,
        height: BlockIndex,
    ) -> Result<Vec<(AccountId, u64)>, Box<dyn std::error::Error>> {
        let (epoch, _) = self.height_to_epoch(height);
        let mut vm = self.validator_manager.write().expect(POISONED_LOCK_ERR);
        let validator_assignemnt = vm.get_validators(epoch)?;
        Ok(validator_assignemnt
            .block_producers
            .iter()
            .enumerate()
            .map(|(index, seats)| {
                (validator_assignemnt.validators[index].account_id.clone(), *seats)
            })
            .collect())
    }

<<<<<<< HEAD
    fn get_block_proposer(&self, height: BlockIndex) -> Result<AccountId, Box<std::error::Error>> {
        Ok(self.get_block_proposer_info(height)?.account_id)
=======
    fn get_block_proposer(
        &self,
        height: BlockIndex,
    ) -> Result<AccountId, Box<dyn std::error::Error>> {
        let (epoch, idx) = self.height_to_epoch(height);
        let mut vm = self.validator_manager.write().expect(POISONED_LOCK_ERR);
        let validator_assignemnt = vm.get_validators(epoch)?;
        let total_seats: u64 = validator_assignemnt.block_producers.iter().sum();
        let mut cur_seats = 0;
        for (i, seats) in validator_assignemnt.block_producers.iter().enumerate() {
            if cur_seats + seats > idx % total_seats {
                return Ok(validator_assignemnt.validators[i].account_id.clone());
            }
            cur_seats += seats;
        }
        unreachable!()
>>>>>>> 4361aa1d
    }

    fn get_chunk_proposer(
        &self,
        shard_id: ShardId,
        height: BlockIndex,
    ) -> Result<AccountId, Box<dyn std::error::Error>> {
        let (epoch, idx) = self.height_to_epoch(height);
        let mut vm = self.validator_manager.write().expect(POISONED_LOCK_ERR);
        let validator_assignemnt = vm.get_validators(epoch)?;
        let total_seats: u64 = validator_assignemnt.chunk_producers[shard_id as usize]
            .iter()
            .map(|(_, seats)| seats)
            .sum();
        let mut cur_seats = 0;
        for (index, seats) in validator_assignemnt.chunk_producers[shard_id as usize].iter() {
            if cur_seats + seats > idx % total_seats {
                return Ok(validator_assignemnt.validators[*index].account_id.clone());
            }
            cur_seats += seats;
        }
        unreachable!()
    }

    fn check_validator_signature(&self, _account_id: &AccountId, _signature: &Signature) -> bool {
        true
    }

    fn num_shards(&self) -> ShardId {
        // TODO: should be dynamic.
        self.genesis_config.block_producers_per_shard.len() as ShardId
    }

    fn account_id_to_shard_id(&self, account_id: &AccountId) -> ShardId {
        let mut cursor = Cursor::new((hash(&account_id.clone().into_bytes()).0).0);
        cursor.read_u32::<LittleEndian>().expect("Must not happened")
            % (self.genesis_config.block_producers_per_shard.len() as ShardId)
    }

    fn validate_tx(
        &self,
        _shard_id: ShardId,
        state_root: MerkleHash,
        transaction: SignedTransaction,
    ) -> Result<ValidTransaction, String> {
        let state_update = TrieUpdate::new(self.trie.clone(), state_root);
        let verifier = TransactionVerifier::new(&state_update);
        if let Err(err) = verifier.verify_transaction(&transaction) {
            debug!(target: "runtime", "Tx {:?} validation failed: {:?}", transaction, err);
            return Err(err);
        }
        Ok(ValidTransaction { transaction })
    }

    fn apply_transactions(
        &self,
        shard_id: ShardId,
        state_root: &MerkleHash,
        block_index: BlockIndex,
        prev_block_hash: &CryptoHash,
        receipts: &Vec<Vec<ReceiptTransaction>>,
        transactions: &Vec<SignedTransaction>,
    ) -> Result<
        (WrappedTrieChanges, MerkleHash, Vec<TransactionResult>, ReceiptResult),
        Box<dyn std::error::Error>,
    > {
        let apply_state = ApplyState {
            root: state_root.clone(),
            shard_id,
            block_index,
            parent_block_hash: *prev_block_hash,
        };
        let state_update = TrieUpdate::new(self.trie.clone(), apply_state.root);
        let apply_result =
            self.runtime.apply(state_update, &apply_state, &receipts, &transactions)?;

        // Deal with validator proposals and epoch finishing.
        let mut vm = self.validator_manager.write().expect(POISONED_LOCK_ERR);
        vm.add_proposals(
            state_root.clone(),
            apply_result.root.clone(),
            apply_result.validator_proposals,
        );
        // If epoch changed, finalize previous epoch.
        // TODO: right now at least one block per epoch is required.
        let (epoch, _) = self.height_to_epoch(block_index);
        if vm.last_epoch() != epoch {
            // TODO(779): provide source of randomness here.
            let mut rng_seed = [0; 32];
            rng_seed.copy_from_slice(prev_block_hash.as_ref());
            // TODO(973): calculate number of shards for dynamic resharding.
            let epoch_config = ValidatorEpochConfig {
                rng_seed,
                num_shards: self.genesis_config.block_producers_per_shard.len() as ShardId,
                num_block_producers: self.genesis_config.num_block_producers,
                block_producers_per_shard: self.genesis_config.block_producers_per_shard.clone(),
                avg_fisherman_per_shard: self.genesis_config.avg_fisherman_per_shard.clone(),
            };
            vm.finalize_epoch(epoch - 1, epoch_config, apply_result.root.clone())?;
        }

        Ok((
            WrappedTrieChanges::new(self.trie.clone(), apply_result.trie_changes),
            apply_result.root,
            apply_result.tx_result,
            apply_result.new_receipts,
        ))
    }

    fn query(
        &self,
        state_root: MerkleHash,
        height: BlockIndex,
        path: &str,
        data: &[u8],
    ) -> Result<ABCIQueryResponse, Box<dyn std::error::Error>> {
        query_client(self, state_root, height, path, data)
    }
}

impl node_runtime::adapter::RuntimeAdapter for NightshadeRuntime {
    fn view_account(
        &self,
        state_root: MerkleHash,
        account_id: &AccountId,
    ) -> Result<AccountViewCallResult, Box<dyn std::error::Error>> {
        let state_update = TrieUpdate::new(self.trie.clone(), state_root);
        self.trie_viewer.view_account(&state_update, account_id)
    }

    fn call_function(
        &self,
        state_root: MerkleHash,
        height: BlockIndex,
        contract_id: &AccountId,
        method_name: &str,
        args: &[u8],
        logs: &mut Vec<String>,
    ) -> Result<Vec<u8>, Box<dyn std::error::Error>> {
        let state_update = TrieUpdate::new(self.trie.clone(), state_root);
        self.trie_viewer.call_function(state_update, height, contract_id, method_name, args, logs)
    }

    fn view_access_key(
        &self,
        state_root: MerkleHash,
        account_id: &AccountId,
        public_key: &PublicKey,
    ) -> Result<Option<AccessKey>, Box<dyn std::error::Error>> {
        let state_update = TrieUpdate::new(self.trie.clone(), state_root);
        self.trie_viewer.view_access_key(&state_update, account_id, public_key)
    }

    fn view_access_keys(
        &self,
        state_root: MerkleHash,
        account_id: &AccountId,
    ) -> Result<Vec<(PublicKey, AccessKey)>, Box<dyn std::error::Error>> {
        let state_update = TrieUpdate::new(self.trie.clone(), state_root);
        let prefix = prefix_for_access_key(account_id);
        match state_update.iter(&prefix) {
            Ok(iter) => iter
                .map(|key| {
                    let public_key = &key[prefix.len()..];
                    let access_key =
                        get::<AccessKey>(&state_update, &key).ok_or("Missing key from iterator")?;
                    PublicKey::try_from(public_key)
                        .map_err(|err| format!("{}", err).into())
                        .map(|key| (key, access_key))
                })
                .collect::<Result<Vec<_>, Box<dyn std::error::Error>>>(),
            Err(e) => Err(e),
        }
    }

    fn view_state(
        &self,
        state_root: MerkleHash,
        account_id: &AccountId,
    ) -> Result<ViewStateResult, Box<dyn std::error::Error>> {
        let state_update = TrieUpdate::new(self.trie.clone(), state_root);
        self.trie_viewer.view_state(&state_update, account_id)
    }
}<|MERGE_RESOLUTION|>--- conflicted
+++ resolved
@@ -171,27 +171,8 @@
             .collect())
     }
 
-<<<<<<< HEAD
     fn get_block_proposer(&self, height: BlockIndex) -> Result<AccountId, Box<std::error::Error>> {
         Ok(self.get_block_proposer_info(height)?.account_id)
-=======
-    fn get_block_proposer(
-        &self,
-        height: BlockIndex,
-    ) -> Result<AccountId, Box<dyn std::error::Error>> {
-        let (epoch, idx) = self.height_to_epoch(height);
-        let mut vm = self.validator_manager.write().expect(POISONED_LOCK_ERR);
-        let validator_assignemnt = vm.get_validators(epoch)?;
-        let total_seats: u64 = validator_assignemnt.block_producers.iter().sum();
-        let mut cur_seats = 0;
-        for (i, seats) in validator_assignemnt.block_producers.iter().enumerate() {
-            if cur_seats + seats > idx % total_seats {
-                return Ok(validator_assignemnt.validators[i].account_id.clone());
-            }
-            cur_seats += seats;
-        }
-        unreachable!()
->>>>>>> 4361aa1d
     }
 
     fn get_chunk_proposer(
