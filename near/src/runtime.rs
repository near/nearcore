use std::cmp::Ordering;
use std::collections::{HashMap, HashSet};
use std::convert::{TryFrom, TryInto};
use std::fs::File;
use std::io::Read;
use std::path::{Path, PathBuf};
use std::sync::{Arc, RwLock};

use borsh::ser::BorshSerialize;
use borsh::BorshDeserialize;
use log::debug;

<<<<<<< HEAD
use crate::config::GenesisConfig;
use crate::shard_tracker::{account_id_to_shard_id, ShardTracker};
use near_chain::types::ApplyTransactionResult;
=======
use near_chain::types::{ApplyTransactionResult, ValidatorSignatureVerificationResult};
>>>>>>> aafed55b
use near_chain::{BlockHeader, Error, ErrorKind, RuntimeAdapter, Weight};
use near_crypto::{PublicKey, Signature};
use near_epoch_manager::{BlockInfo, EpochConfig, EpochError, EpochManager, RewardCalculator};
use near_pool::types::PoolIterator;
use near_primitives::account::{AccessKey, Account};
use near_primitives::block::Approval;
use near_primitives::challenge::ChallengesResult;
use near_primitives::errors::{InvalidTxError, RuntimeError};
use near_primitives::hash::{hash, CryptoHash};
use near_primitives::receipt::Receipt;
use near_primitives::serialize::from_base64;
use near_primitives::sharding::ShardChunkHeader;
use near_primitives::transaction::SignedTransaction;
use near_primitives::types::{
    AccountId, Balance, BlockIndex, EpochId, Gas, MerkleHash, ShardId, StateRoot, StateRootNode,
    ValidatorStake,
};
use near_primitives::utils::{prefix_for_access_key, ACCOUNT_DATA_SEPARATOR};
use near_primitives::views::{
    AccessKeyInfoView, CallResult, EpochValidatorInfo, QueryError, QueryResponse, ViewStateResult,
};
use near_store::{
    get_access_key_raw, PartialStorage, Store, StoreUpdate, Trie, TrieUpdate, WrappedTrieChanges,
    COL_STATE,
};
use node_runtime::adapter::ViewRuntimeAdapter;
use node_runtime::state_viewer::TrieViewer;
use node_runtime::{ApplyState, Runtime, StateRecord, ValidatorAccountsUpdate};

use crate::config::GenesisConfig;
use crate::shard_tracker::{account_id_to_shard_id, ShardTracker};

const POISONED_LOCK_ERR: &str = "The lock was poisoned.";
const STATE_DUMP_FILE: &str = "state_dump";
const GENESIS_ROOTS_FILE: &str = "genesis_roots";

/// Defines Nightshade state transition, validator rotation and block weight for fork choice rule.
/// TODO: this possibly should be merged with the runtime cargo or at least reconciled on the interfaces.
pub struct NightshadeRuntime {
    genesis_config: GenesisConfig,
    home_dir: PathBuf,

    store: Arc<Store>,
    pub trie: Arc<Trie>,
    trie_viewer: TrieViewer,
    pub runtime: Runtime,
    epoch_manager: Arc<RwLock<EpochManager>>,
    shard_tracker: ShardTracker,
    /// Subscriptions to prefixes in the state.
    subscriptions: HashSet<Vec<u8>>,
}

impl NightshadeRuntime {
    pub fn new(
        home_dir: &Path,
        store: Arc<Store>,
        genesis_config: GenesisConfig,
        initial_tracking_accounts: Vec<AccountId>,
        initial_tracking_shards: Vec<ShardId>,
    ) -> Self {
        let trie = Arc::new(Trie::new(store.clone()));
        let runtime = Runtime::new(genesis_config.runtime_config.clone());
        let trie_viewer = TrieViewer::new();
        let num_shards = genesis_config.block_producers_per_shard.len() as ShardId;
        let initial_epoch_config = EpochConfig {
            epoch_length: genesis_config.epoch_length,
            num_shards,
            num_block_producers: genesis_config.num_block_producers,
            block_producers_per_shard: genesis_config.block_producers_per_shard.clone(),
            avg_fisherman_per_shard: genesis_config.avg_fisherman_per_shard.clone(),
            block_producer_kickout_threshold: genesis_config.block_producer_kickout_threshold,
            chunk_producer_kickout_threshold: genesis_config.chunk_producer_kickout_threshold,
        };
        let reward_calculator = RewardCalculator {
            max_inflation_rate: genesis_config.max_inflation_rate,
            num_blocks_per_year: genesis_config.num_blocks_per_year,
            epoch_length: genesis_config.epoch_length,
            validator_reward_percentage: 100 - genesis_config.developer_reward_percentage,
            protocol_reward_percentage: genesis_config.protocol_reward_percentage,
            protocol_treasury_account: genesis_config.protocol_treasury_account.to_string(),
        };
        let epoch_manager = Arc::new(RwLock::new(
            EpochManager::new(
                store.clone(),
                initial_epoch_config,
                reward_calculator,
                genesis_config
                    .validators
                    .iter()
                    .map(|account_info| ValidatorStake {
                        account_id: account_info.account_id.clone(),
                        public_key: account_info
                            .public_key
                            .clone()
                            .try_into()
                            .expect("Failed to deserialize validator public key"),
                        amount: account_info.amount,
                    })
                    .collect(),
            )
            .expect("Failed to start Epoch Manager"),
        ));
        let shard_tracker = ShardTracker::new(
            initial_tracking_accounts,
            initial_tracking_shards,
            EpochId::default(),
            epoch_manager.clone(),
            num_shards,
        );
        NightshadeRuntime {
            genesis_config,
            home_dir: home_dir.to_path_buf(),
            store,
            trie,
            runtime,
            trie_viewer,
            epoch_manager,
            shard_tracker,
            subscriptions: HashSet::new(),
        }
    }

    fn genesis_state_from_dump(&self) -> (StoreUpdate, Vec<StateRoot>) {
        let store_update = self.store.store_update();
        let mut state_file = self.home_dir.clone();
        state_file.push(STATE_DUMP_FILE);
        self.store
            .load_from_file(COL_STATE, state_file.as_path())
            .expect("Failed to read state dump");
        let mut roots_files = self.home_dir.clone();
        roots_files.push(GENESIS_ROOTS_FILE);
        let mut file = File::open(roots_files).expect("Failed to open genesis roots file.");
        let mut data = vec![];
        file.read_to_end(&mut data).expect("Failed to read genesis roots file.");
        let state_roots: Vec<StateRoot> =
            BorshDeserialize::try_from_slice(&data).expect("Failed to deserialize genesis roots");
        (store_update, state_roots)
    }

    fn genesis_state_from_records(&self) -> (StoreUpdate, Vec<StateRoot>) {
        let mut store_update = self.store.store_update();
        let mut state_roots = vec![];
        let num_shards = self.genesis_config.block_producers_per_shard.len() as ShardId;
        let mut shard_records: Vec<Vec<StateRecord>> = (0..num_shards).map(|_| vec![]).collect();
        let mut has_protocol_account = false;
        for record in self.genesis_config.records.iter() {
            shard_records[state_record_to_shard_id(record, num_shards) as usize]
                .push(record.clone());
            if let StateRecord::Account { account_id, .. } = record {
                if account_id == &self.genesis_config.protocol_treasury_account {
                    has_protocol_account = true;
                }
            }
        }
        assert!(has_protocol_account, "Genesis spec doesn't have protocol treasury account");
        for shard_id in 0..num_shards {
            let validators = self
                .genesis_config
                .validators
                .iter()
                .filter_map(|account_info| {
                    if self.account_id_to_shard_id(&account_info.account_id) == shard_id {
                        Some((
                            account_info.account_id.clone(),
                            account_info.public_key.clone(),
                            account_info.amount,
                        ))
                    } else {
                        None
                    }
                })
                .collect::<Vec<_>>();
            let state_update = TrieUpdate::new(self.trie.clone(), MerkleHash::default());
            let (shard_store_update, state_root) = self.runtime.apply_genesis_state(
                state_update,
                &validators,
                &shard_records[shard_id as usize],
            );
            store_update.merge(shard_store_update);
            state_roots.push(state_root);
        }
        (store_update, state_roots)
    }

    /// Processes state update.
    fn process_state_update(
        &self,
        trie: Arc<Trie>,
        state_root: CryptoHash,
        shard_id: ShardId,
        block_index: BlockIndex,
        block_timestamp: u64,
        prev_block_hash: &CryptoHash,
        receipts: &[Receipt],
        transactions: &[SignedTransaction],
        last_validator_proposals: &[ValidatorStake],
        gas_price: Balance,
        gas_limit: Gas,
        challenges_result: &ChallengesResult,
    ) -> Result<ApplyTransactionResult, Error> {
        let validator_accounts_update = {
            let mut epoch_manager = self.epoch_manager.write().expect(POISONED_LOCK_ERR);
            debug!(target: "runtime",
                   "block index: {}, is next_block_epoch_start {}",
                   block_index,
                   epoch_manager.is_next_block_epoch_start(prev_block_hash).unwrap()
            );
            if epoch_manager.is_next_block_epoch_start(prev_block_hash)? {
                let (stake_info, validator_reward) =
                    epoch_manager.compute_stake_return_info(prev_block_hash)?;
                let stake_info = stake_info
                    .into_iter()
                    .filter(|(account_id, _)| self.account_id_to_shard_id(account_id) == shard_id)
                    .collect();
                let validator_rewards = validator_reward
                    .into_iter()
                    .filter(|(account_id, _)| self.account_id_to_shard_id(account_id) == shard_id)
                    .collect();
                let last_proposals = last_validator_proposals
                    .iter()
                    .filter(|v| self.account_id_to_shard_id(&v.account_id) == shard_id)
                    .fold(HashMap::new(), |mut acc, v| {
                        acc.insert(v.account_id.clone(), v.amount);
                        acc
                    });
                Some(ValidatorAccountsUpdate {
                    stake_info,
                    validator_rewards,
                    last_proposals,
                    protocol_treasury_account_id: Some(
                        self.genesis_config.protocol_treasury_account.clone(),
                    )
                    .filter(|account_id| self.account_id_to_shard_id(account_id) == shard_id),
                    slashed_accounts: challenges_result
                        .iter()
                        .filter(|account_id| self.account_id_to_shard_id(account_id) == shard_id)
                        .map(Clone::clone)
                        .collect(),
                })
            } else {
                if !challenges_result.is_empty() {
                    Some(ValidatorAccountsUpdate {
                        stake_info: Default::default(),
                        validator_rewards: Default::default(),
                        last_proposals: Default::default(),
                        protocol_treasury_account_id: None,
                        slashed_accounts: challenges_result
                            .iter()
                            .filter(|account_id| {
                                self.account_id_to_shard_id(account_id) == shard_id
                            })
                            .map(Clone::clone)
                            .collect(),
                    })
                } else {
                    None
                }
            }
        };

        let apply_state = ApplyState {
            block_index,
            epoch_length: self.genesis_config.epoch_length,
            gas_price,
            block_timestamp,
            gas_limit: Some(gas_limit),
        };

        let apply_result = self
            .runtime
            .apply(
                trie.clone(),
                state_root,
                &validator_accounts_update,
                &apply_state,
                &receipts,
                &transactions,
                &self.subscriptions,
            )
            .map_err(|e| match e {
                RuntimeError::InvalidTxError(_) => ErrorKind::InvalidTransactions,
                RuntimeError::BalanceMismatch(e) => panic!("{}", e),
                // TODO: process gracefully
                RuntimeError::UnexpectedIntegerOverflow => {
                    panic!("RuntimeError::UnexpectedIntegerOverflow")
                }
                RuntimeError::StorageError(_) => ErrorKind::StorageError,
            })?;

        // Sort the receipts into appropriate outgoing shards.
        let mut receipt_result = HashMap::default();
        for receipt in apply_result.new_receipts {
            receipt_result
                .entry(self.account_id_to_shard_id(&receipt.receiver_id))
                .or_insert_with(|| vec![])
                .push(receipt);
        }
        let total_gas_burnt =
            apply_result.outcomes.iter().map(|tx_result| tx_result.outcome.gas_burnt).sum();

        let result = ApplyTransactionResult {
            trie_changes: WrappedTrieChanges::new(self.trie.clone(), apply_result.trie_changes),
            new_root: apply_result.state_root,
            outcomes: apply_result.outcomes,
            receipt_result,
            validator_proposals: apply_result.validator_proposals,
            total_gas_burnt,
            total_rent_paid: apply_result.stats.total_rent_paid,
            total_validator_reward: apply_result.stats.total_validator_reward,
            total_balance_burnt: apply_result.stats.total_balance_burnt
                + apply_result.stats.total_balance_slashed,
            proof: trie.recorded_storage(),
        };

        Ok(result)
    }
}

pub fn state_record_to_shard_id(state_record: &StateRecord, num_shards: ShardId) -> ShardId {
    match &state_record {
        StateRecord::Account { account_id, .. }
        | StateRecord::AccessKey { account_id, .. }
        | StateRecord::Contract { account_id, .. }
        | StateRecord::ReceivedData { account_id, .. } => {
            account_id_to_shard_id(account_id, num_shards)
        }
        StateRecord::Data { key, .. } => {
            let key = from_base64(key).unwrap();
            let separator = (1..key.len())
                .find(|&x| key[x] == ACCOUNT_DATA_SEPARATOR[0])
                .expect("Invalid data record");
            account_id_to_shard_id(
                &String::from_utf8(key[1..separator].to_vec()).expect("Must be account id"),
                num_shards,
            )
        }
        StateRecord::PostponedReceipt(receipt) => {
            account_id_to_shard_id(&receipt.receiver_id, num_shards)
        }
    }
}

impl RuntimeAdapter for NightshadeRuntime {
    fn genesis_state(&self) -> (StoreUpdate, Vec<StateRoot>) {
        let has_records = !self.genesis_config.records.is_empty();
        let has_dump = {
            let mut state_dump = self.home_dir.clone();
            state_dump.push(STATE_DUMP_FILE);
            state_dump.exists()
        };
        if has_dump {
            if has_records {
                log::warn!("Found both records in genesis config and the state dump file. Will ignore the records.");
            }
            self.genesis_state_from_dump()
        } else if has_records {
            self.genesis_state_from_records()
        } else {
            panic!("Found neither records in the config nor the state dump file. Either one should be present")
        }
    }

    fn compute_block_weight(
        &self,
        prev_header: &BlockHeader,
        header: &BlockHeader,
    ) -> Result<Weight, Error> {
        let mut epoch_manager = self.epoch_manager.write().expect(POISONED_LOCK_ERR);
        let validator = epoch_manager
            .get_block_producer_info(&header.inner_lite.epoch_id, header.inner_lite.height)?;
        if !header.verify_block_producer(&validator.public_key) {
            return Err(ErrorKind::InvalidBlockProposer.into());
        }
        Ok(prev_header.inner_rest.total_weight.next(header.num_approvals() as u128))
    }

    fn verify_validator_signature(
        &self,
        epoch_id: &EpochId,
        last_known_block_hash: &CryptoHash,
        account_id: &AccountId,
        data: &[u8],
        signature: &Signature,
    ) -> Result<bool, Error> {
        let mut epoch_manager = self.epoch_manager.write().expect(POISONED_LOCK_ERR);
        if let Some(validator) = epoch_manager.get_validator_by_account_id(epoch_id, account_id)? {
            let slashed = match epoch_manager.get_slashed_validators(&last_known_block_hash) {
                Ok(slashed) => slashed,
                Err(_) => return Err(EpochError::MissingBlock(*last_known_block_hash).into()),
            };
            if slashed.contains(&validator.account_id) {
                return Ok(false);
            }
            Ok(signature.verify(data, &validator.public_key))
        } else {
            Err(EpochError::EpochOutOfBounds.into())
        }
    }

    fn verify_header_signature(&self, header: &BlockHeader) -> Result<bool, Error> {
        let mut epoch_manager = self.epoch_manager.write().expect(POISONED_LOCK_ERR);
<<<<<<< HEAD
        let block_producer =
            epoch_manager.get_block_producer_info(&header.inner.epoch_id, header.inner.height)?;
        let slashed = match epoch_manager.get_slashed_validators(&header.inner.prev_hash) {
            Ok(slashed) => slashed,
            Err(_) => return Err(EpochError::MissingBlock(header.inner.prev_hash).into()),
        };
        if slashed.contains(&block_producer.account_id) {
            return Ok(false);
=======
        if let Ok(block_producer) = epoch_manager
            .get_block_producer_info(&header.inner_lite.epoch_id, header.inner_lite.height)
        {
            let slashed = match epoch_manager.get_slashed_validators(&header.prev_hash) {
                Ok(slashed) => slashed,
                Err(_) => return ValidatorSignatureVerificationResult::UnknownEpoch,
            };
            if slashed.contains(&block_producer.account_id) {
                return ValidatorSignatureVerificationResult::Invalid;
            }
            if header.signature.verify(header.hash.as_ref(), &block_producer.public_key) {
                ValidatorSignatureVerificationResult::Valid
            } else {
                ValidatorSignatureVerificationResult::Invalid
            }
        } else {
            ValidatorSignatureVerificationResult::UnknownEpoch
>>>>>>> aafed55b
        }
        Ok(header.signature.verify(header.hash.as_ref(), &block_producer.public_key))
    }

    fn verify_chunk_header_signature(&self, header: &ShardChunkHeader) -> Result<bool, Error> {
        let epoch_id = self.get_epoch_id_from_prev_block(&header.inner.prev_block_hash)?;
        let mut epoch_manager = self.epoch_manager.write().expect(POISONED_LOCK_ERR);
        if let Ok(chunk_producer) = epoch_manager.get_chunk_producer_info(
            &epoch_id,
            header.inner.height_created,
            header.inner.shard_id,
        ) {
            let slashed = match epoch_manager.get_slashed_validators(&header.inner.prev_block_hash)
            {
                Ok(slashed) => slashed,
                Err(_) => return Ok(false),
            };
            if slashed.contains(&chunk_producer.account_id) {
                return Ok(false);
            }
            Ok(header.signature.verify(header.chunk_hash().as_ref(), &chunk_producer.public_key))
        } else {
            Ok(false)
        }
    }

    fn verify_approval_signature(
        &self,
        epoch_id: &EpochId,
        prev_block_hash: &CryptoHash,
        approvals: &[Approval],
    ) -> Result<bool, Error> {
        let mut epoch_manager = self.epoch_manager.write().expect(POISONED_LOCK_ERR);
        let info = epoch_manager
            .get_all_block_producer_info(epoch_id, prev_block_hash)
            .map_err(Error::from)?;
        let approvals_hash_map =
            approvals.iter().map(|x| (x.account_id.clone(), x)).collect::<HashMap<_, _>>();
        let mut signatures_verified = 0;
        for (validator, is_slashed) in info.into_iter() {
            if !is_slashed {
                if let Some(approval) = approvals_hash_map.get(&validator.account_id) {
                    if &approval.parent_hash != prev_block_hash {
                        return Ok(false);
                    }
                    if !approval.signature.verify(
                        Approval::get_data_for_sig(&approval.parent_hash, &approval.reference_hash)
                            .as_ref(),
                        &validator.public_key,
                    ) {
                        return Ok(false);
                    }
                    signatures_verified += 1;
                }
            }
        }
        Ok(signatures_verified == approvals.len())
    }

    fn get_epoch_block_producers(
        &self,
        epoch_id: &EpochId,
        last_known_block_hash: &CryptoHash,
    ) -> Result<Vec<(AccountId, bool)>, Error> {
        let mut epoch_manager = self.epoch_manager.write().expect(POISONED_LOCK_ERR);
        epoch_manager.get_all_block_producers(epoch_id, last_known_block_hash).map_err(Error::from)
    }

    fn get_block_producer(
        &self,
        epoch_id: &EpochId,
        height: BlockIndex,
    ) -> Result<AccountId, Error> {
        let mut epoch_manager = self.epoch_manager.write().expect(POISONED_LOCK_ERR);
        Ok(epoch_manager.get_block_producer_info(epoch_id, height)?.account_id)
    }

    fn get_chunk_producer(
        &self,
        epoch_id: &EpochId,
        height: BlockIndex,
        shard_id: ShardId,
    ) -> Result<AccountId, Error> {
        let mut epoch_manager = self.epoch_manager.write().expect(POISONED_LOCK_ERR);
        Ok(epoch_manager.get_chunk_producer_info(epoch_id, height, shard_id)?.account_id)
    }

    fn get_num_missing_blocks(
        &self,
        epoch_id: &EpochId,
        last_known_block_hash: &CryptoHash,
        account_id: &AccountId,
    ) -> Result<u64, Error> {
        let mut epoch_manager = self.epoch_manager.write().expect(POISONED_LOCK_ERR);
        epoch_manager
            .get_num_missing_blocks(epoch_id, last_known_block_hash, account_id)
            .map_err(Error::from)
    }

    fn num_shards(&self) -> ShardId {
        // TODO: should be dynamic.
        self.genesis_config.block_producers_per_shard.len() as ShardId
    }

    fn num_total_parts(&self, parent_hash: &CryptoHash) -> usize {
        let mut epoch_manager = self.epoch_manager.write().expect(POISONED_LOCK_ERR);
        let epoch_id = epoch_manager.get_epoch_id_from_prev_block(parent_hash).unwrap();
        if let Ok(block_producers) = epoch_manager.get_all_block_producers(&epoch_id, &parent_hash)
        {
            let ret = block_producers.len();
            if ret > 1 {
                ret
            } else {
                2
            }
        } else {
            2
        }
    }

    fn num_data_parts(&self, parent_hash: &CryptoHash) -> usize {
        let total_parts = self.num_total_parts(parent_hash);
        if total_parts <= 3 {
            1
        } else {
            (total_parts - 1) / 3
        }
    }

    fn account_id_to_shard_id(&self, account_id: &AccountId) -> ShardId {
        account_id_to_shard_id(account_id, self.num_shards())
    }

    fn get_part_owner(&self, parent_hash: &CryptoHash, part_id: u64) -> Result<String, Error> {
        let mut epoch_manager = self.epoch_manager.write().expect(POISONED_LOCK_ERR);
        let epoch_id = epoch_manager.get_epoch_id_from_prev_block(parent_hash)?;
        let block_producers = epoch_manager.get_all_block_producers(&epoch_id, parent_hash)?;
        Ok(block_producers[part_id as usize % block_producers.len()].0.clone())
    }

    fn cares_about_shard(
        &self,
        account_id: Option<&AccountId>,
        parent_hash: &CryptoHash,
        shard_id: ShardId,
        is_me: bool,
    ) -> bool {
        self.shard_tracker.care_about_shard(account_id, parent_hash, shard_id, is_me)
    }

    fn will_care_about_shard(
        &self,
        account_id: Option<&AccountId>,
        parent_hash: &CryptoHash,
        shard_id: ShardId,
        is_me: bool,
    ) -> bool {
        self.shard_tracker.will_care_about_shard(account_id, parent_hash, shard_id, is_me)
    }

    fn is_next_block_epoch_start(&self, parent_hash: &CryptoHash) -> Result<bool, Error> {
        let mut epoch_manager = self.epoch_manager.write().expect(POISONED_LOCK_ERR);
        epoch_manager.is_next_block_epoch_start(parent_hash).map_err(Error::from)
    }

    fn get_epoch_id_from_prev_block(&self, parent_hash: &CryptoHash) -> Result<EpochId, Error> {
        let mut epoch_manager = self.epoch_manager.write().expect(POISONED_LOCK_ERR);
        epoch_manager.get_epoch_id_from_prev_block(parent_hash).map_err(Error::from)
    }

    fn get_next_epoch_id_from_prev_block(
        &self,
        parent_hash: &CryptoHash,
    ) -> Result<EpochId, Error> {
        let mut epoch_manager = self.epoch_manager.write().expect(POISONED_LOCK_ERR);
        epoch_manager.get_next_epoch_id_from_prev_block(parent_hash).map_err(Error::from)
    }

    fn get_epoch_start_height(&self, block_hash: &CryptoHash) -> Result<BlockIndex, Error> {
        let mut epoch_manager = self.epoch_manager.write().expect(POISONED_LOCK_ERR);
        epoch_manager.get_epoch_start_height(block_hash).map_err(Error::from)
    }

    fn get_epoch_inflation(&self, epoch_id: &EpochId) -> Result<Balance, Error> {
        let mut epoch_manager = self.epoch_manager.write().expect(POISONED_LOCK_ERR);
        Ok(epoch_manager.get_epoch_inflation(epoch_id)?)
    }

    fn push_final_block_back_if_needed(
        &self,
        parent_hash: CryptoHash,
        last_final_hash: CryptoHash,
    ) -> Result<CryptoHash, Error> {
        let mut epoch_manager = self.epoch_manager.write().expect(POISONED_LOCK_ERR);
        Ok(epoch_manager.push_final_block_back_if_needed(parent_hash, last_final_hash)?)
    }

    fn validate_tx(
        &self,
        block_index: BlockIndex,
        block_timestamp: u64,
        gas_price: Balance,
        state_root: StateRoot,
        transaction: &SignedTransaction,
    ) -> Result<Option<InvalidTxError>, Error> {
        let mut state_update = TrieUpdate::new(self.trie.clone(), state_root);
        let apply_state = ApplyState {
            block_index,
            epoch_length: self.genesis_config.epoch_length,
            gas_price,
            block_timestamp,
            // NOTE: verify transaction doesn't use gas limit
            gas_limit: None,
        };

        match self.runtime.verify_and_charge_transaction(
            &mut state_update,
            &apply_state,
            &transaction,
        ) {
            Ok(_) => Ok(None),
            Err(RuntimeError::InvalidTxError(err)) => {
                debug!(target: "runtime", "Tx {:?} validation failed: {:?}", transaction, err);
                Ok(Some(err))
            }
            Err(RuntimeError::StorageError(_err)) => Err(Error::from(ErrorKind::StorageError)),
            Err(err) => unreachable!("Unexpected RuntimeError error {:?}", err),
        }
    }

    fn prepare_transactions(
        &self,
        block_index: BlockIndex,
        block_timestamp: u64,
        gas_price: Balance,
        gas_limit: Gas,
        state_root: StateRoot,
        max_number_of_transactions: usize,
        pool_iterator: &mut dyn PoolIterator,
        chain_validate: &mut dyn FnMut(&SignedTransaction) -> bool,
    ) -> Result<Vec<SignedTransaction>, Error> {
        let mut state_update = TrieUpdate::new(self.trie.clone(), state_root);
        let apply_state = ApplyState {
            block_index,
            epoch_length: self.genesis_config.epoch_length,
            gas_price,
            block_timestamp,
            gas_limit: Some(gas_limit),
        };

        // Total amount of gas burnt for converting transactions towards receipts.
        let mut total_gas_burnt = 0;
        // TODO: Update gas limit for transactions
        let transactions_gas_limit = gas_limit / 2;
        let mut transactions = vec![];
        let mut num_checked_transactions = 0;

        while transactions.len() < max_number_of_transactions
            && total_gas_burnt < transactions_gas_limit
        {
            if let Some(iter) = pool_iterator.next() {
                while let Some(tx) = iter.next() {
                    num_checked_transactions += 1;
                    // Verifying the transaction is on the same chain and hasn't expired yet.
                    if chain_validate(&tx) {
                        // Verifying the validity of the transaction based on the current state.
                        match self.runtime.verify_and_charge_transaction(
                            &mut state_update,
                            &apply_state,
                            &tx,
                        ) {
                            Ok(verification_result) => {
                                state_update.commit();
                                transactions.push(tx);
                                total_gas_burnt += verification_result.gas_burnt;
                                break;
                            }
                            Err(RuntimeError::InvalidTxError(_err)) => {
                                state_update.rollback();
                            }
                            Err(RuntimeError::StorageError(_err)) => {
                                return Err(Error::from(ErrorKind::StorageError))
                            }
                            Err(err) => unreachable!("Unexpected RuntimeError error {:?}", err),
                        }
                    }
                }
            } else {
                break;
            }
        }
        debug!(target: "runtime", "Transaction filtering results {} valid out of {} pulled from the pool", transactions.len(), num_checked_transactions);
        Ok(transactions)
    }

    fn add_validator_proposals(
        &self,
        parent_hash: CryptoHash,
        current_hash: CryptoHash,
        block_index: BlockIndex,
        last_finalized_height: BlockIndex,
        proposals: Vec<ValidatorStake>,
        slashed_validators: Vec<AccountId>,
        chunk_mask: Vec<bool>,
        rent_paid: Balance,
        validator_reward: Balance,
        total_supply: Balance,
    ) -> Result<(), Error> {
        // Check that genesis block doesn't have any proposals.
        assert!(block_index > 0 || (proposals.is_empty() && slashed_validators.is_empty()));
        debug!(target: "runtime", "add validator proposals at block index {} {:?}", block_index, proposals);
        // Deal with validator proposals and epoch finishing.
        let mut epoch_manager = self.epoch_manager.write().expect(POISONED_LOCK_ERR);
        let mut slashed = HashSet::default();
        for validator in slashed_validators {
            slashed.insert(validator);
        }
        let block_info = BlockInfo::new(
            block_index,
            last_finalized_height,
            parent_hash,
            proposals,
            chunk_mask,
            slashed,
            rent_paid,
            validator_reward,
            total_supply,
        );
        // TODO: add randomness here
        let rng_seed = [0; 32];
        // TODO: don't commit here, instead contribute to upstream store update.
        epoch_manager
            .record_block_info(&current_hash, block_info, rng_seed)?
            .commit()
            .map_err(|err| err.into())
    }

    fn apply_transactions_with_optional_storage_proof(
        &self,
        shard_id: ShardId,
        state_root: &StateRoot,
        block_index: BlockIndex,
        block_timestamp: u64,
        prev_block_hash: &CryptoHash,
        _block_hash: &CryptoHash,
        receipts: &[Receipt],
        transactions: &[SignedTransaction],
        last_validator_proposals: &[ValidatorStake],
        gas_price: Balance,
        gas_limit: Gas,
        challenges: &ChallengesResult,
        generate_storage_proof: bool,
    ) -> Result<ApplyTransactionResult, Error> {
        let trie = if generate_storage_proof {
            Arc::new(self.trie.recording_reads())
        } else {
            self.trie.clone()
        };
        match self.process_state_update(
            trie,
            *state_root,
            shard_id,
            block_index,
            block_timestamp,
            prev_block_hash,
            receipts,
            transactions,
            last_validator_proposals,
            gas_price,
            gas_limit,
            challenges,
        ) {
            Ok(result) => Ok(result),
            Err(e) => match e.kind() {
                ErrorKind::StorageError => {
                    panic!("Storage error. Corrupted db or invalid state.");
                }
                _ => Err(e),
            },
        }
    }

    fn check_state_transition(
        &self,
        partial_storage: PartialStorage,
        shard_id: ShardId,
        state_root: &StateRoot,
        block_index: BlockIndex,
        block_timestamp: u64,
        prev_block_hash: &CryptoHash,
        _block_hash: &CryptoHash,
        receipts: &[Receipt],
        transactions: &[SignedTransaction],
        last_validator_proposals: &[ValidatorStake],
        gas_price: Balance,
        gas_limit: Gas,
        challenges: &ChallengesResult,
    ) -> Result<ApplyTransactionResult, Error> {
        let trie = Arc::new(Trie::from_recorded_storage(partial_storage));
        self.process_state_update(
            trie.clone(),
            *state_root,
            shard_id,
            block_index,
            block_timestamp,
            prev_block_hash,
            receipts,
            transactions,
            last_validator_proposals,
            gas_price,
            gas_limit,
            challenges,
        )
    }

    fn query(
        &self,
        state_root: &StateRoot,
        height: BlockIndex,
        block_timestamp: u64,
        _block_hash: &CryptoHash,
        path_parts: Vec<&str>,
        data: &[u8],
    ) -> Result<QueryResponse, Box<dyn std::error::Error>> {
        if path_parts.is_empty() {
            return Err("Path must contain at least single token".into());
        }
        match path_parts[0] {
            "account" => match self.view_account(*state_root, &AccountId::from(path_parts[1])) {
                Ok(r) => Ok(QueryResponse::ViewAccount(r.into())),
                Err(e) => Err(e),
            },
            "call" => {
                let mut logs = vec![];
                match self.call_function(
                    *state_root,
                    height,
                    block_timestamp,
                    &AccountId::from(path_parts[1]),
                    path_parts[2],
                    &data,
                    &mut logs,
                ) {
                    Ok(result) => Ok(QueryResponse::CallResult(CallResult { result, logs })),
                    Err(err) => {
                        Ok(QueryResponse::Error(QueryError { error: err.to_string(), logs }))
                    }
                }
            }
            "contract" => {
                match self.view_state(*state_root, &AccountId::from(path_parts[1]), data) {
                    Ok(result) => Ok(QueryResponse::ViewState(result)),
                    Err(err) => Ok(QueryResponse::Error(QueryError {
                        error: err.to_string(),
                        logs: vec![],
                    })),
                }
            }
            "access_key" => {
                let result = if path_parts.len() == 2 {
                    self.view_access_keys(*state_root, &AccountId::from(path_parts[1])).map(|r| {
                        QueryResponse::AccessKeyList(
                            r.into_iter()
                                .map(|(public_key, access_key)| AccessKeyInfoView {
                                    public_key,
                                    access_key: access_key.into(),
                                })
                                .collect(),
                        )
                    })
                } else {
                    self.view_access_key(
                        *state_root,
                        &AccountId::from(path_parts[1]),
                        &PublicKey::try_from(path_parts[2])?,
                    )
                    .map(|r| QueryResponse::AccessKey(r.map(|access_key| access_key.into())))
                };
                match result {
                    Ok(result) => Ok(result),
                    Err(err) => Ok(QueryResponse::Error(QueryError {
                        error: err.to_string(),
                        logs: vec![],
                    })),
                }
            }
            _ => Err(format!("Unknown path {}", path_parts[0]).into()),
        }
    }

    fn get_validator_info(&self, block_hash: &CryptoHash) -> Result<EpochValidatorInfo, Error> {
        let mut epoch_manager = self.epoch_manager.write().expect(POISONED_LOCK_ERR);
        epoch_manager.get_validator_info(block_hash).map_err(|e| e.into())
    }

    fn obtain_state_part(&self, state_root: &StateRoot, part_id: u64, num_parts: u64) -> Vec<u8> {
        assert!(part_id < num_parts);
        self.trie
            .get_trie_nodes_for_part(part_id, num_parts, state_root)
            .expect("storage should not fail")
            .try_to_vec()
            .expect("serializer should not fail")
    }

    fn validate_state_part(
        &self,
        state_root: &StateRoot,
        part_id: u64,
        num_parts: u64,
        data: &Vec<u8>,
    ) -> bool {
        assert!(part_id < num_parts);
        match BorshDeserialize::try_from_slice(data) {
            Ok(trie_nodes) => match Trie::validate_trie_nodes_for_part(
                state_root,
                part_id,
                num_parts,
                &trie_nodes,
            ) {
                Ok(_) => true,
                // Storage error should not happen
                Err(_) => false,
            },
            // Deserialization error means we've got the data from malicious peer
            Err(_) => false,
        }
    }

    fn confirm_state(&self, state_root: &StateRoot, data: &Vec<Vec<u8>>) -> Result<(), Error> {
        let mut parts = vec![];
        for part in data {
            parts.push(
                BorshDeserialize::try_from_slice(part)
                    .expect("Part was already validated earlier, so could never fail here"),
            );
        }
        let trie_changes = Trie::combine_state_parts(&state_root, &parts)
            .expect("combine_state_parts is guaranteed to succeed when each part is valid");
        // TODO clean old states
        let trie = self.trie.clone();
        let (store_update, _) = trie_changes.into(trie).expect("TrieChanges::into never fails");
        Ok(store_update.commit()?)
    }

    fn get_state_root_node(&self, state_root: &StateRoot) -> StateRootNode {
        self.trie.retrieve_root_node(state_root).expect("Failed to get root node")
    }

    fn validate_state_root_node(
        &self,
        state_root_node: &StateRootNode,
        state_root: &StateRoot,
    ) -> bool {
        if state_root == &CryptoHash::default() {
            return state_root_node == &StateRootNode::empty();
        }
        if hash(&state_root_node.data) != *state_root {
            false
        } else {
            match Trie::get_memory_usage_from_serialized(&state_root_node.data) {
                Ok(memory_usage) => {
                    if memory_usage != state_root_node.memory_usage {
                        // Invalid value of memory_usage
                        false
                    } else {
                        true
                    }
                }
                Err(_) => false, // Invalid state_root_node
            }
        }
    }

    fn compare_epoch_id(
        &self,
        epoch_id: &EpochId,
        other_epoch_id: &EpochId,
    ) -> Result<Ordering, Error> {
        let mut epoch_manager = self.epoch_manager.write().expect(POISONED_LOCK_ERR);
        epoch_manager.compare_epoch_id(epoch_id, other_epoch_id).map_err(|e| e.into())
    }
}

impl node_runtime::adapter::ViewRuntimeAdapter for NightshadeRuntime {
    fn view_account(
        &self,
        state_root: MerkleHash,
        account_id: &AccountId,
    ) -> Result<Account, Box<dyn std::error::Error>> {
        let state_update = TrieUpdate::new(self.trie.clone(), state_root);
        self.trie_viewer.view_account(&state_update, account_id)
    }

    fn call_function(
        &self,
        state_root: MerkleHash,
        height: BlockIndex,
        block_timestamp: u64,
        contract_id: &AccountId,
        method_name: &str,
        args: &[u8],
        logs: &mut Vec<String>,
    ) -> Result<Vec<u8>, Box<dyn std::error::Error>> {
        let state_update = TrieUpdate::new(self.trie.clone(), state_root);
        self.trie_viewer.call_function(
            state_update,
            height,
            block_timestamp,
            contract_id,
            method_name,
            args,
            logs,
        )
    }

    fn view_access_key(
        &self,
        state_root: MerkleHash,
        account_id: &AccountId,
        public_key: &PublicKey,
    ) -> Result<Option<AccessKey>, Box<dyn std::error::Error>> {
        let state_update = TrieUpdate::new(self.trie.clone(), state_root);
        self.trie_viewer.view_access_key(&state_update, account_id, public_key)
    }

    fn view_access_keys(
        &self,
        state_root: MerkleHash,
        account_id: &AccountId,
    ) -> Result<Vec<(PublicKey, AccessKey)>, Box<dyn std::error::Error>> {
        let state_update = TrieUpdate::new(self.trie.clone(), state_root);
        let prefix = prefix_for_access_key(account_id);
        match state_update.iter(&prefix) {
            Ok(iter) => iter
                .map(|key| {
                    let public_key = &key[prefix.len()..];
                    let access_key = get_access_key_raw(&state_update, &key)?
                        .ok_or("Missing key from iterator")?;
                    PublicKey::try_from_slice(public_key)
                        .map_err(|err| format!("{}", err).into())
                        .map(|key| (key, access_key))
                })
                .collect::<Result<Vec<_>, Box<dyn std::error::Error>>>(),
            Err(e) => Err(e.into()),
        }
    }

    fn view_state(
        &self,
        state_root: MerkleHash,
        account_id: &AccountId,
        prefix: &[u8],
    ) -> Result<ViewStateResult, Box<dyn std::error::Error>> {
        let state_update = TrieUpdate::new(self.trie.clone(), state_root);
        self.trie_viewer.view_state(&state_update, account_id, prefix)
    }
}

#[cfg(test)]
mod test {
    use std::collections::{BTreeSet, HashMap, HashSet};

    use tempdir::TempDir;

    use near_chain::{ReceiptResult, RuntimeAdapter, Tip};
    use near_client::BlockProducer;
    use near_crypto::{InMemorySigner, KeyType, Signer};
    use near_primitives::block::WeightAndScore;
    use near_primitives::challenge::ChallengesResult;
    use near_primitives::hash::{hash, CryptoHash};
    use near_primitives::receipt::Receipt;
    use near_primitives::test_utils::init_test_logger;
    use near_primitives::transaction::{
        Action, CreateAccountAction, SignedTransaction, StakeAction,
    };
    use near_primitives::types::{
        AccountId, Balance, BlockIndex, EpochId, Gas, Nonce, ShardId, StateRoot, ValidatorStake,
    };
    use near_primitives::utils::key_for_account;
    use near_primitives::views::{AccountView, CurrentEpochValidatorInfo, EpochValidatorInfo};
    use near_store::create_store;
    use node_runtime::adapter::ViewRuntimeAdapter;
    use node_runtime::config::RuntimeConfig;
    use node_runtime::ApplyState;

    use crate::config::{TESTING_INIT_BALANCE, TESTING_INIT_STAKE};
    use crate::runtime::POISONED_LOCK_ERR;
    use crate::{get_store_path, GenesisConfig, NightshadeRuntime};

    fn stake(
        nonce: Nonce,
        signer: &dyn Signer,
        sender: &BlockProducer,
        amount: Balance,
    ) -> SignedTransaction {
        SignedTransaction::from_actions(
            nonce,
            sender.account_id.clone(),
            sender.account_id.clone(),
            &*signer,
            vec![Action::Stake(StakeAction {
                stake: amount,
                public_key: sender.signer.public_key(),
            })],
            // runtime does not validate block history
            CryptoHash::default(),
        )
    }

    impl NightshadeRuntime {
        fn update(
            &self,
            state_root: &StateRoot,
            shard_id: ShardId,
            block_index: BlockIndex,
            block_timestamp: u64,
            prev_block_hash: &CryptoHash,
            block_hash: &CryptoHash,
            receipts: &[Receipt],
            transactions: &[SignedTransaction],
            last_proposals: &[ValidatorStake],
            gas_price: Balance,
            gas_limit: Gas,
            challenges: &ChallengesResult,
        ) -> (StateRoot, Vec<ValidatorStake>, ReceiptResult) {
            let result = self
                .apply_transactions(
                    shard_id,
                    &state_root,
                    block_index,
                    block_timestamp,
                    prev_block_hash,
                    block_hash,
                    receipts,
                    transactions,
                    last_proposals,
                    gas_price,
                    gas_limit,
                    challenges,
                )
                .unwrap();
            let mut store_update = self.store.store_update();
            result.trie_changes.insertions_into(&mut store_update).unwrap();
            store_update.commit().unwrap();
            (result.new_root, result.validator_proposals, result.receipt_result)
        }
    }

    struct TestEnv {
        pub runtime: NightshadeRuntime,
        pub head: Tip,
        state_roots: Vec<StateRoot>,
        pub last_receipts: HashMap<ShardId, Vec<Receipt>>,
        pub last_shard_proposals: HashMap<ShardId, Vec<ValidatorStake>>,
        pub last_proposals: Vec<ValidatorStake>,
    }

    impl TestEnv {
        pub fn new(
            prefix: &str,
            validators: Vec<Vec<AccountId>>,
            epoch_length: BlockIndex,
            initial_tracked_accounts: Vec<AccountId>,
            initial_tracked_shards: Vec<ShardId>,
        ) -> Self {
            let dir = TempDir::new(prefix).unwrap();
            let store = create_store(&get_store_path(dir.path()));
            let all_validators = validators.iter().fold(BTreeSet::new(), |acc, x| {
                acc.union(&x.iter().map(|x| x.as_str()).collect()).cloned().collect()
            });
            let validators_len = all_validators.len();
            let mut genesis_config = GenesisConfig::test_sharded(
                all_validators.into_iter().collect(),
                validators_len,
                validators.iter().map(|x| x.len()).collect(),
            );
            // No fees mode.
            genesis_config.runtime_config = RuntimeConfig::free();
            genesis_config.epoch_length = epoch_length;
            genesis_config.chunk_producer_kickout_threshold =
                genesis_config.block_producer_kickout_threshold;
            let runtime = NightshadeRuntime::new(
                dir.path(),
                store,
                genesis_config.clone(),
                initial_tracked_accounts,
                initial_tracked_shards,
            );
            let (store_update, state_roots) = runtime.genesis_state();
            store_update.commit().unwrap();
            let genesis_hash = hash(&vec![0]);
            runtime
                .add_validator_proposals(
                    CryptoHash::default(),
                    genesis_hash,
                    0,
                    0,
                    vec![],
                    vec![],
                    vec![],
                    0,
                    0,
                    genesis_config.total_supply,
                )
                .unwrap();
            Self {
                runtime,
                head: Tip {
                    last_block_hash: genesis_hash,
                    prev_block_hash: CryptoHash::default(),
                    height: 0,
                    epoch_id: EpochId::default(),
                    weight_and_score: WeightAndScore::from_ints(0, 0),
                },
                state_roots,
                last_receipts: HashMap::default(),
                last_proposals: vec![],
                last_shard_proposals: HashMap::default(),
            }
        }

        pub fn step(
            &mut self,
            transactions: Vec<Vec<SignedTransaction>>,
            chunk_mask: Vec<bool>,
            challenges_result: ChallengesResult,
        ) {
            let new_hash = hash(&vec![(self.head.height + 1) as u8]);
            let num_shards = self.runtime.num_shards();
            assert_eq!(transactions.len() as ShardId, num_shards);
            assert_eq!(chunk_mask.len() as ShardId, num_shards);
            let mut all_proposals = vec![];
            let mut new_receipts = HashMap::new();
            for i in 0..num_shards {
                let (state_root, proposals, receipts) = self.runtime.update(
                    &self.state_roots[i as usize],
                    i,
                    self.head.height + 1,
                    0,
                    &self.head.last_block_hash,
                    &new_hash,
                    self.last_receipts.get(&i).unwrap_or(&vec![]),
                    &transactions[i as usize],
                    self.last_shard_proposals.get(&i).unwrap_or(&vec![]),
                    self.runtime.genesis_config.gas_price,
                    u64::max_value(),
                    &challenges_result,
                );
                self.state_roots[i as usize] = state_root;
                for (shard_id, mut shard_receipts) in receipts {
                    new_receipts
                        .entry(shard_id)
                        .or_insert_with(|| vec![])
                        .append(&mut shard_receipts);
                }
                all_proposals.append(&mut proposals.clone());
                self.last_shard_proposals.insert(i as ShardId, proposals);
            }
            self.runtime
                .add_validator_proposals(
                    self.head.last_block_hash,
                    new_hash,
                    self.head.height + 1,
                    self.head.height.saturating_sub(1),
                    self.last_proposals.clone(),
                    challenges_result,
                    chunk_mask,
                    0,
                    0,
                    self.runtime.genesis_config.total_supply,
                )
                .unwrap();
            self.last_receipts = new_receipts;
            self.last_proposals = all_proposals;
            self.head = Tip {
                last_block_hash: new_hash,
                prev_block_hash: self.head.last_block_hash,
                height: self.head.height + 1,
                epoch_id: self.runtime.get_epoch_id_from_prev_block(&new_hash).unwrap(),
                weight_and_score: WeightAndScore::from_ints(
                    self.head.weight_and_score.weight.to_num() + 1,
                    self.head.weight_and_score.score.to_num(),
                ),
            };
        }

        /// Step when there is only one shard
        pub fn step_default(&mut self, transactions: Vec<SignedTransaction>) {
            self.step(vec![transactions], vec![true], ChallengesResult::default());
        }

        pub fn view_account(&self, account_id: &str) -> AccountView {
            let shard_id = self.runtime.account_id_to_shard_id(&account_id.to_string());
            self.runtime
                .view_account(self.state_roots[shard_id as usize], &account_id.to_string())
                .unwrap()
                .into()
        }

        /// Compute per epoch per validator reward and per epoch protocol treasury reward
        pub fn compute_reward(&self, num_validators: usize) -> (Balance, Balance) {
            let per_epoch_total_reward = self.runtime.genesis_config.max_inflation_rate as u128
                * self.runtime.genesis_config.total_supply
                * self.runtime.genesis_config.epoch_length as u128
                / (100 * self.runtime.genesis_config.num_blocks_per_year as u128);
            let per_epoch_protocol_treasury = per_epoch_total_reward
                * self.runtime.genesis_config.protocol_reward_percentage as u128
                / 100;
            let per_epoch_per_validator_reward =
                (per_epoch_total_reward - per_epoch_protocol_treasury) / num_validators as u128;
            (per_epoch_per_validator_reward, per_epoch_protocol_treasury)
        }
    }

    /// Start with 2 validators with default stake X.
    /// 1. Validator 0 stakes 2 * X
    /// 2. Validator 0 creates new account Validator 2 with 3 * X in balance
    /// 3. Validator 2 stakes 2 * X
    /// 4. Validator 1 gets unstaked because not enough stake.
    /// 5. At the end Validator 0 and 2 with 2 * X are validators. Validator 1 has stake returned to balance.
    #[test]
    fn test_validator_rotation() {
        init_test_logger();
        let num_nodes = 2;
        let validators = (0..num_nodes).map(|i| format!("test{}", i + 1)).collect::<Vec<_>>();
        let mut env =
            TestEnv::new("test_validator_rotation", vec![validators.clone()], 2, vec![], vec![]);
        let block_producers: Vec<_> = validators
            .iter()
            .map(|id| InMemorySigner::from_seed(id, KeyType::ED25519, id).into())
            .collect();
        let signer = InMemorySigner::from_seed(&validators[0], KeyType::ED25519, &validators[0]);
        // test1 doubles stake and the new account stakes the same, so test2 will be kicked out.`
        let staking_transaction = stake(1, &signer, &block_producers[0], TESTING_INIT_STAKE * 2);
        let new_account = format!("test{}", num_nodes + 1);
        let new_validator: BlockProducer =
            InMemorySigner::from_seed(&new_account, KeyType::ED25519, &new_account).into();
        let new_signer = InMemorySigner::from_seed(&new_account, KeyType::ED25519, &new_account);
        let create_account_transaction = SignedTransaction::create_account(
            2,
            block_producers[0].account_id.clone(),
            new_account,
            TESTING_INIT_STAKE * 3,
            new_signer.public_key(),
            &signer,
            CryptoHash::default(),
        );
        env.step_default(vec![staking_transaction, create_account_transaction]);
        env.step_default(vec![]);
        let account = env.view_account(&block_producers[0].account_id);
        assert_eq!(account.locked, 2 * TESTING_INIT_STAKE);
        assert_eq!(account.amount, TESTING_INIT_BALANCE - TESTING_INIT_STAKE * 5);

        // NOTE: The Runtime doesn't take invalid transactions anymore (e.g. one with a bad nonce),
        // because they should be filtered before producing the chunk.
        // Send invalid transaction to see if the rollback of the state affects the validator rewards.
        let invalid_transaction = SignedTransaction::from_actions(
            1,
            new_validator.account_id.clone(),
            new_validator.account_id.clone(),
            &new_signer,
            vec![Action::CreateAccount(CreateAccountAction {})],
            // runtime does not validate block history
            CryptoHash::default(),
        );
        let stake_transaction = stake(2, &new_signer, &new_validator, TESTING_INIT_STAKE * 2);
        env.step_default(vec![invalid_transaction, stake_transaction]);
        env.step_default(vec![]);

        // Roll steps for 3 epochs to pass.
        for _ in 5..=9 {
            env.step_default(vec![]);
        }

        let epoch_id = env.runtime.get_epoch_id_from_prev_block(&env.head.last_block_hash).unwrap();
        assert_eq!(
            env.runtime.get_epoch_block_producers(&epoch_id, &env.head.last_block_hash).unwrap(),
            vec![("test3".to_string(), false), ("test1".to_string(), false)]
        );

        let test1_acc = env.view_account("test1");
        // per epoch per validator reward
        let (per_epoch_per_validator_reward, per_epoch_protocol_treasury) =
            env.compute_reward(num_nodes);
        // Staked 2 * X, sent 3 * X to test3.
        assert_eq!(
            (test1_acc.amount, test1_acc.locked),
            (
                TESTING_INIT_BALANCE - 5 * TESTING_INIT_STAKE,
                2 * TESTING_INIT_STAKE + 4 * per_epoch_per_validator_reward
            )
        );
        let test2_acc = env.view_account("test2");
        // Got money back after being kicked out.
        assert_eq!(
            (test2_acc.amount, test2_acc.locked),
            (TESTING_INIT_BALANCE + 3 * per_epoch_per_validator_reward, 0)
        );
        let test3_acc = env.view_account("test3");
        // Got 3 * X, staking 2 * X of them.
        assert_eq!(
            (test3_acc.amount, test3_acc.locked),
            (TESTING_INIT_STAKE, 2 * TESTING_INIT_STAKE + per_epoch_per_validator_reward)
        );
        let protocol_treasury =
            env.view_account(&env.runtime.genesis_config.protocol_treasury_account);
        assert_eq!(
            (protocol_treasury.amount, protocol_treasury.locked),
            (TESTING_INIT_BALANCE + 4 * per_epoch_protocol_treasury, 0)
        );
    }

    /// One validator tries to decrease their stake in epoch T. Make sure that the stake return happens in epoch T+3.
    #[test]
    fn test_validator_stake_change() {
        let num_nodes = 2;
        let validators = (0..num_nodes).map(|i| format!("test{}", i + 1)).collect::<Vec<_>>();
        let mut env = TestEnv::new(
            "test_validator_stake_change",
            vec![validators.clone()],
            2,
            vec![],
            vec![],
        );
        let block_producers: Vec<_> = validators
            .iter()
            .map(|id| InMemorySigner::from_seed(id, KeyType::ED25519, id).into())
            .collect();
        let (per_epoch_per_validator_reward, _) = env.compute_reward(num_nodes);
        let signer = InMemorySigner::from_seed(&validators[0], KeyType::ED25519, &validators[0]);

        let desired_stake = 2 * TESTING_INIT_STAKE / 3;
        let staking_transaction = stake(1, &signer, &block_producers[0], desired_stake);
        env.step_default(vec![staking_transaction]);
        let account = env.view_account(&block_producers[0].account_id);
        assert_eq!(account.amount, TESTING_INIT_BALANCE - TESTING_INIT_STAKE);
        assert_eq!(account.locked, TESTING_INIT_STAKE);
        for _ in 2..=4 {
            env.step_default(vec![]);
        }

        let account = env.view_account(&block_producers[0].account_id);
        assert_eq!(
            account.amount,
            TESTING_INIT_BALANCE - TESTING_INIT_STAKE + per_epoch_per_validator_reward
        );
        assert_eq!(account.locked, TESTING_INIT_STAKE);

        for _ in 5..=7 {
            env.step_default(vec![]);
        }

        let account = env.view_account(&block_producers[0].account_id);
        assert_eq!(account.amount, TESTING_INIT_BALANCE - desired_stake);
        assert_eq!(account.locked, desired_stake + per_epoch_per_validator_reward * 3);
    }

    #[test]
    fn test_validator_stake_change_multiple_times() {
        let num_nodes = 4;
        let validators = (0..num_nodes).map(|i| format!("test{}", i + 1)).collect::<Vec<_>>();
        let mut env = TestEnv::new(
            "test_validator_stake_change_multiple_times",
            vec![validators.clone()],
            4,
            vec![],
            vec![],
        );
        let block_producers: Vec<_> = validators
            .iter()
            .map(|id| InMemorySigner::from_seed(id, KeyType::ED25519, id).into())
            .collect();
        let (per_epoch_per_validator_reward, _) = env.compute_reward(num_nodes);
        let signers: Vec<_> = validators
            .iter()
            .map(|id| InMemorySigner::from_seed(id, KeyType::ED25519, id))
            .collect();

        let staking_transaction =
            stake(1, &signers[0], &block_producers[0], TESTING_INIT_STAKE - 1);
        let staking_transaction1 =
            stake(2, &signers[0], &block_producers[0], TESTING_INIT_STAKE - 2);
        let staking_transaction2 =
            stake(1, &signers[1], &block_producers[1], TESTING_INIT_STAKE + 1);
        env.step_default(vec![staking_transaction, staking_transaction1, staking_transaction2]);
        let account = env.view_account(&block_producers[0].account_id);
        assert_eq!(account.amount, TESTING_INIT_BALANCE - TESTING_INIT_STAKE);
        assert_eq!(account.locked, TESTING_INIT_STAKE);

        let staking_transaction =
            stake(3, &signers[0], &block_producers[0], TESTING_INIT_STAKE + 1);
        let staking_transaction1 =
            stake(2, &signers[1], &block_producers[1], TESTING_INIT_STAKE + 2);
        let staking_transaction2 =
            stake(3, &signers[1], &block_producers[1], TESTING_INIT_STAKE - 1);
        let staking_transaction3 = stake(
            1,
            &signers[3],
            &block_producers[3],
            TESTING_INIT_STAKE - per_epoch_per_validator_reward - 1,
        );
        env.step_default(vec![
            staking_transaction,
            staking_transaction1,
            staking_transaction2,
            staking_transaction3,
        ]);

        for _ in 3..=8 {
            env.step_default(vec![]);
        }

        let account = env.view_account(&block_producers[0].account_id);
        assert_eq!(account.amount, TESTING_INIT_BALANCE - TESTING_INIT_STAKE - 1);
        assert_eq!(account.locked, TESTING_INIT_STAKE + 1 + per_epoch_per_validator_reward);

        let account = env.view_account(&block_producers[1].account_id);
        assert_eq!(account.amount, TESTING_INIT_BALANCE - TESTING_INIT_STAKE + 1);
        assert_eq!(account.locked, TESTING_INIT_STAKE + per_epoch_per_validator_reward - 1);

        let account = env.view_account(&block_producers[2].account_id);
        assert_eq!(account.amount, TESTING_INIT_BALANCE - TESTING_INIT_STAKE);
        assert_eq!(account.locked, TESTING_INIT_STAKE + per_epoch_per_validator_reward);

        let account = env.view_account(&block_producers[3].account_id);
        assert_eq!(
            account.amount,
            TESTING_INIT_BALANCE - TESTING_INIT_STAKE + per_epoch_per_validator_reward
        );
        assert_eq!(account.locked, TESTING_INIT_STAKE);

        for _ in 9..=12 {
            env.step_default(vec![]);
        }

        let account = env.view_account(&block_producers[0].account_id);
        assert_eq!(account.amount, TESTING_INIT_BALANCE - TESTING_INIT_STAKE - 1);
        assert_eq!(account.locked, TESTING_INIT_STAKE + 1 + 2 * per_epoch_per_validator_reward);

        // Note: this is not a bug but rather a feature: when one changes their stake for
        // less than the reward they get in an epoch, and the stake change happens an epoch
        // after they stake, the difference in stakes will be returned in 2 epochs rather than
        // 3.
        let account = env.view_account(&block_producers[1].account_id);
        assert_eq!(account.amount, TESTING_INIT_BALANCE - TESTING_INIT_STAKE + 1);
        assert_eq!(account.locked, TESTING_INIT_STAKE + 2 * per_epoch_per_validator_reward - 1);

        let account = env.view_account(&block_producers[2].account_id);
        assert_eq!(account.amount, TESTING_INIT_BALANCE - TESTING_INIT_STAKE);
        assert_eq!(account.locked, TESTING_INIT_STAKE + 2 * per_epoch_per_validator_reward);

        let account = env.view_account(&block_producers[3].account_id);
        assert_eq!(
            account.amount,
            TESTING_INIT_BALANCE - TESTING_INIT_STAKE + per_epoch_per_validator_reward + 1
        );
        assert_eq!(account.locked, TESTING_INIT_STAKE + per_epoch_per_validator_reward - 1);

        for _ in 13..=16 {
            env.step_default(vec![]);
        }

        let account = env.view_account(&block_producers[0].account_id);
        assert_eq!(account.amount, TESTING_INIT_BALANCE - TESTING_INIT_STAKE - 1);
        assert_eq!(account.locked, TESTING_INIT_STAKE + 1 + 3 * per_epoch_per_validator_reward);

        let account = env.view_account(&block_producers[1].account_id);
        assert_eq!(account.amount, TESTING_INIT_BALANCE - TESTING_INIT_STAKE + 1);
        assert_eq!(account.locked, TESTING_INIT_STAKE - 1 + 3 * per_epoch_per_validator_reward);

        let account = env.view_account(&block_producers[2].account_id);
        assert_eq!(account.amount, TESTING_INIT_BALANCE - TESTING_INIT_STAKE);
        assert_eq!(account.locked, TESTING_INIT_STAKE + 3 * per_epoch_per_validator_reward);

        let account = env.view_account(&block_producers[3].account_id);
        assert_eq!(
            account.amount,
            TESTING_INIT_BALANCE - TESTING_INIT_STAKE + per_epoch_per_validator_reward + 1
        );
        assert_eq!(account.locked, TESTING_INIT_STAKE + 2 * per_epoch_per_validator_reward - 1);
    }

    #[test]
    fn test_stake_in_last_block_of_an_epoch() {
        init_test_logger();
        let num_nodes = 4;
        let validators = (0..num_nodes).map(|i| format!("test{}", i + 1)).collect::<Vec<_>>();
        let mut env = TestEnv::new(
            "test_validator_stake_change_multiple_times",
            vec![validators.clone()],
            5,
            vec![],
            vec![],
        );
        let block_producers: Vec<_> = validators
            .iter()
            .map(|id| InMemorySigner::from_seed(id, KeyType::ED25519, id).into())
            .collect();
        let (per_epoch_per_validator_reward, _) = env.compute_reward(num_nodes);
        let signers: Vec<_> = validators
            .iter()
            .map(|id| InMemorySigner::from_seed(id, KeyType::ED25519, id))
            .collect();
        let staking_transaction =
            stake(1, &signers[0], &block_producers[0], TESTING_INIT_STAKE + TESTING_INIT_STAKE / 6);
        env.step_default(vec![staking_transaction]);
        for _ in 2..10 {
            env.step_default(vec![]);
        }
        let staking_transaction =
            stake(2, &signers[0], &block_producers[0], TESTING_INIT_STAKE + TESTING_INIT_STAKE / 2);
        env.step_default(vec![staking_transaction]);
        env.step_default(vec![]);
        let staking_transaction = stake(3, &signers[0], &block_producers[0], TESTING_INIT_STAKE);
        env.step_default(vec![staking_transaction]);
        for _ in 13..=16 {
            env.step_default(vec![]);
        }
        let account = env.view_account(&block_producers[0].account_id);
        let return_stake =
            (TESTING_INIT_STAKE + TESTING_INIT_STAKE / 2 + 2 * per_epoch_per_validator_reward)
                - (TESTING_INIT_STAKE + TESTING_INIT_STAKE / 6 + per_epoch_per_validator_reward);
        assert_eq!(
            account.amount,
            TESTING_INIT_BALANCE - (TESTING_INIT_STAKE + TESTING_INIT_STAKE / 2) + return_stake
        );
        assert_eq!(
            account.locked,
            TESTING_INIT_STAKE + TESTING_INIT_STAKE / 2 + 3 * per_epoch_per_validator_reward
                - return_stake
        );
    }

    #[test]
    fn test_verify_validator_signature() {
        let validators = (0..2).map(|i| format!("test{}", i + 1)).collect::<Vec<_>>();
        let env = TestEnv::new(
            "verify_validator_signature_failure",
            vec![validators.clone()],
            2,
            vec![],
            vec![],
        );
        let data = [0; 32];
        let signer = InMemorySigner::from_seed(&validators[0], KeyType::ED25519, &validators[0]);
        let signature = signer.sign(&data);
        assert!(env
            .runtime
            .verify_validator_signature(
                &env.head.epoch_id,
                &env.head.last_block_hash,
                &validators[0],
                &data,
                &signature
            )
            .unwrap());
    }

    #[test]
    fn test_state_sync() {
        init_test_logger();
        let num_nodes = 2;
        let validators = (0..num_nodes).map(|i| format!("test{}", i + 1)).collect::<Vec<_>>();
        let mut env = TestEnv::new("test_state_sync", vec![validators.clone()], 2, vec![], vec![]);
        let block_producers: Vec<_> = validators
            .iter()
            .map(|id| InMemorySigner::from_seed(id, KeyType::ED25519, id).into())
            .collect();
        let (per_epoch_per_validator_reward, _) = env.compute_reward(num_nodes);
        let signer = InMemorySigner::from_seed(&validators[0], KeyType::ED25519, &validators[0]);
        let staking_transaction = stake(1, &signer, &block_producers[0], TESTING_INIT_STAKE + 1);
        env.step_default(vec![staking_transaction]);
        env.step_default(vec![]);
        let state_part = env.runtime.obtain_state_part(&env.state_roots[0], 0, 1);
        let root_node = env.runtime.get_state_root_node(&env.state_roots[0]);
        let mut new_env =
            TestEnv::new("test_state_sync", vec![validators.clone()], 2, vec![], vec![]);
        for i in 1..=2 {
            let prev_hash = hash(&[new_env.head.height as u8]);
            let cur_hash = hash(&[(new_env.head.height + 1) as u8]);
            let proposals = if i == 1 {
                vec![ValidatorStake {
                    account_id: block_producers[0].account_id.clone(),
                    amount: TESTING_INIT_STAKE + 1,
                    public_key: block_producers[0].signer.public_key(),
                }]
            } else {
                vec![]
            };
            new_env
                .runtime
                .add_validator_proposals(
                    prev_hash,
                    cur_hash,
                    i,
                    i.saturating_sub(2),
                    new_env.last_proposals.clone(),
                    vec![],
                    vec![true],
                    0,
                    0,
                    new_env.runtime.genesis_config.total_supply,
                )
                .unwrap();
            new_env.head.height = i;
            new_env.head.last_block_hash = cur_hash;
            new_env.head.prev_block_hash = prev_hash;
            new_env.last_proposals = proposals;
        }
        assert!(new_env.runtime.validate_state_root_node(&root_node, &env.state_roots[0]));
        let mut root_node_wrong = root_node.clone();
        root_node_wrong.memory_usage += 1;
        assert!(!new_env.runtime.validate_state_root_node(&root_node_wrong, &env.state_roots[0]));
        root_node_wrong.data = vec![123];
        assert!(!new_env.runtime.validate_state_root_node(&root_node_wrong, &env.state_roots[0]));
        assert!(!new_env.runtime.validate_state_part(&StateRoot::default(), 0, 1, &state_part));
        new_env.runtime.validate_state_part(&env.state_roots[0], 0, 1, &state_part);
        new_env.runtime.confirm_state(&env.state_roots[0], &vec![state_part]).unwrap();
        new_env.state_roots[0] = env.state_roots[0].clone();
        for _ in 3..=5 {
            new_env.step_default(vec![]);
        }

        let account = new_env.view_account(&block_producers[0].account_id);
        assert_eq!(account.amount, TESTING_INIT_BALANCE - TESTING_INIT_STAKE - 1);
        assert_eq!(account.locked, TESTING_INIT_STAKE + 1 + 2 * per_epoch_per_validator_reward);

        let account = new_env.view_account(&block_producers[1].account_id);
        assert_eq!(account.amount, TESTING_INIT_BALANCE - TESTING_INIT_STAKE);
        assert_eq!(account.locked, TESTING_INIT_STAKE + 2 * per_epoch_per_validator_reward);
    }

    /// Test two shards: the first shard has 2 validators (test1, test4) and the second shard
    /// has 4 validators (test1, test2, test3, test4). Test that kickout and stake change
    /// work properly.
    #[test]
    fn test_multiple_shards() {
        init_test_logger();
        let num_nodes = 4;
        let first_shard_validators = (0..2).map(|i| format!("test{}", i + 1)).collect::<Vec<_>>();
        let second_shard_validators =
            (0..num_nodes).map(|i| format!("test{}", i + 1)).collect::<Vec<_>>();
        let validators = second_shard_validators.clone();
        let mut env = TestEnv::new(
            "test_multiple_shards",
            vec![first_shard_validators, second_shard_validators],
            4,
            vec![],
            vec![],
        );
        let block_producers: Vec<_> = validators
            .iter()
            .map(|id| InMemorySigner::from_seed(id, KeyType::ED25519, id).into())
            .collect();
        let (per_epoch_per_validator_reward, _) = env.compute_reward(num_nodes);
        let signer = InMemorySigner::from_seed(&validators[0], KeyType::ED25519, &validators[0]);
        let staking_transaction = stake(1, &signer, &block_producers[0], TESTING_INIT_STAKE - 1);
        let first_account_shard_id = env.runtime.account_id_to_shard_id(&"test1".to_string());
        let transactions = if first_account_shard_id == 0 {
            vec![vec![staking_transaction], vec![]]
        } else {
            vec![vec![], vec![staking_transaction]]
        };
        env.step(transactions, vec![false, true], ChallengesResult::default());
        for _ in 2..10 {
            env.step(vec![vec![], vec![]], vec![true, true], ChallengesResult::default());
        }
        let account = env.view_account(&block_producers[3].account_id);
        assert_eq!(account.locked, TESTING_INIT_STAKE);
        assert_eq!(
            account.amount,
            TESTING_INIT_BALANCE - TESTING_INIT_STAKE + per_epoch_per_validator_reward
        );

        let (new_per_epoch_per_validator_reward, _) = env.compute_reward(num_nodes - 1);

        let account = env.view_account(&block_producers[0].account_id);
        assert_eq!(
            account.locked,
            TESTING_INIT_STAKE
                + new_per_epoch_per_validator_reward
                + per_epoch_per_validator_reward
                - 1
        );

        for _ in 10..14 {
            env.step(vec![vec![], vec![]], vec![true, true], ChallengesResult::default());
        }
        let account = env.view_account(&block_producers[3].account_id);
        assert_eq!(account.locked, 0);
    }

    #[test]
    fn test_get_validator_info() {
        let num_nodes = 2;
        let validators = (0..num_nodes).map(|i| format!("test{}", i + 1)).collect::<Vec<_>>();
        let mut env = TestEnv::new(
            "test_validator_get_validator_info",
            vec![validators.clone()],
            2,
            vec![],
            vec![],
        );
        let block_producers: Vec<_> = validators
            .iter()
            .map(|id| InMemorySigner::from_seed(id, KeyType::ED25519, id).into())
            .collect();
        let (per_epoch_per_validator_reward, _) = env.compute_reward(num_nodes);
        let signer = InMemorySigner::from_seed(&validators[0], KeyType::ED25519, &validators[0]);
        let staking_transaction = stake(1, &signer, &block_producers[0], 0);
        env.step_default(vec![staking_transaction]);
        env.step_default(vec![]);
        let current_validators = env
            .runtime
            .epoch_manager
            .write()
            .expect(POISONED_LOCK_ERR)
            .get_epoch_info_from_hash(&env.head.last_block_hash)
            .unwrap()
            .validators
            .clone();
        let current_epoch_validator_info = current_validators
            .clone()
            .into_iter()
            .map(|v| CurrentEpochValidatorInfo {
                account_id: v.account_id,
                is_slashed: false,
                stake: v.amount,
                num_missing_blocks: 0,
            })
            .collect::<Vec<_>>();
        let response = env.runtime.get_validator_info(&env.head.last_block_hash).unwrap();
        assert_eq!(
            response,
            EpochValidatorInfo {
                current_validators: current_epoch_validator_info.clone(),
                next_validators: current_validators.clone().into_iter().map(Into::into).collect(),
                current_proposals: vec![ValidatorStake {
                    account_id: "test1".to_string(),
                    public_key: block_producers[0].signer.public_key(),
                    amount: 0
                }
                .into()]
            }
        );
        env.step_default(vec![]);
        let response = env.runtime.get_validator_info(&env.head.last_block_hash).unwrap();

        assert_eq!(response.current_validators, current_epoch_validator_info);
        assert_eq!(
            response.next_validators,
            vec![ValidatorStake {
                account_id: "test2".to_string(),
                public_key: block_producers[1].signer.public_key(),
                amount: TESTING_INIT_STAKE + per_epoch_per_validator_reward
            }
            .into()]
        );
        assert!(response.current_proposals.is_empty());
    }

    #[test]
    fn test_care_about_shard() {
        let num_nodes = 2;
        let validators = (0..num_nodes).map(|i| format!("test{}", i + 1)).collect::<Vec<_>>();
        let mut env = TestEnv::new(
            "test_validator_get_validator_info",
            vec![validators.clone(), vec![validators[0].clone()]],
            2,
            vec![validators[1].clone()],
            vec![],
        );
        let block_producers: Vec<_> = validators
            .iter()
            .map(|id| InMemorySigner::from_seed(id, KeyType::ED25519, id).into())
            .collect();
        let signer = InMemorySigner::from_seed(&validators[1], KeyType::ED25519, &validators[1]);
        let staking_transaction = stake(1, &signer, &block_producers[1], 0);
        env.step(
            vec![vec![staking_transaction], vec![]],
            vec![true, true],
            ChallengesResult::default(),
        );
        env.step(vec![vec![], vec![]], vec![true, true], ChallengesResult::default());
        assert!(env.runtime.cares_about_shard(
            Some(&validators[0]),
            &env.head.last_block_hash,
            0,
            true
        ));
        assert!(!env.runtime.cares_about_shard(
            Some(&validators[0]),
            &env.head.last_block_hash,
            1,
            true
        ));
        assert!(
            env.runtime.cares_about_shard(Some(&validators[1]), &env.head.last_block_hash, 0, true),
            true
        );
        assert!(env.runtime.cares_about_shard(
            Some(&validators[1]),
            &env.head.last_block_hash,
            1,
            true
        ));

        assert!(env.runtime.will_care_about_shard(
            Some(&validators[0]),
            &env.head.last_block_hash,
            0,
            true
        ));
        assert!(env.runtime.will_care_about_shard(
            Some(&validators[0]),
            &env.head.last_block_hash,
            1,
            true
        ));
        assert!(env.runtime.will_care_about_shard(
            Some(&validators[1]),
            &env.head.last_block_hash,
            0,
            true
        ));
        assert!(!env.runtime.will_care_about_shard(
            Some(&validators[1]),
            &env.head.last_block_hash,
            1,
            true
        ));
    }

    #[test]
    fn test_challenges() {
        let mut env = TestEnv::new(
            "test_challenges",
            vec![vec!["test1".to_string(), "test2".to_string()]],
            2,
            vec![],
            vec![],
        );
        env.step(vec![vec![]], vec![true], vec!["test2".to_string()]);
        assert_eq!(env.view_account("test2").locked, 0);
        assert_eq!(
            env.runtime
                .get_epoch_block_producers(&env.head.epoch_id, &env.head.last_block_hash)
                .unwrap(),
            vec![("test2".to_string(), true), ("test1".to_string(), false)]
        );
        let msg = vec![0, 1, 2];
        let signer = InMemorySigner::from_seed("test2", KeyType::ED25519, "test2");
        let signature = signer.sign(&msg);
        assert!(!env
            .runtime
            .verify_validator_signature(
                &env.head.epoch_id,
                &env.head.last_block_hash,
                &"test2".to_string(),
                &msg,
                &signature,
            )
            .unwrap());
        // Run for 3 epochs, to finalize the given block and make sure that slashed stake actually correctly propagates.
        for _ in 0..6 {
            env.step(vec![vec![]], vec![true], vec![]);
        }
    }

    #[test]
    fn test_key_value_changes() {
        let num_nodes = 2;
        let validators = (0..num_nodes).map(|i| format!("test{}", i + 1)).collect::<Vec<_>>();
        let mut env =
            TestEnv::new("test_key_value_changes", vec![validators.clone()], 2, vec![], vec![]);
        let prefix = key_for_account(&"test1".to_string());
        env.runtime.subscriptions.insert(prefix.clone());
        let signer = InMemorySigner::from_seed(&validators[0], KeyType::ED25519, &validators[0]);
        let transaction = SignedTransaction::send_money(
            1,
            validators[0].clone(),
            validators[1].clone(),
            &signer,
            10,
            CryptoHash::default(),
        );
        let apply_state = ApplyState {
            block_index: 1,
            epoch_length: 2,
            gas_price: 10,
            block_timestamp: 100,
            gas_limit: None,
        };
        let mut prefixes = HashSet::new();
        prefixes.insert(prefix);
        let apply_result = env
            .runtime
            .runtime
            .apply(
                env.runtime.trie.clone(),
                env.state_roots[0],
                &None,
                &apply_state,
                &[],
                &[transaction],
                &prefixes,
            )
            .unwrap();
        assert!(!apply_result.key_value_changes.is_empty());
    }
}<|MERGE_RESOLUTION|>--- conflicted
+++ resolved
@@ -10,13 +10,9 @@
 use borsh::BorshDeserialize;
 use log::debug;
 
-<<<<<<< HEAD
 use crate::config::GenesisConfig;
 use crate::shard_tracker::{account_id_to_shard_id, ShardTracker};
 use near_chain::types::ApplyTransactionResult;
-=======
-use near_chain::types::{ApplyTransactionResult, ValidatorSignatureVerificationResult};
->>>>>>> aafed55b
 use near_chain::{BlockHeader, Error, ErrorKind, RuntimeAdapter, Weight};
 use near_crypto::{PublicKey, Signature};
 use near_epoch_manager::{BlockInfo, EpochConfig, EpochError, EpochManager, RewardCalculator};
@@ -418,34 +414,14 @@
 
     fn verify_header_signature(&self, header: &BlockHeader) -> Result<bool, Error> {
         let mut epoch_manager = self.epoch_manager.write().expect(POISONED_LOCK_ERR);
-<<<<<<< HEAD
-        let block_producer =
-            epoch_manager.get_block_producer_info(&header.inner.epoch_id, header.inner.height)?;
+        let block_producer = epoch_manager
+            .get_block_producer_info(&header.inner_lite.epoch_id, header.inner_lite.height)?;
         let slashed = match epoch_manager.get_slashed_validators(&header.inner.prev_hash) {
             Ok(slashed) => slashed,
-            Err(_) => return Err(EpochError::MissingBlock(header.inner.prev_hash).into()),
+            Err(_) => return Err(EpochError::MissingBlock(header.prev_hash).into()),
         };
         if slashed.contains(&block_producer.account_id) {
             return Ok(false);
-=======
-        if let Ok(block_producer) = epoch_manager
-            .get_block_producer_info(&header.inner_lite.epoch_id, header.inner_lite.height)
-        {
-            let slashed = match epoch_manager.get_slashed_validators(&header.prev_hash) {
-                Ok(slashed) => slashed,
-                Err(_) => return ValidatorSignatureVerificationResult::UnknownEpoch,
-            };
-            if slashed.contains(&block_producer.account_id) {
-                return ValidatorSignatureVerificationResult::Invalid;
-            }
-            if header.signature.verify(header.hash.as_ref(), &block_producer.public_key) {
-                ValidatorSignatureVerificationResult::Valid
-            } else {
-                ValidatorSignatureVerificationResult::Invalid
-            }
-        } else {
-            ValidatorSignatureVerificationResult::UnknownEpoch
->>>>>>> aafed55b
         }
         Ok(header.signature.verify(header.hash.as_ref(), &block_producer.public_key))
     }
