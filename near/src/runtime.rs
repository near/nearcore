--- conflicted
+++ resolved
@@ -569,18 +569,8 @@
         );
         let account = nightshade.view_account(state_root, &block_producers[0].account_id).unwrap();
         assert_eq!(
-<<<<<<< HEAD
             (account.amount, account.staked),
             (TESTING_INIT_BALANCE - TESTING_INIT_STAKE * 2, 2 * TESTING_INIT_STAKE)
-=======
-            account,
-            AccountViewCallResult {
-                account_id: block_producers[0].account_id.clone(),
-                amount: TESTING_INIT_BALANCE - TESTING_INIT_STAKE * 2,
-                stake: TESTING_INIT_STAKE * 2,
-                code_hash: account.code_hash,
-            }
->>>>>>> 9f114fff
         );
         assert_eq!(
             nightshade
@@ -664,32 +654,9 @@
         nightshade.add_validator_proposals(h3, h4, 4, vec![], vec![], vec![]).unwrap();
         let account = nightshade.view_account(state_root, &block_producers[0].account_id).unwrap();
         assert_eq!(
-<<<<<<< HEAD
             (account.amount, account.staked),
             (TESTING_INIT_BALANCE - TESTING_INIT_STAKE * 5, 2 * TESTING_INIT_STAKE)
         );
-=======
-            account,
-            AccountViewCallResult {
-                account_id: block_producers[0].account_id.clone(),
-                amount: TESTING_INIT_BALANCE - TESTING_INIT_STAKE * 5,
-                stake: TESTING_INIT_STAKE * 2,
-                code_hash: account.code_hash
-            }
-        );
-        assert_eq!(
-            nightshade
-                .view_access_key(
-                    state_root,
-                    &block_producers[0].account_id,
-                    &block_producers[0].signer.public_key()
-                )
-                .unwrap()
-                .unwrap()
-                .nonce,
-            2
-        );
->>>>>>> 9f114fff
 
         state_root = nightshade.update(&state_root, 5, &h4, &h5, &vec![], &vec![]).0;
         nightshade.add_validator_proposals(h4, h5, 5, vec![], vec![], vec![]).unwrap();
@@ -698,18 +665,8 @@
 
         let account = nightshade.view_account(state_root, &block_producers[1].account_id).unwrap();
         assert_eq!(
-<<<<<<< HEAD
             (account.amount, account.staked),
             (TESTING_INIT_BALANCE - TESTING_INIT_STAKE, TESTING_INIT_STAKE)
-=======
-            account,
-            AccountViewCallResult {
-                account_id: block_producers[1].account_id.clone(),
-                amount: TESTING_INIT_BALANCE - TESTING_INIT_STAKE,
-                stake: TESTING_INIT_STAKE,
-                code_hash: account.code_hash
-            }
->>>>>>> 9f114fff
         );
         assert_eq!(
             nightshade
@@ -725,31 +682,7 @@
         );
 
         let account = nightshade.view_account(state_root, &new_validator.account_id).unwrap();
-<<<<<<< HEAD
         assert_eq!((account.amount, account.staked), (TESTING_INIT_STAKE, TESTING_INIT_STAKE * 2));
-=======
-        assert_eq!(
-            account,
-            AccountViewCallResult {
-                account_id: new_validator.account_id.clone(),
-                amount: TESTING_INIT_STAKE,
-                stake: TESTING_INIT_STAKE * 2,
-                code_hash: account.code_hash
-            }
-        );
-        assert_eq!(
-            nightshade
-                .view_access_key(
-                    state_root,
-                    &new_validator.account_id,
-                    &new_validator.signer.public_key()
-                )
-                .unwrap()
-                .unwrap()
-                .nonce,
-            1
-        );
->>>>>>> 9f114fff
 
         state_root = nightshade.update(&state_root, 7, &h6, &h7, &vec![], &vec![]).0;
         nightshade.add_validator_proposals(h6, h7, 7, vec![], vec![], vec![]).unwrap();
@@ -757,31 +690,7 @@
         nightshade.add_validator_proposals(h7, h8, 8, vec![], vec![], vec![]).unwrap();
 
         let account = nightshade.view_account(state_root, &block_producers[1].account_id).unwrap();
-<<<<<<< HEAD
         assert_eq!((account.amount, account.staked), (TESTING_INIT_BALANCE, 0));
-=======
-        assert_eq!(
-            account,
-            AccountViewCallResult {
-                account_id: block_producers[1].account_id.clone(),
-                amount: TESTING_INIT_BALANCE,
-                stake: 0,
-                code_hash: account.code_hash
-            }
-        );
-        assert_eq!(
-            nightshade
-                .view_access_key(
-                    state_root,
-                    &block_producers[1].account_id,
-                    &block_producers[1].signer.public_key()
-                )
-                .unwrap()
-                .unwrap()
-                .nonce,
-            0
-        );
->>>>>>> 9f114fff
 
         state_root = nightshade.update(&state_root, 9, &h8, &h9, &vec![], &vec![]).0;
         nightshade.add_validator_proposals(h8, h9, 9, vec![], vec![], vec![]).unwrap();
@@ -790,31 +699,7 @@
 
         // make sure their is no double return of stake
         let account = nightshade.view_account(state_root, &block_producers[1].account_id).unwrap();
-<<<<<<< HEAD
         assert_eq!((account.amount, account.staked), (TESTING_INIT_BALANCE, 0));
-=======
-        assert_eq!(
-            account,
-            AccountViewCallResult {
-                account_id: block_producers[1].account_id.clone(),
-                amount: TESTING_INIT_BALANCE,
-                stake: 0,
-                code_hash: account.code_hash
-            }
-        );
-        assert_eq!(
-            nightshade
-                .view_access_key(
-                    state_root,
-                    &block_producers[1].account_id,
-                    &block_producers[1].signer.public_key()
-                )
-                .unwrap()
-                .unwrap()
-                .nonce,
-            0
-        );
->>>>>>> 9f114fff
     }
 
     #[test]
@@ -855,22 +740,12 @@
         let account = nightshade.view_account(state_root, &block_producers[0].account_id).unwrap();
         assert_eq!(
             account,
-<<<<<<< HEAD
             Account {
-                nonce: 1,
                 amount: TESTING_INIT_BALANCE - TESTING_INIT_STAKE,
                 staked: TESTING_INIT_STAKE,
-                public_keys: vec![block_producers[0].signer.public_key()],
                 code_hash: account.code_hash,
                 storage_paid_at: 0,
                 storage_usage: 0,
-=======
-            AccountViewCallResult {
-                account_id: block_producers[0].account_id.clone(),
-                amount: TESTING_INIT_BALANCE - TESTING_INIT_STAKE,
-                stake: TESTING_INIT_STAKE,
-                code_hash: account.code_hash
->>>>>>> 9f114fff
             }
         );
         assert_eq!(
@@ -905,22 +780,12 @@
         let account = nightshade.view_account(state_root, &block_producers[0].account_id).unwrap();
         assert_eq!(
             account,
-<<<<<<< HEAD
             Account {
-                nonce: 1,
                 amount: TESTING_INIT_BALANCE - TESTING_INIT_STAKE,
                 staked: TESTING_INIT_STAKE,
-                public_keys: vec![block_producers[0].signer.public_key()],
                 code_hash: account.code_hash,
                 storage_paid_at: 0,
                 storage_usage: 0
-=======
-            AccountViewCallResult {
-                account_id: block_producers[0].account_id.clone(),
-                amount: TESTING_INIT_BALANCE - TESTING_INIT_STAKE,
-                stake: TESTING_INIT_STAKE,
-                code_hash: account.code_hash
->>>>>>> 9f114fff
             }
         );
         assert_eq!(
@@ -945,22 +810,12 @@
         let account = nightshade.view_account(state_root, &block_producers[0].account_id).unwrap();
         assert_eq!(
             account,
-<<<<<<< HEAD
             Account {
-                nonce: 1,
                 amount: TESTING_INIT_BALANCE - TESTING_INIT_STAKE + 1,
                 staked: TESTING_INIT_STAKE - 1,
-                public_keys: vec![block_producers[0].signer.public_key()],
                 code_hash: account.code_hash,
                 storage_paid_at: 0,
                 storage_usage: 0
-=======
-            AccountViewCallResult {
-                account_id: block_producers[0].account_id.clone(),
-                amount: TESTING_INIT_BALANCE - TESTING_INIT_STAKE + 1,
-                stake: TESTING_INIT_STAKE - 1,
-                code_hash: account.code_hash
->>>>>>> 9f114fff
             }
         );
         assert_eq!(
@@ -1018,22 +873,12 @@
         let account = nightshade.view_account(state_root, &block_producers[0].account_id).unwrap();
         assert_eq!(
             account,
-<<<<<<< HEAD
             Account {
-                nonce: 2,
                 amount: TESTING_INIT_BALANCE - TESTING_INIT_STAKE,
                 staked: TESTING_INIT_STAKE,
-                public_keys: vec![block_producers[0].signer.public_key()],
                 code_hash: account.code_hash,
                 storage_paid_at: 0,
                 storage_usage: 0
-=======
-            AccountViewCallResult {
-                account_id: block_producers[0].account_id.clone(),
-                amount: TESTING_INIT_BALANCE - TESTING_INIT_STAKE,
-                stake: TESTING_INIT_STAKE,
-                code_hash: account.code_hash
->>>>>>> 9f114fff
             }
         );
         assert_eq!(
@@ -1078,46 +923,32 @@
 
         let account = nightshade.view_account(state_root, &block_producers[0].account_id).unwrap();
         assert_eq!(
-<<<<<<< HEAD
             (account.amount, account.staked),
             (TESTING_INIT_BALANCE - TESTING_INIT_STAKE - 1, 1 + TESTING_INIT_STAKE)
-=======
-            account,
-            AccountViewCallResult {
-                account_id: block_producers[0].account_id.clone(),
-                amount: TESTING_INIT_BALANCE - TESTING_INIT_STAKE - 1,
-                stake: TESTING_INIT_STAKE + 1,
-                code_hash: account.code_hash
-            }
->>>>>>> 9f114fff
-        );
-        assert_eq!(
-            nightshade
-                .view_access_key(
-                    state_root,
-                    &block_producers[0].account_id,
-                    &block_producers[0].signer.public_key()
-                )
-                .unwrap()
-                .unwrap()
-                .nonce,
-            3
         );
 
         let account = nightshade.view_account(state_root, &block_producers[1].account_id).unwrap();
         assert_eq!(
-<<<<<<< HEAD
             (account.amount, account.staked),
             (TESTING_INIT_BALANCE - TESTING_INIT_STAKE - 1, 1 + TESTING_INIT_STAKE)
-=======
-            account,
-            AccountViewCallResult {
-                account_id: block_producers[1].account_id.clone(),
-                amount: TESTING_INIT_BALANCE - TESTING_INIT_STAKE - 1,
-                stake: TESTING_INIT_STAKE + 1,
-                code_hash: account.code_hash
-            }
->>>>>>> 9f114fff
+        );
+
+        state_root = nightshade.update(&state_root, 5, &h4, &h5, &vec![], &vec![]).0;
+        nightshade.add_validator_proposals(h4, h5, 5, vec![], vec![], vec![]).unwrap();
+
+        state_root = nightshade.update(&state_root, 6, &h5, &h6, &vec![], &vec![]).0;
+        nightshade.add_validator_proposals(h5, h6, 6, vec![], vec![], vec![]).unwrap();
+
+        let account = nightshade.view_account(state_root, &block_producers[0].account_id).unwrap();
+        assert_eq!(
+            (account.amount, account.staked),
+            (TESTING_INIT_BALANCE - TESTING_INIT_STAKE - 1, 1 + TESTING_INIT_STAKE)
+        );
+
+        let account = nightshade.view_account(state_root, &block_producers[1].account_id).unwrap();
+        assert_eq!(
+            (account.amount, account.staked),
+            (TESTING_INIT_BALANCE - TESTING_INIT_STAKE - 1, 1 + TESTING_INIT_STAKE)
         );
         assert_eq!(
             nightshade
@@ -1132,68 +963,6 @@
             3
         );
 
-        state_root = nightshade.update(&state_root, 5, &h4, &h5, &vec![], &vec![]).0;
-        nightshade.add_validator_proposals(h4, h5, 5, vec![], vec![], vec![]).unwrap();
-
-        state_root = nightshade.update(&state_root, 6, &h5, &h6, &vec![], &vec![]).0;
-        nightshade.add_validator_proposals(h5, h6, 6, vec![], vec![], vec![]).unwrap();
-
-        let account = nightshade.view_account(state_root, &block_producers[0].account_id).unwrap();
-        assert_eq!(
-<<<<<<< HEAD
-            (account.amount, account.staked),
-            (TESTING_INIT_BALANCE - TESTING_INIT_STAKE - 1, 1 + TESTING_INIT_STAKE)
-=======
-            account,
-            AccountViewCallResult {
-                account_id: block_producers[0].account_id.clone(),
-                amount: TESTING_INIT_BALANCE - TESTING_INIT_STAKE - 1,
-                stake: TESTING_INIT_STAKE + 1,
-                code_hash: account.code_hash
-            }
->>>>>>> 9f114fff
-        );
-        assert_eq!(
-            nightshade
-                .view_access_key(
-                    state_root,
-                    &block_producers[0].account_id,
-                    &block_producers[0].signer.public_key()
-                )
-                .unwrap()
-                .unwrap()
-                .nonce,
-            3
-        );
-
-        let account = nightshade.view_account(state_root, &block_producers[1].account_id).unwrap();
-        assert_eq!(
-<<<<<<< HEAD
-            (account.amount, account.staked),
-            (TESTING_INIT_BALANCE - TESTING_INIT_STAKE - 1, 1 + TESTING_INIT_STAKE)
-=======
-            account,
-            AccountViewCallResult {
-                account_id: block_producers[1].account_id.clone(),
-                amount: TESTING_INIT_BALANCE - TESTING_INIT_STAKE - 1,
-                stake: TESTING_INIT_STAKE + 1,
-                code_hash: account.code_hash
-            }
->>>>>>> 9f114fff
-        );
-        assert_eq!(
-            nightshade
-                .view_access_key(
-                    state_root,
-                    &block_producers[1].account_id,
-                    &block_producers[1].signer.public_key()
-                )
-                .unwrap()
-                .unwrap()
-                .nonce,
-            3
-        );
-
         state_root = nightshade.update(&state_root, 7, &h6, &h7, &vec![], &vec![]).0;
         nightshade.add_validator_proposals(h6, h7, 7, vec![], vec![], vec![]).unwrap();
 
@@ -1202,58 +971,14 @@
 
         let account = nightshade.view_account(state_root, &block_producers[0].account_id).unwrap();
         assert_eq!(
-<<<<<<< HEAD
             (account.amount, account.staked),
-            (TESTING_INIT_BALANCE - TESTING_INIT_STAKE - 1, 1 + TESTING_INIT_STAKE)
-=======
-            account,
-            AccountViewCallResult {
-                account_id: block_producers[0].account_id.clone(),
-                amount: TESTING_INIT_BALANCE - TESTING_INIT_STAKE - 1,
-                stake: TESTING_INIT_STAKE + 1,
-                code_hash: account.code_hash
-            }
->>>>>>> 9f114fff
-        );
-        assert_eq!(
-            nightshade
-                .view_access_key(
-                    state_root,
-                    &block_producers[0].account_id,
-                    &block_producers[0].signer.public_key()
-                )
-                .unwrap()
-                .unwrap()
-                .nonce,
-            3
+            (TESTING_INIT_BALANCE - TESTING_INIT_STAKE - 1, TESTING_INIT_STAKE + 1)
         );
 
         let account = nightshade.view_account(state_root, &block_producers[1].account_id).unwrap();
         assert_eq!(
-<<<<<<< HEAD
             (account.amount, account.staked),
             (TESTING_INIT_BALANCE - TESTING_INIT_STAKE + 1, TESTING_INIT_STAKE - 1)
-=======
-            account,
-            AccountViewCallResult {
-                account_id: block_producers[1].account_id.clone(),
-                amount: TESTING_INIT_BALANCE - TESTING_INIT_STAKE + 1,
-                stake: TESTING_INIT_STAKE - 1,
-                code_hash: account.code_hash
-            }
->>>>>>> 9f114fff
-        );
-        assert_eq!(
-            nightshade
-                .view_access_key(
-                    state_root,
-                    &block_producers[1].account_id,
-                    &block_producers[1].signer.public_key()
-                )
-                .unwrap()
-                .unwrap()
-                .nonce,
-            3
         );
     }
 
