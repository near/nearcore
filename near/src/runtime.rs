use std::collections::{HashMap, HashSet};
use std::convert::TryInto;
use std::io::{Cursor, Read, Write};
use std::path::Path;
use std::sync::{Arc, Mutex, RwLock};

use borsh::BorshDeserialize;
use byteorder::{LittleEndian, ReadBytesExt, WriteBytesExt};
use kvdb::DBValue;
use log::debug;

use near_chain::types::{ApplyTransactionResult, ValidatorSignatureVerificationResult};
use near_chain::{BlockHeader, Error, ErrorKind, RuntimeAdapter, ValidTransaction, Weight};
use near_crypto::{PublicKey, ReadablePublicKey, Signature};
use near_epoch_manager::{BlockInfo, EpochConfig, EpochManager, RewardCalculator};
use near_primitives::account::{AccessKey, Account};
use near_primitives::hash::CryptoHash;
use near_primitives::receipt::Receipt;
use near_primitives::serialize::from_base64;
use near_primitives::sharding::ShardChunkHeader;
use near_primitives::transaction::SignedTransaction;
use near_primitives::types::{
    AccountId, Balance, BlockIndex, EpochId, Gas, MerkleHash, ShardId, ValidatorStake,
};
<<<<<<< HEAD
use near_primitives::utils::{account_id_to_shard_id, prefix_for_access_key};
=======
use near_primitives::utils::{prefix_for_access_key, ACCOUNT_DATA_SEPARATOR};
>>>>>>> d4712338
use near_primitives::views::{
    AccessKeyInfoView, CallResult, QueryError, QueryResponse, ViewStateResult,
};
use near_store::{
    get_access_key_raw, get_account, set_account, Store, StoreUpdate, Trie, TrieUpdate,
    WrappedTrieChanges,
};
use near_verifier::TransactionVerifier;
use node_runtime::adapter::ViewRuntimeAdapter;
use node_runtime::ethereum::EthashProvider;
use node_runtime::state_viewer::TrieViewer;
use node_runtime::{ApplyState, Runtime, StateRecord, ETHASH_CACHE_PATH};

use crate::config::GenesisConfig;
use near_shard_tracker::ShardTracker;

const POISONED_LOCK_ERR: &str = "The lock was poisoned.";

/// Defines Nightshade state transition, validator rotation and block weight for fork choice rule.
/// TODO: this possibly should be merged with the runtime cargo or at least reconciled on the interfaces.
pub struct NightshadeRuntime {
    genesis_config: GenesisConfig,

    store: Arc<Store>,
    pub trie: Arc<Trie>,
    trie_viewer: TrieViewer,
    runtime: Runtime,
    epoch_manager: Arc<RwLock<EpochManager>>,
    shard_tracker: ShardTracker,
}

impl NightshadeRuntime {
    pub fn new(
        home_dir: &Path,
        store: Arc<Store>,
        genesis_config: GenesisConfig,
        initial_tracking_accounts: Vec<AccountId>,
        initial_tracking_shards: Vec<ShardId>,
    ) -> Self {
        let trie = Arc::new(Trie::new(store.clone()));
        let mut ethash_dir = home_dir.to_owned();
        ethash_dir.push(ETHASH_CACHE_PATH);
        let ethash_provider = Arc::new(Mutex::new(EthashProvider::new(ethash_dir.as_path())));
        let runtime = Runtime::new(genesis_config.runtime_config.clone(), ethash_provider.clone());
        let trie_viewer = TrieViewer::new(ethash_provider);
        let num_shards = genesis_config.block_producers_per_shard.len() as ShardId;
        let initial_epoch_config = EpochConfig {
            epoch_length: genesis_config.epoch_length,
            num_shards,
            num_block_producers: genesis_config.num_block_producers,
            block_producers_per_shard: genesis_config.block_producers_per_shard.clone(),
            avg_fisherman_per_shard: genesis_config.avg_fisherman_per_shard.clone(),
            validator_kickout_threshold: genesis_config.validator_kickout_threshold,
        };
        let reward_calculator = RewardCalculator {
            max_inflation_rate: genesis_config.max_inflation_rate,
            num_blocks_per_year: genesis_config.num_blocks_per_year,
            epoch_length: genesis_config.epoch_length,
            validator_reward_percentage: 100 - genesis_config.developer_reward_percentage,
            protocol_reward_percentage: genesis_config.protocol_reward_percentage,
            protocol_treasury_account: genesis_config.protocol_treasury_account.to_string(),
        };
        let epoch_manager = Arc::new(RwLock::new(
            EpochManager::new(
                store.clone(),
                initial_epoch_config,
                reward_calculator,
                genesis_config
                    .validators
                    .iter()
                    .map(|account_info| ValidatorStake {
                        account_id: account_info.account_id.clone(),
                        public_key: account_info
                            .public_key
                            .clone()
                            .try_into()
                            .expect("Failed to deserialize"),
                        amount: account_info.amount,
                    })
                    .collect(),
            )
            .expect("Failed to start Epoch Manager"),
        ));
        let shard_tracker = ShardTracker::new(
            initial_tracking_accounts,
            initial_tracking_shards,
            EpochId::default(),
            epoch_manager.clone(),
            num_shards,
        );
        NightshadeRuntime {
            genesis_config,
            store,
            trie,
            runtime,
            trie_viewer,
            epoch_manager,
            shard_tracker,
        }
    }

    /// Iterates over validator accounts in the given shard and updates their accounts to return stake
    /// and allocate rewards.
    fn update_validator_accounts(
        &self,
        shard_id: ShardId,
        block_hash: &CryptoHash,
        state_update: &mut TrieUpdate,
    ) -> Result<(), Box<dyn std::error::Error>> {
        let mut epoch_manager = self.epoch_manager.write().expect(POISONED_LOCK_ERR);
        let (stake_info, validator_reward) = epoch_manager.compute_stake_return_info(block_hash)?;

        for (account_id, max_of_stakes) in stake_info {
            if self.account_id_to_shard_id(&account_id) == shard_id {
                let account: Option<Account> = get_account(state_update, &account_id);
                if let Some(mut account) = account {
                    if let Some(reward) = validator_reward.get(&account_id) {
                        debug!(target: "runtime", "account {} adding reward {} to stake {}", account_id, reward, account.staked);
                        account.staked += *reward;
                    }

                    debug!(target: "runtime",
                        "account {} stake {} max_of_stakes: {}",
                        account_id, account.staked, max_of_stakes
                    );
                    assert!(
                        account.staked >= max_of_stakes,
                        "FATAL: staking invariant does not hold. Account stake {} is less than maximum of stakes {} in the past three epochs",
                        account.staked,
                        max_of_stakes
                    );
                    let return_stake = account.staked - max_of_stakes;
                    account.staked -= return_stake;
                    account.amount += return_stake;

                    set_account(state_update, &account_id, &account);
                }
            }
        }
        if self.account_id_to_shard_id(&self.genesis_config.protocol_treasury_account) == shard_id {
            let mut protocol_treasury_account =
                get_account(state_update, &self.genesis_config.protocol_treasury_account).unwrap();
            protocol_treasury_account.amount +=
                *validator_reward.get(&self.genesis_config.protocol_treasury_account).unwrap();
            set_account(
                state_update,
                &self.genesis_config.protocol_treasury_account,
                &protocol_treasury_account,
            );
        }
        state_update.commit();

        Ok(())
    }
}

<<<<<<< HEAD
=======
pub fn account_id_to_shard_id(account_id: &AccountId, num_shards: ShardId) -> ShardId {
    let mut cursor = Cursor::new((hash(&account_id.clone().into_bytes()).0).0);
    cursor.read_u64::<LittleEndian>().expect("Must not happened") % (num_shards)
}

pub fn state_record_to_shard_id(state_record: &StateRecord, num_shards: ShardId) -> ShardId {
    match &state_record {
        StateRecord::Account { account_id, .. }
        | StateRecord::AccessKey { account_id, .. }
        | StateRecord::Contract { account_id, .. }
        | StateRecord::ReceivedData { account_id, .. } => {
            account_id_to_shard_id(account_id, num_shards)
        }
        StateRecord::Data { key, .. } => {
            let key = from_base64(key).unwrap();
            let separator = (1..key.len())
                .find(|&x| key[x] == ACCOUNT_DATA_SEPARATOR[0])
                .expect("Invalid data record");
            account_id_to_shard_id(
                &String::from_utf8(key[1..separator].to_vec()).expect("Must be account id"),
                num_shards,
            )
        }
        StateRecord::PostponedReceipt(receipt) => {
            account_id_to_shard_id(&receipt.receiver_id, num_shards)
        }
    }
}

>>>>>>> d4712338
impl RuntimeAdapter for NightshadeRuntime {
    fn genesis_state(&self) -> (StoreUpdate, Vec<MerkleHash>) {
        let mut store_update = self.store.store_update();
        let mut state_roots = vec![];
        let num_shards = self.genesis_config.block_producers_per_shard.len() as ShardId;
        let mut shard_records: Vec<Vec<StateRecord>> = (0..num_shards).map(|_| vec![]).collect();
        let mut has_protocol_account = false;
        for record in self.genesis_config.records.iter() {
            shard_records[state_record_to_shard_id(record, num_shards) as usize]
                .push(record.clone());
            if let StateRecord::Account { account_id, .. } = record {
                if account_id == &self.genesis_config.protocol_treasury_account {
                    has_protocol_account = true;
                }
            }
        }
        assert!(has_protocol_account, "Genesis spec doesn't have protocol treasury account");
        for shard_id in 0..num_shards {
            let validators = self
                .genesis_config
                .validators
                .iter()
                .filter_map(|account_info| {
                    if self.account_id_to_shard_id(&account_info.account_id) == shard_id {
                        Some((
                            account_info.account_id.clone(),
                            account_info.public_key.clone(),
                            account_info.amount,
                        ))
                    } else {
                        None
                    }
                })
                .collect::<Vec<_>>();
            let state_update = TrieUpdate::new(self.trie.clone(), MerkleHash::default());
            let (shard_store_update, state_root) = self.runtime.apply_genesis_state(
                state_update,
                &validators,
                &shard_records[shard_id as usize],
            );
            store_update.merge(shard_store_update);
            state_roots.push(state_root);
        }
        (store_update, state_roots)
    }

    fn compute_block_weight(
        &self,
        prev_header: &BlockHeader,
        header: &BlockHeader,
    ) -> Result<Weight, Error> {
        let mut epoch_manager = self.epoch_manager.write().expect(POISONED_LOCK_ERR);
        let validator =
            epoch_manager.get_block_producer_info(&header.inner.epoch_id, header.inner.height)?;
        if !header.verify_block_producer(&validator.public_key) {
            return Err(ErrorKind::InvalidBlockProposer.into());
        }
        Ok(prev_header.inner.total_weight.next(header.inner.approval_sigs.len() as u64))
    }

    fn verify_validator_signature(
        &self,
        epoch_id: &EpochId,
        account_id: &AccountId,
        data: &[u8],
        signature: &Signature,
    ) -> ValidatorSignatureVerificationResult {
        let mut epoch_manager = self.epoch_manager.write().expect(POISONED_LOCK_ERR);
        if let Ok(Some(validator)) = epoch_manager.get_validator_by_account_id(epoch_id, account_id)
        {
            if signature.verify(data, &validator.public_key) {
                ValidatorSignatureVerificationResult::Valid
            } else {
                ValidatorSignatureVerificationResult::Invalid
            }
        } else {
            ValidatorSignatureVerificationResult::UnknownEpoch
        }
    }

    fn verify_chunk_header_signature(&self, header: &ShardChunkHeader) -> Result<bool, Error> {
        let epoch_id = self.get_epoch_id_from_prev_block(&header.inner.prev_block_hash)?;
        let mut vm = self.epoch_manager.write().expect(POISONED_LOCK_ERR);
        let public_key = &vm
            .get_chunk_producer_info(&epoch_id, header.inner.height_created, header.inner.shard_id)
            .map(|vs| vs.public_key);
        if let Ok(public_key) = public_key {
            Ok(header.signature.verify(header.chunk_hash().as_ref(), public_key))
        } else {
            Ok(false)
        }
    }

    fn get_epoch_block_producers(
        &self,
        epoch_id: &EpochId,
        last_known_block_hash: &CryptoHash,
    ) -> Result<Vec<(AccountId, bool)>, Error> {
        let mut epoch_manager = self.epoch_manager.write().expect(POISONED_LOCK_ERR);
        epoch_manager
            .get_all_block_producers(epoch_id, last_known_block_hash)
            .map_err(|err| Error::from(err))
    }

    fn get_block_producer(
        &self,
        epoch_id: &EpochId,
        height: BlockIndex,
    ) -> Result<AccountId, Error> {
        let mut epoch_manager = self.epoch_manager.write().expect(POISONED_LOCK_ERR);
        Ok(epoch_manager.get_block_producer_info(epoch_id, height)?.account_id)
    }

    fn get_chunk_producer(
        &self,
        epoch_id: &EpochId,
        height: BlockIndex,
        shard_id: ShardId,
    ) -> Result<AccountId, Error> {
        let mut epoch_manager = self.epoch_manager.write().expect(POISONED_LOCK_ERR);
        Ok(epoch_manager.get_chunk_producer_info(epoch_id, height, shard_id)?.account_id)
    }

    fn num_shards(&self) -> ShardId {
        // TODO: should be dynamic.
        self.genesis_config.block_producers_per_shard.len() as ShardId
    }

    fn num_total_parts(&self, parent_hash: &CryptoHash) -> usize {
        let mut epoch_manager = self.epoch_manager.write().expect(POISONED_LOCK_ERR);
        let epoch_id = epoch_manager.get_epoch_id_from_prev_block(parent_hash).unwrap();
        if let Ok(block_producers) = epoch_manager.get_all_block_producers(&epoch_id, &parent_hash)
        {
            let ret = block_producers.len();
            if ret > 1 {
                ret
            } else {
                2
            }
        } else {
            2
        }
    }

    fn num_data_parts(&self, parent_hash: &CryptoHash) -> usize {
        let total_parts = self.num_total_parts(parent_hash);
        if total_parts <= 3 {
            1
        } else {
            (total_parts - 1) / 3
        }
    }

    fn account_id_to_shard_id(&self, account_id: &AccountId) -> ShardId {
        account_id_to_shard_id(account_id, self.num_shards())
    }

    fn get_part_owner(&self, parent_hash: &CryptoHash, part_id: u64) -> Result<String, Error> {
        let mut epoch_manager = self.epoch_manager.write().expect(POISONED_LOCK_ERR);
        let epoch_id = epoch_manager.get_epoch_id_from_prev_block(parent_hash)?;
        let block_producers = epoch_manager.get_all_block_producers(&epoch_id, parent_hash)?;
        Ok(block_producers[part_id as usize % block_producers.len()].0.clone())
    }

    fn cares_about_shard(
        &self,
        account_id: Option<&AccountId>,
        parent_hash: &CryptoHash,
        shard_id: ShardId,
        is_me: bool,
    ) -> bool {
        self.shard_tracker.care_about_shard(account_id, parent_hash, shard_id, is_me)
    }

    fn will_care_about_shard(
        &self,
        account_id: Option<&AccountId>,
        parent_hash: &CryptoHash,
        shard_id: ShardId,
        is_me: bool,
    ) -> bool {
        self.shard_tracker.will_care_about_shard(account_id, parent_hash, shard_id, is_me)
    }

    fn is_next_block_epoch_start(&self, parent_hash: &CryptoHash) -> Result<bool, Error> {
        let mut epoch_manager = self.epoch_manager.write().expect(POISONED_LOCK_ERR);
        epoch_manager.is_next_block_epoch_start(parent_hash).map_err(|err| err.into())
    }

    fn get_epoch_id_from_prev_block(&self, parent_hash: &CryptoHash) -> Result<EpochId, Error> {
        let mut epoch_manager = self.epoch_manager.write().expect(POISONED_LOCK_ERR);
        epoch_manager.get_epoch_id_from_prev_block(parent_hash).map_err(|err| Error::from(err))
    }

    fn get_next_epoch_id_from_prev_block(
        &self,
        parent_hash: &CryptoHash,
    ) -> Result<EpochId, Error> {
        let mut epoch_manager = self.epoch_manager.write().expect(POISONED_LOCK_ERR);
        epoch_manager.get_next_epoch_id_from_prev_block(parent_hash).map_err(|err| Error::from(err))
    }

    fn get_epoch_start_height(&self, block_hash: &CryptoHash) -> Result<BlockIndex, Error> {
        let mut epoch_manager = self.epoch_manager.write().expect(POISONED_LOCK_ERR);
        epoch_manager.get_epoch_start_height(block_hash).map_err(|err| Error::from(err))
    }

    fn validate_tx(
        &self,
        _shard_id: ShardId,
        state_root: MerkleHash,
        transaction: SignedTransaction,
    ) -> Result<ValidTransaction, String> {
        let state_update = TrieUpdate::new(self.trie.clone(), state_root);
        let verifier = TransactionVerifier::new(&state_update);
        if let Err(err) = verifier.verify_transaction(&transaction) {
            debug!(target: "runtime", "Tx {:?} validation failed: {:?}", transaction, err);
            return Err(err);
        }
        Ok(ValidTransaction { transaction })
    }

    fn add_validator_proposals(
        &self,
        parent_hash: CryptoHash,
        current_hash: CryptoHash,
        block_index: BlockIndex,
        proposals: Vec<ValidatorStake>,
        slashed_validators: Vec<AccountId>,
        chunk_mask: Vec<bool>,
        gas_used: Gas,
        gas_price: Balance,
        total_supply: Balance,
    ) -> Result<(), Error> {
        // Check that genesis block doesn't have any proposals.
        assert!(block_index > 0 || (proposals.len() == 0 && slashed_validators.len() == 0));
        debug!(target: "runtime", "add validator proposals at block index {} {:?}", block_index, proposals);
        // Deal with validator proposals and epoch finishing.
        let mut epoch_manager = self.epoch_manager.write().expect(POISONED_LOCK_ERR);
        let mut slashed = HashSet::default();
        for validator in slashed_validators {
            slashed.insert(validator);
        }
        let block_info = BlockInfo::new(
            block_index,
            parent_hash,
            proposals,
            chunk_mask,
            slashed,
            gas_used,
            gas_price,
            total_supply,
        );
        // TODO: add randomness here
        let rng_seed = [0; 32];
        // TODO: don't commit here, instead contribute to upstream store update.
        epoch_manager
            .record_block_info(&current_hash, block_info, rng_seed)?
            .commit()
            .map_err(|err| err.into())
    }

    fn apply_transactions_with_optional_storage_proof(
        &self,
        shard_id: ShardId,
        state_root: &MerkleHash,
        block_index: BlockIndex,
        prev_block_hash: &CryptoHash,
        _block_hash: &CryptoHash,
        receipts: &Vec<Receipt>,
        transactions: &Vec<SignedTransaction>,
        generate_storage_proof: bool,
    ) -> Result<ApplyTransactionResult, Error> {
        let trie = if generate_storage_proof {
            Arc::new(self.trie.recording_reads())
        } else {
            self.trie.clone()
        };
        let mut state_update = TrieUpdate::new(trie.clone(), *state_root);
        let should_update_account = {
            let mut epoch_manager = self.epoch_manager.write().expect(POISONED_LOCK_ERR);
            debug!(target: "runtime",
                "block index: {}, is next_block_epoch_start {}",
                block_index,
                epoch_manager.is_next_block_epoch_start(prev_block_hash).unwrap()
            );
            epoch_manager.is_next_block_epoch_start(prev_block_hash)?
        };

        // If we are starting to apply 1st block in the new epoch.
        if should_update_account {
            self.update_validator_accounts(shard_id, prev_block_hash, &mut state_update)
                .map_err(|e| Error::from(ErrorKind::ValidatorError(e.to_string())))?;
        }

        let apply_state = ApplyState {
            root: *state_root,
            block_index,
            parent_block_hash: *prev_block_hash,
            epoch_length: self.genesis_config.epoch_length,
        };

        let apply_result = self
            .runtime
            .apply(state_update, &apply_state, &receipts, &transactions)
            .map_err(|err| Error::from(ErrorKind::Other(err.to_string())))?;

        // Sort the receipts into appropriate outgoing shards.
        let mut receipt_result = HashMap::default();
        for receipt in apply_result.new_receipts.into_iter() {
            receipt_result
                .entry(self.account_id_to_shard_id(&receipt.receiver_id))
                .or_insert_with(|| vec![])
                .push(receipt);
        }

        let result = ApplyTransactionResult {
            trie_changes: WrappedTrieChanges::new(self.trie.clone(), apply_result.trie_changes),
            new_root: apply_result.root,
            transaction_results: apply_result.tx_result,
            receipt_result,
            validator_proposals: apply_result.validator_proposals,
            gas_used: 0,
            proof: trie.recorded_storage(),
        };

        Ok(result)
    }

    fn query(
        &self,
        state_root: MerkleHash,
        height: BlockIndex,
        block_hash: &CryptoHash,
        path_parts: Vec<&str>,
        data: &[u8],
    ) -> Result<QueryResponse, Box<dyn std::error::Error>> {
        if path_parts.is_empty() {
            return Err("Path must contain at least single token".into());
        }
        match path_parts[0] {
            "account" => match self.view_account(state_root, &AccountId::from(path_parts[1])) {
                Ok(r) => Ok(QueryResponse::ViewAccount(r.into())),
                Err(e) => Err(e),
            },
            "call" => {
                let mut logs = vec![];
                match self.call_function(
                    state_root,
                    height,
                    &AccountId::from(path_parts[1]),
                    path_parts[2],
                    &data,
                    &mut logs,
                ) {
                    Ok(result) => Ok(QueryResponse::CallResult(CallResult { result, logs })),
                    Err(err) => {
                        Ok(QueryResponse::Error(QueryError { error: err.to_string(), logs }))
                    }
                }
            }
            "contract" => {
                match self.view_state(state_root, &AccountId::from(path_parts[1]), data) {
                    Ok(result) => Ok(QueryResponse::ViewState(result)),
                    Err(err) => Ok(QueryResponse::Error(QueryError {
                        error: err.to_string(),
                        logs: vec![],
                    })),
                }
            }
            "access_key" => {
                let result = if path_parts.len() == 2 {
                    self.view_access_keys(state_root, &AccountId::from(path_parts[1])).map(|r| {
                        QueryResponse::AccessKeyList(
                            r.into_iter()
                                .map(|(public_key, access_key)| AccessKeyInfoView {
                                    public_key: public_key.into(),
                                    access_key: access_key.into(),
                                })
                                .collect(),
                        )
                    })
                } else {
                    self.view_access_key(
                        state_root,
                        &AccountId::from(path_parts[1]),
                        &ReadablePublicKey::new(path_parts[2]).try_into()?,
                    )
                    .map(|r| QueryResponse::AccessKey(r.map(|access_key| access_key.into())))
                };
                match result {
                    Ok(result) => Ok(result),
                    Err(err) => Ok(QueryResponse::Error(QueryError {
                        error: err.to_string(),
                        logs: vec![],
                    })),
                }
            }
            "validators" => {
                let mut epoch_manager = self.epoch_manager.write().expect(POISONED_LOCK_ERR);
                match epoch_manager.get_validator_info(block_hash) {
                    Ok(info) => Ok(QueryResponse::Validators(info)),
                    Err(e) => {
                        Ok(QueryResponse::Error(QueryError { error: e.to_string(), logs: vec![] }))
                    }
                }
            }
            _ => Err(format!("Unknown path {}", path_parts[0]).into()),
        }
    }

    fn dump_state(
        &self,
        shard_id: ShardId,
        state_root: MerkleHash,
    ) -> Result<Vec<u8>, Box<dyn std::error::Error>> {
        // TODO(1052): make sure state_root is present in the trie.
        // create snapshot.
        let mut result = vec![];
        let mut cursor = Cursor::new(&mut result);
        for item in self.trie.iter(&state_root)? {
            let (key, value) = item?;
            cursor.write_u32::<LittleEndian>(key.len() as u32)?;
            cursor.write_all(&key)?;
            cursor.write_u32::<LittleEndian>(value.len() as u32)?;
            cursor.write_all(value.as_ref())?;
        }
        // TODO(1048): Save on disk an snapshot, split into chunks and compressed. Send chunks instead of single blob.
        debug!(target: "runtime", "Dumped state for shard #{} @ {}, size = {}", shard_id, state_root, result.len());
        Ok(result)
    }

    fn set_state(
        &self,
        shard_id: ShardId,
        state_root: MerkleHash,
        payload: Vec<u8>,
    ) -> Result<(), Box<dyn std::error::Error>> {
        debug!(target: "runtime", "Setting state for shard #{} @ {}, size = {}", shard_id, state_root, payload.len());
        let mut state_update = TrieUpdate::new(self.trie.clone(), CryptoHash::default());
        let payload_len = payload.len();
        let mut cursor = Cursor::new(payload);
        while cursor.position() < payload_len as u64 {
            let key_len = cursor.read_u32::<LittleEndian>()? as usize;
            let mut key = vec![0; key_len];
            cursor.read_exact(&mut key)?;
            let value_len = cursor.read_u32::<LittleEndian>()? as usize;
            let mut value = vec![0; value_len];
            cursor.read_exact(&mut value)?;
            state_update.set(key, DBValue::from_slice(&value));
        }
        let (store_update, root) = state_update.finalize()?.into(self.trie.clone())?;
        if root != state_root {
            return Err("Invalid state root".into());
        }
        store_update.commit()?;
        Ok(())
    }
}

impl node_runtime::adapter::ViewRuntimeAdapter for NightshadeRuntime {
    fn view_account(
        &self,
        state_root: MerkleHash,
        account_id: &AccountId,
    ) -> Result<Account, Box<dyn std::error::Error>> {
        let state_update = TrieUpdate::new(self.trie.clone(), state_root);
        self.trie_viewer.view_account(&state_update, account_id)
    }

    fn call_function(
        &self,
        state_root: MerkleHash,
        height: BlockIndex,
        contract_id: &AccountId,
        method_name: &str,
        args: &[u8],
        logs: &mut Vec<String>,
    ) -> Result<Vec<u8>, Box<dyn std::error::Error>> {
        let state_update = TrieUpdate::new(self.trie.clone(), state_root);
        self.trie_viewer.call_function(state_update, height, contract_id, method_name, args, logs)
    }

    fn view_access_key(
        &self,
        state_root: MerkleHash,
        account_id: &AccountId,
        public_key: &PublicKey,
    ) -> Result<Option<AccessKey>, Box<dyn std::error::Error>> {
        let state_update = TrieUpdate::new(self.trie.clone(), state_root);
        self.trie_viewer.view_access_key(&state_update, account_id, public_key)
    }

    fn view_access_keys(
        &self,
        state_root: MerkleHash,
        account_id: &AccountId,
    ) -> Result<Vec<(PublicKey, AccessKey)>, Box<dyn std::error::Error>> {
        let state_update = TrieUpdate::new(self.trie.clone(), state_root);
        let prefix = prefix_for_access_key(account_id);
        match state_update.iter(&prefix) {
            Ok(iter) => iter
                .map(|key| {
                    let public_key = &key[prefix.len()..];
                    let access_key = get_access_key_raw(&state_update, &key)
                        .ok_or("Missing key from iterator")?;
                    PublicKey::try_from_slice(public_key)
                        .map_err(|err| format!("{}", err).into())
                        .map(|key| (key, access_key))
                })
                .collect::<Result<Vec<_>, Box<dyn std::error::Error>>>(),
            Err(e) => Err(e),
        }
    }

    fn view_state(
        &self,
        state_root: MerkleHash,
        account_id: &AccountId,
        prefix: &[u8],
    ) -> Result<ViewStateResult, Box<dyn std::error::Error>> {
        let state_update = TrieUpdate::new(self.trie.clone(), state_root);
        self.trie_viewer.view_state(&state_update, account_id, prefix)
    }
}

#[cfg(test)]
mod test {
    use std::collections::{BTreeSet, HashMap};

    use tempdir::TempDir;

    use near_chain::types::ValidatorSignatureVerificationResult;
    use near_chain::{ReceiptResult, RuntimeAdapter, Tip};
    use near_client::BlockProducer;
    use near_crypto::{InMemorySigner, KeyType, Signer};
    use near_primitives::block::Weight;
    use near_primitives::hash::{hash, CryptoHash};
    use near_primitives::receipt::Receipt;
    use near_primitives::test_utils::init_test_logger;
    use near_primitives::transaction::{Action, SignedTransaction, StakeAction};
    use near_primitives::types::{
        AccountId, Balance, BlockIndex, EpochId, MerkleHash, Nonce, ShardId, ValidatorStake,
    };
    use near_primitives::views::{AccountView, EpochValidatorInfo, QueryResponse};
    use near_store::create_store;
    use node_runtime::adapter::ViewRuntimeAdapter;
    use node_runtime::config::RuntimeConfig;

    use crate::config::{TESTING_INIT_BALANCE, TESTING_INIT_STAKE};
    use crate::runtime::POISONED_LOCK_ERR;
    use crate::{get_store_path, GenesisConfig, NightshadeRuntime};

    fn stake(nonce: Nonce, sender: &BlockProducer, amount: Balance) -> SignedTransaction {
        SignedTransaction::from_actions(
            nonce,
            sender.account_id.clone(),
            sender.account_id.clone(),
            &*sender.signer,
            vec![Action::Stake(StakeAction {
                stake: amount,
                public_key: sender.signer.public_key(),
            })],
            // runtime does not validate block history
            CryptoHash::default(),
        )
    }

    impl NightshadeRuntime {
        fn update(
            &self,
            state_root: &CryptoHash,
            shard_id: ShardId,
            block_index: BlockIndex,
            prev_block_hash: &CryptoHash,
            block_hash: &CryptoHash,
            receipts: &Vec<Receipt>,
            transactions: &Vec<SignedTransaction>,
        ) -> (CryptoHash, Vec<ValidatorStake>, ReceiptResult) {
            let result = self
                .apply_transactions(
                    shard_id,
                    &state_root,
                    block_index,
                    prev_block_hash,
                    block_hash,
                    receipts,
                    transactions,
                )
                .unwrap();
            let mut store_update = self.store.store_update();
            result.trie_changes.insertions_into(&mut store_update).unwrap();
            store_update.commit().unwrap();
            (result.new_root, result.validator_proposals, result.receipt_result)
        }
    }

    struct TestEnv {
        pub runtime: NightshadeRuntime,
        pub head: Tip,
        state_roots: Vec<MerkleHash>,
        pub last_receipts: HashMap<ShardId, Vec<Receipt>>,
    }

    impl TestEnv {
        pub fn new(
            prefix: &str,
            validators: Vec<Vec<AccountId>>,
            epoch_length: BlockIndex,
            initial_tracked_accounts: Vec<AccountId>,
            initial_tracked_shards: Vec<ShardId>,
        ) -> Self {
            let dir = TempDir::new(prefix).unwrap();
            let store = create_store(&get_store_path(dir.path()));
            let all_validators = validators.iter().fold(BTreeSet::new(), |acc, x| {
                acc.union(&x.iter().map(|x| x.as_str()).collect()).cloned().collect()
            });
            let mut genesis_config = GenesisConfig::test_sharded(
                all_validators.into_iter().collect(),
                validators.iter().map(|x| x.len()).collect(),
            );
            // No fees mode.
            genesis_config.runtime_config = RuntimeConfig::free();
            genesis_config.epoch_length = epoch_length;
            let runtime = NightshadeRuntime::new(
                dir.path(),
                store,
                genesis_config.clone(),
                initial_tracked_accounts,
                initial_tracked_shards,
            );
            let (store_update, state_roots) = runtime.genesis_state();
            store_update.commit().unwrap();
            let genesis_hash = hash(&vec![0]);
            runtime
                .add_validator_proposals(
                    CryptoHash::default(),
                    genesis_hash,
                    0,
                    vec![],
                    vec![],
                    vec![],
                    0,
                    genesis_config.gas_price,
                    genesis_config.total_supply,
                )
                .unwrap();
            Self {
                runtime,
                head: Tip {
                    last_block_hash: genesis_hash,
                    prev_block_hash: CryptoHash::default(),
                    height: 0,
                    epoch_id: EpochId::default(),
                    total_weight: Weight::default(),
                },
                state_roots,
                last_receipts: HashMap::new(),
            }
        }

        pub fn step(&mut self, transactions: Vec<Vec<SignedTransaction>>, chunk_mask: Vec<bool>) {
            let new_hash = hash(&vec![(self.head.height + 1) as u8]);
            let num_shards = self.runtime.num_shards();
            assert_eq!(transactions.len() as ShardId, num_shards);
            let mut all_proposals = vec![];
            let mut new_receipts = HashMap::new();
            for i in 0..num_shards {
                let (state_root, mut proposals, receipts) = self.runtime.update(
                    &self.state_roots[i as usize],
                    i,
                    self.head.height + 1,
                    &self.head.last_block_hash,
                    &new_hash,
                    self.last_receipts.get(&i).unwrap_or(&vec![]),
                    &transactions[i as usize],
                );
                self.state_roots[i as usize] = state_root;
                for (shard_id, mut shard_receipts) in receipts {
                    new_receipts
                        .entry(shard_id)
                        .or_insert_with(|| vec![])
                        .append(&mut shard_receipts);
                }
                all_proposals.append(&mut proposals);
            }
            self.runtime
                .add_validator_proposals(
                    self.head.last_block_hash,
                    new_hash,
                    self.head.height + 1,
                    all_proposals,
                    vec![],
                    chunk_mask,
                    0,
                    self.runtime.genesis_config.gas_price,
                    self.runtime.genesis_config.total_supply,
                )
                .unwrap();
            self.last_receipts = new_receipts;
            self.head = Tip {
                last_block_hash: new_hash,
                prev_block_hash: self.head.last_block_hash,
                height: self.head.height + 1,
                epoch_id: self.runtime.get_epoch_id_from_prev_block(&new_hash).unwrap(),
                total_weight: Weight::from(self.head.total_weight.to_num() + 1),
            };
        }

        /// Step when there is only one shard
        pub fn step_default(&mut self, transactions: Vec<SignedTransaction>) {
            self.step(vec![transactions], vec![true]);
        }

        pub fn view_account(&self, account_id: &str) -> AccountView {
            let shard_id = self.runtime.account_id_to_shard_id(&account_id.to_string());
            self.runtime
                .view_account(self.state_roots[shard_id as usize], &account_id.to_string())
                .unwrap()
                .into()
        }

        /// Compute per epoch per validator reward and per epoch protocol treasury reward
        pub fn compute_reward(&self, num_validators: usize) -> (Balance, Balance) {
            let per_epoch_total_reward = self.runtime.genesis_config.max_inflation_rate as u128
                * self.runtime.genesis_config.total_supply
                * self.runtime.genesis_config.epoch_length as u128
                / (100 * self.runtime.genesis_config.num_blocks_per_year as u128);
            let per_epoch_protocol_treasury = per_epoch_total_reward
                * self.runtime.genesis_config.protocol_reward_percentage as u128
                / 100;
            let per_epoch_per_validator_reward =
                (per_epoch_total_reward - per_epoch_protocol_treasury) / num_validators as u128;
            (per_epoch_per_validator_reward, per_epoch_protocol_treasury)
        }
    }

    /// Start with 2 validators with default stake X.
    /// 1. Validator 0 stakes 2 * X
    /// 2. Validator 0 creates new account Validator 2 with 3 * X in balance
    /// 3. Validator 2 stakes 2 * X
    /// 4. Validator 1 gets unstaked because not enough stake.
    /// 5. At the end Validator 0 and 2 with 2 * X are validators. Validator 1 has stake returned to balance.
    #[test]
    fn test_validator_rotation() {
        init_test_logger();
        let num_nodes = 2;
        let validators = (0..num_nodes).map(|i| format!("test{}", i + 1)).collect::<Vec<_>>();
        let mut env =
            TestEnv::new("test_validator_rotation", vec![validators.clone()], 2, vec![], vec![]);
        let block_producers: Vec<_> = validators
            .iter()
            .map(|id| InMemorySigner::from_seed(id, KeyType::ED25519, id).into())
            .collect();
        // test1 doubles stake and the new account stakes the same, so test2 will be kicked out.
        let staking_transaction = stake(1, &block_producers[0], TESTING_INIT_STAKE * 2);
        let new_account = format!("test{}", num_nodes + 1);
        let new_validator: BlockProducer =
            InMemorySigner::from_seed(&new_account, KeyType::ED25519, &new_account).into();
        let create_account_transaction = SignedTransaction::create_account(
            2,
            block_producers[0].account_id.clone(),
            new_account,
            TESTING_INIT_STAKE * 3,
            new_validator.signer.public_key(),
            &*block_producers[0].signer,
            CryptoHash::default(),
        );
        env.step_default(vec![staking_transaction, create_account_transaction]);
        env.step_default(vec![]);
        let account = env.view_account(&block_producers[0].account_id);
        assert_eq!(account.staked, 2 * TESTING_INIT_STAKE);
        assert_eq!(account.amount, TESTING_INIT_BALANCE - TESTING_INIT_STAKE * 5);

        // Send invalid transaction to see if the rollback of the state affects the validator rewards.
        let invalid_transaction = stake(0, &new_validator, TESTING_INIT_STAKE * 2);
        env.step_default(vec![invalid_transaction]);

        let stake_transaction = stake(1, &new_validator, TESTING_INIT_STAKE * 2);
        env.step_default(vec![stake_transaction]);

        // Roll steps for 3 epochs to pass.
        for _ in 5..=9 {
            env.step_default(vec![]);
        }

        let epoch_id = env.runtime.get_epoch_id_from_prev_block(&env.head.last_block_hash).unwrap();
        assert_eq!(
            env.runtime.get_epoch_block_producers(&epoch_id, &env.head.last_block_hash).unwrap(),
            vec![("test3".to_string(), false), ("test1".to_string(), false)]
        );

        let test1_acc = env.view_account("test1");
        // per epoch per validator reward
        let (per_epoch_per_validator_reward, per_epoch_protocol_treasury) =
            env.compute_reward(num_nodes);
        // Staked 2 * X, sent 3 * X to test3.
        assert_eq!(
            (test1_acc.amount, test1_acc.staked),
            (
                TESTING_INIT_BALANCE - 5 * TESTING_INIT_STAKE + per_epoch_per_validator_reward,
                2 * TESTING_INIT_STAKE + 3 * per_epoch_per_validator_reward
            )
        );
        let test2_acc = env.view_account("test2");
        // Got money back after being kicked out.
        assert_eq!(
            (test2_acc.amount, test2_acc.staked),
            (TESTING_INIT_BALANCE + 3 * per_epoch_per_validator_reward, 0)
        );
        let test3_acc = env.view_account("test3");
        // Got 3 * X, staking 2 * X of them.
        assert_eq!(
            (test3_acc.amount, test3_acc.staked),
            (TESTING_INIT_STAKE, 2 * TESTING_INIT_STAKE + per_epoch_per_validator_reward)
        );
        let protocol_treasury =
            env.view_account(&env.runtime.genesis_config.protocol_treasury_account);
        assert_eq!(
            (protocol_treasury.amount, protocol_treasury.staked),
            (TESTING_INIT_BALANCE + 4 * per_epoch_protocol_treasury, 0)
        );
    }

    /// One validator tries to decrease their stake in epoch T. Make sure that the stake return happens in epoch T+3.
    #[test]
    fn test_validator_stake_change() {
        let num_nodes = 2;
        let validators = (0..num_nodes).map(|i| format!("test{}", i + 1)).collect::<Vec<_>>();
        let mut env = TestEnv::new(
            "test_validator_stake_change",
            vec![validators.clone()],
            2,
            vec![],
            vec![],
        );
        let block_producers: Vec<_> = validators
            .iter()
            .map(|id| InMemorySigner::from_seed(id, KeyType::ED25519, id).into())
            .collect();
        let (per_epoch_per_validator_reward, _) = env.compute_reward(num_nodes);

        let staking_transaction = stake(1, &block_producers[0], TESTING_INIT_STAKE - 1);
        env.step_default(vec![staking_transaction]);
        let account = env.view_account(&block_producers[0].account_id);
        assert_eq!(account.amount, TESTING_INIT_BALANCE - TESTING_INIT_STAKE);
        assert_eq!(account.staked, TESTING_INIT_STAKE);
        for _ in 2..=4 {
            env.step_default(vec![]);
        }

        let account = env.view_account(&block_producers[0].account_id);
        assert_eq!(
            account.amount,
            TESTING_INIT_BALANCE - TESTING_INIT_STAKE + per_epoch_per_validator_reward
        );
        assert_eq!(account.staked, TESTING_INIT_STAKE);

        for _ in 5..=7 {
            env.step_default(vec![]);
        }

        let account = env.view_account(&block_producers[0].account_id);
        assert_eq!(
            account.amount,
            TESTING_INIT_BALANCE - TESTING_INIT_STAKE + 1 + per_epoch_per_validator_reward
        );
        assert_eq!(account.staked, TESTING_INIT_STAKE - 1 + per_epoch_per_validator_reward * 2);
    }

    #[test]
    fn test_validator_stake_change_multiple_times() {
        let num_nodes = 4;
        let validators = (0..num_nodes).map(|i| format!("test{}", i + 1)).collect::<Vec<_>>();
        let mut env = TestEnv::new(
            "test_validator_stake_change_multiple_times",
            vec![validators.clone()],
            4,
            vec![],
            vec![],
        );
        let block_producers: Vec<_> = validators
            .iter()
            .map(|id| InMemorySigner::from_seed(id, KeyType::ED25519, id).into())
            .collect();
        let (per_epoch_per_validator_reward, _) = env.compute_reward(num_nodes);

        let staking_transaction = stake(1, &block_producers[0], TESTING_INIT_STAKE - 1);
        let staking_transaction1 = stake(2, &block_producers[0], TESTING_INIT_STAKE - 2);
        let staking_transaction2 = stake(1, &block_producers[1], TESTING_INIT_STAKE + 1);
        env.step_default(vec![staking_transaction, staking_transaction1, staking_transaction2]);
        let account = env.view_account(&block_producers[0].account_id);
        assert_eq!(account.amount, TESTING_INIT_BALANCE - TESTING_INIT_STAKE);
        assert_eq!(account.staked, TESTING_INIT_STAKE);

        let staking_transaction = stake(3, &block_producers[0], TESTING_INIT_STAKE + 1);
        let staking_transaction1 = stake(2, &block_producers[1], TESTING_INIT_STAKE + 2);
        let staking_transaction2 = stake(3, &block_producers[1], TESTING_INIT_STAKE - 1);
        let staking_transaction3 =
            stake(1, &block_producers[3], TESTING_INIT_STAKE - per_epoch_per_validator_reward - 1);
        env.step_default(vec![
            staking_transaction,
            staking_transaction1,
            staking_transaction2,
            staking_transaction3,
        ]);

        for _ in 3..=8 {
            env.step_default(vec![]);
        }

        let account = env.view_account(&block_producers[0].account_id);
        assert_eq!(
            account.amount,
            TESTING_INIT_BALANCE - TESTING_INIT_STAKE - 1 + per_epoch_per_validator_reward
        );
        assert_eq!(account.staked, TESTING_INIT_STAKE + 1);

        let account = env.view_account(&block_producers[1].account_id);
        assert_eq!(
            account.amount,
            TESTING_INIT_BALANCE - TESTING_INIT_STAKE + per_epoch_per_validator_reward
        );
        assert_eq!(account.staked, TESTING_INIT_STAKE);

        let account = env.view_account(&block_producers[2].account_id);
        assert_eq!(account.amount, TESTING_INIT_BALANCE - TESTING_INIT_STAKE);
        assert_eq!(account.staked, TESTING_INIT_STAKE + per_epoch_per_validator_reward);

        let account = env.view_account(&block_producers[3].account_id);
        assert_eq!(
            account.amount,
            TESTING_INIT_BALANCE - TESTING_INIT_STAKE + per_epoch_per_validator_reward
        );
        assert_eq!(account.staked, TESTING_INIT_STAKE);

        for _ in 9..=12 {
            env.step_default(vec![]);
        }

        let account = env.view_account(&block_producers[0].account_id);
        assert_eq!(
            account.amount,
            TESTING_INIT_BALANCE - TESTING_INIT_STAKE - 1 + per_epoch_per_validator_reward
        );
        assert_eq!(account.staked, TESTING_INIT_STAKE + 1 + per_epoch_per_validator_reward);

        // Note: this is not a bug but rather a feature: when one changes their stake for
        // less than the reward they get in an epoch, and the stake change happens an epoch
        // after they stake, the difference in stakes will be returned in 2 epochs rather than
        // 3.
        let account = env.view_account(&block_producers[1].account_id);
        assert_eq!(
            account.amount,
            TESTING_INIT_BALANCE - TESTING_INIT_STAKE + per_epoch_per_validator_reward + 1
        );
        assert_eq!(account.staked, TESTING_INIT_STAKE + per_epoch_per_validator_reward - 1);

        let account = env.view_account(&block_producers[2].account_id);
        assert_eq!(account.amount, TESTING_INIT_BALANCE - TESTING_INIT_STAKE);
        assert_eq!(account.staked, TESTING_INIT_STAKE + 2 * per_epoch_per_validator_reward);

        let account = env.view_account(&block_producers[3].account_id);
        assert_eq!(
            account.amount,
            TESTING_INIT_BALANCE - TESTING_INIT_STAKE + 2 * per_epoch_per_validator_reward
        );
        assert_eq!(account.staked, TESTING_INIT_STAKE);

        for _ in 13..=16 {
            env.step_default(vec![]);
        }

        let account = env.view_account(&block_producers[0].account_id);
        assert_eq!(
            account.amount,
            TESTING_INIT_BALANCE - TESTING_INIT_STAKE - 1 + per_epoch_per_validator_reward
        );
        assert_eq!(account.staked, TESTING_INIT_STAKE + 1 + 2 * per_epoch_per_validator_reward);

        let account = env.view_account(&block_producers[1].account_id);
        assert_eq!(
            account.amount,
            TESTING_INIT_BALANCE - TESTING_INIT_STAKE + 1 + per_epoch_per_validator_reward
        );
        assert_eq!(account.staked, TESTING_INIT_STAKE - 1 + 2 * per_epoch_per_validator_reward);

        let account = env.view_account(&block_producers[2].account_id);
        assert_eq!(account.amount, TESTING_INIT_BALANCE - TESTING_INIT_STAKE);
        assert_eq!(account.staked, TESTING_INIT_STAKE + 3 * per_epoch_per_validator_reward);

        let account = env.view_account(&block_producers[3].account_id);
        assert_eq!(
            account.amount,
            TESTING_INIT_BALANCE - TESTING_INIT_STAKE + 2 * per_epoch_per_validator_reward + 1
        );
        assert_eq!(account.staked, TESTING_INIT_STAKE + per_epoch_per_validator_reward - 1);
    }

    #[test]
    fn test_verify_validator_signature() {
        let validators = (0..2).map(|i| format!("test{}", i + 1)).collect::<Vec<_>>();
        let env = TestEnv::new(
            "verify_validator_signature_failure",
            vec![validators.clone()],
            2,
            vec![],
            vec![],
        );
        let data = [0; 32];
        let signer = InMemorySigner::from_seed(&validators[0], KeyType::ED25519, &validators[0]);
        let signature = signer.sign(&data);
        assert_eq!(
            ValidatorSignatureVerificationResult::Valid,
            env.runtime.verify_validator_signature(
                &EpochId::default(),
                &validators[0],
                &data,
                &signature
            )
        );
    }

    #[test]
    fn test_verify_validator_signature_failure() {
        let validators = (0..2).map(|i| format!("test{}", i + 1)).collect::<Vec<_>>();
        let env = TestEnv::new(
            "verify_validator_signature_failure",
            vec![validators.clone()],
            2,
            vec![],
            vec![],
        );
        let data = [0; 32];
        let signer = InMemorySigner::from_seed(&validators[0], KeyType::ED25519, &validators[0]);
        let signature = signer.sign(&data);
        assert_eq!(
            ValidatorSignatureVerificationResult::Invalid,
            env.runtime.verify_validator_signature(
                &EpochId::default(),
                &validators[1],
                &data,
                &signature
            )
        );
    }

    #[test]
    fn test_state_sync() {
        let num_nodes = 2;
        let validators = (0..num_nodes).map(|i| format!("test{}", i + 1)).collect::<Vec<_>>();
        let mut env = TestEnv::new("test_state_sync", vec![validators.clone()], 2, vec![], vec![]);
        let block_producers: Vec<_> = validators
            .iter()
            .map(|id| InMemorySigner::from_seed(id, KeyType::ED25519, id).into())
            .collect();
        let (per_epoch_per_validator_reward, _) = env.compute_reward(num_nodes);
        let staking_transaction = stake(1, &block_producers[0], TESTING_INIT_STAKE + 1);
        env.step_default(vec![staking_transaction]);
        env.step_default(vec![]);
        let state_dump = env.runtime.dump_state(0, env.state_roots[0]).unwrap();
        let mut new_env =
            TestEnv::new("test_state_sync", vec![validators.clone()], 2, vec![], vec![]);
        for i in 1..=2 {
            let prev_hash = hash(&[new_env.head.height as u8]);
            let cur_hash = hash(&[(new_env.head.height + 1) as u8]);
            let proposals = if i == 1 {
                vec![ValidatorStake {
                    account_id: block_producers[0].account_id.clone(),
                    amount: TESTING_INIT_STAKE + 1,
                    public_key: block_producers[0].signer.public_key(),
                }]
            } else {
                vec![]
            };
            new_env
                .runtime
                .add_validator_proposals(
                    prev_hash,
                    cur_hash,
                    i,
                    proposals,
                    vec![],
                    vec![true],
                    0,
                    new_env.runtime.genesis_config.gas_price,
                    new_env.runtime.genesis_config.total_supply,
                )
                .unwrap();
            new_env.head.height = i;
            new_env.head.last_block_hash = cur_hash;
            new_env.head.prev_block_hash = prev_hash;
        }
        new_env.runtime.set_state(0, env.state_roots[0], state_dump).unwrap();
        new_env.state_roots[0] = env.state_roots[0];
        for _ in 3..=5 {
            new_env.step_default(vec![]);
        }

        let account = new_env.view_account(&block_producers[0].account_id);
        assert_eq!(
            account.amount,
            TESTING_INIT_BALANCE - TESTING_INIT_STAKE - 1 + per_epoch_per_validator_reward
        );
        assert_eq!(account.staked, TESTING_INIT_STAKE + 1 + per_epoch_per_validator_reward);

        let account = new_env.view_account(&block_producers[1].account_id);
        assert_eq!(account.amount, TESTING_INIT_BALANCE - TESTING_INIT_STAKE);
        assert_eq!(account.staked, TESTING_INIT_STAKE + 2 * per_epoch_per_validator_reward);
    }

    /// Test two shards: the first shard has 2 validators (test1, test4) and the second shard
    /// has 4 validators (test1, test2, test3, test4). Test that kickout and stake change
    /// work properly.
    #[test]
    fn test_multiple_shards() {
        let num_nodes = 4;
        let first_shard_validators = (0..2).map(|i| format!("test{}", i + 1)).collect::<Vec<_>>();
        let second_shard_validators =
            (0..num_nodes).map(|i| format!("test{}", i + 1)).collect::<Vec<_>>();
        let validators = second_shard_validators.clone();
        let mut env = TestEnv::new(
            "test_multiple_shards",
            vec![first_shard_validators, second_shard_validators],
            4,
            vec![],
            vec![],
        );
        let block_producers: Vec<_> = validators
            .iter()
            .map(|id| InMemorySigner::from_seed(id, KeyType::ED25519, id).into())
            .collect();
        let (per_epoch_per_validator_reward, _) = env.compute_reward(num_nodes);
        let staking_transaction = stake(1, &block_producers[0], TESTING_INIT_STAKE - 1);
        let first_account_shard_id = env.runtime.account_id_to_shard_id(&"test1".to_string());
        let transactions = if first_account_shard_id == 0 {
            vec![vec![staking_transaction], vec![]]
        } else {
            vec![vec![], vec![staking_transaction]]
        };
        env.step(transactions, vec![false, true]);
        for _ in 2..10 {
            env.step(vec![vec![], vec![]], vec![true, true]);
        }
        let account = env.view_account(&block_producers[3].account_id);
        assert_eq!(account.staked, TESTING_INIT_STAKE);
        assert_eq!(
            account.amount,
            TESTING_INIT_BALANCE - TESTING_INIT_STAKE + per_epoch_per_validator_reward
        );

        let account = env.view_account(&block_producers[0].account_id);
        assert_eq!(account.staked, TESTING_INIT_STAKE + per_epoch_per_validator_reward - 1);

        for _ in 10..14 {
            env.step(vec![vec![], vec![]], vec![true, true]);
        }
        let account = env.view_account(&block_producers[3].account_id);
        assert_eq!(account.staked, 0);
    }

    #[test]
    fn test_get_validator_info() {
        let num_nodes = 2;
        let validators = (0..num_nodes).map(|i| format!("test{}", i + 1)).collect::<Vec<_>>();
        let mut env = TestEnv::new(
            "test_validator_get_validator_info",
            vec![validators.clone()],
            2,
            vec![],
            vec![],
        );
        let block_producers: Vec<_> = validators
            .iter()
            .map(|id| InMemorySigner::from_seed(id, KeyType::ED25519, id).into())
            .collect();
        let (per_epoch_per_validator_reward, _) = env.compute_reward(num_nodes);
        let staking_transaction = stake(1, &block_producers[0], 0);
        env.step_default(vec![staking_transaction]);
        env.step_default(vec![]);
        let mut current_validators = env
            .runtime
            .epoch_manager
            .write()
            .expect(POISONED_LOCK_ERR)
            .get_epoch_info_from_hash(&env.head.last_block_hash)
            .unwrap()
            .validators
            .clone();
        let response = env
            .runtime
            .query(env.state_roots[0], 2, &env.head.last_block_hash, vec!["validators"], &[])
            .unwrap();
        match response {
            QueryResponse::Validators(info) => assert_eq!(
                info,
                EpochValidatorInfo {
                    current_validators: current_validators
                        .clone()
                        .into_iter()
                        .map(Into::into)
                        .collect(),
                    next_validators: current_validators
                        .clone()
                        .into_iter()
                        .map(Into::into)
                        .collect(),
                    current_proposals: vec![ValidatorStake {
                        account_id: "test1".to_string(),
                        public_key: block_producers[0].signer.public_key(),
                        amount: 0
                    }
                    .into()]
                }
            ),
            _ => panic!("wrong response"),
        }
        env.step_default(vec![]);
        let response = env
            .runtime
            .query(env.state_roots[0], 3, &env.head.last_block_hash, vec!["validators"], &[])
            .unwrap();
        match response {
            QueryResponse::Validators(info) => {
                for p in current_validators.iter_mut() {
                    p.amount += per_epoch_per_validator_reward;
                }
                let v: Vec<ValidatorStake> =
                    info.current_validators.clone().into_iter().map(Into::into).collect();
                assert_eq!(v, current_validators);
                assert_eq!(
                    info.next_validators,
                    vec![ValidatorStake {
                        account_id: "test2".to_string(),
                        public_key: block_producers[1].signer.public_key(),
                        amount: TESTING_INIT_STAKE + per_epoch_per_validator_reward
                    }
                    .into()]
                );
                assert!(info.current_proposals.is_empty());
            }
            _ => panic!("wrong response"),
        }
    }

    #[test]
    fn test_care_about_shard() {
        let num_nodes = 2;
        let validators = (0..num_nodes).map(|i| format!("test{}", i + 1)).collect::<Vec<_>>();
        let mut env = TestEnv::new(
            "test_validator_get_validator_info",
            vec![validators.clone(), vec![validators[0].clone()]],
            2,
            vec![validators[1].clone()],
            vec![],
        );
        let block_producers: Vec<_> = validators
            .iter()
            .map(|id| InMemorySigner::from_seed(id, KeyType::ED25519, id).into())
            .collect();
        let staking_transaction = stake(1, &block_producers[1], 0);
        env.step(vec![vec![staking_transaction], vec![]], vec![true, true]);
        env.step(vec![vec![], vec![]], vec![true, true]);
        assert!(env.runtime.cares_about_shard(
            Some(&validators[0]),
            &env.head.last_block_hash,
            0,
            true
        ));
        assert!(!env.runtime.cares_about_shard(
            Some(&validators[0]),
            &env.head.last_block_hash,
            1,
            true
        ));
        assert!(
            env.runtime.cares_about_shard(Some(&validators[1]), &env.head.last_block_hash, 0, true),
            true
        );
        assert!(env.runtime.cares_about_shard(
            Some(&validators[1]),
            &env.head.last_block_hash,
            1,
            true
        ));

        assert!(env.runtime.will_care_about_shard(
            Some(&validators[0]),
            &env.head.last_block_hash,
            0,
            true
        ));
        assert!(env.runtime.will_care_about_shard(
            Some(&validators[0]),
            &env.head.last_block_hash,
            1,
            true
        ));
        assert!(env.runtime.will_care_about_shard(
            Some(&validators[1]),
            &env.head.last_block_hash,
            0,
            true
        ));
        assert!(!env.runtime.will_care_about_shard(
            Some(&validators[1]),
            &env.head.last_block_hash,
            1,
            true
        ));
    }
}<|MERGE_RESOLUTION|>--- conflicted
+++ resolved
@@ -22,11 +22,9 @@
 use near_primitives::types::{
     AccountId, Balance, BlockIndex, EpochId, Gas, MerkleHash, ShardId, ValidatorStake,
 };
-<<<<<<< HEAD
-use near_primitives::utils::{account_id_to_shard_id, prefix_for_access_key};
-=======
-use near_primitives::utils::{prefix_for_access_key, ACCOUNT_DATA_SEPARATOR};
->>>>>>> d4712338
+use near_primitives::utils::{
+    account_id_to_shard_id, prefix_for_access_key, ACCOUNT_DATA_SEPARATOR,
+};
 use near_primitives::views::{
     AccessKeyInfoView, CallResult, QueryError, QueryResponse, ViewStateResult,
 };
@@ -183,13 +181,6 @@
     }
 }
 
-<<<<<<< HEAD
-=======
-pub fn account_id_to_shard_id(account_id: &AccountId, num_shards: ShardId) -> ShardId {
-    let mut cursor = Cursor::new((hash(&account_id.clone().into_bytes()).0).0);
-    cursor.read_u64::<LittleEndian>().expect("Must not happened") % (num_shards)
-}
-
 pub fn state_record_to_shard_id(state_record: &StateRecord, num_shards: ShardId) -> ShardId {
     match &state_record {
         StateRecord::Account { account_id, .. }
@@ -214,7 +205,6 @@
     }
 }
 
->>>>>>> d4712338
 impl RuntimeAdapter for NightshadeRuntime {
     fn genesis_state(&self) -> (StoreUpdate, Vec<MerkleHash>) {
         let mut store_update = self.store.store_update();
