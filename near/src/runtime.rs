--- conflicted
+++ resolved
@@ -17,6 +17,7 @@
 use near_primitives::rpc::{
     AccountViewCallResult, CallResult, QueryError, QueryResponse, ViewStateResult,
 };
+use near_primitives::serialize::BaseDecode;
 use near_primitives::sharding::ShardChunkHeader;
 use near_primitives::transaction::{ReceiptTransaction, SignedTransaction};
 use near_primitives::types::{
@@ -34,7 +35,6 @@
 use node_runtime::{ApplyState, Runtime, ETHASH_CACHE_PATH};
 
 use crate::config::GenesisConfig;
-use near_primitives::serialize::BaseDecode;
 
 const POISONED_LOCK_ERR: &str = "The lock was poisoned.";
 
@@ -649,8 +649,11 @@
 
 #[cfg(test)]
 mod test {
+    use std::collections::{BTreeSet, HashMap};
+
     use tempdir::TempDir;
 
+    use near_chain::types::ValidatorSignatureVerificationResult;
     use near_chain::{ReceiptResult, RuntimeAdapter, Tip};
     use near_client::BlockProducer;
     use near_primitives::block::Weight;
@@ -671,8 +674,6 @@
     use crate::config::{TESTING_INIT_BALANCE, TESTING_INIT_STAKE};
     use crate::runtime::POISONED_LOCK_ERR;
     use crate::{get_store_path, GenesisConfig, NightshadeRuntime};
-    use near_chain::types::ValidatorSignatureVerificationResult;
-    use std::collections::{BTreeSet, HashMap};
 
     fn stake(nonce: Nonce, sender: &BlockProducer, amount: Balance) -> SignedTransaction {
         TransactionBody::Stake(StakeTransaction {
@@ -1326,18 +1327,64 @@
         );
     }
 
-<<<<<<< HEAD
+    /// Test two shards: the first shard has 2 validators (test1, test4) and the second shard
+    /// has 4 validators (test1, test2, test3, test4). Test that kickout and stake change
+    /// work properly.
+    #[test]
+    fn test_multiple_shards() {
+        let num_nodes = 4;
+        let first_shard_validators = (0..2).map(|i| format!("test{}", i + 1)).collect::<Vec<_>>();
+        let second_shard_validators =
+            (0..num_nodes).map(|i| format!("test{}", i + 1)).collect::<Vec<_>>();
+        let validators = second_shard_validators.clone();
+        let mut env = TestEnv::new(
+            "test_multiple_shards",
+            vec![first_shard_validators, second_shard_validators],
+            4,
+        );
+        let block_producers: Vec<_> =
+            validators.iter().map(|id| InMemorySigner::from_seed(id, id).into()).collect();
+        let (per_epoch_per_validator_reward, _) = env.compute_reward(num_nodes);
+        let staking_transaction = stake(1, &block_producers[0], TESTING_INIT_STAKE - 1);
+        let first_account_shard_id = env.runtime.account_id_to_shard_id(&"test1".to_string());
+        let transactions = if first_account_shard_id == 0 {
+            vec![vec![staking_transaction], vec![]]
+        } else {
+            vec![vec![], vec![staking_transaction]]
+        };
+        env.step(transactions, vec![false, true]);
+        for _ in 2..10 {
+            env.step(vec![vec![], vec![]], vec![true, true]);
+        }
+        let account = env.view_account(&block_producers[3].account_id);
+        assert_eq!(account.stake, TESTING_INIT_STAKE);
+        assert_eq!(
+            account.amount,
+            TESTING_INIT_BALANCE - TESTING_INIT_STAKE + per_epoch_per_validator_reward
+        );
+
+        let account = env.view_account(&block_producers[0].account_id);
+        assert_eq!(account.stake, TESTING_INIT_STAKE + per_epoch_per_validator_reward - 1);
+
+        for _ in 10..14 {
+            env.step(vec![vec![], vec![]], vec![true, true]);
+        }
+        let account = env.view_account(&block_producers[3].account_id);
+        assert_eq!(account.stake, 0);
+    }
+
     #[test]
     fn test_get_validator_info() {
         let num_nodes = 2;
         let validators = (0..num_nodes).map(|i| format!("test{}", i + 1)).collect::<Vec<_>>();
-        let mut env = TestEnv::new("test_validator_get_validator_info", validators.clone(), 2);
+        let mut env =
+            TestEnv::new("test_validator_get_validator_info", vec![validators.clone()], 2);
         let block_producers: Vec<_> =
             validators.iter().map(|id| InMemorySigner::from_seed(id, id).into()).collect();
         let (per_epoch_per_validator_reward, _) = env.compute_reward(num_nodes);
         let staking_transaction = stake(1, &block_producers[0], 0);
-        env.step(vec![staking_transaction]);
-        env.step(vec![]);
+        env.step_default(vec![staking_transaction]);
+        env.step_default(vec![]);
         let mut current_validators = env
             .runtime
             .epoch_manager
@@ -1366,7 +1413,7 @@
             ),
             _ => panic!("wrong response"),
         }
-        env.step(vec![]);
+        env.step_default(vec![]);
         let response = env
             .runtime
             .query(env.state_roots[0], 3, &env.head.last_block_hash, vec!["validators"], &[])
@@ -1389,51 +1436,5 @@
             }
             _ => panic!("wrong response"),
         }
-=======
-    /// Test two shards: the first shard has 2 validators (test1, test4) and the second shard
-    /// has 4 validators (test1, test2, test3, test4). Test that kickout and stake change
-    /// work properly.
-    #[test]
-    fn test_multiple_shards() {
-        let num_nodes = 4;
-        let first_shard_validators = (0..2).map(|i| format!("test{}", i + 1)).collect::<Vec<_>>();
-        let second_shard_validators =
-            (0..num_nodes).map(|i| format!("test{}", i + 1)).collect::<Vec<_>>();
-        let validators = second_shard_validators.clone();
-        let mut env = TestEnv::new(
-            "test_multiple_shards",
-            vec![first_shard_validators, second_shard_validators],
-            4,
-        );
-        let block_producers: Vec<_> =
-            validators.iter().map(|id| InMemorySigner::from_seed(id, id).into()).collect();
-        let (per_epoch_per_validator_reward, _) = env.compute_reward(num_nodes);
-        let staking_transaction = stake(1, &block_producers[0], TESTING_INIT_STAKE - 1);
-        let first_account_shard_id = env.runtime.account_id_to_shard_id(&"test1".to_string());
-        let transactions = if first_account_shard_id == 0 {
-            vec![vec![staking_transaction], vec![]]
-        } else {
-            vec![vec![], vec![staking_transaction]]
-        };
-        env.step(transactions, vec![false, true]);
-        for _ in 2..10 {
-            env.step(vec![vec![], vec![]], vec![true, true]);
-        }
-        let account = env.view_account(&block_producers[3].account_id);
-        assert_eq!(account.stake, TESTING_INIT_STAKE);
-        assert_eq!(
-            account.amount,
-            TESTING_INIT_BALANCE - TESTING_INIT_STAKE + per_epoch_per_validator_reward
-        );
-
-        let account = env.view_account(&block_producers[0].account_id);
-        assert_eq!(account.stake, TESTING_INIT_STAKE + per_epoch_per_validator_reward - 1);
-
-        for _ in 10..14 {
-            env.step(vec![vec![], vec![]], vec![true, true]);
-        }
-        let account = env.view_account(&block_producers[3].account_id);
-        assert_eq!(account.stake, 0);
->>>>>>> e2b0c4ab
     }
 }