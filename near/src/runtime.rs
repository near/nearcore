use std::convert::TryFrom;
use std::io::{Cursor, Read, Write};
use std::path::Path;
use std::sync::{Arc, Mutex, RwLock};

use byteorder::{LittleEndian, ReadBytesExt, WriteBytesExt};
use log::{debug, error, info};

use near_chain::{
    BlockHeader, Error, ErrorKind, ReceiptResult, RuntimeAdapter, ValidTransaction, Weight,
};
use near_primitives::account::{AccessKey, Account};
use near_primitives::crypto::signature::{verify, PublicKey, Signature};
use near_primitives::hash::{hash, CryptoHash};
use near_primitives::rpc::{AccountViewCallResult, QueryResponse, ViewStateResult};
use near_primitives::transaction::{ReceiptTransaction, SignedTransaction, TransactionResult};
use near_primitives::types::{AccountId, BlockIndex, MerkleHash, ShardId, ValidatorStake};
use near_primitives::utils::prefix_for_access_key;
use near_store::{
    get_access_key_raw, get_account, set_account, Store, StoreUpdate, Trie, TrieUpdate,
    WrappedTrieChanges,
};
use near_verifier::TransactionVerifier;
use node_runtime::adapter::query_client;
use node_runtime::ethereum::EthashProvider;
use node_runtime::state_viewer::TrieViewer;
use node_runtime::{ApplyState, Runtime, ETHASH_CACHE_PATH};

use crate::config::GenesisConfig;
use crate::validator_manager::{ValidatorEpochConfig, ValidatorManager};
use kvdb::DBValue;
use std::cmp::max;

const POISONED_LOCK_ERR: &str = "The lock was poisoned.";

/// Defines Nightshade state transition, validator rotation and block weight for fork choice rule.
/// TODO: this possibly should be merged with the runtime cargo or at least reconsiled on the interfaces.
pub struct NightshadeRuntime {
    genesis_config: GenesisConfig,

    store: Arc<Store>,
    pub trie: Arc<Trie>,
    trie_viewer: TrieViewer,
    runtime: Runtime,
    validator_manager: RwLock<ValidatorManager>,
}

impl NightshadeRuntime {
    pub fn new(home_dir: &Path, store: Arc<Store>, genesis_config: GenesisConfig) -> Self {
        let trie = Arc::new(Trie::new(store.clone()));
        let mut ethash_dir = home_dir.to_owned();
        ethash_dir.push(ETHASH_CACHE_PATH);
        let ethash_provider = Arc::new(Mutex::new(EthashProvider::new(ethash_dir.as_path())));
        let runtime = Runtime::new(ethash_provider.clone());
        let trie_viewer = TrieViewer::new(ethash_provider);
        let initial_epoch_config = ValidatorEpochConfig {
            epoch_length: genesis_config.epoch_length,
            rng_seed: [0; 32],
            num_shards: genesis_config.block_producers_per_shard.len() as ShardId,
            num_block_producers: genesis_config.num_block_producers,
            block_producers_per_shard: genesis_config.block_producers_per_shard.clone(),
            avg_fisherman_per_shard: genesis_config.avg_fisherman_per_shard.clone(),
            validator_kickout_threshold: genesis_config.validator_kickout_threshold,
        };
        let validator_manager = RwLock::new(
            ValidatorManager::new(
                initial_epoch_config,
                genesis_config
                    .validators
                    .iter()
                    .map(|account_info| ValidatorStake {
                        account_id: account_info.account_id.clone(),
                        public_key: PublicKey::try_from(account_info.public_key.0.as_str())
                            .unwrap(),
                        amount: account_info.amount,
                    })
                    .collect(),
                store.clone(),
            )
            .expect("Failed to start Validator Manager"),
        );
        NightshadeRuntime { genesis_config, store, trie, runtime, trie_viewer, validator_manager }
    }
}

impl RuntimeAdapter for NightshadeRuntime {
    fn genesis_state(&self) -> (StoreUpdate, Vec<MerkleHash>) {
        let mut store_update = self.store.store_update();
        let mut state_roots = vec![];
        for shard_id in 0..self.genesis_config.block_producers_per_shard.len() as ShardId {
            let validators = self
                .genesis_config
                .validators
                .iter()
                .filter_map(|account_info| {
                    if self.account_id_to_shard_id(&account_info.account_id) == shard_id {
                        Some((
                            account_info.account_id.clone(),
                            account_info.public_key.clone(),
                            account_info.amount,
                        ))
                    } else {
                        None
                    }
                })
                .collect::<Vec<_>>();
            let state_update = TrieUpdate::new(self.trie.clone(), MerkleHash::default());
            let (shard_store_update, state_root) = self.runtime.apply_genesis_state(
                state_update,
                &validators,
                &self.genesis_config.records[shard_id as usize],
            );
            store_update.merge(shard_store_update);
            state_roots.push(state_root);
        }
        (store_update, state_roots)
    }

    fn compute_block_weight(
        &self,
        prev_header: &BlockHeader,
        header: &BlockHeader,
    ) -> Result<Weight, Error> {
        let mut vm = self.validator_manager.write().expect(POISONED_LOCK_ERR);
        let validator = vm
            .get_block_proposer_info(header.epoch_hash, header.height)
            .map_err(|err| ErrorKind::Other(err.to_string()))?;
        if !header.verify_block_producer(&validator.public_key) {
            return Err(ErrorKind::InvalidBlockProposer.into());
        }
        Ok(prev_header.total_weight.next(header.approval_sigs.len() as u64))
    }

    fn get_epoch_block_proposers(
        &self,
        epoch_hash: CryptoHash,
    ) -> Result<Vec<AccountId>, Box<dyn std::error::Error>> {
        let mut vm = self.validator_manager.write().expect(POISONED_LOCK_ERR);
        let validator_assignment = vm.get_validators(epoch_hash)?;
        Ok(validator_assignment
            .block_producers
            .iter()
            .map(|index| validator_assignment.validators[*index].account_id.clone())
            .collect())
    }

    fn get_block_proposer(
        &self,
        epoch_hash: CryptoHash,
        height: BlockIndex,
    ) -> Result<AccountId, Box<dyn std::error::Error>> {
        let mut vm = self.validator_manager.write().expect(POISONED_LOCK_ERR);
        Ok(vm.get_block_proposer_info(epoch_hash, height)?.account_id)
    }

    fn get_epoch_offset(
        &self,
        parent_hash: CryptoHash,
        index: u64,
    ) -> Result<(CryptoHash, u64), Box<dyn std::error::Error>> {
        self.validator_manager
            .read()
            .expect(POISONED_LOCK_ERR)
            .get_epoch_offset(parent_hash, index)
            .map_err(|e| e.into())
    }

    fn get_chunk_proposer(
        &self,
        shard_id: ShardId,
        parent_hash: CryptoHash,
        height: BlockIndex,
    ) -> Result<AccountId, Box<dyn std::error::Error>> {
        let mut vm = self.validator_manager.write().expect(POISONED_LOCK_ERR);
        let (epoch_hash, idx) = vm.get_epoch_offset(parent_hash, height)?;
        let validator_assignemnt = vm.get_validators(epoch_hash)?;
        let total_seats: u64 = validator_assignemnt.chunk_producers[shard_id as usize]
            .iter()
            .map(|(_, seats)| seats)
            .sum();
        let mut cur_seats = 0;
        for (index, seats) in validator_assignemnt.chunk_producers[shard_id as usize].iter() {
            if cur_seats + *seats > idx % total_seats {
                return Ok(validator_assignemnt.validators[*index].account_id.clone());
            }
            cur_seats += *seats;
        }
        unreachable!()
    }

    fn check_validator_signature(
        &self,
<<<<<<< HEAD
        account_id: &AccountId,
        epoch: &CryptoHash,
        signature: &Signature,
        data: &[u8],
    ) -> bool {
        let mut validator_manager = self.validator_manager.write().expect(POISONED_LOCK_ERR);
        let validators = validator_manager.get_validators(*epoch);

        if let Ok(validators) = validators {
            let validator = validators.find_by_account(account_id);

            if let Some(validator) = validator {
                return verify(data, signature, &validator.public_key);
            }
        }

=======
        epoch_hash: &CryptoHash,
        account_id: &AccountId,
        data: &[u8],
        signature: &Signature,
    ) -> bool {
        let mut vm = self.validator_manager.write().expect(POISONED_LOCK_ERR);
        if let Ok(validators) = vm.get_validators(*epoch_hash) {
            if let Some(idx) = validators.validator_to_index.get(account_id) {
                let staking_key = &validators.validators[*idx].public_key;
                return verify(data, signature, staking_key);
            }
        }
>>>>>>> 42b8c1b8
        false
    }

    fn num_shards(&self) -> ShardId {
        // TODO: should be dynamic.
        self.genesis_config.block_producers_per_shard.len() as ShardId
    }

    fn account_id_to_shard_id(&self, account_id: &AccountId) -> ShardId {
        let mut cursor = Cursor::new((hash(&account_id.clone().into_bytes()).0).0);
        cursor.read_u64::<LittleEndian>().expect("Must not happened")
            % (self.genesis_config.block_producers_per_shard.len() as ShardId)
    }

    fn validate_tx(
        &self,
        _shard_id: ShardId,
        state_root: MerkleHash,
        transaction: SignedTransaction,
    ) -> Result<ValidTransaction, String> {
        let state_update = TrieUpdate::new(self.trie.clone(), state_root);
        let verifier = TransactionVerifier::new(&state_update);
        if let Err(err) = verifier.verify_transaction(&transaction) {
            debug!(target: "runtime", "Tx {:?} validation failed: {:?}", transaction, err);
            return Err(err);
        }
        Ok(ValidTransaction { transaction })
    }

    fn add_validator_proposals(
        &self,
        parent_hash: CryptoHash,
        current_hash: CryptoHash,
        block_index: BlockIndex,
        proposals: Vec<ValidatorStake>,
        validator_mask: Vec<bool>,
    ) -> Result<(), Box<dyn std::error::Error>> {
        // Deal with validator proposals and epoch finishing.
        let mut vm = self.validator_manager.write().expect(POISONED_LOCK_ERR);
        // TODO: don't commit here, instead contribute to upstream store update.
        vm.add_proposals(parent_hash, current_hash, block_index, proposals, validator_mask)?
            .commit()
            .map_err(|err| err.into())
    }

    fn get_epoch_offset(
        &self,
        parent_hash: CryptoHash,
        block_index: BlockIndex,
    ) -> Result<(CryptoHash, BlockIndex), Box<dyn std::error::Error>> {
        let vm = self.validator_manager.read().expect(POISONED_LOCK_ERR);
        Ok(vm.get_epoch_offset(parent_hash, block_index)?)
    }

    fn apply_transactions(
        &self,
        shard_id: ShardId,
        state_root: &MerkleHash,
        block_index: BlockIndex,
        prev_block_hash: &CryptoHash,
        block_hash: &CryptoHash,
        receipts: &Vec<Vec<ReceiptTransaction>>,
        transactions: &Vec<SignedTransaction>,
    ) -> Result<
        (
            WrappedTrieChanges,
            MerkleHash,
            Vec<TransactionResult>,
            ReceiptResult,
            Vec<ValidatorStake>,
        ),
        Box<dyn std::error::Error>,
    > {
        let mut state_update = TrieUpdate::new(self.trie.clone(), *state_root);
        {
            let mut vm = self.validator_manager.write().expect(POISONED_LOCK_ERR);
            let (epoch_hash, offset) = vm.get_epoch_offset(*prev_block_hash, block_index)?;
            if offset == 0 && epoch_hash != CryptoHash::default() {
                vm.finalize_epoch(&epoch_hash, prev_block_hash, block_hash)?;
                let prev_stake_change = vm.get_validators(epoch_hash)?.stake_change.clone();
                for (account_id, new_stake) in vm.get_validators(*block_hash)?.stake_change.iter() {
                    let account: Option<Account> = get_account(&state_update, account_id);
                    if let Some(mut account) = account {
                        let prev_stake = *prev_stake_change.get(account_id).unwrap_or(&0);
                        if account.staked < max(prev_stake, *new_stake) {
                            error!("FATAL: staking invariance does not hold");
                        }
                        let return_stake = account.staked - max(prev_stake, *new_stake);
                        account.staked -= return_stake;
                        account.amount += return_stake;
                        set_account(&mut state_update, account_id, &account);
                    }
                }
            }
        }
        let apply_state = ApplyState {
            root: *state_root,
            shard_id,
            block_index,
            parent_block_hash: *prev_block_hash,
        };

        let apply_result =
            self.runtime.apply(state_update, &apply_state, &receipts, &transactions)?;

        Ok((
            WrappedTrieChanges::new(self.trie.clone(), apply_result.trie_changes),
            apply_result.root,
            apply_result.tx_result,
            apply_result.new_receipts,
            apply_result.validator_proposals,
        ))
    }

    fn query(
        &self,
        state_root: MerkleHash,
        height: BlockIndex,
        path: &str,
        data: &[u8],
    ) -> Result<QueryResponse, Box<dyn std::error::Error>> {
        query_client(self, state_root, height, path, data)
    }

    fn dump_state(
        &self,
        shard_id: ShardId,
        state_root: MerkleHash,
    ) -> Result<Vec<u8>, Box<dyn std::error::Error>> {
        // TODO(1052): make sure state_root is present in the trie.
        // create snapshot.
        let mut result = vec![];
        let mut cursor = Cursor::new(&mut result);
        for item in self.trie.iter(&state_root)? {
            let (key, value) = item?;
            cursor.write_u32::<LittleEndian>(key.len() as u32)?;
            cursor.write_all(&key)?;
            cursor.write_u32::<LittleEndian>(value.len() as u32)?;
            cursor.write_all(value.as_ref())?;
        }
        // TODO(1048): Save on disk an snapshot, split into chunks and compressed. Send chunks instead of single blob.
        info!(target: "runtime", "Dumped state for shard #{} @ {}, size = {}", shard_id, state_root, result.len());
        Ok(result)
    }

    fn set_state(
        &self,
        shard_id: ShardId,
        state_root: MerkleHash,
        payload: Vec<u8>,
    ) -> Result<(), Box<dyn std::error::Error>> {
        info!(target: "runtime", "Setting state for shard #{} @ {}, size = {}", shard_id, state_root, payload.len());
        let mut state_update = TrieUpdate::new(self.trie.clone(), CryptoHash::default());
        let payload_len = payload.len();
        let mut cursor = Cursor::new(payload);
        while cursor.position() < payload_len as u64 {
            let key_len = cursor.read_u32::<LittleEndian>()? as usize;
            let mut key = vec![0; key_len];
            cursor.read_exact(&mut key)?;
            let value_len = cursor.read_u32::<LittleEndian>()? as usize;
            let mut value = vec![0; value_len];
            cursor.read_exact(&mut value)?;
            state_update.set(key, DBValue::from_slice(&value));
        }
        let (store_update, root) = state_update.finalize()?.into(self.trie.clone())?;
        if root != state_root {
            return Err("Invalid state root".into());
        }
        store_update.commit()?;
        Ok(())
    }
}

impl node_runtime::adapter::ViewRuntimeAdapter for NightshadeRuntime {
    fn view_account(
        &self,
        state_root: MerkleHash,
        account_id: &AccountId,
    ) -> Result<AccountViewCallResult, Box<dyn std::error::Error>> {
        let state_update = TrieUpdate::new(self.trie.clone(), state_root);
        self.trie_viewer.view_account(&state_update, account_id)
    }

    fn call_function(
        &self,
        state_root: MerkleHash,
        height: BlockIndex,
        contract_id: &AccountId,
        method_name: &str,
        args: &[u8],
        logs: &mut Vec<String>,
    ) -> Result<Vec<u8>, Box<dyn std::error::Error>> {
        let state_update = TrieUpdate::new(self.trie.clone(), state_root);
        self.trie_viewer.call_function(state_update, height, contract_id, method_name, args, logs)
    }

    fn view_access_key(
        &self,
        state_root: MerkleHash,
        account_id: &AccountId,
        public_key: &PublicKey,
    ) -> Result<Option<AccessKey>, Box<dyn std::error::Error>> {
        let state_update = TrieUpdate::new(self.trie.clone(), state_root);
        self.trie_viewer.view_access_key(&state_update, account_id, public_key)
    }

    fn view_access_keys(
        &self,
        state_root: MerkleHash,
        account_id: &AccountId,
    ) -> Result<Vec<(PublicKey, AccessKey)>, Box<dyn std::error::Error>> {
        let state_update = TrieUpdate::new(self.trie.clone(), state_root);
        let prefix = prefix_for_access_key(account_id);
        match state_update.iter(&prefix) {
            Ok(iter) => iter
                .map(|key| {
                    let public_key = &key[prefix.len()..];
                    let access_key = get_access_key_raw(&state_update, &key)
                        .ok_or("Missing key from iterator")?;
                    PublicKey::try_from(public_key)
                        .map_err(|err| format!("{}", err).into())
                        .map(|key| (key, access_key))
                })
                .collect::<Result<Vec<_>, Box<dyn std::error::Error>>>(),
            Err(e) => Err(e),
        }
    }

    fn view_state(
        &self,
        state_root: MerkleHash,
        account_id: &AccountId,
    ) -> Result<ViewStateResult, Box<dyn std::error::Error>> {
        let state_update = TrieUpdate::new(self.trie.clone(), state_root);
        self.trie_viewer.view_state(&state_update, account_id)
    }
}

#[cfg(test)]
mod test {
    use crate::config::{TESTING_INIT_BALANCE, TESTING_INIT_STAKE};
    use crate::runtime::POISONED_LOCK_ERR;
    use crate::test_utils::*;
    use crate::{get_store_path, GenesisConfig, NightshadeRuntime};
    use near_chain::RuntimeAdapter;
    use near_client::BlockProducer;
    use near_primitives::crypto::signer::{EDSigner, InMemorySigner};
    use near_primitives::hash::{hash, CryptoHash};
    use near_primitives::rpc::AccountViewCallResult;
    use near_primitives::serialize::BaseEncode;
    use near_primitives::transaction::{
        CreateAccountTransaction, ReceiptTransaction, SignedTransaction, StakeTransaction,
        TransactionBody,
    };
    use near_primitives::types::{Balance, BlockIndex, Nonce, ValidatorStake};
    use near_store::create_store;
    use node_runtime::adapter::ViewRuntimeAdapter;
    use tempdir::TempDir;

    fn stake(nonce: Nonce, sender: &BlockProducer, amount: Balance) -> SignedTransaction {
        TransactionBody::Stake(StakeTransaction {
            nonce,
            originator: sender.account_id.clone(),
            amount,
            public_key: sender.signer.public_key().to_base(),
        })
        .sign(&*sender.signer.clone())
    }

    impl NightshadeRuntime {
        fn update(
            &self,
            state_root: &CryptoHash,
            block_index: BlockIndex,
            prev_block_hash: &CryptoHash,
            block_hash: &CryptoHash,
            receipts: &Vec<Vec<ReceiptTransaction>>,
            transactions: &Vec<SignedTransaction>,
        ) -> (CryptoHash, Vec<ValidatorStake>, Vec<Vec<ReceiptTransaction>>) {
            let mut root = *state_root;
            let (wrapped_trie_changes, new_root, _tx_results, receipt_results, stakes) = self
                .apply_transactions(
                    0,
                    &root,
                    block_index,
                    prev_block_hash,
                    block_hash,
                    receipts,
                    transactions,
                )
                .unwrap();
            let mut store_update = self.store.store_update();
            wrapped_trie_changes.insertions_into(&mut store_update).unwrap();
            store_update.commit().unwrap();
            root = new_root;
            let new_receipts = receipt_results.into_iter().map(|(_, v)| v).collect();
            (root, stakes, new_receipts)
        }
    }

    /// Start with 2 validators with default stake X.
    /// 1. Validator 0 stakes 2 * X
    /// 2. Validator 0 creates new account Validator 2 with 3 * X in balance
    /// 3. Validator 2 stakes 2 * X
    /// 4. Validator 1 doesn't produce blocks and gets kicked out
    /// 5. At the end Validator 0 and 2 with 2 * X are validators. Validator 1 has stake returned to balance.
    #[test]
    fn test_validator_rotation() {
        let dir = TempDir::new("validator_rotation").unwrap();
        let store = create_store(&get_store_path(dir.path()));
        let num_nodes = 2;
        let validators = (0..num_nodes).map(|i| format!("test{}", i + 1)).collect::<Vec<_>>();
        let mut genesis_config =
            GenesisConfig::test(validators.iter().map(|v| v.as_str()).collect());
        genesis_config.epoch_length = 2;
        let nightshade = NightshadeRuntime::new(dir.path(), store, genesis_config);
        let (store_update, state_roots) = nightshade.genesis_state();
        store_update.commit().unwrap();
        let mut state_root = state_roots[0];
        let block_producers: Vec<_> =
            validators.iter().map(|id| InMemorySigner::from_seed(id, id).into()).collect();
        let (h0, h1, h2, h3, h4, h5, h6, h7, h8) = (
            hash(&[0]),
            hash(&[1]),
            hash(&[2]),
            hash(&[3]),
            hash(&[4]),
            hash(&[5]),
            hash(&[6]),
            hash(&[7]),
            hash(&[8]),
        );

        let staking_transaction = stake(1, &block_producers[0], TESTING_INIT_STAKE * 2);
        // test1 stakes twice the current stake, because test1 and test2 have the same amount of stake before, test2 will be
        // kicked out.
        let (new_root, validator_stakes, _) = nightshade.update(
            &state_root,
            0,
            &CryptoHash::default(),
            &h0,
            &vec![],
            &vec![staking_transaction],
        );
        state_root = new_root;
        assert_eq!(
            validator_stakes,
            vec![ValidatorStake::new(
                block_producers[0].account_id.clone(),
                block_producers[0].signer.public_key(),
                TESTING_INIT_STAKE * 2
            )]
        );
        let account = nightshade.view_account(state_root, &block_producers[0].account_id).unwrap();
        assert_eq!(
            account,
            AccountViewCallResult {
                account_id: block_producers[0].account_id.clone(),
                nonce: 1,
                amount: TESTING_INIT_BALANCE - TESTING_INIT_STAKE * 2,
                stake: TESTING_INIT_STAKE * 2,
                public_keys: vec![block_producers[0].signer.public_key()],
                code_hash: account.code_hash
            }
        );

        nightshade
            .add_validator_proposals(CryptoHash::default(), h0, 0, validator_stakes, vec![])
            .unwrap();

        let new_account = format!("test{}", num_nodes + 1);
        let new_validator: BlockProducer =
            InMemorySigner::from_seed(&new_account, &new_account).into();
        let create_account_transaction = TransactionBody::CreateAccount(CreateAccountTransaction {
            nonce: 2,
            originator: block_producers[0].account_id.clone(),
            new_account_id: new_account,
            amount: TESTING_INIT_STAKE * 3,
            public_key: new_validator.signer.public_key().0[..].to_vec(),
        })
        .sign(&*block_producers[0].signer.clone());
        let staking_transaction = stake(1, &new_validator, TESTING_INIT_STAKE * 2);

        let (new_root, _, receipts) =
            nightshade.update(&state_root, 1, &h0, &h1, &vec![], &vec![create_account_transaction]);
        state_root = new_root;
        nightshade.add_validator_proposals(h0, h1, 1, vec![], vec![]).unwrap();

        state_root = nightshade.update(&state_root, 2, &h1, &h2, &receipts, &vec![]).0;
        nightshade.add_validator_proposals(h1, h2, 2, vec![], vec![]).unwrap();
        // test3 stakes the same amount as test1 and will be confirmed as a validator in the next epoch
        let (new_root, validator_stakes, _) =
            nightshade.update(&state_root, 3, &h2, &h3, &vec![], &vec![staking_transaction]);
        state_root = new_root;
        assert_eq!(
            validator_stakes,
            vec![ValidatorStake::new(
                new_validator.account_id.clone(),
                new_validator.signer.public_key(),
                TESTING_INIT_STAKE * 2
            )]
        );
        nightshade.add_validator_proposals(h2, h3, 3, validator_stakes, vec![]).unwrap();
        nightshade.update(&state_root, 4, &h3, &h4, &vec![], &vec![]).0;
        nightshade.add_validator_proposals(h3, h4, 4, vec![], vec![]).unwrap();
        {
            let mut vm = nightshade.validator_manager.write().expect(POISONED_LOCK_ERR);
            let validators = vm.get_validators(h4).unwrap();
            // at the beginning of epoch 4, test2 will be kicked out and test3 will join
            assert_eq!(
                validators,
                &assignment(
                    vec![("test3", TESTING_INIT_STAKE * 2), ("test1", TESTING_INIT_STAKE * 2)],
                    vec![1, 0],
                    vec![vec![(1, 1), (0, 1)]],
                    vec![],
                    6,
                    change_stake(vec![
                        ("test1", TESTING_INIT_STAKE * 2),
                        ("test2", 0),
                        ("test3", TESTING_INIT_STAKE * 2)
                    ])
                )
            );
        }
        state_root = nightshade.update(&state_root, 4, &h3, &h4, &vec![], &vec![]).0;
        nightshade.add_validator_proposals(h3, h4, 4, vec![], vec![]).unwrap();
        let account = nightshade.view_account(state_root, &block_producers[0].account_id).unwrap();
        assert_eq!(
            account,
            AccountViewCallResult {
                account_id: block_producers[0].account_id.clone(),
                nonce: 2,
                amount: TESTING_INIT_BALANCE - TESTING_INIT_STAKE * 5,
                stake: TESTING_INIT_STAKE * 2,
                public_keys: vec![block_producers[0].signer.public_key()],
                code_hash: account.code_hash
            }
        );
        state_root = nightshade.update(&state_root, 5, &h4, &h5, &vec![], &vec![]).0;
        nightshade.add_validator_proposals(h4, h5, 5, vec![], vec![]).unwrap();
        state_root = nightshade.update(&state_root, 6, &h5, &h6, &vec![], &vec![]).0;
        nightshade.add_validator_proposals(h5, h6, 6, vec![], vec![]).unwrap();

        let account = nightshade.view_account(state_root, &block_producers[1].account_id).unwrap();
        assert_eq!(
            account,
            AccountViewCallResult {
                account_id: block_producers[1].account_id.clone(),
                nonce: 0,
                amount: TESTING_INIT_BALANCE,
                stake: 0,
                public_keys: vec![block_producers[1].signer.public_key()],
                code_hash: account.code_hash
            }
        );

        let account = nightshade.view_account(state_root, &new_validator.account_id).unwrap();
        assert_eq!(
            account,
            AccountViewCallResult {
                account_id: new_validator.account_id.clone(),
                nonce: 1,
                amount: TESTING_INIT_STAKE,
                stake: TESTING_INIT_STAKE * 2,
                public_keys: vec![new_validator.signer.public_key()],
                code_hash: account.code_hash
            }
        );

        state_root = nightshade.update(&state_root, 7, &h6, &h7, &vec![], &vec![]).0;
        nightshade.add_validator_proposals(h6, h7, 7, vec![], vec![]).unwrap();
        state_root = nightshade.update(&state_root, 8, &h7, &h8, &vec![], &vec![]).0;
        nightshade.add_validator_proposals(h7, h8, 8, vec![], vec![]).unwrap();

        // make sure we don't return stake twice
        let account = nightshade.view_account(state_root, &block_producers[1].account_id).unwrap();
        assert_eq!(
            account,
            AccountViewCallResult {
                account_id: block_producers[1].account_id.clone(),
                nonce: 0,
                amount: TESTING_INIT_BALANCE,
                stake: 0,
                public_keys: vec![block_producers[1].signer.public_key()],
                code_hash: account.code_hash
            }
        );
    }

    #[test]
    fn test_validator_stake_change() {
        let dir = TempDir::new("validator_stake_change").unwrap();
        let store = create_store(&get_store_path(dir.path()));
        let num_nodes = 2;
        let validators = (0..num_nodes).map(|i| format!("test{}", i + 1)).collect::<Vec<_>>();
        let mut genesis_config =
            GenesisConfig::test(validators.iter().map(|v| v.as_str()).collect());
        genesis_config.epoch_length = 2;
        let nightshade = NightshadeRuntime::new(dir.path(), store, genesis_config);
        let (store_update, state_roots) = nightshade.genesis_state();
        store_update.commit().unwrap();
        let mut state_root = state_roots[0];
        let block_producers: Vec<_> =
            validators.iter().map(|id| InMemorySigner::from_seed(id, id).into()).collect();
        let (h0, h1, h2, h3, h4, h5, h6) =
            (hash(&[0]), hash(&[1]), hash(&[2]), hash(&[3]), hash(&[4]), hash(&[5]), hash(&[6]));
        let staking_transaction = stake(1, &block_producers[0], TESTING_INIT_STAKE - 1);
        let (new_root, validator_stakes, _) = nightshade.update(
            &state_root,
            0,
            &CryptoHash::default(),
            &h0,
            &vec![],
            &vec![staking_transaction],
        );
        state_root = new_root;
        assert_eq!(
            validator_stakes,
            vec![ValidatorStake::new(
                block_producers[0].account_id.clone(),
                block_producers[0].signer.public_key(),
                TESTING_INIT_STAKE - 1
            )]
        );
        let account = nightshade.view_account(state_root, &block_producers[0].account_id).unwrap();
        assert_eq!(
            account,
            AccountViewCallResult {
                account_id: block_producers[0].account_id.clone(),
                nonce: 1,
                amount: TESTING_INIT_BALANCE - TESTING_INIT_STAKE,
                stake: TESTING_INIT_STAKE,
                public_keys: vec![block_producers[0].signer.public_key()],
                code_hash: account.code_hash
            }
        );

        nightshade
            .add_validator_proposals(CryptoHash::default(), h0, 0, validator_stakes, vec![])
            .unwrap();

        state_root = nightshade.update(&state_root, 1, &h0, &h1, &vec![], &vec![]).0;
        nightshade.add_validator_proposals(h0, h1, 1, vec![], vec![]).unwrap();

        state_root = nightshade.update(&state_root, 2, &h1, &h2, &vec![], &vec![]).0;
        nightshade.add_validator_proposals(h1, h2, 2, vec![], vec![]).unwrap();

        state_root = nightshade.update(&state_root, 3, &h2, &h3, &vec![], &vec![]).0;
        nightshade.add_validator_proposals(h2, h3, 3, vec![], vec![]).unwrap();

        state_root = nightshade.update(&state_root, 4, &h3, &h4, &vec![], &vec![]).0;
        nightshade.add_validator_proposals(h3, h4, 4, vec![], vec![]).unwrap();

        let account = nightshade.view_account(state_root, &block_producers[0].account_id).unwrap();
        assert_eq!(
            account,
            AccountViewCallResult {
                account_id: block_producers[0].account_id.clone(),
                nonce: 1,
                amount: TESTING_INIT_BALANCE - TESTING_INIT_STAKE + 1,
                stake: TESTING_INIT_STAKE - 1,
                public_keys: vec![block_producers[0].signer.public_key()],
                code_hash: account.code_hash
            }
        );

        state_root = nightshade.update(&state_root, 5, &h4, &h5, &vec![], &vec![]).0;
        nightshade.add_validator_proposals(h4, h5, 5, vec![], vec![]).unwrap();

        state_root = nightshade.update(&state_root, 6, &h5, &h6, &vec![], &vec![]).0;
        nightshade.add_validator_proposals(h5, h6, 6, vec![], vec![]).unwrap();

        let account = nightshade.view_account(state_root, &block_producers[0].account_id).unwrap();
        assert_eq!(
            account,
            AccountViewCallResult {
                account_id: block_producers[0].account_id.clone(),
                nonce: 1,
                amount: TESTING_INIT_BALANCE - TESTING_INIT_STAKE + 1,
                stake: TESTING_INIT_STAKE - 1,
                public_keys: vec![block_producers[0].signer.public_key()],
                code_hash: account.code_hash
            }
        );
    }

    #[test]
    fn test_validator_stake_change_multiple_times() {
        let dir = TempDir::new("validator_stake_change_multiple_times").unwrap();
        let store = create_store(&get_store_path(dir.path()));
        let num_nodes = 2;
        let validators = (0..num_nodes).map(|i| format!("test{}", i + 1)).collect::<Vec<_>>();
        let mut genesis_config =
            GenesisConfig::test(validators.iter().map(|v| v.as_str()).collect());
        genesis_config.epoch_length = 2;
        let nightshade = NightshadeRuntime::new(dir.path(), store, genesis_config);
        let (store_update, state_roots) = nightshade.genesis_state();
        store_update.commit().unwrap();
        let mut state_root = state_roots[0];
        let block_producers: Vec<_> =
            validators.iter().map(|id| InMemorySigner::from_seed(id, id).into()).collect();
        let (h0, h1, h2, h3, h4, h5, h6) =
            (hash(&[0]), hash(&[1]), hash(&[2]), hash(&[3]), hash(&[4]), hash(&[5]), hash(&[6]));
        let staking_transaction = stake(1, &block_producers[0], TESTING_INIT_STAKE - 1);
        let staking_transaction1 = stake(2, &block_producers[0], TESTING_INIT_STAKE - 2);
        let staking_transaction2 = stake(1, &block_producers[1], TESTING_INIT_STAKE + 1);
        let (new_root, validator_stakes, _) = nightshade.update(
            &state_root,
            0,
            &CryptoHash::default(),
            &h0,
            &vec![],
            &vec![staking_transaction, staking_transaction1, staking_transaction2],
        );
        state_root = new_root;
        let account = nightshade.view_account(state_root, &block_producers[0].account_id).unwrap();
        assert_eq!(
            account,
            AccountViewCallResult {
                account_id: block_producers[0].account_id.clone(),
                nonce: 2,
                amount: TESTING_INIT_BALANCE - TESTING_INIT_STAKE,
                stake: TESTING_INIT_STAKE,
                public_keys: vec![block_producers[0].signer.public_key()],
                code_hash: account.code_hash
            }
        );

        nightshade
            .add_validator_proposals(CryptoHash::default(), h0, 0, validator_stakes, vec![])
            .unwrap();

        state_root = nightshade.update(&state_root, 1, &h0, &h1, &vec![], &vec![]).0;
        nightshade.add_validator_proposals(h0, h1, 1, vec![], vec![]).unwrap();

        let staking_transaction = stake(3, &block_producers[0], TESTING_INIT_STAKE + 1);
        let staking_transaction1 = stake(2, &block_producers[1], TESTING_INIT_STAKE + 2);
        let staking_transaction2 = stake(3, &block_producers[1], TESTING_INIT_STAKE - 1);

        let (new_root, validator_stakes, _) = nightshade.update(
            &state_root,
            2,
            &h1,
            &h2,
            &vec![],
            &vec![staking_transaction, staking_transaction1, staking_transaction2],
        );
        state_root = new_root;
        nightshade.add_validator_proposals(h1, h2, 2, validator_stakes, vec![]).unwrap();

        state_root = nightshade.update(&state_root, 3, &h2, &h3, &vec![], &vec![]).0;
        nightshade.add_validator_proposals(h2, h3, 3, vec![], vec![]).unwrap();

        state_root = nightshade.update(&state_root, 4, &h3, &h4, &vec![], &vec![]).0;
        nightshade.add_validator_proposals(h3, h4, 4, vec![], vec![]).unwrap();

        let account = nightshade.view_account(state_root, &block_producers[0].account_id).unwrap();
        assert_eq!(
            account,
            AccountViewCallResult {
                account_id: block_producers[0].account_id.clone(),
                nonce: 3,
                amount: TESTING_INIT_BALANCE - TESTING_INIT_STAKE - 1,
                stake: TESTING_INIT_STAKE + 1,
                public_keys: vec![block_producers[0].signer.public_key()],
                code_hash: account.code_hash
            }
        );

        let account = nightshade.view_account(state_root, &block_producers[1].account_id).unwrap();
        assert_eq!(
            account,
            AccountViewCallResult {
                account_id: block_producers[1].account_id.clone(),
                nonce: 3,
                amount: TESTING_INIT_BALANCE - TESTING_INIT_STAKE - 1,
                stake: TESTING_INIT_STAKE + 1,
                public_keys: vec![block_producers[1].signer.public_key()],
                code_hash: account.code_hash
            }
        );

        state_root = nightshade.update(&state_root, 5, &h4, &h5, &vec![], &vec![]).0;
        nightshade.add_validator_proposals(h4, h5, 5, vec![], vec![]).unwrap();

        state_root = nightshade.update(&state_root, 6, &h5, &h6, &vec![], &vec![]).0;
        nightshade.add_validator_proposals(h5, h6, 6, vec![], vec![]).unwrap();

        let account = nightshade.view_account(state_root, &block_producers[0].account_id).unwrap();
        assert_eq!(
            account,
            AccountViewCallResult {
                account_id: block_producers[0].account_id.clone(),
                nonce: 3,
                amount: TESTING_INIT_BALANCE - TESTING_INIT_STAKE - 1,
                stake: TESTING_INIT_STAKE + 1,
                public_keys: vec![block_producers[0].signer.public_key()],
                code_hash: account.code_hash
            }
        );

        let account = nightshade.view_account(state_root, &block_producers[1].account_id).unwrap();
        assert_eq!(
            account,
            AccountViewCallResult {
                account_id: block_producers[1].account_id.clone(),
                nonce: 3,
                amount: TESTING_INIT_BALANCE - TESTING_INIT_STAKE + 1,
                stake: TESTING_INIT_STAKE - 1,
                public_keys: vec![block_producers[1].signer.public_key()],
                code_hash: account.code_hash
            }
        );
    }

    #[test]
    fn test_check_validator_signature() {
        let dir = TempDir::new("check_validator_signature").unwrap();
        let store = create_store(&get_store_path(dir.path()));
        let num_nodes = 2;
        let validators = (0..num_nodes).map(|i| format!("test{}", i + 1)).collect::<Vec<_>>();
        let mut genesis_config =
            GenesisConfig::test(validators.iter().map(|v| v.as_str()).collect());
        genesis_config.epoch_length = 2;
        let nightshade = NightshadeRuntime::new(dir.path(), store, genesis_config);
        let (store_update, _) = nightshade.genesis_state();
        store_update.commit().unwrap();
        let data = [0; 32];
        let signer = InMemorySigner::from_seed(&validators[0], &validators[0]);
        let signature = signer.sign(&data);
        assert!(nightshade.check_validator_signature(
            &CryptoHash::default(),
            &validators[0],
            &data,
            &signature
        ));
    }

    #[test]
    fn test_check_validator_signature_failure() {
        let dir = TempDir::new("check_validator_signature_failure").unwrap();
        let store = create_store(&get_store_path(dir.path()));
        let num_nodes = 2;
        let validators = (0..num_nodes).map(|i| format!("test{}", i + 1)).collect::<Vec<_>>();
        let mut genesis_config =
            GenesisConfig::test(validators.iter().map(|v| v.as_str()).collect());
        genesis_config.epoch_length = 2;
        let nightshade = NightshadeRuntime::new(dir.path(), store, genesis_config);
        let (store_update, _) = nightshade.genesis_state();
        store_update.commit().unwrap();
        let data = [0; 32];
        let signer = InMemorySigner::from_seed(&validators[0], &validators[0]);
        let signature = signer.sign(&data);
        assert!(!nightshade.check_validator_signature(
            &CryptoHash::default(),
            &validators[1],
            &data,
            &signature
        ));
    }
}<|MERGE_RESOLUTION|>--- conflicted
+++ resolved
@@ -153,18 +153,6 @@
         Ok(vm.get_block_proposer_info(epoch_hash, height)?.account_id)
     }
 
-    fn get_epoch_offset(
-        &self,
-        parent_hash: CryptoHash,
-        index: u64,
-    ) -> Result<(CryptoHash, u64), Box<dyn std::error::Error>> {
-        self.validator_manager
-            .read()
-            .expect(POISONED_LOCK_ERR)
-            .get_epoch_offset(parent_hash, index)
-            .map_err(|e| e.into())
-    }
-
     fn get_chunk_proposer(
         &self,
         shard_id: ShardId,
@@ -190,24 +178,6 @@
 
     fn check_validator_signature(
         &self,
-<<<<<<< HEAD
-        account_id: &AccountId,
-        epoch: &CryptoHash,
-        signature: &Signature,
-        data: &[u8],
-    ) -> bool {
-        let mut validator_manager = self.validator_manager.write().expect(POISONED_LOCK_ERR);
-        let validators = validator_manager.get_validators(*epoch);
-
-        if let Ok(validators) = validators {
-            let validator = validators.find_by_account(account_id);
-
-            if let Some(validator) = validator {
-                return verify(data, signature, &validator.public_key);
-            }
-        }
-
-=======
         epoch_hash: &CryptoHash,
         account_id: &AccountId,
         data: &[u8],
@@ -220,7 +190,6 @@
                 return verify(data, signature, staking_key);
             }
         }
->>>>>>> 42b8c1b8
         false
     }
 
