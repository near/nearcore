use std::collections::HashSet;
use std::convert::TryFrom;
use std::io::{Cursor, Read, Write};
use std::path::Path;
use std::sync::{Arc, Mutex, RwLock};

use byteorder::{LittleEndian, ReadBytesExt, WriteBytesExt};
use kvdb::DBValue;
use log::{debug, error, info};

use near_chain::types::ApplyTransactionResult;
use near_chain::{BlockHeader, Error, ErrorKind, RuntimeAdapter, ValidTransaction, Weight};
use near_epoch_manager::{BlockInfo, EpochConfig, EpochManager, RewardCalculator};
use near_primitives::account::{AccessKey, Account};
use near_primitives::crypto::signature::{verify, PublicKey, Signature};
use near_primitives::hash::{hash, CryptoHash};
use near_primitives::rpc::{AccountViewCallResult, QueryResponse, ViewStateResult};
use near_primitives::sharding::ShardChunkHeader;
use near_primitives::transaction::{ReceiptTransaction, SignedTransaction};
use near_primitives::types::{
    AccountId, Balance, BlockIndex, EpochId, GasUsage, MerkleHash, ShardId, ValidatorStake,
};
use near_primitives::utils::prefix_for_access_key;
use near_store::{
    get_access_key_raw, get_account, set_account, Store, StoreUpdate, Trie, TrieUpdate,
    WrappedTrieChanges,
};
use near_verifier::TransactionVerifier;
use node_runtime::adapter::query_client;
use node_runtime::ethereum::EthashProvider;
use node_runtime::state_viewer::TrieViewer;
use node_runtime::{ApplyState, Runtime, ETHASH_CACHE_PATH};

use crate::config::GenesisConfig;

const POISONED_LOCK_ERR: &str = "The lock was poisoned.";

/// Defines Nightshade state transition, validator rotation and block weight for fork choice rule.
/// TODO: this possibly should be merged with the runtime cargo or at least reconciled on the interfaces.
pub struct NightshadeRuntime {
    genesis_config: GenesisConfig,

    store: Arc<Store>,
    pub trie: Arc<Trie>,
    trie_viewer: TrieViewer,
    runtime: Runtime,
    epoch_manager: RwLock<EpochManager>,
}

impl NightshadeRuntime {
    pub fn new(home_dir: &Path, store: Arc<Store>, genesis_config: GenesisConfig) -> Self {
        let trie = Arc::new(Trie::new(store.clone()));
        let mut ethash_dir = home_dir.to_owned();
        ethash_dir.push(ETHASH_CACHE_PATH);
        let ethash_provider = Arc::new(Mutex::new(EthashProvider::new(ethash_dir.as_path())));
        let runtime = Runtime::new(genesis_config.runtime_config.clone(), ethash_provider.clone());
        let trie_viewer = TrieViewer::new(ethash_provider);
        let initial_epoch_config = EpochConfig {
            epoch_length: genesis_config.epoch_length,
            num_shards: genesis_config.block_producers_per_shard.len() as ShardId,
            num_block_producers: genesis_config.num_block_producers,
            block_producers_per_shard: genesis_config.block_producers_per_shard.clone(),
            avg_fisherman_per_shard: genesis_config.avg_fisherman_per_shard.clone(),
            validator_kickout_threshold: genesis_config.validator_kickout_threshold,
        };
        let reward_calculator = RewardCalculator {
            max_inflation_rate: genesis_config.max_inflation_rate,
            num_blocks_per_year: genesis_config.num_blocks_per_year,
            epoch_length: genesis_config.epoch_length,
            validator_reward_percentage: 100 - genesis_config.developer_reward_percentage,
            protocol_reward_percentage: genesis_config.protocol_reward_percentage,
            protocol_treasury_account: genesis_config.protocol_treasury_account.to_string(),
        };
        let epoch_manager = RwLock::new(
            EpochManager::new(
                store.clone(),
                initial_epoch_config,
                reward_calculator,
                genesis_config
                    .validators
                    .iter()
                    .map(|account_info| ValidatorStake {
                        account_id: account_info.account_id.clone(),
                        public_key: PublicKey::try_from(account_info.public_key.0.as_str())
                            .unwrap(),
                        amount: account_info.amount,
                    })
                    .collect(),
            )
            .expect("Failed to start Epoch Manager"),
        );
        NightshadeRuntime { genesis_config, store, trie, runtime, trie_viewer, epoch_manager }
    }

    /// Iterates over validator accounts in the given shard and updates their accounts to return stake
    /// and allocate rewards.
    fn update_validator_accounts(
        &self,
        _shard_id: ShardId,
        _state_root: &MerkleHash,
        block_hash: &CryptoHash,
        state_update: &mut TrieUpdate,
<<<<<<< HEAD
    ) -> Result<(), Box<dyn std::error::Error>> {
=======
        gas_price: Balance,
        total_supply: Balance,
    ) -> Result<(), near_epoch_manager::EpochError> {
>>>>>>> 49194c55
        let mut epoch_manager = self.epoch_manager.write().expect(POISONED_LOCK_ERR);
        let (stake_info, validator_reward) = epoch_manager.compute_stake_return_info(block_hash)?;

        for (account_id, max_of_stakes) in stake_info {
            let account: Option<Account> = get_account(state_update, &account_id);
            if let Some(mut account) = account {
                if let Some(reward) = validator_reward.get(&account_id) {
                    account.stake += *reward;
                }

                if account.stake < max_of_stakes {
                    error!(target: "runtime", "FATAL: staking invariance does not hold");
                }
                println!(
                    "account {} stake {} max_of_stakes: {}",
                    account_id, account.stake, max_of_stakes
                );
                let return_stake = account.stake - max_of_stakes;
                account.stake -= return_stake;
                account.amount += return_stake;

                set_account(state_update, &account_id, &account);
            }
        }
        if let Some(mut protocol_treasury_account) =
            get_account(state_update, &self.genesis_config.protocol_treasury_account)
        {
            protocol_treasury_account.amount +=
                *validator_reward.get(&self.genesis_config.protocol_treasury_account).unwrap();
            set_account(
                state_update,
                &self.genesis_config.protocol_treasury_account,
                &protocol_treasury_account,
            );
        }
        Ok(())
    }
}

impl RuntimeAdapter for NightshadeRuntime {
    fn genesis_state(&self) -> (StoreUpdate, Vec<MerkleHash>) {
        let mut store_update = self.store.store_update();
        let mut state_roots = vec![];
        for shard_id in 0..self.genesis_config.block_producers_per_shard.len() as ShardId {
            let validators = self
                .genesis_config
                .validators
                .iter()
                .filter_map(|account_info| {
                    if self.account_id_to_shard_id(&account_info.account_id) == shard_id {
                        Some((
                            account_info.account_id.clone(),
                            account_info.public_key.clone(),
                            account_info.amount,
                        ))
                    } else {
                        None
                    }
                })
                .collect::<Vec<_>>();
            let state_update = TrieUpdate::new(self.trie.clone(), MerkleHash::default());
            let (shard_store_update, state_root) = self.runtime.apply_genesis_state(
                state_update,
                &validators,
                &self.genesis_config.records[shard_id as usize],
            );
            store_update.merge(shard_store_update);
            state_roots.push(state_root);
        }
        (store_update, state_roots)
    }

    fn compute_block_weight(
        &self,
        prev_header: &BlockHeader,
        header: &BlockHeader,
    ) -> Result<Weight, Error> {
        let mut epoch_manager = self.epoch_manager.write().expect(POISONED_LOCK_ERR);
        let validator = epoch_manager.get_block_producer_info(&header.epoch_id, header.height)?;
        if !header.verify_block_producer(&validator.public_key) {
            return Err(ErrorKind::InvalidBlockProposer.into());
        }
        Ok(prev_header.total_weight.next(header.approval_sigs.len() as u64))
    }

    fn verify_validator_signature(
        &self,
        epoch_id: &EpochId,
        account_id: &AccountId,
        data: &[u8],
        signature: &Signature,
    ) -> bool {
        let mut epoch_manager = self.epoch_manager.write().expect(POISONED_LOCK_ERR);
        if let Ok(Some(validator)) = epoch_manager.get_validator_by_account_id(epoch_id, account_id)
        {
            return verify(data, signature, &validator.public_key);
        }
        false
    }

    fn verify_chunk_header_signature(&self, header: &ShardChunkHeader) -> Result<bool, Error> {
        let epoch_id = self.get_epoch_id_from_prev_block(&header.prev_block_hash)?;
        let mut vm = self.epoch_manager.write().expect(POISONED_LOCK_ERR);
        let public_key = &vm
            .get_chunk_producer_info(&epoch_id, header.height_created, header.shard_id)
            .map(|vs| vs.public_key);
        if let Ok(public_key) = public_key {
            Ok(verify(header.chunk_hash().0.as_ref(), &header.signature, public_key))
        } else {
            Ok(false)
        }
    }

    fn get_epoch_block_producers(
        &self,
        epoch_id: &EpochId,
        last_known_block_hash: &CryptoHash,
    ) -> Result<Vec<(AccountId, bool)>, Error> {
        let mut epoch_manager = self.epoch_manager.write().expect(POISONED_LOCK_ERR);
        epoch_manager
            .get_all_block_producers(epoch_id, last_known_block_hash)
            .map_err(|err| Error::from(err))
    }

    fn get_block_producer(
        &self,
        epoch_id: &EpochId,
        height: BlockIndex,
    ) -> Result<AccountId, Error> {
        let mut epoch_manager = self.epoch_manager.write().expect(POISONED_LOCK_ERR);
        Ok(epoch_manager.get_block_producer_info(epoch_id, height)?.account_id)
    }

    fn get_chunk_producer(
        &self,
        epoch_id: &EpochId,
        height: BlockIndex,
        shard_id: ShardId,
    ) -> Result<AccountId, Error> {
        let mut epoch_manager = self.epoch_manager.write().expect(POISONED_LOCK_ERR);
        Ok(epoch_manager.get_chunk_producer_info(epoch_id, height, shard_id)?.account_id)
    }

    fn num_shards(&self) -> ShardId {
        // TODO: should be dynamic.
        self.genesis_config.block_producers_per_shard.len() as ShardId
    }

    fn num_total_parts(&self, parent_hash: &CryptoHash) -> usize {
        let mut epoch_manager = self.epoch_manager.write().expect(POISONED_LOCK_ERR);
        let epoch_id = epoch_manager.get_epoch_id(parent_hash).unwrap();
        if let Ok(block_producers) = epoch_manager.get_all_block_producers(&epoch_id, &parent_hash)
        {
            let ret = block_producers.len();
            if ret > 1 {
                ret
            } else {
                2
            }
        } else {
            2
        }
    }

    fn num_data_parts(&self, parent_hash: &CryptoHash) -> usize {
        let total_parts = self.num_total_parts(parent_hash);
        if total_parts <= 3 {
            1
        } else {
            (total_parts - 1) / 3
        }
    }

    fn account_id_to_shard_id(&self, account_id: &AccountId) -> ShardId {
        let mut cursor = Cursor::new((hash(&account_id.clone().into_bytes()).0).0);
        cursor.read_u64::<LittleEndian>().expect("Must not happened") % (self.num_shards())
    }

    fn get_part_owner(&self, parent_hash: &CryptoHash, part_id: u64) -> Result<String, Error> {
        let mut epoch_manager = self.epoch_manager.write().expect(POISONED_LOCK_ERR);
        let epoch_id = epoch_manager.get_epoch_id(parent_hash)?;
        let block_producers = epoch_manager.get_all_block_producers(&epoch_id, parent_hash)?;
        Ok(block_producers[part_id as usize % block_producers.len()].0.clone())
    }

    fn cares_about_shard(
        &self,
        account_id: &AccountId,
        parent_hash: &CryptoHash,
        shard_id: ShardId,
    ) -> bool {
        let mut epoch_manager = self.epoch_manager.write().expect(POISONED_LOCK_ERR);
        epoch_manager
            .cares_about_shard_from_prev_block(parent_hash, account_id, shard_id)
            .unwrap_or(false)
    }

    fn will_care_about_shard(
        &self,
        account_id: &AccountId,
        parent_hash: &CryptoHash,
        shard_id: ShardId,
    ) -> bool {
        let mut epoch_manager = self.epoch_manager.write().expect(POISONED_LOCK_ERR);
        epoch_manager
            .cares_about_shard_next_epoch_from_prev_block(parent_hash, account_id, shard_id)
            .unwrap_or(false)
    }

    fn is_next_block_epoch_start(&self, parent_hash: &CryptoHash) -> Result<bool, Error> {
        let mut epoch_manager = self.epoch_manager.write().expect(POISONED_LOCK_ERR);
        epoch_manager.is_next_block_epoch_start(parent_hash).map_err(|err| err.into())
    }

    fn get_epoch_id_from_prev_block(&self, parent_hash: &CryptoHash) -> Result<EpochId, Error> {
        let mut epoch_manager = self.epoch_manager.write().expect(POISONED_LOCK_ERR);
        epoch_manager.get_epoch_id_from_prev_block(parent_hash).map_err(|err| Error::from(err))
    }

    fn get_next_epoch_id_from_prev_block(
        &self,
        parent_hash: &CryptoHash,
    ) -> Result<EpochId, Error> {
        let mut epoch_manager = self.epoch_manager.write().expect(POISONED_LOCK_ERR);
        epoch_manager.get_next_epoch_id_from_prev_block(parent_hash).map_err(|err| Error::from(err))
    }

    fn get_epoch_start_height(&self, block_hash: &CryptoHash) -> Result<BlockIndex, Error> {
        let mut epoch_manager = self.epoch_manager.write().expect(POISONED_LOCK_ERR);
        epoch_manager.get_epoch_start_height(block_hash).map_err(|err| Error::from(err))
    }

    fn validate_tx(
        &self,
        _shard_id: ShardId,
        state_root: MerkleHash,
        transaction: SignedTransaction,
    ) -> Result<ValidTransaction, String> {
        let state_update = TrieUpdate::new(self.trie.clone(), state_root);
        let verifier = TransactionVerifier::new(&state_update);
        if let Err(err) = verifier.verify_transaction(&transaction) {
            debug!(target: "runtime", "Tx {:?} validation failed: {:?}", transaction, err);
            return Err(err);
        }
        Ok(ValidTransaction { transaction })
    }

    fn add_validator_proposals(
        &self,
        parent_hash: CryptoHash,
        current_hash: CryptoHash,
        block_index: BlockIndex,
        proposals: Vec<ValidatorStake>,
        slashed_validators: Vec<AccountId>,
        validator_mask: Vec<bool>,
        gas_used: GasUsage,
<<<<<<< HEAD
        gas_price: Balance,
        total_supply: Balance,
    ) -> Result<(), Box<dyn std::error::Error>> {
=======
    ) -> Result<(), Error> {
>>>>>>> 49194c55
        // Check that genesis block doesn't have any proposals.
        assert!(block_index > 0 || (proposals.len() == 0 && slashed_validators.len() == 0));
        println!("add validator proposals at block index {} {:?}", block_index, proposals);
        // Deal with validator proposals and epoch finishing.
        let mut epoch_manager = self.epoch_manager.write().expect(POISONED_LOCK_ERR);
        let mut slashed = HashSet::default();
        for validator in slashed_validators {
            slashed.insert(validator);
        }
        let block_info = BlockInfo::new(
            block_index,
            parent_hash,
            proposals,
            validator_mask,
            slashed,
            gas_used,
            gas_price,
            total_supply,
        );
        // TODO: add randomness here
        let rng_seed = [0; 32];
        // TODO: don't commit here, instead contribute to upstream store update.
        epoch_manager
            .record_block_info(&current_hash, block_info, rng_seed)?
            .commit()
            .map_err(|err| err.into())
    }

    fn apply_transactions(
        &self,
        shard_id: ShardId,
        state_root: &MerkleHash,
        block_index: BlockIndex,
        prev_block_hash: &CryptoHash,
        _block_hash: &CryptoHash,
        receipts: &Vec<ReceiptTransaction>,
        transactions: &Vec<SignedTransaction>,
<<<<<<< HEAD
    ) -> Result<ApplyTransactionResult, Box<dyn std::error::Error>> {
=======
        gas_price: Balance,
        total_supply: Balance,
    ) -> Result<ApplyTransactionResult, Error> {
>>>>>>> 49194c55
        let mut state_update = TrieUpdate::new(self.trie.clone(), *state_root);
        let should_update_account = {
            let mut epoch_manager = self.epoch_manager.write().expect(POISONED_LOCK_ERR);
            epoch_manager.is_next_block_epoch_start(prev_block_hash)?
        };

        // If we are starting to apply 1st block in the new epoch.
        if should_update_account {
            println!("block index: {}", block_index);
            self.update_validator_accounts(
                shard_id,
                state_root,
                prev_block_hash,
                &mut state_update,
            )?;
        }
        let apply_state = ApplyState {
            root: *state_root,
            shard_id,
            block_index,
            parent_block_hash: *prev_block_hash,
            epoch_length: self.genesis_config.epoch_length,
        };

        let apply_result = self
            .runtime
            .apply(state_update, &apply_state, &receipts, &transactions)
            .map_err(|err| Error::from(ErrorKind::Other(err.to_string())))?;

        let result = ApplyTransactionResult {
            trie_changes: WrappedTrieChanges::new(self.trie.clone(), apply_result.trie_changes),
            new_root: apply_result.root,
            transaction_results: apply_result.tx_result,
            receipt_result: apply_result.new_receipts,
            validator_proposals: apply_result.validator_proposals,
            gas_used: 0,
        };

        Ok(result)
    }

    fn query(
        &self,
        state_root: MerkleHash,
        height: BlockIndex,
        path_parts: Vec<&str>,
        data: &[u8],
    ) -> Result<QueryResponse, Box<dyn std::error::Error>> {
        query_client(self, state_root, height, path_parts, data)
    }

    fn dump_state(
        &self,
        shard_id: ShardId,
        state_root: MerkleHash,
    ) -> Result<Vec<u8>, Box<dyn std::error::Error>> {
        // TODO(1052): make sure state_root is present in the trie.
        // create snapshot.
        let mut result = vec![];
        let mut cursor = Cursor::new(&mut result);
        for item in self.trie.iter(&state_root)? {
            let (key, value) = item?;
            cursor.write_u32::<LittleEndian>(key.len() as u32)?;
            cursor.write_all(&key)?;
            cursor.write_u32::<LittleEndian>(value.len() as u32)?;
            cursor.write_all(value.as_ref())?;
        }
        // TODO(1048): Save on disk an snapshot, split into chunks and compressed. Send chunks instead of single blob.
        info!(target: "runtime", "Dumped state for shard #{} @ {}, size = {}", shard_id, state_root, result.len());
        Ok(result)
    }

    fn set_state(
        &self,
        shard_id: ShardId,
        state_root: MerkleHash,
        payload: Vec<u8>,
    ) -> Result<(), Box<dyn std::error::Error>> {
        info!(target: "runtime", "Setting state for shard #{} @ {}, size = {}", shard_id, state_root, payload.len());
        let mut state_update = TrieUpdate::new(self.trie.clone(), CryptoHash::default());
        let payload_len = payload.len();
        let mut cursor = Cursor::new(payload);
        while cursor.position() < payload_len as u64 {
            let key_len = cursor.read_u32::<LittleEndian>()? as usize;
            let mut key = vec![0; key_len];
            cursor.read_exact(&mut key)?;
            let value_len = cursor.read_u32::<LittleEndian>()? as usize;
            let mut value = vec![0; value_len];
            cursor.read_exact(&mut value)?;
            state_update.set(key, DBValue::from_slice(&value));
        }
        let (store_update, root) = state_update.finalize()?.into(self.trie.clone())?;
        if root != state_root {
            return Err("Invalid state root".into());
        }
        store_update.commit()?;
        Ok(())
    }
}

impl node_runtime::adapter::ViewRuntimeAdapter for NightshadeRuntime {
    fn view_account(
        &self,
        state_root: MerkleHash,
        account_id: &AccountId,
    ) -> Result<AccountViewCallResult, Box<dyn std::error::Error>> {
        let state_update = TrieUpdate::new(self.trie.clone(), state_root);
        self.trie_viewer.view_account(&state_update, account_id)
    }

    fn call_function(
        &self,
        state_root: MerkleHash,
        height: BlockIndex,
        contract_id: &AccountId,
        method_name: &str,
        args: &[u8],
        logs: &mut Vec<String>,
    ) -> Result<Vec<u8>, Box<dyn std::error::Error>> {
        let state_update = TrieUpdate::new(self.trie.clone(), state_root);
        self.trie_viewer.call_function(state_update, height, contract_id, method_name, args, logs)
    }

    fn view_access_key(
        &self,
        state_root: MerkleHash,
        account_id: &AccountId,
        public_key: &PublicKey,
    ) -> Result<Option<AccessKey>, Box<dyn std::error::Error>> {
        let state_update = TrieUpdate::new(self.trie.clone(), state_root);
        self.trie_viewer.view_access_key(&state_update, account_id, public_key)
    }

    fn view_access_keys(
        &self,
        state_root: MerkleHash,
        account_id: &AccountId,
    ) -> Result<Vec<(PublicKey, AccessKey)>, Box<dyn std::error::Error>> {
        let state_update = TrieUpdate::new(self.trie.clone(), state_root);
        let prefix = prefix_for_access_key(account_id);
        match state_update.iter(&prefix) {
            Ok(iter) => iter
                .map(|key| {
                    let public_key = &key[prefix.len()..];
                    let access_key = get_access_key_raw(&state_update, &key)
                        .ok_or("Missing key from iterator")?;
                    PublicKey::try_from(public_key)
                        .map_err(|err| format!("{}", err).into())
                        .map(|key| (key, access_key))
                })
                .collect::<Result<Vec<_>, Box<dyn std::error::Error>>>(),
            Err(e) => Err(e),
        }
    }

    fn view_state(
        &self,
        state_root: MerkleHash,
        account_id: &AccountId,
    ) -> Result<ViewStateResult, Box<dyn std::error::Error>> {
        let state_update = TrieUpdate::new(self.trie.clone(), state_root);
        self.trie_viewer.view_state(&state_update, account_id)
    }
}

#[cfg(test)]
mod test {
    use tempdir::TempDir;

    use near_chain::{RuntimeAdapter, Tip};
    use near_client::BlockProducer;
    use near_primitives::block::Weight;
    use near_primitives::crypto::signer::{EDSigner, InMemorySigner};
    use near_primitives::hash::{hash, CryptoHash};
    use near_primitives::rpc::AccountViewCallResult;
    use near_primitives::serialize::BaseEncode;
    use near_primitives::transaction::{
        CreateAccountTransaction, ReceiptTransaction, SignedTransaction, StakeTransaction,
        TransactionBody,
    };
    use near_primitives::types::{
        AccountId, Balance, BlockIndex, EpochId, MerkleHash, Nonce, ValidatorStake,
    };
    use near_store::create_store;
    use node_runtime::adapter::ViewRuntimeAdapter;

    use crate::config::{TESTING_INIT_BALANCE, TESTING_INIT_STAKE};
    use crate::{get_store_path, GenesisConfig, NightshadeRuntime};

    fn stake(nonce: Nonce, sender: &BlockProducer, amount: Balance) -> SignedTransaction {
        TransactionBody::Stake(StakeTransaction {
            nonce,
            originator: sender.account_id.clone(),
            amount,
            public_key: sender.signer.public_key().to_base(),
        })
        .sign(&*sender.signer.clone())
    }

    impl NightshadeRuntime {
        fn update(
            &self,
            state_root: &CryptoHash,
            block_index: BlockIndex,
            prev_block_hash: &CryptoHash,
            block_hash: &CryptoHash,
            receipts: &Vec<ReceiptTransaction>,
            transactions: &Vec<SignedTransaction>,
        ) -> (CryptoHash, Vec<ValidatorStake>, Vec<Vec<ReceiptTransaction>>) {
            let mut root = *state_root;
            let result = self
                .apply_transactions(
                    0,
                    &root,
                    block_index,
                    prev_block_hash,
                    block_hash,
                    receipts,
                    transactions,
                )
                .unwrap();
            let mut store_update = self.store.store_update();
            result.trie_changes.insertions_into(&mut store_update).unwrap();
            store_update.commit().unwrap();
            root = result.new_root;
            let new_receipts = result.receipt_result.into_iter().map(|(_, v)| v).collect();
            (root, result.validator_proposals, new_receipts)
        }
    }

    struct TestEnv {
        pub runtime: NightshadeRuntime,
        pub head: Tip,
        state_roots: Vec<MerkleHash>,
        pub last_receipts: Vec<Vec<ReceiptTransaction>>,
    }

    impl TestEnv {
        pub fn new(prefix: &str, validators: Vec<AccountId>, epoch_length: BlockIndex) -> Self {
            let dir = TempDir::new(prefix).unwrap();
            let store = create_store(&get_store_path(dir.path()));
            let mut genesis_config =
                GenesisConfig::test(validators.iter().map(|v| v.as_str()).collect());
            genesis_config.epoch_length = epoch_length;
            let runtime = NightshadeRuntime::new(dir.path(), store, genesis_config.clone());
            let (store_update, state_roots) = runtime.genesis_state();
            store_update.commit().unwrap();
            let genesis_hash = hash(&vec![0]);
            runtime
                .add_validator_proposals(
                    CryptoHash::default(),
                    genesis_hash,
                    0,
                    vec![],
                    vec![],
                    vec![],
                    0,
                    genesis_config.gas_price,
                    genesis_config.total_supply,
                )
                .unwrap();
            Self {
                runtime,
                head: Tip {
                    last_block_hash: genesis_hash,
                    prev_block_hash: CryptoHash::default(),
                    height: 0,
                    epoch_id: EpochId::default(),
                    total_weight: Weight::default(),
                },
                state_roots,
                last_receipts: vec![],
            }
        }

        pub fn step(&mut self, transactions: Vec<SignedTransaction>) {
            // TODO: add support for shards.
            let new_hash = hash(&vec![(self.head.height + 1) as u8]);
            let (state_root, proposals, receipts) = self.runtime.update(
                &self.state_roots[0],
                self.head.height + 1,
                &self.head.last_block_hash,
                &new_hash,
                &self.last_receipts.iter().flatten().cloned().collect::<Vec<_>>(),
                &transactions,
            );
            self.state_roots[0] = state_root;
            self.last_receipts = receipts;
            self.runtime
                .add_validator_proposals(
                    self.head.last_block_hash,
                    new_hash,
                    self.head.height + 1,
                    proposals,
                    vec![],
                    vec![],
                    0,
                    self.runtime.genesis_config.gas_price,
                    self.runtime.genesis_config.total_supply,
                )
                .unwrap();
            self.head = Tip {
                last_block_hash: new_hash,
                prev_block_hash: self.head.last_block_hash,
                height: self.head.height + 1,
                epoch_id: self.runtime.get_epoch_id_from_prev_block(&new_hash).unwrap(),
                total_weight: Weight::from(self.head.total_weight.to_num() + 1),
            };
        }

        pub fn view_account(&self, account_id: &str) -> AccountViewCallResult {
            // TODO: add support for shards.
            self.runtime.view_account(self.state_roots[0], &account_id.to_string()).unwrap()
        }

        /// Compute per epoch per validator reward and per epoch protocol treasury reward
        pub fn compute_reward(&self, num_validators: usize) -> (Balance, Balance) {
            let per_epoch_total_reward = self.runtime.genesis_config.max_inflation_rate as u128
                * self.runtime.genesis_config.total_supply
                * self.runtime.genesis_config.epoch_length as u128
                / (100 * self.runtime.genesis_config.num_blocks_per_year as u128);
            let per_epoch_protocol_treasury = per_epoch_total_reward
                * self.runtime.genesis_config.protocol_reward_percentage as u128
                / 100;
            let per_epoch_per_validator_reward =
                (per_epoch_total_reward - per_epoch_protocol_treasury) / num_validators as u128;
            (per_epoch_per_validator_reward, per_epoch_protocol_treasury)
        }
    }

    /// Start with 2 validators with default stake X.
    /// 1. Validator 0 stakes 2 * X
    /// 2. Validator 0 creates new account Validator 2 with 3 * X in balance
    /// 3. Validator 2 stakes 2 * X
    /// 4. Validator 1 gets unstaked because not enough stake.
    /// 5. At the end Validator 0 and 2 with 2 * X are validators. Validator 1 has stake returned to balance.
    #[test]
    fn test_validator_rotation() {
        let num_nodes = 2;
        let validators = (0..num_nodes).map(|i| format!("test{}", i + 1)).collect::<Vec<_>>();
        let mut env = TestEnv::new("test_validator_rotation", validators.clone(), 2);
        let block_producers: Vec<_> =
            validators.iter().map(|id| InMemorySigner::from_seed(id, id).into()).collect();
        let staking_transaction = stake(1, &block_producers[0], TESTING_INIT_STAKE * 2);

        // test1 stakes twice the current stake, because test1 and test2 have the same amount of stake before, test2 will be
        // kicked out.
        env.step(vec![staking_transaction]);
        let account = env.view_account(&block_producers[0].account_id);
        assert_eq!(
            account,
            AccountViewCallResult {
                account_id: block_producers[0].account_id.clone(),
                nonce: 1,
                amount: TESTING_INIT_BALANCE - TESTING_INIT_STAKE * 2,
                stake: TESTING_INIT_STAKE * 2,
                public_keys: vec![block_producers[0].signer.public_key()],
                code_hash: account.code_hash,
            }
        );

        let new_account = format!("test{}", num_nodes + 1);
        let new_validator: BlockProducer =
            InMemorySigner::from_seed(&new_account, &new_account).into();
        let create_account_transaction = TransactionBody::CreateAccount(CreateAccountTransaction {
            nonce: 2,
            originator: block_producers[0].account_id.clone(),
            new_account_id: new_account,
            amount: TESTING_INIT_STAKE * 3,
            public_key: new_validator.signer.public_key().0[..].to_vec(),
        })
        .sign(&*block_producers[0].signer.clone());
        let staking_transaction = stake(1, &new_validator, TESTING_INIT_STAKE * 2);
        env.step(vec![create_account_transaction]);
        env.step(vec![staking_transaction]);

        // Roll steps for 3 epochs to pass.
        for _ in 4..=9 {
            env.step(vec![]);
        }

        let epoch_id = env.runtime.get_epoch_id_from_prev_block(&env.head.last_block_hash).unwrap();
        assert_eq!(
            env.runtime.get_epoch_block_producers(&epoch_id, &env.head.last_block_hash).unwrap(),
            vec![("test3".to_string(), false), ("test1".to_string(), false)]
        );

        let test1_acc = env.view_account("test1");
        // per epoch per validator reward
        let (per_epoch_per_validator_reward, per_epoch_protocol_treasury) =
            env.compute_reward(num_nodes);
        // Staked 2 * X, sent 3 * X to test3.
        assert_eq!(
            (test1_acc.amount, test1_acc.stake),
            (
                TESTING_INIT_BALANCE - 5 * TESTING_INIT_STAKE + per_epoch_per_validator_reward,
                2 * TESTING_INIT_STAKE + 3 * per_epoch_per_validator_reward
            )
        );
        let test2_acc = env.view_account("test2");
        // Got money back after being kicked out.
        assert_eq!(
            (test2_acc.amount, test2_acc.stake),
            (TESTING_INIT_BALANCE + 3 * per_epoch_per_validator_reward, 0)
        );
        let test3_acc = env.view_account("test3");
        // Got 3 * X, staking 2 * X of them.
        assert_eq!(
            (test3_acc.amount, test3_acc.stake),
            (TESTING_INIT_STAKE, 2 * TESTING_INIT_STAKE + per_epoch_per_validator_reward)
        );
        let protocol_treasury =
            env.view_account(&env.runtime.genesis_config.protocol_treasury_account);
        assert_eq!(
            (protocol_treasury.amount, protocol_treasury.stake),
            (TESTING_INIT_BALANCE + 4 * per_epoch_protocol_treasury, 0)
        );
    }

    /// One validator tries to decrease their stake in epoch T. Make sure that the stake return happens in epoch T+3.
    #[test]
    fn test_validator_stake_change() {
        let num_nodes = 2;
        let validators = (0..num_nodes).map(|i| format!("test{}", i + 1)).collect::<Vec<_>>();
        let mut env = TestEnv::new("test_validator_stake_change", validators.clone(), 2);
        let block_producers: Vec<_> =
            validators.iter().map(|id| InMemorySigner::from_seed(id, id).into()).collect();
        let (per_epoch_per_validator_reward, _) = env.compute_reward(num_nodes);

        let staking_transaction = stake(1, &block_producers[0], TESTING_INIT_STAKE - 1);
        env.step(vec![staking_transaction]);
        let account = env.view_account(&block_producers[0].account_id);
        assert_eq!(
            account,
            AccountViewCallResult {
                account_id: block_producers[0].account_id.clone(),
                nonce: 1,
                amount: TESTING_INIT_BALANCE - TESTING_INIT_STAKE,
                stake: TESTING_INIT_STAKE,
                public_keys: vec![block_producers[0].signer.public_key()],
                code_hash: account.code_hash
            }
        );
        for _ in 2..=4 {
            env.step(vec![]);
        }

        let account = env.view_account(&block_producers[0].account_id);
        assert_eq!(
            account,
            AccountViewCallResult {
                account_id: block_producers[0].account_id.clone(),
                nonce: 1,
                amount: TESTING_INIT_BALANCE - TESTING_INIT_STAKE + per_epoch_per_validator_reward,
                stake: TESTING_INIT_STAKE,
                public_keys: vec![block_producers[0].signer.public_key()],
                code_hash: account.code_hash
            }
        );

        for _ in 5..=7 {
            env.step(vec![]);
        }

        let account = env.view_account(&block_producers[0].account_id);
        assert_eq!(
            account,
            AccountViewCallResult {
                account_id: block_producers[0].account_id.clone(),
                nonce: 1,
                amount: TESTING_INIT_BALANCE - TESTING_INIT_STAKE
                    + 1
                    + per_epoch_per_validator_reward,
                stake: TESTING_INIT_STAKE - 1 + per_epoch_per_validator_reward * 2,
                public_keys: vec![block_producers[0].signer.public_key()],
                code_hash: account.code_hash
            }
        );
    }

    #[test]
    fn test_validator_stake_change_multiple_times() {
        let num_nodes = 4;
        let validators = (0..num_nodes).map(|i| format!("test{}", i + 1)).collect::<Vec<_>>();
        let mut env =
            TestEnv::new("test_validator_stake_change_multiple_times", validators.clone(), 4);
        let block_producers: Vec<_> =
            validators.iter().map(|id| InMemorySigner::from_seed(id, id).into()).collect();
        let (per_epoch_per_validator_reward, _) = env.compute_reward(num_nodes);
        println!("validator reward: {}", per_epoch_per_validator_reward);

        let staking_transaction = stake(1, &block_producers[0], TESTING_INIT_STAKE - 1);
        let staking_transaction1 = stake(2, &block_producers[0], TESTING_INIT_STAKE - 2);
        let staking_transaction2 = stake(1, &block_producers[1], TESTING_INIT_STAKE + 1);
        env.step(vec![staking_transaction, staking_transaction1, staking_transaction2]);
        let account = env.view_account(&block_producers[0].account_id);
        assert_eq!(
            account,
            AccountViewCallResult {
                account_id: block_producers[0].account_id.clone(),
                nonce: 2,
                amount: TESTING_INIT_BALANCE - TESTING_INIT_STAKE,
                stake: TESTING_INIT_STAKE,
                public_keys: vec![block_producers[0].signer.public_key()],
                code_hash: account.code_hash
            }
        );

        let staking_transaction = stake(3, &block_producers[0], TESTING_INIT_STAKE + 1);
        let staking_transaction1 = stake(2, &block_producers[1], TESTING_INIT_STAKE + 2);
        let staking_transaction2 = stake(3, &block_producers[1], TESTING_INIT_STAKE - 1);
        let staking_transaction3 =
            stake(1, &block_producers[3], TESTING_INIT_STAKE - per_epoch_per_validator_reward - 1);
        env.step(vec![
            staking_transaction,
            staking_transaction1,
            staking_transaction2,
            staking_transaction3,
        ]);

        for _ in 3..=8 {
            env.step(vec![]);
        }

        let account = env.view_account(&block_producers[0].account_id);
        assert_eq!(
            account,
            AccountViewCallResult {
                account_id: block_producers[0].account_id.clone(),
                nonce: 3,
                amount: TESTING_INIT_BALANCE - TESTING_INIT_STAKE - 1
                    + per_epoch_per_validator_reward,
                stake: TESTING_INIT_STAKE + 1,
                public_keys: vec![block_producers[0].signer.public_key()],
                code_hash: account.code_hash
            }
        );

        let account = env.view_account(&block_producers[1].account_id);
        assert_eq!(
            account,
            AccountViewCallResult {
                account_id: block_producers[1].account_id.clone(),
                nonce: 3,
                amount: TESTING_INIT_BALANCE - TESTING_INIT_STAKE + per_epoch_per_validator_reward,
                stake: TESTING_INIT_STAKE,
                public_keys: vec![block_producers[1].signer.public_key()],
                code_hash: account.code_hash
            }
        );

        let account = env.view_account(&block_producers[2].account_id);
        assert_eq!(
            account,
            AccountViewCallResult {
                account_id: block_producers[2].account_id.clone(),
                nonce: 0,
                amount: TESTING_INIT_BALANCE - TESTING_INIT_STAKE,
                stake: TESTING_INIT_STAKE + per_epoch_per_validator_reward,
                public_keys: vec![block_producers[2].signer.public_key()],
                code_hash: account.code_hash
            }
        );

        let account = env.view_account(&block_producers[3].account_id);
        assert_eq!(
            account,
            AccountViewCallResult {
                account_id: block_producers[3].account_id.clone(),
                nonce: 1,
                amount: TESTING_INIT_BALANCE - TESTING_INIT_STAKE + per_epoch_per_validator_reward,
                stake: TESTING_INIT_STAKE,
                public_keys: vec![block_producers[3].signer.public_key()],
                code_hash: account.code_hash
            }
        );

        for _ in 9..=12 {
            env.step(vec![]);
        }

        let account = env.view_account(&block_producers[0].account_id);
        assert_eq!(
            account,
            AccountViewCallResult {
                account_id: block_producers[0].account_id.clone(),
                nonce: 3,
                amount: TESTING_INIT_BALANCE - TESTING_INIT_STAKE - 1
                    + per_epoch_per_validator_reward,
                stake: TESTING_INIT_STAKE + 1 + per_epoch_per_validator_reward,
                public_keys: vec![block_producers[0].signer.public_key()],
                code_hash: account.code_hash
            }
        );

        // Note: this is not a bug but rather a feature: when one changes their stake for
        // less than the reward they get in an epoch, and the stake change happens an epoch
        // after they stake, the difference in stakes will be returned in 2 epochs rather than
        // 3.
        let account = env.view_account(&block_producers[1].account_id);
        assert_eq!(
            account,
            AccountViewCallResult {
                account_id: block_producers[1].account_id.clone(),
                nonce: 3,
                amount: TESTING_INIT_BALANCE - TESTING_INIT_STAKE
                    + per_epoch_per_validator_reward
                    + 1,
                stake: TESTING_INIT_STAKE + per_epoch_per_validator_reward - 1,
                public_keys: vec![block_producers[1].signer.public_key()],
                code_hash: account.code_hash
            }
        );

        let account = env.view_account(&block_producers[2].account_id);
        assert_eq!(
            account,
            AccountViewCallResult {
                account_id: block_producers[2].account_id.clone(),
                nonce: 0,
                amount: TESTING_INIT_BALANCE - TESTING_INIT_STAKE,
                stake: TESTING_INIT_STAKE + 2 * per_epoch_per_validator_reward,
                public_keys: vec![block_producers[2].signer.public_key()],
                code_hash: account.code_hash
            }
        );

        let account = env.view_account(&block_producers[3].account_id);
        assert_eq!(
            account,
            AccountViewCallResult {
                account_id: block_producers[3].account_id.clone(),
                nonce: 1,
                amount: TESTING_INIT_BALANCE - TESTING_INIT_STAKE
                    + 2 * per_epoch_per_validator_reward,
                stake: TESTING_INIT_STAKE,
                public_keys: vec![block_producers[3].signer.public_key()],
                code_hash: account.code_hash
            }
        );

        for _ in 13..=16 {
            env.step(vec![]);
        }

        let account = env.view_account(&block_producers[0].account_id);
        assert_eq!(
            account,
            AccountViewCallResult {
                account_id: block_producers[0].account_id.clone(),
                nonce: 3,
                amount: TESTING_INIT_BALANCE - TESTING_INIT_STAKE - 1
                    + per_epoch_per_validator_reward,
                stake: TESTING_INIT_STAKE + 1 + 2 * per_epoch_per_validator_reward,
                public_keys: vec![block_producers[0].signer.public_key()],
                code_hash: account.code_hash
            }
        );

        let account = env.view_account(&block_producers[1].account_id);
        assert_eq!(
            account,
            AccountViewCallResult {
                account_id: block_producers[1].account_id.clone(),
                nonce: 3,
                amount: TESTING_INIT_BALANCE - TESTING_INIT_STAKE
                    + 1
                    + per_epoch_per_validator_reward,
                stake: TESTING_INIT_STAKE - 1 + 2 * per_epoch_per_validator_reward,
                public_keys: vec![block_producers[1].signer.public_key()],
                code_hash: account.code_hash
            }
        );

        let account = env.view_account(&block_producers[2].account_id);
        assert_eq!(
            account,
            AccountViewCallResult {
                account_id: block_producers[2].account_id.clone(),
                nonce: 0,
                amount: TESTING_INIT_BALANCE - TESTING_INIT_STAKE,
                stake: TESTING_INIT_STAKE + 3 * per_epoch_per_validator_reward,
                public_keys: vec![block_producers[2].signer.public_key()],
                code_hash: account.code_hash
            }
        );

        let account = env.view_account(&block_producers[3].account_id);
        assert_eq!(
            account,
            AccountViewCallResult {
                account_id: block_producers[3].account_id.clone(),
                nonce: 1,
                amount: TESTING_INIT_BALANCE - TESTING_INIT_STAKE
                    + 2 * per_epoch_per_validator_reward
                    + 1,
                stake: TESTING_INIT_STAKE + per_epoch_per_validator_reward - 1,
                public_keys: vec![block_producers[3].signer.public_key()],
                code_hash: account.code_hash
            }
        );
    }

    #[test]
    fn test_verify_validator_signature() {
        let validators = (0..2).map(|i| format!("test{}", i + 1)).collect::<Vec<_>>();
        let env = TestEnv::new("verify_validator_signature_failure", validators.clone(), 2);
        let data = [0; 32];
        let signer = InMemorySigner::from_seed(&validators[0], &validators[0]);
        let signature = signer.sign(&data);
        assert!(env.runtime.verify_validator_signature(
            &EpochId::default(),
            &validators[0],
            &data,
            &signature
        ));
    }

    #[test]
    fn test_verify_validator_signature_failure() {
        let validators = (0..2).map(|i| format!("test{}", i + 1)).collect::<Vec<_>>();
        let env = TestEnv::new("verify_validator_signature_failure", validators.clone(), 2);
        let data = [0; 32];
        let signer = InMemorySigner::from_seed(&validators[0], &validators[0]);
        let signature = signer.sign(&data);
        assert!(!env.runtime.verify_validator_signature(
            &EpochId::default(),
            &validators[1],
            &data,
            &signature
        ));
    }
}<|MERGE_RESOLUTION|>--- conflicted
+++ resolved
@@ -100,13 +100,7 @@
         _state_root: &MerkleHash,
         block_hash: &CryptoHash,
         state_update: &mut TrieUpdate,
-<<<<<<< HEAD
     ) -> Result<(), Box<dyn std::error::Error>> {
-=======
-        gas_price: Balance,
-        total_supply: Balance,
-    ) -> Result<(), near_epoch_manager::EpochError> {
->>>>>>> 49194c55
         let mut epoch_manager = self.epoch_manager.write().expect(POISONED_LOCK_ERR);
         let (stake_info, validator_reward) = epoch_manager.compute_stake_return_info(block_hash)?;
 
@@ -363,13 +357,9 @@
         slashed_validators: Vec<AccountId>,
         validator_mask: Vec<bool>,
         gas_used: GasUsage,
-<<<<<<< HEAD
         gas_price: Balance,
         total_supply: Balance,
-    ) -> Result<(), Box<dyn std::error::Error>> {
-=======
     ) -> Result<(), Error> {
->>>>>>> 49194c55
         // Check that genesis block doesn't have any proposals.
         assert!(block_index > 0 || (proposals.len() == 0 && slashed_validators.len() == 0));
         println!("add validator proposals at block index {} {:?}", block_index, proposals);
@@ -407,13 +397,7 @@
         _block_hash: &CryptoHash,
         receipts: &Vec<ReceiptTransaction>,
         transactions: &Vec<SignedTransaction>,
-<<<<<<< HEAD
-    ) -> Result<ApplyTransactionResult, Box<dyn std::error::Error>> {
-=======
-        gas_price: Balance,
-        total_supply: Balance,
     ) -> Result<ApplyTransactionResult, Error> {
->>>>>>> 49194c55
         let mut state_update = TrieUpdate::new(self.trie.clone(), *state_root);
         let should_update_account = {
             let mut epoch_manager = self.epoch_manager.write().expect(POISONED_LOCK_ERR);
