use std::convert::TryFrom;
use std::io::{Cursor, Read, Write};
use std::path::Path;
use std::sync::{Arc, Mutex, RwLock};

use byteorder::{LittleEndian, ReadBytesExt, WriteBytesExt};
use log::{debug, error, info};

use near_chain::{
    BlockHeader, Error, ErrorKind, ReceiptResult, RuntimeAdapter, ValidTransaction, Weight,
};
use near_primitives::account::{AccessKey, Account};
use near_primitives::crypto::signature::{verify, PublicKey, Signature};
use near_primitives::hash::{hash, CryptoHash};
use near_primitives::rpc::{AccountViewCallResult, QueryResponse, ViewStateResult};
use near_primitives::transaction::{ReceiptTransaction, SignedTransaction, TransactionResult};
use near_primitives::types::{AccountId, BlockIndex, MerkleHash, ShardId, ValidatorStake};
use near_primitives::utils::prefix_for_access_key;
use near_store::{
    get_access_key_raw, get_account, set_account, Store, StoreUpdate, Trie, TrieUpdate,
    WrappedTrieChanges,
};
use near_verifier::TransactionVerifier;
use node_runtime::adapter::query_client;
use node_runtime::ethereum::EthashProvider;
use node_runtime::state_viewer::TrieViewer;
use node_runtime::{ApplyState, Runtime, ETHASH_CACHE_PATH};

use crate::config::GenesisConfig;
use crate::validator_manager::{ValidatorEpochConfig, ValidatorManager};
use kvdb::DBValue;
<<<<<<< HEAD
use std::collections::BTreeSet;
=======
use std::cmp::max;
>>>>>>> af9c5457

const POISONED_LOCK_ERR: &str = "The lock was poisoned.";

/// Defines Nightshade state transition, validator rotation and block weight for fork choice rule.
/// TODO: this possibly should be merged with the runtime cargo or at least reconsiled on the interfaces.
pub struct NightshadeRuntime {
    genesis_config: GenesisConfig,

    store: Arc<Store>,
    pub trie: Arc<Trie>,
    trie_viewer: TrieViewer,
    runtime: Runtime,
    validator_manager: RwLock<ValidatorManager>,
}

impl NightshadeRuntime {
    pub fn new(home_dir: &Path, store: Arc<Store>, genesis_config: GenesisConfig) -> Self {
        let trie = Arc::new(Trie::new(store.clone()));
        let mut ethash_dir = home_dir.to_owned();
        ethash_dir.push(ETHASH_CACHE_PATH);
        let ethash_provider = Arc::new(Mutex::new(EthashProvider::new(ethash_dir.as_path())));
        let runtime = Runtime::new(ethash_provider.clone());
        let trie_viewer = TrieViewer::new(ethash_provider);
        let initial_epoch_config = ValidatorEpochConfig {
            epoch_length: genesis_config.epoch_length,
            rng_seed: [0; 32],
            num_shards: genesis_config.block_producers_per_shard.len() as ShardId,
            num_block_producers: genesis_config.num_block_producers,
            block_producers_per_shard: genesis_config.block_producers_per_shard.clone(),
            avg_fisherman_per_shard: genesis_config.avg_fisherman_per_shard.clone(),
            validator_kickout_threshold: genesis_config.validator_kickout_threshold,
        };
        let validator_manager = RwLock::new(
            ValidatorManager::new(
                initial_epoch_config,
                genesis_config
                    .validators
                    .iter()
                    .map(|account_info| ValidatorStake {
                        account_id: account_info.account_id.clone(),
                        public_key: PublicKey::try_from(account_info.public_key.0.as_str())
                            .unwrap(),
                        amount: account_info.amount,
                    })
                    .collect(),
                store.clone(),
            )
            .expect("Failed to start Validator Manager"),
        );
        NightshadeRuntime { genesis_config, store, trie, runtime, trie_viewer, validator_manager }
    }
}

impl RuntimeAdapter for NightshadeRuntime {
    fn genesis_state(&self) -> (StoreUpdate, Vec<MerkleHash>) {
        let mut store_update = self.store.store_update();
        let mut state_roots = vec![];
        for shard_id in 0..self.genesis_config.block_producers_per_shard.len() as ShardId {
            let validators = self
                .genesis_config
                .validators
                .iter()
                .filter_map(|account_info| {
                    if self.account_id_to_shard_id(&account_info.account_id) == shard_id {
                        Some((
                            account_info.account_id.clone(),
                            account_info.public_key.clone(),
                            account_info.amount,
                        ))
                    } else {
                        None
                    }
                })
                .collect::<Vec<_>>();
            let state_update = TrieUpdate::new(self.trie.clone(), MerkleHash::default());
            let (shard_store_update, state_root) = self.runtime.apply_genesis_state(
                state_update,
                &validators,
                &self.genesis_config.records[shard_id as usize],
            );
            store_update.merge(shard_store_update);
            state_roots.push(state_root);
        }
        (store_update, state_roots)
    }

    fn compute_block_weight(
        &self,
        prev_header: &BlockHeader,
        header: &BlockHeader,
    ) -> Result<Weight, Error> {
        let mut vm = self.validator_manager.write().expect(POISONED_LOCK_ERR);
        let validator = vm
<<<<<<< HEAD
            .get_block_proposer_info(header.epoch_hash, header.height)
=======
            .get_block_proposer_info(header.prev_hash, header.height)
>>>>>>> af9c5457
            .map_err(|err| ErrorKind::Other(err.to_string()))?;
        if !header.verify_block_producer(&validator.public_key) {
            return Err(ErrorKind::InvalidBlockProposer.into());
        }
        Ok(prev_header.total_weight.next(header.approval_sigs.len() as u64))
    }

    fn get_epoch_block_proposers(
        &self,
<<<<<<< HEAD
        epoch_hash: CryptoHash,
    ) -> Result<Vec<AccountId>, Box<dyn std::error::Error>> {
        let mut vm = self.validator_manager.write().expect(POISONED_LOCK_ERR);
=======
        parent_hash: CryptoHash,
        height: BlockIndex,
    ) -> Result<Vec<AccountId>, Box<dyn std::error::Error>> {
        let mut vm = self.validator_manager.write().expect(POISONED_LOCK_ERR);
        let (epoch_hash, _) = vm.get_epoch_offset(parent_hash, height)?;
>>>>>>> af9c5457
        let validator_assignment = vm.get_validators(epoch_hash)?;
        Ok(validator_assignment
            .block_producers
            .iter()
            .map(|index| validator_assignment.validators[*index].account_id.clone())
            .collect())
    }

    fn get_block_proposer(
        &self,
        epoch_hash: CryptoHash,
        height: BlockIndex,
    ) -> Result<AccountId, Box<dyn std::error::Error>> {
        let mut vm = self.validator_manager.write().expect(POISONED_LOCK_ERR);
<<<<<<< HEAD
        Ok(vm.get_block_proposer_info(epoch_hash, height)?.account_id)
=======
        Ok(vm.get_block_proposer_info(parent_hash, height)?.account_id)
>>>>>>> af9c5457
    }

    fn get_chunk_proposer(
        &self,
        shard_id: ShardId,
        parent_hash: CryptoHash,
        height: BlockIndex,
    ) -> Result<AccountId, Box<dyn std::error::Error>> {
        let mut vm = self.validator_manager.write().expect(POISONED_LOCK_ERR);
        let (epoch_hash, idx) = vm.get_epoch_offset(parent_hash, height)?;
        let validator_assignemnt = vm.get_validators(epoch_hash)?;
        let total_seats: u64 = validator_assignemnt.chunk_producers[shard_id as usize]
            .iter()
            .map(|(_, seats)| seats)
            .sum();
        let mut cur_seats = 0;
        for (index, seats) in validator_assignemnt.chunk_producers[shard_id as usize].iter() {
            if cur_seats + *seats > idx % total_seats {
                return Ok(validator_assignemnt.validators[*index].account_id.clone());
            }
            cur_seats += *seats;
        }
        unreachable!()
    }

    fn check_validator_signature(
        &self,
        epoch_hash: &CryptoHash,
        account_id: &AccountId,
        data: &[u8],
        signature: &Signature,
    ) -> bool {
        let mut vm = self.validator_manager.write().expect(POISONED_LOCK_ERR);
        if let Ok(validators) = vm.get_validators(*epoch_hash) {
            if let Some(idx) = validators.validator_to_index.get(account_id) {
                let staking_key = &validators.validators[*idx].public_key;
                return verify(data, signature, staking_key);
            }
        }
        false
    }

    fn num_shards(&self) -> ShardId {
        // TODO: should be dynamic.
        self.genesis_config.block_producers_per_shard.len() as ShardId
    }

    fn account_id_to_shard_id(&self, account_id: &AccountId) -> ShardId {
        let mut cursor = Cursor::new((hash(&account_id.clone().into_bytes()).0).0);
        cursor.read_u64::<LittleEndian>().expect("Must not happened")
            % (self.genesis_config.block_producers_per_shard.len() as ShardId)
    }

    fn validate_tx(
        &self,
        _shard_id: ShardId,
        state_root: MerkleHash,
        transaction: SignedTransaction,
    ) -> Result<ValidTransaction, String> {
        let state_update = TrieUpdate::new(self.trie.clone(), state_root);
        let verifier = TransactionVerifier::new(&state_update);
        if let Err(err) = verifier.verify_transaction(&transaction) {
            debug!(target: "runtime", "Tx {:?} validation failed: {:?}", transaction, err);
            return Err(err);
        }
        Ok(ValidTransaction { transaction })
    }

    fn add_validator_proposals(
        &self,
        parent_hash: CryptoHash,
        current_hash: CryptoHash,
        block_index: BlockIndex,
        proposals: Vec<ValidatorStake>,
        validator_mask: Vec<bool>,
    ) -> Result<(), Box<dyn std::error::Error>> {
        // Deal with validator proposals and epoch finishing.
        let mut vm = self.validator_manager.write().expect(POISONED_LOCK_ERR);
        // TODO: don't commit here, instead contribute to upstream store update.
        vm.add_proposals(parent_hash, current_hash, block_index, proposals, validator_mask)?
            .commit()
            .map_err(|err| err.into())
    }

    fn get_epoch_offset(
        &self,
        parent_hash: CryptoHash,
        block_index: BlockIndex,
    ) -> Result<(CryptoHash, BlockIndex), Box<dyn std::error::Error>> {
        let vm = self.validator_manager.read().expect(POISONED_LOCK_ERR);
        Ok(vm.get_epoch_offset(parent_hash, block_index)?)
    }

    fn apply_transactions(
        &self,
        shard_id: ShardId,
        state_root: &MerkleHash,
        block_index: BlockIndex,
        prev_block_hash: &CryptoHash,
        block_hash: &CryptoHash,
        receipts: &Vec<Vec<ReceiptTransaction>>,
        transactions: &Vec<SignedTransaction>,
    ) -> Result<
        (
            WrappedTrieChanges,
            MerkleHash,
            Vec<TransactionResult>,
            ReceiptResult,
            Vec<ValidatorStake>,
        ),
        Box<dyn std::error::Error>,
    > {
        let mut state_update = TrieUpdate::new(self.trie.clone(), *state_root);
        {
            let mut vm = self.validator_manager.write().expect(POISONED_LOCK_ERR);
            let (epoch_hash, offset) = vm.get_epoch_offset(*prev_block_hash, block_index)?;
            if offset == 0 && epoch_hash != CryptoHash::default() {
                vm.finalize_epoch(&epoch_hash, prev_block_hash, block_hash)?;
<<<<<<< HEAD
                let prev_epoch_hash = vm.get_prev_epoch_hash(&epoch_hash)?;
                let prev_prev_stake_change =
                    vm.get_validators(prev_epoch_hash)?.stake_change.clone();
                let prev_stake_change = vm.get_validators(epoch_hash)?.stake_change.clone();
                let stake_change = &vm.get_validators(*block_hash)?.stake_change;
                let prev_keys: BTreeSet<_> = prev_stake_change.keys().collect();
                let keys: BTreeSet<_> = stake_change.keys().collect();

                for account_id in prev_keys.union(&keys) {
                    let account: Option<Account> = get_account(&state_update, account_id);
                    if let Some(mut account) = account {
                        let new_stake = *stake_change.get(*account_id).unwrap_or(&0);
                        let prev_stake = *prev_stake_change.get(*account_id).unwrap_or(&0);
                        let prev_prev_stake =
                            *prev_prev_stake_change.get(*account_id).unwrap_or(&0);
                        let max_of_stakes =
                            vec![prev_prev_stake, prev_stake, new_stake].into_iter().max().unwrap();
                        if account.staked < max_of_stakes {
                            error!("FATAL: staking invariance does not hold");
                        }
                        let return_stake = account.staked - max_of_stakes;
=======
                let prev_stake_change = vm.get_validators(epoch_hash)?.stake_change.clone();
                for (account_id, new_stake) in vm.get_validators(*block_hash)?.stake_change.iter() {
                    let account: Option<Account> = get_account(&state_update, account_id);
                    if let Some(mut account) = account {
                        let prev_stake = *prev_stake_change.get(account_id).unwrap_or(&0);
                        if account.staked < max(prev_stake, *new_stake) {
                            error!("FATAL: staking invariance does not hold");
                        }
                        let return_stake = account.staked - max(prev_stake, *new_stake);
>>>>>>> af9c5457
                        account.staked -= return_stake;
                        account.amount += return_stake;
                        set_account(&mut state_update, account_id, &account);
                    }
                }
            }
        }
        let apply_state = ApplyState {
            root: *state_root,
            shard_id,
            block_index,
            parent_block_hash: *prev_block_hash,
        };

        let apply_result =
            self.runtime.apply(state_update, &apply_state, &receipts, &transactions)?;

        Ok((
            WrappedTrieChanges::new(self.trie.clone(), apply_result.trie_changes),
            apply_result.root,
            apply_result.tx_result,
            apply_result.new_receipts,
            apply_result.validator_proposals,
        ))
    }

    fn query(
        &self,
        state_root: MerkleHash,
        height: BlockIndex,
        path: &str,
        data: &[u8],
    ) -> Result<QueryResponse, Box<dyn std::error::Error>> {
        query_client(self, state_root, height, path, data)
    }

    fn dump_state(
        &self,
        shard_id: ShardId,
        state_root: MerkleHash,
    ) -> Result<Vec<u8>, Box<dyn std::error::Error>> {
        // TODO(1052): make sure state_root is present in the trie.
        // create snapshot.
        let mut result = vec![];
        let mut cursor = Cursor::new(&mut result);
        for item in self.trie.iter(&state_root)? {
            let (key, value) = item?;
            cursor.write_u32::<LittleEndian>(key.len() as u32)?;
            cursor.write_all(&key)?;
            cursor.write_u32::<LittleEndian>(value.len() as u32)?;
            cursor.write_all(value.as_ref())?;
        }
        // TODO(1048): Save on disk an snapshot, split into chunks and compressed. Send chunks instead of single blob.
        info!(target: "runtime", "Dumped state for shard #{} @ {}, size = {}", shard_id, state_root, result.len());
        Ok(result)
    }

    fn set_state(
        &self,
        shard_id: ShardId,
        state_root: MerkleHash,
        payload: Vec<u8>,
    ) -> Result<(), Box<dyn std::error::Error>> {
        info!(target: "runtime", "Setting state for shard #{} @ {}, size = {}", shard_id, state_root, payload.len());
        let mut state_update = TrieUpdate::new(self.trie.clone(), CryptoHash::default());
        let payload_len = payload.len();
        let mut cursor = Cursor::new(payload);
        while cursor.position() < payload_len as u64 {
            let key_len = cursor.read_u32::<LittleEndian>()? as usize;
            let mut key = vec![0; key_len];
            cursor.read_exact(&mut key)?;
            let value_len = cursor.read_u32::<LittleEndian>()? as usize;
            let mut value = vec![0; value_len];
            cursor.read_exact(&mut value)?;
            state_update.set(key, DBValue::from_slice(&value));
        }
        let (store_update, root) = state_update.finalize()?.into(self.trie.clone())?;
        if root != state_root {
            return Err("Invalid state root".into());
        }
        store_update.commit()?;
        Ok(())
    }
}

impl node_runtime::adapter::ViewRuntimeAdapter for NightshadeRuntime {
    fn view_account(
        &self,
        state_root: MerkleHash,
        account_id: &AccountId,
    ) -> Result<AccountViewCallResult, Box<dyn std::error::Error>> {
        let state_update = TrieUpdate::new(self.trie.clone(), state_root);
        self.trie_viewer.view_account(&state_update, account_id)
    }

    fn call_function(
        &self,
        state_root: MerkleHash,
        height: BlockIndex,
        contract_id: &AccountId,
        method_name: &str,
        args: &[u8],
        logs: &mut Vec<String>,
    ) -> Result<Vec<u8>, Box<dyn std::error::Error>> {
        let state_update = TrieUpdate::new(self.trie.clone(), state_root);
        self.trie_viewer.call_function(state_update, height, contract_id, method_name, args, logs)
    }

    fn view_access_key(
        &self,
        state_root: MerkleHash,
        account_id: &AccountId,
        public_key: &PublicKey,
    ) -> Result<Option<AccessKey>, Box<dyn std::error::Error>> {
        let state_update = TrieUpdate::new(self.trie.clone(), state_root);
        self.trie_viewer.view_access_key(&state_update, account_id, public_key)
    }

    fn view_access_keys(
        &self,
        state_root: MerkleHash,
        account_id: &AccountId,
    ) -> Result<Vec<(PublicKey, AccessKey)>, Box<dyn std::error::Error>> {
        let state_update = TrieUpdate::new(self.trie.clone(), state_root);
        let prefix = prefix_for_access_key(account_id);
        match state_update.iter(&prefix) {
            Ok(iter) => iter
                .map(|key| {
                    let public_key = &key[prefix.len()..];
                    let access_key = get_access_key_raw(&state_update, &key)
                        .ok_or("Missing key from iterator")?;
                    PublicKey::try_from(public_key)
                        .map_err(|err| format!("{}", err).into())
                        .map(|key| (key, access_key))
                })
                .collect::<Result<Vec<_>, Box<dyn std::error::Error>>>(),
            Err(e) => Err(e),
        }
    }

    fn view_state(
        &self,
        state_root: MerkleHash,
        account_id: &AccountId,
    ) -> Result<ViewStateResult, Box<dyn std::error::Error>> {
        let state_update = TrieUpdate::new(self.trie.clone(), state_root);
        self.trie_viewer.view_state(&state_update, account_id)
    }
}

#[cfg(test)]
mod test {
    use crate::config::{TESTING_INIT_BALANCE, TESTING_INIT_STAKE};
    use crate::runtime::POISONED_LOCK_ERR;
    use crate::test_utils::*;
    use crate::{get_store_path, GenesisConfig, NightshadeRuntime};
    use near_chain::RuntimeAdapter;
    use near_client::BlockProducer;
    use near_primitives::crypto::signer::{EDSigner, InMemorySigner};
    use near_primitives::hash::{hash, CryptoHash};
    use near_primitives::rpc::AccountViewCallResult;
    use near_primitives::serialize::BaseEncode;
    use near_primitives::transaction::{
        CreateAccountTransaction, ReceiptTransaction, SignedTransaction, StakeTransaction,
        TransactionBody,
    };
    use near_primitives::types::{Balance, BlockIndex, Nonce, ValidatorStake};
    use near_store::create_store;
    use node_runtime::adapter::ViewRuntimeAdapter;
    use tempdir::TempDir;

    fn stake(nonce: Nonce, sender: &BlockProducer, amount: Balance) -> SignedTransaction {
        TransactionBody::Stake(StakeTransaction {
            nonce,
            originator: sender.account_id.clone(),
            amount,
            public_key: sender.signer.public_key().to_base(),
        })
        .sign(&*sender.signer.clone())
    }

    impl NightshadeRuntime {
        fn update(
            &self,
            state_root: &CryptoHash,
            block_index: BlockIndex,
            prev_block_hash: &CryptoHash,
            block_hash: &CryptoHash,
            receipts: &Vec<Vec<ReceiptTransaction>>,
            transactions: &Vec<SignedTransaction>,
        ) -> (CryptoHash, Vec<ValidatorStake>, Vec<Vec<ReceiptTransaction>>) {
            let mut root = *state_root;
            let (wrapped_trie_changes, new_root, _tx_results, receipt_results, stakes) = self
                .apply_transactions(
                    0,
                    &root,
                    block_index,
                    prev_block_hash,
                    block_hash,
                    receipts,
                    transactions,
                )
                .unwrap();
            let mut store_update = self.store.store_update();
            wrapped_trie_changes.insertions_into(&mut store_update).unwrap();
            store_update.commit().unwrap();
            root = new_root;
            let new_receipts = receipt_results.into_iter().map(|(_, v)| v).collect();
            (root, stakes, new_receipts)
        }
    }

    /// Start with 2 validators with default stake X.
    /// 1. Validator 0 stakes 2 * X
    /// 2. Validator 0 creates new account Validator 2 with 3 * X in balance
    /// 3. Validator 2 stakes 2 * X
    /// 4. Validator 1 doesn't produce blocks and gets kicked out
    /// 5. At the end Validator 0 and 2 with 2 * X are validators. Validator 1 has stake returned to balance.
    #[test]
    fn test_validator_rotation() {
        let dir = TempDir::new("validator_rotation").unwrap();
        let store = create_store(&get_store_path(dir.path()));
        let num_nodes = 2;
        let validators = (0..num_nodes).map(|i| format!("test{}", i + 1)).collect::<Vec<_>>();
        let mut genesis_config =
            GenesisConfig::test(validators.iter().map(|v| v.as_str()).collect());
        genesis_config.epoch_length = 2;
        let nightshade = NightshadeRuntime::new(dir.path(), store, genesis_config);
        let (store_update, state_roots) = nightshade.genesis_state();
        store_update.commit().unwrap();
        let mut state_root = state_roots[0];
        let block_producers: Vec<_> =
            validators.iter().map(|id| InMemorySigner::from_seed(id, id).into()).collect();
<<<<<<< HEAD
        let (h0, h1, h2, h3, h4, h5, h6, h7, h8, h9, h10) = (
=======
        let (h0, h1, h2, h3, h4, h5, h6, h7, h8) = (
>>>>>>> af9c5457
            hash(&[0]),
            hash(&[1]),
            hash(&[2]),
            hash(&[3]),
            hash(&[4]),
            hash(&[5]),
            hash(&[6]),
            hash(&[7]),
            hash(&[8]),
<<<<<<< HEAD
            hash(&[9]),
            hash(&[10]),
=======
>>>>>>> af9c5457
        );

        let staking_transaction = stake(1, &block_producers[0], TESTING_INIT_STAKE * 2);
        // test1 stakes twice the current stake, because test1 and test2 have the same amount of stake before, test2 will be
        // kicked out.
        let (new_root, validator_stakes, _) = nightshade.update(
            &state_root,
            0,
            &CryptoHash::default(),
            &h0,
            &vec![],
            &vec![staking_transaction],
        );
        state_root = new_root;
        assert_eq!(
            validator_stakes,
            vec![ValidatorStake::new(
                block_producers[0].account_id.clone(),
                block_producers[0].signer.public_key(),
                TESTING_INIT_STAKE * 2
            )]
        );
        let account = nightshade.view_account(state_root, &block_producers[0].account_id).unwrap();
        assert_eq!(
            account,
            AccountViewCallResult {
                account_id: block_producers[0].account_id.clone(),
                nonce: 1,
                amount: TESTING_INIT_BALANCE - TESTING_INIT_STAKE * 2,
                stake: TESTING_INIT_STAKE * 2,
                public_keys: vec![block_producers[0].signer.public_key()],
                code_hash: account.code_hash,
            }
        );

        nightshade
            .add_validator_proposals(CryptoHash::default(), h0, 0, validator_stakes, vec![])
            .unwrap();

        let new_account = format!("test{}", num_nodes + 1);
        let new_validator: BlockProducer =
            InMemorySigner::from_seed(&new_account, &new_account).into();
        let create_account_transaction = TransactionBody::CreateAccount(CreateAccountTransaction {
            nonce: 2,
            originator: block_producers[0].account_id.clone(),
            new_account_id: new_account,
            amount: TESTING_INIT_STAKE * 3,
            public_key: new_validator.signer.public_key().0[..].to_vec(),
        })
        .sign(&*block_producers[0].signer.clone());
        let staking_transaction = stake(1, &new_validator, TESTING_INIT_STAKE * 2);

        let (new_root, _, receipts) =
            nightshade.update(&state_root, 1, &h0, &h1, &vec![], &vec![create_account_transaction]);
        state_root = new_root;
        nightshade.add_validator_proposals(h0, h1, 1, vec![], vec![]).unwrap();

        state_root = nightshade.update(&state_root, 2, &h1, &h2, &receipts, &vec![]).0;
        nightshade.add_validator_proposals(h1, h2, 2, vec![], vec![]).unwrap();
        // test3 stakes the same amount as test1 and will be confirmed as a validator in the next epoch
        let (new_root, validator_stakes, _) =
            nightshade.update(&state_root, 3, &h2, &h3, &vec![], &vec![staking_transaction]);
        state_root = new_root;
        assert_eq!(
            validator_stakes,
            vec![ValidatorStake::new(
                new_validator.account_id.clone(),
                new_validator.signer.public_key(),
                TESTING_INIT_STAKE * 2
            )]
        );
        nightshade.add_validator_proposals(h2, h3, 3, validator_stakes, vec![]).unwrap();
        nightshade.update(&state_root, 4, &h3, &h4, &vec![], &vec![]).0;
        nightshade.add_validator_proposals(h3, h4, 4, vec![], vec![]).unwrap();
        {
            let mut vm = nightshade.validator_manager.write().expect(POISONED_LOCK_ERR);
            let validators = vm.get_validators(h4).unwrap();
            // at the beginning of epoch 4, test2 will be kicked out and test3 will join
            assert_eq!(
                validators,
                &assignment(
                    vec![("test3", TESTING_INIT_STAKE * 2), ("test1", TESTING_INIT_STAKE * 2)],
                    vec![1, 0],
                    vec![vec![(1, 1), (0, 1)]],
                    vec![],
                    6,
                    change_stake(vec![
                        ("test1", TESTING_INIT_STAKE * 2),
                        ("test2", 0),
                        ("test3", TESTING_INIT_STAKE * 2)
                    ])
                )
            );
        }
        state_root = nightshade.update(&state_root, 4, &h3, &h4, &vec![], &vec![]).0;
        nightshade.add_validator_proposals(h3, h4, 4, vec![], vec![]).unwrap();
        let account = nightshade.view_account(state_root, &block_producers[0].account_id).unwrap();
        assert_eq!(
            account,
            AccountViewCallResult {
                account_id: block_producers[0].account_id.clone(),
                nonce: 2,
                amount: TESTING_INIT_BALANCE - TESTING_INIT_STAKE * 5,
                stake: TESTING_INIT_STAKE * 2,
                public_keys: vec![block_producers[0].signer.public_key()],
                code_hash: account.code_hash
            }
        );
        state_root = nightshade.update(&state_root, 5, &h4, &h5, &vec![], &vec![]).0;
        nightshade.add_validator_proposals(h4, h5, 5, vec![], vec![]).unwrap();
        state_root = nightshade.update(&state_root, 6, &h5, &h6, &vec![], &vec![]).0;
        nightshade.add_validator_proposals(h5, h6, 6, vec![], vec![]).unwrap();

        let account = nightshade.view_account(state_root, &block_producers[1].account_id).unwrap();
        assert_eq!(
            account,
            AccountViewCallResult {
                account_id: block_producers[1].account_id.clone(),
                nonce: 0,
                amount: TESTING_INIT_BALANCE - TESTING_INIT_STAKE,
                stake: TESTING_INIT_STAKE,
                public_keys: vec![block_producers[1].signer.public_key()],
                code_hash: account.code_hash
            }
        );

        let account = nightshade.view_account(state_root, &new_validator.account_id).unwrap();
        assert_eq!(
            account,
            AccountViewCallResult {
                account_id: new_validator.account_id.clone(),
                nonce: 1,
                amount: TESTING_INIT_STAKE,
                stake: TESTING_INIT_STAKE * 2,
                public_keys: vec![new_validator.signer.public_key()],
                code_hash: account.code_hash
            }
        );

        state_root = nightshade.update(&state_root, 7, &h6, &h7, &vec![], &vec![]).0;
        nightshade.add_validator_proposals(h6, h7, 7, vec![], vec![]).unwrap();
        state_root = nightshade.update(&state_root, 8, &h7, &h8, &vec![], &vec![]).0;
        nightshade.add_validator_proposals(h7, h8, 8, vec![], vec![]).unwrap();

<<<<<<< HEAD
        let account = nightshade.view_account(state_root, &block_producers[1].account_id).unwrap();
        assert_eq!(
            account,
            AccountViewCallResult {
                account_id: block_producers[1].account_id.clone(),
                nonce: 0,
                amount: TESTING_INIT_BALANCE,
                stake: 0,
                public_keys: vec![block_producers[1].signer.public_key()],
                code_hash: account.code_hash
            }
        );

        state_root = nightshade.update(&state_root, 9, &h8, &h9, &vec![], &vec![]).0;
        nightshade.add_validator_proposals(h8, h9, 9, vec![], vec![]).unwrap();
        state_root = nightshade.update(&state_root, 10, &h9, &h10, &vec![], &vec![]).0;
        nightshade.add_validator_proposals(h9, h10, 10, vec![], vec![]).unwrap();

        // make sure their is no double return of stake
=======
        // make sure we don't return stake twice
>>>>>>> af9c5457
        let account = nightshade.view_account(state_root, &block_producers[1].account_id).unwrap();
        assert_eq!(
            account,
            AccountViewCallResult {
                account_id: block_producers[1].account_id.clone(),
                nonce: 0,
                amount: TESTING_INIT_BALANCE,
                stake: 0,
                public_keys: vec![block_producers[1].signer.public_key()],
                code_hash: account.code_hash
            }
        );
    }

    #[test]
    fn test_validator_stake_change() {
<<<<<<< HEAD
        let dir = TempDir::new("validator_stake_change").unwrap();
=======
        let dir = TempDir::new("validator_rotation").unwrap();
>>>>>>> af9c5457
        let store = create_store(&get_store_path(dir.path()));
        let num_nodes = 2;
        let validators = (0..num_nodes).map(|i| format!("test{}", i + 1)).collect::<Vec<_>>();
        let mut genesis_config =
            GenesisConfig::test(validators.iter().map(|v| v.as_str()).collect());
        genesis_config.epoch_length = 2;
        let nightshade = NightshadeRuntime::new(dir.path(), store, genesis_config);
        let (store_update, state_roots) = nightshade.genesis_state();
        store_update.commit().unwrap();
        let mut state_root = state_roots[0];
        let block_producers: Vec<_> =
            validators.iter().map(|id| InMemorySigner::from_seed(id, id).into()).collect();
        let (h0, h1, h2, h3, h4, h5, h6) =
            (hash(&[0]), hash(&[1]), hash(&[2]), hash(&[3]), hash(&[4]), hash(&[5]), hash(&[6]));
        let staking_transaction = stake(1, &block_producers[0], TESTING_INIT_STAKE - 1);
        let (new_root, validator_stakes, _) = nightshade.update(
            &state_root,
            0,
            &CryptoHash::default(),
            &h0,
            &vec![],
            &vec![staking_transaction],
        );
        state_root = new_root;
        assert_eq!(
            validator_stakes,
            vec![ValidatorStake::new(
                block_producers[0].account_id.clone(),
                block_producers[0].signer.public_key(),
                TESTING_INIT_STAKE - 1
            )]
        );
        let account = nightshade.view_account(state_root, &block_producers[0].account_id).unwrap();
        assert_eq!(
            account,
            AccountViewCallResult {
                account_id: block_producers[0].account_id.clone(),
                nonce: 1,
                amount: TESTING_INIT_BALANCE - TESTING_INIT_STAKE,
                stake: TESTING_INIT_STAKE,
                public_keys: vec![block_producers[0].signer.public_key()],
                code_hash: account.code_hash
            }
        );

        nightshade
            .add_validator_proposals(CryptoHash::default(), h0, 0, validator_stakes, vec![])
            .unwrap();

        state_root = nightshade.update(&state_root, 1, &h0, &h1, &vec![], &vec![]).0;
        nightshade.add_validator_proposals(h0, h1, 1, vec![], vec![]).unwrap();

        state_root = nightshade.update(&state_root, 2, &h1, &h2, &vec![], &vec![]).0;
        nightshade.add_validator_proposals(h1, h2, 2, vec![], vec![]).unwrap();

        state_root = nightshade.update(&state_root, 3, &h2, &h3, &vec![], &vec![]).0;
        nightshade.add_validator_proposals(h2, h3, 3, vec![], vec![]).unwrap();

        state_root = nightshade.update(&state_root, 4, &h3, &h4, &vec![], &vec![]).0;
        nightshade.add_validator_proposals(h3, h4, 4, vec![], vec![]).unwrap();

        let account = nightshade.view_account(state_root, &block_producers[0].account_id).unwrap();
        assert_eq!(
            account,
            AccountViewCallResult {
                account_id: block_producers[0].account_id.clone(),
                nonce: 1,
<<<<<<< HEAD
                amount: TESTING_INIT_BALANCE - TESTING_INIT_STAKE,
                stake: TESTING_INIT_STAKE,
=======
                amount: TESTING_INIT_BALANCE - TESTING_INIT_STAKE + 1,
                stake: TESTING_INIT_STAKE - 1,
>>>>>>> af9c5457
                public_keys: vec![block_producers[0].signer.public_key()],
                code_hash: account.code_hash
            }
        );

        state_root = nightshade.update(&state_root, 5, &h4, &h5, &vec![], &vec![]).0;
        nightshade.add_validator_proposals(h4, h5, 5, vec![], vec![]).unwrap();

        state_root = nightshade.update(&state_root, 6, &h5, &h6, &vec![], &vec![]).0;
        nightshade.add_validator_proposals(h5, h6, 6, vec![], vec![]).unwrap();

        let account = nightshade.view_account(state_root, &block_producers[0].account_id).unwrap();
        assert_eq!(
            account,
            AccountViewCallResult {
                account_id: block_producers[0].account_id.clone(),
                nonce: 1,
                amount: TESTING_INIT_BALANCE - TESTING_INIT_STAKE + 1,
                stake: TESTING_INIT_STAKE - 1,
                public_keys: vec![block_producers[0].signer.public_key()],
                code_hash: account.code_hash
            }
        );
    }

    #[test]
    fn test_validator_stake_change_multiple_times() {
<<<<<<< HEAD
        let dir = TempDir::new("validator_stake_change_multiple_times").unwrap();
=======
        let dir = TempDir::new("validator_rotation").unwrap();
>>>>>>> af9c5457
        let store = create_store(&get_store_path(dir.path()));
        let num_nodes = 2;
        let validators = (0..num_nodes).map(|i| format!("test{}", i + 1)).collect::<Vec<_>>();
        let mut genesis_config =
            GenesisConfig::test(validators.iter().map(|v| v.as_str()).collect());
        genesis_config.epoch_length = 2;
        let nightshade = NightshadeRuntime::new(dir.path(), store, genesis_config);
        let (store_update, state_roots) = nightshade.genesis_state();
        store_update.commit().unwrap();
        let mut state_root = state_roots[0];
        let block_producers: Vec<_> =
            validators.iter().map(|id| InMemorySigner::from_seed(id, id).into()).collect();
<<<<<<< HEAD
        let (h0, h1, h2, h3, h4, h5, h6, h7, h8) = (
            hash(&[0]),
            hash(&[1]),
            hash(&[2]),
            hash(&[3]),
            hash(&[4]),
            hash(&[5]),
            hash(&[6]),
            hash(&[7]),
            hash(&[8]),
        );
=======
        let (h0, h1, h2, h3, h4, h5, h6) =
            (hash(&[0]), hash(&[1]), hash(&[2]), hash(&[3]), hash(&[4]), hash(&[5]), hash(&[6]));
>>>>>>> af9c5457
        let staking_transaction = stake(1, &block_producers[0], TESTING_INIT_STAKE - 1);
        let staking_transaction1 = stake(2, &block_producers[0], TESTING_INIT_STAKE - 2);
        let staking_transaction2 = stake(1, &block_producers[1], TESTING_INIT_STAKE + 1);
        let (new_root, validator_stakes, _) = nightshade.update(
            &state_root,
            0,
            &CryptoHash::default(),
            &h0,
            &vec![],
            &vec![staking_transaction, staking_transaction1, staking_transaction2],
        );
        state_root = new_root;
        let account = nightshade.view_account(state_root, &block_producers[0].account_id).unwrap();
        assert_eq!(
            account,
            AccountViewCallResult {
                account_id: block_producers[0].account_id.clone(),
                nonce: 2,
                amount: TESTING_INIT_BALANCE - TESTING_INIT_STAKE,
                stake: TESTING_INIT_STAKE,
                public_keys: vec![block_producers[0].signer.public_key()],
                code_hash: account.code_hash
            }
        );

        nightshade
            .add_validator_proposals(CryptoHash::default(), h0, 0, validator_stakes, vec![])
            .unwrap();

        state_root = nightshade.update(&state_root, 1, &h0, &h1, &vec![], &vec![]).0;
        nightshade.add_validator_proposals(h0, h1, 1, vec![], vec![]).unwrap();

        let staking_transaction = stake(3, &block_producers[0], TESTING_INIT_STAKE + 1);
        let staking_transaction1 = stake(2, &block_producers[1], TESTING_INIT_STAKE + 2);
        let staking_transaction2 = stake(3, &block_producers[1], TESTING_INIT_STAKE - 1);

        let (new_root, validator_stakes, _) = nightshade.update(
            &state_root,
            2,
            &h1,
            &h2,
            &vec![],
            &vec![staking_transaction, staking_transaction1, staking_transaction2],
        );
        state_root = new_root;
        nightshade.add_validator_proposals(h1, h2, 2, validator_stakes, vec![]).unwrap();

        state_root = nightshade.update(&state_root, 3, &h2, &h3, &vec![], &vec![]).0;
        nightshade.add_validator_proposals(h2, h3, 3, vec![], vec![]).unwrap();

        state_root = nightshade.update(&state_root, 4, &h3, &h4, &vec![], &vec![]).0;
        nightshade.add_validator_proposals(h3, h4, 4, vec![], vec![]).unwrap();

        let account = nightshade.view_account(state_root, &block_producers[0].account_id).unwrap();
        assert_eq!(
            account,
            AccountViewCallResult {
                account_id: block_producers[0].account_id.clone(),
                nonce: 3,
                amount: TESTING_INIT_BALANCE - TESTING_INIT_STAKE - 1,
                stake: TESTING_INIT_STAKE + 1,
                public_keys: vec![block_producers[0].signer.public_key()],
                code_hash: account.code_hash
            }
        );

        let account = nightshade.view_account(state_root, &block_producers[1].account_id).unwrap();
        assert_eq!(
            account,
            AccountViewCallResult {
                account_id: block_producers[1].account_id.clone(),
                nonce: 3,
                amount: TESTING_INIT_BALANCE - TESTING_INIT_STAKE - 1,
                stake: TESTING_INIT_STAKE + 1,
                public_keys: vec![block_producers[1].signer.public_key()],
                code_hash: account.code_hash
            }
        );

        state_root = nightshade.update(&state_root, 5, &h4, &h5, &vec![], &vec![]).0;
        nightshade.add_validator_proposals(h4, h5, 5, vec![], vec![]).unwrap();

        state_root = nightshade.update(&state_root, 6, &h5, &h6, &vec![], &vec![]).0;
        nightshade.add_validator_proposals(h5, h6, 6, vec![], vec![]).unwrap();

        let account = nightshade.view_account(state_root, &block_producers[0].account_id).unwrap();
        assert_eq!(
            account,
            AccountViewCallResult {
                account_id: block_producers[0].account_id.clone(),
                nonce: 3,
                amount: TESTING_INIT_BALANCE - TESTING_INIT_STAKE - 1,
                stake: TESTING_INIT_STAKE + 1,
                public_keys: vec![block_producers[0].signer.public_key()],
                code_hash: account.code_hash
            }
        );

        let account = nightshade.view_account(state_root, &block_producers[1].account_id).unwrap();
        assert_eq!(
            account,
            AccountViewCallResult {
                account_id: block_producers[1].account_id.clone(),
                nonce: 3,
<<<<<<< HEAD
                amount: TESTING_INIT_BALANCE - TESTING_INIT_STAKE - 1,
                stake: TESTING_INIT_STAKE + 1,
                public_keys: vec![block_producers[1].signer.public_key()],
                code_hash: account.code_hash
            }
        );

        state_root = nightshade.update(&state_root, 7, &h6, &h7, &vec![], &vec![]).0;
        nightshade.add_validator_proposals(h6, h7, 7, vec![], vec![]).unwrap();

        state_root = nightshade.update(&state_root, 8, &h7, &h8, &vec![], &vec![]).0;
        nightshade.add_validator_proposals(h7, h8, 8, vec![], vec![]).unwrap();

        let account = nightshade.view_account(state_root, &block_producers[0].account_id).unwrap();
        assert_eq!(
            account,
            AccountViewCallResult {
                account_id: block_producers[0].account_id.clone(),
                nonce: 3,
                amount: TESTING_INIT_BALANCE - TESTING_INIT_STAKE - 1,
                stake: TESTING_INIT_STAKE + 1,
                public_keys: vec![block_producers[0].signer.public_key()],
                code_hash: account.code_hash
            }
        );

        let account = nightshade.view_account(state_root, &block_producers[1].account_id).unwrap();
        assert_eq!(
            account,
            AccountViewCallResult {
                account_id: block_producers[1].account_id.clone(),
                nonce: 3,
=======
>>>>>>> af9c5457
                amount: TESTING_INIT_BALANCE - TESTING_INIT_STAKE + 1,
                stake: TESTING_INIT_STAKE - 1,
                public_keys: vec![block_producers[1].signer.public_key()],
                code_hash: account.code_hash
            }
        );
<<<<<<< HEAD
    }

    #[test]
    fn test_check_validator_signature() {
        let dir = TempDir::new("check_validator_signature").unwrap();
        let store = create_store(&get_store_path(dir.path()));
        let num_nodes = 2;
        let validators = (0..num_nodes).map(|i| format!("test{}", i + 1)).collect::<Vec<_>>();
        let mut genesis_config =
            GenesisConfig::test(validators.iter().map(|v| v.as_str()).collect());
        genesis_config.epoch_length = 2;
        let nightshade = NightshadeRuntime::new(dir.path(), store, genesis_config);
        let (store_update, _) = nightshade.genesis_state();
        store_update.commit().unwrap();
        let data = [0; 32];
        let signer = InMemorySigner::from_seed(&validators[0], &validators[0]);
        let signature = signer.sign(&data);
        assert!(nightshade.check_validator_signature(
            &CryptoHash::default(),
            &validators[0],
            &data,
            &signature
        ));
    }

    #[test]
    fn test_check_validator_signature_failure() {
        let dir = TempDir::new("check_validator_signature_failure").unwrap();
        let store = create_store(&get_store_path(dir.path()));
        let num_nodes = 2;
        let validators = (0..num_nodes).map(|i| format!("test{}", i + 1)).collect::<Vec<_>>();
        let mut genesis_config =
            GenesisConfig::test(validators.iter().map(|v| v.as_str()).collect());
        genesis_config.epoch_length = 2;
        let nightshade = NightshadeRuntime::new(dir.path(), store, genesis_config);
        let (store_update, _) = nightshade.genesis_state();
        store_update.commit().unwrap();
        let data = [0; 32];
        let signer = InMemorySigner::from_seed(&validators[0], &validators[0]);
        let signature = signer.sign(&data);
        assert!(!nightshade.check_validator_signature(
            &CryptoHash::default(),
            &validators[1],
            &data,
            &signature
        ));
=======
>>>>>>> af9c5457
    }
}<|MERGE_RESOLUTION|>--- conflicted
+++ resolved
@@ -1,9 +1,11 @@
+use std::collections::BTreeSet;
 use std::convert::TryFrom;
 use std::io::{Cursor, Read, Write};
 use std::path::Path;
 use std::sync::{Arc, Mutex, RwLock};
 
 use byteorder::{LittleEndian, ReadBytesExt, WriteBytesExt};
+use kvdb::DBValue;
 use log::{debug, error, info};
 
 use near_chain::{
@@ -28,12 +30,6 @@
 
 use crate::config::GenesisConfig;
 use crate::validator_manager::{ValidatorEpochConfig, ValidatorManager};
-use kvdb::DBValue;
-<<<<<<< HEAD
-use std::collections::BTreeSet;
-=======
-use std::cmp::max;
->>>>>>> af9c5457
 
 const POISONED_LOCK_ERR: &str = "The lock was poisoned.";
 
@@ -127,11 +123,7 @@
     ) -> Result<Weight, Error> {
         let mut vm = self.validator_manager.write().expect(POISONED_LOCK_ERR);
         let validator = vm
-<<<<<<< HEAD
             .get_block_proposer_info(header.epoch_hash, header.height)
-=======
-            .get_block_proposer_info(header.prev_hash, header.height)
->>>>>>> af9c5457
             .map_err(|err| ErrorKind::Other(err.to_string()))?;
         if !header.verify_block_producer(&validator.public_key) {
             return Err(ErrorKind::InvalidBlockProposer.into());
@@ -141,17 +133,9 @@
 
     fn get_epoch_block_proposers(
         &self,
-<<<<<<< HEAD
         epoch_hash: CryptoHash,
     ) -> Result<Vec<AccountId>, Box<dyn std::error::Error>> {
         let mut vm = self.validator_manager.write().expect(POISONED_LOCK_ERR);
-=======
-        parent_hash: CryptoHash,
-        height: BlockIndex,
-    ) -> Result<Vec<AccountId>, Box<dyn std::error::Error>> {
-        let mut vm = self.validator_manager.write().expect(POISONED_LOCK_ERR);
-        let (epoch_hash, _) = vm.get_epoch_offset(parent_hash, height)?;
->>>>>>> af9c5457
         let validator_assignment = vm.get_validators(epoch_hash)?;
         Ok(validator_assignment
             .block_producers
@@ -166,11 +150,7 @@
         height: BlockIndex,
     ) -> Result<AccountId, Box<dyn std::error::Error>> {
         let mut vm = self.validator_manager.write().expect(POISONED_LOCK_ERR);
-<<<<<<< HEAD
         Ok(vm.get_block_proposer_info(epoch_hash, height)?.account_id)
-=======
-        Ok(vm.get_block_proposer_info(parent_hash, height)?.account_id)
->>>>>>> af9c5457
     }
 
     fn get_chunk_proposer(
@@ -289,7 +269,6 @@
             let (epoch_hash, offset) = vm.get_epoch_offset(*prev_block_hash, block_index)?;
             if offset == 0 && epoch_hash != CryptoHash::default() {
                 vm.finalize_epoch(&epoch_hash, prev_block_hash, block_hash)?;
-<<<<<<< HEAD
                 let prev_epoch_hash = vm.get_prev_epoch_hash(&epoch_hash)?;
                 let prev_prev_stake_change =
                     vm.get_validators(prev_epoch_hash)?.stake_change.clone();
@@ -311,17 +290,6 @@
                             error!("FATAL: staking invariance does not hold");
                         }
                         let return_stake = account.staked - max_of_stakes;
-=======
-                let prev_stake_change = vm.get_validators(epoch_hash)?.stake_change.clone();
-                for (account_id, new_stake) in vm.get_validators(*block_hash)?.stake_change.iter() {
-                    let account: Option<Account> = get_account(&state_update, account_id);
-                    if let Some(mut account) = account {
-                        let prev_stake = *prev_stake_change.get(account_id).unwrap_or(&0);
-                        if account.staked < max(prev_stake, *new_stake) {
-                            error!("FATAL: staking invariance does not hold");
-                        }
-                        let return_stake = account.staked - max(prev_stake, *new_stake);
->>>>>>> af9c5457
                         account.staked -= return_stake;
                         account.amount += return_stake;
                         set_account(&mut state_update, account_id, &account);
@@ -555,11 +523,7 @@
         let mut state_root = state_roots[0];
         let block_producers: Vec<_> =
             validators.iter().map(|id| InMemorySigner::from_seed(id, id).into()).collect();
-<<<<<<< HEAD
         let (h0, h1, h2, h3, h4, h5, h6, h7, h8, h9, h10) = (
-=======
-        let (h0, h1, h2, h3, h4, h5, h6, h7, h8) = (
->>>>>>> af9c5457
             hash(&[0]),
             hash(&[1]),
             hash(&[2]),
@@ -569,11 +533,8 @@
             hash(&[6]),
             hash(&[7]),
             hash(&[8]),
-<<<<<<< HEAD
             hash(&[9]),
             hash(&[10]),
-=======
->>>>>>> af9c5457
         );
 
         let staking_transaction = stake(1, &block_producers[0], TESTING_INIT_STAKE * 2);
@@ -718,7 +679,6 @@
         state_root = nightshade.update(&state_root, 8, &h7, &h8, &vec![], &vec![]).0;
         nightshade.add_validator_proposals(h7, h8, 8, vec![], vec![]).unwrap();
 
-<<<<<<< HEAD
         let account = nightshade.view_account(state_root, &block_producers[1].account_id).unwrap();
         assert_eq!(
             account,
@@ -738,9 +698,6 @@
         nightshade.add_validator_proposals(h9, h10, 10, vec![], vec![]).unwrap();
 
         // make sure their is no double return of stake
-=======
-        // make sure we don't return stake twice
->>>>>>> af9c5457
         let account = nightshade.view_account(state_root, &block_producers[1].account_id).unwrap();
         assert_eq!(
             account,
@@ -757,11 +714,7 @@
 
     #[test]
     fn test_validator_stake_change() {
-<<<<<<< HEAD
         let dir = TempDir::new("validator_stake_change").unwrap();
-=======
-        let dir = TempDir::new("validator_rotation").unwrap();
->>>>>>> af9c5457
         let store = create_store(&get_store_path(dir.path()));
         let num_nodes = 2;
         let validators = (0..num_nodes).map(|i| format!("test{}", i + 1)).collect::<Vec<_>>();
@@ -829,13 +782,8 @@
             AccountViewCallResult {
                 account_id: block_producers[0].account_id.clone(),
                 nonce: 1,
-<<<<<<< HEAD
                 amount: TESTING_INIT_BALANCE - TESTING_INIT_STAKE,
                 stake: TESTING_INIT_STAKE,
-=======
-                amount: TESTING_INIT_BALANCE - TESTING_INIT_STAKE + 1,
-                stake: TESTING_INIT_STAKE - 1,
->>>>>>> af9c5457
                 public_keys: vec![block_producers[0].signer.public_key()],
                 code_hash: account.code_hash
             }
@@ -863,11 +811,7 @@
 
     #[test]
     fn test_validator_stake_change_multiple_times() {
-<<<<<<< HEAD
         let dir = TempDir::new("validator_stake_change_multiple_times").unwrap();
-=======
-        let dir = TempDir::new("validator_rotation").unwrap();
->>>>>>> af9c5457
         let store = create_store(&get_store_path(dir.path()));
         let num_nodes = 2;
         let validators = (0..num_nodes).map(|i| format!("test{}", i + 1)).collect::<Vec<_>>();
@@ -880,7 +824,6 @@
         let mut state_root = state_roots[0];
         let block_producers: Vec<_> =
             validators.iter().map(|id| InMemorySigner::from_seed(id, id).into()).collect();
-<<<<<<< HEAD
         let (h0, h1, h2, h3, h4, h5, h6, h7, h8) = (
             hash(&[0]),
             hash(&[1]),
@@ -892,10 +835,6 @@
             hash(&[7]),
             hash(&[8]),
         );
-=======
-        let (h0, h1, h2, h3, h4, h5, h6) =
-            (hash(&[0]), hash(&[1]), hash(&[2]), hash(&[3]), hash(&[4]), hash(&[5]), hash(&[6]));
->>>>>>> af9c5457
         let staking_transaction = stake(1, &block_producers[0], TESTING_INIT_STAKE - 1);
         let staking_transaction1 = stake(2, &block_producers[0], TESTING_INIT_STAKE - 2);
         let staking_transaction2 = stake(1, &block_producers[1], TESTING_INIT_STAKE + 1);
@@ -1000,7 +939,6 @@
             AccountViewCallResult {
                 account_id: block_producers[1].account_id.clone(),
                 nonce: 3,
-<<<<<<< HEAD
                 amount: TESTING_INIT_BALANCE - TESTING_INIT_STAKE - 1,
                 stake: TESTING_INIT_STAKE + 1,
                 public_keys: vec![block_producers[1].signer.public_key()],
@@ -1033,15 +971,12 @@
             AccountViewCallResult {
                 account_id: block_producers[1].account_id.clone(),
                 nonce: 3,
-=======
->>>>>>> af9c5457
                 amount: TESTING_INIT_BALANCE - TESTING_INIT_STAKE + 1,
                 stake: TESTING_INIT_STAKE - 1,
                 public_keys: vec![block_producers[1].signer.public_key()],
                 code_hash: account.code_hash
             }
         );
-<<<<<<< HEAD
     }
 
     #[test]
@@ -1088,7 +1023,5 @@
             &data,
             &signature
         ));
-=======
->>>>>>> af9c5457
     }
 }