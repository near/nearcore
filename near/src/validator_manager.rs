use std::collections::btree_map::Entry;
use std::collections::{BTreeMap, HashMap, HashSet};
use std::fmt;
use std::iter;
use std::sync::Arc;

use rand::seq::SliceRandom;
use rand::{rngs::StdRng, SeedableRng};
use serde_derive::{Deserialize, Serialize};

use near_primitives::hash::CryptoHash;
use near_primitives::types::{
    AccountId, Balance, BlockIndex, ShardId, ValidatorId, ValidatorStake,
};
use near_store::{Store, StoreUpdate, COL_LAST_EPOCH_PROPOSALS, COL_PROPOSALS, COL_VALIDATORS};

const LAST_EPOCH_KEY: &[u8] = b"LAST_EPOCH";

#[derive(Eq, PartialEq)]
pub enum ValidatorError {
    /// Error calculating threshold from given stakes for given number of seats.
    /// Only should happened if calling code doesn't check for integer value of stake > number of seats.
    ThresholdError(Balance, u64),
    /// Requesting validators for an epoch that wasn't computed yet.
    EpochOutOfBounds,
    /// Number of selected seats doesn't match requested.
    SelectedSeatsMismatch(u64, ValidatorId),
    /// Missing block hash in the storage (means there is some structural issue).
    MissingBlock(CryptoHash),
    /// Other error.
    Other(String),
}

impl std::error::Error for ValidatorError {}

impl fmt::Debug for ValidatorError {
    fn fmt(&self, f: &mut fmt::Formatter) -> fmt::Result {
        match self {
            ValidatorError::ThresholdError(stakes_sum, num_seats) => write!(
                f,
                "Total stake {} must be higher than the number of seats {}",
                stakes_sum, num_seats
            ),
            ValidatorError::EpochOutOfBounds => write!(f, "Epoch out of bounds"),
            ValidatorError::SelectedSeatsMismatch(selected, required) => write!(
                f,
                "Number of selected seats {} < total number of seats {}",
                selected, required
            ),
            ValidatorError::MissingBlock(hash) => write!(f, "Missing block {}", hash),
            ValidatorError::Other(err) => write!(f, "Other: {}", err),
        }
    }
}

impl fmt::Display for ValidatorError {
    fn fmt(&self, f: &mut fmt::Formatter) -> fmt::Result {
        match self {
            ValidatorError::ThresholdError(stake, num_seats) => {
                write!(f, "ThresholdError({}, {})", stake, num_seats)
            }
            ValidatorError::EpochOutOfBounds => write!(f, "EpochOutOfBounds"),
            ValidatorError::SelectedSeatsMismatch(num_seats, validator) => {
                write!(f, "SelectedSeatsMismatch({}, {})", num_seats, validator)
            }
            ValidatorError::MissingBlock(hash) => write!(f, "MissingBlock({})", hash),
            ValidatorError::Other(err) => write!(f, "Other({})", err),
        }
    }
}

impl From<std::io::Error> for ValidatorError {
    fn from(error: std::io::Error) -> ValidatorError {
        ValidatorError::Other(error.to_string())
    }
}

/// Find threshold of stake per seat, given provided stakes and required number of seats.
fn find_threshold(stakes: &[Balance], num_seats: u64) -> Result<Balance, ValidatorError> {
    let stakes_sum: Balance = stakes.iter().sum();
    if stakes_sum < num_seats.into() {
        return Err(ValidatorError::ThresholdError(stakes_sum, num_seats));
    }
    let (mut left, mut right): (Balance, Balance) = (1, stakes_sum + 1);
    'outer: loop {
        if left == right - 1 {
            break Ok(left);
        }
        let mid = (left + right) / 2;
        let mut current_sum: Balance = 0;
        for item in stakes.iter() {
            current_sum += item / mid;
            if current_sum >= num_seats as u128 {
                left = mid;
                continue 'outer;
            }
        }
        right = mid;
    }
}

/// Calculates new seat assignments based on current seat assignments and proposals.
fn proposals_to_assignments(
    epoch_config: ValidatorEpochConfig,
    current_assignments: &ValidatorAssignment,
    proposals: Vec<ValidatorStake>,
    validator_kickout: HashMap<AccountId, bool>,
) -> Result<ValidatorAssignment, ValidatorError> {
    // Combine proposals with rollovers.
    let mut ordered_proposals = BTreeMap::new();
    let mut stake_change = BTreeMap::new();
    let mut no_stake_change = HashSet::new();
    for p in proposals {
        if *validator_kickout.get(&p.account_id).unwrap_or(&false) {
            stake_change.insert(p.account_id, (0, p.amount));
        } else {
            // since proposals is ordered by nonce, we always overwrite the
            // entry with the latest proposal within the epoch
            ordered_proposals.insert(p.account_id.clone(), p);
        }
    }
    for r in current_assignments.validators.iter() {
        match ordered_proposals.entry(r.account_id.clone()) {
            Entry::Occupied(e) => {
                let p = &*e.get();
                let return_stake = if r.amount > p.amount { r.amount - p.amount } else { 0 };
                stake_change.insert(r.account_id.clone(), (p.amount, return_stake));
            }
            Entry::Vacant(e) => {
                if !*validator_kickout.get(&r.account_id).unwrap_or(&true) {
                    e.insert(r.clone());
                    no_stake_change.insert(r.account_id.clone());
                } else {
                    stake_change.insert(r.account_id.clone(), (0, r.amount));
                }
            }
        }
    }

    // Get the threshold given current number of seats and stakes.
    let num_fisherman_seats: usize = epoch_config.avg_fisherman_per_shard.iter().sum();
    let num_seats = epoch_config.num_block_producers + num_fisherman_seats;
    let stakes = ordered_proposals.iter().map(|(_, p)| p.amount).collect::<Vec<_>>();
    let threshold = find_threshold(&stakes, num_seats as u64)?;
    // Remove proposals under threshold.
    let mut final_proposals = BTreeMap::new();
    for (account_id, p) in ordered_proposals {
        if p.amount >= threshold {
            if !no_stake_change.contains(&p.account_id) && !stake_change.contains_key(&p.account_id)
            {
                stake_change.insert(p.account_id.clone(), (p.amount, 0));
            }
            final_proposals.insert(account_id, p);
        } else {
            stake_change
                .entry(p.account_id)
                .and_modify(|(new_stake, return_stake)| {
                    if *new_stake != 0 {
                        *return_stake += *new_stake;
                        *new_stake = 0;
                    }
                })
                .or_insert((0, p.amount));
        }
    }

    let (final_proposals, validator_to_index) = final_proposals.into_iter().enumerate().fold(
        (vec![], HashMap::new()),
        |(mut proposals, mut validator_to_index), (i, (account_id, p))| {
            validator_to_index.insert(account_id, i);
            proposals.push(p);
            (proposals, validator_to_index)
        },
    );

    // Duplicate each proposal for number of seats it has.
    let mut dup_proposals = final_proposals
        .iter()
        .enumerate()
        .flat_map(|(i, p)| iter::repeat(i).take((p.amount / threshold) as usize))
        .collect::<Vec<_>>();
    if dup_proposals.len() < num_seats as usize {
        return Err(ValidatorError::SelectedSeatsMismatch(dup_proposals.len() as u64, num_seats));
    }

    // Shuffle duplicate proposals.
    let mut rng: StdRng = SeedableRng::from_seed(epoch_config.rng_seed);
    dup_proposals.shuffle(&mut rng);

    // Block producers are first `num_block_producers` proposals.
    let block_producers = dup_proposals[..epoch_config.num_block_producers].to_vec();

    // Collect proposals into block producer assignments.
    let mut chunk_producers: Vec<Vec<(ValidatorId, u64)>> = vec![];
    let mut last_index: usize = 0;
    for num_seats in epoch_config.block_producers_per_shard.iter() {
        let mut cp_to_index: HashMap<ValidatorId, usize> = HashMap::default();
        let mut cp: Vec<(ValidatorId, u64)> = vec![];
        for i in 0..*num_seats {
            let proposal_index = dup_proposals[(i + last_index) % epoch_config.num_block_producers];
            if let Some(j) = cp_to_index.get(&proposal_index) {
                cp[*j as usize].1 += 1;
            } else {
                cp_to_index.insert(proposal_index, cp.len());
                cp.push((proposal_index, 1));
            }
        }
        chunk_producers.push(cp);
        last_index = (last_index + num_seats) % epoch_config.num_block_producers;
    }

    // TODO(1050): implement fishermen allocation.
    let expected_epoch_start = if current_assignments.expected_epoch_start == 0
        && current_assignments.validators.is_empty()
    {
        // genesis block
        0
    } else {
        // Since the current assignment is the one stored at epoch X - 2, when
        // calculating the expected start for this epoch, we need to add twice
        // the epoch length
        current_assignments.expected_epoch_start + 2 * epoch_config.epoch_length
    };

    let final_stake_change = stake_change.into_iter().map(|(k, (v, _))| (k, v)).collect();

    Ok(ValidatorAssignment {
        validators: final_proposals,
        validator_to_index,
        block_producers,
        chunk_producers,
        fishermen: vec![],
        expected_epoch_start,
        stake_change: final_stake_change,
    })
}

fn get_epoch_block_proposer_info(
    validator_assignment: &ValidatorAssignment,
    epoch_length: BlockIndex,
    epoch_start_index: BlockIndex,
) -> (HashMap<BlockIndex, usize>, HashMap<usize, u32>) {
    let mut block_index_to_validator = HashMap::new();
    let mut validator_to_num_blocks = HashMap::new();
    let num_seats = validator_assignment.block_producers.len() as u64;
    for block_index in 0..epoch_length {
        let validator_idx =
            validator_assignment.block_producers[(block_index % num_seats) as usize];
        validator_to_num_blocks.entry(validator_idx).and_modify(|e| *e += 1).or_insert(1);
        block_index_to_validator.insert(block_index + epoch_start_index, validator_idx);
    }
    (block_index_to_validator, validator_to_num_blocks)
}

/// Epoch config, determines validator assignment for given epoch.
/// Can change from epoch to epoch depending on the sharding and other parameters, etc.
#[derive(Clone)]
pub struct ValidatorEpochConfig {
    /// Epoch length in blocks.
    pub epoch_length: BlockIndex,
    /// Source of randomness.
    pub rng_seed: [u8; 32],
    /// Number of shards currently.
    pub num_shards: ShardId,
    /// Number of block producers.
    pub num_block_producers: ValidatorId,
    /// Number of block producers per each shard.
    pub block_producers_per_shard: Vec<ValidatorId>,
    /// Expected number of fisherman per each shard.
    pub avg_fisherman_per_shard: Vec<ValidatorId>,
    /// Criterion for kicking out validators
    pub validator_kickout_threshold: f64,
}

/// Information about validator seat assignments.
#[derive(Default, Serialize, Deserialize, Clone, Debug)]
pub struct ValidatorAssignment {
    /// List of current validators.
    pub validators: Vec<ValidatorStake>,
    /// Validator account id to index in proposals.
    pub validator_to_index: HashMap<AccountId, ValidatorId>,
    /// Weights for each of the validators responsible for block production.
    pub block_producers: Vec<ValidatorId>,
    /// Per each shard, ids and seats of validators that are responsible.
    pub chunk_producers: Vec<Vec<(ValidatorId, u64)>>,
    /// Weight of given validator used to determine how many shards they will validate.
    pub fishermen: Vec<(ValidatorId, u64)>,
    /// Expected epoch start index: previous expected epoch start + epoch_length
    pub expected_epoch_start: BlockIndex,
    /// New stake for validators
    pub stake_change: BTreeMap<AccountId, Balance>,
}

<<<<<<< HEAD
impl ValidatorAssignment {
    pub fn find_by_account(&self, account_id: &AccountId) -> Option<&ValidatorStake> {
        self.validators.iter().find(|&validator_stake| &validator_stake.account_id == account_id)
    }
}

=======
impl PartialEq for ValidatorAssignment {
    fn eq(&self, other: &ValidatorAssignment) -> bool {
        let normal_eq = self.validators == other.validators
            && self.block_producers == other.block_producers
            && self.chunk_producers == other.chunk_producers
            && self.expected_epoch_start == other.expected_epoch_start
            && self.stake_change == other.stake_change;
        if !normal_eq {
            return false;
        }
        for (k, v) in self.validator_to_index.iter() {
            if let Some(v1) = other.validator_to_index.get(k) {
                if *v1 != *v {
                    return false;
                }
            } else {
                return false;
            }
        }
        for (k, v) in other.validator_to_index.iter() {
            if let Some(v1) = self.validator_to_index.get(k) {
                if *v1 != *v {
                    return false;
                }
            } else {
                return false;
            }
        }
        true
    }
}

impl Eq for ValidatorAssignment {}

>>>>>>> 42b8c1b8
/// Information per each index about validators.
#[derive(Default, Serialize, Deserialize, Clone, Debug)]
pub struct ValidatorIndexInfo {
    pub index: BlockIndex,
    pub prev_hash: CryptoHash,
    pub epoch_start_hash: CryptoHash,
    pub proposals: Vec<ValidatorStake>,
    pub validator_mask: Vec<bool>,
}

/// Manages current validators and validator proposals in the current epoch across different forks.
pub struct ValidatorManager {
    store: Arc<Store>,
    /// Current epoch config.
    /// TODO: must be dynamically changing over time, so there should be a way to change it.
    config: ValidatorEpochConfig,

    last_epoch: CryptoHash,
    epoch_validators: HashMap<CryptoHash, ValidatorAssignment>,
}

impl ValidatorManager {
    pub fn new(
        initial_epoch_config: ValidatorEpochConfig,
        initial_validators: Vec<ValidatorStake>,
        store: Arc<Store>,
    ) -> Result<Self, ValidatorError> {
        let mut epoch_validators = HashMap::default();
        let last_epoch = match store.get_ser(COL_PROPOSALS, LAST_EPOCH_KEY) {
            // TODO: check consistency of the db by querying it here?
            Ok(Some(value)) => value,
            Ok(None) => {
                let pre_gensis_hash = CryptoHash::default();
                let mut initial_assigment = proposals_to_assignments(
                    initial_epoch_config.clone(),
                    &ValidatorAssignment::default(),
                    initial_validators,
                    HashMap::new(),
                )?;
                initial_assigment.stake_change = BTreeMap::new();

                let mut store_update = store.store_update();
                store_update.set_ser(
                    COL_PROPOSALS,
                    pre_gensis_hash.as_ref(),
                    &ValidatorIndexInfo {
                        index: 0,
                        prev_hash: pre_gensis_hash,
                        epoch_start_hash: pre_gensis_hash,
                        proposals: vec![],
                        validator_mask: vec![],
                    },
                )?;
                store_update.set_ser(
                    COL_VALIDATORS,
                    pre_gensis_hash.as_ref(),
                    &initial_assigment,
                )?;
                store_update.commit()?;

                epoch_validators.insert(pre_gensis_hash, initial_assigment);
                pre_gensis_hash
            }
            Err(err) => return Err(ValidatorError::Other(err.to_string())),
        };
        Ok(ValidatorManager { store, config: initial_epoch_config, last_epoch, epoch_validators })
    }

    fn get_index_info(&self, hash: &CryptoHash) -> Result<ValidatorIndexInfo, ValidatorError> {
        self.store
            .get_ser(COL_PROPOSALS, hash.as_ref())?
            .ok_or_else(|| ValidatorError::MissingBlock(*hash))
    }

    pub fn get_epoch_offset(
        &self,
        parent_hash: CryptoHash,
        index: BlockIndex,
    ) -> Result<(CryptoHash, BlockIndex), ValidatorError> {
        // TODO(1049): handle that config epoch length can change over time from runtime.
        let parent_info =
            self.get_index_info(&parent_hash).map_err(|_| ValidatorError::EpochOutOfBounds)?;
        let (epoch_start_index, epoch_start_parent_hash) =
            if parent_hash == parent_info.epoch_start_hash {
                (parent_info.index, parent_info.prev_hash)
            } else {
                let epoch_start_info = self.get_index_info(&parent_info.epoch_start_hash)?;
                (epoch_start_info.index, epoch_start_info.prev_hash)
            };

        if epoch_start_index + self.config.epoch_length <= index {
            // If this is next epoch index, return parent's epoch hash and 0 as offset.
            Ok((parent_info.epoch_start_hash, 0))
        } else {
            // If index is within the same epoch as its parent, return its epoch parent and current offset from this epoch start.
            let prev_epoch_info = self.get_index_info(&epoch_start_parent_hash)?;
            Ok((prev_epoch_info.epoch_start_hash, index - epoch_start_index))
        }
    }

    /// Get previous epoch hash given current epoch hash
    pub fn get_prev_epoch_hash(
        &self,
        epoch_hash: &CryptoHash,
    ) -> Result<CryptoHash, ValidatorError> {
        let parent_hash = self.get_index_info(&epoch_hash)?.prev_hash;
        self.get_index_info(&parent_hash).map(|info| info.epoch_start_hash)
    }

    pub fn get_validators(
        &mut self,
        epoch_hash: CryptoHash,
    ) -> Result<&ValidatorAssignment, ValidatorError> {
        if !self.epoch_validators.contains_key(&epoch_hash) {
            match self
                .store
                .get_ser(COL_VALIDATORS, epoch_hash.as_ref())
                .map_err(|err| ValidatorError::Other(err.to_string()))?
            {
                Some(validators) => self.epoch_validators.insert(epoch_hash, validators),
                None => return Err(ValidatorError::EpochOutOfBounds),
            };
        }
        self.epoch_validators
            .get(&epoch_hash)
            .ok_or_else(|| ValidatorError::Other("Should not happen".to_string()))
    }

    fn set_validators(
        &mut self,
        epoch_hash: &CryptoHash,
        assignment: ValidatorAssignment,
        store_update: &mut StoreUpdate,
    ) -> Result<(), ValidatorError> {
        store_update.set_ser(COL_VALIDATORS, epoch_hash.as_ref(), &assignment)?;
        self.epoch_validators.insert(*epoch_hash, assignment);
        Ok(())
    }

    pub fn finalize_epoch(
        &mut self,
        epoch_hash: &CryptoHash,
        last_hash: &CryptoHash,
        new_hash: &CryptoHash,
    ) -> Result<(), ValidatorError> {
        let mut proposals = vec![];
        let mut validator_kickout = HashMap::new();
        let mut validator_tracker = HashMap::new();
        let mut hash = *last_hash;
        let prev_epoch_hash = self.get_prev_epoch_hash(&epoch_hash)?;
        let epoch_length = self.config.epoch_length;
        let (block_index_to_validator, validator_to_num_blocks) = {
            let validator_assignment = self.get_validators(prev_epoch_hash)?;
            get_epoch_block_proposer_info(
                validator_assignment,
                epoch_length,
                validator_assignment.expected_epoch_start,
            )
        };

        loop {
            let info = self.get_index_info(&hash)?;
            if info.epoch_start_hash != *epoch_hash || info.prev_hash == hash {
                break;
            }
            for proposal in info.proposals {
                if proposal.amount == 0 {
                    validator_kickout.insert(proposal.account_id, true);
                } else {
                    proposals.push(proposal);
                }
            }
            // safe to unwrap because block_index_to_validator is computed from indices in this epoch
            let validator = *block_index_to_validator.get(&info.index).unwrap();
            validator_tracker.entry(validator).and_modify(|e| *e += 1).or_insert(1);
            hash = info.prev_hash;
        }
        let mut store_update = self.store.store_update();

        let mut last_epoch_proposals = self
            .store
            .get_ser(COL_LAST_EPOCH_PROPOSALS, epoch_hash.as_ref())?
            .unwrap_or_else(|| vec![]);
        let mut cur_proposals = proposals.clone();
        last_epoch_proposals.append(&mut proposals);
        let proposals = last_epoch_proposals;

        {
            let validator_kickout_threshold = self.config.validator_kickout_threshold;
            let validator_assignment = self.get_validators(prev_epoch_hash)?;
            let mut all_kicked_out = true;
            let mut maximum_block_prod_ratio: f64 = 0.0;
            let mut max_account_id = None;
            for (i, num_blocks) in validator_tracker.into_iter() {
                let num_blocks_expected = *validator_to_num_blocks.get(&i).unwrap();
                let mut cur_ratio = (num_blocks as f64) / num_blocks_expected as f64;
                let account_id = validator_assignment.validators[i].account_id.clone();
                if cur_ratio < validator_kickout_threshold {
                    validator_kickout.insert(account_id, true);
                } else {
                    if !validator_kickout.contains_key(&account_id) {
                        validator_kickout.insert(account_id, false);
                        all_kicked_out = false;
                    } else {
                        cur_ratio = 0.0;
                    }
                }
                if cur_ratio > maximum_block_prod_ratio {
                    maximum_block_prod_ratio = cur_ratio;
                    max_account_id = Some(i);
                }
            }
            if all_kicked_out {
                if let Some(i) = max_account_id {
                    let account_id = validator_assignment.validators[i].account_id.clone();
                    validator_kickout.insert(account_id, false);
                }
            }
        }

        let assignment = proposals_to_assignments(
            self.config.clone(),
            self.get_validators(prev_epoch_hash)?,
            proposals,
            validator_kickout,
        )?;

        cur_proposals = cur_proposals
            .into_iter()
            .filter(|p| *assignment.stake_change.get(&p.account_id).unwrap() != 0)
            .collect();

        self.last_epoch = *new_hash;
        self.set_validators(new_hash, assignment, &mut store_update)?;
        store_update.set_ser(COL_PROPOSALS, LAST_EPOCH_KEY, &epoch_hash)?;
        store_update.set_ser(COL_LAST_EPOCH_PROPOSALS, new_hash.as_ref(), &cur_proposals)?;
        store_update.commit().map_err(|err| ValidatorError::Other(err.to_string()))?;
        Ok(())
    }

    /// Add proposals from given header into validators.
    pub fn add_proposals(
        &mut self,
        prev_hash: CryptoHash,
        current_hash: CryptoHash,
        index: BlockIndex,
        proposals: Vec<ValidatorStake>,
        validator_mask: Vec<bool>,
    ) -> Result<StoreUpdate, ValidatorError> {
        let mut store_update = self.store.store_update();
        if self.store.get(COL_PROPOSALS, current_hash.as_ref())?.is_none() {
            // TODO: keep track of size here to make sure we can't be spammed storing non interesting forks.
            let parent_info = self.get_index_info(&prev_hash)?;
            let epoch_start_hash = if prev_hash == CryptoHash::default() {
                // If this genesis block, we save genesis validators for it.
                let mut store_update = self.store.store_update();
                let mut genesis_validators = self.get_validators(CryptoHash::default())?.clone();
                genesis_validators.expected_epoch_start = self.config.epoch_length;
                store_update.set_ser(COL_VALIDATORS, current_hash.as_ref(), &genesis_validators)?;
                store_update.set_ser::<Vec<ValidatorStake>>(
                    COL_LAST_EPOCH_PROPOSALS,
                    current_hash.as_ref(),
                    &vec![],
                )?;
                store_update.commit().map_err(|err| ValidatorError::Other(err.to_string()))?;

                current_hash
            } else {
                let epoch_start_info = self.get_index_info(&parent_info.epoch_start_hash)?;
                if epoch_start_info.index + self.config.epoch_length <= index {
                    // This is first block of the next epoch, finalize it and return current hash and index as epoch hash/start.
                    // TODO: remove this clutch
                    if self.get_validators(current_hash).is_err() {
                        self.finalize_epoch(
                            &parent_info.epoch_start_hash,
                            &prev_hash,
                            &current_hash,
                        )?;
                    }
                    current_hash
                } else {
                    // Otherwise, return parent's info.
                    parent_info.epoch_start_hash
                }
            };

            let info = ValidatorIndexInfo {
                index,
                epoch_start_hash,
                prev_hash,
                proposals,
                validator_mask,
            };
            store_update.set_ser(COL_PROPOSALS, current_hash.as_ref(), &info)?;
        }
        Ok(store_update)
    }

    pub fn get_block_proposer_info(
        &mut self,
        epoch_hash: CryptoHash,
        height: BlockIndex,
    ) -> Result<ValidatorStake, Box<dyn std::error::Error>> {
        let validator_assignment = self.get_validators(epoch_hash)?;
        if height < validator_assignment.expected_epoch_start {
            return Err(Box::new(ValidatorError::EpochOutOfBounds));
        }
        let idx = height - validator_assignment.expected_epoch_start;
        let total_seats = validator_assignment.block_producers.len() as u64;
        let block_producer_idx = idx % total_seats;
        let validator_idx = validator_assignment.block_producers[block_producer_idx as usize];
        Ok(validator_assignment.validators[validator_idx].clone())
    }
}

#[cfg(test)]
mod test {
    use crate::test_utils::*;
    use near_primitives::hash::hash;
    use near_primitives::test_utils::get_key_pair_from_seed;
    use near_store::test_utils::create_test_store;

    use super::*;

    fn stake(account_id: &str, amount: Balance) -> ValidatorStake {
        let (public_key, _) = get_key_pair_from_seed(account_id);
        ValidatorStake::new(account_id.to_string(), public_key, amount)
    }

    fn config(
        epoch_length: BlockIndex,
        num_shards: ShardId,
        num_block_producers: usize,
        num_fisherman: usize,
        validator_kickout_threshold: f64,
    ) -> ValidatorEpochConfig {
        ValidatorEpochConfig {
            epoch_length,
            rng_seed: [0; 32],
            num_shards,
            num_block_producers,
            block_producers_per_shard: (0..num_shards).map(|_| num_block_producers).collect(),
            avg_fisherman_per_shard: (0..num_shards).map(|_| num_fisherman).collect(),
            validator_kickout_threshold,
        }
    }

    #[test]
    fn test_find_threshold() {
        assert_eq!(find_threshold(&[1_000_000, 1_000_000, 10], 10).unwrap(), 200_000);
        assert_eq!(find_threshold(&[1_000_000_000, 10], 10).unwrap(), 100_000_000);
        assert_eq!(find_threshold(&[1_000_000_000], 1_000_000_000).unwrap(), 1);
        assert_eq!(find_threshold(&[1_000, 1, 1, 1, 1, 1, 1, 1, 1, 1], 1).unwrap(), 1_000);
        assert!(find_threshold(&[1, 1, 2], 100).is_err());
    }

    #[test]
    fn test_proposals_to_assignments() {
        assert_eq!(
            proposals_to_assignments(
                config(2, 2, 1, 1, 0.9),
                &ValidatorAssignment::default(),
                vec![stake("test1", 1_000_000)],
                HashMap::new(),
            )
            .unwrap(),
            assignment(
                vec![("test1", 1_000_000)],
                vec![0],
                vec![vec![(0, 1)], vec![(0, 1)]],
                vec![],
                0,
                change_stake(vec![("test1", 1_000_000)])
            )
        );
        assert_eq!(
            proposals_to_assignments(
                ValidatorEpochConfig {
                    epoch_length: 2,
                    rng_seed: [0; 32],
                    num_shards: 5,
                    num_block_producers: 6,
                    block_producers_per_shard: vec![6, 2, 2, 2, 2],
                    avg_fisherman_per_shard: vec![6, 2, 2, 2, 2],
                    validator_kickout_threshold: 0.9,
                },
                &ValidatorAssignment::default(),
                vec![
                    stake("test1", 1_000_000),
                    stake("test2", 1_000_000),
                    stake("test3", 1_000_000)
                ],
                HashMap::new(),
            )
            .unwrap(),
            assignment(
                vec![("test1", 1_000_000), ("test2", 1_000_000), ("test3", 1_000_000)],
                vec![0, 1, 0, 0, 1, 2],
                vec![
                    // Shard 0 is block produced / validated by all block producers & fisherman.
                    vec![(0, 3), (1, 2), (2, 1)],
                    vec![(0, 1), (1, 1)],
                    vec![(0, 2)],
                    vec![(1, 1), (2, 1)],
                    vec![(0, 1), (1, 1)]
                ],
                vec![],
                0,
                change_stake(vec![
                    ("test1", 1_000_000),
                    ("test2", 1_000_000),
                    ("test3", 1_000_000)
                ])
            )
        );
    }

    #[test]
    fn test_stake_validator() {
        let store = create_test_store();
        let config = config(1, 1, 2, 2, 0.9);
        let amount_staked = 1_000_000;
        let validators = vec![stake("test1", amount_staked)];
        let mut vm =
            ValidatorManager::new(config.clone(), validators.clone(), store.clone()).unwrap();

        let (h0, h1, h2, h3) = (hash(&vec![0]), hash(&vec![1]), hash(&vec![2]), hash(&vec![3]));
        vm.add_proposals(CryptoHash::default(), h0, 0, vec![], vec![]).unwrap().commit().unwrap();

        let expected0 = assignment(
            vec![("test1", amount_staked)],
            vec![0, 0],
            vec![vec![(0, 2)]],
            vec![],
            1,
            change_stake(vec![]),
        );
        let mut expected1 = expected0.clone();
        expected1.expected_epoch_start = 2;
        assert_eq!(vm.get_validators(vm.get_epoch_offset(h0, 1).unwrap().0).unwrap(), &expected0);
        assert_eq!(vm.get_validators(h1), Err(ValidatorError::EpochOutOfBounds));
        vm.finalize_epoch(&h0, &h0, &h1).unwrap();
        vm.add_proposals(h0, h1, 1, vec![stake("test2", amount_staked)], vec![])
            .unwrap()
            .commit()
            .unwrap();
        assert_eq!(vm.get_validators(vm.get_epoch_offset(h1, 2).unwrap().0).unwrap(), &expected1);
        assert_eq!(vm.get_epoch_offset(h2, 3), Err(ValidatorError::EpochOutOfBounds));
        vm.finalize_epoch(&h1, &h1, &h2).unwrap();
        vm.add_proposals(h1, h2, 2, vec![], vec![]).unwrap().commit().unwrap();
        let expected2 = assignment(
            vec![("test1", amount_staked), ("test2", amount_staked)],
            vec![0, 1],
            vec![vec![(0, 1), (1, 1)]],
            vec![],
            3,
            change_stake(vec![("test2", amount_staked)]),
        );
        // test2 staked in epoch 1 and therefore should be included in epoch 3.
        assert_eq!(vm.get_validators(vm.get_epoch_offset(h2, 3).unwrap().0).unwrap(), &expected2);
        vm.finalize_epoch(&h2, &h2, &h3).unwrap();
        vm.add_proposals(h2, h3, 3, vec![], vec![]).unwrap().commit().unwrap();
        let mut expected3 = expected2.clone();
        expected3.expected_epoch_start = 4;
        // no validator change in the last epoch
        assert_eq!(vm.get_validators(vm.get_epoch_offset(h3, 4).unwrap().0).unwrap(), &expected3);

        // Start another validator manager from the same store to check that it saved the state.
        let mut vm2 = ValidatorManager::new(config, validators, store).unwrap();
        assert_eq!(vm2.get_validators(vm.get_epoch_offset(h3, 4).unwrap().0).unwrap(), &expected3);
    }

    /// Test handling forks across the epoch finalization.
    /// Fork with one BP in one chain and 2 BPs in another chain.
    ///     |  /- 1 ----|----4-----|----7---
    ///   x-|-0
    ///     |  \-----2--|-3-----5--|-6-----8
    /// In upper fork, only test1 left + new validator test4.
    /// In lower fork, test1 and test3 are left.
    #[test]
    fn test_fork_finalization() {
        let store = create_test_store();
        let config = config(3, 1, 3, 0, 0.9);
        let amount_staked = 1_000_000;
        let validators = vec![
            stake("test1", amount_staked),
            stake("test2", amount_staked),
            stake("test3", amount_staked),
        ];
        let mut vm =
            ValidatorManager::new(config.clone(), validators.clone(), store.clone()).unwrap();
        let (h0, h1, h2, h3, h4, h5, h6, h7, h8) = (
            hash(&vec![0]),
            hash(&vec![1]),
            hash(&vec![2]),
            hash(&vec![3]),
            hash(&vec![4]),
            hash(&vec![5]),
            hash(&vec![6]),
            hash(&vec![7]),
            hash(&vec![8]),
        );

        vm.add_proposals(CryptoHash::default(), h0, 0, vec![], vec![]).unwrap().commit().unwrap();
        // First epoch_length blocks are all epoch 0x0000.
        assert_eq!(vm.get_epoch_offset(h0, 1).unwrap().0, CryptoHash::default());
        assert_eq!(vm.get_epoch_offset(h0, 2).unwrap().0, CryptoHash::default());

        vm.add_proposals(h0, h1, 1, vec![stake("test4", amount_staked)], vec![])
            .unwrap()
            .commit()
            .unwrap();
        vm.add_proposals(h0, h2, 2, vec![], vec![]).unwrap().commit().unwrap();

        // Second epoch_length blocks are all epoch <genesis>.
        assert_eq!(vm.get_epoch_offset(h2, 3).unwrap().0, h0);
        assert_eq!(vm.get_epoch_offset(h1, 4).unwrap().0, h0);
        assert_eq!(vm.get_epoch_offset(h2, 5).unwrap().0, h0);

        vm.finalize_epoch(&h0, &h2, &h3).unwrap();
        vm.add_proposals(h2, h3, 3, vec![], vec![]).unwrap().commit().unwrap();

        // Block #5 with the real parent #3.
        assert_eq!(vm.get_epoch_offset(h3, 5).unwrap().0, h0);
        vm.finalize_epoch(&h0, &h1, &h4).unwrap();
        vm.add_proposals(h1, h4, 4, vec![], vec![]).unwrap().commit().unwrap();
        vm.add_proposals(h3, h5, 5, vec![], vec![]).unwrap().commit().unwrap();
        vm.finalize_epoch(&h3, &h5, &h6).unwrap();
        vm.add_proposals(h5, h6, 6, vec![], vec![]).unwrap().commit().unwrap();

        // Block #3 has been processed, so ready for next epoch defined by #3.
        assert_eq!(vm.get_epoch_offset(h5, 6).unwrap().0, h3);
        // For block #7, epoch is defined by block #4.
        assert_eq!(vm.get_epoch_offset(h4, 7).unwrap().0, h4);
        // For block 8, epoch is defined by block 2.
        assert_eq!(vm.get_epoch_offset(h6, 8).unwrap(), (h3, 2));

        // genesis validators
        assert_eq!(
            vm.get_validators(h0).unwrap(),
            &assignment(
                vec![("test1", amount_staked), ("test2", amount_staked), ("test3", amount_staked)],
                vec![2, 1, 0],
                vec![vec![(2, 1), (1, 1), (0, 1)]],
                vec![],
                3,
                change_stake(vec![])
            )
        );
        // Validators for the third epoch in the first fork. Does not have `test1` because it didn't produce
        // any blocks in the first epoch.
        assert_eq!(
            vm.get_validators(h4).unwrap(),
            &assignment(
                vec![("test4", amount_staked), ("test3", amount_staked), ("test2", amount_staked)],
                vec![2, 1, 0],
                vec![vec![(2, 1), (1, 1), (0, 1)]],
                vec![],
                6,
                change_stake(vec![("test1", 0), ("test4", amount_staked)])
            )
        );
        // Validators for the fourth epoch in the second fork. Does not have `test2` because it didn't produce
        // any blocks in the first two epochs in the fork is thus kicked out.
        assert_eq!(
            vm.get_validators(h6).unwrap(),
            &assignment(
                vec![("test1", amount_staked), ("test3", amount_staked)],
                vec![0, 1, 0],
                vec![vec![(0, 2), (1, 1)]],
                vec![],
                9,
                change_stake(vec![("test2", 0)])
            )
        );

        // Finalize another epoch. `test1`, who produced block 0, is kicked out because it didn't produce
        // any more blocks in the next two epochs.
        vm.finalize_epoch(&h4, &h4, &h7).unwrap();
        vm.add_proposals(h4, h7, 7, vec![], vec![]).unwrap().commit().unwrap();
        assert_eq!(
            vm.get_validators(h7).unwrap(),
            &assignment(
                vec![("test4", amount_staked), ("test2", amount_staked)],
                vec![0, 1, 0],
                vec![vec![(0, 2), (1, 1)]],
                vec![],
                9,
                change_stake(vec![("test1", 0), ("test3", 0), ("test4", amount_staked)])
            )
        );

        vm.add_proposals(h6, h8, 8, vec![], vec![]).unwrap().commit().unwrap();

        assert_eq!(vm.get_epoch_offset(h7, 10).unwrap().0, h7);
        assert_eq!(vm.get_epoch_offset(h8, 11).unwrap().0, h6);

        // Add the same slot second time already after epoch is finalized should do nothing.
        vm.add_proposals(h0, h2, 2, vec![], vec![]).unwrap().commit().unwrap();
    }

    /// In the case where there is only one validator and the
    /// number of blocks produced by the validator is under the
    /// threshold for some given epoch, the validator should not
    /// be kicked out
    #[test]
    fn test_one_validator_kickout() {
        let store = create_test_store();
        let config = config(2, 1, 1, 0, 0.9);
        let amount_staked = 1_000_000;
        let validators = vec![stake("test1", amount_staked)];
        let mut vm =
            ValidatorManager::new(config.clone(), validators.clone(), store.clone()).unwrap();
        let (h0, h2, h4) = (hash(&vec![0]), hash(&vec![2]), hash(&vec![4]));
        // this validator only produces one block every epoch whereas they should have produced 2. However, since
        // this is the only validator left, we still keep them as validator.
        vm.add_proposals(CryptoHash::default(), h0, 0, vec![], vec![]).unwrap().commit().unwrap();
        vm.finalize_epoch(&h0, &h0, &h2).unwrap();
        vm.add_proposals(h0, h2, 2, vec![], vec![]).unwrap().commit().unwrap();
        vm.finalize_epoch(&h2, &h2, &h4).unwrap();
        vm.add_proposals(h2, h4, 4, vec![], vec![]).unwrap().commit().unwrap();
        assert_eq!(
            vm.get_validators(h2).unwrap(),
            &assignment(
                vec![("test1", amount_staked)],
                vec![0],
                vec![vec![(0, 1)]],
                vec![],
                4,
                change_stake(vec![]),
            )
        );
    }

    #[test]
    fn test_fork_at_genesis() {
        let store = create_test_store();
        let config = config(2, 1, 2, 0, 0.9);
        let amount_staked = 1_000_000;
        let validators = vec![stake("test1", amount_staked), stake("test2", amount_staked)];
        let mut vm =
            ValidatorManager::new(config.clone(), validators.clone(), store.clone()).unwrap();
        let (h0, h1, h2, h3) = (hash(&vec![0]), hash(&vec![1]), hash(&vec![2]), hash(&vec![3]));
        vm.add_proposals(CryptoHash::default(), h0, 0, vec![], vec![]).unwrap().commit().unwrap();
        vm.add_proposals(CryptoHash::default(), h1, 1, vec![], vec![]).unwrap().commit().unwrap();
        vm.finalize_epoch(&h0, &h0, &h2).unwrap();
        vm.add_proposals(h0, h2, 2, vec![], vec![]).unwrap().commit().unwrap();
        vm.finalize_epoch(&h1, &h1, &h3).unwrap();
        vm.add_proposals(h1, h3, 3, vec![], vec![]).unwrap().commit().unwrap();
        assert_eq!(
            vm.get_validators(h2).unwrap(),
            &assignment(
                vec![("test2", amount_staked)],
                vec![0, 0],
                vec![vec![(0, 2)]],
                vec![],
                4,
                change_stake(vec![("test1", 0)])
            )
        );
        assert_eq!(
            vm.get_validators(h3).unwrap(),
            &assignment(
                vec![("test1", amount_staked)],
                vec![0, 0],
                vec![vec![(0, 2)]],
                vec![],
                4,
                change_stake(vec![("test2", 0)])
            )
        );
    }

    #[test]
    fn test_validator_unstake() {
        let store = create_test_store();
        let config = config(2, 1, 2, 0, 0.9);
        let amount_staked = 1_000_000;
        let validators = vec![stake("test1", amount_staked), stake("test2", amount_staked)];
        let mut vm =
            ValidatorManager::new(config.clone(), validators.clone(), store.clone()).unwrap();
        let (h0, h1, h2) = (hash(&vec![0]), hash(&vec![1]), hash(&vec![2]));
        vm.add_proposals(CryptoHash::default(), h0, 0, vec![], vec![]).unwrap().commit().unwrap();
        // test1 unstakes in epoch 1, and should be kicked out in epoch 3 (validators stored at h2).
        vm.add_proposals(h0, h1, 1, vec![stake("test1", 0)], vec![]).unwrap().commit().unwrap();
        vm.finalize_epoch(&h0, &h1, &h2).unwrap();
        vm.add_proposals(h1, h2, 2, vec![], vec![]).unwrap().commit().unwrap();
        assert_eq!(
            vm.get_validators(h2).unwrap(),
            &assignment(
                vec![("test2", amount_staked)],
                vec![0, 0],
                vec![vec![(0, 2)]],
                vec![],
                4,
                change_stake(vec![("test1", 0)])
            )
        )
    }

    #[test]
    fn test_validator_change_of_stake() {
        let store = create_test_store();
        let config = config(2, 1, 2, 0, 0.9);
        let amount_staked = 1_000_000;
        let validators = vec![stake("test1", amount_staked), stake("test2", amount_staked)];
        let mut vm =
            ValidatorManager::new(config.clone(), validators.clone(), store.clone()).unwrap();
        let (h0, h1, h2) = (hash(&vec![0]), hash(&vec![1]), hash(&vec![2]));
        vm.add_proposals(CryptoHash::default(), h0, 0, vec![], vec![]).unwrap().commit().unwrap();
        // test1 changes their stake to 10, thereby dropping below the threshold and will be kicked out in epoch 3.
        vm.add_proposals(h0, h1, 1, vec![stake("test1", 10)], vec![]).unwrap().commit().unwrap();
        vm.finalize_epoch(&h0, &h1, &h2).unwrap();
        vm.add_proposals(h1, h2, 2, vec![], vec![]).unwrap().commit().unwrap();
        assert_eq!(
            vm.get_validators(h2).unwrap(),
            &assignment(
                vec![("test2", amount_staked)],
                vec![0, 0],
                vec![vec![(0, 2)]],
                vec![],
                4,
                change_stake(vec![("test1", 0)])
            )
        )
    }

    #[test]
    fn test_get_block_proposer_info() {
        let store = create_test_store();
        let config = config(2, 1, 2, 0, 0.9);
        let amount_staked = 1_000_000;
        let validators = vec![stake("test1", amount_staked), stake("test2", amount_staked)];
        let mut vm =
            ValidatorManager::new(config.clone(), validators.clone(), store.clone()).unwrap();
        let (h0, h1, h3, h4) = (hash(&vec![0]), hash(&vec![1]), hash(&vec![3]), hash(&vec![4]));
        vm.add_proposals(CryptoHash::default(), h0, 0, vec![], vec![]).unwrap().commit().unwrap();
        vm.add_proposals(h0, h1, 1, vec![], vec![]).unwrap().commit().unwrap();
        vm.finalize_epoch(&h0, &h1, &h3).unwrap();
        vm.add_proposals(h1, h3, 3, vec![], vec![]).unwrap().commit().unwrap();
        vm.finalize_epoch(&h3, &h3, &h4).unwrap();
        vm.add_proposals(h3, h4, 4, vec![], vec![]).unwrap().commit().unwrap();
        let validator_assignment = vm.get_validators(h0).unwrap().clone();
        let block_proposer_info = vm.get_block_proposer_info(h0, 3).unwrap();
        assert_eq!(
            block_proposer_info,
            stake(
                &validator_assignment.validators[validator_assignment.block_producers[1]]
                    .account_id,
                amount_staked
            )
        );
        let block_proposer_info = vm.get_block_proposer_info(h3, 4).unwrap();
        assert_eq!(
            block_proposer_info,
            stake(
                &validator_assignment.validators[validator_assignment.block_producers[0]]
                    .account_id,
                amount_staked
            )
        );
    }
}<|MERGE_RESOLUTION|>--- conflicted
+++ resolved
@@ -291,14 +291,6 @@
     pub stake_change: BTreeMap<AccountId, Balance>,
 }
 
-<<<<<<< HEAD
-impl ValidatorAssignment {
-    pub fn find_by_account(&self, account_id: &AccountId) -> Option<&ValidatorStake> {
-        self.validators.iter().find(|&validator_stake| &validator_stake.account_id == account_id)
-    }
-}
-
-=======
 impl PartialEq for ValidatorAssignment {
     fn eq(&self, other: &ValidatorAssignment) -> bool {
         let normal_eq = self.validators == other.validators
@@ -333,7 +325,6 @@
 
 impl Eq for ValidatorAssignment {}
 
->>>>>>> 42b8c1b8
 /// Information per each index about validators.
 #[derive(Default, Serialize, Deserialize, Clone, Debug)]
 pub struct ValidatorIndexInfo {
