--- conflicted
+++ resolved
@@ -504,23 +504,6 @@
         }
         Ok(store_update)
     }
-
-    //    fn get_block_proposer_info(
-    //        &self,
-    //
-    //    ) -> Result<ValidatorStake, Box<dyn std::error::Error>> {
-    //        let (epoch_hash, idx) = self.get_epoch_offset(parent_hash, height)?;
-    //        let validator_assignemnt = vm.get_validators(epoch_hash)?;
-    //        let total_seats: u64 = validator_assignemnt.block_producers.iter().sum();
-    //        let mut cur_seats = 0;
-    //        for (i, seats) in validator_assignemnt.block_producers.iter().enumerate() {
-    //            if cur_seats + seats > idx % total_seats {
-    //                return Ok(validator_assignemnt.validators[i].clone());
-    //            }
-    //            cur_seats += seats;
-    //        }
-    //        unreachable!()
-    //    }
 }
 
 #[cfg(test)]
@@ -650,33 +633,19 @@
 
         let expected0 = assignment(vec![("test1", 1_000_000)], vec![2], vec![vec![(0, 2)]], vec![]);
         assert_eq!(vm.get_validators(vm.get_epoch_offset(h0, 1).unwrap().0).unwrap(), &expected0);
-<<<<<<< HEAD
-        println!("{:?}", vm.get_epoch_offset(h1, 2));
-        assert_eq!(vm.get_validators(vm.get_epoch_offset(h1, 2).unwrap().0).unwrap(), &expected0);
-        assert_eq!(vm.get_epoch_offset(h2, 3), Err(ValidatorError::EpochOutOfBounds));
-        assert_eq!(vm.get_validators(h1), Err(ValidatorError::EpochOutOfBounds));
-        vm.add_proposals(h0, h1, 1, vec![stake("test2", 1_000_000)], vec![true])
-            .unwrap()
-            .commit()
-            .unwrap();
-        vm.add_proposals(h1, h2, 2, vec![], vec![true]).unwrap().commit().unwrap();
-=======
         assert_eq!(vm.get_validators(h1), Err(ValidatorError::EpochOutOfBounds));
         vm.add_proposals(h0, h1, 1, vec![stake("test2", 1_000_000)]).unwrap().commit().unwrap();
         assert_eq!(vm.get_validators(vm.get_epoch_offset(h1, 2).unwrap().0).unwrap(), &expected0);
         assert_eq!(vm.get_epoch_offset(h2, 3), Err(ValidatorError::EpochOutOfBounds));
         vm.add_proposals(h1, h2, 2, vec![]).unwrap().commit().unwrap();
->>>>>>> 223660a2
         let expected = assignment(
             vec![("test2", 1_000_000), ("test1", 1_000_000)],
             vec![1, 1],
             vec![vec![(0, 1), (1, 1)]],
             vec![],
         );
-        println!("{:?}", vm.get_epoch_offset(h2, 3).unwrap());
-        assert_eq!(vm.get_epoch_offset(h2, 3).unwrap().0, h2);
         assert_eq!(vm.get_validators(vm.get_epoch_offset(h2, 3).unwrap().0).unwrap(), &expected);
-        vm.add_proposals(h2, h3, 3, vec![], vec![true, true]).unwrap().commit().unwrap();
+        vm.add_proposals(h2, h3, 3, vec![]).unwrap().commit().unwrap();
         assert_eq!(vm.get_validators(vm.get_epoch_offset(h3, 4).unwrap().0).unwrap(), &expected);
 
         // Start another validator manager from the same store to check that it saved the state.
@@ -716,17 +685,6 @@
         assert_eq!(vm.get_epoch_offset(h0, 1).unwrap().0, CryptoHash::default());
         assert_eq!(vm.get_epoch_offset(h0, 2).unwrap().0, CryptoHash::default());
 
-<<<<<<< HEAD
-        vm.add_proposals(h0, h1, 1, vec![stake("test4", 1_000_000)], vec![true, false, false])
-            .unwrap()
-            .commit()
-            .unwrap();
-        vm.add_proposals(h0, h2, 2, vec![], vec![false, true, true]).unwrap().commit().unwrap();
-        vm.add_proposals(h2, h3, 3, vec![], vec![false, true, true]).unwrap().commit().unwrap();
-        vm.add_proposals(h1, h4, 4, vec![], vec![true, false, false]).unwrap().commit().unwrap();
-        vm.add_proposals(h3, h5, 5, vec![], vec![false, true, true]).unwrap().commit().unwrap();
-        vm.add_proposals(h5, h6, 6, vec![], vec![false, true, true]).unwrap().commit().unwrap();
-=======
         vm.add_proposals(h0, h1, 1, vec![stake("test4", 1_000_000)]).unwrap().commit().unwrap();
         vm.add_proposals(h0, h2, 2, vec![]).unwrap().commit().unwrap();
 
@@ -743,7 +701,6 @@
         vm.add_proposals(h1, h4, 4, vec![]).unwrap().commit().unwrap();
         vm.add_proposals(h3, h5, 5, vec![]).unwrap().commit().unwrap();
         vm.add_proposals(h5, h6, 6, vec![]).unwrap().commit().unwrap();
->>>>>>> 223660a2
 
         // Block #3 has been processed, so ready for next epoch defined by #3.
         assert_eq!(vm.get_epoch_offset(h5, 6).unwrap().0, h3);
@@ -781,8 +738,8 @@
         );
 
         // Finalize another epoch.
-        vm.add_proposals(h4, h7, 7, vec![], vec![true, true]).unwrap().commit().unwrap();
-        vm.add_proposals(h6, h8, 8, vec![], vec![true, true]).unwrap().commit().unwrap();
+        vm.add_proposals(h4, h7, 7, vec![]).unwrap().commit().unwrap();
+        vm.add_proposals(h6, h8, 8, vec![]).unwrap().commit().unwrap();
 
         assert_eq!(vm.get_epoch_offset(h7, 10).unwrap().0, h7);
         assert_eq!(vm.get_epoch_offset(h8, 11).unwrap().0, h6);
