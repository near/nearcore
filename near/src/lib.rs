--- conflicted
+++ resolved
@@ -67,8 +67,6 @@
     let view_client1 = view_client.clone();
     let node_id = config.network_config.public_key.clone().into();
     let client = ClientActor::create(move |ctx| {
-        let peer_id = config.network_config.public_key.clone().into();
-
         let network_actor =
             PeerManagerActor::new(store.clone(), config.network_config, ctx.address().recipient())
                 .unwrap()
@@ -84,11 +82,7 @@
             node_id,
             network_actor.recipient(),
             config.block_producer,
-<<<<<<< HEAD
-            peer_id,
-=======
             telemetry,
->>>>>>> 6cfa2ba3
         )
         .unwrap()
     });
