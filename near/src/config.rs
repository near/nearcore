use std::convert::TryInto;
use std::fs;
use std::fs::File;
use std::io::{Read, Write};
use std::path::{Path, PathBuf};
use std::sync::Arc;
use std::time::Duration;

use chrono::Utc;
use log::info;
use serde_derive::{Deserialize, Serialize};

use near_chain_configs::ClientConfig;
use near_chain_configs::{GenesisConfig, GENESIS_CONFIG_VERSION, PROTOCOL_VERSION};
use near_crypto::{InMemorySigner, KeyFile, KeyType, PublicKey, Signer};
use near_jsonrpc::RpcConfig;
use near_network::test_utils::open_port;
use near_network::types::ROUTED_MESSAGE_TTL;
use near_network::utils::blacklist_from_vec;
use near_network::NetworkConfig;
use near_primitives::account::AccessKey;
use near_primitives::hash::CryptoHash;
use near_primitives::state_record::StateRecord;
use near_primitives::types::{
    AccountId, AccountInfo, Balance, BlockHeightDelta, Gas, NumBlocks, NumSeats, NumShards, ShardId,
};
use near_primitives::utils::{generate_random_string, get_num_seats_per_shard};
use near_primitives::validator_signer::{InMemoryValidatorSigner, ValidatorSigner};
use near_primitives::views::AccountView;
use near_runtime_configs::RuntimeConfig;
use near_telemetry::TelemetryConfig;

/// Initial balance used in tests.
pub const TESTING_INIT_BALANCE: Balance = 1_000_000_000 * NEAR_BASE;

/// Validator's stake used in tests.
pub const TESTING_INIT_STAKE: Balance = 50_000_000 * NEAR_BASE;

/// One NEAR, divisible by 10^24.
pub const NEAR_BASE: Balance = 1_000_000_000_000_000_000_000_000;

/// Millinear, 1/1000 of NEAR.
pub const MILLI_NEAR: Balance = NEAR_BASE / 1000;

/// Attonear, 1/10^18 of NEAR.
pub const ATTO_NEAR: Balance = 1;

/// Block production tracking delay.
pub const BLOCK_PRODUCTION_TRACKING_DELAY: u64 = 100;

/// Expected block production time in ms.
pub const MIN_BLOCK_PRODUCTION_DELAY: u64 = 600;

/// Maximum time to delay block production without approvals is ms.
pub const MAX_BLOCK_PRODUCTION_DELAY: u64 = 2_000;

/// Maximum time until skipping the previous block is ms.
pub const MAX_BLOCK_WAIT_DELAY: u64 = 6_000;

/// Reduce wait time for every missing block in ms.
const REDUCE_DELAY_FOR_MISSING_BLOCKS: u64 = 100;

/// Horizon at which instead of fetching block, fetch full state.
const BLOCK_FETCH_HORIZON: BlockHeightDelta = 50;

/// Horizon to step from the latest block when fetching state.
const STATE_FETCH_HORIZON: NumBlocks = 5;

/// Behind this horizon header fetch kicks in.
const BLOCK_HEADER_FETCH_HORIZON: BlockHeightDelta = 50;

/// Time between check to perform catchup.
const CATCHUP_STEP_PERIOD: u64 = 100;

/// Time between checking to re-request chunks.
const CHUNK_REQUEST_RETRY_PERIOD: u64 = 200;

/// Expected epoch length.
pub const EXPECTED_EPOCH_LENGTH: BlockHeightDelta = (5 * 60 * 1000) / MIN_BLOCK_PRODUCTION_DELAY;

/// Criterion for kicking out block producers.
pub const BLOCK_PRODUCER_KICKOUT_THRESHOLD: u8 = 90;

/// Criterion for kicking out chunk producers.
pub const CHUNK_PRODUCER_KICKOUT_THRESHOLD: u8 = 60;

/// Fast mode constants for testing/developing.
pub const FAST_MIN_BLOCK_PRODUCTION_DELAY: u64 = 120;
pub const FAST_MAX_BLOCK_PRODUCTION_DELAY: u64 = 500;
pub const FAST_EPOCH_LENGTH: BlockHeightDelta = 60;

/// Time to persist Accounts Id in the router without removing them in seconds.
pub const TTL_ACCOUNT_ID_ROUTER: u64 = 60 * 60;
/// Maximum amount of routes to store for each account id.
pub const MAX_ROUTES_TO_STORE: usize = 5;
/// Expected number of blocks per year
pub const NUM_BLOCKS_PER_YEAR: u64 = 365 * 24 * 60 * 60;

/// Initial gas limit.
pub const INITIAL_GAS_LIMIT: Gas = 1_000_000_000_000_000;

/// Initial gas price.
pub const MIN_GAS_PRICE: Balance = 5000;

/// The rate at which the gas price can be adjusted (alpha in the formula).
/// The formula is
/// gas_price_t = gas_price_{t-1} * (1 + (gas_used/gas_limit - 1/2) * alpha))
/// This constant is supposedly 0.01 and should be divided by 100 when used
pub const GAS_PRICE_ADJUSTMENT_RATE: u8 = 1;

/// Rewards
pub const PROTOCOL_PERCENT: u8 = 10;
pub const DEVELOPER_PERCENT: u8 = 30;

/// Protocol treasury account
pub const PROTOCOL_TREASURY_ACCOUNT: &str = "near";

/// Fishermen stake threshold.
pub const FISHERMEN_THRESHOLD: Balance = 10 * NEAR_BASE;

/// Maximum inflation rate per year
pub const MAX_INFLATION_RATE: u8 = 5;

/// Number of blocks for which a given transaction is valid
pub const TRANSACTION_VALIDITY_PERIOD: NumBlocks = 100;

/// Number of seats for block producers
pub const NUM_BLOCK_PRODUCER_SEATS: NumSeats = 50;

/// How much height horizon to give to consider peer up to date.
pub const HIGHEST_PEER_HORIZON: u64 = 5;

pub const CONFIG_FILENAME: &str = "config.json";
pub const GENESIS_CONFIG_FILENAME: &str = "genesis.json";
pub const NODE_KEY_FILE: &str = "node_key.json";
pub const VALIDATOR_KEY_FILE: &str = "validator_key.json";
pub const GENESIS_HASH_FILE: &str = "genesis_hash";

pub const DEFAULT_TELEMETRY_URL: &str = "https://explorer.nearprotocol.com/api/nodes";

#[derive(Serialize, Deserialize, Clone, Debug)]
pub struct Network {
    /// Address to listen for incoming connections.
    pub addr: String,
    /// Address to advertise to peers for them to connect.
    /// If empty, will use the same port as the addr, and will introspect on the listener.
    pub external_address: String,
    /// Comma separated list of nodes to connect to.
    pub boot_nodes: String,
    /// Maximum number of peers.
    pub max_peers: u32,
    /// Handshake timeout.
    pub handshake_timeout: Duration,
    /// Duration before trying to reconnect to a peer.
    pub reconnect_delay: Duration,
    /// Skip waiting for peers before starting node.
    pub skip_sync_wait: bool,
    /// Ban window for peers who misbehave.
    pub ban_window: Duration,
    /// List of addresses that will not be accepted as valid neighbors.
    /// It can be IP:Port or IP (to blacklist all connections coming from this address).
    #[serde(default)]
    pub blacklist: Vec<String>,
}

impl Default for Network {
    fn default() -> Self {
        Network {
            addr: "0.0.0.0:24567".to_string(),
            external_address: "".to_string(),
            boot_nodes: "".to_string(),
            max_peers: 40,
            handshake_timeout: Duration::from_secs(20),
            reconnect_delay: Duration::from_secs(60),
            skip_sync_wait: false,
            ban_window: Duration::from_secs(3 * 60 * 60),
            blacklist: vec![],
        }
    }
}

/// Serde default only supports functions without parameters.
fn default_reduce_wait_for_missing_block() -> Duration {
    Duration::from_millis(REDUCE_DELAY_FOR_MISSING_BLOCKS)
}

#[derive(Serialize, Deserialize, Clone, Debug)]
pub struct Consensus {
    /// Minimum number of peers to start syncing.
    pub min_num_peers: usize,
    /// Duration to check for producing / skipping block.
    pub block_production_tracking_delay: Duration,
    /// Minimum duration before producing block.
    pub min_block_production_delay: Duration,
    /// Maximum wait for approvals before producing block.
    pub max_block_production_delay: Duration,
    /// Maximum duration before skipping given height.
    pub max_block_wait_delay: Duration,
    /// Duration to reduce the wait for each missed block by validator.
    #[serde(default = "default_reduce_wait_for_missing_block")]
    pub reduce_wait_for_missing_block: Duration,
    /// Produce empty blocks, use `false` for testing.
    pub produce_empty_blocks: bool,
    /// Horizon at which instead of fetching block, fetch full state.
    pub block_fetch_horizon: BlockHeightDelta,
    /// Horizon to step from the latest block when fetching state.
    pub state_fetch_horizon: NumBlocks,
    /// Behind this horizon header fetch kicks in.
    pub block_header_fetch_horizon: BlockHeightDelta,
    /// Time between check to perform catchup.
    pub catchup_step_period: Duration,
    /// Time between checking to re-request chunks.
    pub chunk_request_retry_period: Duration,
}

impl Default for Consensus {
    fn default() -> Self {
        Consensus {
            min_num_peers: 3,
            block_production_tracking_delay: Duration::from_millis(BLOCK_PRODUCTION_TRACKING_DELAY),
            min_block_production_delay: Duration::from_millis(MIN_BLOCK_PRODUCTION_DELAY),
            max_block_production_delay: Duration::from_millis(MAX_BLOCK_PRODUCTION_DELAY),
            max_block_wait_delay: Duration::from_millis(MAX_BLOCK_WAIT_DELAY),
            reduce_wait_for_missing_block: Duration::from_millis(REDUCE_DELAY_FOR_MISSING_BLOCKS),
            produce_empty_blocks: true,
            block_fetch_horizon: BLOCK_FETCH_HORIZON,
            state_fetch_horizon: STATE_FETCH_HORIZON,
            block_header_fetch_horizon: BLOCK_HEADER_FETCH_HORIZON,
            catchup_step_period: Duration::from_millis(CATCHUP_STEP_PERIOD),
            chunk_request_retry_period: Duration::from_millis(CHUNK_REQUEST_RETRY_PERIOD),
        }
    }
}

#[derive(Serialize, Deserialize, Clone, Debug)]
#[serde(default)]
pub struct Config {
    pub genesis_file: String,
    pub genesis_records_file: Option<String>,
    pub validator_key_file: String,
    pub node_key_file: String,
    pub rpc: RpcConfig,
    pub telemetry: TelemetryConfig,
    pub network: Network,
    pub consensus: Consensus,
    pub tracked_accounts: Vec<AccountId>,
    pub tracked_shards: Vec<ShardId>,
    pub archive: bool,
}

impl Default for Config {
    fn default() -> Self {
        Config {
            genesis_file: GENESIS_CONFIG_FILENAME.to_string(),
            genesis_records_file: None,
            validator_key_file: VALIDATOR_KEY_FILE.to_string(),
            node_key_file: NODE_KEY_FILE.to_string(),
            rpc: RpcConfig::default(),
            telemetry: TelemetryConfig::default(),
            network: Network::default(),
            consensus: Consensus::default(),
            tracked_accounts: vec![],
            tracked_shards: vec![],
            archive: false,
        }
    }
}

impl Config {
    pub fn from_file(path: &PathBuf) -> Self {
        let mut file = File::open(path).expect("Could not open config file.");
        let mut content = String::new();
        file.read_to_string(&mut content).expect("Could not read from config file.");
        Config::from(content.as_str())
    }

    pub fn write_to_file(&self, path: &PathBuf) {
        let mut file = File::create(path).expect("Failed to create / write a config file.");
        let str = serde_json::to_string_pretty(self).expect("Error serializing the config.");
        if let Err(err) = file.write_all(str.as_bytes()) {
            panic!("Failed to write a config file {}", err);
        }
    }
}

impl From<&str> for Config {
    fn from(content: &str) -> Self {
        serde_json::from_str(content).expect("Failed to deserialize config")
    }
}

#[easy_ext::ext(GenesisConfigExt)]
impl GenesisConfig {
    pub fn test_with_seeds(
        seeds: Vec<&str>,
        num_validator_seats: NumSeats,
        num_validator_seats_per_shard: Vec<NumSeats>,
    ) -> Self {
        let mut validators = vec![];
        let mut records = vec![];
        for (i, &account) in seeds.iter().enumerate() {
            let signer = InMemorySigner::from_seed(account, KeyType::ED25519, account);
            let i = i as u64;
            if i < num_validator_seats {
                validators.push(AccountInfo {
                    account_id: account.to_string(),
                    public_key: signer.public_key.clone(),
                    amount: TESTING_INIT_STAKE,
                });
            }
            records.extend(
                state_records_account_with_key(
                    account,
                    &signer.public_key.clone(),
                    TESTING_INIT_BALANCE
                        - if i < num_validator_seats { TESTING_INIT_STAKE } else { 0 },
                    if i < num_validator_seats { TESTING_INIT_STAKE } else { 0 },
                    CryptoHash::default(),
                )
                .into_iter(),
            );
        }
        add_protocol_account(&mut records);
        let mut config = GenesisConfig {
            protocol_version: PROTOCOL_VERSION,
            config_version: GENESIS_CONFIG_VERSION,
            genesis_time: Utc::now(),
            chain_id: random_chain_id(),
            num_block_producer_seats: num_validator_seats,
            num_block_producer_seats_per_shard: num_validator_seats_per_shard.clone(),
            avg_hidden_validator_seats_per_shard: vec![0; num_validator_seats_per_shard.len()],
            dynamic_resharding: false,
            epoch_length: FAST_EPOCH_LENGTH,
            gas_limit: INITIAL_GAS_LIMIT,
            gas_price_adjustment_rate: GAS_PRICE_ADJUSTMENT_RATE,
            block_producer_kickout_threshold: BLOCK_PRODUCER_KICKOUT_THRESHOLD,
            validators,
            records,
            developer_reward_percentage: DEVELOPER_PERCENT,
            protocol_reward_percentage: PROTOCOL_PERCENT,
            max_inflation_rate: MAX_INFLATION_RATE,
            num_blocks_per_year: NUM_BLOCKS_PER_YEAR,
            protocol_treasury_account: PROTOCOL_TREASURY_ACCOUNT.to_string(),
            transaction_validity_period: TRANSACTION_VALIDITY_PERIOD,
            chunk_producer_kickout_threshold: CHUNK_PRODUCER_KICKOUT_THRESHOLD,
            fishermen_threshold: FISHERMEN_THRESHOLD,
            min_gas_price: MIN_GAS_PRICE,
            ..Default::default()
        };
        config.init();
        config
    }

    pub fn test(seeds: Vec<&str>, num_validator_seats: NumSeats) -> Self {
        Self::test_with_seeds(seeds, num_validator_seats, vec![num_validator_seats])
    }

    pub fn test_free(seeds: Vec<&str>, num_validator_seats: NumSeats) -> Self {
        let mut config =
            Self::test_with_seeds(seeds, num_validator_seats, vec![num_validator_seats]);
        config.runtime_config = RuntimeConfig::free();
        config
    }

    pub fn test_sharded(
        seeds: Vec<&str>,
        num_validator_seats: NumSeats,
        num_validator_seats_per_shard: Vec<NumSeats>,
    ) -> Self {
        Self::test_with_seeds(seeds, num_validator_seats, num_validator_seats_per_shard)
    }
}

#[derive(Clone)]
pub struct NearConfig {
    config: Config,
    pub client_config: ClientConfig,
    pub network_config: NetworkConfig,
    pub rpc_config: RpcConfig,
    pub telemetry_config: TelemetryConfig,
    pub genesis_config: Arc<GenesisConfig>,
    pub validator_signer: Option<Arc<dyn ValidatorSigner>>,
}

impl NearConfig {
    pub fn new(
        config: Config,
        genesis_config: Arc<GenesisConfig>,
        network_key_pair: KeyFile,
        validator_signer: Option<Arc<dyn ValidatorSigner>>,
    ) -> Self {
        NearConfig {
            config: config.clone(),
            client_config: ClientConfig {
                version: Default::default(),
                chain_id: genesis_config.chain_id.clone(),
                rpc_addr: config.rpc.addr.clone(),
                block_production_tracking_delay: config.consensus.block_production_tracking_delay,
                min_block_production_delay: config.consensus.min_block_production_delay,
                max_block_production_delay: config.consensus.max_block_production_delay,
                max_block_wait_delay: config.consensus.max_block_wait_delay,
                reduce_wait_for_missing_block: config.consensus.reduce_wait_for_missing_block,
                block_expected_weight: 1000,
                skip_sync_wait: config.network.skip_sync_wait,
                sync_check_period: Duration::from_secs(10),
                sync_step_period: Duration::from_millis(10),
                sync_height_threshold: 1,
                header_sync_initial_timeout: Duration::from_secs(10),
                header_sync_progress_timeout: Duration::from_secs(2),
                header_sync_stall_ban_timeout: Duration::from_secs(40),
                header_sync_expected_height_per_second: 10,
                min_num_peers: config.consensus.min_num_peers,
                log_summary_period: Duration::from_secs(10),
                produce_empty_blocks: config.consensus.produce_empty_blocks,
                epoch_length: genesis_config.epoch_length,
                num_block_producer_seats: genesis_config.num_block_producer_seats,
                announce_account_horizon: genesis_config.epoch_length / 2,
                ttl_account_id_router: Duration::from_secs(TTL_ACCOUNT_ID_ROUTER),
                // TODO(1047): this should be adjusted depending on the speed of sync of state.
                block_fetch_horizon: config.consensus.block_fetch_horizon,
                state_fetch_horizon: config.consensus.state_fetch_horizon,
                block_header_fetch_horizon: config.consensus.block_header_fetch_horizon,
                catchup_step_period: Duration::from_millis(CATCHUP_STEP_PERIOD),
                chunk_request_retry_period: Duration::from_millis(CHUNK_REQUEST_RETRY_PERIOD),
                tracked_accounts: config.tracked_accounts,
                tracked_shards: config.tracked_shards,
                archive: config.archive,
            },
            network_config: NetworkConfig {
                public_key: network_key_pair.public_key,
                secret_key: network_key_pair.secret_key,
                account_id: validator_signer.as_ref().map(|vs| vs.validator_id().clone()),
                addr: if config.network.addr.is_empty() {
                    None
                } else {
                    Some(config.network.addr.parse().unwrap())
                },
                boot_nodes: if config.network.boot_nodes.is_empty() {
                    vec![]
                } else {
                    config
                        .network
                        .boot_nodes
                        .split(',')
                        .map(|chunk| chunk.try_into().expect("Failed to parse PeerInfo"))
                        .collect()
                },
                handshake_timeout: config.network.handshake_timeout,
                reconnect_delay: config.network.reconnect_delay,
                bootstrap_peers_period: Duration::from_secs(60),
                max_peer: config.network.max_peers,
                ban_window: config.network.ban_window,
                max_send_peers: 512,
                peer_expiration_duration: Duration::from_secs(7 * 24 * 60 * 60),
                peer_stats_period: Duration::from_secs(5),
                ttl_account_id_router: Duration::from_secs(TTL_ACCOUNT_ID_ROUTER),
                routed_message_ttl: ROUTED_MESSAGE_TTL,
                max_routes_to_store: MAX_ROUTES_TO_STORE,
                highest_peer_horizon: HIGHEST_PEER_HORIZON,
                push_info_period: Duration::from_millis(100),
                blacklist: blacklist_from_vec(&config.network.blacklist),
                outbound_disabled: false,
            },
            telemetry_config: config.telemetry,
            rpc_config: config.rpc,
            genesis_config,
            validator_signer,
        }
    }
}

impl NearConfig {
    /// Test tool to save configs back to the folder.
    /// Useful for dynamic creating testnet configs and then saving them in different folders.
    pub fn save_to_dir(&self, dir: &Path) {
        fs::create_dir_all(dir).expect("Failed to create directory");

        self.config.write_to_file(&dir.join(CONFIG_FILENAME));

        if let Some(validator_signer) = &self.validator_signer {
            validator_signer.write_to_file(&dir.join(self.config.validator_key_file.clone()));
        }

        let network_signer =
            InMemorySigner::from_secret_key("".to_string(), self.network_config.secret_key.clone());
        network_signer.write_to_file(&dir.join(self.config.node_key_file.clone()));

        self.genesis_config.write_to_file(&dir.join(self.config.genesis_file.clone()));
    }
}

fn add_protocol_account(records: &mut Vec<StateRecord>) {
    let signer = InMemorySigner::from_seed(
        PROTOCOL_TREASURY_ACCOUNT,
        KeyType::ED25519,
        PROTOCOL_TREASURY_ACCOUNT,
    );
    records.extend(state_records_account_with_key(
        PROTOCOL_TREASURY_ACCOUNT,
        &signer.public_key,
        TESTING_INIT_BALANCE,
        0,
        CryptoHash::default(),
    ));
}

fn random_chain_id() -> String {
    format!("test-chain-{}", generate_random_string(5))
}

fn state_records_account_with_key(
    account_id: &str,
    public_key: &PublicKey,
    amount: u128,
    staked: u128,
    code_hash: CryptoHash,
) -> Vec<StateRecord> {
    vec![
        StateRecord::Account {
            account_id: account_id.to_string(),
            account: AccountView {
                amount,
                locked: staked,
                code_hash,
                storage_usage: 0,
                storage_paid_at: 0,
            },
        },
        StateRecord::AccessKey {
            account_id: account_id.to_string(),
            public_key: public_key.clone(),
            access_key: AccessKey::full_access().into(),
        },
    ]
}

/// Official TestNet configuration.
<<<<<<< HEAD
pub fn testnet_genesis() -> GenesisConfig {
    GenesisConfig::from(include_str!("../res/testnet.json"))
=======
pub fn testnet_genesis(genesis_records: &str, genesis_config: &str) -> GenesisConfig {
    let mut f = File::open(genesis_records).expect("Failed to open genesis records");
    let mut genesis_records_bytes = Vec::new();
    f.read_to_end(&mut genesis_records_bytes).expect("Failed to read genesis records");
    let mut f = File::open(genesis_config).expect("Failed to open genesis config");
    let mut genesis_config_bytes = Vec::new();
    f.read_to_end(&mut genesis_config_bytes).expect("Failed to read genesis config");
    GenesisConfig::from(
        str::from_utf8(&genesis_config_bytes).expect("Failed to read testnet configuration"),
        Some(
            str::from_utf8(&genesis_records_bytes)
                .expect("Failed to read testnet records")
                .to_string(),
        ),
    )
>>>>>>> bbf7a25a
}

/// Initializes genesis and client configs and stores in the given folder
pub fn init_configs(
    dir: &Path,
    chain_id: Option<&str>,
    account_id: Option<&str>,
    test_seed: Option<&str>,
    num_shards: ShardId,
    fast: bool,
    genesis_records: Option<&str>,
    genesis_config: Option<&str>,
    genesis_hash: Option<&str>,
) {
    fs::create_dir_all(dir).expect("Failed to create directory");
    // Check if config already exists in home dir.
    if dir.join(CONFIG_FILENAME).exists() {
        let config = Config::from_file(&dir.join(CONFIG_FILENAME));
        let genesis_config = GenesisConfig::from_file(
            &dir.join(config.genesis_file),
            config.genesis_records_file.map(|s| dir.join(s.clone())),
        );
        panic!("Found existing config in {} with chain-id = {}. Use unsafe_reset_all to clear the folder.", dir.to_str().unwrap(), genesis_config.chain_id);
    }
    let chain_id = chain_id
        .and_then(|c| if c.is_empty() { None } else { Some(c.to_string()) })
        .unwrap_or_else(random_chain_id);
    match chain_id.as_ref() {
        "mainnet" => {
            // TODO:
            unimplemented!();
        }
        "testnet" | "staging" => {
            if test_seed.is_some() {
                panic!("Test seed is not supported for official TestNet");
            }
            let mut config = Config::default();
            config.telemetry.endpoints.push(DEFAULT_TELEMETRY_URL.to_string());
            config.write_to_file(&dir.join(CONFIG_FILENAME));

            // If account id was given, create new key pair for this validator.
            if let Some(account_id) =
                account_id.and_then(|x| if x.is_empty() { None } else { Some(x.to_string()) })
            {
                let signer =
                    InMemoryValidatorSigner::from_random(account_id.clone(), KeyType::ED25519);
                info!(target: "near", "Use key {} for {} to stake.", signer.public_key(), account_id);
                signer.write_to_file(&dir.join(config.validator_key_file));
            }

            let network_signer = InMemorySigner::from_random("".to_string(), KeyType::ED25519);
            network_signer.write_to_file(&dir.join(config.node_key_file));

            let mut file = File::create(dir.join(GENESIS_HASH_FILE))
                .expect("Failed to create a genesis hash file.");
            file.write_all(genesis_hash.expect("Genesis hash is required for testnet.").as_bytes())
                .expect("Failed to write a genesis hash file.");

            let mut genesis_config = testnet_genesis(
                genesis_records.expect("Genesis records file is required for testnet."),
                genesis_config.expect("Genesis config file is required for testnet."),
            );
            genesis_config.chain_id = chain_id;

            genesis_config.write_to_file(&dir.join(config.genesis_file));
            info!(target: "near", "Generated node key and genesis file in {}", dir.to_str().unwrap());
        }
        _ => {
            // Create new configuration, key files and genesis for one validator.
            let mut config = Config::default();
            config.network.skip_sync_wait = true;
            if fast {
                config.consensus.min_block_production_delay =
                    Duration::from_millis(FAST_MIN_BLOCK_PRODUCTION_DELAY);
                config.consensus.max_block_production_delay =
                    Duration::from_millis(FAST_MAX_BLOCK_PRODUCTION_DELAY);
            }
            config.write_to_file(&dir.join(CONFIG_FILENAME));

            let account_id = account_id
                .and_then(|x| if x.is_empty() { None } else { Some(x) })
                .unwrap_or("test.near")
                .to_string();

            let signer = if let Some(test_seed) = test_seed {
                InMemoryValidatorSigner::from_seed(&account_id, KeyType::ED25519, test_seed)
            } else {
                InMemoryValidatorSigner::from_random(account_id.clone(), KeyType::ED25519)
            };
            signer.write_to_file(&dir.join(config.validator_key_file));

            let network_signer = InMemorySigner::from_random("".to_string(), KeyType::ED25519);
            network_signer.write_to_file(&dir.join(config.node_key_file));
            let mut records = state_records_account_with_key(
                &account_id,
                &signer.public_key(),
                TESTING_INIT_BALANCE,
                TESTING_INIT_STAKE,
                CryptoHash::default(),
            );
            add_protocol_account(&mut records);

            let mut genesis_config = GenesisConfig {
                protocol_version: PROTOCOL_VERSION,
                config_version: GENESIS_CONFIG_VERSION,
                genesis_time: Utc::now(),
                chain_id,
                num_block_producer_seats: NUM_BLOCK_PRODUCER_SEATS,
                num_block_producer_seats_per_shard: get_num_seats_per_shard(
                    num_shards,
                    NUM_BLOCK_PRODUCER_SEATS,
                ),
                avg_hidden_validator_seats_per_shard: (0..num_shards).map(|_| 0).collect(),
                dynamic_resharding: false,
                epoch_length: if fast { FAST_EPOCH_LENGTH } else { EXPECTED_EPOCH_LENGTH },
                gas_limit: INITIAL_GAS_LIMIT,
                gas_price_adjustment_rate: GAS_PRICE_ADJUSTMENT_RATE,
                block_producer_kickout_threshold: BLOCK_PRODUCER_KICKOUT_THRESHOLD,
                runtime_config: Default::default(),
                validators: vec![AccountInfo {
                    account_id: account_id.clone(),
                    public_key: signer.public_key(),
                    amount: TESTING_INIT_STAKE,
                }],
                transaction_validity_period: TRANSACTION_VALIDITY_PERIOD,
                records,
                developer_reward_percentage: DEVELOPER_PERCENT,
                protocol_reward_percentage: PROTOCOL_PERCENT,
                max_inflation_rate: MAX_INFLATION_RATE,
                total_supply: 0,
                num_blocks_per_year: NUM_BLOCKS_PER_YEAR,
                protocol_treasury_account: account_id,
                chunk_producer_kickout_threshold: CHUNK_PRODUCER_KICKOUT_THRESHOLD,
                fishermen_threshold: FISHERMEN_THRESHOLD,
                min_gas_price: MIN_GAS_PRICE,
            };
            genesis_config.init();
            genesis_config.write_to_file(&dir.join(config.genesis_file));
            info!(target: "near", "Generated node key, validator key, genesis file in {}", dir.to_str().unwrap());
        }
    }
}

pub fn create_testnet_configs_from_seeds(
    seeds: Vec<String>,
    num_shards: NumShards,
    num_non_validator_seats: NumSeats,
    local_ports: bool,
    archive: bool,
) -> (Vec<Config>, Vec<InMemoryValidatorSigner>, Vec<InMemorySigner>, GenesisConfig) {
    let num_validator_seats = (seeds.len() - num_non_validator_seats as usize) as NumSeats;
    let validator_signers = seeds
        .iter()
        .map(|seed| InMemoryValidatorSigner::from_seed(seed, KeyType::ED25519, seed))
        .collect::<Vec<_>>();
    let network_signers = seeds
        .iter()
        .map(|seed| InMemorySigner::from_seed("", KeyType::ED25519, seed))
        .collect::<Vec<_>>();
    let genesis_config = GenesisConfig::test_sharded(
        seeds.iter().map(|s| s.as_str()).collect(),
        num_validator_seats,
        get_num_seats_per_shard(num_shards, num_validator_seats),
    );
    let mut configs = vec![];
    let first_node_port = open_port();
    for i in 0..seeds.len() {
        let mut config = Config::default();
        config.consensus.min_block_production_delay = Duration::from_millis(600);
        config.consensus.max_block_production_delay = Duration::from_millis(2000);
        if local_ports {
            config.network.addr =
                format!("127.0.0.1:{}", if i == 0 { first_node_port } else { open_port() });
            config.rpc.addr = format!("127.0.0.1:{}", open_port());
            config.network.boot_nodes = if i == 0 {
                "".to_string()
            } else {
                format!("{}@127.0.0.1:{}", network_signers[0].public_key, first_node_port)
            };
            config.network.skip_sync_wait = num_validator_seats == 1;
        }
        config.archive = archive;
        config.consensus.min_num_peers =
            std::cmp::min(num_validator_seats as usize - 1, config.consensus.min_num_peers);
        configs.push(config);
    }
    (configs, validator_signers, network_signers, genesis_config)
}

/// Create testnet configuration. If `local_ports` is true,
/// sets up new ports for all nodes except the first one and sets boot node to it.
pub fn create_testnet_configs(
    num_shards: NumShards,
    num_validator_seats: NumSeats,
    num_non_validator_seats: NumSeats,
    prefix: &str,
    local_ports: bool,
    archive: bool,
) -> (Vec<Config>, Vec<InMemoryValidatorSigner>, Vec<InMemorySigner>, GenesisConfig) {
    create_testnet_configs_from_seeds(
        (0..(num_validator_seats + num_non_validator_seats))
            .map(|i| format!("{}{}", prefix, i))
            .collect::<Vec<_>>(),
        num_shards,
        num_non_validator_seats,
        local_ports,
        archive,
    )
}

pub fn init_testnet_configs(
    dir: &Path,
    num_shards: NumShards,
    num_validator_seats: NumSeats,
    num_non_validator_seats: NumSeats,
    prefix: &str,
    archive: bool,
) {
    let (configs, validator_signers, network_signers, genesis_config) = create_testnet_configs(
        num_shards,
        num_validator_seats,
        num_non_validator_seats,
        prefix,
        false,
        archive,
    );
    for i in 0..(num_validator_seats + num_non_validator_seats) as usize {
        let node_dir = dir.join(format!("{}{}", prefix, i));
        fs::create_dir_all(node_dir.clone()).expect("Failed to create directory");

        validator_signers[i].write_to_file(&node_dir.join(configs[i].validator_key_file.clone()));
        network_signers[i].write_to_file(&node_dir.join(configs[i].node_key_file.clone()));

        genesis_config.write_to_file(&node_dir.join(configs[i].genesis_file.clone()));
        configs[i].write_to_file(&node_dir.join(CONFIG_FILENAME));
        info!(target: "near", "Generated node key, validator key, genesis file in {}", node_dir.to_str().unwrap());
    }
}

pub fn load_config(dir: &Path) -> NearConfig {
    let config = Config::from_file(&dir.join(CONFIG_FILENAME));
    let genesis_config = GenesisConfig::from_file(
        &dir.join(config.genesis_file.clone()),
        config.genesis_records_file.clone().map(|s| dir.join(s)),
    );
    let validator_signer = if dir.join(config.validator_key_file.clone()).exists() {
        let signer = Arc::new(InMemoryValidatorSigner::from_file(
            &dir.join(config.validator_key_file.clone()),
        )) as Arc<dyn ValidatorSigner>;
        Some(signer)
    } else {
        None
    };
    let network_signer = InMemorySigner::from_file(&dir.join(config.node_key_file.clone()));
    NearConfig::new(config, Arc::new(genesis_config), (&network_signer).into(), validator_signer)
}

pub fn load_test_config(seed: &str, port: u16, genesis_config: Arc<GenesisConfig>) -> NearConfig {
    let mut config = Config::default();
    config.network.addr = format!("0.0.0.0:{}", port);
    config.rpc.addr = format!("0.0.0.0:{}", open_port());
    config.consensus.min_block_production_delay =
        Duration::from_millis(FAST_MIN_BLOCK_PRODUCTION_DELAY);
    config.consensus.max_block_production_delay =
        Duration::from_millis(FAST_MAX_BLOCK_PRODUCTION_DELAY);
    let (signer, validator_signer) = if seed.is_empty() {
        let signer = Arc::new(InMemorySigner::from_random("".to_string(), KeyType::ED25519));
        (signer, None)
    } else {
        let signer = Arc::new(InMemorySigner::from_seed(seed, KeyType::ED25519, seed));
        let validator_signer =
            Arc::new(InMemoryValidatorSigner::from_seed(seed, KeyType::ED25519, seed))
                as Arc<dyn ValidatorSigner>;
        (signer, Some(validator_signer))
    };
    NearConfig::new(config, genesis_config, signer.into(), validator_signer)
}

#[cfg(test)]
mod test {
    use super::*;

    /// make sure testnet genesis can be deserialized
    #[test]
    fn test_deserialize_state() {
        let genesis_config_bytes = include_bytes!("../res/testnet_genesis_config.json");
        let genesis_config = GenesisConfig::from(
            str::from_utf8(genesis_config_bytes.as_ref())
                .expect("Failed to read testnet configuration"),
            None,
        );
        assert_eq!(genesis_config.protocol_version, PROTOCOL_VERSION);
        assert_eq!(genesis_config.config_version, GENESIS_CONFIG_VERSION);
    }
}<|MERGE_RESOLUTION|>--- conflicted
+++ resolved
@@ -10,8 +10,9 @@
 use log::info;
 use serde_derive::{Deserialize, Serialize};
 
-use near_chain_configs::ClientConfig;
-use near_chain_configs::{GenesisConfig, GENESIS_CONFIG_VERSION, PROTOCOL_VERSION};
+use near_chain_configs::{
+    ClientConfig, Genesis, GenesisConfig, GENESIS_CONFIG_VERSION, PROTOCOL_VERSION,
+};
 use near_crypto::{InMemorySigner, KeyFile, KeyType, PublicKey, Signer};
 use near_jsonrpc::RpcConfig;
 use near_network::test_utils::open_port;
@@ -289,8 +290,8 @@
     }
 }
 
-#[easy_ext::ext(GenesisConfigExt)]
-impl GenesisConfig {
+#[easy_ext::ext(GenesisExt)]
+impl Genesis {
     pub fn test_with_seeds(
         seeds: Vec<&str>,
         num_validator_seats: NumSeats,
@@ -321,7 +322,7 @@
             );
         }
         add_protocol_account(&mut records);
-        let mut config = GenesisConfig {
+        let config = GenesisConfig {
             protocol_version: PROTOCOL_VERSION,
             config_version: GENESIS_CONFIG_VERSION,
             genesis_time: Utc::now(),
@@ -335,7 +336,6 @@
             gas_price_adjustment_rate: GAS_PRICE_ADJUSTMENT_RATE,
             block_producer_kickout_threshold: BLOCK_PRODUCER_KICKOUT_THRESHOLD,
             validators,
-            records,
             developer_reward_percentage: DEVELOPER_PERCENT,
             protocol_reward_percentage: PROTOCOL_PERCENT,
             max_inflation_rate: MAX_INFLATION_RATE,
@@ -347,8 +347,7 @@
             min_gas_price: MIN_GAS_PRICE,
             ..Default::default()
         };
-        config.init();
-        config
+        Genesis::new(config, records.into())
     }
 
     pub fn test(seeds: Vec<&str>, num_validator_seats: NumSeats) -> Self {
@@ -356,10 +355,10 @@
     }
 
     pub fn test_free(seeds: Vec<&str>, num_validator_seats: NumSeats) -> Self {
-        let mut config =
+        let mut genesis =
             Self::test_with_seeds(seeds, num_validator_seats, vec![num_validator_seats]);
-        config.runtime_config = RuntimeConfig::free();
-        config
+        genesis.config.runtime_config = RuntimeConfig::free();
+        genesis
     }
 
     pub fn test_sharded(
@@ -378,14 +377,14 @@
     pub network_config: NetworkConfig,
     pub rpc_config: RpcConfig,
     pub telemetry_config: TelemetryConfig,
-    pub genesis_config: Arc<GenesisConfig>,
+    pub genesis: Arc<Genesis>,
     pub validator_signer: Option<Arc<dyn ValidatorSigner>>,
 }
 
 impl NearConfig {
     pub fn new(
         config: Config,
-        genesis_config: Arc<GenesisConfig>,
+        genesis: Arc<Genesis>,
         network_key_pair: KeyFile,
         validator_signer: Option<Arc<dyn ValidatorSigner>>,
     ) -> Self {
@@ -393,7 +392,7 @@
             config: config.clone(),
             client_config: ClientConfig {
                 version: Default::default(),
-                chain_id: genesis_config.chain_id.clone(),
+                chain_id: genesis.config.chain_id.clone(),
                 rpc_addr: config.rpc.addr.clone(),
                 block_production_tracking_delay: config.consensus.block_production_tracking_delay,
                 min_block_production_delay: config.consensus.min_block_production_delay,
@@ -412,9 +411,9 @@
                 min_num_peers: config.consensus.min_num_peers,
                 log_summary_period: Duration::from_secs(10),
                 produce_empty_blocks: config.consensus.produce_empty_blocks,
-                epoch_length: genesis_config.epoch_length,
-                num_block_producer_seats: genesis_config.num_block_producer_seats,
-                announce_account_horizon: genesis_config.epoch_length / 2,
+                epoch_length: genesis.config.epoch_length,
+                num_block_producer_seats: genesis.config.num_block_producer_seats,
+                announce_account_horizon: genesis.config.epoch_length / 2,
                 ttl_account_id_router: Duration::from_secs(TTL_ACCOUNT_ID_ROUTER),
                 // TODO(1047): this should be adjusted depending on the speed of sync of state.
                 block_fetch_horizon: config.consensus.block_fetch_horizon,
@@ -463,7 +462,7 @@
             },
             telemetry_config: config.telemetry,
             rpc_config: config.rpc,
-            genesis_config,
+            genesis,
             validator_signer,
         }
     }
@@ -478,14 +477,14 @@
         self.config.write_to_file(&dir.join(CONFIG_FILENAME));
 
         if let Some(validator_signer) = &self.validator_signer {
-            validator_signer.write_to_file(&dir.join(self.config.validator_key_file.clone()));
+            validator_signer.write_to_file(&dir.join(&self.config.validator_key_file));
         }
 
         let network_signer =
             InMemorySigner::from_secret_key("".to_string(), self.network_config.secret_key.clone());
-        network_signer.write_to_file(&dir.join(self.config.node_key_file.clone()));
-
-        self.genesis_config.write_to_file(&dir.join(self.config.genesis_file.clone()));
+        network_signer.write_to_file(&dir.join(&self.config.node_key_file));
+
+        self.genesis.to_file(&dir.join(&self.config.genesis_file));
     }
 }
 
@@ -534,29 +533,6 @@
     ]
 }
 
-/// Official TestNet configuration.
-<<<<<<< HEAD
-pub fn testnet_genesis() -> GenesisConfig {
-    GenesisConfig::from(include_str!("../res/testnet.json"))
-=======
-pub fn testnet_genesis(genesis_records: &str, genesis_config: &str) -> GenesisConfig {
-    let mut f = File::open(genesis_records).expect("Failed to open genesis records");
-    let mut genesis_records_bytes = Vec::new();
-    f.read_to_end(&mut genesis_records_bytes).expect("Failed to read genesis records");
-    let mut f = File::open(genesis_config).expect("Failed to open genesis config");
-    let mut genesis_config_bytes = Vec::new();
-    f.read_to_end(&mut genesis_config_bytes).expect("Failed to read genesis config");
-    GenesisConfig::from(
-        str::from_utf8(&genesis_config_bytes).expect("Failed to read testnet configuration"),
-        Some(
-            str::from_utf8(&genesis_records_bytes)
-                .expect("Failed to read testnet records")
-                .to_string(),
-        ),
-    )
->>>>>>> bbf7a25a
-}
-
 /// Initializes genesis and client configs and stores in the given folder
 pub fn init_configs(
     dir: &Path,
@@ -573,11 +549,11 @@
     // Check if config already exists in home dir.
     if dir.join(CONFIG_FILENAME).exists() {
         let config = Config::from_file(&dir.join(CONFIG_FILENAME));
-        let genesis_config = GenesisConfig::from_file(
+        let genesis = Genesis::from_files(
             &dir.join(config.genesis_file),
-            config.genesis_records_file.map(|s| dir.join(s.clone())),
+            config.genesis_records_file.map(|s| dir.join(s.clone())).as_ref(),
         );
-        panic!("Found existing config in {} with chain-id = {}. Use unsafe_reset_all to clear the folder.", dir.to_str().unwrap(), genesis_config.chain_id);
+        panic!("Found existing config in {} with chain-id = {}. Use unsafe_reset_all to clear the folder.", dir.to_str().unwrap(), genesis.config.chain_id);
     }
     let chain_id = chain_id
         .and_then(|c| if c.is_empty() { None } else { Some(c.to_string()) })
@@ -613,13 +589,13 @@
             file.write_all(genesis_hash.expect("Genesis hash is required for testnet.").as_bytes())
                 .expect("Failed to write a genesis hash file.");
 
-            let mut genesis_config = testnet_genesis(
+            let mut genesis = Genesis::from_files(
                 genesis_records.expect("Genesis records file is required for testnet."),
-                genesis_config.expect("Genesis config file is required for testnet."),
+                genesis_config,
             );
-            genesis_config.chain_id = chain_id;
-
-            genesis_config.write_to_file(&dir.join(config.genesis_file));
+            genesis.config.chain_id = chain_id;
+
+            genesis.to_file(&dir.join(config.genesis_file));
             info!(target: "near", "Generated node key and genesis file in {}", dir.to_str().unwrap());
         }
         _ => {
@@ -657,7 +633,7 @@
             );
             add_protocol_account(&mut records);
 
-            let mut genesis_config = GenesisConfig {
+            let genesis_config = GenesisConfig {
                 protocol_version: PROTOCOL_VERSION,
                 config_version: GENESIS_CONFIG_VERSION,
                 genesis_time: Utc::now(),
@@ -680,7 +656,6 @@
                     amount: TESTING_INIT_STAKE,
                 }],
                 transaction_validity_period: TRANSACTION_VALIDITY_PERIOD,
-                records,
                 developer_reward_percentage: DEVELOPER_PERCENT,
                 protocol_reward_percentage: PROTOCOL_PERCENT,
                 max_inflation_rate: MAX_INFLATION_RATE,
@@ -691,8 +666,8 @@
                 fishermen_threshold: FISHERMEN_THRESHOLD,
                 min_gas_price: MIN_GAS_PRICE,
             };
-            genesis_config.init();
-            genesis_config.write_to_file(&dir.join(config.genesis_file));
+            let genesis = Genesis::new(genesis_config, records.into());
+            genesis.to_file(&dir.join(config.genesis_file));
             info!(target: "near", "Generated node key, validator key, genesis file in {}", dir.to_str().unwrap());
         }
     }
@@ -704,7 +679,7 @@
     num_non_validator_seats: NumSeats,
     local_ports: bool,
     archive: bool,
-) -> (Vec<Config>, Vec<InMemoryValidatorSigner>, Vec<InMemorySigner>, GenesisConfig) {
+) -> (Vec<Config>, Vec<InMemoryValidatorSigner>, Vec<InMemorySigner>, Genesis) {
     let num_validator_seats = (seeds.len() - num_non_validator_seats as usize) as NumSeats;
     let validator_signers = seeds
         .iter()
@@ -714,7 +689,7 @@
         .iter()
         .map(|seed| InMemorySigner::from_seed("", KeyType::ED25519, seed))
         .collect::<Vec<_>>();
-    let genesis_config = GenesisConfig::test_sharded(
+    let genesis = Genesis::test_sharded(
         seeds.iter().map(|s| s.as_str()).collect(),
         num_validator_seats,
         get_num_seats_per_shard(num_shards, num_validator_seats),
@@ -741,7 +716,7 @@
             std::cmp::min(num_validator_seats as usize - 1, config.consensus.min_num_peers);
         configs.push(config);
     }
-    (configs, validator_signers, network_signers, genesis_config)
+    (configs, validator_signers, network_signers, genesis)
 }
 
 /// Create testnet configuration. If `local_ports` is true,
@@ -753,7 +728,7 @@
     prefix: &str,
     local_ports: bool,
     archive: bool,
-) -> (Vec<Config>, Vec<InMemoryValidatorSigner>, Vec<InMemorySigner>, GenesisConfig) {
+) -> (Vec<Config>, Vec<InMemoryValidatorSigner>, Vec<InMemorySigner>, Genesis) {
     create_testnet_configs_from_seeds(
         (0..(num_validator_seats + num_non_validator_seats))
             .map(|i| format!("{}{}", prefix, i))
@@ -773,7 +748,7 @@
     prefix: &str,
     archive: bool,
 ) {
-    let (configs, validator_signers, network_signers, genesis_config) = create_testnet_configs(
+    let (configs, validator_signers, network_signers, genesis) = create_testnet_configs(
         num_shards,
         num_validator_seats,
         num_non_validator_seats,
@@ -785,34 +760,34 @@
         let node_dir = dir.join(format!("{}{}", prefix, i));
         fs::create_dir_all(node_dir.clone()).expect("Failed to create directory");
 
-        validator_signers[i].write_to_file(&node_dir.join(configs[i].validator_key_file.clone()));
-        network_signers[i].write_to_file(&node_dir.join(configs[i].node_key_file.clone()));
-
-        genesis_config.write_to_file(&node_dir.join(configs[i].genesis_file.clone()));
+        validator_signers[i].write_to_file(&node_dir.join(&configs[i].validator_key_file));
+        network_signers[i].write_to_file(&node_dir.join(&configs[i].node_key_file));
+
+        genesis.to_file(&node_dir.join(&configs[i].genesis_file));
         configs[i].write_to_file(&node_dir.join(CONFIG_FILENAME));
-        info!(target: "near", "Generated node key, validator key, genesis file in {}", node_dir.to_str().unwrap());
+        info!(target: "near", "Generated node key, validator key, genesis file in {}", node_dir.display());
     }
 }
 
 pub fn load_config(dir: &Path) -> NearConfig {
     let config = Config::from_file(&dir.join(CONFIG_FILENAME));
-    let genesis_config = GenesisConfig::from_file(
-        &dir.join(config.genesis_file.clone()),
-        config.genesis_records_file.clone().map(|s| dir.join(s)),
+    let genesis = Genesis::from_files(
+        &dir.join(&config.genesis_file),
+        config.genesis_records_file.as_ref().map(|s| dir.join(s)),
     );
-    let validator_signer = if dir.join(config.validator_key_file.clone()).exists() {
-        let signer = Arc::new(InMemoryValidatorSigner::from_file(
-            &dir.join(config.validator_key_file.clone()),
-        )) as Arc<dyn ValidatorSigner>;
+    let validator_signer = if dir.join(&config.validator_key_file).exists() {
+        let signer =
+            Arc::new(InMemoryValidatorSigner::from_file(&dir.join(&config.validator_key_file)))
+                as Arc<dyn ValidatorSigner>;
         Some(signer)
     } else {
         None
     };
-    let network_signer = InMemorySigner::from_file(&dir.join(config.node_key_file.clone()));
-    NearConfig::new(config, Arc::new(genesis_config), (&network_signer).into(), validator_signer)
-}
-
-pub fn load_test_config(seed: &str, port: u16, genesis_config: Arc<GenesisConfig>) -> NearConfig {
+    let network_signer = InMemorySigner::from_file(&dir.join(&config.node_key_file));
+    NearConfig::new(config, Arc::new(genesis), (&network_signer).into(), validator_signer)
+}
+
+pub fn load_test_config(seed: &str, port: u16, genesis: Arc<Genesis>) -> NearConfig {
     let mut config = Config::default();
     config.network.addr = format!("0.0.0.0:{}", port);
     config.rpc.addr = format!("0.0.0.0:{}", open_port());
@@ -830,7 +805,7 @@
                 as Arc<dyn ValidatorSigner>;
         (signer, Some(validator_signer))
     };
-    NearConfig::new(config, genesis_config, signer.into(), validator_signer)
+    NearConfig::new(config, genesis, signer.into(), validator_signer)
 }
 
 #[cfg(test)]
@@ -840,12 +815,8 @@
     /// make sure testnet genesis can be deserialized
     #[test]
     fn test_deserialize_state() {
-        let genesis_config_bytes = include_bytes!("../res/testnet_genesis_config.json");
-        let genesis_config = GenesisConfig::from(
-            str::from_utf8(genesis_config_bytes.as_ref())
-                .expect("Failed to read testnet configuration"),
-            None,
-        );
+        let genesis_config_str = include_str!("../res/testnet_genesis_config.json");
+        let genesis_config = GenesisConfig::from_json(&genesis_config_str);
         assert_eq!(genesis_config.protocol_version, PROTOCOL_VERSION);
         assert_eq!(genesis_config.config_version, GENESIS_CONFIG_VERSION);
     }
