--- conflicted
+++ resolved
@@ -19,16 +19,11 @@
 use near_network::test_utils::open_port;
 use near_network::types::PROTOCOL_VERSION;
 use near_network::NetworkConfig;
-<<<<<<< HEAD
-use near_primitives::crypto::signer::{EDSigner, InMemorySigner, KeyFile};
-use near_primitives::hash::hash;
-use near_primitives::rpc::AccountView;
-=======
-use near_primitives::account::{AccessKey, Account};
+use near_primitives::account::AccessKey;
 use near_primitives::crypto::signature::PublicKey;
 use near_primitives::crypto::signer::{EDSigner, InMemorySigner, KeyFile};
 use near_primitives::hash::{hash, CryptoHash};
->>>>>>> 9f114fff
+use near_primitives::rpc::AccountView;
 use near_primitives::serialize::{to_base64, u128_dec_format};
 use near_primitives::types::{AccountId, Balance, BlockIndex, ReadablePublicKey, ValidatorId};
 use near_telemetry::TelemetryConfig;
@@ -343,21 +338,6 @@
                     amount: TESTING_INIT_STAKE,
                 });
             }
-<<<<<<< HEAD
-            records[0].push(StateRecord::Account {
-                account_id: account.to_string(),
-                account: AccountView {
-                    nonce: 0,
-                    amount: TESTING_INIT_BALANCE
-                        - if i < num_validators { TESTING_INIT_STAKE } else { 0 },
-                    public_keys: vec![signer.public_key.into()],
-                    code_hash: code_hash.into(),
-                    staked: if i < num_validators { TESTING_INIT_STAKE } else { 0 },
-                    storage_usage: 0,
-                    storage_paid_at: 0,
-                },
-            });
-=======
             records[0].extend(
                 state_records_account_with_key(
                     account,
@@ -368,7 +348,6 @@
                 )
                 .into_iter(),
             );
->>>>>>> 9f114fff
             records[0].push(StateRecord::Contract {
                 account_id: account.to_string(),
                 code: encoded_test_contract.clone(),
@@ -482,12 +461,18 @@
     vec![
         StateRecord::Account {
             account_id: account_id.to_string(),
-            account: Account { amount, staked, code_hash, storage_usage: 0, storage_paid_at: 0 },
+            account: AccountView {
+                amount,
+                staked,
+                code_hash: code_hash.into(),
+                storage_usage: 0,
+                storage_paid_at: 0,
+            },
         },
         StateRecord::AccessKey {
             account_id: account_id.to_string(),
-            public_key: public_key.to_readable(),
-            access_key: AccessKey::full_access(),
+            public_key: public_key.clone().into(),
+            access_key: AccessKey::full_access().into(),
         },
     ]
 }
