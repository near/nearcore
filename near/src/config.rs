--- conflicted
+++ resolved
@@ -99,13 +99,8 @@
 /// Initial gas limit.
 pub const INITIAL_GAS_LIMIT: Gas = 1_000_000_000_000_000;
 
-<<<<<<< HEAD
 /// Initial gas price.
 pub const INITIAL_GAS_PRICE: Balance = 5000;
-=======
-/// Minimum gas price.
-pub const MIN_GAS_PRICE: Balance = 100;
->>>>>>> 4e292246
 
 /// The rate at which the gas price can be adjusted (alpha in the formula).
 /// The formula is
