use std::convert::TryInto;
use std::fs::File;
use std::io::{Read, Write};
use std::path::{Path, PathBuf};
use std::sync::Arc;
use std::time::Duration;
use std::{cmp, fs};

use chrono::{DateTime, NaiveDateTime, Utc};
use log::info;
use rand::distributions::Alphanumeric;
use rand::{thread_rng, Rng};
use serde_derive::{Deserialize, Serialize};

use near_client::BlockProducer;
use near_client::ClientConfig;
use near_jsonrpc::RpcConfig;
use near_network::test_utils::open_port;
use near_network::NetworkConfig;
use near_primitives::crypto::signer::{EDSigner, InMemorySigner, KeyFile};
use near_primitives::serialize::{to_base, u128_hex_format};
use near_primitives::types::{AccountId, Balance, BlockIndex, ReadablePublicKey, ValidatorId};

/// Initial balance used in tests.
pub const TESTING_INIT_BALANCE: Balance = 1_000_000_000_000_000;

/// Validator's stake used in tests.
pub const TESTING_INIT_STAKE: Balance = 50_000_000;

/// One NEAR in femta-NEARs.
pub const NEAR_TOKEN: Balance = 1_000_000_000_000_000;

/// Initial token supply.
pub const INITIAL_TOKEN_SUPPLY: Balance = 1_000_000_000 * NEAR_TOKEN;

pub const CONFIG_FILENAME: &str = "config.json";
pub const GENESIS_CONFIG_FILENAME: &str = "genesis.json";
pub const NODE_KEY_FILE: &str = "node_key.json";
pub const VALIDATOR_KEY_FILE: &str = "validator_key.json";

#[derive(Serialize, Deserialize, Clone, Debug)]
pub struct Network {
    /// Address to listen for incoming connections.
    pub addr: String,
    /// Address to advertise to peers for them to connect.
    /// If empty, will use the same port as the addr, and will introspect on the listener.
    pub external_address: String,
    /// Comma separated list of nodes to connect to.
    pub boot_nodes: String,
    /// Maximum number of peers.
    pub max_peers: u32,
    /// Handshake timeout.
    pub handshake_timeout: Duration,
    /// Duration before trying to reconnect to a peer.
    pub reconnect_delay: Duration,
    /// Skip waiting for peers before starting node.
    pub skip_sync_wait: bool,
    /// Ban window for peers who misbehave.
    pub ban_window: Duration,
}

impl Default for Network {
    fn default() -> Self {
        Network {
            addr: "0.0.0.0:24567".to_string(),
            external_address: "".to_string(),
            boot_nodes: "".to_string(),
            max_peers: 40,
            handshake_timeout: Duration::from_secs(20),
            reconnect_delay: Duration::from_secs(60),
            skip_sync_wait: false,
            ban_window: Duration::from_secs(3 * 60 * 60),
        }
    }
}

#[derive(Serialize, Deserialize, Clone, Debug)]
pub struct Consensus {
    /// Minimum number of peers to start syncing.
    pub min_num_peers: usize,
    /// Minimum duration before producing block.
    pub min_block_production_delay: Duration,
    /// Maximum duration before producing block or skipping height.
    pub max_block_production_delay: Duration,
    /// Produce empty blocks, use `false` for testing.
    pub produce_empty_blocks: bool,
}

impl Default for Consensus {
    fn default() -> Self {
        Consensus {
            min_num_peers: 3,
            min_block_production_delay: Duration::from_secs(1),
            max_block_production_delay: Duration::from_secs(6),
            produce_empty_blocks: true,
        }
    }
}

#[derive(Serialize, Deserialize, Clone, Debug)]
pub struct Config {
    pub genesis_file: String,
    pub validator_key_file: String,
    pub node_key_file: String,
    pub rpc: RpcConfig,
    pub network: Network,
    pub consensus: Consensus,
}

impl Default for Config {
    fn default() -> Self {
        Config {
            genesis_file: GENESIS_CONFIG_FILENAME.to_string(),
            validator_key_file: VALIDATOR_KEY_FILE.to_string(),
            node_key_file: NODE_KEY_FILE.to_string(),
            rpc: RpcConfig::default(),
            network: Network::default(),
            consensus: Consensus::default(),
        }
    }
}

impl Config {
    pub fn from_file(path: &PathBuf) -> Self {
        let mut file = File::open(path).expect("Could not open config file.");
        let mut content = String::new();
        file.read_to_string(&mut content).expect("Could not read from config file.");
        Config::from(content.as_str())
    }

    pub fn write_to_file(&self, path: &PathBuf) {
        let mut file = File::create(path).expect("Failed to create / write a config file.");
        let str = serde_json::to_string_pretty(self).expect("Error serializing the config.");
        if let Err(err) = file.write_all(str.as_bytes()) {
            panic!("Failed to write a config file {}", err);
        }
    }
}

impl From<&str> for Config {
    fn from(content: &str) -> Self {
        serde_json::from_str(content).expect("Failed to deserialize config")
    }
}

#[derive(Clone)]
pub struct NearConfig {
    config: Config,
    pub client_config: ClientConfig,
    pub network_config: NetworkConfig,
    pub rpc_config: RpcConfig,
    pub block_producer: Option<BlockProducer>,
    pub genesis_config: GenesisConfig,
}

impl NearConfig {
    pub fn new(
        config: Config,
        genesis_config: &GenesisConfig,
        network_key_pair: KeyFile,
        block_producer: Option<&BlockProducer>,
    ) -> Self {
        NearConfig {
            config: config.clone(),
            client_config: ClientConfig {
                chain_id: genesis_config.chain_id.clone(),
                rpc_addr: config.rpc.addr.clone(),
                min_block_production_delay: Duration::from_millis(100),
                max_block_production_delay: Duration::from_millis(2000),
                block_expected_weight: 1000,
                skip_sync_wait: config.network.skip_sync_wait,
                sync_check_period: Duration::from_secs(10),
                sync_step_period: Duration::from_millis(10),
                sync_weight_threshold: 0,
                sync_height_threshold: 1,
                min_num_peers: 1,
                fetch_info_period: Duration::from_millis(100),
                log_summary_period: Duration::from_secs(10),
                produce_empty_blocks: config.consensus.produce_empty_blocks,
            },
            network_config: NetworkConfig {
                public_key: network_key_pair.public_key,
                secret_key: network_key_pair.secret_key,
                account_id: block_producer.map(|bp| bp.account_id.clone()),
                addr: if config.network.addr.is_empty() {
                    None
                } else {
                    Some(config.network.addr.parse().unwrap())
                },
                boot_nodes: if config.network.boot_nodes.is_empty() {
                    vec![]
                } else {
                    config
                        .network
                        .boot_nodes
                        .split(",")
                        .map(|chunk| chunk.try_into().unwrap())
                        .collect()
                },
                handshake_timeout: config.network.handshake_timeout,
                reconnect_delay: config.network.reconnect_delay,
                bootstrap_peers_period: Duration::from_secs(60),
                peer_max_count: config.network.max_peers,
                ban_window: config.network.ban_window,
                max_send_peers: 512,
                peer_expiration_duration: Duration::from_secs(7 * 24 * 60 * 60),
            },
            rpc_config: config.rpc,
            genesis_config: genesis_config.clone(),
            block_producer: block_producer.map(Clone::clone),
        }
    }
}

impl NearConfig {
    /// Test tool to save configs back to the folder.
    /// Useful for dynamic creating testnet configs and then saving them in different folders.
    pub fn save_to_dir(&self, dir: &Path) {
        fs::create_dir_all(dir).expect("Failed to create directory");

        self.config.write_to_file(&dir.join(CONFIG_FILENAME));

        if let Some(block_producer) = &self.block_producer {
            block_producer.signer.write_to_file(&dir.join(self.config.validator_key_file.clone()));
        }

        let network_signer = InMemorySigner::from_secret_key(
            "".to_string(),
            self.network_config.public_key.clone(),
            self.network_config.secret_key.clone(),
        );
        network_signer.write_to_file(&dir.join(self.config.node_key_file.clone()));

        self.genesis_config.write_to_file(&dir.join(self.config.genesis_file.clone()));
    }
}

#[derive(Serialize, Deserialize, Clone, Debug, Eq, PartialEq)]
pub struct AccountInfo {
    pub account_id: AccountId,
    pub public_key: ReadablePublicKey,
    #[serde(with = "u128_hex_format")]
    pub amount: Balance,
}

/// Runtime configuration, defining genesis block.
#[derive(Serialize, Deserialize, Clone, Debug)]
pub struct GenesisConfig {
    /// Official time of blockchain start.
    pub genesis_time: DateTime<Utc>,
    /// ID of the blockchain. This must be unique for every blockchain.
    /// If your testnet blockchains do not have unique chain IDs, you will have a bad time.
    pub chain_id: String,
    /// Number of block producer seats at genesis.
    pub num_block_producers: ValidatorId,
    /// Defines number of shards and number of validators per each shard at genesis.
    pub block_producers_per_shard: Vec<ValidatorId>,
    /// Expected number of fisherman per shard.
    pub avg_fisherman_per_shard: Vec<ValidatorId>,
    /// Enable dynamic re-sharding.
    pub dynamic_resharding: bool,
    /// Epoch length counted in blocks.
    pub epoch_length: BlockIndex,
    /// List of initial validators.
    pub validators: Vec<AccountInfo>,
    /// List of accounts / balances at genesis.
    pub accounts: Vec<AccountInfo>,
    /// List of contract code per accounts. Contract code encoded in base64.
    pub contracts: Vec<(AccountId, String)>,
}

impl GenesisConfig {
    pub fn legacy_test(seeds: Vec<&str>, num_validators: usize) -> Self {
        let mut validators = vec![];
        let mut accounts = vec![];
        let mut contracts = vec![];
        let default_test_contract =
            to_base(include_bytes!("../../runtime/wasm/runtest/res/wasm_with_mem.wasm").as_ref());
        for (i, account) in seeds.iter().enumerate() {
            let signer = InMemorySigner::from_seed(account, account);
            if i < num_validators {
                validators.push(AccountInfo {
                    account_id: account.to_string(),
                    public_key: signer.public_key.to_readable(),
                    amount: TESTING_INIT_STAKE,
                });
            }
            accounts.push(AccountInfo {
                account_id: account.to_string(),
                public_key: signer.public_key.to_readable(),
                amount: TESTING_INIT_BALANCE,
            });
            contracts.push((account.to_string(), default_test_contract.clone()))
        }
        GenesisConfig {
            genesis_time: Utc::now(),
            chain_id: random_chain_id(),
            num_block_producers: num_validators,
            block_producers_per_shard: vec![num_validators],
            avg_fisherman_per_shard: vec![0],
            dynamic_resharding: false,
            epoch_length: 10,
            validators,
            accounts,
            contracts,
        }
    }

    pub fn test(seeds: Vec<&str>) -> Self {
        let num_validators = seeds.len();
        Self::legacy_test(seeds, num_validators)
    }

    pub fn testing_spec(num_accounts: usize, num_validators: usize) -> Self {
        let mut accounts = vec![];
        let mut validators = vec![];
        for i in 0..num_accounts {
            let account_id = format!("near.{}", i);
            let signer = InMemorySigner::from_seed(&account_id, &account_id);
            if i < num_validators {
                validators.push(AccountInfo {
                    account_id: account_id.clone(),
                    public_key: signer.public_key.to_readable(),
                    amount: TESTING_INIT_STAKE,
                });
            }
            accounts.push(AccountInfo {
                account_id,
                public_key: signer.public_key.to_readable(),
                amount: TESTING_INIT_BALANCE,
            });
        }
        GenesisConfig {
            genesis_time: Utc::now(),
            chain_id: random_chain_id(),
            num_block_producers: num_validators,
            block_producers_per_shard: vec![num_validators],
            avg_fisherman_per_shard: vec![0],
            dynamic_resharding: false,
            epoch_length: 10,
            validators,
            accounts,
            contracts: vec![],
        }
    }

    /// Reads GenesisConfig from a file.
    pub fn from_file(path: &PathBuf) -> Self {
        let mut file = File::open(path).expect("Could not open genesis config file.");
        let mut content = String::new();
        file.read_to_string(&mut content).expect("Could not read from genesis config file.");
        GenesisConfig::from(content.as_str())
    }

    /// Writes GenesisConfig to the file.
    pub fn write_to_file(&self, path: &PathBuf) {
        let mut file = File::create(path).expect("Failed to create / write a genesis config file.");
        let str =
            serde_json::to_string_pretty(self).expect("Error serializing the genesis config.");
        if let Err(err) = file.write_all(str.as_bytes()) {
            panic!("Failed to write a genesis config file {}", err);
        }
    }
}

impl From<&str> for GenesisConfig {
    fn from(config: &str) -> Self {
        serde_json::from_str(config).expect("Failed to deserialize the genesis config.")
    }
}

fn random_chain_id() -> String {
    format!("test-chain-{}", thread_rng().sample_iter(&Alphanumeric).take(5).collect::<String>())
}

/// Official TestNet configuration.
pub fn testnet_genesis() -> GenesisConfig {
    GenesisConfig {
        genesis_time: DateTime::from_utc(NaiveDateTime::from_timestamp(1559628805, 0), Utc),
        chain_id: "testnet".to_string(),
        num_block_producers: 4,
        block_producers_per_shard: vec![4],
        avg_fisherman_per_shard: vec![100],
        dynamic_resharding: true,
        epoch_length: 20000,
        validators: vec![AccountInfo {
            account_id: ".near".to_string(),
            public_key: ReadablePublicKey(
                "DuZSg3DRUQDiR5Wvq5Viifaw2FXPimer2omyNBqUytua".to_string(),
            ),
            amount: 5_000_000 * NEAR_TOKEN,
        }],
        accounts: vec![AccountInfo {
            account_id: ".near".to_string(),
            public_key: ReadablePublicKey(
                "DuZSg3DRUQDiR5Wvq5Viifaw2FXPimer2omyNBqUytua".to_string(),
            ),
            amount: INITIAL_TOKEN_SUPPLY,
        }],
        contracts: vec![],
    }
}

/// Initializes genesis and client configs and stores in the given folder
pub fn init_configs(
    dir: &Path,
    chain_id: Option<&str>,
    account_id: Option<&str>,
    test_seed: Option<&str>,
) {
    fs::create_dir_all(dir).expect("Failed to create directory");
    // Check if config already exists in home dir.
    if dir.join(CONFIG_FILENAME).exists() {
        let config = Config::from_file(&dir.join(CONFIG_FILENAME));
        let genesis_config = GenesisConfig::from_file(&dir.join(config.genesis_file));
        panic!("Found existing config in {} with chain-id = {}. Use unsafe_reset_all to clear the folder.", dir.to_str().unwrap(), genesis_config.chain_id);
    }
    let chain_id = chain_id.map(|c| c.to_string()).unwrap_or(random_chain_id());
    match chain_id.as_ref() {
        "mainnet" => {
            // TODO:
            unimplemented!();
        }
        "testnet" => {
            if test_seed.is_some() {
                panic!("Test seed is not supported for official TestNet");
            }
            let config = Config::default();
            config.write_to_file(&dir.join(CONFIG_FILENAME));

            // If account id was given, create new key pair for this validator.
            if let Some(account_id) = account_id {
                let signer = InMemorySigner::new(account_id.to_string());
                info!(target: "near", "Use key {} for {} to stake.", signer.public_key, account_id);
                signer.write_to_file(&dir.join(config.validator_key_file));
            }

            let network_signer = InMemorySigner::new("".to_string());
            network_signer.write_to_file(&dir.join(config.node_key_file));

            testnet_genesis().write_to_file(&dir.join(config.genesis_file));
            info!(target: "near", "Generated node key and genesis file in {}", dir.to_str().unwrap());
        }
        _ => {
            // Create new configuration, key files and genesis for one validator.
            let mut config = Config::default();
            config.network.skip_sync_wait = true;
            config.write_to_file(&dir.join(CONFIG_FILENAME));

            let account_id = account_id.unwrap_or("test.near").to_string();

            let signer = if let Some(test_seed) = test_seed {
                InMemorySigner::from_seed(&account_id, test_seed)
            } else {
                InMemorySigner::new(account_id.clone())
            };
            signer.write_to_file(&dir.join(config.validator_key_file));

            let network_signer = InMemorySigner::new("".to_string());
            network_signer.write_to_file(&dir.join(config.node_key_file));

            let genesis_config = GenesisConfig {
                genesis_time: Utc::now(),
                chain_id,
                num_block_producers: 1,
                block_producers_per_shard: vec![1],
                avg_fisherman_per_shard: vec![0],
                dynamic_resharding: false,
                epoch_length: 1000,
                validators: vec![AccountInfo {
                    account_id: account_id.clone(),
                    public_key: signer.public_key.to_readable(),
                    amount: TESTING_INIT_STAKE,
                }],
                accounts: vec![AccountInfo {
                    account_id,
                    public_key: signer.public_key.to_readable(),
                    amount: TESTING_INIT_BALANCE,
                }],
                contracts: vec![],
            };
            genesis_config.write_to_file(&dir.join(config.genesis_file));
            info!(target: "near", "Generated node key, validator key, genesis file in {}", dir.to_str().unwrap());
        }
    }
}

pub fn create_testnet_configs_from_seeds(
    seeds: Vec<String>,
    num_non_validators: usize,
    local_ports: bool,
) -> (Vec<Config>, Vec<InMemorySigner>, Vec<InMemorySigner>, GenesisConfig) {
    let num_validators = seeds.len() - num_non_validators;
    let signers =
        seeds.iter().map(|seed| InMemorySigner::new(seed.to_string())).collect::<Vec<_>>();
    let network_signers =
        (0..seeds.len()).map(|_| InMemorySigner::from_random()).collect::<Vec<_>>();
    let accounts = seeds
        .iter()
        .enumerate()
        .map(|(i, seed)| AccountInfo {
            account_id: seed.to_string(),
            public_key: signers[i].public_key.to_readable(),
            amount: TESTING_INIT_BALANCE,
        })
        .collect::<Vec<_>>();
    let validators = seeds
        .iter()
        .enumerate()
        .take(seeds.len() - num_non_validators)
        .map(|(i, seed)| AccountInfo {
            account_id: seed.to_string(),
            public_key: signers[i].public_key.to_readable(),
            amount: TESTING_INIT_STAKE,
        })
        .collect::<Vec<_>>();
    let genesis_config = GenesisConfig {
        genesis_time: Utc::now(),
        chain_id: random_chain_id(),
        num_block_producers: num_validators,
        block_producers_per_shard: vec![num_validators],
        avg_fisherman_per_shard: vec![0],
        dynamic_resharding: false,
        epoch_length: 10,
        validators,
        accounts,
        contracts: vec![],
    };
    let mut configs = vec![];
    let first_node_port = open_port();
    for i in 0..seeds.len() {
        let mut config = Config::default();
        if local_ports {
            config.network.addr =
                format!("127.0.0.1:{}", if i == 0 { first_node_port } else { open_port() });
            config.rpc.addr = format!("127.0.0.1:{}", open_port());
            config.network.boot_nodes = if i == 0 {
                "".to_string()
            } else {
                format!("{}@127.0.0.1:{}", network_signers[0].public_key, first_node_port)
            };
            config.network.skip_sync_wait = num_validators == 1;
            config.consensus.min_num_peers =
                cmp::min(num_validators - 1, config.consensus.min_num_peers);
        }
        configs.push(config);
    }
    (configs, signers, network_signers, genesis_config)
}

/// Create testnet configuration. If `local_ports` is true,
/// sets up new ports for all nodes except the first one and sets boot node to it.
pub fn create_testnet_configs(
    num_validators: usize,
    num_non_validators: usize,
    prefix: &str,
    local_ports: bool,
) -> (Vec<Config>, Vec<InMemorySigner>, Vec<InMemorySigner>, GenesisConfig) {
    create_testnet_configs_from_seeds(
        (0..(num_validators + num_non_validators))
            .map(|i| format!("{}{}", prefix, i))
            .collect::<Vec<_>>(),
        num_non_validators,
        local_ports,
    )
}

pub fn init_testnet_configs(
    dir: &Path,
    num_validators: usize,
    num_non_validators: usize,
    prefix: &str,
) {
    let (configs, signers, network_signers, genesis_config) =
        create_testnet_configs(num_validators, num_non_validators, prefix, false);
    for i in 0..(num_validators + num_non_validators) {
        let node_dir = dir.join(format!("{}{}", prefix, i));
        fs::create_dir_all(node_dir.clone()).expect("Failed to create directory");

        signers[i].write_to_file(&node_dir.join(configs[i].validator_key_file.clone()));
        network_signers[i].write_to_file(&node_dir.join(configs[i].node_key_file.clone()));

        genesis_config.write_to_file(&node_dir.join(configs[i].genesis_file.clone()));
        configs[i].write_to_file(&node_dir.join(CONFIG_FILENAME));
        info!(target: "near", "Generated node key, validator key, genesis file in {}", node_dir.to_str().unwrap());
    }
}

pub fn load_config(dir: &Path) -> NearConfig {
    let config = Config::from_file(&dir.join(CONFIG_FILENAME));
    let genesis_config = GenesisConfig::from_file(&dir.join(config.genesis_file.clone()));
    let signer = Arc::new(InMemorySigner::from_file(&dir.join(config.validator_key_file.clone())));
    let block_producer = BlockProducer::from(signer);
    let network_signer = InMemorySigner::from_file(&dir.join(config.node_key_file.clone()));
    NearConfig::new(config, &genesis_config, network_signer.into(), Some(&block_producer))
}

pub fn load_test_config(seed: &str, port: u16, genesis_config: &GenesisConfig) -> NearConfig {
    let mut config = Config::default();
    config.network.addr = format!("0.0.0.0:{}", port);
    config.rpc.addr = format!("0.0.0.0:{}", port + 100);
    let signer = Arc::new(InMemorySigner::from_seed(seed, seed));
    let block_producer = BlockProducer::from(signer.clone());
    NearConfig::new(config, &genesis_config, signer.into(), Some(&block_producer))
}

#[cfg(test)]
mod tests {
    use serde_json::json;

    use near_primitives::types::ReadablePublicKey;

    use super::*;

    #[test]
    fn test_deserialize() {
        let data = json!({
            "genesis_time": "2019-05-07T00:10:14.434719Z",
            "chain_id": "test-chain-XYQAS",
            "num_block_producers": 1,
            "block_producers_per_shard": [1],
            "avg_fisherman_per_shard": [1],
            "dynamic_resharding": false,
            "epoch_length": 100,
<<<<<<< HEAD
            "accounts": [["alice.near", "6fgp5mkRgsTWfd5UWw1VwHbNLLDYeLxrxw3jrkCeXNWq", "0x64"]],
            "validators": [("alice.near", "6fgp5mkRgsTWfd5UWw1VwHbNLLDYeLxrxw3jrkCeXNWq", "32")],
=======
            "accounts": [{"account_id": "alice.near", "public_key": "6fgp5mkRgsTWfd5UWw1VwHbNLLDYeLxrxw3jrkCeXNWq", "amount": "0x64"}],
            "validators": [{"account_id": "alice.near", "public_key": "6fgp5mkRgsTWfd5UWw1VwHbNLLDYeLxrxw3jrkCeXNWq", "amount": "32"}],
>>>>>>> 683b2770
            "contracts": [],
        });
        let spec = GenesisConfig::from(data.to_string().as_str());
        assert_eq!(
            spec.validators[0],
            AccountInfo {
                account_id: "alice.near".to_string(),
<<<<<<< HEAD
                public_key: ReadablePublicKey(
                    "6fgp5mkRgsTWfd5UWw1VwHbNLLDYeLxrxw3jrkCeXNWq".to_string()
                ),
=======
                public_key: ReadablePublicKey("6fgp5mkRgsTWfd5UWw1VwHbNLLDYeLxrxw3jrkCeXNWq".to_string()),
>>>>>>> 683b2770
                amount: 50
            }
        );
    }
}<|MERGE_RESOLUTION|>--- conflicted
+++ resolved
@@ -622,13 +622,8 @@
             "avg_fisherman_per_shard": [1],
             "dynamic_resharding": false,
             "epoch_length": 100,
-<<<<<<< HEAD
-            "accounts": [["alice.near", "6fgp5mkRgsTWfd5UWw1VwHbNLLDYeLxrxw3jrkCeXNWq", "0x64"]],
-            "validators": [("alice.near", "6fgp5mkRgsTWfd5UWw1VwHbNLLDYeLxrxw3jrkCeXNWq", "32")],
-=======
             "accounts": [{"account_id": "alice.near", "public_key": "6fgp5mkRgsTWfd5UWw1VwHbNLLDYeLxrxw3jrkCeXNWq", "amount": "0x64"}],
             "validators": [{"account_id": "alice.near", "public_key": "6fgp5mkRgsTWfd5UWw1VwHbNLLDYeLxrxw3jrkCeXNWq", "amount": "32"}],
->>>>>>> 683b2770
             "contracts": [],
         });
         let spec = GenesisConfig::from(data.to_string().as_str());
@@ -636,13 +631,9 @@
             spec.validators[0],
             AccountInfo {
                 account_id: "alice.near".to_string(),
-<<<<<<< HEAD
                 public_key: ReadablePublicKey(
                     "6fgp5mkRgsTWfd5UWw1VwHbNLLDYeLxrxw3jrkCeXNWq".to_string()
                 ),
-=======
-                public_key: ReadablePublicKey("6fgp5mkRgsTWfd5UWw1VwHbNLLDYeLxrxw3jrkCeXNWq".to_string()),
->>>>>>> 683b2770
                 amount: 50
             }
         );
