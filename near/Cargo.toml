--- conflicted
+++ resolved
@@ -1,10 +1,6 @@
 [package]
 name = "near"
-<<<<<<< HEAD
-version = "0.2.5"
-=======
 version = "0.2.6"
->>>>>>> 34425975
 authors = ["Near Inc <hello@nearprotocol.com>"]
 edition = "2018"
 
