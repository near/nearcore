use std::sync::atomic::{AtomicBool, Ordering};
use std::sync::Arc;
use std::time::Duration;

use actix::{Actor, Addr, System};
use futures::{future, FutureExt};
use tempdir::TempDir;

use near::config::TESTING_INIT_STAKE;
use near::{load_test_config, start_with_config, GenesisConfig};
use near_chain::{Block, Chain};
use near_client::{ClientActor, GetBlock};
use near_crypto::{InMemorySigner, KeyType};
use near_network::test_utils::{convert_boot_nodes, open_port, WaitOrTimeout};
use near_network::{NetworkClientMessages, PeerInfo};
use near_primitives::block::Approval;
use near_primitives::hash::CryptoHash;
use near_primitives::test_utils::{heavy_test, init_integration_logger};
use near_primitives::transaction::SignedTransaction;
use near_primitives::types::{BlockHeightDelta, EpochId, ValidatorStake};
use near_primitives::validator_signer::{InMemoryValidatorSigner, ValidatorSigner};
use testlib::genesis_block;

// This assumes that there is no height skipped. Otherwise epoch hash calculation will be wrong.
fn add_blocks(
    mut blocks: Vec<Block>,
    client: Addr<ClientActor>,
    num: usize,
    epoch_length: BlockHeightDelta,
    signer: &dyn ValidatorSigner,
) -> Vec<Block> {
    let mut prev = &blocks[blocks.len() - 1];
    for _ in 0..num {
        let epoch_id = match prev.header.inner_lite.height + 1 {
            height if height <= epoch_length => EpochId::default(),
            height => {
                EpochId(blocks[(((height - 1) / epoch_length - 1) * epoch_length) as usize].hash())
            }
        };
        let next_epoch_id = EpochId(
            blocks[(((prev.header.inner_lite.height) / epoch_length) * epoch_length) as usize]
                .hash(),
        );
        let block = Block::produce(
            &prev.header,
            prev.header.inner_lite.height + 1,
            blocks[0].chunks.clone(),
            epoch_id,
            next_epoch_id,
            vec![Approval::new(
                prev.hash(),
                None,
                prev.header.inner_lite.height + 1,
                false,
                signer,
<<<<<<< HEAD
                "other".to_string(),
                None,
=======
>>>>>>> 9dd441cc
            )],
            0,
            0,
            Some(0),
            vec![],
            vec![],
            signer,
            0.into(),
            CryptoHash::default(),
            CryptoHash::default(),
            CryptoHash::default(),
            Chain::compute_bp_hash_inner(&vec![ValidatorStake {
                account_id: "other".to_string(),
                public_key: signer.public_key(),
                stake: TESTING_INIT_STAKE,
            }])
            .unwrap(),
        );
        let _ = client.do_send(NetworkClientMessages::Block(
            block.clone(),
            PeerInfo::random().id,
            false,
        ));
        blocks.push(block);
        prev = &blocks[blocks.len() - 1];
    }
    blocks
}

/// One client is in front, another must sync to it before they can produce blocks.
#[test]
fn sync_nodes() {
    heavy_test(|| {
        init_integration_logger();

        let mut genesis_config = GenesisConfig::test(vec!["other"], 1);
        genesis_config.epoch_length = 5;
        let genesis_block = genesis_block(genesis_config.clone());

        let (port1, port2) = (open_port(), open_port());
        let mut near1 = load_test_config("test1", port1, &genesis_config);
        near1.network_config.boot_nodes = convert_boot_nodes(vec![("test2", port2)]);
        near1.client_config.min_num_peers = 1;
        let mut near2 = load_test_config("test2", port2, &genesis_config);
        near2.network_config.boot_nodes = convert_boot_nodes(vec![("test1", port1)]);
        near2.client_config.min_num_peers = 1;

        let system = System::new("NEAR");

        let dir1 = TempDir::new("sync_nodes_1").unwrap();
        let (client1, _) = start_with_config(dir1.path(), near1);

        let signer = InMemoryValidatorSigner::from_seed("other", KeyType::ED25519, "other");
        let _ = add_blocks(vec![genesis_block], client1, 13, genesis_config.epoch_length, &signer);

        let dir2 = TempDir::new("sync_nodes_2").unwrap();
        let (_, view_client2) = start_with_config(dir2.path(), near2);

        WaitOrTimeout::new(
            Box::new(move |_ctx| {
                actix::spawn(view_client2.send(GetBlock::Best).then(|res| {
                    match &res {
                        Ok(Ok(b)) if b.header.height == 13 => System::current().stop(),
                        Err(_) => return future::ready(()),
                        _ => {}
                    };
                    future::ready(())
                }));
            }),
            100,
            60000,
        )
        .start();

        system.run().unwrap();
    });
}

/// Clients connect and then one of them becomes in front. The other one must then sync to it.
#[test]
fn sync_after_sync_nodes() {
    heavy_test(|| {
        init_integration_logger();

        let mut genesis_config = GenesisConfig::test(vec!["other"], 1);
        genesis_config.epoch_length = 5;
        let genesis_block = genesis_block(genesis_config.clone());

        let (port1, port2) = (open_port(), open_port());
        let mut near1 = load_test_config("test1", port1, &genesis_config);
        near1.network_config.boot_nodes = convert_boot_nodes(vec![("test2", port2)]);
        near1.client_config.min_num_peers = 1;
        let mut near2 = load_test_config("test2", port2, &genesis_config);
        near2.network_config.boot_nodes = convert_boot_nodes(vec![("test1", port1)]);
        near2.client_config.min_num_peers = 1;

        let system = System::new("NEAR");

        let dir1 = TempDir::new("sync_nodes_1").unwrap();
        let (client1, _) = start_with_config(dir1.path(), near1);

        let dir2 = TempDir::new("sync_nodes_2").unwrap();
        let (_, view_client2) = start_with_config(dir2.path(), near2);

        let signer = InMemoryValidatorSigner::from_seed("other", KeyType::ED25519, "other");
        let blocks = add_blocks(
            vec![genesis_block],
            client1.clone(),
            13,
            genesis_config.epoch_length,
            &signer,
        );

        let next_step = Arc::new(AtomicBool::new(false));
        let epoch_length = genesis_config.epoch_length;
        WaitOrTimeout::new(
            Box::new(move |_ctx| {
                let blocks1 = blocks.clone();
                let client11 = client1.clone();
                let signer1 = signer.clone();
                let next_step1 = next_step.clone();
                actix::spawn(view_client2.send(GetBlock::Best).then(move |res| {
                    match &res {
                        Ok(Ok(b)) if b.header.height == 13 => {
                            if !next_step1.load(Ordering::Relaxed) {
                                let _ = add_blocks(blocks1, client11, 10, epoch_length, &signer1);
                                next_step1.store(true, Ordering::Relaxed);
                            }
                        }
                        Ok(Ok(b)) if b.header.height > 20 => System::current().stop(),
                        Err(_) => return future::ready(()),
                        _ => {}
                    };
                    future::ready(())
                }));
            }),
            100,
            60000,
        )
        .start();

        system.run().unwrap();
    });
}

/// Starts one validation node, it reduces it's stake to 1/2 of the stake.
/// Second node starts after 1s, needs to catchup & state sync and then make sure it's
#[test]
fn sync_state_stake_change() {
    heavy_test(|| {
        init_integration_logger();

        let mut genesis_config = GenesisConfig::test(vec!["test1"], 1);
        genesis_config.epoch_length = 5;
        genesis_config.block_producer_kickout_threshold = 80;

        let (port1, port2) = (open_port(), open_port());
        let mut near1 = load_test_config("test1", port1, &genesis_config);
        near1.network_config.boot_nodes = convert_boot_nodes(vec![("test2", port2)]);
        near1.client_config.min_num_peers = 0;
        near1.client_config.min_block_production_delay = Duration::from_millis(200);
        let mut near2 = load_test_config("test2", port2, &genesis_config);
        near2.network_config.boot_nodes = convert_boot_nodes(vec![("test1", port1)]);
        near2.client_config.min_block_production_delay = Duration::from_millis(200);
        near2.client_config.min_num_peers = 1;
        near2.client_config.skip_sync_wait = false;

        let system = System::new("NEAR");

        let dir1 = TempDir::new("sync_state_stake_change_1").unwrap();
        let dir2 = TempDir::new("sync_state_stake_change_2").unwrap();
        let (client1, view_client1) = start_with_config(dir1.path(), near1.clone());

        let genesis_hash = genesis_block(genesis_config).hash();
        let signer = Arc::new(InMemorySigner::from_seed("test1", KeyType::ED25519, "test1"));
        let unstake_transaction = SignedTransaction::stake(
            1,
            "test1".to_string(),
            &*signer,
            TESTING_INIT_STAKE / 2,
            near1.validator_signer.as_ref().unwrap().public_key(),
            genesis_hash,
        );
        actix::spawn(
            client1.send(NetworkClientMessages::Transaction(unstake_transaction)).map(drop),
        );

        let started = Arc::new(AtomicBool::new(false));
        let dir2_path = dir2.path().to_path_buf();
        WaitOrTimeout::new(
            Box::new(move |_ctx| {
                let started_copy = started.clone();
                let near2_copy = near2.clone();
                let dir2_path_copy = dir2_path.clone();
                actix::spawn(view_client1.send(GetBlock::Best).then(move |res| {
                    let latest_height = res.unwrap().unwrap().header.height;
                    if !started_copy.load(Ordering::SeqCst) && latest_height > 10 {
                        started_copy.store(true, Ordering::SeqCst);
                        let (_, view_client2) = start_with_config(&dir2_path_copy, near2_copy);

                        WaitOrTimeout::new(
                            Box::new(move |_ctx| {
                                actix::spawn(view_client2.send(GetBlock::Best).then(move |res| {
                                    if let Ok(block) = res.unwrap() {
                                        if block.header.height > latest_height + 1 {
                                            System::current().stop()
                                        }
                                    }
                                    future::ready(())
                                }));
                            }),
                            100,
                            30000,
                        )
                        .start();
                    }
                    future::ready(())
                }));
            }),
            100,
            35000,
        )
        .start();

        system.run().unwrap();
    });
}<|MERGE_RESOLUTION|>--- conflicted
+++ resolved
@@ -53,11 +53,8 @@
                 prev.header.inner_lite.height + 1,
                 false,
                 signer,
-<<<<<<< HEAD
                 "other".to_string(),
                 None,
-=======
->>>>>>> 9dd441cc
             )],
             0,
             0,
