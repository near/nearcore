use std::sync::atomic::{AtomicBool, Ordering};
use std::sync::{Arc, Mutex};

use actix::{Actor, Addr, System};
use futures::future::Future;
use rand::Rng;
use tempdir::TempDir;

use lazy_static::lazy_static;
use near::config::{TESTING_INIT_BALANCE, TESTING_INIT_STAKE};
use near::{load_test_config, start_with_config, GenesisConfig, NearConfig};
use near_client::{ClientActor, Query, Status, ViewClientActor};
use near_crypto::Signer;
use near_network::test_utils::{convert_boot_nodes, open_port, WaitOrTimeout};
use near_network::NetworkClientMessages;
<<<<<<< HEAD
use near_primitives::crypto::signer::EDSigner;
use near_primitives::hash::CryptoHash;
=======
>>>>>>> ca24f6c2
use near_primitives::test_utils::init_integration_logger;
use near_primitives::transaction::{Action, SignedTransaction, StakeAction};
use near_primitives::types::{AccountId, Balance, Nonce};
use near_primitives::views::{QueryResponse, ValidatorInfo};
use testlib::fees_utils::*;
use testlib::genesis_hash;

lazy_static! {
    static ref HEAVY_TESTS_LOCK: Mutex<()> = Mutex::new(());
}

fn heavy_test<F>(f: F)
where
    F: FnOnce() -> (),
{
    let _guard = HEAVY_TESTS_LOCK.lock();
    f();
}

#[derive(Clone)]
struct TestNode {
    account_id: AccountId,
    config: NearConfig,
    client: Addr<ClientActor>,
    view_client: Addr<ViewClientActor>,
    genesis_hash: CryptoHash,
}

fn stake_transaction(
    nonce: Nonce,
    signer_id: AccountId,
    stake: Balance,
<<<<<<< HEAD
    signer: Arc<dyn EDSigner>,
    block_hash: CryptoHash,
=======
    signer: Arc<dyn Signer>,
>>>>>>> ca24f6c2
) -> SignedTransaction {
    SignedTransaction::from_actions(
        nonce,
        signer_id.clone(),
        signer_id,
        signer.clone(),
        vec![Action::Stake(StakeAction { stake, public_key: signer.public_key() })],
        block_hash,
        100,
    )
}

fn init_test_staking(num_accounts: usize, num_nodes: usize, epoch_length: u64) -> Vec<TestNode> {
    init_integration_logger();

    let mut genesis_config = GenesisConfig::testing_spec(num_accounts, num_nodes);
    genesis_config.epoch_length = epoch_length;
    genesis_config.num_block_producers = num_accounts;
    genesis_config.validator_kickout_threshold = 0.2;
    let first_node = open_port();

    let configs = (0..num_accounts).map(|i| {
        let mut config = load_test_config(
            &format!("near.{}", i),
            if i == 0 { first_node } else { open_port() },
            &genesis_config,
        );
        if i != 0 {
            config.network_config.boot_nodes = convert_boot_nodes(vec![("near.0", first_node)]);
        }
        config.client_config.skip_sync_wait = false;
        config.client_config.min_num_peers = num_nodes - 1;
        config
    });
    configs
        .enumerate()
        .map(|(i, config)| {
            let genesis_hash = genesis_hash(&config.genesis_config);
            let dir = TempDir::new(&format!("stake_node_{}", i)).unwrap();
            let (client, view_client) = start_with_config(dir.path(), config.clone());
            TestNode {
                account_id: format!("near.{}", i),
                config,
                client,
                view_client,
                genesis_hash,
            }
        })
        .collect()
}

/// Runs one validator network, sends staking transaction for the second node and
/// waits until it becomes a validator.
#[test]
fn test_stake_nodes() {
    heavy_test(|| {
        let system = System::new("NEAR");
        let test_nodes = init_test_staking(2, 1, 10);

        let tx = stake_transaction(
            1,
            test_nodes[1].account_id.clone(),
            TESTING_INIT_STAKE,
            test_nodes[1].config.block_producer.as_ref().unwrap().signer.clone(),
            test_nodes[1].genesis_hash,
        );
        actix::spawn(
            test_nodes[0]
                .client
                .send(NetworkClientMessages::Transaction(tx))
                .map(|_| ())
                .map_err(|_| ()),
        );

        WaitOrTimeout::new(
            Box::new(move |_ctx| {
                actix::spawn(test_nodes[0].client.send(Status {}).then(|res| {
                    if res.unwrap().unwrap().validators
                        == vec![
                            ValidatorInfo { account_id: "near.1".to_string(), is_slashed: false },
                            ValidatorInfo { account_id: "near.0".to_string(), is_slashed: false },
                        ]
                    {
                        System::current().stop();
                    }
                    futures::future::ok(())
                }));
            }),
            100,
            5000,
        )
        .start();

        system.run().unwrap();
    });
}

/// TODO(1094): Enable kickout test after figuring
#[test]
#[ignore]
fn test_validator_kickout() {
    heavy_test(|| {
        let system = System::new("NEAR");
        let test_nodes = init_test_staking(4, 4, 24);
        let num_nodes = test_nodes.len();
        let mut rng = rand::thread_rng();
        let stakes = (0..num_nodes / 2).map(|_| rng.gen_range(1, 100));
        let stake_transactions = stakes.enumerate().map(|(i, stake)| {
            let test_node = &test_nodes[i];
            stake_transaction(
                1,
                test_node.account_id.clone(),
                stake,
                test_node.config.block_producer.as_ref().unwrap().signer.clone(),
                test_node.genesis_hash,
            )
        });

        for (i, stake_transaction) in stake_transactions.enumerate() {
            let test_node = &test_nodes[i];
            actix::spawn(
                test_node
                    .client
                    .send(NetworkClientMessages::Transaction(stake_transaction))
                    .map(|_| ())
                    .map_err(|_| ()),
            );
        }

        let finalized_mark: Arc<Vec<_>> =
            Arc::new((0..num_nodes).map(|_| Arc::new(AtomicBool::new(false))).collect());

        WaitOrTimeout::new(
            Box::new(move |_ctx| {
                let test_nodes = test_nodes.clone();
                let test_node1 = test_nodes[0].clone();
                let finalized_mark1 = finalized_mark.clone();

                actix::spawn(test_node1.client.send(Status {}).then(move |res| {
                    let expected: Vec<_> = (num_nodes / 2..num_nodes)
                        .cycle()
                        .take(num_nodes)
                        .map(|i| ValidatorInfo {
                            account_id: format!("near.{}", i),
                            is_slashed: false,
                        })
                        .collect();
                    if res.unwrap().unwrap().validators == expected {
                        for i in 0..num_nodes / 2 {
                            let mark = finalized_mark1[i].clone();
                            actix::spawn(
                                test_node1
                                    .view_client
                                    .send(Query {
                                        path: format!(
                                            "account/{}",
                                            test_nodes[i].account_id.clone()
                                        ),
                                        data: vec![],
                                    })
                                    .then(move |res| match res.unwrap().unwrap() {
                                        QueryResponse::ViewAccount(result) => {
                                            if result.staked == 0
                                                || result.amount == TESTING_INIT_BALANCE
                                            {
                                                mark.store(true, Ordering::SeqCst);
                                            }
                                            futures::future::ok(())
                                        }
                                        _ => panic!("wrong return result"),
                                    }),
                            );
                        }
                        for i in num_nodes / 2..num_nodes {
                            let mark = finalized_mark1[i].clone();

                            actix::spawn(
                                test_node1
                                    .view_client
                                    .send(Query {
                                        path: format!(
                                            "account/{}",
                                            test_nodes[i].account_id.clone()
                                        ),
                                        data: vec![],
                                    })
                                    .then(move |res| match res.unwrap().unwrap() {
                                        QueryResponse::ViewAccount(result) => {
                                            assert_eq!(result.staked, TESTING_INIT_STAKE);
                                            assert_eq!(
                                                result.amount,
                                                TESTING_INIT_BALANCE - TESTING_INIT_STAKE
                                            );
                                            mark.store(true, Ordering::SeqCst);
                                            futures::future::ok(())
                                        }
                                        _ => panic!("wrong return result"),
                                    }),
                            );
                        }

                        if finalized_mark1.iter().all(|mark| mark.load(Ordering::SeqCst)) {
                            System::current().stop();
                        }
                    }
                    futures::future::ok(())
                }));
            }),
            1000,
            10000,
        )
        .start();

        system.run().unwrap();
    })
}

#[test]
fn test_validator_join() {
    heavy_test(|| {
        let system = System::new("NEAR");
        let test_nodes = init_test_staking(4, 2, 16);
        let unstake_transaction = stake_transaction(
            1,
            test_nodes[1].account_id.clone(),
            0,
            test_nodes[1].config.block_producer.as_ref().unwrap().signer.clone(),
            test_nodes[1].genesis_hash,
        );

        let stake_transaction = stake_transaction(
            1,
            test_nodes[2].account_id.clone(),
            TESTING_INIT_STAKE,
            test_nodes[2].config.block_producer.as_ref().unwrap().signer.clone(),
            test_nodes[2].genesis_hash,
        );
        let stake_cost = stake_cost();

        actix::spawn(
            test_nodes[1]
                .client
                .send(NetworkClientMessages::Transaction(unstake_transaction))
                .map(|_| ())
                .map_err(|_| ()),
        );
        actix::spawn(
            test_nodes[0]
                .client
                .send(NetworkClientMessages::Transaction(stake_transaction))
                .map(|_| ())
                .map_err(|_| ()),
        );

        let (done1, done2) = (Arc::new(AtomicBool::new(false)), Arc::new(AtomicBool::new(false)));
        let (done1_copy1, done2_copy1) = (done1.clone(), done2.clone());
        WaitOrTimeout::new(
            Box::new(move |_ctx| {
                let test_nodes = test_nodes.clone();
                let test_node1 = test_nodes[0].clone();
                let (done1_copy2, done2_copy2) = (done1_copy1.clone(), done2_copy1.clone());
                actix::spawn(test_node1.client.send(Status {}).then(move |res| {
                    let expected = vec![
                        ValidatorInfo { account_id: "near.0".to_string(), is_slashed: false },
                        ValidatorInfo { account_id: "near.2".to_string(), is_slashed: false },
                    ];
                    if res.unwrap().unwrap().validators == expected {
                        actix::spawn(
                            test_node1
                                .view_client
                                .send(Query {
                                    path: format!("account/{}", test_nodes[1].account_id.clone()),
                                    data: vec![],
                                })
                                .then(move |res| match res.unwrap().unwrap() {
                                    QueryResponse::ViewAccount(result) => {
                                        if result.staked == 0
                                            && result.amount == TESTING_INIT_BALANCE - stake_cost
                                        {
                                            done1_copy2.store(true, Ordering::SeqCst);
                                        }
                                        futures::future::ok(())
                                    }
                                    _ => panic!("wrong return result"),
                                }),
                        );
                        actix::spawn(
                            test_node1
                                .view_client
                                .send(Query {
                                    path: format!("account/{}", test_nodes[2].account_id.clone()),
                                    data: vec![],
                                })
                                .then(move |res| match res.unwrap().unwrap() {
                                    QueryResponse::ViewAccount(result) => {
                                        if result.staked == TESTING_INIT_STAKE
                                            && result.amount
                                                == TESTING_INIT_BALANCE
                                                    - TESTING_INIT_STAKE
                                                    - stake_cost
                                        {
                                            done2_copy2.store(true, Ordering::SeqCst);
                                        }

                                        futures::future::ok(())
                                    }
                                    _ => panic!("wrong return result"),
                                }),
                        );
                    }

                    futures::future::ok(())
                }));
                if done1_copy1.load(Ordering::SeqCst) && done2_copy1.load(Ordering::SeqCst) {
                    System::current().stop();
                }
            }),
            1000,
            10000,
        )
        .start();

        system.run().unwrap();
    });
}<|MERGE_RESOLUTION|>--- conflicted
+++ resolved
@@ -13,11 +13,8 @@
 use near_crypto::Signer;
 use near_network::test_utils::{convert_boot_nodes, open_port, WaitOrTimeout};
 use near_network::NetworkClientMessages;
-<<<<<<< HEAD
 use near_primitives::crypto::signer::EDSigner;
 use near_primitives::hash::CryptoHash;
-=======
->>>>>>> ca24f6c2
 use near_primitives::test_utils::init_integration_logger;
 use near_primitives::transaction::{Action, SignedTransaction, StakeAction};
 use near_primitives::types::{AccountId, Balance, Nonce};
@@ -50,12 +47,8 @@
     nonce: Nonce,
     signer_id: AccountId,
     stake: Balance,
-<<<<<<< HEAD
-    signer: Arc<dyn EDSigner>,
+    signer: Arc<dyn Signer>,
     block_hash: CryptoHash,
-=======
-    signer: Arc<dyn Signer>,
->>>>>>> ca24f6c2
 ) -> SignedTransaction {
     SignedTransaction::from_actions(
         nonce,
