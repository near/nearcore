# General principles

1. Every PR needs to have test coverage in place. Sending the code change and
   deferring tests for a future change is not acceptable.
2. Tests need to either be sufficiently simple to follow or have good
   documentation to explain why certain actions are made and conditions are
   expected.
3. When implementing a PR, **make sure to run the new tests with the change
   disabled and confirm that they fail**! It is extremely common to have tests
   that pass without the change that is being tested.
4. The general rule of thumb for a reviewer is to first review the tests, and
   ensure that they can convince themselves that the code change that passes the
   tests must be correct. Only then the code should be reviewed.
5. Have the assertions in the tests as specific as possible,
   however do not make the tests change-detectors of the concrete implementation.
   (assert only properties which are required for correctness).
   For example, do not do `assert!(result.is_err())`, expect the specific error instead.

# Tests hierarchy

In the NEAR Reference Client we largely split tests into three categories:

1. **Relatively cheap sanity or fast fuzz tests**: It includes all the `#[test]`
   Rust tests not decorated by features. Our repo is configured in such a way
<<<<<<< HEAD
   that all such tests are run on every PR and failing at least one of them is
   blocking the PR from being pushed.
=======
   that all such tests are ran on every PR, and failing at least one of them is
   blocking the PR from being merged.
>>>>>>> df429f47

To run such tests locally run `cargo nextest run --all`.
It requires nextest harness which can be installed by running `cargo install cargo-nextest` first.

2. **Expensive tests**: This includes all the fuzzy tests that run many iterations,
   as well as tests that spin up multiple nodes and run them until they reach a
   certain condition. Such tests are decorated with
   `#[cfg(feature="expensive-tests")]`. It is not trivial to enable features
   that are not declared in the top-level crate, and thus the easiest way to run
   such tests is to enable all the features by passing `--all-features` to
   `cargo nextest run`, e.g:

`cargo nextest run --package near-client --test cross_shard_tx
tests::test_cross_shard_tx --all-features`

3. **Python tests**: We have an infrastructure to spin up nodes, both locally and
   remotely, in python, and interact with them using RPC. The infrastructure and
   the tests are located in the `pytest` folder. The infrastructure is relatively
   straightforward, see for example `block_production.py`
   [here](https://github.com/nearprotocol/nearcore/blob/master/pytest/tests/sanity/block_production.py).
   See the `Test infrastructure` section below for details.

Expensive and python tests are not part of CI, and are run by a custom nightly
runner. The results of the latest runs are available
[here](http://nightly.neartest.com/). Today, test runs launch approximately
every 5-6 hours. For the latest results look at the **second** run, since the
first one has some tests still scheduled to run.

# Test infrastructure

Different levels of the reference implementation have different infrastructure
available to test them.

## Client

<<<<<<< HEAD
The client is separated from the runtime via a `RuntimeAdapter` trait. In production,
it uses the `NightshadeRuntime` that uses real runtime and epoch managers. To test
the client without instantiating the runtime and epoch manager, we have a mock runtime
=======
Client is separated from the runtime via a `RuntimeWithEpochManagerAdapter` trait. In production
it uses `NightshadeRuntime` that uses real runtime and epoch managers. To test
client without instantiating runtime and epoch manager, we have a mock runtime
>>>>>>> df429f47
`KeyValueRuntime`.

Most of the tests in the client work by setting up either a single node (via
`setup_mock()`) or multiple nodes (via `setup_mock_all_validators()`) and then
launching the nodes and waiting for a particular message to occur, with a
predefined timeout.

For the most basic example of using this infrastructure see `produce_two_blocks`
in
[`tests/process_blocks.rs`](https://github.com/nearprotocol/nearcore/blob/master/chain/client/tests/process_blocks.rs).

1. The callback (`Box::new(move |msg, _ctx, _| { ...`) is what is executed
   whenever the client sends a message. The return value of the callback is sent
   back to the client, which allows for testing relatively complex scenarios. The
   tests generally expect a particular message to occur, in this case, the tests
   expect two blocks to be produced. `System::current().stop();` is the way to
   stop the test and mark it as passed.
2. `near_network::test_utils::wait_or_panic(5000);` is how the timeout for the
   test is set (in milliseconds).

For an example of a test that launches multiple nodes, see
`chunks_produced_and_distributed_common` in
[tests/chunks_management.rs](https://github.com/nearprotocol/nearcore/blob/master/chain/client/tests/chunks_management.rs).
The `setup_mock_all_validators` function is the key piece of infrastructure here.

## Runtime

Tests for Runtime are listed in
[tests/test_cases_runtime.rs](https://github.com/near/nearcore/blob/master/tests/test_cases_runtime.rs).

To run a test, usually, a mock `RuntimeNode` is created via `create_runtime_node()`.
In its constructor, the `Runtime` is created in the
`get_runtime_and_trie_from_genesis` function.

Inside a test, an abstracted `User` is used for sending specific actions to the
runtime client. The helper functions `function_call`, `deploy_contract`, etc.
eventually lead to the `Runtime.apply` method call.

For setting usernames during playing with transactions, use default names
`alice_account`, `bob_account`, `eve_dot_alice_account`, etc.

## Network

<!-- TODO: Explain the `runner` here -->

## Chain, Epoch Manager, Runtime and other low-level changes

When building new features in the `chain`, `epoch_manager` and `network` crates,
make sure to build new components sufficiently abstract so that they can be tested
without relying on other components.

For example, see tests for doomslug
[here](https://github.com/nearprotocol/nearcore/blob/master/chain/chain/tests/doomslug.rs),
for network cache
[here](https://github.com/nearprotocol/nearcore/blob/master/chain/network/tests/cache_edges.rs),
or for promises in runtime
[here](https://github.com/nearprotocol/nearcore/blob/master/runtime/near-vm-logic/tests/test_promises.rs).

## Python tests

See [this
page](https://github.com/nearprotocol/nearcore/wiki/Writing-integration-tests-for-nearcore)
for detailed coverage of how to write a python test.

We have a python library that allows one to create and run python tests.

To run python tests, from the `nearcore` repo the first time, do the following:

```
cd pytest
virtualenv . --python=python3
. .env/bin/activate
pip install -r requirements.txt
python tests/sanity/block_production.py
```

This will create a python virtual environment, activate the environment, install
all the required packages specified in the `requirements.txt` file and run the
`tests/sanity/block_production.py` file. After the first time, we only need to
activate the environment and can then run the tests:

```
cd pytest
. .env/bin/activate
python tests/sanity/block_production.py
```

Use `pytest/tests/sanity/block_production.py` as the basic example of starting a
cluster with multiple nodes, and doing RPC calls.

See `pytest/tests/sanity/deploy_call_smart_contract.py` to see how contracts can
be deployed, or transactions called.

See `pytest/tests/sanity/staking1.py` to see how staking transactions can be
issued.

See `pytest/tests/sanity/state_sync.py` to see how to delay the launch of the
whole cluster by using `init_cluster` instead of `start_cluster`, and then
launching nodes manually.

### Enabling adversarial behavior

To allow testing adversarial behavior, or generally, behaviors that a node should
not normally exercise, we have certain features in the code decorated with
`#[cfg(feature="adversarial")]`. The binary normally is compiled with the
feature disabled, and when compiled with the feature enabled, it traces a
warning on launch.

The nightly runner runs all the python tests against the binary compiled with
the feature enabled, and thus the python tests can make the binary perform
actions that it normally would not perform.

The actions can include lying about the known chain height, producing multiple
blocks for the same height, or disabling doomslug.

See all the tests under `pytest/tests/adversarial` for some examples.<|MERGE_RESOLUTION|>--- conflicted
+++ resolved
@@ -22,13 +22,8 @@
 
 1. **Relatively cheap sanity or fast fuzz tests**: It includes all the `#[test]`
    Rust tests not decorated by features. Our repo is configured in such a way
-<<<<<<< HEAD
    that all such tests are run on every PR and failing at least one of them is
-   blocking the PR from being pushed.
-=======
-   that all such tests are ran on every PR, and failing at least one of them is
    blocking the PR from being merged.
->>>>>>> df429f47
 
 To run such tests locally run `cargo nextest run --all`.
 It requires nextest harness which can be installed by running `cargo install cargo-nextest` first.
@@ -59,20 +54,14 @@
 
 # Test infrastructure
 
-Different levels of the reference implementation have different infrastructure
+Different levels of the reference implementation have different infrastructures
 available to test them.
 
 ## Client
 
-<<<<<<< HEAD
-The client is separated from the runtime via a `RuntimeAdapter` trait. In production,
-it uses the `NightshadeRuntime` that uses real runtime and epoch managers. To test
-the client without instantiating the runtime and epoch manager, we have a mock runtime
-=======
-Client is separated from the runtime via a `RuntimeWithEpochManagerAdapter` trait. In production
-it uses `NightshadeRuntime` that uses real runtime and epoch managers. To test
-client without instantiating runtime and epoch manager, we have a mock runtime
->>>>>>> df429f47
+The Client is separated from the runtime via a `RuntimeWithEpochManagerAdapter` trait.
+In production, it uses `NightshadeRuntime` which uses real runtime and epoch managers.
+To test the client without instantiating runtime and epoch manager, we have a mock runtime
 `KeyValueRuntime`.
 
 Most of the tests in the client work by setting up either a single node (via
@@ -133,15 +122,15 @@
 
 ## Python tests
 
-See [this
-page](https://github.com/nearprotocol/nearcore/wiki/Writing-integration-tests-for-nearcore)
+See
+[this page](https://github.com/nearprotocol/nearcore/wiki/Writing-integration-tests-for-nearcore)
 for detailed coverage of how to write a python test.
 
 We have a python library that allows one to create and run python tests.
 
 To run python tests, from the `nearcore` repo the first time, do the following:
 
-```
+```shell
 cd pytest
 virtualenv . --python=python3
 . .env/bin/activate
@@ -154,7 +143,7 @@
 `tests/sanity/block_production.py` file. After the first time, we only need to
 activate the environment and can then run the tests:
 
-```
+```shell
 cd pytest
 . .env/bin/activate
 python tests/sanity/block_production.py
