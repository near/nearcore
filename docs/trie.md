--- conflicted
+++ resolved
@@ -79,13 +79,8 @@
 
 ### TrieRefcountChange
 
-<<<<<<< HEAD
-Because we remove unused nodes using garbage collector, we need to track reference count (`rc`) for each node.
+Because we remove unused nodes during garbage collection, we need to track reference count (`rc`) for each node.
 Another reason is that we can dedup values. If the same contract is deployed 1000 times, we only store one contract binary in storage and track its count.
-=======
-Because we remove unused nodes during garbage collection, we need to track reference count (`rc`) for each node.
-Also, we may store equal values in different `Trie` nodes, like empty contracts under different accounts. So we currently compress them into one value and track its count.
->>>>>>> 92a962db
 
 This structure is used to update `rc` in the database:
 
