--- conflicted
+++ resolved
@@ -150,11 +150,7 @@
 * batch_size - controls the size of batches in which resharding moves data around. Setting a smaller batch size will slow down the resharding process and make it less resource consuming.
 * batch_delay - controls the delay between processing of batches. Setting a smaller batch delay will speed up the resharding process and make it more resource consuming. 
 
-<<<<<<< HEAD
-The remaining fields in the StateSplitConfig are only intended for testing purposes and should remain set to their default values. 
-=======
-The remainig fields in the ReshardingConfig are only intended for testing purposes and should remain set to their default values. 
->>>>>>> c03c9eb2
+The remaining fields in the ReshardingConfig are only intended for testing purposes and should remain set to their default values. 
 
 The default configuration for ReshardingConfig should provide a good and safe setting for resharding in the production networks. There is no need for node operators to make any changes to it unless they observe issues. 
 
