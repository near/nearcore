--- conflicted
+++ resolved
@@ -1,15 +1,9 @@
 # Parameter Definitions
 
 Gas parameters are a subset of runtime parameters that are defined in
-<<<<<<< HEAD
-[core/primitives/res/runtime_configs/parameters.txt](https://github.com/near/nearcore/blob/d0dc37bf81f7e7bde9c560403b085fae04108659/core/primitives/res/runtime_configs/parameters.txt).
+[core/primitives/res/runtime_configs/parameters.yaml](https://github.com/near/nearcore/blob/d0dc37bf81f7e7bde9c560403b085fae04108659/core/primitives/res/runtime_configs/parameters.yaml).
 **IMPORTANT**: This is not the final list of parameters, it contains the base
 values which can be overwritten per protocol version. For example,
-=======
-[core/primitives/res/runtime_configs/parameters.yaml](https://github.com/near/nearcore/blob/d0dc37bf81f7e7bde9c560403b085fae04108659/core/primitives/res/runtime_configs/parameters.yaml).
-IMPORTANT: This is not the final list of parameters, it contains the base values
-which can be overwritten per protocol version. For example,
->>>>>>> df429f47
 [53.txt](https://github.com/near/nearcore/blob/d0dc37bf81f7e7bde9c560403b085fae04108659/core/primitives/res/runtime_configs/53.txt)
 changes several parameters starting from version 53. To see all parameter
 values for a specific version at once, check out the list of JSON
@@ -54,11 +48,7 @@
   multiplied by `N`. (Example: `N` = number of bytes when reading a value from
   storage.)
 - Charge gas before executing the workload.
-<<<<<<< HEAD
 - Parameters should be independent of specific implementation choices in
-=======
-- Parameters should be independent from specific implementation choices in
->>>>>>> df429f47
   nearcore.
 - Ideally, contract developers can easily understand what the cost is simply by
   reading the name in a gas profile.
@@ -69,12 +59,8 @@
 ### Necessary Code Changes
 
 Adding the parameter in code involves several steps.
-<<<<<<< HEAD
 
-1. Define the parameter by adding it to the list in `core/primitives/res/runtime_configs/parameters.txt.`
-=======
 1. Define the parameter by adding it to the list in `core/primitives/res/runtime_configs/parameters.yaml.`
->>>>>>> df429f47
 2. Update the Rust view of parameters by adding a variant to `enum Parameter`
    in `core/primitives-core/src/parameter.rs`. In the same file, update
    `enum FeeParameter` if you add an action cost or update `ext_costs()`
@@ -94,11 +80,7 @@
    behind a feature flag. Add the feature to the `Cargo.toml` of each crate
    touched in steps 3 and 4 and hide the code behind `#[cfg(feature =
    "protocol_feature_MY_NEW_FEATURE")]`. Do not hide code in step 2 so that
-<<<<<<< HEAD
-   non-nightly builds can still read `parameters.txt`. Also, add your feature as
-=======
-   non-nightly builds can still read `parameters.yaml`. Also add your feature as
->>>>>>> df429f47
+   non-nightly builds can still read `parameters.yaml`. Also, add your feature as
    a dependency on `nightly` in `core/primitives/Cargo.toml` to make sure it
    gets included when compiling for nightly. After that, check `cargo check` and
    `cargo test --no-run` with and without `features=nightly`.
