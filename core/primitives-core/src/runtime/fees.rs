//! Describes the various costs incurred by creating receipts.
//! We use the following abbreviation for readability:
//! * sir -- sender is receiver. Receipts that are directed by an account to itself are guaranteed
//!   to not be cross-shard which is cheaper than cross-shard. Conversely, when sender is not a
//!   receiver it might or might not be a cross-shard communication.
use enum_map::EnumMap;
use serde::{Deserialize, Serialize};

use crate::config::ActionCosts;
use crate::num_rational::Rational;
use crate::types::{Balance, Gas};

/// Costs associated with an object that can only be sent over the network (and executed
/// by the receiver).
/// NOTE: `send_sir` or `send_not_sir` fees are usually burned when the item is being created.
/// And `execution` fee is burned when the item is being executed.
#[derive(Debug, Serialize, Deserialize, Clone, Hash, PartialEq, Eq)]
pub struct Fee {
    /// Fee for sending an object from the sender to itself, guaranteeing that it does not leave
    /// the shard.
    pub send_sir: Gas,
    /// Fee for sending an object potentially across the shards.
    pub send_not_sir: Gas,
    /// Fee for executing the object.
    pub execution: Gas,
}

impl Fee {
    #[inline]
    pub fn send_fee(&self, sir: bool) -> Gas {
        if sir {
            self.send_sir
        } else {
            self.send_not_sir
        }
    }

    pub fn exec_fee(&self) -> Gas {
        self.execution
    }

    /// The minimum fee to send and execute.
    pub fn min_send_and_exec_fee(&self) -> Gas {
        std::cmp::min(self.send_sir, self.send_not_sir) + self.execution
    }
}

#[derive(Debug, Clone, Hash, PartialEq, Eq)]
pub struct RuntimeFeesConfig {
    /// Gas fees for sending and executing actions.
    pub action_fees: EnumMap<ActionCosts, Fee>,

    /// Describes fees for storage.
    pub storage_usage_config: StorageUsageConfig,

    /// Fraction of the burnt gas to reward to the contract account for execution.
    pub burnt_gas_reward: Rational,

    /// Pessimistic gas price inflation ratio.
    pub pessimistic_gas_price_inflation_ratio: Rational,
}

/// Describes the cost of creating a data receipt, `DataReceipt`.
#[derive(Debug, Serialize, Deserialize, Clone, Hash, PartialEq, Eq)]
pub struct DataReceiptCreationConfig {
    /// Base cost of creating a data receipt.
    /// Both `send` and `exec` costs are burned when a new receipt has input dependencies. The gas
    /// is charged for each input dependency. The dependencies are specified when a receipt is
    /// created using `promise_then` and `promise_batch_then`.
    /// NOTE: Any receipt with output dependencies will produce data receipts. Even if it fails.
    /// Even if the last action is not a function call (in case of success it will return empty
    /// value).
    pub base_cost: Fee,
    /// Additional cost per byte sent.
    /// Both `send` and `exec` costs are burned when a function call finishes execution and returns
    /// `N` bytes of data to every output dependency. For each output dependency the cost is
    /// `(send(sir) + exec()) * N`.
    pub cost_per_byte: Fee,
}

/// Describes the cost of creating a specific action, `Action`. Includes all variants.
#[derive(Debug, Serialize, Deserialize, Clone, Hash, PartialEq, Eq)]
pub struct ActionCreationConfig {
    /// Base cost of creating an account.
    pub create_account_cost: Fee,

    /// Base cost of deploying a contract.
    pub deploy_contract_cost: Fee,
    /// Cost per byte of deploying a contract.
    pub deploy_contract_cost_per_byte: Fee,

    /// Base cost of calling a function.
    pub function_call_cost: Fee,
    /// Cost per byte of method name and arguments of calling a function.
    pub function_call_cost_per_byte: Fee,

    /// Base cost of making a transfer.
    pub transfer_cost: Fee,

    /// Base cost of staking.
    pub stake_cost: Fee,

    /// Base cost of adding a key.
    pub add_key_cost: AccessKeyCreationConfig,

    /// Base cost of deleting a key.
    pub delete_key_cost: Fee,

    /// Base cost of deleting an account.
    pub delete_account_cost: Fee,

    /// Base cost of a delegate action
    pub delegate_cost: Fee,
}

/// Describes the cost of creating an access key.
#[derive(Debug, Serialize, Deserialize, Clone, Hash, PartialEq, Eq)]
pub struct AccessKeyCreationConfig {
    /// Base cost of creating a full access access-key.
    pub full_access_cost: Fee,
    /// Base cost of creating an access-key restricted to specific functions.
    pub function_call_cost: Fee,
    /// Cost per byte of method_names of creating a restricted access-key.
    pub function_call_cost_per_byte: Fee,
}

/// Describes cost of storage per block
#[derive(Debug, Clone, Hash, PartialEq, Eq)]
pub struct StorageUsageConfig {
    /// Amount of yN per byte required to have on the account. See
    /// <https://nomicon.io/Economics/README.html#state-stake> for details.
    pub storage_amount_per_byte: Balance,
    /// Number of bytes for an account record, including rounding up for account id.
    pub num_bytes_account: u64,
    /// Additional number of bytes for a k/v record
    pub num_extra_bytes_record: u64,
}

impl RuntimeFeesConfig {
    /// Access action fee by `ActionCosts`.
    pub fn fee(&self, cost: ActionCosts) -> &Fee {
        &self.action_fees[cost]
    }

    pub fn test() -> Self {
        Self {
            storage_usage_config: StorageUsageConfig::test(),
            burnt_gas_reward: Rational::new(3, 10),
            pessimistic_gas_price_inflation_ratio: Rational::new(103, 100),
            action_fees: enum_map::enum_map! {
                ActionCosts::create_account => Fee {
                    send_sir: 99607375000,
                    send_not_sir: 99607375000,
                    execution: 99607375000,
                },
                ActionCosts::delete_account => Fee {
                    send_sir: 147489000000,
                    send_not_sir: 147489000000,
                    execution: 147489000000,
                },
                ActionCosts::deploy_contract_base => Fee {
                    send_sir: 184765750000,
                    send_not_sir: 184765750000,
                    execution: 184765750000,
                },
                ActionCosts::deploy_contract_byte => Fee {
                    send_sir: 6812999,
                    send_not_sir: 6812999,
                    execution: 6812999,
                },
                ActionCosts::function_call_base => Fee {
                    send_sir: 2319861500000,
                    send_not_sir: 2319861500000,
                    execution: 2319861500000,
                },
                ActionCosts::function_call_byte => Fee {
                    send_sir: 2235934,
                    send_not_sir: 2235934,
                    execution: 2235934,
                },
                ActionCosts::transfer => Fee {
                    send_sir: 115123062500,
                    send_not_sir: 115123062500,
                    execution: 115123062500,
                },
                ActionCosts::stake => Fee {
                    send_sir: 141715687500,
                    send_not_sir: 141715687500,
                    execution: 102217625000,
                },
                ActionCosts::add_full_access_key => Fee {
                    send_sir: 101765125000,
                    send_not_sir: 101765125000,
                    execution: 101765125000,
                },
                ActionCosts::add_function_call_key_base => Fee {
                    send_sir: 102217625000,
                    send_not_sir: 102217625000,
                    execution: 102217625000,
                },
                ActionCosts::add_function_call_key_byte => Fee {
                    send_sir: 1925331,
                    send_not_sir: 1925331,
                    execution: 1925331,
                },
                ActionCosts::delete_key => Fee {
                    send_sir: 94946625000,
                    send_not_sir: 94946625000,
                    execution: 94946625000,
                },
                ActionCosts::new_action_receipt => Fee {
                    send_sir: 108059500000,
                    send_not_sir: 108059500000,
                    execution: 108059500000,
                },
                ActionCosts::new_data_receipt_base => Fee {
                    send_sir: 4697339419375,
                    send_not_sir: 4697339419375,
                    execution: 4697339419375,
                },
                ActionCosts::new_data_receipt_byte => Fee {
                    send_sir: 59357464,
                    send_not_sir: 59357464,
                    execution: 59357464,
                },
                delegate_cost: Fee {
                    send_sir: 2319861500000,
                    send_not_sir: 2319861500000,
                    execution: 2319861500000,
                },
            },
        }
    }

    pub fn free() -> Self {
<<<<<<< HEAD
        let free = Fee { send_sir: 0, send_not_sir: 0, execution: 0 };
        RuntimeFeesConfig {
            action_receipt_creation_config: free.clone(),
            data_receipt_creation_config: DataReceiptCreationConfig {
                base_cost: free.clone(),
                cost_per_byte: free.clone(),
            },
            action_creation_config: ActionCreationConfig {
                create_account_cost: free.clone(),
                deploy_contract_cost: free.clone(),
                deploy_contract_cost_per_byte: free.clone(),
                function_call_cost: free.clone(),
                function_call_cost_per_byte: free.clone(),
                transfer_cost: free.clone(),
                stake_cost: free.clone(),
                add_key_cost: AccessKeyCreationConfig {
                    full_access_cost: free.clone(),
                    function_call_cost: free.clone(),
                    function_call_cost_per_byte: free.clone(),
                },
                delete_key_cost: free.clone(),
                delete_account_cost: free.clone(),
                delegate_cost: free,
            },
            storage_usage_config: StorageUsageConfig {
                num_bytes_account: 0,
                num_extra_bytes_record: 0,
=======
        Self {
            action_fees: enum_map::enum_map! {
                _ => Fee { send_sir: 0, send_not_sir: 0, execution: 0 }
>>>>>>> dce92b8f
            },
            storage_usage_config: StorageUsageConfig::free(),
            burnt_gas_reward: Rational::from_integer(0),
            pessimistic_gas_price_inflation_ratio: Rational::from_integer(0),
        }
    }

    /// The minimum amount of gas required to create and execute a new receipt with a function call
    /// action.
    /// This amount is used to determine how many receipts can be created, send and executed for
    /// some amount of prepaid gas using function calls.
    pub fn min_receipt_with_function_call_gas(&self) -> Gas {
        self.fee(ActionCosts::new_action_receipt).min_send_and_exec_fee()
            + self.fee(ActionCosts::function_call_base).min_send_and_exec_fee()
    }
}

impl StorageUsageConfig {
    pub fn test() -> Self {
        Self {
            num_bytes_account: 100,
            num_extra_bytes_record: 40,
            storage_amount_per_byte: 909 * 100_000_000_000_000_000,
        }
    }

    pub(crate) fn free() -> StorageUsageConfig {
        Self { num_bytes_account: 0, num_extra_bytes_record: 0, storage_amount_per_byte: 0 }
    }
}

/// Helper functions for computing Transfer fees.
/// In case of implicit account creation they always include extra fees for the CreateAccount and
/// AddFullAccessKey actions that are implicit.
/// We can assume that no overflow will happen here.
pub fn transfer_exec_fee(cfg: &RuntimeFeesConfig, is_receiver_implicit: bool) -> Gas {
    if is_receiver_implicit {
        cfg.fee(ActionCosts::create_account).exec_fee()
            + cfg.fee(ActionCosts::add_full_access_key).exec_fee()
            + cfg.fee(ActionCosts::transfer).exec_fee()
    } else {
        cfg.fee(ActionCosts::transfer).exec_fee()
    }
}

pub fn transfer_send_fee(
    cfg: &RuntimeFeesConfig,
    sender_is_receiver: bool,
    is_receiver_implicit: bool,
) -> Gas {
    if is_receiver_implicit {
        cfg.fee(ActionCosts::create_account).send_fee(sender_is_receiver)
            + cfg.fee(ActionCosts::add_full_access_key).send_fee(sender_is_receiver)
            + cfg.fee(ActionCosts::transfer).send_fee(sender_is_receiver)
    } else {
        cfg.fee(ActionCosts::transfer).send_fee(sender_is_receiver)
    }
}<|MERGE_RESOLUTION|>--- conflicted
+++ resolved
@@ -223,7 +223,7 @@
                     send_not_sir: 59357464,
                     execution: 59357464,
                 },
-                delegate_cost: Fee {
+                ActionCosts::delegate => Fee {
                     send_sir: 2319861500000,
                     send_not_sir: 2319861500000,
                     execution: 2319861500000,
@@ -233,39 +233,9 @@
     }
 
     pub fn free() -> Self {
-<<<<<<< HEAD
-        let free = Fee { send_sir: 0, send_not_sir: 0, execution: 0 };
-        RuntimeFeesConfig {
-            action_receipt_creation_config: free.clone(),
-            data_receipt_creation_config: DataReceiptCreationConfig {
-                base_cost: free.clone(),
-                cost_per_byte: free.clone(),
-            },
-            action_creation_config: ActionCreationConfig {
-                create_account_cost: free.clone(),
-                deploy_contract_cost: free.clone(),
-                deploy_contract_cost_per_byte: free.clone(),
-                function_call_cost: free.clone(),
-                function_call_cost_per_byte: free.clone(),
-                transfer_cost: free.clone(),
-                stake_cost: free.clone(),
-                add_key_cost: AccessKeyCreationConfig {
-                    full_access_cost: free.clone(),
-                    function_call_cost: free.clone(),
-                    function_call_cost_per_byte: free.clone(),
-                },
-                delete_key_cost: free.clone(),
-                delete_account_cost: free.clone(),
-                delegate_cost: free,
-            },
-            storage_usage_config: StorageUsageConfig {
-                num_bytes_account: 0,
-                num_extra_bytes_record: 0,
-=======
         Self {
             action_fees: enum_map::enum_map! {
                 _ => Fee { send_sir: 0, send_not_sir: 0, execution: 0 }
->>>>>>> dce92b8f
             },
             storage_usage_config: StorageUsageConfig::free(),
             burnt_gas_reward: Rational::from_integer(0),
