use crate::types::ProtocolVersion;

/// New Protocol features should go here. Features are guarded by their corresponding feature flag.
/// For example, if we have `ProtocolFeature::EVM` and a corresponding feature flag `evm`, it will look
/// like
///
/// #[cfg(feature = "protocol_feature_evm")]
/// EVM code
///
#[derive(Hash, PartialEq, Eq, Clone, Copy, Debug)]
pub enum ProtocolFeature {
    #[deprecated]
    _DeprecatedImplicitAccountCreation,
    #[deprecated]
    _DeprecatedRectifyInflation,
    /// Add `AccessKey` nonce range by setting nonce to `(block_height - 1) * 1e6`, see
    /// <https://github.com/near/nearcore/issues/3779>.
    #[deprecated]
    _DeprecatedAccessKeyNonceRange,
    /// Don't process any receipts for shard when chunk is not present.
    /// Always use gas price computed in the previous block.
    #[deprecated]
    _DeprecatedFixApplyChunks,
    #[deprecated]
    _DeprecatedLowerStorageCost,
    #[deprecated]
    _DeprecatedDeleteActionRestriction,
    /// Add versions to `Account` data structure
    #[deprecated]
    _DeprecatedAccountVersions,
    #[deprecated]
    _DeprecatedTransactionSizeLimit,
    /// Fix a bug in `storage_usage` for account caused by #3824
    #[deprecated]
    _DeprecatedFixStorageUsage,
    /// Cap maximum gas price to 2,000,000,000 yoctoNEAR
    #[deprecated]
    _DeprecatedCapMaxGasPrice,
    #[deprecated]
    _DeprecatedCountRefundReceiptsInGasLimit,
    /// Add `ripemd60` and `ecrecover` host function
    #[deprecated]
    _DeprecatedMathExtension,
    /// Restore receipts that were previously stuck because of
    /// <https://github.com/near/nearcore/pull/4228>.
    #[deprecated]
    _DeprecatedRestoreReceiptsAfterFixApplyChunks,
    /// Minimum protocol version for NEP-92
    #[deprecated]
    _DeprecatedMinProtocolVersionNep92,
    /// Minimum protocol version for NEP-92 fix
    #[deprecated]
    _DeprecatedMinProtocolVersionNep92Fix,
    /// Creates a unique random seed to be provided to `VMContext` from a given `action_hash` and a given `random_seed`
    #[deprecated]
    _DeprecatedCorrectRandomValue,
    /// The protocol version that enables reward on mainnet
    #[deprecated]
    _DeprecatedEnableInflation,
    /// Fix upgrade to use the latest voted protocol version instead of the current epoch protocol
    /// version when there is no new change in protocol version
    #[deprecated]
    _DeprecatedUpgradabilityFix,
    /// Updates the way receipt ID, data ID and random seeds are constructed
    #[deprecated]
    _DeprecatedCreateHash,
    /// Fix the storage usage of the delete key action
    #[deprecated]
    _DeprecatedDeleteKeyStorageUsage,
    /// Upgrade for shard chunk header
    #[deprecated]
    _DeprecatedShardChunkHeaderUpgrade,
    /// Updates the way receipt ID is constructed to use current block hash instead of last block hash
    #[deprecated]
    _DeprecatedCreateReceiptIdSwitchToCurrentBlock,
    /// Pessimistic gas price estimation uses a fixed value of `minimum_new_receipt_gas` to stop being
    /// tied to the function call base cost
    #[deprecated]
    _DeprecatedFixedMinimumNewReceiptGas,
    /// This feature switch our WASM engine implementation from wasmer 0.* to
    /// wasmer 2.*, bringing better performance and reliability.
    ///
    /// The implementations should be sufficiently similar for this to not be a
    /// protocol upgrade, but we conservatively do a protocol upgrade to be on
    /// the safe side.
    ///
    /// Although wasmer2 is faster, we don't change fees with this protocol
    /// version -- we can safely do that in a separate step.
    #[deprecated]
    _DeprecatedWasmer2,
    #[deprecated]
    _DeprecatedSimpleNightshade,
    #[deprecated]
    _DeprecatedLowerDataReceiptAndEcrecoverBaseCost,
    /// Lowers the cost of wasm instruction due to switch to wasmer2.
    #[deprecated]
    _DeprecatedLowerRegularOpCost,
    /// Lowers the cost of wasm instruction due to switch to faster,
    /// compiler-intrinsics based gas counter.
    #[deprecated]
    _DeprecatedLowerRegularOpCost2,
    /// Limit number of wasm functions in one contract. See
    /// <https://github.com/near/nearcore/pull/4954> for more details.
    #[deprecated]
    _DeprecatedLimitContractFunctionsNumber,
    #[deprecated]
    _DeprecatedBlockHeaderV3,
    /// Changes how we select validators for epoch and how we select validators
    /// within epoch.  See <https://github.com/near/NEPs/pull/167> for general
    /// description, note that we would not introduce chunk-only validators with
    /// this feature
    #[deprecated]
    _DeprecatedAliasValidatorSelectionAlgorithm,
    /// Make block producers produce chunks for the same block they would later produce to avoid
    /// network delays
    #[deprecated]
    _DeprecatedSynchronizeBlockChunkProduction,
    /// Change the algorithm to count WASM stack usage to avoid under counting in
    /// some cases.
    #[deprecated]
    _DeprecatedCorrectStackLimit,
    /// Add `AccessKey` nonce range for implicit accounts, as in `AccessKeyNonceRange` feature.
    #[deprecated]
    _DeprecatedAccessKeyNonceForImplicitAccounts,
    /// Increase cost per deployed code byte to cover for the compilation steps
    /// that a deployment triggers. Only affects the action execution cost.
    #[deprecated]
    _DeprecatedIncreaseDeploymentCost,
    #[deprecated]
    _DeprecatedFunctionCallWeight,
    /// This feature enforces a global limit on the function local declarations in a WebAssembly
    /// contract. See <...> for more information.
    #[deprecated]
    _DeprecatedLimitContractLocals,
    /// Ensure caching all nodes in the chunk for which touching trie node cost was charged. Charge for each such node
    /// only once per chunk at the first access time.
    #[deprecated]
    _DeprecatedChunkNodesCache,
    /// Lower `max_length_storage_key` limit, which itself limits trie node sizes.
    #[deprecated]
    _DeprecatedLowerStorageKeyLimit,
    // alt_bn128_g1_multiexp, alt_bn128_g1_sum, alt_bn128_pairing_check host functions
    #[deprecated]
    _DeprecatedAltBn128,
    #[deprecated]
    _DeprecatedChunkOnlyProducers,
    /// Ensure the total stake of validators that are kicked out does not exceed a percentage of total stakes
    #[deprecated]
    _DeprecatedMaxKickoutStake,
    /// Validate account id for function call access keys.
    #[deprecated]
    _DeprecatedAccountIdInFunctionCallPermission,
    /// Zero Balance Account NEP 448: <https://github.com/near/NEPs/pull/448>
    #[deprecated]
    _DeprecatedZeroBalanceAccount,
    /// Execute a set of actions on behalf of another account.
    ///
    /// Meta Transaction NEP-366: <https://github.com/near/NEPs/blob/master/neps/nep-0366.md>
    #[deprecated]
    _DeprecatedDelegateAction,
    #[deprecated]
    _DeprecatedEd25519Verify,
    /// Decouple compute and gas costs of operations to safely limit the compute time it takes to
    /// process the chunk.
    ///
    /// Compute Costs NEP-455: <https://github.com/near/NEPs/blob/master/neps/nep-0455.md>
    #[deprecated]
    _DeprecatedComputeCosts,
    /// Decrease the cost of function call action. Only affects the execution cost.
    #[deprecated]
    _DeprecatedDecreaseFunctionCallBaseCost,
    /// Enable flat storage for reads, reducing number of DB accesses from `2 * key.len()` in
    /// the worst case to 2.
    ///
    /// Flat Storage NEP-399: <https://github.com/near/NEPs/blob/master/neps/nep-0399.md>
    #[deprecated]
    _DeprecatedFlatStorageReads,
    /// Enables preparation V2. Note that this setting is not supported in production settings
    /// without NearVmRuntime enabled alongside it, as the VM runner would be too slow.
    #[deprecated]
    _DeprecatedPreparationV2,
    /// Enables Near-Vm. Note that this setting is not at all supported without PreparationV2,
    /// as it hardcodes preparation v2 code into the generated assembly.
    #[deprecated]
    _DeprecatedNearVmRuntime,
    #[deprecated]
    _DeprecatedBlockHeaderV4,
    /// Resharding V2. A new implementation for resharding and a new shard
    /// layout for the production networks.
    #[deprecated]
    _DeprecatedSimpleNightshadeV2,
    /// Built on top of Resharding V2. Changes shard layout to V3 to split shard 2 into two parts.
    #[deprecated]
    _DeprecatedSimpleNightshadeV3,
    /// In case not all validator seats are occupied our algorithm provide incorrect minimal seat
    /// price - it reports as alpha * sum_stake instead of alpha * sum_stake / (1 - alpha), where
    /// alpha is min stake ratio
    #[deprecated]
    _DeprecatedFixStakingThreshold,
    /// In case not all validator seats are occupied, the minimum seat price of a chunk producer
    /// used to depend on the number of existing shards, which is no longer the case.
    #[deprecated]
    _DeprecatedFixChunkProducerStakingThreshold,
    /// Charge for contract loading before it happens.
    FixContractLoadingCost,
    /// Enables rejection of blocks with outdated protocol versions.
    #[deprecated]
    _DeprecatedRejectBlocksWithOutdatedProtocolVersions,
    // NEP: https://github.com/near/NEPs/pull/488
    #[deprecated]
    _DeprecatedBLS12381,
    #[deprecated]
    _DeprecatedRestrictTla,
    /// Increases the number of chunk producers.
    #[deprecated]
    _DeprecatedTestnetFewerBlockProducers,
    /// Enables stateless validation which is introduced in <https://github.com/near/NEPs/pull/509>
    /// LowerValidatorKickoutPercentForDebugging: lower block and chunk validator kickout percent from 90 to 50.
    /// SingleShardTracking: single shard tracking for stateless validation.
    /// StateWitnessSizeLimit: state witness size limits.
    /// PerReceiptHardStorageProofLimit: limit the size of storage proof generated by a single receipt.
    /// WitnessTransactionLimits: size limits for transactions included in a ChunkStateWitness.
    /// NoChunkOnlyProducers: no chunk-only producers in stateless validation.
    #[deprecated]
    _DeprecatedStatelessValidation,
    #[deprecated]
    _DeprecatedEthImplicitAccounts,
    /// Enables yield execution which is introduced in <https://github.com/near/NEPs/pull/519>
    #[deprecated]
    _DeprecatedYieldExecution,
    /// Bring minimum required validator stake effectively to ~10K NEAR as of 2024-08-15.
    /// Fixes increase to 100K NEAR in the previous protocol version.
    /// See #11953 for more details.
    #[deprecated]
    _DeprecatedFixMinStakeRatio,
    /// Increases main_storage_proof_size_soft_limit parameter from 3mb to 4mb
    #[deprecated]
    _DeprecatedIncreaseStorageProofSizeSoftLimit,

    // Shuffle shard assignments for chunk producers at every epoch.
    ShuffleShardAssignments,
    /// Cross-shard congestion control according to <https://github.com/near/NEPs/pull/539>.
    #[deprecated]
    _DeprecatedCongestionControl,
    /// Remove account with long storage key.
    #[deprecated]
    _DeprecatedRemoveAccountWithLongStorageKey,
    /// Change the structure of ChunkEndorsement to have (shard_id, epoch_id, height_created)
    /// instead of chunk_hash
    #[deprecated]
    _DeprecatedChunkEndorsementV2,
    // Include a bitmap of endorsements from chunk validator in the block header
    // in order to calculate the rewards and kickouts for the chunk validators.
    // This feature introduces BlockHeaderV5.
    #[deprecated]
    _DeprecatedChunkEndorsementsInBlockHeader,
    /// Store receipts in State in the StateStoredReceipt format.
    #[deprecated]
    _DeprecatedStateStoredReceipt,
    /// Resharding V3 - Adding "game.hot.tg-0" boundary.
    #[deprecated]
    _DeprecatedSimpleNightshadeV4,
    /// Resharding V3 - Adding "earn.kaiching" boundary.
    #[deprecated]
    _DeprecatedSimpleNightshadeV5,
    /// Resharding V3 - Adding "650" boundary.
    SimpleNightshadeV6,
    /// Exclude contract code from the chunk state witness and distribute it to chunk validators separately.
    #[deprecated]
    _DeprecatedExcludeContractCodeFromStateWitness,
    /// A scheduler which limits bandwidth for sending receipts between shards.
    #[deprecated]
    _DeprecatedBandwidthScheduler,
    /// Indicates that the "sync_hash" used to identify the point in the chain to sync state to
    /// should no longer be the first block of the epoch, but a couple blocks after that in order
    /// to sync the current epoch's state. This is not strictly a protocol feature, but is included
    /// here to coordinate among nodes
    _DeprecatedCurrentEpochStateSync,
    /// Relaxed validation of transactions included in a chunk.
    ///
    /// Chunks no longer become entirely invalid in case invalid transactions are included in the
    /// chunk. Instead the transactions are discarded during their conversion to receipts.
    ///
    /// support for code that does not do relaxed chunk validation has now been removed.
    #[deprecated(
        note = "Was used for protocol versions without relaxed chunk validation which is not supported anymore."
    )]
    _DeprecatedRelaxedChunkValidation,
    /// This enables us to remove the expensive check_balance call from the
    /// runtime.
    ///
    /// Support for code that does check balances has now been removed.
    #[deprecated(
        note = "Was used for protocol versions where we checked balances which is not supported anymore."
    )]
    _DeprecatedRemoveCheckBalance,
    /// Exclude existing contract code in deploy-contract and delete-account actions from the chunk state witness.
    /// Instead of sending code in the witness, the code checks the code-size using the internal trie nodes.
    ExcludeExistingCodeFromWitnessForCodeLen,
    /// Use the block height instead of the block hash to calculate the receipt ID.
    BlockHeightForReceiptId,
    /// Enable optimistic block production.
    ProduceOptimisticBlock,
    GlobalContracts,
    /// NEP: https://github.com/near/NEPs/pull/536
    ///
    /// Reduce the number of gas refund receipts by charging the current gas
    /// price rather than a pessimistic gas price. Also, introduce a new fee of
    /// 5% for gas refunds and charge the signer this fee for gas refund
    /// receipts.
    ReducedGasRefunds,
    /// Move from ChunkStateWitness being a single struct to a versioned enum.
    VersionedStateWitness,
    /// Increase max_congestion_missed_chunks from 5 to 125.
    /// At 125 missing chunks shard will be fully congested.
    /// At 100 missing chunks shard will be 80% congested, and transactions
    /// targeting it will be rejected as per reject_tx_congestion_threshold
    /// config.
    ///
    /// It improves UX during long ranges of missing chunks, as transactions
    /// are much less likely to get rejected with ShardStuck error.
    IncreaseMaxCongestionMissedChunks,

    RefTypesBulkMemory,
    SaturatingFloatToInt,
<<<<<<< HEAD
    UnsignedT1Messages,
=======
    ChunkPartChecks,
>>>>>>> 5244755c
}

impl ProtocolFeature {
    // The constructor must initialize all fields of the struct but some fields
    // are deprecated.  So unfortunately, we need this attribute here.  A better
    // fix is being discussed on
    // https://github.com/rust-lang/rust/issues/102777.
    #[allow(deprecated)]
    pub const fn protocol_version(self) -> ProtocolVersion {
        match self {
            // Stable features
            ProtocolFeature::_DeprecatedMinProtocolVersionNep92 => 31,
            ProtocolFeature::_DeprecatedMinProtocolVersionNep92Fix => 32,
            ProtocolFeature::_DeprecatedCorrectRandomValue => 33,
            ProtocolFeature::_DeprecatedImplicitAccountCreation => 35,
            ProtocolFeature::_DeprecatedEnableInflation => 36,
            ProtocolFeature::_DeprecatedUpgradabilityFix => 37,
            ProtocolFeature::_DeprecatedCreateHash => 38,
            ProtocolFeature::_DeprecatedDeleteKeyStorageUsage => 40,
            ProtocolFeature::_DeprecatedShardChunkHeaderUpgrade => 41,
            ProtocolFeature::_DeprecatedCreateReceiptIdSwitchToCurrentBlock
            | ProtocolFeature::_DeprecatedLowerStorageCost => 42,
            ProtocolFeature::_DeprecatedDeleteActionRestriction => 43,
            ProtocolFeature::_DeprecatedFixApplyChunks => 44,
            ProtocolFeature::_DeprecatedRectifyInflation
            | ProtocolFeature::_DeprecatedAccessKeyNonceRange => 45,
            ProtocolFeature::_DeprecatedAccountVersions
            | ProtocolFeature::_DeprecatedTransactionSizeLimit
            | ProtocolFeature::_DeprecatedFixStorageUsage
            | ProtocolFeature::_DeprecatedCapMaxGasPrice
            | ProtocolFeature::_DeprecatedCountRefundReceiptsInGasLimit
            | ProtocolFeature::_DeprecatedMathExtension => 46,
            ProtocolFeature::_DeprecatedRestoreReceiptsAfterFixApplyChunks => 47,
            ProtocolFeature::_DeprecatedWasmer2
            | ProtocolFeature::_DeprecatedLowerDataReceiptAndEcrecoverBaseCost
            | ProtocolFeature::_DeprecatedLowerRegularOpCost
            | ProtocolFeature::_DeprecatedSimpleNightshade => 48,
            ProtocolFeature::_DeprecatedLowerRegularOpCost2
            | ProtocolFeature::_DeprecatedLimitContractFunctionsNumber
            | ProtocolFeature::_DeprecatedBlockHeaderV3
            | ProtocolFeature::_DeprecatedAliasValidatorSelectionAlgorithm => 49,
            ProtocolFeature::_DeprecatedSynchronizeBlockChunkProduction
            | ProtocolFeature::_DeprecatedCorrectStackLimit => 50,
            ProtocolFeature::_DeprecatedAccessKeyNonceForImplicitAccounts => 51,
            ProtocolFeature::_DeprecatedIncreaseDeploymentCost
            | ProtocolFeature::_DeprecatedFunctionCallWeight
            | ProtocolFeature::_DeprecatedLimitContractLocals
            | ProtocolFeature::_DeprecatedChunkNodesCache
            | ProtocolFeature::_DeprecatedLowerStorageKeyLimit => 53,
            ProtocolFeature::_DeprecatedAltBn128 => 55,
            ProtocolFeature::_DeprecatedChunkOnlyProducers
            | ProtocolFeature::_DeprecatedMaxKickoutStake => 56,
            ProtocolFeature::_DeprecatedAccountIdInFunctionCallPermission => 57,
            ProtocolFeature::_DeprecatedEd25519Verify
            | ProtocolFeature::_DeprecatedZeroBalanceAccount
            | ProtocolFeature::_DeprecatedDelegateAction => 59,
            ProtocolFeature::_DeprecatedComputeCosts
            | ProtocolFeature::_DeprecatedFlatStorageReads => 61,
            ProtocolFeature::_DeprecatedPreparationV2
            | ProtocolFeature::_DeprecatedNearVmRuntime => 62,
            ProtocolFeature::_DeprecatedBlockHeaderV4 => 63,
            ProtocolFeature::_DeprecatedRestrictTla
            | ProtocolFeature::_DeprecatedTestnetFewerBlockProducers
            | ProtocolFeature::_DeprecatedSimpleNightshadeV2 => 64,
            ProtocolFeature::_DeprecatedSimpleNightshadeV3 => 65,
            ProtocolFeature::_DeprecatedDecreaseFunctionCallBaseCost
            | ProtocolFeature::_DeprecatedFixedMinimumNewReceiptGas => 66,
            ProtocolFeature::_DeprecatedYieldExecution => 67,
            ProtocolFeature::_DeprecatedCongestionControl
            | ProtocolFeature::_DeprecatedRemoveAccountWithLongStorageKey => 68,
            ProtocolFeature::_DeprecatedStatelessValidation => 69,
            ProtocolFeature::_DeprecatedBLS12381
            | ProtocolFeature::_DeprecatedEthImplicitAccounts => 70,
            ProtocolFeature::_DeprecatedFixMinStakeRatio => 71,
            ProtocolFeature::_DeprecatedIncreaseStorageProofSizeSoftLimit
            | ProtocolFeature::_DeprecatedChunkEndorsementV2
            | ProtocolFeature::_DeprecatedChunkEndorsementsInBlockHeader
            | ProtocolFeature::_DeprecatedStateStoredReceipt => 72,
            ProtocolFeature::_DeprecatedExcludeContractCodeFromStateWitness => 73,
            ProtocolFeature::_DeprecatedFixStakingThreshold
            | ProtocolFeature::_DeprecatedRejectBlocksWithOutdatedProtocolVersions
            | ProtocolFeature::_DeprecatedFixChunkProducerStakingThreshold
            | ProtocolFeature::_DeprecatedRelaxedChunkValidation
            | ProtocolFeature::_DeprecatedRemoveCheckBalance
            | ProtocolFeature::_DeprecatedBandwidthScheduler
            | ProtocolFeature::_DeprecatedCurrentEpochStateSync => 74,
            ProtocolFeature::_DeprecatedSimpleNightshadeV4 => 75,
            ProtocolFeature::_DeprecatedSimpleNightshadeV5 => 76,
            ProtocolFeature::GlobalContracts
            | ProtocolFeature::BlockHeightForReceiptId
            | ProtocolFeature::ProduceOptimisticBlock => 77,
            ProtocolFeature::SimpleNightshadeV6
            | ProtocolFeature::VersionedStateWitness
            | ProtocolFeature::ChunkPartChecks
            | ProtocolFeature::SaturatingFloatToInt
            | ProtocolFeature::ReducedGasRefunds => 78,
            ProtocolFeature::IncreaseMaxCongestionMissedChunks => 79,

            // Nightly features:
            ProtocolFeature::FixContractLoadingCost => 129,
            // TODO(#11201): When stabilizing this feature in mainnet, also remove the temporary code
            // that always enables this for mocknet (see config_mocknet function).
            ProtocolFeature::ShuffleShardAssignments => 143,
            ProtocolFeature::ExcludeExistingCodeFromWitnessForCodeLen => 148,
            ProtocolFeature::RefTypesBulkMemory => 149,
            ProtocolFeature::UnsignedT1Messages => 150,
            // Place features that are not yet in Nightly below this line.
        }
    }

    pub fn enabled(&self, protocol_version: ProtocolVersion) -> bool {
        protocol_version >= self.protocol_version()
    }
}

/// The protocol version of the genesis block on mainnet and testnet.
pub const PROD_GENESIS_PROTOCOL_VERSION: ProtocolVersion = 29;

/// Minimum supported protocol version for the current binary
pub const MIN_SUPPORTED_PROTOCOL_VERSION: ProtocolVersion = 77;

/// Current protocol version used on the mainnet with all stable features.
const STABLE_PROTOCOL_VERSION: ProtocolVersion = 79;

// On nightly, pick big enough version to support all features.
const NIGHTLY_PROTOCOL_VERSION: ProtocolVersion = 150;

/// Largest protocol version supported by the current binary.
pub const PROTOCOL_VERSION: ProtocolVersion =
    if cfg!(feature = "nightly") { NIGHTLY_PROTOCOL_VERSION } else { STABLE_PROTOCOL_VERSION };<|MERGE_RESOLUTION|>--- conflicted
+++ resolved
@@ -323,11 +323,8 @@
 
     RefTypesBulkMemory,
     SaturatingFloatToInt,
-<<<<<<< HEAD
+    ChunkPartChecks,
     UnsignedT1Messages,
-=======
-    ChunkPartChecks,
->>>>>>> 5244755c
 }
 
 impl ProtocolFeature {
