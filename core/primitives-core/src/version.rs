--- conflicted
+++ resolved
@@ -18,11 +18,7 @@
     /// Don't process any receipts for shard when chunk is not present.
     /// Always use gas price computed in the previous block.
     _DeprecatedFixApplyChunks,
-<<<<<<< HEAD
-    _DeprecateLowerStorageCost,
-=======
     _DeprecatedLowerStorageCost,
->>>>>>> 643767d4
     _DeprecatedDeleteActionRestriction,
     /// Add versions to `Account` data structure
     AccountVersions,
@@ -235,17 +231,10 @@
             ProtocolFeature::_DeprecatedCreateHash => 38,
             ProtocolFeature::_DeprecatedDeleteKeyStorageUsage => 40,
             ProtocolFeature::_DeprecatedShardChunkHeaderUpgrade => 41,
-<<<<<<< HEAD
-            ProtocolFeature::_DeprecatedCreateReceiptIdSwitchToCurrentBlock | ProtocolFeature::_DeprecateLowerStorageCost => 42,
+            ProtocolFeature::_DeprecatedCreateReceiptIdSwitchToCurrentBlock | ProtocolFeature::_DeprecatedLowerStorageCost => 42,
             ProtocolFeature::_DeprecatedDeleteActionRestriction => 43,
             ProtocolFeature::_DeprecatedFixApplyChunks => 44,
             ProtocolFeature::_DeprecatedRectifyInflation | ProtocolFeature::_DeprecatedAccessKeyNonceRange => 45,
-=======
-            ProtocolFeature::_DeprecatedCreateReceiptIdSwitchToCurrentBlock | ProtocolFeature::_DeprecatedLowerStorageCost => 42,
-            ProtocolFeature::_DeprecatedDeleteActionRestriction => 43,
-            ProtocolFeature::_DeprecatedFixApplyChunks => 44,
-            ProtocolFeature::RectifyInflation | ProtocolFeature::AccessKeyNonceRange => 45,
->>>>>>> 643767d4
             ProtocolFeature::AccountVersions
             | ProtocolFeature::TransactionSizeLimit
             | ProtocolFeature::FixStorageUsage
@@ -330,11 +319,7 @@
 pub const PROD_GENESIS_PROTOCOL_VERSION: ProtocolVersion = 29;
 
 /// Minimum supported protocol version for the current binary
-<<<<<<< HEAD
 pub const MIN_SUPPORTED_PROTOCOL_VERSION: ProtocolVersion = 46;
-=======
-pub const MIN_SUPPORTED_PROTOCOL_VERSION: ProtocolVersion = 45;
->>>>>>> 643767d4
 
 /// Current protocol version used on the mainnet with all stable features.
 const STABLE_PROTOCOL_VERSION: ProtocolVersion = 77;
