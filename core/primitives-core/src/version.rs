--- conflicted
+++ resolved
@@ -310,21 +310,12 @@
             | ProtocolFeature::LimitContractLocals
             | ProtocolFeature::ChunkNodesCache
             | ProtocolFeature::LowerStorageKeyLimit => 53,
-<<<<<<< HEAD
-            ProtocolFeature::AltBn128 => 55,
-            ProtocolFeature::ChunkOnlyProducers | ProtocolFeature::MaxKickoutStake => 56,
-            ProtocolFeature::_DeprecatedAccountIdInFunctionCallPermission => 57,
-            ProtocolFeature::Ed25519Verify
-            | ProtocolFeature::ZeroBalanceAccount
-            | ProtocolFeature::DelegateAction => 59,
-=======
             ProtocolFeature::_DeprecatedAltBn128 => 55,
             ProtocolFeature::ChunkOnlyProducers | ProtocolFeature::_DeprecatedMaxKickoutStake => 56,
-            ProtocolFeature::AccountIdInFunctionCallPermission => 57,
+            ProtocolFeature::_DeprecatedAccountIdInFunctionCallPermission => 57,
             ProtocolFeature::_DeprecatedEd25519Verify
             | ProtocolFeature::_DeprecatedZeroBalanceAccount
             | ProtocolFeature::_DeprecatedDelegateAction => 59,
->>>>>>> 2591a32a
             ProtocolFeature::ComputeCosts | ProtocolFeature::FlatStorageReads => 61,
             ProtocolFeature::PreparationV2 | ProtocolFeature::NearVmRuntime => 62,
             ProtocolFeature::BlockHeaderV4 => 63,
