--- conflicted
+++ resolved
@@ -354,15 +354,9 @@
             ProtocolFeature::SimpleNightshadeV3 => 65,
             ProtocolFeature::_DeprecatedDecreaseFunctionCallBaseCost
             | ProtocolFeature::_DeprecatedFixedMinimumNewReceiptGas => 66,
-<<<<<<< HEAD
-            ProtocolFeature::YieldExecution => 67,
+            ProtocolFeature::_DeprecatedYieldExecution => 67,
             ProtocolFeature::_DeprecatedCongestionControl
-            | ProtocolFeature::RemoveAccountWithLongStorageKey => 68,
-=======
-            ProtocolFeature::_DeprecatedYieldExecution => 67,
-            ProtocolFeature::CongestionControl
             | ProtocolFeature::_DeprecatedRemoveAccountWithLongStorageKey => 68,
->>>>>>> d9de6a51
             ProtocolFeature::_DeprecatedStatelessValidation => 69,
             ProtocolFeature::_DeprecatedBLS12381
             | ProtocolFeature::_DeprecatedEthImplicitAccounts => 70,
