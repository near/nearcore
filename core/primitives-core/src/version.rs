use crate::types::ProtocolVersion;

/// New Protocol features should go here. Features are guarded by their corresponding feature flag.
/// For example, if we have `ProtocolFeature::EVM` and a corresponding feature flag `evm`, it will look
/// like
///
/// #[cfg(feature = "protocol_feature_evm")]
/// EVM code
///
#[derive(Hash, PartialEq, Eq, Clone, Copy, Debug)]
pub enum ProtocolFeature {
    #[deprecated]
    _DeprecatedImplicitAccountCreation,
    #[deprecated]
    _DeprecatedRectifyInflation,
    /// Add `AccessKey` nonce range by setting nonce to `(block_height - 1) * 1e6`, see
    /// <https://github.com/near/nearcore/issues/3779>.
    #[deprecated]
    _DeprecatedAccessKeyNonceRange,
    /// Don't process any receipts for shard when chunk is not present.
    /// Always use gas price computed in the previous block.
    #[deprecated]
    _DeprecatedFixApplyChunks,
    #[deprecated]
    _DeprecatedLowerStorageCost,
    #[deprecated]
    _DeprecatedDeleteActionRestriction,
    /// Add versions to `Account` data structure
    #[deprecated]
    _DeprecatedAccountVersions,
    #[deprecated]
    _DeprecatedTransactionSizeLimit,
    /// Fix a bug in `storage_usage` for account caused by #3824
    #[deprecated]
    _DeprecatedFixStorageUsage,
    /// Cap maximum gas price to 2,000,000,000 yoctoNEAR
    #[deprecated]
    _DeprecatedCapMaxGasPrice,
    #[deprecated]
    _DeprecatedCountRefundReceiptsInGasLimit,
    /// Add `ripemd60` and `ecrecover` host function
    #[deprecated]
    _DeprecatedMathExtension,
    /// Restore receipts that were previously stuck because of
    /// <https://github.com/near/nearcore/pull/4228>.
    #[deprecated]
    _DeprecatedRestoreReceiptsAfterFixApplyChunks,
    /// Minimum protocol version for NEP-92
    #[deprecated]
    _DeprecatedMinProtocolVersionNep92,
    /// Minimum protocol version for NEP-92 fix
    #[deprecated]
    _DeprecatedMinProtocolVersionNep92Fix,
    /// Creates a unique random seed to be provided to `VMContext` from a given `action_hash` and a given `random_seed`
    #[deprecated]
    _DeprecatedCorrectRandomValue,
    /// The protocol version that enables reward on mainnet
    #[deprecated]
    _DeprecatedEnableInflation,
    /// Fix upgrade to use the latest voted protocol version instead of the current epoch protocol
    /// version when there is no new change in protocol version
    #[deprecated]
    _DeprecatedUpgradabilityFix,
    /// Updates the way receipt ID, data ID and random seeds are constructed
    #[deprecated]
    _DeprecatedCreateHash,
    /// Fix the storage usage of the delete key action
    #[deprecated]
    _DeprecatedDeleteKeyStorageUsage,
    /// Upgrade for shard chunk header
    #[deprecated]
    _DeprecatedShardChunkHeaderUpgrade,
    /// Updates the way receipt ID is constructed to use current block hash instead of last block hash
    #[deprecated]
    _DeprecatedCreateReceiptIdSwitchToCurrentBlock,
    /// Pessimistic gas price estimation uses a fixed value of `minimum_new_receipt_gas` to stop being
    /// tied to the function call base cost
    #[deprecated]
    _DeprecatedFixedMinimumNewReceiptGas,
    /// This feature switch our WASM engine implementation from wasmer 0.* to
    /// wasmer 2.*, bringing better performance and reliability.
    ///
    /// The implementations should be sufficiently similar for this to not be a
    /// protocol upgrade, but we conservatively do a protocol upgrade to be on
    /// the safe side.
    ///
    /// Although wasmer2 is faster, we don't change fees with this protocol
    /// version -- we can safely do that in a separate step.
    #[deprecated]
    _DeprecatedWasmer2,
    SimpleNightshade,
    #[deprecated]
    _DeprecatedLowerDataReceiptAndEcrecoverBaseCost,
    /// Lowers the cost of wasm instruction due to switch to wasmer2.
    #[deprecated]
    _DeprecatedLowerRegularOpCost,
    /// Lowers the cost of wasm instruction due to switch to faster,
    /// compiler-intrinsics based gas counter.
    #[deprecated]
    _DeprecatedLowerRegularOpCost2,
    /// Limit number of wasm functions in one contract. See
    /// <https://github.com/near/nearcore/pull/4954> for more details.
    #[deprecated]
    _DeprecatedLimitContractFunctionsNumber,
    #[deprecated]
    _DeprecatedBlockHeaderV3,
    /// Changes how we select validators for epoch and how we select validators
    /// within epoch.  See <https://github.com/near/NEPs/pull/167> for general
    /// description, note that we would not introduce chunk-only validators with
    /// this feature
    #[deprecated]
    _DeprecatedAliasValidatorSelectionAlgorithm,
    /// Make block producers produce chunks for the same block they would later produce to avoid
    /// network delays
    #[deprecated]
    _DeprecatedSynchronizeBlockChunkProduction,
    /// Change the algorithm to count WASM stack usage to avoid under counting in
    /// some cases.
    #[deprecated]
    _DeprecatedCorrectStackLimit,
    /// Add `AccessKey` nonce range for implicit accounts, as in `AccessKeyNonceRange` feature.
    #[deprecated]
    _DeprecatedAccessKeyNonceForImplicitAccounts,
    /// Increase cost per deployed code byte to cover for the compilation steps
    /// that a deployment triggers. Only affects the action execution cost.
    #[deprecated]
    _DeprecatedIncreaseDeploymentCost,
    #[deprecated]
    _DeprecatedFunctionCallWeight,
    /// This feature enforces a global limit on the function local declarations in a WebAssembly
    /// contract. See <...> for more information.
    #[deprecated]
    _DeprecatedLimitContractLocals,
    /// Ensure caching all nodes in the chunk for which touching trie node cost was charged. Charge for each such node
    /// only once per chunk at the first access time.
    #[deprecated]
    _DeprecatedChunkNodesCache,
    /// Lower `max_length_storage_key` limit, which itself limits trie node sizes.
    #[deprecated]
    _DeprecatedLowerStorageKeyLimit,
    // alt_bn128_g1_multiexp, alt_bn128_g1_sum, alt_bn128_pairing_check host functions
    #[deprecated]
    _DeprecatedAltBn128,
    ChunkOnlyProducers,
    /// Ensure the total stake of validators that are kicked out does not exceed a percentage of total stakes
    #[deprecated]
    _DeprecatedMaxKickoutStake,
    /// Validate account id for function call access keys.
    #[deprecated]
    _DeprecatedAccountIdInFunctionCallPermission,
    /// Zero Balance Account NEP 448: <https://github.com/near/NEPs/pull/448>
    #[deprecated]
    _DeprecatedZeroBalanceAccount,
    /// Execute a set of actions on behalf of another account.
    ///
    /// Meta Transaction NEP-366: <https://github.com/near/NEPs/blob/master/neps/nep-0366.md>
    #[deprecated]
    _DeprecatedDelegateAction,
    #[deprecated]
    _DeprecatedEd25519Verify,
    /// Decouple compute and gas costs of operations to safely limit the compute time it takes to
    /// process the chunk.
    ///
    /// Compute Costs NEP-455: <https://github.com/near/NEPs/blob/master/neps/nep-0455.md>
    #[deprecated]
    _DeprecatedComputeCosts,
    /// Decrease the cost of function call action. Only affects the execution cost.
    #[deprecated]
    _DeprecatedDecreaseFunctionCallBaseCost,
    /// Enable flat storage for reads, reducing number of DB accesses from `2 * key.len()` in
    /// the worst case to 2.
    ///
    /// Flat Storage NEP-399: <https://github.com/near/NEPs/blob/master/neps/nep-0399.md>
    #[deprecated]
    _DeprecatedFlatStorageReads,
    /// Enables preparation V2. Note that this setting is not supported in production settings
    /// without NearVmRuntime enabled alongside it, as the VM runner would be too slow.
    #[deprecated]
    _DeprecatedPreparationV2,
    /// Enables Near-Vm. Note that this setting is not at all supported without PreparationV2,
    /// as it hardcodes preparation v2 code into the generated assembly.
    #[deprecated]
    _DeprecatedNearVmRuntime,
    #[deprecated]
    _DeprecatedBlockHeaderV4,
    /// Resharding V2. A new implementation for resharding and a new shard
    /// layout for the production networks.
    SimpleNightshadeV2,
    /// Built on top of Resharding V2. Changes shard layout to V3 to split shard 2 into two parts.
    SimpleNightshadeV3,
    /// In case not all validator seats are occupied our algorithm provide incorrect minimal seat
    /// price - it reports as alpha * sum_stake instead of alpha * sum_stake / (1 - alpha), where
    /// alpha is min stake ratio
    #[deprecated]
    _DeprecatedFixStakingThreshold,
    /// In case not all validator seats are occupied, the minimum seat price of a chunk producer
    /// used to depend on the number of existing shards, which is no longer the case.
    #[deprecated]
    _DeprecatedFixChunkProducerStakingThreshold,
    /// Charge for contract loading before it happens.
    FixContractLoadingCost,
    /// Enables rejection of blocks with outdated protocol versions.
    #[deprecated]
    _DeprecatedRejectBlocksWithOutdatedProtocolVersions,
    // NEP: https://github.com/near/NEPs/pull/488
    #[deprecated]
    _DeprecatedBLS12381,
    #[deprecated]
    _DeprecatedRestrictTla,
    /// Increases the number of chunk producers.
    #[deprecated]
    _DeprecatedTestnetFewerBlockProducers,
    /// Enables stateless validation which is introduced in <https://github.com/near/NEPs/pull/509>
    /// LowerValidatorKickoutPercentForDebugging: lower block and chunk validator kickout percent from 90 to 50.
    /// SingleShardTracking: single shard tracking for stateless validation.
    /// StateWitnessSizeLimit: state witness size limits.
    /// PerReceiptHardStorageProofLimit: limit the size of storage proof generated by a single receipt.
    /// WitnessTransactionLimits: size limits for transactions included in a ChunkStateWitness.
    /// NoChunkOnlyProducers: no chunk-only producers in stateless validation.
    #[deprecated]
    _DeprecatedStatelessValidation,
    #[deprecated]
    _DeprecatedEthImplicitAccounts,
    /// Enables yield execution which is introduced in <https://github.com/near/NEPs/pull/519>
    #[deprecated]
    _DeprecatedYieldExecution,
    /// Bring minimum required validator stake effectively to ~10K NEAR as of 2024-08-15.
    /// Fixes increase to 100K NEAR in the previous protocol version.
    /// See #11953 for more details.
    #[deprecated]
    _DeprecatedFixMinStakeRatio,
    /// Increases main_storage_proof_size_soft_limit parameter from 3mb to 4mb
    #[deprecated]
    _DeprecatedIncreaseStorageProofSizeSoftLimit,

    // Shuffle shard assignments for chunk producers at every epoch.
    ShuffleShardAssignments,
    /// Cross-shard congestion control according to <https://github.com/near/NEPs/pull/539>.
    CongestionControl,
    /// Remove account with long storage key.
    #[deprecated]
    _DeprecatedRemoveAccountWithLongStorageKey,
    /// Change the structure of ChunkEndorsement to have (shard_id, epoch_id, height_created)
    /// instead of chunk_hash
    #[deprecated]
    _DeprecatedChunkEndorsementV2,
    // Include a bitmap of endorsements from chunk validator in the block header
    // in order to calculate the rewards and kickouts for the chunk validators.
    // This feature introduces BlockHeaderV5.
    #[deprecated]
    _DeprecatedChunkEndorsementsInBlockHeader,
    /// Store receipts in State in the StateStoredReceipt format.
    #[deprecated]
    _DeprecatedStateStoredReceipt,
    /// Resharding V3 - Adding "game.hot.tg-0" boundary.
    SimpleNightshadeV4,
    /// Resharding V3 - Adding "earn.kaiching" boundary.
    SimpleNightshadeV5,
    /// Exclude contract code from the chunk state witness and distribute it to chunk validators separately.
    #[deprecated]
    _DeprecatedExcludeContractCodeFromStateWitness,
    /// A scheduler which limits bandwidth for sending receipts between shards.
    BandwidthScheduler,
    /// Indicates that the "sync_hash" used to identify the point in the chain to sync state to
    /// should no longer be the first block of the epoch, but a couple blocks after that in order
    /// to sync the current epoch's state. This is not strictly a protocol feature, but is included
    /// here to coordinate among nodes
    _DeprecatedCurrentEpochStateSync,
    /// Relaxed validation of transactions included in a chunk.
    ///
    /// Chunks no longer become entirely invalid in case invalid transactions are included in the
    /// chunk. Instead the transactions are discarded during their conversion to receipts.
    ///
    /// support for code that does not do relaxed chunk validation has now been removed.
    #[deprecated(
        note = "Was used for protocol versions without relaxed chunk validation which is not supported anymore."
    )]
    _DeprecatedRelaxedChunkValidation,
    /// This enables us to remove the expensive check_balance call from the
    /// runtime.
    ///
    /// Support for code that does check balances has now been removed.
    #[deprecated(
        note = "Was used for protocol versions where we checked balances which is not supported anymore."
    )]
    _DeprecatedRemoveCheckBalance,
    /// Exclude existing contract code in deploy-contract and delete-account actions from the chunk state witness.
    /// Instead of sending code in the witness, the code checks the code-size using the internal trie nodes.
    ExcludeExistingCodeFromWitnessForCodeLen,
    /// Use the block height instead of the block hash to calculate the receipt ID.
    BlockHeightForReceiptId,
    /// Enable optimistic block production.
    ProduceOptimisticBlock,
    GlobalContracts,
}

impl ProtocolFeature {
    // The constructor must initialize all fields of the struct but some fields
    // are deprecated.  So unfortunately, we need this attribute here.  A better
    // fix is being discussed on
    // https://github.com/rust-lang/rust/issues/102777.
    #[allow(deprecated)]
    pub const fn protocol_version(self) -> ProtocolVersion {
        match self {
            // Stable features
            ProtocolFeature::_DeprecatedMinProtocolVersionNep92 => 31,
            ProtocolFeature::_DeprecatedMinProtocolVersionNep92Fix => 32,
            ProtocolFeature::_DeprecatedCorrectRandomValue => 33,
            ProtocolFeature::_DeprecatedImplicitAccountCreation => 35,
            ProtocolFeature::_DeprecatedEnableInflation => 36,
            ProtocolFeature::_DeprecatedUpgradabilityFix => 37,
            ProtocolFeature::_DeprecatedCreateHash => 38,
            ProtocolFeature::_DeprecatedDeleteKeyStorageUsage => 40,
            ProtocolFeature::_DeprecatedShardChunkHeaderUpgrade => 41,
            ProtocolFeature::_DeprecatedCreateReceiptIdSwitchToCurrentBlock
            | ProtocolFeature::_DeprecatedLowerStorageCost => 42,
            ProtocolFeature::_DeprecatedDeleteActionRestriction => 43,
            ProtocolFeature::_DeprecatedFixApplyChunks => 44,
            ProtocolFeature::_DeprecatedRectifyInflation
            | ProtocolFeature::_DeprecatedAccessKeyNonceRange => 45,
            ProtocolFeature::_DeprecatedAccountVersions
            | ProtocolFeature::_DeprecatedTransactionSizeLimit
            | ProtocolFeature::_DeprecatedFixStorageUsage
            | ProtocolFeature::_DeprecatedCapMaxGasPrice
            | ProtocolFeature::_DeprecatedCountRefundReceiptsInGasLimit
            | ProtocolFeature::_DeprecatedMathExtension => 46,
            ProtocolFeature::_DeprecatedRestoreReceiptsAfterFixApplyChunks => 47,
            ProtocolFeature::_DeprecatedWasmer2
            | ProtocolFeature::_DeprecatedLowerDataReceiptAndEcrecoverBaseCost
            | ProtocolFeature::_DeprecatedLowerRegularOpCost
            | ProtocolFeature::SimpleNightshade => 48,
            ProtocolFeature::_DeprecatedLowerRegularOpCost2
            | ProtocolFeature::_DeprecatedLimitContractFunctionsNumber
            | ProtocolFeature::_DeprecatedBlockHeaderV3
            | ProtocolFeature::_DeprecatedAliasValidatorSelectionAlgorithm => 49,
            ProtocolFeature::_DeprecatedSynchronizeBlockChunkProduction
            | ProtocolFeature::_DeprecatedCorrectStackLimit => 50,
            ProtocolFeature::_DeprecatedAccessKeyNonceForImplicitAccounts => 51,
            ProtocolFeature::_DeprecatedIncreaseDeploymentCost
            | ProtocolFeature::_DeprecatedFunctionCallWeight
            | ProtocolFeature::_DeprecatedLimitContractLocals
            | ProtocolFeature::_DeprecatedChunkNodesCache
            | ProtocolFeature::_DeprecatedLowerStorageKeyLimit => 53,
            ProtocolFeature::_DeprecatedAltBn128 => 55,
            ProtocolFeature::ChunkOnlyProducers | ProtocolFeature::_DeprecatedMaxKickoutStake => 56,
            ProtocolFeature::_DeprecatedAccountIdInFunctionCallPermission => 57,
            ProtocolFeature::_DeprecatedEd25519Verify
            | ProtocolFeature::_DeprecatedZeroBalanceAccount
            | ProtocolFeature::_DeprecatedDelegateAction => 59,
            ProtocolFeature::_DeprecatedComputeCosts
            | ProtocolFeature::_DeprecatedFlatStorageReads => 61,
            ProtocolFeature::_DeprecatedPreparationV2
            | ProtocolFeature::_DeprecatedNearVmRuntime => 62,
            ProtocolFeature::_DeprecatedBlockHeaderV4 => 63,
            ProtocolFeature::_DeprecatedRestrictTla
            | ProtocolFeature::_DeprecatedTestnetFewerBlockProducers
            | ProtocolFeature::SimpleNightshadeV2 => 64,
            ProtocolFeature::SimpleNightshadeV3 => 65,
            ProtocolFeature::_DeprecatedDecreaseFunctionCallBaseCost
            | ProtocolFeature::_DeprecatedFixedMinimumNewReceiptGas => 66,
            ProtocolFeature::_DeprecatedYieldExecution => 67,
            ProtocolFeature::CongestionControl
            | ProtocolFeature::_DeprecatedRemoveAccountWithLongStorageKey => 68,
            ProtocolFeature::_DeprecatedStatelessValidation => 69,
            ProtocolFeature::_DeprecatedBLS12381
            | ProtocolFeature::_DeprecatedEthImplicitAccounts => 70,
            ProtocolFeature::_DeprecatedFixMinStakeRatio => 71,
            ProtocolFeature::_DeprecatedIncreaseStorageProofSizeSoftLimit
            | ProtocolFeature::_DeprecatedChunkEndorsementV2
            | ProtocolFeature::_DeprecatedChunkEndorsementsInBlockHeader
<<<<<<< HEAD
            | ProtocolFeature::StateStoredReceipt => 72,
            ProtocolFeature::ExcludeContractCodeFromStateWitness => 73,
            ProtocolFeature::_DeprecatedFixStakingThreshold
            | ProtocolFeature::_DeprecatedRejectBlocksWithOutdatedProtocolVersions
            | ProtocolFeature::_DeprecatedFixChunkProducerStakingThreshold
=======
            | ProtocolFeature::_DeprecatedStateStoredReceipt => 72,
            ProtocolFeature::_DeprecatedExcludeContractCodeFromStateWitness => 73,
            ProtocolFeature::FixStakingThreshold
            | ProtocolFeature::RejectBlocksWithOutdatedProtocolVersions
            | ProtocolFeature::FixChunkProducerStakingThreshold
>>>>>>> 3648fd2d
            | ProtocolFeature::_DeprecatedRelaxedChunkValidation
            | ProtocolFeature::_DeprecatedRemoveCheckBalance
            | ProtocolFeature::BandwidthScheduler
            | ProtocolFeature::_DeprecatedCurrentEpochStateSync => 74,
            ProtocolFeature::SimpleNightshadeV4 => 75,
            ProtocolFeature::SimpleNightshadeV5 => 76,
            ProtocolFeature::GlobalContracts
            | ProtocolFeature::BlockHeightForReceiptId
            | ProtocolFeature::ProduceOptimisticBlock => 77,

            // Nightly features:
            ProtocolFeature::FixContractLoadingCost => 129,
            // TODO(#11201): When stabilizing this feature in mainnet, also remove the temporary code
            // that always enables this for mocknet (see config_mocknet function).
            ProtocolFeature::ShuffleShardAssignments => 143,
            ProtocolFeature::ExcludeExistingCodeFromWitnessForCodeLen => 148,
            // Place features that are not yet in Nightly below this line.
        }
    }

    pub fn enabled(&self, protocol_version: ProtocolVersion) -> bool {
        protocol_version >= self.protocol_version()
    }
}

/// The protocol version of the genesis block on mainnet and testnet.
pub const PROD_GENESIS_PROTOCOL_VERSION: ProtocolVersion = 29;

/// Minimum supported protocol version for the current binary
pub const MIN_SUPPORTED_PROTOCOL_VERSION: ProtocolVersion = 75;

/// Current protocol version used on the mainnet with all stable features.
const STABLE_PROTOCOL_VERSION: ProtocolVersion = 77;

// On nightly, pick big enough version to support all features.
const NIGHTLY_PROTOCOL_VERSION: ProtocolVersion = 149;

/// Largest protocol version supported by the current binary.
pub const PROTOCOL_VERSION: ProtocolVersion =
    if cfg!(feature = "nightly") { NIGHTLY_PROTOCOL_VERSION } else { STABLE_PROTOCOL_VERSION };

/// Both, outgoing and incoming tcp connections to peers, will be rejected if `peer's`
/// protocol version is lower than this.
/// TODO(pugachag): revert back to `- 3` after mainnet is upgraded
pub const PEER_MIN_ALLOWED_PROTOCOL_VERSION: ProtocolVersion = STABLE_PROTOCOL_VERSION - 4;<|MERGE_RESOLUTION|>--- conflicted
+++ resolved
@@ -368,19 +368,11 @@
             ProtocolFeature::_DeprecatedIncreaseStorageProofSizeSoftLimit
             | ProtocolFeature::_DeprecatedChunkEndorsementV2
             | ProtocolFeature::_DeprecatedChunkEndorsementsInBlockHeader
-<<<<<<< HEAD
-            | ProtocolFeature::StateStoredReceipt => 72,
-            ProtocolFeature::ExcludeContractCodeFromStateWitness => 73,
+            | ProtocolFeature::_DeprecatedStateStoredReceipt => 72,
+            ProtocolFeature::_DeprecatedExcludeContractCodeFromStateWitness => 73,
             ProtocolFeature::_DeprecatedFixStakingThreshold
             | ProtocolFeature::_DeprecatedRejectBlocksWithOutdatedProtocolVersions
             | ProtocolFeature::_DeprecatedFixChunkProducerStakingThreshold
-=======
-            | ProtocolFeature::_DeprecatedStateStoredReceipt => 72,
-            ProtocolFeature::_DeprecatedExcludeContractCodeFromStateWitness => 73,
-            ProtocolFeature::FixStakingThreshold
-            | ProtocolFeature::RejectBlocksWithOutdatedProtocolVersions
-            | ProtocolFeature::FixChunkProducerStakingThreshold
->>>>>>> 3648fd2d
             | ProtocolFeature::_DeprecatedRelaxedChunkValidation
             | ProtocolFeature::_DeprecatedRemoveCheckBalance
             | ProtocolFeature::BandwidthScheduler
