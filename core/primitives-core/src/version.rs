use crate::types::ProtocolVersion;

/// New Protocol features should go here. Features are guarded by their corresponding feature flag.
/// For example, if we have `ProtocolFeature::EVM` and a corresponding feature flag `evm`, it will look
/// like
///
/// #[cfg(feature = "protocol_feature_evm")]
/// EVM code
///
#[derive(Hash, PartialEq, Eq, Clone, Copy, Debug)]
pub enum ProtocolFeature {
    // stable features
    _DeprecatedImplicitAccountCreation,
    _DeprecatedRectifyInflation,
    /// Add `AccessKey` nonce range by setting nonce to `(block_height - 1) * 1e6`, see
    /// <https://github.com/near/nearcore/issues/3779>.
    _DeprecatedAccessKeyNonceRange,
    /// Don't process any receipts for shard when chunk is not present.
    /// Always use gas price computed in the previous block.
    _DeprecatedFixApplyChunks,
<<<<<<< HEAD
    _DeprecateLowerStorageCost,
=======
    _DeprecatedLowerStorageCost,
>>>>>>> bb9eb7b8
    _DeprecatedDeleteActionRestriction,
    /// Add versions to `Account` data structure
    _DeprecatedAccountVersions,
    _DeprecatedTransactionSizeLimit,
    /// Fix a bug in `storage_usage` for account caused by #3824
    _DeprecatedFixStorageUsage,
    /// Cap maximum gas price to 2,000,000,000 yoctoNEAR
    _DeprecatedCapMaxGasPrice,
    _DeprecatedCountRefundReceiptsInGasLimit,
    /// Add `ripemd60` and `ecrecover` host function
    _DeprecatedMathExtension,
    /// Restore receipts that were previously stuck because of
    /// <https://github.com/near/nearcore/pull/4228>.
    RestoreReceiptsAfterFixApplyChunks,
    /// Minimum protocol version for NEP-92
    _DeprecatedMinProtocolVersionNep92,
    /// Minimum protocol version for NEP-92 fix
    _DeprecatedMinProtocolVersionNep92Fix,
    /// Creates a unique random seed to be provided to `VMContext` from a given `action_hash` and a given `random_seed`
    _DeprecatedCorrectRandomValue,
    /// The protocol version that enables reward on mainnet
    _DeprecatedEnableInflation,
    /// Fix upgrade to use the latest voted protocol version instead of the current epoch protocol
    /// version when there is no new change in protocol version
    _DeprecatedUpgradabilityFix,
    /// Updates the way receipt ID, data ID and random seeds are constructed
    _DeprecatedCreateHash,
    /// Fix the storage usage of the delete key action
    _DeprecatedDeleteKeyStorageUsage,
    /// Upgrade for shard chunk header
    _DeprecatedShardChunkHeaderUpgrade,
    /// Updates the way receipt ID is constructed to use current block hash instead of last block hash
    _DeprecatedCreateReceiptIdSwitchToCurrentBlock,
    /// Pessimistic gas price estimation uses a fixed value of `minimum_new_receipt_gas` to stop being
    /// tied to the function call base cost
    FixedMinimumNewReceiptGas,
    /// This feature switch our WASM engine implementation from wasmer 0.* to
    /// wasmer 2.*, bringing better performance and reliability.
    ///
    /// The implementations should be sufficiently similar for this to not be a
    /// protocol upgrade, but we conservatively do a protocol upgrade to be on
    /// the safe side.
    ///
    /// Although wasmer2 is faster, we don't change fees with this protocol
    /// version -- we can safely do that in a separate step.
    Wasmer2,
    SimpleNightshade,
    LowerDataReceiptAndEcrecoverBaseCost,
    /// Lowers the cost of wasm instruction due to switch to wasmer2.
    LowerRegularOpCost,
    /// Lowers the cost of wasm instruction due to switch to faster,
    /// compiler-intrinsics based gas counter.
    LowerRegularOpCost2,
    /// Limit number of wasm functions in one contract. See
    /// <https://github.com/near/nearcore/pull/4954> for more details.
    LimitContractFunctionsNumber,
    BlockHeaderV3,
    /// Changes how we select validators for epoch and how we select validators
    /// within epoch.  See <https://github.com/near/NEPs/pull/167> for general
    /// description, note that we would not introduce chunk-only validators with
    /// this feature
    AliasValidatorSelectionAlgorithm,
    /// Make block producers produce chunks for the same block they would later produce to avoid
    /// network delays
    SynchronizeBlockChunkProduction,
    /// Change the algorithm to count WASM stack usage to avoid under counting in
    /// some cases.
    CorrectStackLimit,
    /// Add `AccessKey` nonce range for implicit accounts, as in `AccessKeyNonceRange` feature.
    AccessKeyNonceForImplicitAccounts,
    /// Increase cost per deployed code byte to cover for the compilation steps
    /// that a deployment triggers. Only affects the action execution cost.
    IncreaseDeploymentCost,
    FunctionCallWeight,
    /// This feature enforces a global limit on the function local declarations in a WebAssembly
    /// contract. See <...> for more information.
    LimitContractLocals,
    /// Ensure caching all nodes in the chunk for which touching trie node cost was charged. Charge for each such node
    /// only once per chunk at the first access time.
    ChunkNodesCache,
    /// Lower `max_length_storage_key` limit, which itself limits trie node sizes.
    LowerStorageKeyLimit,
    // alt_bn128_g1_multiexp, alt_bn128_g1_sum, alt_bn128_pairing_check host functions
    AltBn128,
    ChunkOnlyProducers,
    /// Ensure the total stake of validators that are kicked out does not exceed a percentage of total stakes
    MaxKickoutStake,
    /// Validate account id for function call access keys.
    AccountIdInFunctionCallPermission,
    /// Zero Balance Account NEP 448: <https://github.com/near/NEPs/pull/448>
    ZeroBalanceAccount,
    /// Execute a set of actions on behalf of another account.
    ///
    /// Meta Transaction NEP-366: <https://github.com/near/NEPs/blob/master/neps/nep-0366.md>
    DelegateAction,
    Ed25519Verify,
    /// Decouple compute and gas costs of operations to safely limit the compute time it takes to
    /// process the chunk.
    ///
    /// Compute Costs NEP-455: <https://github.com/near/NEPs/blob/master/neps/nep-0455.md>
    ComputeCosts,
    /// Decrease the cost of function call action. Only affects the execution cost.
    DecreaseFunctionCallBaseCost,
    /// Enable flat storage for reads, reducing number of DB accesses from `2 * key.len()` in
    /// the worst case to 2.
    ///
    /// Flat Storage NEP-399: <https://github.com/near/NEPs/blob/master/neps/nep-0399.md>
    FlatStorageReads,
    /// Enables preparation V2. Note that this setting is not supported in production settings
    /// without NearVmRuntime enabled alongside it, as the VM runner would be too slow.
    PreparationV2,
    /// Enables Near-Vm. Note that this setting is not at all supported without PreparationV2,
    /// as it hardcodes preparation v2 code into the generated assembly.
    NearVmRuntime,
    BlockHeaderV4,
    /// Resharding V2. A new implementation for resharding and a new shard
    /// layout for the production networks.
    SimpleNightshadeV2,
    /// Built on top of Resharding V2. Changes shard layout to V3 to split shard 2 into two parts.
    SimpleNightshadeV3,
    /// In case not all validator seats are occupied our algorithm provide incorrect minimal seat
    /// price - it reports as alpha * sum_stake instead of alpha * sum_stake / (1 - alpha), where
    /// alpha is min stake ratio
    FixStakingThreshold,
    /// In case not all validator seats are occupied, the minimum seat price of a chunk producer
    /// used to depend on the number of existing shards, which is no longer the case.
    FixChunkProducerStakingThreshold,
    /// Charge for contract loading before it happens.
    FixContractLoadingCost,
    /// Enables rejection of blocks with outdated protocol versions.
    RejectBlocksWithOutdatedProtocolVersions,
    // NEP: https://github.com/near/NEPs/pull/488
    BLS12381,
    RestrictTla,
    /// Increases the number of chunk producers.
    TestnetFewerBlockProducers,
    /// Enables stateless validation which is introduced in <https://github.com/near/NEPs/pull/509>
    /// LowerValidatorKickoutPercentForDebugging: lower block and chunk validator kickout percent from 90 to 50.
    /// SingleShardTracking: single shard tracking for stateless validation.
    /// StateWitnessSizeLimit: state witness size limits.
    /// PerReceiptHardStorageProofLimit: limit the size of storage proof generated by a single receipt.
    /// WitnessTransactionLimits: size limits for transactions included in a ChunkStateWitness.
    /// NoChunkOnlyProducers: no chunk-only producers in stateless validation.
    StatelessValidation,
    EthImplicitAccounts,
    /// Enables yield execution which is introduced in <https://github.com/near/NEPs/pull/519>
    YieldExecution,
    /// Bring minimum required validator stake effectively to ~10K NEAR as of 2024-08-15.
    /// Fixes increase to 100K NEAR in the previous protocol version.
    /// See #11953 for more details.
    FixMinStakeRatio,
    /// Increases main_storage_proof_size_soft_limit parameter from 3mb to 4mb
    IncreaseStorageProofSizeSoftLimit,

    // Shuffle shard assignments for chunk producers at every epoch.
    ShuffleShardAssignments,
    /// Cross-shard congestion control according to <https://github.com/near/NEPs/pull/539>.
    CongestionControl,
    /// Remove account with long storage key.
    RemoveAccountWithLongStorageKey,
    /// Change the structure of ChunkEndorsement to have (shard_id, epoch_id, height_created)
    /// instead of chunk_hash
    ChunkEndorsementV2,
    // Include a bitmap of endorsements from chunk validator in the block header
    // in order to calculate the rewards and kickouts for the chunk validators.
    // This feature introduces BlockHeaderV5.
    ChunkEndorsementsInBlockHeader,
    /// Store receipts in State in the StateStoredReceipt format.
    StateStoredReceipt,
    /// Resharding V3 - Adding "game.hot.tg-0" boundary.
    SimpleNightshadeV4,
    /// Resharding V3 - Adding "earn.kaiching" boundary.
    SimpleNightshadeV5,
    /// Exclude contract code from the chunk state witness and distribute it to chunk validators separately.
    ExcludeContractCodeFromStateWitness,
    /// A scheduler which limits bandwidth for sending receipts between shards.
    BandwidthScheduler,
    /// Indicates that the "sync_hash" used to identify the point in the chain to sync state to
    /// should no longer be the first block of the epoch, but a couple blocks after that in order
    /// to sync the current epoch's state. This is not strictly a protocol feature, but is included
    /// here to coordinate among nodes
    CurrentEpochStateSync,
    /// Relaxed validation of transactions included in a chunk.
    ///
    /// Chunks no longer become entirely invalid in case invalid transactions are included in the
    /// chunk. Instead the transactions are discarded during their conversion to receipts.
    RelaxedChunkValidation,
    /// This enables us to remove the expensive check_balance call from the runtime.
    RemoveCheckBalance,
    /// Exclude existing contract code in deploy-contract and delete-account actions from the chunk state witness.
    /// Instead of sending code in the witness, the code checks the code-size using the internal trie nodes.
    ExcludeExistingCodeFromWitnessForCodeLen,
    /// Use the block height instead of the block hash to calculate the receipt ID.
    BlockHeightForReceiptId,
    /// Enable optimistic block production.
    ProduceOptimisticBlock,
    GlobalContracts,
}

impl ProtocolFeature {
    pub const fn protocol_version(self) -> ProtocolVersion {
        match self {
            // Stable features
            ProtocolFeature::_DeprecatedMinProtocolVersionNep92 => 31,
            ProtocolFeature::_DeprecatedMinProtocolVersionNep92Fix => 32,
            ProtocolFeature::_DeprecatedCorrectRandomValue => 33,
            ProtocolFeature::_DeprecatedImplicitAccountCreation => 35,
            ProtocolFeature::_DeprecatedEnableInflation => 36,
            ProtocolFeature::_DeprecatedUpgradabilityFix => 37,
            ProtocolFeature::_DeprecatedCreateHash => 38,
            ProtocolFeature::_DeprecatedDeleteKeyStorageUsage => 40,
            ProtocolFeature::_DeprecatedShardChunkHeaderUpgrade => 41,
<<<<<<< HEAD
            ProtocolFeature::_DeprecatedCreateReceiptIdSwitchToCurrentBlock | ProtocolFeature::_DeprecateLowerStorageCost => 42,
            ProtocolFeature::_DeprecatedDeleteActionRestriction => 43,
            ProtocolFeature::_DeprecatedFixApplyChunks => 44,
            ProtocolFeature::_DeprecatedRectifyInflation | ProtocolFeature::_DeprecatedAccessKeyNonceRange => 45,
            ProtocolFeature::_DeprecatedAccountVersions
            | ProtocolFeature::_DeprecatedTransactionSizeLimit
            | ProtocolFeature::_DeprecatedFixStorageUsage
            | ProtocolFeature::_DeprecatedCapMaxGasPrice
            | ProtocolFeature::_DeprecatedCountRefundReceiptsInGasLimit
            | ProtocolFeature::_DeprecatedMathExtension => 46,
=======
            ProtocolFeature::_DeprecatedCreateReceiptIdSwitchToCurrentBlock | ProtocolFeature::_DeprecatedLowerStorageCost => 42,
            ProtocolFeature::_DeprecatedDeleteActionRestriction => 43,
            ProtocolFeature::_DeprecatedFixApplyChunks => 44,
            ProtocolFeature::_DeprecatedRectifyInflation | ProtocolFeature::_DeprecatedAccessKeyNonceRange => 45,
            ProtocolFeature::AccountVersions
            | ProtocolFeature::TransactionSizeLimit
            | ProtocolFeature::FixStorageUsage
            | ProtocolFeature::CapMaxGasPrice
            | ProtocolFeature::CountRefundReceiptsInGasLimit
            | ProtocolFeature::MathExtension => 46,
>>>>>>> bb9eb7b8
            ProtocolFeature::RestoreReceiptsAfterFixApplyChunks => 47,
            ProtocolFeature::Wasmer2
            | ProtocolFeature::LowerDataReceiptAndEcrecoverBaseCost
            | ProtocolFeature::LowerRegularOpCost
            | ProtocolFeature::SimpleNightshade => 48,
            ProtocolFeature::LowerRegularOpCost2
            | ProtocolFeature::LimitContractFunctionsNumber
            | ProtocolFeature::BlockHeaderV3
            | ProtocolFeature::AliasValidatorSelectionAlgorithm => 49,
            ProtocolFeature::SynchronizeBlockChunkProduction
            | ProtocolFeature::CorrectStackLimit => 50,
            ProtocolFeature::AccessKeyNonceForImplicitAccounts => 51,
            ProtocolFeature::IncreaseDeploymentCost
            | ProtocolFeature::FunctionCallWeight
            | ProtocolFeature::LimitContractLocals
            | ProtocolFeature::ChunkNodesCache
            | ProtocolFeature::LowerStorageKeyLimit => 53,
            ProtocolFeature::AltBn128 => 55,
            ProtocolFeature::ChunkOnlyProducers | ProtocolFeature::MaxKickoutStake => 56,
            ProtocolFeature::AccountIdInFunctionCallPermission => 57,
            ProtocolFeature::Ed25519Verify
            | ProtocolFeature::ZeroBalanceAccount
            | ProtocolFeature::DelegateAction => 59,
            ProtocolFeature::ComputeCosts | ProtocolFeature::FlatStorageReads => 61,
            ProtocolFeature::PreparationV2 | ProtocolFeature::NearVmRuntime => 62,
            ProtocolFeature::BlockHeaderV4 => 63,
            ProtocolFeature::RestrictTla
            | ProtocolFeature::TestnetFewerBlockProducers
            | ProtocolFeature::SimpleNightshadeV2 => 64,
            ProtocolFeature::SimpleNightshadeV3 => 65,
            ProtocolFeature::DecreaseFunctionCallBaseCost
            | ProtocolFeature::FixedMinimumNewReceiptGas => 66,
            ProtocolFeature::YieldExecution => 67,
            ProtocolFeature::CongestionControl
            | ProtocolFeature::RemoveAccountWithLongStorageKey => 68,
            ProtocolFeature::StatelessValidation => 69,
            ProtocolFeature::BLS12381 | ProtocolFeature::EthImplicitAccounts => 70,
            ProtocolFeature::FixMinStakeRatio => 71,
            ProtocolFeature::IncreaseStorageProofSizeSoftLimit
            | ProtocolFeature::ChunkEndorsementV2
            | ProtocolFeature::ChunkEndorsementsInBlockHeader
            | ProtocolFeature::StateStoredReceipt => 72,
            ProtocolFeature::ExcludeContractCodeFromStateWitness => 73,
            ProtocolFeature::FixStakingThreshold
            | ProtocolFeature::RejectBlocksWithOutdatedProtocolVersions
            | ProtocolFeature::FixChunkProducerStakingThreshold
            | ProtocolFeature::RelaxedChunkValidation
            | ProtocolFeature::RemoveCheckBalance
            // BandwidthScheduler and CurrentEpochStateSync must be enabled
            // before ReshardingV3! When releasing this feature please make sure
            // to schedule separate protocol upgrades for these features.
            | ProtocolFeature::BandwidthScheduler
            | ProtocolFeature::CurrentEpochStateSync => 74,
            ProtocolFeature::SimpleNightshadeV4 => 75,
            ProtocolFeature::SimpleNightshadeV5 => 76,
            ProtocolFeature::GlobalContracts
            | ProtocolFeature::BlockHeightForReceiptId
            | ProtocolFeature::ProduceOptimisticBlock => 77,

            // Nightly features:
            ProtocolFeature::FixContractLoadingCost => 129,
            // TODO(#11201): When stabilizing this feature in mainnet, also remove the temporary code
            // that always enables this for mocknet (see config_mocknet function).
            ProtocolFeature::ShuffleShardAssignments => 143,
            ProtocolFeature::ExcludeExistingCodeFromWitnessForCodeLen => 148,
            // Place features that are not yet in Nightly below this line.
        }
    }

    pub fn enabled(&self, protocol_version: ProtocolVersion) -> bool {
        protocol_version >= self.protocol_version()
    }
}

/// The protocol version of the genesis block on mainnet and testnet.
pub const PROD_GENESIS_PROTOCOL_VERSION: ProtocolVersion = 29;

/// Minimum supported protocol version for the current binary
<<<<<<< HEAD
pub const MIN_SUPPORTED_PROTOCOL_VERSION: ProtocolVersion = 47;
=======
pub const MIN_SUPPORTED_PROTOCOL_VERSION: ProtocolVersion = 46;
>>>>>>> bb9eb7b8

/// Current protocol version used on the mainnet with all stable features.
const STABLE_PROTOCOL_VERSION: ProtocolVersion = 77;

// On nightly, pick big enough version to support all features.
const NIGHTLY_PROTOCOL_VERSION: ProtocolVersion = 149;

/// Largest protocol version supported by the current binary.
pub const PROTOCOL_VERSION: ProtocolVersion =
    if cfg!(feature = "nightly") { NIGHTLY_PROTOCOL_VERSION } else { STABLE_PROTOCOL_VERSION };

/// Both, outgoing and incoming tcp connections to peers, will be rejected if `peer's`
/// protocol version is lower than this.
/// TODO(pugachag): revert back to `- 3` after mainnet is upgraded
pub const PEER_MIN_ALLOWED_PROTOCOL_VERSION: ProtocolVersion = STABLE_PROTOCOL_VERSION - 4;

#[cfg(test)]
mod tests {
    use super::ProtocolFeature;

    #[test]
    fn test_resharding_dependencies() {
        let state_sync = ProtocolFeature::CurrentEpochStateSync.protocol_version();
        let bandwidth_scheduler = ProtocolFeature::BandwidthScheduler.protocol_version();
        let resharding_v3 = ProtocolFeature::SimpleNightshadeV4.protocol_version();

        assert!(state_sync < resharding_v3);
        assert!(bandwidth_scheduler < resharding_v3);
    }
}<|MERGE_RESOLUTION|>--- conflicted
+++ resolved
@@ -18,11 +18,7 @@
     /// Don't process any receipts for shard when chunk is not present.
     /// Always use gas price computed in the previous block.
     _DeprecatedFixApplyChunks,
-<<<<<<< HEAD
-    _DeprecateLowerStorageCost,
-=======
     _DeprecatedLowerStorageCost,
->>>>>>> bb9eb7b8
     _DeprecatedDeleteActionRestriction,
     /// Add versions to `Account` data structure
     _DeprecatedAccountVersions,
@@ -235,8 +231,7 @@
             ProtocolFeature::_DeprecatedCreateHash => 38,
             ProtocolFeature::_DeprecatedDeleteKeyStorageUsage => 40,
             ProtocolFeature::_DeprecatedShardChunkHeaderUpgrade => 41,
-<<<<<<< HEAD
-            ProtocolFeature::_DeprecatedCreateReceiptIdSwitchToCurrentBlock | ProtocolFeature::_DeprecateLowerStorageCost => 42,
+            ProtocolFeature::_DeprecatedCreateReceiptIdSwitchToCurrentBlock | ProtocolFeature::_DeprecatedLowerStorageCost => 42,
             ProtocolFeature::_DeprecatedDeleteActionRestriction => 43,
             ProtocolFeature::_DeprecatedFixApplyChunks => 44,
             ProtocolFeature::_DeprecatedRectifyInflation | ProtocolFeature::_DeprecatedAccessKeyNonceRange => 45,
@@ -246,18 +241,6 @@
             | ProtocolFeature::_DeprecatedCapMaxGasPrice
             | ProtocolFeature::_DeprecatedCountRefundReceiptsInGasLimit
             | ProtocolFeature::_DeprecatedMathExtension => 46,
-=======
-            ProtocolFeature::_DeprecatedCreateReceiptIdSwitchToCurrentBlock | ProtocolFeature::_DeprecatedLowerStorageCost => 42,
-            ProtocolFeature::_DeprecatedDeleteActionRestriction => 43,
-            ProtocolFeature::_DeprecatedFixApplyChunks => 44,
-            ProtocolFeature::_DeprecatedRectifyInflation | ProtocolFeature::_DeprecatedAccessKeyNonceRange => 45,
-            ProtocolFeature::AccountVersions
-            | ProtocolFeature::TransactionSizeLimit
-            | ProtocolFeature::FixStorageUsage
-            | ProtocolFeature::CapMaxGasPrice
-            | ProtocolFeature::CountRefundReceiptsInGasLimit
-            | ProtocolFeature::MathExtension => 46,
->>>>>>> bb9eb7b8
             ProtocolFeature::RestoreReceiptsAfterFixApplyChunks => 47,
             ProtocolFeature::Wasmer2
             | ProtocolFeature::LowerDataReceiptAndEcrecoverBaseCost
@@ -336,11 +319,7 @@
 pub const PROD_GENESIS_PROTOCOL_VERSION: ProtocolVersion = 29;
 
 /// Minimum supported protocol version for the current binary
-<<<<<<< HEAD
 pub const MIN_SUPPORTED_PROTOCOL_VERSION: ProtocolVersion = 47;
-=======
-pub const MIN_SUPPORTED_PROTOCOL_VERSION: ProtocolVersion = 46;
->>>>>>> bb9eb7b8
 
 /// Current protocol version used on the mainnet with all stable features.
 const STABLE_PROTOCOL_VERSION: ProtocolVersion = 77;
