use crate::types::ProtocolVersion;

/// New Protocol features should go here. Features are guarded by their corresponding feature flag.
/// For example, if we have `ProtocolFeature::EVM` and a corresponding feature flag `evm`, it will look
/// like
///
/// #[cfg(feature = "protocol_feature_evm")]
/// EVM code
///
#[derive(Hash, PartialEq, Eq, Clone, Copy, Debug)]
pub enum ProtocolFeature {
    #[deprecated]
    _DeprecatedImplicitAccountCreation,
    #[deprecated]
    _DeprecatedRectifyInflation,
    /// Add `AccessKey` nonce range by setting nonce to `(block_height - 1) * 1e6`, see
    /// <https://github.com/near/nearcore/issues/3779>.
    #[deprecated]
    _DeprecatedAccessKeyNonceRange,
    /// Don't process any receipts for shard when chunk is not present.
    /// Always use gas price computed in the previous block.
    #[deprecated]
    _DeprecatedFixApplyChunks,
    #[deprecated]
    _DeprecatedLowerStorageCost,
    #[deprecated]
    _DeprecatedDeleteActionRestriction,
    /// Add versions to `Account` data structure
    #[deprecated]
    _DeprecatedAccountVersions,
    #[deprecated]
    _DeprecatedTransactionSizeLimit,
    /// Fix a bug in `storage_usage` for account caused by #3824
    #[deprecated]
    _DeprecatedFixStorageUsage,
    /// Cap maximum gas price to 2,000,000,000 yoctoNEAR
    #[deprecated]
    _DeprecatedCapMaxGasPrice,
    #[deprecated]
    _DeprecatedCountRefundReceiptsInGasLimit,
    /// Add `ripemd60` and `ecrecover` host function
    #[deprecated]
    _DeprecatedMathExtension,
    /// Restore receipts that were previously stuck because of
    /// <https://github.com/near/nearcore/pull/4228>.
    #[deprecated]
    _DeprecatedRestoreReceiptsAfterFixApplyChunks,
    /// Minimum protocol version for NEP-92
    #[deprecated]
    _DeprecatedMinProtocolVersionNep92,
    /// Minimum protocol version for NEP-92 fix
    #[deprecated]
    _DeprecatedMinProtocolVersionNep92Fix,
    /// Creates a unique random seed to be provided to `VMContext` from a given `action_hash` and a given `random_seed`
    #[deprecated]
    _DeprecatedCorrectRandomValue,
    /// The protocol version that enables reward on mainnet
    #[deprecated]
    _DeprecatedEnableInflation,
    /// Fix upgrade to use the latest voted protocol version instead of the current epoch protocol
    /// version when there is no new change in protocol version
    #[deprecated]
    _DeprecatedUpgradabilityFix,
    /// Updates the way receipt ID, data ID and random seeds are constructed
    #[deprecated]
    _DeprecatedCreateHash,
    /// Fix the storage usage of the delete key action
    #[deprecated]
    _DeprecatedDeleteKeyStorageUsage,
    /// Upgrade for shard chunk header
    #[deprecated]
    _DeprecatedShardChunkHeaderUpgrade,
    /// Updates the way receipt ID is constructed to use current block hash instead of last block hash
    #[deprecated]
    _DeprecatedCreateReceiptIdSwitchToCurrentBlock,
    /// Pessimistic gas price estimation uses a fixed value of `minimum_new_receipt_gas` to stop being
    /// tied to the function call base cost
    #[deprecated]
    _DeprecatedFixedMinimumNewReceiptGas,
    /// This feature switch our WASM engine implementation from wasmer 0.* to
    /// wasmer 2.*, bringing better performance and reliability.
    ///
    /// The implementations should be sufficiently similar for this to not be a
    /// protocol upgrade, but we conservatively do a protocol upgrade to be on
    /// the safe side.
    ///
    /// Although wasmer2 is faster, we don't change fees with this protocol
    /// version -- we can safely do that in a separate step.
    #[deprecated]
    _DeprecatedWasmer2,
    SimpleNightshade,
    #[deprecated]
    _DeprecatedLowerDataReceiptAndEcrecoverBaseCost,
    /// Lowers the cost of wasm instruction due to switch to wasmer2.
    #[deprecated]
    _DeprecatedLowerRegularOpCost,
    /// Lowers the cost of wasm instruction due to switch to faster,
    /// compiler-intrinsics based gas counter.
    #[deprecated]
    _DeprecatedLowerRegularOpCost2,
    /// Limit number of wasm functions in one contract. See
    /// <https://github.com/near/nearcore/pull/4954> for more details.
    #[deprecated]
    _DeprecatedLimitContractFunctionsNumber,
    #[deprecated]
    _DeprecatedBlockHeaderV3,
    /// Changes how we select validators for epoch and how we select validators
    /// within epoch.  See <https://github.com/near/NEPs/pull/167> for general
    /// description, note that we would not introduce chunk-only validators with
    /// this feature
    #[deprecated]
    _DeprecatedAliasValidatorSelectionAlgorithm,
    /// Make block producers produce chunks for the same block they would later produce to avoid
    /// network delays
    #[deprecated]
    _DeprecatedSynchronizeBlockChunkProduction,
    /// Change the algorithm to count WASM stack usage to avoid under counting in
    /// some cases.
    #[deprecated]
    _DeprecatedCorrectStackLimit,
    /// Add `AccessKey` nonce range for implicit accounts, as in `AccessKeyNonceRange` feature.
    #[deprecated]
    _DeprecatedAccessKeyNonceForImplicitAccounts,
    /// Increase cost per deployed code byte to cover for the compilation steps
    /// that a deployment triggers. Only affects the action execution cost.
    #[deprecated]
    _DeprecatedIncreaseDeploymentCost,
    #[deprecated]
    _DeprecatedFunctionCallWeight,
    /// This feature enforces a global limit on the function local declarations in a WebAssembly
    /// contract. See <...> for more information.
    #[deprecated]
    _DeprecatedLimitContractLocals,
    /// Ensure caching all nodes in the chunk for which touching trie node cost was charged. Charge for each such node
    /// only once per chunk at the first access time.
    #[deprecated]
    _DeprecatedChunkNodesCache,
    /// Lower `max_length_storage_key` limit, which itself limits trie node sizes.
    #[deprecated]
    _DeprecatedLowerStorageKeyLimit,
    // alt_bn128_g1_multiexp, alt_bn128_g1_sum, alt_bn128_pairing_check host functions
    #[deprecated]
    _DeprecatedAltBn128,
    ChunkOnlyProducers,
    /// Ensure the total stake of validators that are kicked out does not exceed a percentage of total stakes
    #[deprecated]
    _DeprecatedMaxKickoutStake,
    /// Validate account id for function call access keys.
    #[deprecated]
    _DeprecatedAccountIdInFunctionCallPermission,
    /// Zero Balance Account NEP 448: <https://github.com/near/NEPs/pull/448>
    #[deprecated]
    _DeprecatedZeroBalanceAccount,
    /// Execute a set of actions on behalf of another account.
    ///
    /// Meta Transaction NEP-366: <https://github.com/near/NEPs/blob/master/neps/nep-0366.md>
    #[deprecated]
    _DeprecatedDelegateAction,
    #[deprecated]
    _DeprecatedEd25519Verify,
    /// Decouple compute and gas costs of operations to safely limit the compute time it takes to
    /// process the chunk.
    ///
    /// Compute Costs NEP-455: <https://github.com/near/NEPs/blob/master/neps/nep-0455.md>
    #[deprecated]
    _DeprecatedComputeCosts,
    /// Decrease the cost of function call action. Only affects the execution cost.
    #[deprecated]
    _DeprecatedDecreaseFunctionCallBaseCost,
    /// Enable flat storage for reads, reducing number of DB accesses from `2 * key.len()` in
    /// the worst case to 2.
    ///
    /// Flat Storage NEP-399: <https://github.com/near/NEPs/blob/master/neps/nep-0399.md>
    #[deprecated]
    _DeprecatedFlatStorageReads,
    /// Enables preparation V2. Note that this setting is not supported in production settings
    /// without NearVmRuntime enabled alongside it, as the VM runner would be too slow.
    #[deprecated]
    _DeprecatedPreparationV2,
    /// Enables Near-Vm. Note that this setting is not at all supported without PreparationV2,
    /// as it hardcodes preparation v2 code into the generated assembly.
    #[deprecated]
    _DeprecatedNearVmRuntime,
    #[deprecated]
    _DeprecatedBlockHeaderV4,
    /// Resharding V2. A new implementation for resharding and a new shard
    /// layout for the production networks.
    SimpleNightshadeV2,
    /// Built on top of Resharding V2. Changes shard layout to V3 to split shard 2 into two parts.
    SimpleNightshadeV3,
    /// In case not all validator seats are occupied our algorithm provide incorrect minimal seat
    /// price - it reports as alpha * sum_stake instead of alpha * sum_stake / (1 - alpha), where
    /// alpha is min stake ratio
    FixStakingThreshold,
    /// In case not all validator seats are occupied, the minimum seat price of a chunk producer
    /// used to depend on the number of existing shards, which is no longer the case.
    FixChunkProducerStakingThreshold,
    /// Charge for contract loading before it happens.
    FixContractLoadingCost,
    /// Enables rejection of blocks with outdated protocol versions.
    RejectBlocksWithOutdatedProtocolVersions,
    // NEP: https://github.com/near/NEPs/pull/488
    #[deprecated]
    _DeprecatedBLS12381,
    #[deprecated]
    _DeprecatedRestrictTla,
    /// Increases the number of chunk producers.
    #[deprecated]
    _DeprecatedTestnetFewerBlockProducers,
    /// Enables stateless validation which is introduced in <https://github.com/near/NEPs/pull/509>
    /// LowerValidatorKickoutPercentForDebugging: lower block and chunk validator kickout percent from 90 to 50.
    /// SingleShardTracking: single shard tracking for stateless validation.
    /// StateWitnessSizeLimit: state witness size limits.
    /// PerReceiptHardStorageProofLimit: limit the size of storage proof generated by a single receipt.
    /// WitnessTransactionLimits: size limits for transactions included in a ChunkStateWitness.
    /// NoChunkOnlyProducers: no chunk-only producers in stateless validation.
    #[deprecated]
    _DeprecatedStatelessValidation,
    #[deprecated]
    _DeprecatedEthImplicitAccounts,
    /// Enables yield execution which is introduced in <https://github.com/near/NEPs/pull/519>
    #[deprecated]
    _DeprecatedYieldExecution,
    /// Bring minimum required validator stake effectively to ~10K NEAR as of 2024-08-15.
    /// Fixes increase to 100K NEAR in the previous protocol version.
    /// See #11953 for more details.
    #[deprecated]
    _DeprecatedFixMinStakeRatio,
    /// Increases main_storage_proof_size_soft_limit parameter from 3mb to 4mb
    #[deprecated]
    _DeprecatedIncreaseStorageProofSizeSoftLimit,

    // Shuffle shard assignments for chunk producers at every epoch.
    ShuffleShardAssignments,
    /// Cross-shard congestion control according to <https://github.com/near/NEPs/pull/539>.
    CongestionControl,
    /// Remove account with long storage key.
    #[deprecated]
    _DeprecatedRemoveAccountWithLongStorageKey,
    /// Change the structure of ChunkEndorsement to have (shard_id, epoch_id, height_created)
    /// instead of chunk_hash
    #[deprecated]
    _DeprecatedChunkEndorsementV2,
    // Include a bitmap of endorsements from chunk validator in the block header
    // in order to calculate the rewards and kickouts for the chunk validators.
    // This feature introduces BlockHeaderV5.
    #[deprecated]
    _DeprecatedChunkEndorsementsInBlockHeader,
    /// Store receipts in State in the StateStoredReceipt format.
    #[deprecated]
    _DeprecatedStateStoredReceipt,
    /// Resharding V3 - Adding "game.hot.tg-0" boundary.
    SimpleNightshadeV4,
    /// Resharding V3 - Adding "earn.kaiching" boundary.
    SimpleNightshadeV5,
    /// Exclude contract code from the chunk state witness and distribute it to chunk validators separately.
    #[deprecated]
    _DeprecatedExcludeContractCodeFromStateWitness,
    /// A scheduler which limits bandwidth for sending receipts between shards.
    BandwidthScheduler,
    /// Indicates that the "sync_hash" used to identify the point in the chain to sync state to
    /// should no longer be the first block of the epoch, but a couple blocks after that in order
    /// to sync the current epoch's state. This is not strictly a protocol feature, but is included
    /// here to coordinate among nodes
    _DeprecatedCurrentEpochStateSync,
    /// Relaxed validation of transactions included in a chunk.
    ///
    /// Chunks no longer become entirely invalid in case invalid transactions are included in the
    /// chunk. Instead the transactions are discarded during their conversion to receipts.
    ///
    /// support for code that does not do relaxed chunk validation has now been removed.
    #[deprecated(
        note = "Was used for protocol versions without relaxed chunk validation which is not supported anymore."
    )]
    _DeprecatedRelaxedChunkValidation,
    /// This enables us to remove the expensive check_balance call from the
    /// runtime.
    ///
    /// Support for code that does check balances has now been removed.
    #[deprecated(
        note = "Was used for protocol versions where we checked balances which is not supported anymore."
    )]
    _DeprecatedRemoveCheckBalance,
    /// Exclude existing contract code in deploy-contract and delete-account actions from the chunk state witness.
    /// Instead of sending code in the witness, the code checks the code-size using the internal trie nodes.
    ExcludeExistingCodeFromWitnessForCodeLen,
    /// Use the block height instead of the block hash to calculate the receipt ID.
    BlockHeightForReceiptId,
    /// Enable optimistic block production.
    ProduceOptimisticBlock,
    GlobalContracts,
}

impl ProtocolFeature {
    // The constructor must initialize all fields of the struct but some fields
    // are deprecated.  So unfortunately, we need this attribute here.  A better
    // fix is being discussed on
    // https://github.com/rust-lang/rust/issues/102777.
    #[allow(deprecated)]
    pub const fn protocol_version(self) -> ProtocolVersion {
        match self {
            // Stable features
            ProtocolFeature::_DeprecatedMinProtocolVersionNep92 => 31,
            ProtocolFeature::_DeprecatedMinProtocolVersionNep92Fix => 32,
            ProtocolFeature::_DeprecatedCorrectRandomValue => 33,
            ProtocolFeature::_DeprecatedImplicitAccountCreation => 35,
            ProtocolFeature::_DeprecatedEnableInflation => 36,
            ProtocolFeature::_DeprecatedUpgradabilityFix => 37,
            ProtocolFeature::_DeprecatedCreateHash => 38,
            ProtocolFeature::_DeprecatedDeleteKeyStorageUsage => 40,
            ProtocolFeature::_DeprecatedShardChunkHeaderUpgrade => 41,
            ProtocolFeature::_DeprecatedCreateReceiptIdSwitchToCurrentBlock
            | ProtocolFeature::_DeprecatedLowerStorageCost => 42,
            ProtocolFeature::_DeprecatedDeleteActionRestriction => 43,
            ProtocolFeature::_DeprecatedFixApplyChunks => 44,
            ProtocolFeature::_DeprecatedRectifyInflation
            | ProtocolFeature::_DeprecatedAccessKeyNonceRange => 45,
            ProtocolFeature::_DeprecatedAccountVersions
            | ProtocolFeature::_DeprecatedTransactionSizeLimit
            | ProtocolFeature::_DeprecatedFixStorageUsage
            | ProtocolFeature::_DeprecatedCapMaxGasPrice
            | ProtocolFeature::_DeprecatedCountRefundReceiptsInGasLimit
            | ProtocolFeature::_DeprecatedMathExtension => 46,
            ProtocolFeature::_DeprecatedRestoreReceiptsAfterFixApplyChunks => 47,
            ProtocolFeature::_DeprecatedWasmer2
            | ProtocolFeature::_DeprecatedLowerDataReceiptAndEcrecoverBaseCost
            | ProtocolFeature::_DeprecatedLowerRegularOpCost
            | ProtocolFeature::SimpleNightshade => 48,
            ProtocolFeature::_DeprecatedLowerRegularOpCost2
            | ProtocolFeature::_DeprecatedLimitContractFunctionsNumber
            | ProtocolFeature::_DeprecatedBlockHeaderV3
            | ProtocolFeature::_DeprecatedAliasValidatorSelectionAlgorithm => 49,
            ProtocolFeature::_DeprecatedSynchronizeBlockChunkProduction
            | ProtocolFeature::_DeprecatedCorrectStackLimit => 50,
            ProtocolFeature::_DeprecatedAccessKeyNonceForImplicitAccounts => 51,
            ProtocolFeature::_DeprecatedIncreaseDeploymentCost
            | ProtocolFeature::_DeprecatedFunctionCallWeight
            | ProtocolFeature::_DeprecatedLimitContractLocals
            | ProtocolFeature::_DeprecatedChunkNodesCache
            | ProtocolFeature::_DeprecatedLowerStorageKeyLimit => 53,
            ProtocolFeature::_DeprecatedAltBn128 => 55,
            ProtocolFeature::ChunkOnlyProducers | ProtocolFeature::_DeprecatedMaxKickoutStake => 56,
            ProtocolFeature::_DeprecatedAccountIdInFunctionCallPermission => 57,
            ProtocolFeature::_DeprecatedEd25519Verify
            | ProtocolFeature::_DeprecatedZeroBalanceAccount
            | ProtocolFeature::_DeprecatedDelegateAction => 59,
            ProtocolFeature::_DeprecatedComputeCosts
            | ProtocolFeature::_DeprecatedFlatStorageReads => 61,
            ProtocolFeature::_DeprecatedPreparationV2
            | ProtocolFeature::_DeprecatedNearVmRuntime => 62,
            ProtocolFeature::_DeprecatedBlockHeaderV4 => 63,
            ProtocolFeature::_DeprecatedRestrictTla
            | ProtocolFeature::_DeprecatedTestnetFewerBlockProducers
            | ProtocolFeature::SimpleNightshadeV2 => 64,
            ProtocolFeature::SimpleNightshadeV3 => 65,
            ProtocolFeature::_DeprecatedDecreaseFunctionCallBaseCost
            | ProtocolFeature::_DeprecatedFixedMinimumNewReceiptGas => 66,
            ProtocolFeature::_DeprecatedYieldExecution => 67,
            ProtocolFeature::CongestionControl
<<<<<<< HEAD
            | ProtocolFeature::RemoveAccountWithLongStorageKey => 68,
            ProtocolFeature::StatelessValidation => 69,
            ProtocolFeature::BLS12381 | ProtocolFeature::EthImplicitAccounts => 70,
            ProtocolFeature::FixMinStakeRatio => 71,
            ProtocolFeature::IncreaseStorageProofSizeSoftLimit
            | ProtocolFeature::ChunkEndorsementV2
            | ProtocolFeature::ChunkEndorsementsInBlockHeader
            | ProtocolFeature::_DeprecatedStateStoredReceipt => 72,
            ProtocolFeature::_DeprecatedExcludeContractCodeFromStateWitness => 73,
=======
            | ProtocolFeature::_DeprecatedRemoveAccountWithLongStorageKey => 68,
            ProtocolFeature::_DeprecatedStatelessValidation => 69,
            ProtocolFeature::_DeprecatedBLS12381
            | ProtocolFeature::_DeprecatedEthImplicitAccounts => 70,
            ProtocolFeature::_DeprecatedFixMinStakeRatio => 71,
            ProtocolFeature::_DeprecatedIncreaseStorageProofSizeSoftLimit
            | ProtocolFeature::_DeprecatedChunkEndorsementV2
            | ProtocolFeature::_DeprecatedChunkEndorsementsInBlockHeader
            | ProtocolFeature::StateStoredReceipt => 72,
            ProtocolFeature::ExcludeContractCodeFromStateWitness => 73,
>>>>>>> d9de6a51
            ProtocolFeature::FixStakingThreshold
            | ProtocolFeature::RejectBlocksWithOutdatedProtocolVersions
            | ProtocolFeature::FixChunkProducerStakingThreshold
            | ProtocolFeature::_DeprecatedRelaxedChunkValidation
            | ProtocolFeature::_DeprecatedRemoveCheckBalance
            | ProtocolFeature::BandwidthScheduler
            | ProtocolFeature::_DeprecatedCurrentEpochStateSync => 74,
            ProtocolFeature::SimpleNightshadeV4 => 75,
            ProtocolFeature::SimpleNightshadeV5 => 76,
            ProtocolFeature::GlobalContracts
            | ProtocolFeature::BlockHeightForReceiptId
            | ProtocolFeature::ProduceOptimisticBlock => 77,

            // Nightly features:
            ProtocolFeature::FixContractLoadingCost => 129,
            // TODO(#11201): When stabilizing this feature in mainnet, also remove the temporary code
            // that always enables this for mocknet (see config_mocknet function).
            ProtocolFeature::ShuffleShardAssignments => 143,
            ProtocolFeature::ExcludeExistingCodeFromWitnessForCodeLen => 148,
            // Place features that are not yet in Nightly below this line.
        }
    }

    pub fn enabled(&self, protocol_version: ProtocolVersion) -> bool {
        protocol_version >= self.protocol_version()
    }
}

/// The protocol version of the genesis block on mainnet and testnet.
pub const PROD_GENESIS_PROTOCOL_VERSION: ProtocolVersion = 29;

/// Minimum supported protocol version for the current binary
pub const MIN_SUPPORTED_PROTOCOL_VERSION: ProtocolVersion = 75;

/// Current protocol version used on the mainnet with all stable features.
const STABLE_PROTOCOL_VERSION: ProtocolVersion = 77;

// On nightly, pick big enough version to support all features.
const NIGHTLY_PROTOCOL_VERSION: ProtocolVersion = 149;

/// Largest protocol version supported by the current binary.
pub const PROTOCOL_VERSION: ProtocolVersion =
    if cfg!(feature = "nightly") { NIGHTLY_PROTOCOL_VERSION } else { STABLE_PROTOCOL_VERSION };

/// Both, outgoing and incoming tcp connections to peers, will be rejected if `peer's`
/// protocol version is lower than this.
/// TODO(pugachag): revert back to `- 3` after mainnet is upgraded
pub const PEER_MIN_ALLOWED_PROTOCOL_VERSION: ProtocolVersion = STABLE_PROTOCOL_VERSION - 4;<|MERGE_RESOLUTION|>--- conflicted
+++ resolved
@@ -357,17 +357,6 @@
             | ProtocolFeature::_DeprecatedFixedMinimumNewReceiptGas => 66,
             ProtocolFeature::_DeprecatedYieldExecution => 67,
             ProtocolFeature::CongestionControl
-<<<<<<< HEAD
-            | ProtocolFeature::RemoveAccountWithLongStorageKey => 68,
-            ProtocolFeature::StatelessValidation => 69,
-            ProtocolFeature::BLS12381 | ProtocolFeature::EthImplicitAccounts => 70,
-            ProtocolFeature::FixMinStakeRatio => 71,
-            ProtocolFeature::IncreaseStorageProofSizeSoftLimit
-            | ProtocolFeature::ChunkEndorsementV2
-            | ProtocolFeature::ChunkEndorsementsInBlockHeader
-            | ProtocolFeature::_DeprecatedStateStoredReceipt => 72,
-            ProtocolFeature::_DeprecatedExcludeContractCodeFromStateWitness => 73,
-=======
             | ProtocolFeature::_DeprecatedRemoveAccountWithLongStorageKey => 68,
             ProtocolFeature::_DeprecatedStatelessValidation => 69,
             ProtocolFeature::_DeprecatedBLS12381
@@ -376,9 +365,8 @@
             ProtocolFeature::_DeprecatedIncreaseStorageProofSizeSoftLimit
             | ProtocolFeature::_DeprecatedChunkEndorsementV2
             | ProtocolFeature::_DeprecatedChunkEndorsementsInBlockHeader
-            | ProtocolFeature::StateStoredReceipt => 72,
-            ProtocolFeature::ExcludeContractCodeFromStateWitness => 73,
->>>>>>> d9de6a51
+            | ProtocolFeature::_DeprecatedStateStoredReceipt => 72,
+            ProtocolFeature::_DeprecatedExcludeContractCodeFromStateWitness => 73,
             ProtocolFeature::FixStakingThreshold
             | ProtocolFeature::RejectBlocksWithOutdatedProtocolVersions
             | ProtocolFeature::FixChunkProducerStakingThreshold
