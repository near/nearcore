use crate::types::ProtocolVersion;

/// New Protocol features should go here. Features are guarded by their corresponding feature flag.
/// For example, if we have `ProtocolFeature::EVM` and a corresponding feature flag `evm`, it will look
/// like
///
/// #[cfg(feature = "protocol_feature_evm")]
/// EVM code
///
#[derive(Hash, PartialEq, Eq, Clone, Copy, Debug)]
pub enum ProtocolFeature {
    #[deprecated]
    _DeprecatedImplicitAccountCreation,
    #[deprecated]
    _DeprecatedRectifyInflation,
    /// Add `AccessKey` nonce range by setting nonce to `(block_height - 1) * 1e6`, see
    /// <https://github.com/near/nearcore/issues/3779>.
    #[deprecated]
    _DeprecatedAccessKeyNonceRange,
    /// Don't process any receipts for shard when chunk is not present.
    /// Always use gas price computed in the previous block.
    #[deprecated]
    _DeprecatedFixApplyChunks,
    #[deprecated]
    _DeprecatedLowerStorageCost,
    #[deprecated]
    _DeprecatedDeleteActionRestriction,
    /// Add versions to `Account` data structure
    #[deprecated]
    _DeprecatedAccountVersions,
    #[deprecated]
    _DeprecatedTransactionSizeLimit,
    /// Fix a bug in `storage_usage` for account caused by #3824
    #[deprecated]
    _DeprecatedFixStorageUsage,
    /// Cap maximum gas price to 2,000,000,000 yoctoNEAR
    #[deprecated]
    _DeprecatedCapMaxGasPrice,
    #[deprecated]
    _DeprecatedCountRefundReceiptsInGasLimit,
    /// Add `ripemd60` and `ecrecover` host function
    #[deprecated]
    _DeprecatedMathExtension,
    /// Restore receipts that were previously stuck because of
    /// <https://github.com/near/nearcore/pull/4228>.
    #[deprecated]
    _DeprecatedRestoreReceiptsAfterFixApplyChunks,
    /// Minimum protocol version for NEP-92
    #[deprecated]
    _DeprecatedMinProtocolVersionNep92,
    /// Minimum protocol version for NEP-92 fix
    #[deprecated]
    _DeprecatedMinProtocolVersionNep92Fix,
    /// Creates a unique random seed to be provided to `VMContext` from a given `action_hash` and a given `random_seed`
    #[deprecated]
    _DeprecatedCorrectRandomValue,
    /// The protocol version that enables reward on mainnet
    #[deprecated]
    _DeprecatedEnableInflation,
    /// Fix upgrade to use the latest voted protocol version instead of the current epoch protocol
    /// version when there is no new change in protocol version
    #[deprecated]
    _DeprecatedUpgradabilityFix,
    /// Updates the way receipt ID, data ID and random seeds are constructed
    #[deprecated]
    _DeprecatedCreateHash,
    /// Fix the storage usage of the delete key action
    #[deprecated]
    _DeprecatedDeleteKeyStorageUsage,
    /// Upgrade for shard chunk header
    #[deprecated]
    _DeprecatedShardChunkHeaderUpgrade,
    /// Updates the way receipt ID is constructed to use current block hash instead of last block hash
    #[deprecated]
    _DeprecatedCreateReceiptIdSwitchToCurrentBlock,
    /// Pessimistic gas price estimation uses a fixed value of `minimum_new_receipt_gas` to stop being
    /// tied to the function call base cost
    FixedMinimumNewReceiptGas,
    /// This feature switch our WASM engine implementation from wasmer 0.* to
    /// wasmer 2.*, bringing better performance and reliability.
    ///
    /// The implementations should be sufficiently similar for this to not be a
    /// protocol upgrade, but we conservatively do a protocol upgrade to be on
    /// the safe side.
    ///
    /// Although wasmer2 is faster, we don't change fees with this protocol
    /// version -- we can safely do that in a separate step.
    #[deprecated]
    _DeprecatedWasmer2,
    SimpleNightshade,
    #[deprecated]
    _DeprecatedLowerDataReceiptAndEcrecoverBaseCost,
    /// Lowers the cost of wasm instruction due to switch to wasmer2.
    #[deprecated]
    _DeprecatedLowerRegularOpCost,
    /// Lowers the cost of wasm instruction due to switch to faster,
    /// compiler-intrinsics based gas counter.
    #[deprecated]
    _DeprecatedLowerRegularOpCost2,
    /// Limit number of wasm functions in one contract. See
    /// <https://github.com/near/nearcore/pull/4954> for more details.
    #[deprecated]
    _DeprecatedLimitContractFunctionsNumber,
    #[deprecated]
    _DeprecatedBlockHeaderV3,
    /// Changes how we select validators for epoch and how we select validators
    /// within epoch.  See <https://github.com/near/NEPs/pull/167> for general
    /// description, note that we would not introduce chunk-only validators with
    /// this feature
    AliasValidatorSelectionAlgorithm,
    /// Make block producers produce chunks for the same block they would later produce to avoid
    /// network delays
    #[deprecated]
    _DeprecatedSynchronizeBlockChunkProduction,
    /// Change the algorithm to count WASM stack usage to avoid under counting in
    /// some cases.
    #[deprecated]
    _DeprecatedCorrectStackLimit,
    /// Add `AccessKey` nonce range for implicit accounts, as in `AccessKeyNonceRange` feature.
    #[deprecated]
    _DeprecatedAccessKeyNonceForImplicitAccounts,
    /// Increase cost per deployed code byte to cover for the compilation steps
    /// that a deployment triggers. Only affects the action execution cost.
    IncreaseDeploymentCost,
    FunctionCallWeight,
    /// This feature enforces a global limit on the function local declarations in a WebAssembly
    /// contract. See <...> for more information.
    LimitContractLocals,
    /// Ensure caching all nodes in the chunk for which touching trie node cost was charged. Charge for each such node
    /// only once per chunk at the first access time.
    ChunkNodesCache,
    /// Lower `max_length_storage_key` limit, which itself limits trie node sizes.
    LowerStorageKeyLimit,
    // alt_bn128_g1_multiexp, alt_bn128_g1_sum, alt_bn128_pairing_check host functions
    #[deprecated]
    _DeprecatedAltBn128,
    ChunkOnlyProducers,
    /// Ensure the total stake of validators that are kicked out does not exceed a percentage of total stakes
    #[deprecated]
    _DeprecatedMaxKickoutStake,
    /// Validate account id for function call access keys.
    #[deprecated]
    _DeprecatedAccountIdInFunctionCallPermission,
    /// Zero Balance Account NEP 448: <https://github.com/near/NEPs/pull/448>
    #[deprecated]
    _DeprecatedZeroBalanceAccount,
    /// Execute a set of actions on behalf of another account.
    ///
    /// Meta Transaction NEP-366: <https://github.com/near/NEPs/blob/master/neps/nep-0366.md>
    #[deprecated]
    _DeprecatedDelegateAction,
    #[deprecated]
    _DeprecatedEd25519Verify,
    /// Decouple compute and gas costs of operations to safely limit the compute time it takes to
    /// process the chunk.
    ///
    /// Compute Costs NEP-455: <https://github.com/near/NEPs/blob/master/neps/nep-0455.md>
    #[deprecated]
    _DeprecatedComputeCosts,
    /// Decrease the cost of function call action. Only affects the execution cost.
    DecreaseFunctionCallBaseCost,
    /// Enable flat storage for reads, reducing number of DB accesses from `2 * key.len()` in
    /// the worst case to 2.
    ///
    /// Flat Storage NEP-399: <https://github.com/near/NEPs/blob/master/neps/nep-0399.md>
    #[deprecated]
    _DeprecatedFlatStorageReads,
    /// Enables preparation V2. Note that this setting is not supported in production settings
    /// without NearVmRuntime enabled alongside it, as the VM runner would be too slow.
    PreparationV2,
    /// Enables Near-Vm. Note that this setting is not at all supported without PreparationV2,
    /// as it hardcodes preparation v2 code into the generated assembly.
    NearVmRuntime,
    BlockHeaderV4,
    /// Resharding V2. A new implementation for resharding and a new shard
    /// layout for the production networks.
    SimpleNightshadeV2,
    /// Built on top of Resharding V2. Changes shard layout to V3 to split shard 2 into two parts.
    SimpleNightshadeV3,
    /// In case not all validator seats are occupied our algorithm provide incorrect minimal seat
    /// price - it reports as alpha * sum_stake instead of alpha * sum_stake / (1 - alpha), where
    /// alpha is min stake ratio
    FixStakingThreshold,
    /// In case not all validator seats are occupied, the minimum seat price of a chunk producer
    /// used to depend on the number of existing shards, which is no longer the case.
    FixChunkProducerStakingThreshold,
    /// Charge for contract loading before it happens.
    FixContractLoadingCost,
    /// Enables rejection of blocks with outdated protocol versions.
    RejectBlocksWithOutdatedProtocolVersions,
    // NEP: https://github.com/near/NEPs/pull/488
    BLS12381,
    #[deprecated]
    _DeprecatedRestrictTla,
    /// Increases the number of chunk producers.
    #[deprecated]
    _DeprecatedTestnetFewerBlockProducers,
    /// Enables stateless validation which is introduced in <https://github.com/near/NEPs/pull/509>
    /// LowerValidatorKickoutPercentForDebugging: lower block and chunk validator kickout percent from 90 to 50.
    /// SingleShardTracking: single shard tracking for stateless validation.
    /// StateWitnessSizeLimit: state witness size limits.
    /// PerReceiptHardStorageProofLimit: limit the size of storage proof generated by a single receipt.
    /// WitnessTransactionLimits: size limits for transactions included in a ChunkStateWitness.
    /// NoChunkOnlyProducers: no chunk-only producers in stateless validation.
    StatelessValidation,
    EthImplicitAccounts,
    /// Enables yield execution which is introduced in <https://github.com/near/NEPs/pull/519>
    YieldExecution,
    /// Bring minimum required validator stake effectively to ~10K NEAR as of 2024-08-15.
    /// Fixes increase to 100K NEAR in the previous protocol version.
    /// See #11953 for more details.
    FixMinStakeRatio,
    /// Increases main_storage_proof_size_soft_limit parameter from 3mb to 4mb
    IncreaseStorageProofSizeSoftLimit,

    // Shuffle shard assignments for chunk producers at every epoch.
    ShuffleShardAssignments,
    /// Cross-shard congestion control according to <https://github.com/near/NEPs/pull/539>.
    CongestionControl,
    /// Remove account with long storage key.
    RemoveAccountWithLongStorageKey,
    /// Change the structure of ChunkEndorsement to have (shard_id, epoch_id, height_created)
    /// instead of chunk_hash
    ChunkEndorsementV2,
    // Include a bitmap of endorsements from chunk validator in the block header
    // in order to calculate the rewards and kickouts for the chunk validators.
    // This feature introduces BlockHeaderV5.
    ChunkEndorsementsInBlockHeader,
    /// Store receipts in State in the StateStoredReceipt format.
    StateStoredReceipt,
    /// Resharding V3 - Adding "game.hot.tg-0" boundary.
    SimpleNightshadeV4,
    /// Resharding V3 - Adding "earn.kaiching" boundary.
    SimpleNightshadeV5,
    /// Exclude contract code from the chunk state witness and distribute it to chunk validators separately.
    ExcludeContractCodeFromStateWitness,
    /// A scheduler which limits bandwidth for sending receipts between shards.
    BandwidthScheduler,
    /// Indicates that the "sync_hash" used to identify the point in the chain to sync state to
    /// should no longer be the first block of the epoch, but a couple blocks after that in order
    /// to sync the current epoch's state. This is not strictly a protocol feature, but is included
    /// here to coordinate among nodes
    _DeprecatedCurrentEpochStateSync,
    /// Relaxed validation of transactions included in a chunk.
    ///
    /// Chunks no longer become entirely invalid in case invalid transactions are included in the
    /// chunk. Instead the transactions are discarded during their conversion to receipts.
    ///
    /// support for code that does not do relaxed chunk validation has now been removed.
    #[deprecated(
        note = "Was used for protocol versions without relaxed chunk validation which is not supported anymore."
    )]
    _DeprecatedRelaxedChunkValidation,
    /// This enables us to remove the expensive check_balance call from the
    /// runtime.
    ///
    /// Support for code that does check balances has now been removed.
    #[deprecated(
        note = "Was used for protocol versions where we checked balances which is not supported anymore."
    )]
    _DeprecatedRemoveCheckBalance,
    /// Exclude existing contract code in deploy-contract and delete-account actions from the chunk state witness.
    /// Instead of sending code in the witness, the code checks the code-size using the internal trie nodes.
    ExcludeExistingCodeFromWitnessForCodeLen,
    /// Use the block height instead of the block hash to calculate the receipt ID.
    BlockHeightForReceiptId,
    /// Enable optimistic block production.
    ProduceOptimisticBlock,
    GlobalContracts,
}

impl ProtocolFeature {
    // The constructor must initialize all fields of the struct but some fields
    // are deprecated.  So unfortunately, we need this attribute here.  A better
    // fix is being discussed on
    // https://github.com/rust-lang/rust/issues/102777.
    #[allow(deprecated)]
    pub const fn protocol_version(self) -> ProtocolVersion {
        match self {
            // Stable features
            ProtocolFeature::_DeprecatedMinProtocolVersionNep92 => 31,
            ProtocolFeature::_DeprecatedMinProtocolVersionNep92Fix => 32,
            ProtocolFeature::_DeprecatedCorrectRandomValue => 33,
            ProtocolFeature::_DeprecatedImplicitAccountCreation => 35,
            ProtocolFeature::_DeprecatedEnableInflation => 36,
            ProtocolFeature::_DeprecatedUpgradabilityFix => 37,
            ProtocolFeature::_DeprecatedCreateHash => 38,
            ProtocolFeature::_DeprecatedDeleteKeyStorageUsage => 40,
            ProtocolFeature::_DeprecatedShardChunkHeaderUpgrade => 41,
            ProtocolFeature::_DeprecatedCreateReceiptIdSwitchToCurrentBlock
            | ProtocolFeature::_DeprecatedLowerStorageCost => 42,
            ProtocolFeature::_DeprecatedDeleteActionRestriction => 43,
            ProtocolFeature::_DeprecatedFixApplyChunks => 44,
            ProtocolFeature::_DeprecatedRectifyInflation
            | ProtocolFeature::_DeprecatedAccessKeyNonceRange => 45,
            ProtocolFeature::_DeprecatedAccountVersions
            | ProtocolFeature::_DeprecatedTransactionSizeLimit
            | ProtocolFeature::_DeprecatedFixStorageUsage
            | ProtocolFeature::_DeprecatedCapMaxGasPrice
            | ProtocolFeature::_DeprecatedCountRefundReceiptsInGasLimit
            | ProtocolFeature::_DeprecatedMathExtension => 46,
            ProtocolFeature::_DeprecatedRestoreReceiptsAfterFixApplyChunks => 47,
            ProtocolFeature::_DeprecatedWasmer2
            | ProtocolFeature::_DeprecatedLowerDataReceiptAndEcrecoverBaseCost
            | ProtocolFeature::_DeprecatedLowerRegularOpCost
            | ProtocolFeature::SimpleNightshade => 48,
            ProtocolFeature::_DeprecatedLowerRegularOpCost2
            | ProtocolFeature::_DeprecatedLimitContractFunctionsNumber
            | ProtocolFeature::_DeprecatedBlockHeaderV3
            | ProtocolFeature::AliasValidatorSelectionAlgorithm => 49,
            ProtocolFeature::_DeprecatedSynchronizeBlockChunkProduction
            | ProtocolFeature::_DeprecatedCorrectStackLimit => 50,
            ProtocolFeature::_DeprecatedAccessKeyNonceForImplicitAccounts => 51,
            ProtocolFeature::IncreaseDeploymentCost
            | ProtocolFeature::FunctionCallWeight
            | ProtocolFeature::LimitContractLocals
            | ProtocolFeature::ChunkNodesCache
            | ProtocolFeature::LowerStorageKeyLimit => 53,
<<<<<<< HEAD
            ProtocolFeature::AltBn128 => 55,
            ProtocolFeature::ChunkOnlyProducers | ProtocolFeature::MaxKickoutStake => 56,
            ProtocolFeature::AccountIdInFunctionCallPermission => 57,
            ProtocolFeature::Ed25519Verify
            | ProtocolFeature::ZeroBalanceAccount
            | ProtocolFeature::DelegateAction => 59,
            ProtocolFeature::_DeprecatedComputeCosts
            | ProtocolFeature::_DeprecatedFlatStorageReads => 61,
=======
            ProtocolFeature::_DeprecatedAltBn128 => 55,
            ProtocolFeature::ChunkOnlyProducers | ProtocolFeature::_DeprecatedMaxKickoutStake => 56,
            ProtocolFeature::_DeprecatedAccountIdInFunctionCallPermission => 57,
            ProtocolFeature::_DeprecatedEd25519Verify
            | ProtocolFeature::_DeprecatedZeroBalanceAccount
            | ProtocolFeature::_DeprecatedDelegateAction => 59,
            ProtocolFeature::ComputeCosts | ProtocolFeature::FlatStorageReads => 61,
>>>>>>> 5f224682
            ProtocolFeature::PreparationV2 | ProtocolFeature::NearVmRuntime => 62,
            ProtocolFeature::BlockHeaderV4 => 63,
            ProtocolFeature::_DeprecatedRestrictTla
            | ProtocolFeature::_DeprecatedTestnetFewerBlockProducers
            | ProtocolFeature::SimpleNightshadeV2 => 64,
            ProtocolFeature::SimpleNightshadeV3 => 65,
            ProtocolFeature::DecreaseFunctionCallBaseCost
            | ProtocolFeature::FixedMinimumNewReceiptGas => 66,
            ProtocolFeature::YieldExecution => 67,
            ProtocolFeature::CongestionControl
            | ProtocolFeature::RemoveAccountWithLongStorageKey => 68,
            ProtocolFeature::StatelessValidation => 69,
            ProtocolFeature::BLS12381 | ProtocolFeature::EthImplicitAccounts => 70,
            ProtocolFeature::FixMinStakeRatio => 71,
            ProtocolFeature::IncreaseStorageProofSizeSoftLimit
            | ProtocolFeature::ChunkEndorsementV2
            | ProtocolFeature::ChunkEndorsementsInBlockHeader
            | ProtocolFeature::StateStoredReceipt => 72,
            ProtocolFeature::ExcludeContractCodeFromStateWitness => 73,
            ProtocolFeature::FixStakingThreshold
            | ProtocolFeature::RejectBlocksWithOutdatedProtocolVersions
            | ProtocolFeature::FixChunkProducerStakingThreshold
            | ProtocolFeature::_DeprecatedRelaxedChunkValidation
            | ProtocolFeature::_DeprecatedRemoveCheckBalance
            | ProtocolFeature::BandwidthScheduler
            | ProtocolFeature::_DeprecatedCurrentEpochStateSync => 74,
            ProtocolFeature::SimpleNightshadeV4 => 75,
            ProtocolFeature::SimpleNightshadeV5 => 76,
            ProtocolFeature::GlobalContracts
            | ProtocolFeature::BlockHeightForReceiptId
            | ProtocolFeature::ProduceOptimisticBlock => 77,

            // Nightly features:
            ProtocolFeature::FixContractLoadingCost => 129,
            // TODO(#11201): When stabilizing this feature in mainnet, also remove the temporary code
            // that always enables this for mocknet (see config_mocknet function).
            ProtocolFeature::ShuffleShardAssignments => 143,
            ProtocolFeature::ExcludeExistingCodeFromWitnessForCodeLen => 148,
            // Place features that are not yet in Nightly below this line.
        }
    }

    pub fn enabled(&self, protocol_version: ProtocolVersion) -> bool {
        protocol_version >= self.protocol_version()
    }
}

/// The protocol version of the genesis block on mainnet and testnet.
pub const PROD_GENESIS_PROTOCOL_VERSION: ProtocolVersion = 29;

/// Minimum supported protocol version for the current binary
pub const MIN_SUPPORTED_PROTOCOL_VERSION: ProtocolVersion = 75;

/// Current protocol version used on the mainnet with all stable features.
const STABLE_PROTOCOL_VERSION: ProtocolVersion = 77;

// On nightly, pick big enough version to support all features.
const NIGHTLY_PROTOCOL_VERSION: ProtocolVersion = 149;

/// Largest protocol version supported by the current binary.
pub const PROTOCOL_VERSION: ProtocolVersion =
    if cfg!(feature = "nightly") { NIGHTLY_PROTOCOL_VERSION } else { STABLE_PROTOCOL_VERSION };

/// Both, outgoing and incoming tcp connections to peers, will be rejected if `peer's`
/// protocol version is lower than this.
/// TODO(pugachag): revert back to `- 3` after mainnet is upgraded
pub const PEER_MIN_ALLOWED_PROTOCOL_VERSION: ProtocolVersion = STABLE_PROTOCOL_VERSION - 4;<|MERGE_RESOLUTION|>--- conflicted
+++ resolved
@@ -316,24 +316,13 @@
             | ProtocolFeature::LimitContractLocals
             | ProtocolFeature::ChunkNodesCache
             | ProtocolFeature::LowerStorageKeyLimit => 53,
-<<<<<<< HEAD
-            ProtocolFeature::AltBn128 => 55,
-            ProtocolFeature::ChunkOnlyProducers | ProtocolFeature::MaxKickoutStake => 56,
-            ProtocolFeature::AccountIdInFunctionCallPermission => 57,
-            ProtocolFeature::Ed25519Verify
-            | ProtocolFeature::ZeroBalanceAccount
-            | ProtocolFeature::DelegateAction => 59,
-            ProtocolFeature::_DeprecatedComputeCosts
-            | ProtocolFeature::_DeprecatedFlatStorageReads => 61,
-=======
             ProtocolFeature::_DeprecatedAltBn128 => 55,
             ProtocolFeature::ChunkOnlyProducers | ProtocolFeature::_DeprecatedMaxKickoutStake => 56,
             ProtocolFeature::_DeprecatedAccountIdInFunctionCallPermission => 57,
             ProtocolFeature::_DeprecatedEd25519Verify
             | ProtocolFeature::_DeprecatedZeroBalanceAccount
             | ProtocolFeature::_DeprecatedDelegateAction => 59,
-            ProtocolFeature::ComputeCosts | ProtocolFeature::FlatStorageReads => 61,
->>>>>>> 5f224682
+            ProtocolFeature::_DeprecatedComputeCosts | ProtocolFeature::_DeprecatedFlatStorageReads => 61,
             ProtocolFeature::PreparationV2 | ProtocolFeature::NearVmRuntime => 62,
             ProtocolFeature::BlockHeaderV4 => 63,
             ProtocolFeature::_DeprecatedRestrictTla
