use crate::types::ProtocolVersion;

/// New Protocol features should go here. Features are guarded by their corresponding feature flag.
/// For example, if we have `ProtocolFeature::EVM` and a corresponding feature flag `evm`, it will look
/// like
///
/// #[cfg(feature = "protocol_feature_evm")]
/// EVM code
///
#[derive(Hash, PartialEq, Eq, Clone, Copy, Debug)]
pub enum ProtocolFeature {
    // stable features
    ImplicitAccountCreation,
    RectifyInflation,
    /// Add `AccessKey` nonce range by setting nonce to `(block_height - 1) * 1e6`, see
    /// <https://github.com/near/nearcore/issues/3779>.
    AccessKeyNonceRange,
    /// Don't process any receipts for shard when chunk is not present.
    /// Always use gas price computed in the previous block.
    FixApplyChunks,
    LowerStorageCost,
    DeleteActionRestriction,
    /// Add versions to `Account` data structure
    AccountVersions,
    TransactionSizeLimit,
    /// Fix a bug in `storage_usage` for account caused by #3824
    FixStorageUsage,
    /// Cap maximum gas price to 2,000,000,000 yoctoNEAR
    CapMaxGasPrice,
    CountRefundReceiptsInGasLimit,
    /// Add `ripemd60` and `ecrecover` host function
    MathExtension,
    /// Restore receipts that were previously stuck because of
    /// <https://github.com/near/nearcore/pull/4228>.
    RestoreReceiptsAfterFixApplyChunks,
    /// This feature switch our WASM engine implementation from wasmer 0.* to
    /// wasmer 2.*, bringing better performance and reliability.
    ///
    /// The implementations should be sufficiently similar for this to not be a
    /// protocol upgrade, but we conservatively do a protocol upgrade to be on
    /// the safe side.
    ///
    /// Although wasmer2 is faster, we don't change fees with this protocol
    /// version -- we can safely do that in a separate step.
    Wasmer2,
    SimpleNightshade,
    LowerDataReceiptAndEcrecoverBaseCost,
    /// Lowers the cost of wasm instruction due to switch to wasmer2.
    LowerRegularOpCost,
    /// Lowers the cost of wasm instruction due to switch to faster,
    /// compiler-intrinsics based gas counter.
    LowerRegularOpCost2,
    /// Limit number of wasm functions in one contract. See
    /// <https://github.com/near/nearcore/pull/4954> for more details.
    LimitContractFunctionsNumber,
    BlockHeaderV3,
    /// Changes how we select validators for epoch and how we select validators
    /// within epoch.  See <https://github.com/near/NEPs/pull/167> for general
    /// description, note that we would not introduce chunk-only validators with
    /// this feature
    AliasValidatorSelectionAlgorithm,
    /// Make block producers produce chunks for the same block they would later produce to avoid
    /// network delays
    SynchronizeBlockChunkProduction,
    /// Change the algorithm to count WASM stack usage to avoid undercounting in
    /// some cases.
    CorrectStackLimit,
    /// Add `AccessKey` nonce range for implicit accounts, as in `AccessKeyNonceRange` feature.
    AccessKeyNonceForImplicitAccounts,
    /// Increase cost per deployed code byte to cover for the compilation steps
    /// that a deployment triggers. Only affects the action execution cost.
    IncreaseDeploymentCost,
    FunctionCallWeight,
    /// This feature enforces a global limit on the function local declarations in a WebAssembly
    /// contract. See <...> for more information.
    LimitContractLocals,
    /// Ensure caching all nodes in the chunk for which touching trie node cost was charged. Charge for each such node
    /// only once per chunk at the first access time.
    ChunkNodesCache,
    /// Lower `max_length_storage_key` limit, which itself limits trie node sizes.
    LowerStorageKeyLimit,
    // alt_bn128_g1_multiexp, alt_bn128_g1_sum, alt_bn128_pairing_check host functions
    AltBn128,
    ChunkOnlyProducers,
    /// Ensure the total stake of validators that are kicked out does not exceed a percentage of total stakes
    MaxKickoutStake,
    /// Validate account id for function call access keys.
    AccountIdInFunctionCallPermission,
    /// Zero Balance Account NEP 448: <https://github.com/near/NEPs/pull/448>
    ZeroBalanceAccount,
    /// Execute a set of actions on behalf of another account.
    ///
    /// Meta Transaction NEP-366: <https://github.com/near/NEPs/blob/master/neps/nep-0366.md>
    DelegateAction,
    Ed25519Verify,
    /// Decouple compute and gas costs of operations to safely limit the compute time it takes to
    /// process the chunk.
    ///
    /// Compute Costs NEP-455: <https://github.com/near/NEPs/blob/master/neps/nep-0455.md>
    ComputeCosts,
    /// Decrease the cost of function call action. Only affects the execution cost.
    DecreaseFunctionCallBaseCost,
    /// Enable flat storage for reads, reducing number of DB accesses from `2 * key.len()` in
    /// the worst case to 2.
    ///
    /// Flat Storage NEP-399: <https://github.com/near/NEPs/blob/master/neps/nep-0399.md>
    FlatStorageReads,
    /// Enables preparation V2. Note that this setting is not supported in production settings
    /// without NearVmRuntime enabled alongside it, as the VM runner would be too slow.
    PreparationV2,
    /// Enables Near-Vm. Note that this setting is not at all supported without PreparationV2,
    /// as it hardcodes preparation v2 code into the generated assembly.
    NearVmRuntime,
    BlockHeaderV4,
    /// Resharding V2. A new implementation for resharding and a new shard
    /// layout for the production networks.
    SimpleNightshadeV2,
    /// Built on top of Resharding V2. Changes shard layout to V3 to split shard 2 into two parts.
    SimpleNightshadeV3,
    /// In case not all validator seats are occupied our algorithm provide incorrect minimal seat
    /// price - it reports as alpha * sum_stake instead of alpha * sum_stake / (1 - alpha), where
    /// alpha is min stake ratio
    #[cfg(feature = "protocol_feature_fix_staking_threshold")]
    FixStakingThreshold,
    /// Charge for contract loading before it happens.
    #[cfg(feature = "protocol_feature_fix_contract_loading_cost")]
    FixContractLoadingCost,
    #[cfg(feature = "protocol_feature_reject_blocks_with_outdated_protocol_version")]
    RejectBlocksWithOutdatedProtocolVersions,
    /// Allows creating an account with a non refundable balance to cover storage costs.
    /// NEP: <https://github.com/near/NEPs/pull/491>
    #[cfg(feature = "protocol_feature_nonrefundable_transfer_nep491")]
    NonrefundableStorage,
    // NEP: https://github.com/near/NEPs/pull/488
    BLS12381,
    RestrictTla,
    /// Increases the number of chunk producers.
    TestnetFewerBlockProducers,
    /// Enables stateless validation which is introduced in <https://github.com/near/NEPs/pull/509>
    /// LowerValidatorKickoutPercentForDebugging: lower block and chunk validator kickout percent from 90 to 50.
    /// SingleShardTracking: single shard tracking for stateless validation.
    /// StateWitnessSizeLimit: state witness size limits.
    /// PerReceiptHardStorageProofLimit: limit the size of storage proof generated by a single receipt.
    /// WitnessTransactionLimits: size limits for transactions included in a ChunkStateWitness.
    /// NoChunkOnlyProducers: no chunk-only producers in stateless validation.
    StatelessValidation,
    EthImplicitAccounts,
    /// Enables yield execution which is introduced in <https://github.com/near/NEPs/pull/519>
    YieldExecution,
    /// Bring minimum required validator stake effectively to ~10K NEAR as of 2024-08-15.
    /// Fixes increase to 100K NEAR in the previous protocol version.
    /// See #11953 for more details.
    FixMinStakeRatio,
    /// Increases main_storage_proof_size_soft_limit parameter from 3mb to 4mb
    IncreaseStorageProofSizeSoftLimit,

    /// Protocol version reserved for use in resharding tests.
    SimpleNightshadeTestonly,

    // Shuffle shard assignments for chunk producers at every epoch.
    ShuffleShardAssignments,
    /// Cross-shard congestion control according to <https://github.com/near/NEPs/pull/539>.
    CongestionControl,
    /// Remove account with long storage key.
    RemoveAccountWithLongStorageKey,
    /// Change the structure of ChunkEndorsement to have (shard_id, epoch_id, height_created)
    /// instead of chunk_hash
    ChunkEndorsementV2,
    // Include a bitmap of endorsements from chunk validator in the block header
    // in order to calculate the rewards and kickouts for the chunk validators.
    // This feature introduces BlockHeaderV5.
    ChunkEndorsementsInBlockHeader,
    /// Store receipts in State in the StateStoredReceipt format.
    StateStoredReceipt,
    /// Resharding V3
    SimpleNightshadeV4,
<<<<<<< HEAD
    /// A scheduler which limits bandwidth for sending receipts between shards.
    BandwidthScheduler,
=======
    /// Exclude contract code from the chunk state witness and distribute it to chunk validators separately.
    ExcludeContractCodeFromStateWitness,
>>>>>>> cc3a3cec
}

impl ProtocolFeature {
    pub const fn protocol_version(self) -> ProtocolVersion {
        match self {
            // Stable features
            ProtocolFeature::ImplicitAccountCreation => 35,
            ProtocolFeature::LowerStorageCost => 42,
            ProtocolFeature::DeleteActionRestriction => 43,
            ProtocolFeature::FixApplyChunks => 44,
            ProtocolFeature::RectifyInflation | ProtocolFeature::AccessKeyNonceRange => 45,
            ProtocolFeature::AccountVersions
            | ProtocolFeature::TransactionSizeLimit
            | ProtocolFeature::FixStorageUsage
            | ProtocolFeature::CapMaxGasPrice
            | ProtocolFeature::CountRefundReceiptsInGasLimit
            | ProtocolFeature::MathExtension => 46,
            ProtocolFeature::RestoreReceiptsAfterFixApplyChunks => 47,
            ProtocolFeature::Wasmer2
            | ProtocolFeature::LowerDataReceiptAndEcrecoverBaseCost
            | ProtocolFeature::LowerRegularOpCost
            | ProtocolFeature::SimpleNightshade => 48,
            ProtocolFeature::LowerRegularOpCost2
            | ProtocolFeature::LimitContractFunctionsNumber
            | ProtocolFeature::BlockHeaderV3
            | ProtocolFeature::AliasValidatorSelectionAlgorithm => 49,
            ProtocolFeature::SynchronizeBlockChunkProduction
            | ProtocolFeature::CorrectStackLimit => 50,
            ProtocolFeature::AccessKeyNonceForImplicitAccounts => 51,
            ProtocolFeature::IncreaseDeploymentCost
            | ProtocolFeature::FunctionCallWeight
            | ProtocolFeature::LimitContractLocals
            | ProtocolFeature::ChunkNodesCache
            | ProtocolFeature::LowerStorageKeyLimit => 53,
            ProtocolFeature::AltBn128 => 55,
            ProtocolFeature::ChunkOnlyProducers | ProtocolFeature::MaxKickoutStake => 56,
            ProtocolFeature::AccountIdInFunctionCallPermission => 57,
            ProtocolFeature::Ed25519Verify
            | ProtocolFeature::ZeroBalanceAccount
            | ProtocolFeature::DelegateAction => 59,
            ProtocolFeature::ComputeCosts | ProtocolFeature::FlatStorageReads => 61,
            ProtocolFeature::PreparationV2 | ProtocolFeature::NearVmRuntime => 62,
            ProtocolFeature::BlockHeaderV4 => 63,
            ProtocolFeature::RestrictTla
            | ProtocolFeature::TestnetFewerBlockProducers
            | ProtocolFeature::SimpleNightshadeV2 => 64,
            ProtocolFeature::SimpleNightshadeV3 => 65,
            ProtocolFeature::DecreaseFunctionCallBaseCost => 66,
            ProtocolFeature::YieldExecution => 67,
            ProtocolFeature::CongestionControl
            | ProtocolFeature::RemoveAccountWithLongStorageKey => 68,
            ProtocolFeature::StatelessValidation => 69,
            ProtocolFeature::BLS12381 | ProtocolFeature::EthImplicitAccounts => 70,
            ProtocolFeature::FixMinStakeRatio => 71,
            ProtocolFeature::IncreaseStorageProofSizeSoftLimit
            | ProtocolFeature::ChunkEndorsementV2
            | ProtocolFeature::ChunkEndorsementsInBlockHeader
            | ProtocolFeature::StateStoredReceipt => 72,

            // This protocol version is reserved for use in resharding tests. An extra resharding
            // is simulated on top of the latest shard layout in production. Note that later
            // protocol versions will still have the production layout.
            ProtocolFeature::SimpleNightshadeTestonly => 100,

            // Nightly features:
            #[cfg(feature = "protocol_feature_fix_staking_threshold")]
            ProtocolFeature::FixStakingThreshold => 126,
            #[cfg(feature = "protocol_feature_fix_contract_loading_cost")]
            ProtocolFeature::FixContractLoadingCost => 129,
            #[cfg(feature = "protocol_feature_reject_blocks_with_outdated_protocol_version")]
            ProtocolFeature::RejectBlocksWithOutdatedProtocolVersions => 132,
            #[cfg(feature = "protocol_feature_nonrefundable_transfer_nep491")]
            ProtocolFeature::NonrefundableStorage => 140,
            // TODO(#11201): When stabilizing this feature in mainnet, also remove the temporary code
            // that always enables this for mocknet (see config_mocknet function).
            ProtocolFeature::ShuffleShardAssignments => 143,
            ProtocolFeature::SimpleNightshadeV4 => 145,
<<<<<<< HEAD
            ProtocolFeature::BandwidthScheduler => 146,
=======

            // Features that are not yet in Nightly.

            // TODO(#11099): Move this feature to Nightly.
            ProtocolFeature::ExcludeContractCodeFromStateWitness => 146,
>>>>>>> cc3a3cec
        }
    }

    pub fn enabled(&self, protocol_version: ProtocolVersion) -> bool {
        protocol_version >= self.protocol_version()
    }
}

/// Current protocol version used on the mainnet with all stable features.
const STABLE_PROTOCOL_VERSION: ProtocolVersion = 72;

// On nightly, pick big enough version to support all features.
const NIGHTLY_PROTOCOL_VERSION: ProtocolVersion = 146;

/// Largest protocol version supported by the current binary.
pub const PROTOCOL_VERSION: ProtocolVersion = if cfg!(feature = "nightly_protocol") {
    NIGHTLY_PROTOCOL_VERSION
} else {
    STABLE_PROTOCOL_VERSION
};

/// Both, outgoing and incoming tcp connections to peers, will be rejected if `peer's`
/// protocol version is lower than this.
pub const PEER_MIN_ALLOWED_PROTOCOL_VERSION: ProtocolVersion = STABLE_PROTOCOL_VERSION - 3;

#[macro_export]
macro_rules! checked_feature {
    ("stable", $feature:ident, $current_protocol_version:expr) => {{
        $crate::version::ProtocolFeature::$feature.protocol_version() <= $current_protocol_version
    }};
    ($feature_name:tt, $feature:ident, $current_protocol_version:expr) => {{
        #[cfg(feature = $feature_name)]
        let is_feature_enabled = $crate::version::ProtocolFeature::$feature.protocol_version()
            <= $current_protocol_version;
        #[cfg(not(feature = $feature_name))]
        let is_feature_enabled = {
            // Workaround unused variable warning
            let _ = $current_protocol_version;

            false
        };
        is_feature_enabled
    }};

    ($feature_name:tt, $feature:ident, $current_protocol_version:expr, $feature_block:block) => {{
        checked_feature!($feature_name, $feature, $current_protocol_version, $feature_block, {})
    }};

    ($feature_name:tt, $feature:ident, $current_protocol_version:expr, $feature_block:block, $non_feature_block:block) => {{
        #[cfg(feature = $feature_name)]
        {
            if checked_feature!($feature_name, $feature, $current_protocol_version) {
                $feature_block
            } else {
                $non_feature_block
            }
        }
        // Workaround unused variable warning
        #[cfg(not(feature = $feature_name))]
        {
            let _ = $current_protocol_version;
            $non_feature_block
        }
    }};
}<|MERGE_RESOLUTION|>--- conflicted
+++ resolved
@@ -174,13 +174,10 @@
     StateStoredReceipt,
     /// Resharding V3
     SimpleNightshadeV4,
-<<<<<<< HEAD
+    /// Exclude contract code from the chunk state witness and distribute it to chunk validators separately.
+    ExcludeContractCodeFromStateWitness,
     /// A scheduler which limits bandwidth for sending receipts between shards.
     BandwidthScheduler,
-=======
-    /// Exclude contract code from the chunk state witness and distribute it to chunk validators separately.
-    ExcludeContractCodeFromStateWitness,
->>>>>>> cc3a3cec
 }
 
 impl ProtocolFeature {
@@ -258,15 +255,12 @@
             // that always enables this for mocknet (see config_mocknet function).
             ProtocolFeature::ShuffleShardAssignments => 143,
             ProtocolFeature::SimpleNightshadeV4 => 145,
-<<<<<<< HEAD
             ProtocolFeature::BandwidthScheduler => 146,
-=======
 
             // Features that are not yet in Nightly.
 
             // TODO(#11099): Move this feature to Nightly.
-            ProtocolFeature::ExcludeContractCodeFromStateWitness => 146,
->>>>>>> cc3a3cec
+            ProtocolFeature::ExcludeContractCodeFromStateWitness => 147,
         }
     }
 
