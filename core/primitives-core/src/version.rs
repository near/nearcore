--- conflicted
+++ resolved
@@ -183,18 +183,15 @@
     /// to sync the current epoch's state. This is not strictly a protocol feature, but is included
     /// here to coordinate among nodes
     CurrentEpochStateSync,
-<<<<<<< HEAD
-    /// Exclude existing contract code in deploy-contract and delete-account actions from the chunk state witness.
-    /// Instead of sending code in the witness, the code checks the code-size using the internal trie nodes.
-    ExcludeExistingCodeFromWitnessForCodeLen,
-=======
     /// Relaxed validation of transactions included in a chunk.
     ///
     /// Chunks no longer become entirely invalid in case invalid transactions are included in the
     /// chunk. Instead the transactions are discarded during their conversion to receipts.
     #[cfg(feature = "protocol_feature_relaxed_chunk_validation")]
     RelaxedChunkValidation,
->>>>>>> 7dfdfb0d
+    /// Exclude existing contract code in deploy-contract and delete-account actions from the chunk state witness.
+    /// Instead of sending code in the witness, the code checks the code-size using the internal trie nodes.
+    ExcludeExistingCodeFromWitnessForCodeLen,
 }
 
 impl ProtocolFeature {
@@ -274,14 +271,10 @@
             ProtocolFeature::ShuffleShardAssignments => 143,
             ProtocolFeature::CurrentEpochStateSync => 144,
             ProtocolFeature::SimpleNightshadeV4 => 145,
-<<<<<<< HEAD
+            #[cfg(feature = "protocol_feature_relaxed_chunk_validation")]
+            ProtocolFeature::RelaxedChunkValidation => 146,
             ProtocolFeature::ExcludeExistingCodeFromWitnessForCodeLen => 147,
             ProtocolFeature::BandwidthScheduler => 148,
-=======
-            #[cfg(feature = "protocol_feature_relaxed_chunk_validation")]
-            ProtocolFeature::RelaxedChunkValidation => 146,
-            ProtocolFeature::BandwidthScheduler => 147,
->>>>>>> 7dfdfb0d
             // Place features that are not yet in Nightly below this line.
         }
     }
