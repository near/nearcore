use crate::types::ProtocolVersion;

/// New Protocol features should go here. Features are guarded by their corresponding feature flag.
/// For example, if we have `ProtocolFeature::EVM` and a corresponding feature flag `evm`, it will look
/// like
///
/// #[cfg(feature = "protocol_feature_evm")]
/// EVM code
///
#[derive(Hash, PartialEq, Eq, Clone, Copy, Debug)]
pub enum ProtocolFeature {
    // stable features
    ImplicitAccountCreation,
    RectifyInflation,
    /// Add `AccessKey` nonce range by setting nonce to `(block_height - 1) * 1e6`, see
    /// <https://github.com/near/nearcore/issues/3779>.
    AccessKeyNonceRange,
    /// Don't process any receipts for shard when chunk is not present.
    /// Always use gas price computed in the previous block.
    FixApplyChunks,
    LowerStorageCost,
    DeleteActionRestriction,
    /// Add versions to `Account` data structure
    AccountVersions,
    TransactionSizeLimit,
    /// Fix a bug in `storage_usage` for account caused by #3824
    FixStorageUsage,
    /// Cap maximum gas price to 2,000,000,000 yoctoNEAR
    CapMaxGasPrice,
    CountRefundReceiptsInGasLimit,
    /// Add `ripemd60` and `ecrecover` host function
    MathExtension,
    /// Restore receipts that were previously stuck because of
    /// <https://github.com/near/nearcore/pull/4228>.
    RestoreReceiptsAfterFixApplyChunks,
    /// This feature switch our WASM engine implementation from wasmer 0.* to
    /// wasmer 2.*, bringing better performance and reliability.
    ///
    /// The implementations should be sufficiently similar for this to not be a
    /// protocol upgrade, but we conservatively do a protocol upgrade to be on
    /// the safe side.
    ///
    /// Although wasmer2 is faster, we don't change fees with this protocol
    /// version -- we can safely do that in a separate step.
    Wasmer2,
    SimpleNightshade,
    LowerDataReceiptAndEcrecoverBaseCost,
    /// Lowers the cost of wasm instruction due to switch to wasmer2.
    LowerRegularOpCost,
    /// Lowers the cost of wasm instruction due to switch to faster,
    /// compiler-intrinsics based gas counter.
    LowerRegularOpCost2,
    /// Limit number of wasm functions in one contract. See
    /// <https://github.com/near/nearcore/pull/4954> for more details.
    LimitContractFunctionsNumber,
    BlockHeaderV3,
    /// Changes how we select validators for epoch and how we select validators
    /// within epoch.  See <https://github.com/near/NEPs/pull/167> for general
    /// description, note that we would not introduce chunk-only validators with
    /// this feature
    AliasValidatorSelectionAlgorithm,
    /// Make block producers produce chunks for the same block they would later produce to avoid
    /// network delays
    SynchronizeBlockChunkProduction,
    /// Change the algorithm to count WASM stack usage to avoid undercounting in
    /// some cases.
    CorrectStackLimit,
    /// Add `AccessKey` nonce range for implicit accounts, as in `AccessKeyNonceRange` feature.
    AccessKeyNonceForImplicitAccounts,
    /// Increase cost per deployed code byte to cover for the compilation steps
    /// that a deployment triggers. Only affects the action execution cost.
    IncreaseDeploymentCost,
    FunctionCallWeight,
    /// This feature enforces a global limit on the function local declarations in a WebAssembly
    /// contract. See <...> for more information.
    LimitContractLocals,
    /// Ensure caching all nodes in the chunk for which touching trie node cost was charged. Charge for each such node
    /// only once per chunk at the first access time.
    ChunkNodesCache,
    /// Lower `max_length_storage_key` limit, which itself limits trie node sizes.
    LowerStorageKeyLimit,
    // alt_bn128_g1_multiexp, alt_bn128_g1_sum, alt_bn128_pairing_check host functions
    AltBn128,
    ChunkOnlyProducers,
    /// Ensure the total stake of validators that are kicked out does not exceed a percentage of total stakes
    MaxKickoutStake,
    /// Validate account id for function call access keys.
    AccountIdInFunctionCallPermission,
    /// Zero Balance Account NEP 448: <https://github.com/near/NEPs/pull/448>
    ZeroBalanceAccount,
    /// Execute a set of actions on behalf of another account.
    ///
    /// Meta Transaction NEP-366: <https://github.com/near/NEPs/blob/master/neps/nep-0366.md>
    DelegateAction,
    Ed25519Verify,
    /// Decouple compute and gas costs of operations to safely limit the compute time it takes to
    /// process the chunk.
    ///
    /// Compute Costs NEP-455: <https://github.com/near/NEPs/blob/master/neps/nep-0455.md>
    ComputeCosts,
    /// Decrease the cost of function call action. Only affects the execution cost.
    DecreaseFunctionCallBaseCost,
    /// Enable flat storage for reads, reducing number of DB accesses from `2 * key.len()` in
    /// the worst case to 2.
    ///
    /// Flat Storage NEP-399: <https://github.com/near/NEPs/blob/master/neps/nep-0399.md>
    FlatStorageReads,
    /// Enables preparation V2. Note that this setting is not supported in production settings
    /// without NearVmRuntime enabled alongside it, as the VM runner would be too slow.
    PreparationV2,
    /// Enables Near-Vm. Note that this setting is not at all supported without PreparationV2,
    /// as it hardcodes preparation v2 code into the generated assembly.
    NearVmRuntime,
    BlockHeaderV4,
    /// Resharding V2. A new implementation for resharding and a new shard
    /// layout for the production networks.
    SimpleNightshadeV2,
    /// Built on top of Resharding V2. Changes shard layout to V3 to split shard 2 into two parts.
    SimpleNightshadeV3,
    /// In case not all validator seats are occupied our algorithm provide incorrect minimal seat
    /// price - it reports as alpha * sum_stake instead of alpha * sum_stake / (1 - alpha), where
    /// alpha is min stake ratio
    FixStakingThreshold,
    /// In case not all validator seats are occupied, the minimum seat price of a chunk producer
    /// used to depend on the number of existing shards, which is no longer the case.
    FixChunkProducerStakingThreshold,
    /// Charge for contract loading before it happens.
    #[cfg(feature = "protocol_feature_fix_contract_loading_cost")]
    FixContractLoadingCost,
    /// Enables rejection of blocks with outdated protocol versions.
    RejectBlocksWithOutdatedProtocolVersions,
    /// Allows creating an account with a non refundable balance to cover storage costs.
    /// NEP: <https://github.com/near/NEPs/pull/491>
    #[cfg(feature = "protocol_feature_nonrefundable_transfer_nep491")]
    NonrefundableStorage,
    // NEP: https://github.com/near/NEPs/pull/488
    BLS12381,
    RestrictTla,
    /// Increases the number of chunk producers.
    TestnetFewerBlockProducers,
    /// Enables stateless validation which is introduced in <https://github.com/near/NEPs/pull/509>
    /// LowerValidatorKickoutPercentForDebugging: lower block and chunk validator kickout percent from 90 to 50.
    /// SingleShardTracking: single shard tracking for stateless validation.
    /// StateWitnessSizeLimit: state witness size limits.
    /// PerReceiptHardStorageProofLimit: limit the size of storage proof generated by a single receipt.
    /// WitnessTransactionLimits: size limits for transactions included in a ChunkStateWitness.
    /// NoChunkOnlyProducers: no chunk-only producers in stateless validation.
    StatelessValidation,
    EthImplicitAccounts,
    /// Enables yield execution which is introduced in <https://github.com/near/NEPs/pull/519>
    YieldExecution,
    /// Bring minimum required validator stake effectively to ~10K NEAR as of 2024-08-15.
    /// Fixes increase to 100K NEAR in the previous protocol version.
    /// See #11953 for more details.
    FixMinStakeRatio,
    /// Increases main_storage_proof_size_soft_limit parameter from 3mb to 4mb
    IncreaseStorageProofSizeSoftLimit,

    /// Protocol version reserved for use in resharding tests.
    SimpleNightshadeTestonly,

    // Shuffle shard assignments for chunk producers at every epoch.
    ShuffleShardAssignments,
    /// Cross-shard congestion control according to <https://github.com/near/NEPs/pull/539>.
    CongestionControl,
    /// Remove account with long storage key.
    RemoveAccountWithLongStorageKey,
    /// Change the structure of ChunkEndorsement to have (shard_id, epoch_id, height_created)
    /// instead of chunk_hash
    ChunkEndorsementV2,
    // Include a bitmap of endorsements from chunk validator in the block header
    // in order to calculate the rewards and kickouts for the chunk validators.
    // This feature introduces BlockHeaderV5.
    ChunkEndorsementsInBlockHeader,
    /// Store receipts in State in the StateStoredReceipt format.
    StateStoredReceipt,
    /// Resharding V3
    SimpleNightshadeV4,
    /// Exclude contract code from the chunk state witness and distribute it to chunk validators separately.
    ExcludeContractCodeFromStateWitness,
    /// A scheduler which limits bandwidth for sending receipts between shards.
    BandwidthScheduler,
    /// Indicates that the "sync_hash" used to identify the point in the chain to sync state to
    /// should no longer be the first block of the epoch, but a couple blocks after that in order
    /// to sync the current epoch's state. This is not strictly a protocol feature, but is included
    /// here to coordinate among nodes
    CurrentEpochStateSync,
    /// Relaxed validation of transactions included in a chunk.
    ///
    /// Chunks no longer become entirely invalid in case invalid transactions are included in the
    /// chunk. Instead the transactions are discarded during their conversion to receipts.
    RelaxedChunkValidation,
    /// Exclude existing contract code in deploy-contract and delete-account actions from the chunk state witness.
    /// Instead of sending code in the witness, the code checks the code-size using the internal trie nodes.
    ExcludeExistingCodeFromWitnessForCodeLen,
    /// Use the block height instead of the block hash to calculate the receipt ID.
    BlockHeightForReceiptId,
    GlobalContracts,
}

impl ProtocolFeature {
    pub const fn protocol_version(self) -> ProtocolVersion {
        match self {
            // Stable features
            ProtocolFeature::ImplicitAccountCreation => 35,
            ProtocolFeature::LowerStorageCost => 42,
            ProtocolFeature::DeleteActionRestriction => 43,
            ProtocolFeature::FixApplyChunks => 44,
            ProtocolFeature::RectifyInflation | ProtocolFeature::AccessKeyNonceRange => 45,
            ProtocolFeature::AccountVersions
            | ProtocolFeature::TransactionSizeLimit
            | ProtocolFeature::FixStorageUsage
            | ProtocolFeature::CapMaxGasPrice
            | ProtocolFeature::CountRefundReceiptsInGasLimit
            | ProtocolFeature::MathExtension => 46,
            ProtocolFeature::RestoreReceiptsAfterFixApplyChunks => 47,
            ProtocolFeature::Wasmer2
            | ProtocolFeature::LowerDataReceiptAndEcrecoverBaseCost
            | ProtocolFeature::LowerRegularOpCost
            | ProtocolFeature::SimpleNightshade => 48,
            ProtocolFeature::LowerRegularOpCost2
            | ProtocolFeature::LimitContractFunctionsNumber
            | ProtocolFeature::BlockHeaderV3
            | ProtocolFeature::AliasValidatorSelectionAlgorithm => 49,
            ProtocolFeature::SynchronizeBlockChunkProduction
            | ProtocolFeature::CorrectStackLimit => 50,
            ProtocolFeature::AccessKeyNonceForImplicitAccounts => 51,
            ProtocolFeature::IncreaseDeploymentCost
            | ProtocolFeature::FunctionCallWeight
            | ProtocolFeature::LimitContractLocals
            | ProtocolFeature::ChunkNodesCache
            | ProtocolFeature::LowerStorageKeyLimit => 53,
            ProtocolFeature::AltBn128 => 55,
            ProtocolFeature::ChunkOnlyProducers | ProtocolFeature::MaxKickoutStake => 56,
            ProtocolFeature::AccountIdInFunctionCallPermission => 57,
            ProtocolFeature::Ed25519Verify
            | ProtocolFeature::ZeroBalanceAccount
            | ProtocolFeature::DelegateAction => 59,
            ProtocolFeature::ComputeCosts | ProtocolFeature::FlatStorageReads => 61,
            ProtocolFeature::PreparationV2 | ProtocolFeature::NearVmRuntime => 62,
            ProtocolFeature::BlockHeaderV4 => 63,
            ProtocolFeature::RestrictTla
            | ProtocolFeature::TestnetFewerBlockProducers
            | ProtocolFeature::SimpleNightshadeV2 => 64,
            ProtocolFeature::SimpleNightshadeV3 => 65,
            ProtocolFeature::DecreaseFunctionCallBaseCost => 66,
            ProtocolFeature::YieldExecution => 67,
            ProtocolFeature::CongestionControl
            | ProtocolFeature::RemoveAccountWithLongStorageKey => 68,
            ProtocolFeature::StatelessValidation => 69,
            ProtocolFeature::BLS12381 | ProtocolFeature::EthImplicitAccounts => 70,
            ProtocolFeature::FixMinStakeRatio => 71,
            ProtocolFeature::IncreaseStorageProofSizeSoftLimit
            | ProtocolFeature::ChunkEndorsementV2
            | ProtocolFeature::ChunkEndorsementsInBlockHeader
            | ProtocolFeature::StateStoredReceipt => 72,
            ProtocolFeature::ExcludeContractCodeFromStateWitness => 73,
            ProtocolFeature::FixStakingThreshold
            | ProtocolFeature::RejectBlocksWithOutdatedProtocolVersions
            | ProtocolFeature::FixChunkProducerStakingThreshold
<<<<<<< HEAD
            // BandwidthScheduler must be enabled before ReshardingV3! When
            // releasing this feature please make sure to schedule separate
            // protocol upgrades for those features!
            | ProtocolFeature::BandwidthScheduler => 74,
=======
            | ProtocolFeature::RelaxedChunkValidation => 74,
>>>>>>> 2375fd7d

            // This protocol version is reserved for use in resharding tests. An extra resharding
            // is simulated on top of the latest shard layout in production. Note that later
            // protocol versions will still have the production layout.
            ProtocolFeature::SimpleNightshadeTestonly => 100,

            // Nightly features:
            #[cfg(feature = "protocol_feature_fix_contract_loading_cost")]
            ProtocolFeature::FixContractLoadingCost => 129,
            #[cfg(feature = "protocol_feature_nonrefundable_transfer_nep491")]
            ProtocolFeature::NonrefundableStorage => 140,
            // TODO(#11201): When stabilizing this feature in mainnet, also remove the temporary code
            // that always enables this for mocknet (see config_mocknet function).
            ProtocolFeature::ShuffleShardAssignments => 143,
            // CurrentEpochStateSync must be enabled before ReshardingV3! When
            // releasing this feature please make sure to schedule separate
            // protocol upgrades for those features!
            ProtocolFeature::CurrentEpochStateSync => 144,
            ProtocolFeature::SimpleNightshadeV4 => 146,
            ProtocolFeature::ExcludeExistingCodeFromWitnessForCodeLen => 148,
            ProtocolFeature::BlockHeightForReceiptId => 149,
            // Place features that are not yet in Nightly below this line.
            ProtocolFeature::GlobalContracts => 200,
        }
    }

    pub fn enabled(&self, protocol_version: ProtocolVersion) -> bool {
        protocol_version >= self.protocol_version()
    }
}

/// Current protocol version used on the mainnet with all stable features.
const STABLE_PROTOCOL_VERSION: ProtocolVersion = 74;

// On nightly, pick big enough version to support all features.
const NIGHTLY_PROTOCOL_VERSION: ProtocolVersion = 149;

/// Largest protocol version supported by the current binary.
pub const PROTOCOL_VERSION: ProtocolVersion = if cfg!(feature = "nightly_protocol") {
    NIGHTLY_PROTOCOL_VERSION
} else {
    STABLE_PROTOCOL_VERSION
};

/// Both, outgoing and incoming tcp connections to peers, will be rejected if `peer's`
/// protocol version is lower than this.
pub const PEER_MIN_ALLOWED_PROTOCOL_VERSION: ProtocolVersion = STABLE_PROTOCOL_VERSION - 3;

#[macro_export]
macro_rules! checked_feature {
    ("stable", $feature:ident, $current_protocol_version:expr) => {{
        $crate::version::ProtocolFeature::$feature.protocol_version() <= $current_protocol_version
    }};
    ($feature_name:tt, $feature:ident, $current_protocol_version:expr) => {{
        #[cfg(feature = $feature_name)]
        let is_feature_enabled = $crate::version::ProtocolFeature::$feature.protocol_version()
            <= $current_protocol_version;
        #[cfg(not(feature = $feature_name))]
        let is_feature_enabled = {
            // Workaround unused variable warning
            let _ = $current_protocol_version;

            false
        };
        is_feature_enabled
    }};

    ($feature_name:tt, $feature:ident, $current_protocol_version:expr, $feature_block:block) => {{
        checked_feature!($feature_name, $feature, $current_protocol_version, $feature_block, {})
    }};

    ($feature_name:tt, $feature:ident, $current_protocol_version:expr, $feature_block:block, $non_feature_block:block) => {{
        #[cfg(feature = $feature_name)]
        {
            if checked_feature!($feature_name, $feature, $current_protocol_version) {
                $feature_block
            } else {
                $non_feature_block
            }
        }
        // Workaround unused variable warning
        #[cfg(not(feature = $feature_name))]
        {
            let _ = $current_protocol_version;
            $non_feature_block
        }
    }};
}

#[cfg(test)]
mod tests {
    use super::ProtocolFeature;

    #[test]
    fn test_resharding_dependencies() {
        let state_sync = ProtocolFeature::CurrentEpochStateSync.protocol_version();
        let bandwidth_scheduler = ProtocolFeature::BandwidthScheduler.protocol_version();
        let resharding_v3 = ProtocolFeature::SimpleNightshadeV4.protocol_version();

        assert!(state_sync < resharding_v3);
        assert!(bandwidth_scheduler < resharding_v3);
    }
}<|MERGE_RESOLUTION|>--- conflicted
+++ resolved
@@ -258,14 +258,11 @@
             ProtocolFeature::FixStakingThreshold
             | ProtocolFeature::RejectBlocksWithOutdatedProtocolVersions
             | ProtocolFeature::FixChunkProducerStakingThreshold
-<<<<<<< HEAD
+            | ProtocolFeature::RelaxedChunkValidation
             // BandwidthScheduler must be enabled before ReshardingV3! When
             // releasing this feature please make sure to schedule separate
             // protocol upgrades for those features!
             | ProtocolFeature::BandwidthScheduler => 74,
-=======
-            | ProtocolFeature::RelaxedChunkValidation => 74,
->>>>>>> 2375fd7d
 
             // This protocol version is reserved for use in resharding tests. An extra resharding
             // is simulated on top of the latest shard layout in production. Note that later
