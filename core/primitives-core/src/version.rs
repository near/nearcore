use crate::types::ProtocolVersion;

/// New Protocol features should go here. Features are guarded by their corresponding feature flag.
/// For example, if we have `ProtocolFeature::EVM` and a corresponding feature flag `evm`, it will look
/// like
///
/// #[cfg(feature = "protocol_feature_evm")]
/// EVM code
///
#[derive(Hash, PartialEq, Eq, Clone, Copy, Debug)]
pub enum ProtocolFeature {
    #[deprecated]
    _DeprecatedImplicitAccountCreation,
    #[deprecated]
    _DeprecatedRectifyInflation,
    /// Add `AccessKey` nonce range by setting nonce to `(block_height - 1) * 1e6`, see
    /// <https://github.com/near/nearcore/issues/3779>.
    #[deprecated]
    _DeprecatedAccessKeyNonceRange,
    /// Don't process any receipts for shard when chunk is not present.
    /// Always use gas price computed in the previous block.
    #[deprecated]
    _DeprecatedFixApplyChunks,
    #[deprecated]
    _DeprecatedLowerStorageCost,
    #[deprecated]
    _DeprecatedDeleteActionRestriction,
    /// Add versions to `Account` data structure
    #[deprecated]
    _DeprecatedAccountVersions,
    #[deprecated]
    _DeprecatedTransactionSizeLimit,
    /// Fix a bug in `storage_usage` for account caused by #3824
    #[deprecated]
    _DeprecatedFixStorageUsage,
    /// Cap maximum gas price to 2,000,000,000 yoctoNEAR
    #[deprecated]
    _DeprecatedCapMaxGasPrice,
    #[deprecated]
    _DeprecatedCountRefundReceiptsInGasLimit,
    /// Add `ripemd60` and `ecrecover` host function
    #[deprecated]
    _DeprecatedMathExtension,
    /// Restore receipts that were previously stuck because of
    /// <https://github.com/near/nearcore/pull/4228>.
    #[deprecated]
    _DeprecatedRestoreReceiptsAfterFixApplyChunks,
    /// Minimum protocol version for NEP-92
    #[deprecated]
    _DeprecatedMinProtocolVersionNep92,
    /// Minimum protocol version for NEP-92 fix
    #[deprecated]
    _DeprecatedMinProtocolVersionNep92Fix,
    /// Creates a unique random seed to be provided to `VMContext` from a given `action_hash` and a given `random_seed`
    #[deprecated]
    _DeprecatedCorrectRandomValue,
    /// The protocol version that enables reward on mainnet
    #[deprecated]
    _DeprecatedEnableInflation,
    /// Fix upgrade to use the latest voted protocol version instead of the current epoch protocol
    /// version when there is no new change in protocol version
    #[deprecated]
    _DeprecatedUpgradabilityFix,
    /// Updates the way receipt ID, data ID and random seeds are constructed
    #[deprecated]
    _DeprecatedCreateHash,
    /// Fix the storage usage of the delete key action
    #[deprecated]
    _DeprecatedDeleteKeyStorageUsage,
    /// Upgrade for shard chunk header
    #[deprecated]
    _DeprecatedShardChunkHeaderUpgrade,
    /// Updates the way receipt ID is constructed to use current block hash instead of last block hash
    #[deprecated]
    _DeprecatedCreateReceiptIdSwitchToCurrentBlock,
    /// Pessimistic gas price estimation uses a fixed value of `minimum_new_receipt_gas` to stop being
    /// tied to the function call base cost
    #[deprecated]
    _DeprecatedFixedMinimumNewReceiptGas,
    /// This feature switch our WASM engine implementation from wasmer 0.* to
    /// wasmer 2.*, bringing better performance and reliability.
    ///
    /// The implementations should be sufficiently similar for this to not be a
    /// protocol upgrade, but we conservatively do a protocol upgrade to be on
    /// the safe side.
    ///
    /// Although wasmer2 is faster, we don't change fees with this protocol
    /// version -- we can safely do that in a separate step.
    #[deprecated]
    _DeprecatedWasmer2,
    SimpleNightshade,
    #[deprecated]
    _DeprecatedLowerDataReceiptAndEcrecoverBaseCost,
    /// Lowers the cost of wasm instruction due to switch to wasmer2.
    #[deprecated]
    _DeprecatedLowerRegularOpCost,
    /// Lowers the cost of wasm instruction due to switch to faster,
    /// compiler-intrinsics based gas counter.
    #[deprecated]
    _DeprecatedLowerRegularOpCost2,
    /// Limit number of wasm functions in one contract. See
    /// <https://github.com/near/nearcore/pull/4954> for more details.
    #[deprecated]
    _DeprecatedLimitContractFunctionsNumber,
    #[deprecated]
    _DeprecatedBlockHeaderV3,
    /// Changes how we select validators for epoch and how we select validators
    /// within epoch.  See <https://github.com/near/NEPs/pull/167> for general
    /// description, note that we would not introduce chunk-only validators with
    /// this feature
    #[deprecated]
    _DeprecatedAliasValidatorSelectionAlgorithm,
    /// Make block producers produce chunks for the same block they would later produce to avoid
    /// network delays
    #[deprecated]
    _DeprecatedSynchronizeBlockChunkProduction,
    /// Change the algorithm to count WASM stack usage to avoid under counting in
    /// some cases.
    #[deprecated]
    _DeprecatedCorrectStackLimit,
    /// Add `AccessKey` nonce range for implicit accounts, as in `AccessKeyNonceRange` feature.
    #[deprecated]
    _DeprecatedAccessKeyNonceForImplicitAccounts,
    /// Increase cost per deployed code byte to cover for the compilation steps
    /// that a deployment triggers. Only affects the action execution cost.
    #[deprecated]
    _DeprecatedIncreaseDeploymentCost,
    #[deprecated]
    _DeprecatedFunctionCallWeight,
    /// This feature enforces a global limit on the function local declarations in a WebAssembly
    /// contract. See <...> for more information.
    #[deprecated]
    _DeprecatedLimitContractLocals,
    /// Ensure caching all nodes in the chunk for which touching trie node cost was charged. Charge for each such node
    /// only once per chunk at the first access time.
    #[deprecated]
    _DeprecatedChunkNodesCache,
    /// Lower `max_length_storage_key` limit, which itself limits trie node sizes.
    #[deprecated]
    _DeprecatedLowerStorageKeyLimit,
    // alt_bn128_g1_multiexp, alt_bn128_g1_sum, alt_bn128_pairing_check host functions
    #[deprecated]
    _DeprecatedAltBn128,
    #[deprecated]
    _DeprecatedChunkOnlyProducers,
    /// Ensure the total stake of validators that are kicked out does not exceed a percentage of total stakes
    #[deprecated]
    _DeprecatedMaxKickoutStake,
    /// Validate account id for function call access keys.
    #[deprecated]
    _DeprecatedAccountIdInFunctionCallPermission,
    /// Zero Balance Account NEP 448: <https://github.com/near/NEPs/pull/448>
    #[deprecated]
    _DeprecatedZeroBalanceAccount,
    /// Execute a set of actions on behalf of another account.
    ///
    /// Meta Transaction NEP-366: <https://github.com/near/NEPs/blob/master/neps/nep-0366.md>
    #[deprecated]
    _DeprecatedDelegateAction,
    #[deprecated]
    _DeprecatedEd25519Verify,
    /// Decouple compute and gas costs of operations to safely limit the compute time it takes to
    /// process the chunk.
    ///
    /// Compute Costs NEP-455: <https://github.com/near/NEPs/blob/master/neps/nep-0455.md>
    #[deprecated]
    _DeprecatedComputeCosts,
    /// Decrease the cost of function call action. Only affects the execution cost.
    #[deprecated]
    _DeprecatedDecreaseFunctionCallBaseCost,
    /// Enable flat storage for reads, reducing number of DB accesses from `2 * key.len()` in
    /// the worst case to 2.
    ///
    /// Flat Storage NEP-399: <https://github.com/near/NEPs/blob/master/neps/nep-0399.md>
    #[deprecated]
    _DeprecatedFlatStorageReads,
    /// Enables preparation V2. Note that this setting is not supported in production settings
    /// without NearVmRuntime enabled alongside it, as the VM runner would be too slow.
    #[deprecated]
    _DeprecatedPreparationV2,
    /// Enables Near-Vm. Note that this setting is not at all supported without PreparationV2,
    /// as it hardcodes preparation v2 code into the generated assembly.
    #[deprecated]
    _DeprecatedNearVmRuntime,
    #[deprecated]
    _DeprecatedBlockHeaderV4,
    /// Resharding V2. A new implementation for resharding and a new shard
    /// layout for the production networks.
    SimpleNightshadeV2,
    /// Built on top of Resharding V2. Changes shard layout to V3 to split shard 2 into two parts.
    SimpleNightshadeV3,
    /// In case not all validator seats are occupied our algorithm provide incorrect minimal seat
    /// price - it reports as alpha * sum_stake instead of alpha * sum_stake / (1 - alpha), where
    /// alpha is min stake ratio
    #[deprecated]
    _DeprecatedFixStakingThreshold,
    /// In case not all validator seats are occupied, the minimum seat price of a chunk producer
    /// used to depend on the number of existing shards, which is no longer the case.
    #[deprecated]
    _DeprecatedFixChunkProducerStakingThreshold,
    /// Charge for contract loading before it happens.
    FixContractLoadingCost,
    /// Enables rejection of blocks with outdated protocol versions.
    #[deprecated]
    _DeprecatedRejectBlocksWithOutdatedProtocolVersions,
    // NEP: https://github.com/near/NEPs/pull/488
    #[deprecated]
    _DeprecatedBLS12381,
    #[deprecated]
    _DeprecatedRestrictTla,
    /// Increases the number of chunk producers.
    #[deprecated]
    _DeprecatedTestnetFewerBlockProducers,
    /// Enables stateless validation which is introduced in <https://github.com/near/NEPs/pull/509>
    /// LowerValidatorKickoutPercentForDebugging: lower block and chunk validator kickout percent from 90 to 50.
    /// SingleShardTracking: single shard tracking for stateless validation.
    /// StateWitnessSizeLimit: state witness size limits.
    /// PerReceiptHardStorageProofLimit: limit the size of storage proof generated by a single receipt.
    /// WitnessTransactionLimits: size limits for transactions included in a ChunkStateWitness.
    /// NoChunkOnlyProducers: no chunk-only producers in stateless validation.
    #[deprecated]
    _DeprecatedStatelessValidation,
    #[deprecated]
    _DeprecatedEthImplicitAccounts,
    /// Enables yield execution which is introduced in <https://github.com/near/NEPs/pull/519>
    #[deprecated]
    _DeprecatedYieldExecution,
    /// Bring minimum required validator stake effectively to ~10K NEAR as of 2024-08-15.
    /// Fixes increase to 100K NEAR in the previous protocol version.
    /// See #11953 for more details.
    #[deprecated]
    _DeprecatedFixMinStakeRatio,
    /// Increases main_storage_proof_size_soft_limit parameter from 3mb to 4mb
    #[deprecated]
    _DeprecatedIncreaseStorageProofSizeSoftLimit,

    // Shuffle shard assignments for chunk producers at every epoch.
    ShuffleShardAssignments,
    /// Cross-shard congestion control according to <https://github.com/near/NEPs/pull/539>.
    #[deprecated]
    _DeprecatedCongestionControl,
    /// Remove account with long storage key.
    #[deprecated]
    _DeprecatedRemoveAccountWithLongStorageKey,
    /// Change the structure of ChunkEndorsement to have (shard_id, epoch_id, height_created)
    /// instead of chunk_hash
    #[deprecated]
    _DeprecatedChunkEndorsementV2,
    // Include a bitmap of endorsements from chunk validator in the block header
    // in order to calculate the rewards and kickouts for the chunk validators.
    // This feature introduces BlockHeaderV5.
    #[deprecated]
    _DeprecatedChunkEndorsementsInBlockHeader,
    /// Store receipts in State in the StateStoredReceipt format.
    #[deprecated]
    _DeprecatedStateStoredReceipt,
    /// Resharding V3 - Adding "game.hot.tg-0" boundary.
    SimpleNightshadeV4,
    /// Resharding V3 - Adding "earn.kaiching" boundary.
    SimpleNightshadeV5,
    /// Resharding V3 - Adding "750" boundary.
    SimpleNightshadeV6,
    /// Exclude contract code from the chunk state witness and distribute it to chunk validators separately.
    #[deprecated]
    _DeprecatedExcludeContractCodeFromStateWitness,
    /// A scheduler which limits bandwidth for sending receipts between shards.
    #[deprecated]
    _DeprecatedBandwidthScheduler,
    /// Indicates that the "sync_hash" used to identify the point in the chain to sync state to
    /// should no longer be the first block of the epoch, but a couple blocks after that in order
    /// to sync the current epoch's state. This is not strictly a protocol feature, but is included
    /// here to coordinate among nodes
    _DeprecatedCurrentEpochStateSync,
    /// Relaxed validation of transactions included in a chunk.
    ///
    /// Chunks no longer become entirely invalid in case invalid transactions are included in the
    /// chunk. Instead the transactions are discarded during their conversion to receipts.
    ///
    /// support for code that does not do relaxed chunk validation has now been removed.
    #[deprecated(
        note = "Was used for protocol versions without relaxed chunk validation which is not supported anymore."
    )]
    _DeprecatedRelaxedChunkValidation,
    /// This enables us to remove the expensive check_balance call from the
    /// runtime.
    ///
    /// Support for code that does check balances has now been removed.
    #[deprecated(
        note = "Was used for protocol versions where we checked balances which is not supported anymore."
    )]
    _DeprecatedRemoveCheckBalance,
    /// Exclude existing contract code in deploy-contract and delete-account actions from the chunk state witness.
    /// Instead of sending code in the witness, the code checks the code-size using the internal trie nodes.
    ExcludeExistingCodeFromWitnessForCodeLen,
    /// Use the block height instead of the block hash to calculate the receipt ID.
    BlockHeightForReceiptId,
    /// Enable optimistic block production.
    ProduceOptimisticBlock,
    GlobalContracts,
    /// NEP: https://github.com/near/NEPs/pull/536
    ///
    /// Reduce the number of gas refund receipts by charging the current gas
    /// price rather than a pessimistic gas price. Also, introduce a new fee of
    /// 5% for gas refunds and charge the signer this fee for gas refund
    /// receipts.
    ReducedGasRefunds,
    /// Move from ChunkStateWitness being a single struct to a versioned enum.
    VersionedStateWitness,
    SaturatingFloatToInt,
}

impl ProtocolFeature {
    // The constructor must initialize all fields of the struct but some fields
    // are deprecated.  So unfortunately, we need this attribute here.  A better
    // fix is being discussed on
    // https://github.com/rust-lang/rust/issues/102777.
    #[allow(deprecated)]
    pub const fn protocol_version(self) -> ProtocolVersion {
        match self {
            // Stable features
            ProtocolFeature::_DeprecatedMinProtocolVersionNep92 => 31,
            ProtocolFeature::_DeprecatedMinProtocolVersionNep92Fix => 32,
            ProtocolFeature::_DeprecatedCorrectRandomValue => 33,
            ProtocolFeature::_DeprecatedImplicitAccountCreation => 35,
            ProtocolFeature::_DeprecatedEnableInflation => 36,
            ProtocolFeature::_DeprecatedUpgradabilityFix => 37,
            ProtocolFeature::_DeprecatedCreateHash => 38,
            ProtocolFeature::_DeprecatedDeleteKeyStorageUsage => 40,
            ProtocolFeature::_DeprecatedShardChunkHeaderUpgrade => 41,
            ProtocolFeature::_DeprecatedCreateReceiptIdSwitchToCurrentBlock
            | ProtocolFeature::_DeprecatedLowerStorageCost => 42,
            ProtocolFeature::_DeprecatedDeleteActionRestriction => 43,
            ProtocolFeature::_DeprecatedFixApplyChunks => 44,
            ProtocolFeature::_DeprecatedRectifyInflation
            | ProtocolFeature::_DeprecatedAccessKeyNonceRange => 45,
            ProtocolFeature::_DeprecatedAccountVersions
            | ProtocolFeature::_DeprecatedTransactionSizeLimit
            | ProtocolFeature::_DeprecatedFixStorageUsage
            | ProtocolFeature::_DeprecatedCapMaxGasPrice
            | ProtocolFeature::_DeprecatedCountRefundReceiptsInGasLimit
            | ProtocolFeature::_DeprecatedMathExtension => 46,
            ProtocolFeature::_DeprecatedRestoreReceiptsAfterFixApplyChunks => 47,
            ProtocolFeature::_DeprecatedWasmer2
            | ProtocolFeature::_DeprecatedLowerDataReceiptAndEcrecoverBaseCost
            | ProtocolFeature::_DeprecatedLowerRegularOpCost
            | ProtocolFeature::SimpleNightshade => 48,
            ProtocolFeature::_DeprecatedLowerRegularOpCost2
            | ProtocolFeature::_DeprecatedLimitContractFunctionsNumber
            | ProtocolFeature::_DeprecatedBlockHeaderV3
            | ProtocolFeature::_DeprecatedAliasValidatorSelectionAlgorithm => 49,
            ProtocolFeature::_DeprecatedSynchronizeBlockChunkProduction
            | ProtocolFeature::_DeprecatedCorrectStackLimit => 50,
            ProtocolFeature::_DeprecatedAccessKeyNonceForImplicitAccounts => 51,
            ProtocolFeature::_DeprecatedIncreaseDeploymentCost
            | ProtocolFeature::_DeprecatedFunctionCallWeight
            | ProtocolFeature::_DeprecatedLimitContractLocals
            | ProtocolFeature::_DeprecatedChunkNodesCache
            | ProtocolFeature::_DeprecatedLowerStorageKeyLimit => 53,
            ProtocolFeature::_DeprecatedAltBn128 => 55,
            ProtocolFeature::_DeprecatedChunkOnlyProducers
            | ProtocolFeature::_DeprecatedMaxKickoutStake => 56,
            ProtocolFeature::_DeprecatedAccountIdInFunctionCallPermission => 57,
            ProtocolFeature::_DeprecatedEd25519Verify
            | ProtocolFeature::_DeprecatedZeroBalanceAccount
            | ProtocolFeature::_DeprecatedDelegateAction => 59,
            ProtocolFeature::_DeprecatedComputeCosts
            | ProtocolFeature::_DeprecatedFlatStorageReads => 61,
            ProtocolFeature::_DeprecatedPreparationV2
            | ProtocolFeature::_DeprecatedNearVmRuntime => 62,
            ProtocolFeature::_DeprecatedBlockHeaderV4 => 63,
            ProtocolFeature::_DeprecatedRestrictTla
            | ProtocolFeature::_DeprecatedTestnetFewerBlockProducers
            | ProtocolFeature::SimpleNightshadeV2 => 64,
            ProtocolFeature::SimpleNightshadeV3 => 65,
            ProtocolFeature::_DeprecatedDecreaseFunctionCallBaseCost
            | ProtocolFeature::_DeprecatedFixedMinimumNewReceiptGas => 66,
            ProtocolFeature::_DeprecatedYieldExecution => 67,
            ProtocolFeature::_DeprecatedCongestionControl
            | ProtocolFeature::_DeprecatedRemoveAccountWithLongStorageKey => 68,
            ProtocolFeature::_DeprecatedStatelessValidation => 69,
            ProtocolFeature::_DeprecatedBLS12381
            | ProtocolFeature::_DeprecatedEthImplicitAccounts => 70,
            ProtocolFeature::_DeprecatedFixMinStakeRatio => 71,
            ProtocolFeature::_DeprecatedIncreaseStorageProofSizeSoftLimit
            | ProtocolFeature::_DeprecatedChunkEndorsementV2
            | ProtocolFeature::_DeprecatedChunkEndorsementsInBlockHeader
            | ProtocolFeature::_DeprecatedStateStoredReceipt => 72,
            ProtocolFeature::_DeprecatedExcludeContractCodeFromStateWitness => 73,
            ProtocolFeature::_DeprecatedFixStakingThreshold
            | ProtocolFeature::_DeprecatedRejectBlocksWithOutdatedProtocolVersions
            | ProtocolFeature::_DeprecatedFixChunkProducerStakingThreshold
            | ProtocolFeature::_DeprecatedRelaxedChunkValidation
            | ProtocolFeature::_DeprecatedRemoveCheckBalance
            | ProtocolFeature::_DeprecatedBandwidthScheduler
            | ProtocolFeature::_DeprecatedCurrentEpochStateSync => 74,
            ProtocolFeature::SimpleNightshadeV4 => 75,
            ProtocolFeature::SimpleNightshadeV5 => 76,
            ProtocolFeature::GlobalContracts
            | ProtocolFeature::BlockHeightForReceiptId
            | ProtocolFeature::ProduceOptimisticBlock => 77,
            ProtocolFeature::SimpleNightshadeV6
<<<<<<< HEAD
            | ProtocolFeature::VersionedStateWitness
            | ProtocolFeature::SaturatingFloatToInt => 78,
=======
            | ProtocolFeature::SaturatingFloatToInt
            | ProtocolFeature::ReducedGasRefunds => 78,

>>>>>>> cdcdd44a
            // Nightly features:
            ProtocolFeature::FixContractLoadingCost => 129,
            // TODO(#11201): When stabilizing this feature in mainnet, also remove the temporary code
            // that always enables this for mocknet (see config_mocknet function).
            ProtocolFeature::ShuffleShardAssignments => 143,
            ProtocolFeature::ExcludeExistingCodeFromWitnessForCodeLen => 148,
            // Place features that are not yet in Nightly below this line.
        }
    }

    pub fn enabled(&self, protocol_version: ProtocolVersion) -> bool {
        protocol_version >= self.protocol_version()
    }
}

/// The protocol version of the genesis block on mainnet and testnet.
pub const PROD_GENESIS_PROTOCOL_VERSION: ProtocolVersion = 29;

/// Minimum supported protocol version for the current binary
pub const MIN_SUPPORTED_PROTOCOL_VERSION: ProtocolVersion = 75;

/// Current protocol version used on the mainnet with all stable features.
const STABLE_PROTOCOL_VERSION: ProtocolVersion = 78;

// On nightly, pick big enough version to support all features.
const NIGHTLY_PROTOCOL_VERSION: ProtocolVersion = 149;

/// Largest protocol version supported by the current binary.
pub const PROTOCOL_VERSION: ProtocolVersion =
    if cfg!(feature = "nightly") { NIGHTLY_PROTOCOL_VERSION } else { STABLE_PROTOCOL_VERSION };

/// Both, outgoing and incoming tcp connections to peers, will be rejected if `peer's`
/// protocol version is lower than this.
/// TODO(pugachag): revert back to `- 3` after mainnet is upgraded
pub const PEER_MIN_ALLOWED_PROTOCOL_VERSION: ProtocolVersion = STABLE_PROTOCOL_VERSION - 4;<|MERGE_RESOLUTION|>--- conflicted
+++ resolved
@@ -399,14 +399,9 @@
             | ProtocolFeature::BlockHeightForReceiptId
             | ProtocolFeature::ProduceOptimisticBlock => 77,
             ProtocolFeature::SimpleNightshadeV6
-<<<<<<< HEAD
             | ProtocolFeature::VersionedStateWitness
-            | ProtocolFeature::SaturatingFloatToInt => 78,
-=======
             | ProtocolFeature::SaturatingFloatToInt
             | ProtocolFeature::ReducedGasRefunds => 78,
-
->>>>>>> cdcdd44a
             // Nightly features:
             ProtocolFeature::FixContractLoadingCost => 129,
             // TODO(#11201): When stabilizing this feature in mainnet, also remove the temporary code
