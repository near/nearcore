--- conflicted
+++ resolved
@@ -430,11 +430,7 @@
             // that always enables this for mocknet (see config_mocknet function).
             ProtocolFeature::ShuffleShardAssignments => 143,
             ProtocolFeature::ExcludeExistingCodeFromWitnessForCodeLen => 148,
-<<<<<<< HEAD
-            ProtocolFeature::RefTypesBulkMemory => 149,
-            ProtocolFeature::StatePartsCompression => 150,
-=======
->>>>>>> 7afc4f9d
+            ProtocolFeature::StatePartsCompression => 149,
             // Place features that are not yet in Nightly below this line.
         }
     }
