use crate::types::ProtocolVersion;

/// New Protocol features should go here. Features are guarded by their corresponding feature flag.
/// For example, if we have `ProtocolFeature::EVM` and a corresponding feature flag `evm`, it will look
/// like
///
/// #[cfg(feature = "protocol_feature_evm")]
/// EVM code
///
#[derive(Hash, PartialEq, Eq, Clone, Copy, Debug)]
pub enum ProtocolFeature {
    // stable features
    ImplicitAccountCreation,
    RectifyInflation,
    /// Add `AccessKey` nonce range by setting nonce to `(block_height - 1) * 1e6`, see
    /// <https://github.com/near/nearcore/issues/3779>.
    AccessKeyNonceRange,
    /// Don't process any receipts for shard when chunk is not present.
    /// Always use gas price computed in the previous block.
    FixApplyChunks,
    LowerStorageCost,
    DeleteActionRestriction,
    /// Add versions to `Account` data structure
    AccountVersions,
    TransactionSizeLimit,
    /// Fix a bug in `storage_usage` for account caused by #3824
    FixStorageUsage,
    /// Cap maximum gas price to 2,000,000,000 yoctoNEAR
    CapMaxGasPrice,
    CountRefundReceiptsInGasLimit,
    /// Add `ripemd60` and `ecrecover` host function
    MathExtension,
    /// Restore receipts that were previously stuck because of
    /// <https://github.com/near/nearcore/pull/4228>.
    RestoreReceiptsAfterFixApplyChunks,
    /// This feature switch our WASM engine implementation from wasmer 0.* to
    /// wasmer 2.*, bringing better performance and reliability.
    ///
    /// The implementations should be sufficiently similar for this to not be a
    /// protocol upgrade, but we conservatively do a protocol upgrade to be on
    /// the safe side.
    ///
    /// Although wasmer2 is faster, we don't change fees with this protocol
    /// version -- we can safely do that in a separate step.
    Wasmer2,
    SimpleNightshade,
    LowerDataReceiptAndEcrecoverBaseCost,
    /// Lowers the cost of wasm instruction due to switch to wasmer2.
    LowerRegularOpCost,
    /// Lowers the cost of wasm instruction due to switch to faster,
    /// compiler-intrinsics based gas counter.
    LowerRegularOpCost2,
    /// Limit number of wasm functions in one contract. See
    /// <https://github.com/near/nearcore/pull/4954> for more details.
    LimitContractFunctionsNumber,
    BlockHeaderV3,
    /// Changes how we select validators for epoch and how we select validators
    /// within epoch.  See <https://github.com/near/NEPs/pull/167> for general
    /// description, note that we would not introduce chunk-only validators with
    /// this feature
    AliasValidatorSelectionAlgorithm,
    /// Make block producers produce chunks for the same block they would later produce to avoid
    /// network delays
    SynchronizeBlockChunkProduction,
    /// Change the algorithm to count WASM stack usage to avoid undercounting in
    /// some cases.
    CorrectStackLimit,
    /// Add `AccessKey` nonce range for implicit accounts, as in `AccessKeyNonceRange` feature.
    AccessKeyNonceForImplicitAccounts,
    /// Increase cost per deployed code byte to cover for the compilation steps
    /// that a deployment triggers. Only affects the action execution cost.
    IncreaseDeploymentCost,
    FunctionCallWeight,
    /// This feature enforces a global limit on the function local declarations in a WebAssembly
    /// contract. See <...> for more information.
    LimitContractLocals,
    /// Ensure caching all nodes in the chunk for which touching trie node cost was charged. Charge for each such node
    /// only once per chunk at the first access time.
    ChunkNodesCache,
    /// Lower `max_length_storage_key` limit, which itself limits trie node sizes.
    LowerStorageKeyLimit,
    // alt_bn128_g1_multiexp, alt_bn128_g1_sum, alt_bn128_pairing_check host functions
    AltBn128,
    ChunkOnlyProducers,
    /// Ensure the total stake of validators that are kicked out does not exceed a percentage of total stakes
    MaxKickoutStake,
    /// Validate account id for function call access keys.
    AccountIdInFunctionCallPermission,
    /// Zero Balance Account NEP 448: <https://github.com/near/NEPs/pull/448>
    ZeroBalanceAccount,
    /// Execute a set of actions on behalf of another account.
    ///
    /// Meta Transaction NEP-366: <https://github.com/near/NEPs/blob/master/neps/nep-0366.md>
    DelegateAction,
    Ed25519Verify,
    /// Decouple compute and gas costs of operations to safely limit the compute time it takes to
    /// process the chunk.
    ///
    /// Compute Costs NEP-455: <https://github.com/near/NEPs/blob/master/neps/nep-0455.md>
    ComputeCosts,
    /// Decrease the cost of function call action. Only affects the execution cost.
    DecreaseFunctionCallBaseCost,
    /// Enable flat storage for reads, reducing number of DB accesses from `2 * key.len()` in
    /// the worst case to 2.
    ///
    /// Flat Storage NEP-399: <https://github.com/near/NEPs/blob/master/neps/nep-0399.md>
    FlatStorageReads,
    /// Enables preparation V2. Note that this setting is not supported in production settings
    /// without NearVmRuntime enabled alongside it, as the VM runner would be too slow.
    PreparationV2,
    /// Enables Near-Vm. Note that this setting is not at all supported without PreparationV2,
    /// as it hardcodes preparation v2 code into the generated assembly.
    NearVmRuntime,
    BlockHeaderV4,
    /// Resharding V2. A new implementation for resharding and a new shard
    /// layout for the production networks.
    SimpleNightshadeV2,
    /// Built on top of Resharding V2. Changes shard layout to V3 to split shard 2 into two parts.
    SimpleNightshadeV3,
    /// In case not all validator seats are occupied our algorithm provide incorrect minimal seat
    /// price - it reports as alpha * sum_stake instead of alpha * sum_stake / (1 - alpha), where
    /// alpha is min stake ratio
    #[cfg(feature = "protocol_feature_fix_staking_threshold")]
    FixStakingThreshold,
    /// Charge for contract loading before it happens.
    #[cfg(feature = "protocol_feature_fix_contract_loading_cost")]
    FixContractLoadingCost,
    #[cfg(feature = "protocol_feature_reject_blocks_with_outdated_protocol_version")]
    RejectBlocksWithOutdatedProtocolVersions,
    /// Allows creating an account with a non refundable balance to cover storage costs.
    /// NEP: <https://github.com/near/NEPs/pull/491>
    #[cfg(feature = "protocol_feature_nonrefundable_transfer_nep491")]
    NonrefundableStorage,
    // NEP: https://github.com/near/NEPs/pull/488
    #[cfg(feature = "protocol_feature_bls12381")]
    BLS12381,
    RestrictTla,
    /// Increases the number of chunk producers.
    TestnetFewerBlockProducers,
    /// Enables stateless validation which is introduced in <https://github.com/near/NEPs/pull/509>
    StatelessValidationV0,
    EthImplicitAccounts,
    /// Enables yield execution which is introduced in <https://github.com/near/NEPs/pull/519>
    YieldExecution,

    /// Protocol version reserved for use in resharding tests.
    SimpleNightshadeTestonly,

    // Stateless validation: lower block and chunk validator kickout percent from 90 to 50.
    LowerValidatorKickoutPercentForDebugging,
    // Stateless validation: single shard tracking.
    SingleShardTracking,
    // Stateless validation: state witness size limits.
    StateWitnessSizeLimit,
    // Shuffle shard assignments for chunk producers at every epoch.
    ShuffleShardAssignments,
    // Stateless validation: limit the size of storage proof generated by a single receipt.
    // Receipts which generate storage proofs larger than this limit will be rejected.
    // Protocol 85 also decreased the soft per-chunk storage proof limit to 3MB.
    PerReceiptHardStorageProofLimit,
    /// Cross-shard congestion control according to <https://github.com/near/NEPs/pull/539>.
    CongestionControl,
    /// The allowed shard validation for congestion control. This is only needed
    /// for statelessnet where it's released separately from the main
    /// CongestionControl feature.
    /// TODO(congestion_control) - remove it on stabilization
    CongestionControlAllowedShardValidation,
    // Stateless validation: Distribute state witness as reed solomon encoded parts
    PartialEncodedStateWitness,
    /// Size limits for transactions included in a ChunkStateWitness.
    WitnessTransactionLimits,
    /// Size limit on outgoing receipts.
    OutgoingReceiptsSizeLimit,
    /// No chunk-only producers in stateless validation
    NoChunkOnlyProducers,
}

impl ProtocolFeature {
    pub const fn protocol_version(self) -> ProtocolVersion {
        match self {
            // Stable features
            ProtocolFeature::ImplicitAccountCreation => 35,
            ProtocolFeature::LowerStorageCost => 42,
            ProtocolFeature::DeleteActionRestriction => 43,
            ProtocolFeature::FixApplyChunks => 44,
            ProtocolFeature::RectifyInflation | ProtocolFeature::AccessKeyNonceRange => 45,
            ProtocolFeature::AccountVersions
            | ProtocolFeature::TransactionSizeLimit
            | ProtocolFeature::FixStorageUsage
            | ProtocolFeature::CapMaxGasPrice
            | ProtocolFeature::CountRefundReceiptsInGasLimit
            | ProtocolFeature::MathExtension => 46,
            ProtocolFeature::RestoreReceiptsAfterFixApplyChunks => 47,
            ProtocolFeature::Wasmer2
            | ProtocolFeature::LowerDataReceiptAndEcrecoverBaseCost
            | ProtocolFeature::LowerRegularOpCost
            | ProtocolFeature::SimpleNightshade => 48,
            ProtocolFeature::LowerRegularOpCost2
            | ProtocolFeature::LimitContractFunctionsNumber
            | ProtocolFeature::BlockHeaderV3
            | ProtocolFeature::AliasValidatorSelectionAlgorithm => 49,
            ProtocolFeature::SynchronizeBlockChunkProduction
            | ProtocolFeature::CorrectStackLimit => 50,
            ProtocolFeature::AccessKeyNonceForImplicitAccounts => 51,
            ProtocolFeature::IncreaseDeploymentCost
            | ProtocolFeature::FunctionCallWeight
            | ProtocolFeature::LimitContractLocals
            | ProtocolFeature::ChunkNodesCache
            | ProtocolFeature::LowerStorageKeyLimit => 53,
            ProtocolFeature::AltBn128 => 55,
            ProtocolFeature::ChunkOnlyProducers | ProtocolFeature::MaxKickoutStake => 56,
            ProtocolFeature::AccountIdInFunctionCallPermission => 57,
            ProtocolFeature::Ed25519Verify
            | ProtocolFeature::ZeroBalanceAccount
            | ProtocolFeature::DelegateAction => 59,
            ProtocolFeature::ComputeCosts | ProtocolFeature::FlatStorageReads => 61,
            ProtocolFeature::PreparationV2 | ProtocolFeature::NearVmRuntime => 62,
            ProtocolFeature::BlockHeaderV4 => 63,
            ProtocolFeature::RestrictTla
            | ProtocolFeature::TestnetFewerBlockProducers
            | ProtocolFeature::SimpleNightshadeV2 => 64,
            ProtocolFeature::SimpleNightshadeV3 => 65,
            ProtocolFeature::DecreaseFunctionCallBaseCost => 66,
            ProtocolFeature::YieldExecution => 67,

            // This protocol version is reserved for use in resharding tests. An extra resharding
            // is simulated on top of the latest shard layout in production. Note that later
            // protocol versions will still have the production layout.
            ProtocolFeature::SimpleNightshadeTestonly => 79,

            // StatelessNet features
            ProtocolFeature::StatelessValidationV0 => 80,
            ProtocolFeature::LowerValidatorKickoutPercentForDebugging => 81,
            ProtocolFeature::SingleShardTracking => 82,
            ProtocolFeature::StateWitnessSizeLimit => 83,
            ProtocolFeature::PerReceiptHardStorageProofLimit => 85,
            ProtocolFeature::PartialEncodedStateWitness => 86,
            ProtocolFeature::WitnessTransactionLimits
            | ProtocolFeature::CongestionControl
            | ProtocolFeature::OutgoingReceiptsSizeLimit => 87,
            ProtocolFeature::CongestionControlAllowedShardValidation
            | ProtocolFeature::NoChunkOnlyProducers => 88,

            // Nightly features
            #[cfg(feature = "protocol_feature_fix_staking_threshold")]
            ProtocolFeature::FixStakingThreshold => 126,
            #[cfg(feature = "protocol_feature_fix_contract_loading_cost")]
            ProtocolFeature::FixContractLoadingCost => 129,
            #[cfg(feature = "protocol_feature_reject_blocks_with_outdated_protocol_version")]
            ProtocolFeature::RejectBlocksWithOutdatedProtocolVersions => 132,
            ProtocolFeature::EthImplicitAccounts => 138,
            #[cfg(feature = "protocol_feature_nonrefundable_transfer_nep491")]
            ProtocolFeature::NonrefundableStorage => 140,
<<<<<<< HEAD
            #[cfg(feature = "protocol_feature_bls12381")]
            ProtocolFeature::BLS12381 => 141,
            ProtocolFeature::CongestionControl => 142,
=======
            // TODO(#11201): When stabilizing this feature in mainnet, also remove the temporary code
            // that always enables this for mocknet (see config_mocknet function).
            ProtocolFeature::ShuffleShardAssignments => 143,
>>>>>>> 4fc5eabe
        }
    }

    pub fn enabled(&self, protocol_version: ProtocolVersion) -> bool {
        protocol_version >= self.protocol_version()
    }
}

/// Current protocol version used on the mainnet.
/// Some features (e. g. FixStorageUsage) require that there is at least one epoch with exactly
/// the corresponding version
const STABLE_PROTOCOL_VERSION: ProtocolVersion = 67;

/// Largest protocol version supported by the current binary.
pub const PROTOCOL_VERSION: ProtocolVersion = if cfg!(feature = "statelessnet_protocol") {
    // Current StatelessNet protocol version.
    88
} else if cfg!(feature = "nightly_protocol") {
    // On nightly, pick big enough version to support all features.
    143
} else {
    // Enable all stable features.
    STABLE_PROTOCOL_VERSION
};

/// Both, outgoing and incoming tcp connections to peers, will be rejected if `peer's`
/// protocol version is lower than this.
pub const PEER_MIN_ALLOWED_PROTOCOL_VERSION: ProtocolVersion = STABLE_PROTOCOL_VERSION - 2;

#[macro_export]
macro_rules! checked_feature {
    ("stable", $feature:ident, $current_protocol_version:expr) => {{
        $crate::version::ProtocolFeature::$feature.protocol_version() <= $current_protocol_version
    }};
    ($feature_name:tt, $feature:ident, $current_protocol_version:expr) => {{
        #[cfg(feature = $feature_name)]
        let is_feature_enabled = $crate::version::ProtocolFeature::$feature.protocol_version()
            <= $current_protocol_version;
        #[cfg(not(feature = $feature_name))]
        let is_feature_enabled = {
            // Workaround unused variable warning
            let _ = $current_protocol_version;

            false
        };
        is_feature_enabled
    }};

    ($feature_name:tt, $feature:ident, $current_protocol_version:expr, $feature_block:block) => {{
        checked_feature!($feature_name, $feature, $current_protocol_version, $feature_block, {})
    }};

    ($feature_name:tt, $feature:ident, $current_protocol_version:expr, $feature_block:block, $non_feature_block:block) => {{
        #[cfg(feature = $feature_name)]
        {
            if checked_feature!($feature_name, $feature, $current_protocol_version) {
                $feature_block
            } else {
                $non_feature_block
            }
        }
        // Workaround unused variable warning
        #[cfg(not(feature = $feature_name))]
        {
            let _ = $current_protocol_version;
            $non_feature_block
        }
    }};
}<|MERGE_RESOLUTION|>--- conflicted
+++ resolved
@@ -251,15 +251,11 @@
             ProtocolFeature::EthImplicitAccounts => 138,
             #[cfg(feature = "protocol_feature_nonrefundable_transfer_nep491")]
             ProtocolFeature::NonrefundableStorage => 140,
-<<<<<<< HEAD
             #[cfg(feature = "protocol_feature_bls12381")]
             ProtocolFeature::BLS12381 => 141,
-            ProtocolFeature::CongestionControl => 142,
-=======
             // TODO(#11201): When stabilizing this feature in mainnet, also remove the temporary code
             // that always enables this for mocknet (see config_mocknet function).
             ProtocolFeature::ShuffleShardAssignments => 143,
->>>>>>> 4fc5eabe
         }
     }
 
