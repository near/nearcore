--- conflicted
+++ resolved
@@ -343,18 +343,11 @@
             ProtocolFeature::CongestionControl
             | ProtocolFeature::RemoveAccountWithLongStorageKey => 68,
             ProtocolFeature::StatelessValidation => 69,
-<<<<<<< HEAD
-            ProtocolFeature::BLS12381 | ProtocolFeature::EthImplicitAccounts => 70,
+            ProtocolFeature::_DeprecatedBLS12381
+            | ProtocolFeature::_DeprecatedEthImplicitAccounts => 70,
             ProtocolFeature::_DeprecatedFixMinStakeRatio => 71,
             ProtocolFeature::_DeprecatedIncreaseStorageProofSizeSoftLimit
             | ProtocolFeature::_DeprecatedChunkEndorsementV2
-=======
-            ProtocolFeature::_DeprecatedBLS12381
-            | ProtocolFeature::_DeprecatedEthImplicitAccounts => 70,
-            ProtocolFeature::FixMinStakeRatio => 71,
-            ProtocolFeature::IncreaseStorageProofSizeSoftLimit
-            | ProtocolFeature::ChunkEndorsementV2
->>>>>>> 955b93af
             | ProtocolFeature::ChunkEndorsementsInBlockHeader
             | ProtocolFeature::StateStoredReceipt => 72,
             ProtocolFeature::ExcludeContractCodeFromStateWitness => 73,
