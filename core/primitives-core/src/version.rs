use crate::types::ProtocolVersion;

/// New Protocol features should go here. Features are guarded by their corresponding feature flag.
/// For example, if we have `ProtocolFeature::EVM` and a corresponding feature flag `evm`, it will look
/// like
///
/// #[cfg(feature = "protocol_feature_evm")]
/// EVM code
///
#[derive(Hash, PartialEq, Eq, Clone, Copy, Debug)]
pub enum ProtocolFeature {
    #[deprecated]
    _DeprecatedImplicitAccountCreation,
    #[deprecated]
    _DeprecatedRectifyInflation,
    /// Add `AccessKey` nonce range by setting nonce to `(block_height - 1) * 1e6`, see
    /// <https://github.com/near/nearcore/issues/3779>.
    #[deprecated]
    _DeprecatedAccessKeyNonceRange,
    /// Don't process any receipts for shard when chunk is not present.
    /// Always use gas price computed in the previous block.
    #[deprecated]
    _DeprecatedFixApplyChunks,
    #[deprecated]
    _DeprecatedLowerStorageCost,
    #[deprecated]
    _DeprecatedDeleteActionRestriction,
    /// Add versions to `Account` data structure
    #[deprecated]
    _DeprecatedAccountVersions,
    #[deprecated]
    _DeprecatedTransactionSizeLimit,
    /// Fix a bug in `storage_usage` for account caused by #3824
    #[deprecated]
    _DeprecatedFixStorageUsage,
    /// Cap maximum gas price to 2,000,000,000 yoctoNEAR
    #[deprecated]
    _DeprecatedCapMaxGasPrice,
    #[deprecated]
    _DeprecatedCountRefundReceiptsInGasLimit,
    /// Add `ripemd60` and `ecrecover` host function
    #[deprecated]
    _DeprecatedMathExtension,
    /// Restore receipts that were previously stuck because of
    /// <https://github.com/near/nearcore/pull/4228>.
    #[deprecated]
    _DeprecatedRestoreReceiptsAfterFixApplyChunks,
    /// Minimum protocol version for NEP-92
    #[deprecated]
    _DeprecatedMinProtocolVersionNep92,
    /// Minimum protocol version for NEP-92 fix
    #[deprecated]
    _DeprecatedMinProtocolVersionNep92Fix,
    /// Creates a unique random seed to be provided to `VMContext` from a given `action_hash` and a given `random_seed`
    #[deprecated]
    _DeprecatedCorrectRandomValue,
    /// The protocol version that enables reward on mainnet
    #[deprecated]
    _DeprecatedEnableInflation,
    /// Fix upgrade to use the latest voted protocol version instead of the current epoch protocol
    /// version when there is no new change in protocol version
    #[deprecated]
    _DeprecatedUpgradabilityFix,
    /// Updates the way receipt ID, data ID and random seeds are constructed
    #[deprecated]
    _DeprecatedCreateHash,
    /// Fix the storage usage of the delete key action
    #[deprecated]
    _DeprecatedDeleteKeyStorageUsage,
    /// Upgrade for shard chunk header
    #[deprecated]
    _DeprecatedShardChunkHeaderUpgrade,
    /// Updates the way receipt ID is constructed to use current block hash instead of last block hash
    #[deprecated]
    _DeprecatedCreateReceiptIdSwitchToCurrentBlock,
    /// Pessimistic gas price estimation uses a fixed value of `minimum_new_receipt_gas` to stop being
    /// tied to the function call base cost
    #[deprecated]
    _DeprecatedFixedMinimumNewReceiptGas,
    /// This feature switch our WASM engine implementation from wasmer 0.* to
    /// wasmer 2.*, bringing better performance and reliability.
    ///
    /// The implementations should be sufficiently similar for this to not be a
    /// protocol upgrade, but we conservatively do a protocol upgrade to be on
    /// the safe side.
    ///
    /// Although wasmer2 is faster, we don't change fees with this protocol
    /// version -- we can safely do that in a separate step.
    #[deprecated]
    _DeprecatedWasmer2,
    #[deprecated]
    _DeprecatedSimpleNightshade,
    #[deprecated]
    _DeprecatedLowerDataReceiptAndEcrecoverBaseCost,
    /// Lowers the cost of wasm instruction due to switch to wasmer2.
    #[deprecated]
    _DeprecatedLowerRegularOpCost,
    /// Lowers the cost of wasm instruction due to switch to faster,
    /// compiler-intrinsics based gas counter.
    #[deprecated]
    _DeprecatedLowerRegularOpCost2,
    /// Limit number of wasm functions in one contract. See
    /// <https://github.com/near/nearcore/pull/4954> for more details.
    #[deprecated]
    _DeprecatedLimitContractFunctionsNumber,
    #[deprecated]
    _DeprecatedBlockHeaderV3,
    /// Changes how we select validators for epoch and how we select validators
    /// within epoch.  See <https://github.com/near/NEPs/pull/167> for general
    /// description, note that we would not introduce chunk-only validators with
    /// this feature
    #[deprecated]
    _DeprecatedAliasValidatorSelectionAlgorithm,
    /// Make block producers produce chunks for the same block they would later produce to avoid
    /// network delays
    #[deprecated]
    _DeprecatedSynchronizeBlockChunkProduction,
    /// Change the algorithm to count WASM stack usage to avoid under counting in
    /// some cases.
    #[deprecated]
    _DeprecatedCorrectStackLimit,
    /// Add `AccessKey` nonce range for implicit accounts, as in `AccessKeyNonceRange` feature.
    #[deprecated]
    _DeprecatedAccessKeyNonceForImplicitAccounts,
    /// Increase cost per deployed code byte to cover for the compilation steps
    /// that a deployment triggers. Only affects the action execution cost.
    #[deprecated]
    _DeprecatedIncreaseDeploymentCost,
    #[deprecated]
    _DeprecatedFunctionCallWeight,
    /// This feature enforces a global limit on the function local declarations in a WebAssembly
    /// contract. See <...> for more information.
    #[deprecated]
    _DeprecatedLimitContractLocals,
    /// Ensure caching all nodes in the chunk for which touching trie node cost was charged. Charge for each such node
    /// only once per chunk at the first access time.
    #[deprecated]
    _DeprecatedChunkNodesCache,
    /// Lower `max_length_storage_key` limit, which itself limits trie node sizes.
    #[deprecated]
    _DeprecatedLowerStorageKeyLimit,
    // alt_bn128_g1_multiexp, alt_bn128_g1_sum, alt_bn128_pairing_check host functions
    #[deprecated]
    _DeprecatedAltBn128,
    #[deprecated]
    _DeprecatedChunkOnlyProducers,
    /// Ensure the total stake of validators that are kicked out does not exceed a percentage of total stakes
    #[deprecated]
    _DeprecatedMaxKickoutStake,
    /// Validate account id for function call access keys.
    #[deprecated]
    _DeprecatedAccountIdInFunctionCallPermission,
    /// Zero Balance Account NEP 448: <https://github.com/near/NEPs/pull/448>
    #[deprecated]
    _DeprecatedZeroBalanceAccount,
    /// Execute a set of actions on behalf of another account.
    ///
    /// Meta Transaction NEP-366: <https://github.com/near/NEPs/blob/master/neps/nep-0366.md>
    #[deprecated]
    _DeprecatedDelegateAction,
    #[deprecated]
    _DeprecatedEd25519Verify,
    /// Decouple compute and gas costs of operations to safely limit the compute time it takes to
    /// process the chunk.
    ///
    /// Compute Costs NEP-455: <https://github.com/near/NEPs/blob/master/neps/nep-0455.md>
    #[deprecated]
    _DeprecatedComputeCosts,
    /// Decrease the cost of function call action. Only affects the execution cost.
    #[deprecated]
    _DeprecatedDecreaseFunctionCallBaseCost,
    /// Enable flat storage for reads, reducing number of DB accesses from `2 * key.len()` in
    /// the worst case to 2.
    ///
    /// Flat Storage NEP-399: <https://github.com/near/NEPs/blob/master/neps/nep-0399.md>
    #[deprecated]
    _DeprecatedFlatStorageReads,
    /// Enables preparation V2. Note that this setting is not supported in production settings
    /// without NearVmRuntime enabled alongside it, as the VM runner would be too slow.
    #[deprecated]
    _DeprecatedPreparationV2,
    /// Enables Near-Vm. Note that this setting is not at all supported without PreparationV2,
    /// as it hardcodes preparation v2 code into the generated assembly.
    #[deprecated]
    _DeprecatedNearVmRuntime,
    #[deprecated]
    _DeprecatedBlockHeaderV4,
    /// Resharding V2. A new implementation for resharding and a new shard
    /// layout for the production networks.
    #[deprecated]
    _DeprecatedSimpleNightshadeV2,
    /// Built on top of Resharding V2. Changes shard layout to V3 to split shard 2 into two parts.
    #[deprecated]
    _DeprecatedSimpleNightshadeV3,
    /// In case not all validator seats are occupied our algorithm provide incorrect minimal seat
    /// price - it reports as alpha * sum_stake instead of alpha * sum_stake / (1 - alpha), where
    /// alpha is min stake ratio
    #[deprecated]
    _DeprecatedFixStakingThreshold,
    /// In case not all validator seats are occupied, the minimum seat price of a chunk producer
    /// used to depend on the number of existing shards, which is no longer the case.
    #[deprecated]
    _DeprecatedFixChunkProducerStakingThreshold,
    /// Charge for contract loading before it happens.
    FixContractLoadingCost,
    /// Enables rejection of blocks with outdated protocol versions.
    #[deprecated]
    _DeprecatedRejectBlocksWithOutdatedProtocolVersions,
    // NEP: https://github.com/near/NEPs/pull/488
    #[deprecated]
    _DeprecatedBLS12381,
    #[deprecated]
    _DeprecatedRestrictTla,
    /// Increases the number of chunk producers.
    #[deprecated]
    _DeprecatedTestnetFewerBlockProducers,
    /// Enables stateless validation which is introduced in <https://github.com/near/NEPs/pull/509>
    /// LowerValidatorKickoutPercentForDebugging: lower block and chunk validator kickout percent from 90 to 50.
    /// SingleShardTracking: single shard tracking for stateless validation.
    /// StateWitnessSizeLimit: state witness size limits.
    /// PerReceiptHardStorageProofLimit: limit the size of storage proof generated by a single receipt.
    /// WitnessTransactionLimits: size limits for transactions included in a ChunkStateWitness.
    /// NoChunkOnlyProducers: no chunk-only producers in stateless validation.
    #[deprecated]
    _DeprecatedStatelessValidation,
    #[deprecated]
    _DeprecatedEthImplicitAccounts,
    /// Enables yield execution which is introduced in <https://github.com/near/NEPs/pull/519>
    #[deprecated]
    _DeprecatedYieldExecution,
    /// Bring minimum required validator stake effectively to ~10K NEAR as of 2024-08-15.
    /// Fixes increase to 100K NEAR in the previous protocol version.
    /// See #11953 for more details.
    #[deprecated]
    _DeprecatedFixMinStakeRatio,
    /// Increases main_storage_proof_size_soft_limit parameter from 3mb to 4mb
    #[deprecated]
    _DeprecatedIncreaseStorageProofSizeSoftLimit,

    // Shuffle shard assignments for chunk producers at every epoch.
    ShuffleShardAssignments,
    /// Cross-shard congestion control according to <https://github.com/near/NEPs/pull/539>.
    #[deprecated]
    _DeprecatedCongestionControl,
    /// Remove account with long storage key.
    #[deprecated]
    _DeprecatedRemoveAccountWithLongStorageKey,
    /// Change the structure of ChunkEndorsement to have (shard_id, epoch_id, height_created)
    /// instead of chunk_hash
    #[deprecated]
    _DeprecatedChunkEndorsementV2,
    // Include a bitmap of endorsements from chunk validator in the block header
    // in order to calculate the rewards and kickouts for the chunk validators.
    // This feature introduces BlockHeaderV5.
    #[deprecated]
    _DeprecatedChunkEndorsementsInBlockHeader,
    /// Store receipts in State in the StateStoredReceipt format.
    #[deprecated]
    _DeprecatedStateStoredReceipt,
    /// Resharding V3 - Adding "game.hot.tg-0" boundary.
    #[deprecated]
    _DeprecatedSimpleNightshadeV4,
    /// Resharding V3 - Adding "earn.kaiching" boundary.
    #[deprecated]
    _DeprecatedSimpleNightshadeV5,
    /// Resharding V3 - Adding "650" boundary.
    SimpleNightshadeV6,
    /// Exclude contract code from the chunk state witness and distribute it to chunk validators separately.
    #[deprecated]
    _DeprecatedExcludeContractCodeFromStateWitness,
    /// A scheduler which limits bandwidth for sending receipts between shards.
    #[deprecated]
    _DeprecatedBandwidthScheduler,
    /// Indicates that the "sync_hash" used to identify the point in the chain to sync state to
    /// should no longer be the first block of the epoch, but a couple blocks after that in order
    /// to sync the current epoch's state. This is not strictly a protocol feature, but is included
    /// here to coordinate among nodes
    _DeprecatedCurrentEpochStateSync,
    /// Relaxed validation of transactions included in a chunk.
    ///
    /// Chunks no longer become entirely invalid in case invalid transactions are included in the
    /// chunk. Instead the transactions are discarded during their conversion to receipts.
    ///
    /// support for code that does not do relaxed chunk validation has now been removed.
    #[deprecated(
        note = "Was used for protocol versions without relaxed chunk validation which is not supported anymore."
    )]
    _DeprecatedRelaxedChunkValidation,
    /// This enables us to remove the expensive check_balance call from the
    /// runtime.
    ///
    /// Support for code that does check balances has now been removed.
    #[deprecated(
        note = "Was used for protocol versions where we checked balances which is not supported anymore."
    )]
    _DeprecatedRemoveCheckBalance,
    /// Exclude existing contract code in deploy-contract and delete-account actions from the chunk state witness.
    /// Instead of sending code in the witness, the code checks the code-size using the internal trie nodes.
    ExcludeExistingCodeFromWitnessForCodeLen,
    /// Use the block height instead of the block hash to calculate the receipt ID.
    BlockHeightForReceiptId,
    /// Enable optimistic block production.
    ProduceOptimisticBlock,
    GlobalContracts,
    /// NEP: https://github.com/near/NEPs/pull/536
    ///
    /// Reduce the number of gas refund receipts by charging the current gas
    /// price rather than a pessimistic gas price. Also, introduce a new fee of
    /// 5% for gas refunds and charge the signer this fee for gas refund
    /// receipts.
    ReducedGasRefunds,
    /// Move from ChunkStateWitness being a single struct to a versioned enum.
    VersionedStateWitness,

    RefTypesBulkMemory,
    SaturatingFloatToInt,
    UnsignedT1Messages,
}

impl ProtocolFeature {
    // The constructor must initialize all fields of the struct but some fields
    // are deprecated.  So unfortunately, we need this attribute here.  A better
    // fix is being discussed on
    // https://github.com/rust-lang/rust/issues/102777.
    #[allow(deprecated)]
    pub const fn protocol_version(self) -> ProtocolVersion {
        match self {
            // Stable features
            ProtocolFeature::_DeprecatedMinProtocolVersionNep92 => 31,
            ProtocolFeature::_DeprecatedMinProtocolVersionNep92Fix => 32,
            ProtocolFeature::_DeprecatedCorrectRandomValue => 33,
            ProtocolFeature::_DeprecatedImplicitAccountCreation => 35,
            ProtocolFeature::_DeprecatedEnableInflation => 36,
            ProtocolFeature::_DeprecatedUpgradabilityFix => 37,
            ProtocolFeature::_DeprecatedCreateHash => 38,
            ProtocolFeature::_DeprecatedDeleteKeyStorageUsage => 40,
            ProtocolFeature::_DeprecatedShardChunkHeaderUpgrade => 41,
            ProtocolFeature::_DeprecatedCreateReceiptIdSwitchToCurrentBlock
            | ProtocolFeature::_DeprecatedLowerStorageCost => 42,
            ProtocolFeature::_DeprecatedDeleteActionRestriction => 43,
            ProtocolFeature::_DeprecatedFixApplyChunks => 44,
            ProtocolFeature::_DeprecatedRectifyInflation
            | ProtocolFeature::_DeprecatedAccessKeyNonceRange => 45,
            ProtocolFeature::_DeprecatedAccountVersions
            | ProtocolFeature::_DeprecatedTransactionSizeLimit
            | ProtocolFeature::_DeprecatedFixStorageUsage
            | ProtocolFeature::_DeprecatedCapMaxGasPrice
            | ProtocolFeature::_DeprecatedCountRefundReceiptsInGasLimit
            | ProtocolFeature::_DeprecatedMathExtension => 46,
            ProtocolFeature::_DeprecatedRestoreReceiptsAfterFixApplyChunks => 47,
            ProtocolFeature::_DeprecatedWasmer2
            | ProtocolFeature::_DeprecatedLowerDataReceiptAndEcrecoverBaseCost
            | ProtocolFeature::_DeprecatedLowerRegularOpCost
            | ProtocolFeature::_DeprecatedSimpleNightshade => 48,
            ProtocolFeature::_DeprecatedLowerRegularOpCost2
            | ProtocolFeature::_DeprecatedLimitContractFunctionsNumber
            | ProtocolFeature::_DeprecatedBlockHeaderV3
            | ProtocolFeature::_DeprecatedAliasValidatorSelectionAlgorithm => 49,
            ProtocolFeature::_DeprecatedSynchronizeBlockChunkProduction
            | ProtocolFeature::_DeprecatedCorrectStackLimit => 50,
            ProtocolFeature::_DeprecatedAccessKeyNonceForImplicitAccounts => 51,
            ProtocolFeature::_DeprecatedIncreaseDeploymentCost
            | ProtocolFeature::_DeprecatedFunctionCallWeight
            | ProtocolFeature::_DeprecatedLimitContractLocals
            | ProtocolFeature::_DeprecatedChunkNodesCache
            | ProtocolFeature::_DeprecatedLowerStorageKeyLimit => 53,
            ProtocolFeature::_DeprecatedAltBn128 => 55,
            ProtocolFeature::_DeprecatedChunkOnlyProducers
            | ProtocolFeature::_DeprecatedMaxKickoutStake => 56,
            ProtocolFeature::_DeprecatedAccountIdInFunctionCallPermission => 57,
            ProtocolFeature::_DeprecatedEd25519Verify
            | ProtocolFeature::_DeprecatedZeroBalanceAccount
            | ProtocolFeature::_DeprecatedDelegateAction => 59,
            ProtocolFeature::_DeprecatedComputeCosts
            | ProtocolFeature::_DeprecatedFlatStorageReads => 61,
            ProtocolFeature::_DeprecatedPreparationV2
            | ProtocolFeature::_DeprecatedNearVmRuntime => 62,
            ProtocolFeature::_DeprecatedBlockHeaderV4 => 63,
            ProtocolFeature::_DeprecatedRestrictTla
            | ProtocolFeature::_DeprecatedTestnetFewerBlockProducers
            | ProtocolFeature::_DeprecatedSimpleNightshadeV2 => 64,
            ProtocolFeature::_DeprecatedSimpleNightshadeV3 => 65,
            ProtocolFeature::_DeprecatedDecreaseFunctionCallBaseCost
            | ProtocolFeature::_DeprecatedFixedMinimumNewReceiptGas => 66,
            ProtocolFeature::_DeprecatedYieldExecution => 67,
            ProtocolFeature::_DeprecatedCongestionControl
            | ProtocolFeature::_DeprecatedRemoveAccountWithLongStorageKey => 68,
            ProtocolFeature::_DeprecatedStatelessValidation => 69,
            ProtocolFeature::_DeprecatedBLS12381
            | ProtocolFeature::_DeprecatedEthImplicitAccounts => 70,
            ProtocolFeature::_DeprecatedFixMinStakeRatio => 71,
            ProtocolFeature::_DeprecatedIncreaseStorageProofSizeSoftLimit
            | ProtocolFeature::_DeprecatedChunkEndorsementV2
            | ProtocolFeature::_DeprecatedChunkEndorsementsInBlockHeader
            | ProtocolFeature::_DeprecatedStateStoredReceipt => 72,
            ProtocolFeature::_DeprecatedExcludeContractCodeFromStateWitness => 73,
            ProtocolFeature::_DeprecatedFixStakingThreshold
            | ProtocolFeature::_DeprecatedRejectBlocksWithOutdatedProtocolVersions
            | ProtocolFeature::_DeprecatedFixChunkProducerStakingThreshold
            | ProtocolFeature::_DeprecatedRelaxedChunkValidation
            | ProtocolFeature::_DeprecatedRemoveCheckBalance
            | ProtocolFeature::_DeprecatedBandwidthScheduler
            | ProtocolFeature::_DeprecatedCurrentEpochStateSync => 74,
            ProtocolFeature::_DeprecatedSimpleNightshadeV4 => 75,
            ProtocolFeature::_DeprecatedSimpleNightshadeV5 => 76,
            ProtocolFeature::GlobalContracts
            | ProtocolFeature::BlockHeightForReceiptId
            | ProtocolFeature::ProduceOptimisticBlock => 77,
            ProtocolFeature::SimpleNightshadeV6
            | ProtocolFeature::VersionedStateWitness
            | ProtocolFeature::SaturatingFloatToInt
            | ProtocolFeature::ReducedGasRefunds => 78,

            // Nightly features:
            ProtocolFeature::FixContractLoadingCost => 129,
            // TODO(#11201): When stabilizing this feature in mainnet, also remove the temporary code
            // that always enables this for mocknet (see config_mocknet function).
            ProtocolFeature::ShuffleShardAssignments => 143,
            ProtocolFeature::ExcludeExistingCodeFromWitnessForCodeLen => 148,
<<<<<<< HEAD
            ProtocolFeature::UnsignedT1Messages => 149,
=======
            ProtocolFeature::RefTypesBulkMemory => 149,
>>>>>>> bab763a9
            // Place features that are not yet in Nightly below this line.
        }
    }

    pub fn enabled(&self, protocol_version: ProtocolVersion) -> bool {
        protocol_version >= self.protocol_version()
    }
}

/// The protocol version of the genesis block on mainnet and testnet.
pub const PROD_GENESIS_PROTOCOL_VERSION: ProtocolVersion = 29;

/// Minimum supported protocol version for the current binary
pub const MIN_SUPPORTED_PROTOCOL_VERSION: ProtocolVersion = 77;

/// Current protocol version used on the mainnet with all stable features.
const STABLE_PROTOCOL_VERSION: ProtocolVersion = 78;

// On nightly, pick big enough version to support all features.
const NIGHTLY_PROTOCOL_VERSION: ProtocolVersion = 149;

/// Largest protocol version supported by the current binary.
pub const PROTOCOL_VERSION: ProtocolVersion =
    if cfg!(feature = "nightly") { NIGHTLY_PROTOCOL_VERSION } else { STABLE_PROTOCOL_VERSION };<|MERGE_RESOLUTION|>--- conflicted
+++ resolved
@@ -417,11 +417,8 @@
             // that always enables this for mocknet (see config_mocknet function).
             ProtocolFeature::ShuffleShardAssignments => 143,
             ProtocolFeature::ExcludeExistingCodeFromWitnessForCodeLen => 148,
-<<<<<<< HEAD
-            ProtocolFeature::UnsignedT1Messages => 149,
-=======
             ProtocolFeature::RefTypesBulkMemory => 149,
->>>>>>> bab763a9
+            ProtocolFeature::UnsignedT1Messages => 150,
             // Place features that are not yet in Nightly below this line.
         }
     }
