use crate::types::ProtocolVersion;

/// New Protocol features should go here. Features are guarded by their corresponding feature flag.
/// For example, if we have `ProtocolFeature::EVM` and a corresponding feature flag `evm`, it will look
/// like
///
/// #[cfg(feature = "protocol_feature_evm")]
/// EVM code
///
#[derive(Hash, PartialEq, Eq, Clone, Copy, Debug)]
pub enum ProtocolFeature {
    #[deprecated]
    _DeprecatedImplicitAccountCreation,
    #[deprecated]
    _DeprecatedRectifyInflation,
    /// Add `AccessKey` nonce range by setting nonce to `(block_height - 1) * 1e6`, see
    /// <https://github.com/near/nearcore/issues/3779>.
    #[deprecated]
    _DeprecatedAccessKeyNonceRange,
    /// Don't process any receipts for shard when chunk is not present.
    /// Always use gas price computed in the previous block.
    #[deprecated]
    _DeprecatedFixApplyChunks,
    #[deprecated]
    _DeprecatedLowerStorageCost,
    #[deprecated]
    _DeprecatedDeleteActionRestriction,
    /// Add versions to `Account` data structure
    #[deprecated]
    _DeprecatedAccountVersions,
    #[deprecated]
    _DeprecatedTransactionSizeLimit,
    /// Fix a bug in `storage_usage` for account caused by #3824
    #[deprecated]
    _DeprecatedFixStorageUsage,
    /// Cap maximum gas price to 2,000,000,000 yoctoNEAR
    #[deprecated]
    _DeprecatedCapMaxGasPrice,
    #[deprecated]
    _DeprecatedCountRefundReceiptsInGasLimit,
    /// Add `ripemd60` and `ecrecover` host function
    #[deprecated]
    _DeprecatedMathExtension,
    /// Restore receipts that were previously stuck because of
    /// <https://github.com/near/nearcore/pull/4228>.
    #[deprecated]
    _DeprecatedRestoreReceiptsAfterFixApplyChunks,
    /// Minimum protocol version for NEP-92
    #[deprecated]
    _DeprecatedMinProtocolVersionNep92,
    /// Minimum protocol version for NEP-92 fix
    #[deprecated]
    _DeprecatedMinProtocolVersionNep92Fix,
    /// Creates a unique random seed to be provided to `VMContext` from a given `action_hash` and a given `random_seed`
    #[deprecated]
    _DeprecatedCorrectRandomValue,
    /// The protocol version that enables reward on mainnet
    #[deprecated]
    _DeprecatedEnableInflation,
    /// Fix upgrade to use the latest voted protocol version instead of the current epoch protocol
    /// version when there is no new change in protocol version
    #[deprecated]
    _DeprecatedUpgradabilityFix,
    /// Updates the way receipt ID, data ID and random seeds are constructed
    #[deprecated]
    _DeprecatedCreateHash,
    /// Fix the storage usage of the delete key action
    #[deprecated]
    _DeprecatedDeleteKeyStorageUsage,
    /// Upgrade for shard chunk header
    #[deprecated]
    _DeprecatedShardChunkHeaderUpgrade,
    /// Updates the way receipt ID is constructed to use current block hash instead of last block hash
    #[deprecated]
    _DeprecatedCreateReceiptIdSwitchToCurrentBlock,
    /// Pessimistic gas price estimation uses a fixed value of `minimum_new_receipt_gas` to stop being
    /// tied to the function call base cost
    #[deprecated]
    _DeprecatedFixedMinimumNewReceiptGas,
    /// This feature switch our WASM engine implementation from wasmer 0.* to
    /// wasmer 2.*, bringing better performance and reliability.
    ///
    /// The implementations should be sufficiently similar for this to not be a
    /// protocol upgrade, but we conservatively do a protocol upgrade to be on
    /// the safe side.
    ///
    /// Although wasmer2 is faster, we don't change fees with this protocol
    /// version -- we can safely do that in a separate step.
    #[deprecated]
    _DeprecatedWasmer2,
    #[deprecated]
    _DeprecatedSimpleNightshade,
    #[deprecated]
    _DeprecatedLowerDataReceiptAndEcrecoverBaseCost,
    /// Lowers the cost of wasm instruction due to switch to wasmer2.
    #[deprecated]
    _DeprecatedLowerRegularOpCost,
    /// Lowers the cost of wasm instruction due to switch to faster,
    /// compiler-intrinsics based gas counter.
    #[deprecated]
    _DeprecatedLowerRegularOpCost2,
    /// Limit number of wasm functions in one contract. See
    /// <https://github.com/near/nearcore/pull/4954> for more details.
    #[deprecated]
    _DeprecatedLimitContractFunctionsNumber,
    #[deprecated]
    _DeprecatedBlockHeaderV3,
    /// Changes how we select validators for epoch and how we select validators
    /// within epoch.  See <https://github.com/near/NEPs/pull/167> for general
    /// description, note that we would not introduce chunk-only validators with
    /// this feature
    #[deprecated]
    _DeprecatedAliasValidatorSelectionAlgorithm,
    /// Make block producers produce chunks for the same block they would later produce to avoid
    /// network delays
    #[deprecated]
    _DeprecatedSynchronizeBlockChunkProduction,
    /// Change the algorithm to count WASM stack usage to avoid under counting in
    /// some cases.
    #[deprecated]
    _DeprecatedCorrectStackLimit,
    /// Add `AccessKey` nonce range for implicit accounts, as in `AccessKeyNonceRange` feature.
    #[deprecated]
    _DeprecatedAccessKeyNonceForImplicitAccounts,
    /// Increase cost per deployed code byte to cover for the compilation steps
    /// that a deployment triggers. Only affects the action execution cost.
    #[deprecated]
    _DeprecatedIncreaseDeploymentCost,
    #[deprecated]
    _DeprecatedFunctionCallWeight,
    /// This feature enforces a global limit on the function local declarations in a WebAssembly
    /// contract. See <...> for more information.
    #[deprecated]
    _DeprecatedLimitContractLocals,
    /// Ensure caching all nodes in the chunk for which touching trie node cost was charged. Charge for each such node
    /// only once per chunk at the first access time.
    #[deprecated]
    _DeprecatedChunkNodesCache,
    /// Lower `max_length_storage_key` limit, which itself limits trie node sizes.
    #[deprecated]
    _DeprecatedLowerStorageKeyLimit,
    // alt_bn128_g1_multiexp, alt_bn128_g1_sum, alt_bn128_pairing_check host functions
    #[deprecated]
    _DeprecatedAltBn128,
    #[deprecated]
    _DeprecatedChunkOnlyProducers,
    /// Ensure the total stake of validators that are kicked out does not exceed a percentage of total stakes
    #[deprecated]
    _DeprecatedMaxKickoutStake,
    /// Validate account id for function call access keys.
    #[deprecated]
    _DeprecatedAccountIdInFunctionCallPermission,
    /// Zero Balance Account NEP 448: <https://github.com/near/NEPs/pull/448>
    #[deprecated]
    _DeprecatedZeroBalanceAccount,
    /// Execute a set of actions on behalf of another account.
    ///
    /// Meta Transaction NEP-366: <https://github.com/near/NEPs/blob/master/neps/nep-0366.md>
    #[deprecated]
    _DeprecatedDelegateAction,
    #[deprecated]
    _DeprecatedEd25519Verify,
    /// Decouple compute and gas costs of operations to safely limit the compute time it takes to
    /// process the chunk.
    ///
    /// Compute Costs NEP-455: <https://github.com/near/NEPs/blob/master/neps/nep-0455.md>
    #[deprecated]
    _DeprecatedComputeCosts,
    /// Decrease the cost of function call action. Only affects the execution cost.
    #[deprecated]
    _DeprecatedDecreaseFunctionCallBaseCost,
    /// Enable flat storage for reads, reducing number of DB accesses from `2 * key.len()` in
    /// the worst case to 2.
    ///
    /// Flat Storage NEP-399: <https://github.com/near/NEPs/blob/master/neps/nep-0399.md>
    #[deprecated]
    _DeprecatedFlatStorageReads,
    /// Enables preparation V2. Note that this setting is not supported in production settings
    /// without NearVmRuntime enabled alongside it, as the VM runner would be too slow.
    #[deprecated]
    _DeprecatedPreparationV2,
    /// Enables Near-Vm. Note that this setting is not at all supported without PreparationV2,
    /// as it hardcodes preparation v2 code into the generated assembly.
    #[deprecated]
    _DeprecatedNearVmRuntime,
    #[deprecated]
    _DeprecatedBlockHeaderV4,
    /// Resharding V2. A new implementation for resharding and a new shard
    /// layout for the production networks.
    #[deprecated]
    _DeprecatedSimpleNightshadeV2,
    /// Built on top of Resharding V2. Changes shard layout to V3 to split shard 2 into two parts.
    #[deprecated]
    _DeprecatedSimpleNightshadeV3,
    /// In case not all validator seats are occupied our algorithm provide incorrect minimal seat
    /// price - it reports as alpha * sum_stake instead of alpha * sum_stake / (1 - alpha), where
    /// alpha is min stake ratio
    #[deprecated]
    _DeprecatedFixStakingThreshold,
    /// In case not all validator seats are occupied, the minimum seat price of a chunk producer
    /// used to depend on the number of existing shards, which is no longer the case.
    #[deprecated]
    _DeprecatedFixChunkProducerStakingThreshold,
    /// Charge for contract loading before it happens.
    FixContractLoadingCost,
    /// Enables rejection of blocks with outdated protocol versions.
    #[deprecated]
    _DeprecatedRejectBlocksWithOutdatedProtocolVersions,
    // NEP: https://github.com/near/NEPs/pull/488
    #[deprecated]
    _DeprecatedBLS12381,
    #[deprecated]
    _DeprecatedRestrictTla,
    /// Increases the number of chunk producers.
    #[deprecated]
    _DeprecatedTestnetFewerBlockProducers,
    /// Enables stateless validation which is introduced in <https://github.com/near/NEPs/pull/509>
    /// LowerValidatorKickoutPercentForDebugging: lower block and chunk validator kickout percent from 90 to 50.
    /// SingleShardTracking: single shard tracking for stateless validation.
    /// StateWitnessSizeLimit: state witness size limits.
    /// PerReceiptHardStorageProofLimit: limit the size of storage proof generated by a single receipt.
    /// WitnessTransactionLimits: size limits for transactions included in a ChunkStateWitness.
    /// NoChunkOnlyProducers: no chunk-only producers in stateless validation.
    #[deprecated]
    _DeprecatedStatelessValidation,
    #[deprecated]
    _DeprecatedEthImplicitAccounts,
    /// Enables yield execution which is introduced in <https://github.com/near/NEPs/pull/519>
    #[deprecated]
    _DeprecatedYieldExecution,
    /// Bring minimum required validator stake effectively to ~10K NEAR as of 2024-08-15.
    /// Fixes increase to 100K NEAR in the previous protocol version.
    /// See #11953 for more details.
    #[deprecated]
    _DeprecatedFixMinStakeRatio,
    /// Increases main_storage_proof_size_soft_limit parameter from 3mb to 4mb
    #[deprecated]
    _DeprecatedIncreaseStorageProofSizeSoftLimit,

    // Shuffle shard assignments for chunk producers at every epoch.
    ShuffleShardAssignments,
    /// Cross-shard congestion control according to <https://github.com/near/NEPs/pull/539>.
    #[deprecated]
    _DeprecatedCongestionControl,
    /// Remove account with long storage key.
    #[deprecated]
    _DeprecatedRemoveAccountWithLongStorageKey,
    /// Change the structure of ChunkEndorsement to have (shard_id, epoch_id, height_created)
    /// instead of chunk_hash
    #[deprecated]
    _DeprecatedChunkEndorsementV2,
    // Include a bitmap of endorsements from chunk validator in the block header
    // in order to calculate the rewards and kickouts for the chunk validators.
    // This feature introduces BlockHeaderV5.
    #[deprecated]
    _DeprecatedChunkEndorsementsInBlockHeader,
    /// Store receipts in State in the StateStoredReceipt format.
    #[deprecated]
    _DeprecatedStateStoredReceipt,
    /// Resharding V3 - Adding "game.hot.tg-0" boundary.
    #[deprecated]
    _DeprecatedSimpleNightshadeV4,
    /// Resharding V3 - Adding "earn.kaiching" boundary.
    #[deprecated]
    _DeprecatedSimpleNightshadeV5,
    /// Resharding V3 - Adding "650" boundary.
    #[deprecated]
    _DeprecatedSimpleNightshadeV6,
    /// Exclude contract code from the chunk state witness and distribute it to chunk validators separately.
    #[deprecated]
    _DeprecatedExcludeContractCodeFromStateWitness,
    /// A scheduler which limits bandwidth for sending receipts between shards.
    #[deprecated]
    _DeprecatedBandwidthScheduler,
    /// Indicates that the "sync_hash" used to identify the point in the chain to sync state to
    /// should no longer be the first block of the epoch, but a couple blocks after that in order
    /// to sync the current epoch's state. This is not strictly a protocol feature, but is included
    /// here to coordinate among nodes
    _DeprecatedCurrentEpochStateSync,
    /// Relaxed validation of transactions included in a chunk.
    ///
    /// Chunks no longer become entirely invalid in case invalid transactions are included in the
    /// chunk. Instead the transactions are discarded during their conversion to receipts.
    ///
    /// support for code that does not do relaxed chunk validation has now been removed.
    #[deprecated(
        note = "Was used for protocol versions without relaxed chunk validation which is not supported anymore."
    )]
    _DeprecatedRelaxedChunkValidation,
    /// This enables us to remove the expensive check_balance call from the
    /// runtime.
    ///
    /// Support for code that does check balances has now been removed.
    #[deprecated(
        note = "Was used for protocol versions where we checked balances which is not supported anymore."
    )]
    _DeprecatedRemoveCheckBalance,
    /// Exclude existing contract code in deploy-contract and delete-account actions from the chunk state witness.
    /// Instead of sending code in the witness, the code checks the code-size using the internal trie nodes.
    ExcludeExistingCodeFromWitnessForCodeLen,
    /// Use the block height instead of the block hash to calculate the receipt ID.
    #[deprecated]
    _DeprecatedBlockHeightForReceiptId,
    /// Enable optimistic block production.
    #[deprecated]
    _DeprecatedProduceOptimisticBlock,
    #[deprecated]
    _DeprecatedGlobalContracts,
    /// NEP: https://github.com/near/NEPs/pull/536
    ///
    /// Reduce the number of gas refund receipts by charging the current gas
    /// price rather than a pessimistic gas price. Also, introduce a new fee of
    /// 5% for gas refunds and charge the signer this fee for gas refund
    /// receipts.
    #[deprecated]
    _DeprecatedReducedGasRefunds,
    /// Move from ChunkStateWitness being a single struct to a versioned enum.
    #[deprecated]
    _DeprecatedVersionedStateWitness,
    /// Increase max_congestion_missed_chunks from 5 to 125.
    /// At 125 missing chunks shard will be fully congested.
    /// At 100 missing chunks shard will be 80% congested, and transactions
    /// targeting it will be rejected as per reject_tx_congestion_threshold
    /// config.
    ///
    /// It improves UX during long ranges of missing chunks, as transactions
    /// are much less likely to get rejected with ShardStuck error.
    IncreaseMaxCongestionMissedChunks,

    Wasmtime,
    SaturatingFloatToInt,
    ChunkPartChecks,
    StatePartsCompression,
    /// NEP: https://github.com/near/NEPs/pull/616
    DeterministicAccountIds,
    InvalidTxGenerateOutcomes,
<<<<<<< HEAD
    GasKeys,
=======
    DynamicResharding,
>>>>>>> c8638e23
}

impl ProtocolFeature {
    // The constructor must initialize all fields of the struct but some fields
    // are deprecated.  So unfortunately, we need this attribute here.  A better
    // fix is being discussed on
    // https://github.com/rust-lang/rust/issues/102777.
    #[allow(deprecated)]
    pub const fn protocol_version(self) -> ProtocolVersion {
        match self {
            // Stable features
            ProtocolFeature::_DeprecatedMinProtocolVersionNep92 => 31,
            ProtocolFeature::_DeprecatedMinProtocolVersionNep92Fix => 32,
            ProtocolFeature::_DeprecatedCorrectRandomValue => 33,
            ProtocolFeature::_DeprecatedImplicitAccountCreation => 35,
            ProtocolFeature::_DeprecatedEnableInflation => 36,
            ProtocolFeature::_DeprecatedUpgradabilityFix => 37,
            ProtocolFeature::_DeprecatedCreateHash => 38,
            ProtocolFeature::_DeprecatedDeleteKeyStorageUsage => 40,
            ProtocolFeature::_DeprecatedShardChunkHeaderUpgrade => 41,
            ProtocolFeature::_DeprecatedCreateReceiptIdSwitchToCurrentBlock
            | ProtocolFeature::_DeprecatedLowerStorageCost => 42,
            ProtocolFeature::_DeprecatedDeleteActionRestriction => 43,
            ProtocolFeature::_DeprecatedFixApplyChunks => 44,
            ProtocolFeature::_DeprecatedRectifyInflation
            | ProtocolFeature::_DeprecatedAccessKeyNonceRange => 45,
            ProtocolFeature::_DeprecatedAccountVersions
            | ProtocolFeature::_DeprecatedTransactionSizeLimit
            | ProtocolFeature::_DeprecatedFixStorageUsage
            | ProtocolFeature::_DeprecatedCapMaxGasPrice
            | ProtocolFeature::_DeprecatedCountRefundReceiptsInGasLimit
            | ProtocolFeature::_DeprecatedMathExtension => 46,
            ProtocolFeature::_DeprecatedRestoreReceiptsAfterFixApplyChunks => 47,
            ProtocolFeature::_DeprecatedWasmer2
            | ProtocolFeature::_DeprecatedLowerDataReceiptAndEcrecoverBaseCost
            | ProtocolFeature::_DeprecatedLowerRegularOpCost
            | ProtocolFeature::_DeprecatedSimpleNightshade => 48,
            ProtocolFeature::_DeprecatedLowerRegularOpCost2
            | ProtocolFeature::_DeprecatedLimitContractFunctionsNumber
            | ProtocolFeature::_DeprecatedBlockHeaderV3
            | ProtocolFeature::_DeprecatedAliasValidatorSelectionAlgorithm => 49,
            ProtocolFeature::_DeprecatedSynchronizeBlockChunkProduction
            | ProtocolFeature::_DeprecatedCorrectStackLimit => 50,
            ProtocolFeature::_DeprecatedAccessKeyNonceForImplicitAccounts => 51,
            ProtocolFeature::_DeprecatedIncreaseDeploymentCost
            | ProtocolFeature::_DeprecatedFunctionCallWeight
            | ProtocolFeature::_DeprecatedLimitContractLocals
            | ProtocolFeature::_DeprecatedChunkNodesCache
            | ProtocolFeature::_DeprecatedLowerStorageKeyLimit => 53,
            ProtocolFeature::_DeprecatedAltBn128 => 55,
            ProtocolFeature::_DeprecatedChunkOnlyProducers
            | ProtocolFeature::_DeprecatedMaxKickoutStake => 56,
            ProtocolFeature::_DeprecatedAccountIdInFunctionCallPermission => 57,
            ProtocolFeature::_DeprecatedEd25519Verify
            | ProtocolFeature::_DeprecatedZeroBalanceAccount
            | ProtocolFeature::_DeprecatedDelegateAction => 59,
            ProtocolFeature::_DeprecatedComputeCosts
            | ProtocolFeature::_DeprecatedFlatStorageReads => 61,
            ProtocolFeature::_DeprecatedPreparationV2
            | ProtocolFeature::_DeprecatedNearVmRuntime => 62,
            ProtocolFeature::_DeprecatedBlockHeaderV4 => 63,
            ProtocolFeature::_DeprecatedRestrictTla
            | ProtocolFeature::_DeprecatedTestnetFewerBlockProducers
            | ProtocolFeature::_DeprecatedSimpleNightshadeV2 => 64,
            ProtocolFeature::_DeprecatedSimpleNightshadeV3 => 65,
            ProtocolFeature::_DeprecatedDecreaseFunctionCallBaseCost
            | ProtocolFeature::_DeprecatedFixedMinimumNewReceiptGas => 66,
            ProtocolFeature::_DeprecatedYieldExecution => 67,
            ProtocolFeature::_DeprecatedCongestionControl
            | ProtocolFeature::_DeprecatedRemoveAccountWithLongStorageKey => 68,
            ProtocolFeature::_DeprecatedStatelessValidation => 69,
            ProtocolFeature::_DeprecatedBLS12381
            | ProtocolFeature::_DeprecatedEthImplicitAccounts => 70,
            ProtocolFeature::_DeprecatedFixMinStakeRatio => 71,
            ProtocolFeature::_DeprecatedIncreaseStorageProofSizeSoftLimit
            | ProtocolFeature::_DeprecatedChunkEndorsementV2
            | ProtocolFeature::_DeprecatedChunkEndorsementsInBlockHeader
            | ProtocolFeature::_DeprecatedStateStoredReceipt => 72,
            ProtocolFeature::_DeprecatedExcludeContractCodeFromStateWitness => 73,
            ProtocolFeature::_DeprecatedFixStakingThreshold
            | ProtocolFeature::_DeprecatedRejectBlocksWithOutdatedProtocolVersions
            | ProtocolFeature::_DeprecatedFixChunkProducerStakingThreshold
            | ProtocolFeature::_DeprecatedRelaxedChunkValidation
            | ProtocolFeature::_DeprecatedRemoveCheckBalance
            | ProtocolFeature::_DeprecatedBandwidthScheduler
            | ProtocolFeature::_DeprecatedCurrentEpochStateSync => 74,
            ProtocolFeature::_DeprecatedSimpleNightshadeV4 => 75,
            ProtocolFeature::_DeprecatedSimpleNightshadeV5 => 76,
            ProtocolFeature::_DeprecatedGlobalContracts
            | ProtocolFeature::_DeprecatedBlockHeightForReceiptId
            | ProtocolFeature::_DeprecatedProduceOptimisticBlock => 77,
            ProtocolFeature::_DeprecatedSimpleNightshadeV6
            | ProtocolFeature::_DeprecatedVersionedStateWitness
            | ProtocolFeature::ChunkPartChecks
            | ProtocolFeature::SaturatingFloatToInt
            | ProtocolFeature::_DeprecatedReducedGasRefunds => 78,
            ProtocolFeature::IncreaseMaxCongestionMissedChunks => 79,
            ProtocolFeature::StatePartsCompression | ProtocolFeature::DeterministicAccountIds => 82,
            ProtocolFeature::Wasmtime => 83,
            ProtocolFeature::InvalidTxGenerateOutcomes => 84,

            // Nightly features:
            ProtocolFeature::FixContractLoadingCost | ProtocolFeature::GasKeys => 129,
            // TODO(#11201): When stabilizing this feature in mainnet, also remove the temporary code
            // that always enables this for mocknet (see config_mocknet function).
            ProtocolFeature::ShuffleShardAssignments => 143,
            ProtocolFeature::ExcludeExistingCodeFromWitnessForCodeLen => 148,
            // Place features that are not yet in Nightly below this line.
            ProtocolFeature::DynamicResharding => 152,
        }
    }

    pub fn enabled(&self, protocol_version: ProtocolVersion) -> bool {
        protocol_version >= self.protocol_version()
    }
}

/// The protocol version of the genesis block on mainnet and testnet.
pub const PROD_GENESIS_PROTOCOL_VERSION: ProtocolVersion = 29;

/// Minimum supported protocol version for the current binary
pub const MIN_SUPPORTED_PROTOCOL_VERSION: ProtocolVersion = 80;

/// Current protocol version used on the mainnet with all stable features.
const STABLE_PROTOCOL_VERSION: ProtocolVersion = 84;

// On nightly, pick big enough version to support all features.
const NIGHTLY_PROTOCOL_VERSION: ProtocolVersion = 149;

/// Largest protocol version supported by the current binary.
pub const PROTOCOL_VERSION: ProtocolVersion =
    if cfg!(feature = "nightly") { NIGHTLY_PROTOCOL_VERSION } else { STABLE_PROTOCOL_VERSION };<|MERGE_RESOLUTION|>--- conflicted
+++ resolved
@@ -334,11 +334,8 @@
     /// NEP: https://github.com/near/NEPs/pull/616
     DeterministicAccountIds,
     InvalidTxGenerateOutcomes,
-<<<<<<< HEAD
     GasKeys,
-=======
     DynamicResharding,
->>>>>>> c8638e23
 }
 
 impl ProtocolFeature {
