--- conflicted
+++ resolved
@@ -442,11 +442,6 @@
             // that always enables this for mocknet (see config_mocknet function).
             ProtocolFeature::ShuffleShardAssignments => 143,
             ProtocolFeature::ExcludeExistingCodeFromWitnessForCodeLen => 148,
-<<<<<<< HEAD
-=======
-            ProtocolFeature::InvalidTxGenerateOutcomes => 151,
-
->>>>>>> 61fced38
             // Place features that are not yet in Nightly below this line.
             ProtocolFeature::DynamicResharding => 152,
         }
