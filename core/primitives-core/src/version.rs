--- conflicted
+++ resolved
@@ -130,14 +130,10 @@
     /// Allows creating an account with a non refundable balance to cover storage costs.
     /// NEP: https://github.com/near/NEPs/pull/491
     #[cfg(feature = "protocol_feature_nonrefundable_transfer_nep491")]
-<<<<<<< HEAD
-    NonRefundableBalance,
+    NonrefundableStorage,
     // NEP: https://github.com/near/NEPs/pull/488
     #[cfg(feature = "protocol_feature_bls12381")]
     BLS12381,
-=======
-    NonrefundableStorage,
->>>>>>> 4a0d5686
     RestrictTla,
     /// Increases the number of chunk producers.
     TestnetFewerBlockProducers,
@@ -242,14 +238,10 @@
             ProtocolFeature::RejectBlocksWithOutdatedProtocolVersions => 132,
             ProtocolFeature::EthImplicitAccounts => 138,
             #[cfg(feature = "protocol_feature_nonrefundable_transfer_nep491")]
-<<<<<<< HEAD
-            ProtocolFeature::NonRefundableBalance => 140,
+            ProtocolFeature::NonrefundableStorage => 140,
             #[cfg(feature = "protocol_feature_bls12381")]
             ProtocolFeature::BLS12381 => 141,
-=======
-            ProtocolFeature::NonrefundableStorage => 140,
             ProtocolFeature::CongestionControl => 142,
->>>>>>> 4a0d5686
         }
     }
 
@@ -269,11 +261,7 @@
     86
 } else if cfg!(feature = "nightly_protocol") {
     // On nightly, pick big enough version to support all features.
-<<<<<<< HEAD
-    141
-=======
     142
->>>>>>> 4a0d5686
 } else {
     // Enable all stable features.
     STABLE_PROTOCOL_VERSION
