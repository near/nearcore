use crate::types::ProtocolVersion;

/// New Protocol features should go here. Features are guarded by their corresponding feature flag.
/// For example, if we have `ProtocolFeature::EVM` and a corresponding feature flag `evm`, it will look
/// like
///
/// #[cfg(feature = "protocol_feature_evm")]
/// EVM code
///
#[derive(Hash, PartialEq, Eq, Clone, Copy, Debug)]
pub enum ProtocolFeature {
    // stable features
    ImplicitAccountCreation,
    RectifyInflation,
    /// Add `AccessKey` nonce range by setting nonce to `(block_height - 1) * 1e6`, see
    /// <https://github.com/near/nearcore/issues/3779>.
    AccessKeyNonceRange,
    /// Don't process any receipts for shard when chunk is not present.
    /// Always use gas price computed in the previous block.
    FixApplyChunks,
    LowerStorageCost,
    DeleteActionRestriction,
    /// Add versions to `Account` data structure
    AccountVersions,
    TransactionSizeLimit,
    /// Fix a bug in `storage_usage` for account caused by #3824
    FixStorageUsage,
    /// Cap maximum gas price to 2,000,000,000 yoctoNEAR
    CapMaxGasPrice,
    CountRefundReceiptsInGasLimit,
    /// Add `ripemd60` and `ecrecover` host function
    MathExtension,
    /// Restore receipts that were previously stuck because of
    /// <https://github.com/near/nearcore/pull/4228>.
    RestoreReceiptsAfterFixApplyChunks,
    /// This feature switch our WASM engine implementation from wasmer 0.* to
    /// wasmer 2.*, bringing better performance and reliability.
    ///
    /// The implementations should be sufficiently similar for this to not be a
    /// protocol upgrade, but we conservatively do a protocol upgrade to be on
    /// the safe side.
    ///
    /// Although wasmer2 is faster, we don't change fees with this protocol
    /// version -- we can safely do that in a separate step.
    Wasmer2,
    SimpleNightshade,
    LowerDataReceiptAndEcrecoverBaseCost,
    /// Lowers the cost of wasm instruction due to switch to wasmer2.
    LowerRegularOpCost,
    /// Lowers the cost of wasm instruction due to switch to faster,
    /// compiler-intrinsics based gas counter.
    LowerRegularOpCost2,
    /// Limit number of wasm functions in one contract. See
    /// <https://github.com/near/nearcore/pull/4954> for more details.
    LimitContractFunctionsNumber,
    BlockHeaderV3,
    /// Changes how we select validators for epoch and how we select validators
    /// within epoch.  See <https://github.com/near/NEPs/pull/167> for general
    /// description, note that we would not introduce chunk-only validators with
    /// this feature
    AliasValidatorSelectionAlgorithm,
    /// Make block producers produce chunks for the same block they would later produce to avoid
    /// network delays
    SynchronizeBlockChunkProduction,
    /// Change the algorithm to count WASM stack usage to avoid undercounting in
    /// some cases.
    CorrectStackLimit,
    /// Add `AccessKey` nonce range for implicit accounts, as in `AccessKeyNonceRange` feature.
    AccessKeyNonceForImplicitAccounts,
    /// Increase cost per deployed code byte to cover for the compilation steps
    /// that a deployment triggers. Only affects the action execution cost.
    IncreaseDeploymentCost,
    FunctionCallWeight,
    /// This feature enforces a global limit on the function local declarations in a WebAssembly
    /// contract. See <...> for more information.
    LimitContractLocals,
    /// Ensure caching all nodes in the chunk for which touching trie node cost was charged. Charge for each such node
    /// only once per chunk at the first access time.
    ChunkNodesCache,
    /// Lower `max_length_storage_key` limit, which itself limits trie node sizes.
    LowerStorageKeyLimit,
    // alt_bn128_g1_multiexp, alt_bn128_g1_sum, alt_bn128_pairing_check host functions
    AltBn128,
    ChunkOnlyProducers,
    /// Ensure the total stake of validators that are kicked out does not exceed a percentage of total stakes
    MaxKickoutStake,
    /// Validate account id for function call access keys.
    AccountIdInFunctionCallPermission,
    /// Zero Balance Account NEP 448: <https://github.com/near/NEPs/pull/448>
    ZeroBalanceAccount,
    /// Execute a set of actions on behalf of another account.
    ///
    /// Meta Transaction NEP-366: <https://github.com/near/NEPs/blob/master/neps/nep-0366.md>
    DelegateAction,
    Ed25519Verify,
    /// Decouple compute and gas costs of operations to safely limit the compute time it takes to
    /// process the chunk.
    ///
    /// Compute Costs NEP-455: <https://github.com/near/NEPs/blob/master/neps/nep-0455.md>
    ComputeCosts,
    /// Decrease the cost of function call action. Only affects the execution cost.
    DecreaseFunctionCallBaseCost,
    /// Enable flat storage for reads, reducing number of DB accesses from `2 * key.len()` in
    /// the worst case to 2.
    ///
    /// Flat Storage NEP-399: <https://github.com/near/NEPs/blob/master/neps/nep-0399.md>
    FlatStorageReads,
    /// Enables preparation V2. Note that this setting is not supported in production settings
    /// without NearVmRuntime enabled alongside it, as the VM runner would be too slow.
    PreparationV2,
    /// Enables Near-Vm. Note that this setting is not at all supported without PreparationV2,
    /// as it hardcodes preparation v2 code into the generated assembly.
    NearVmRuntime,
    BlockHeaderV4,
    /// Resharding V2. A new implementation for resharding and a new shard
    /// layout for the production networks.
    SimpleNightshadeV2,
    /// Built on top of Resharding V2. Changes shard layout to V3 to split shard 2 into two parts.
    SimpleNightshadeV3,
    /// In case not all validator seats are occupied our algorithm provide incorrect minimal seat
    /// price - it reports as alpha * sum_stake instead of alpha * sum_stake / (1 - alpha), where
    /// alpha is min stake ratio
    #[cfg(feature = "protocol_feature_fix_staking_threshold")]
    FixStakingThreshold,
    /// Charge for contract loading before it happens.
    #[cfg(feature = "protocol_feature_fix_contract_loading_cost")]
    FixContractLoadingCost,
    #[cfg(feature = "protocol_feature_reject_blocks_with_outdated_protocol_version")]
    RejectBlocksWithOutdatedProtocolVersions,
    /// Allows creating an account with a non refundable balance to cover storage costs.
    /// NEP: <https://github.com/near/NEPs/pull/491>
    #[cfg(feature = "protocol_feature_nonrefundable_transfer_nep491")]
    NonrefundableStorage,
    // NEP: https://github.com/near/NEPs/pull/488
    BLS12381,
    RestrictTla,
    /// Increases the number of chunk producers.
    TestnetFewerBlockProducers,
    /// Enables stateless validation which is introduced in <https://github.com/near/NEPs/pull/509>
    /// LowerValidatorKickoutPercentForDebugging: lower block and chunk validator kickout percent from 90 to 50.
    /// SingleShardTracking: single shard tracking for stateless validation.
    /// StateWitnessSizeLimit: state witness size limits.
    /// PerReceiptHardStorageProofLimit: limit the size of storage proof generated by a single receipt.
    /// WitnessTransactionLimits: size limits for transactions included in a ChunkStateWitness.
    /// NoChunkOnlyProducers: no chunk-only producers in stateless validation.
    StatelessValidation,
    EthImplicitAccounts,
    /// Enables yield execution which is introduced in <https://github.com/near/NEPs/pull/519>
    YieldExecution,
    /// Bring minimum required validator stake effectively to ~10K NEAR as of 2024-08-15.
    /// Fixes increase to 100K NEAR in the previous protocol version.
    /// See #11953 for more details.
    FixMinStakeRatio,
    /// Increases main_storage_proof_size_soft_limit parameter from 3mb to 4mb
    IncreaseStorageProofSizeSoftLimit,

    /// Protocol version reserved for use in resharding tests.
    SimpleNightshadeTestonly,

    // Shuffle shard assignments for chunk producers at every epoch.
    ShuffleShardAssignments,
    /// Cross-shard congestion control according to <https://github.com/near/NEPs/pull/539>.
    CongestionControl,
    /// Remove account with long storage key.
    RemoveAccountWithLongStorageKey,
    /// Change the structure of ChunkEndorsement to have (shard_id, epoch_id, height_created)
    /// instead of chunk_hash
    ChunkEndorsementV2,
    // Include a bitmap of endorsements from chunk validator in the block header
    // in order to calculate the rewards and kickouts for the chunk validators.
    // This feature introduces BlockHeaderV5.
    ChunkEndorsementsInBlockHeader,
    /// Store receipts in State in the StateStoredReceipt format.
    StateStoredReceipt,
    /// Resharding V3
    SimpleNightshadeV4,
    /// Exclude contract code from the chunk state witness and distribute it to chunk validators separately.
    ExcludeContractCodeFromStateWitness,
<<<<<<< HEAD
    /// Indicates that the "sync_hash" used to identify the point in the chain to sync state to
    /// should no longer be the first block of the epoch, but a couple blocks after that in order
    /// to sync the current epoch's state. This is not strictly a protocol feature, but is included
    /// here to coordinate among nodes
    StateSyncHashUpdate,
=======
    /// A scheduler which limits bandwidth for sending receipts between shards.
    BandwidthScheduler,
>>>>>>> 10463b22
}

impl ProtocolFeature {
    pub const fn protocol_version(self) -> ProtocolVersion {
        match self {
            // Stable features
            ProtocolFeature::ImplicitAccountCreation => 35,
            ProtocolFeature::LowerStorageCost => 42,
            ProtocolFeature::DeleteActionRestriction => 43,
            ProtocolFeature::FixApplyChunks => 44,
            ProtocolFeature::RectifyInflation | ProtocolFeature::AccessKeyNonceRange => 45,
            ProtocolFeature::AccountVersions
            | ProtocolFeature::TransactionSizeLimit
            | ProtocolFeature::FixStorageUsage
            | ProtocolFeature::CapMaxGasPrice
            | ProtocolFeature::CountRefundReceiptsInGasLimit
            | ProtocolFeature::MathExtension => 46,
            ProtocolFeature::RestoreReceiptsAfterFixApplyChunks => 47,
            ProtocolFeature::Wasmer2
            | ProtocolFeature::LowerDataReceiptAndEcrecoverBaseCost
            | ProtocolFeature::LowerRegularOpCost
            | ProtocolFeature::SimpleNightshade => 48,
            ProtocolFeature::LowerRegularOpCost2
            | ProtocolFeature::LimitContractFunctionsNumber
            | ProtocolFeature::BlockHeaderV3
            | ProtocolFeature::AliasValidatorSelectionAlgorithm => 49,
            ProtocolFeature::SynchronizeBlockChunkProduction
            | ProtocolFeature::CorrectStackLimit => 50,
            ProtocolFeature::AccessKeyNonceForImplicitAccounts => 51,
            ProtocolFeature::IncreaseDeploymentCost
            | ProtocolFeature::FunctionCallWeight
            | ProtocolFeature::LimitContractLocals
            | ProtocolFeature::ChunkNodesCache
            | ProtocolFeature::LowerStorageKeyLimit => 53,
            ProtocolFeature::AltBn128 => 55,
            ProtocolFeature::ChunkOnlyProducers | ProtocolFeature::MaxKickoutStake => 56,
            ProtocolFeature::AccountIdInFunctionCallPermission => 57,
            ProtocolFeature::Ed25519Verify
            | ProtocolFeature::ZeroBalanceAccount
            | ProtocolFeature::DelegateAction => 59,
            ProtocolFeature::ComputeCosts | ProtocolFeature::FlatStorageReads => 61,
            ProtocolFeature::PreparationV2 | ProtocolFeature::NearVmRuntime => 62,
            ProtocolFeature::BlockHeaderV4 => 63,
            ProtocolFeature::RestrictTla
            | ProtocolFeature::TestnetFewerBlockProducers
            | ProtocolFeature::SimpleNightshadeV2 => 64,
            ProtocolFeature::SimpleNightshadeV3 => 65,
            ProtocolFeature::DecreaseFunctionCallBaseCost => 66,
            ProtocolFeature::YieldExecution => 67,
            ProtocolFeature::CongestionControl
            | ProtocolFeature::RemoveAccountWithLongStorageKey => 68,
            ProtocolFeature::StatelessValidation => 69,
            ProtocolFeature::BLS12381 | ProtocolFeature::EthImplicitAccounts => 70,
            ProtocolFeature::FixMinStakeRatio => 71,
            ProtocolFeature::IncreaseStorageProofSizeSoftLimit
            | ProtocolFeature::ChunkEndorsementV2
            | ProtocolFeature::ChunkEndorsementsInBlockHeader
            | ProtocolFeature::StateStoredReceipt => 72,

            // This protocol version is reserved for use in resharding tests. An extra resharding
            // is simulated on top of the latest shard layout in production. Note that later
            // protocol versions will still have the production layout.
            ProtocolFeature::SimpleNightshadeTestonly => 100,

            // Nightly features:
            #[cfg(feature = "protocol_feature_fix_staking_threshold")]
            ProtocolFeature::FixStakingThreshold => 126,
            #[cfg(feature = "protocol_feature_fix_contract_loading_cost")]
            ProtocolFeature::FixContractLoadingCost => 129,
            #[cfg(feature = "protocol_feature_reject_blocks_with_outdated_protocol_version")]
            ProtocolFeature::RejectBlocksWithOutdatedProtocolVersions => 132,
            #[cfg(feature = "protocol_feature_nonrefundable_transfer_nep491")]
            ProtocolFeature::NonrefundableStorage => 140,
            // TODO(#11201): When stabilizing this feature in mainnet, also remove the temporary code
            // that always enables this for mocknet (see config_mocknet function).
            ProtocolFeature::ShuffleShardAssignments => 143,
            ProtocolFeature::StateSyncHashUpdate => 144,
            ProtocolFeature::SimpleNightshadeV4 => 145,
            ProtocolFeature::BandwidthScheduler => 146,

            // Features that are not yet in Nightly.

            // TODO(#11099): Move this feature to Nightly.
            ProtocolFeature::ExcludeContractCodeFromStateWitness => 147,
        }
    }

    pub fn enabled(&self, protocol_version: ProtocolVersion) -> bool {
        protocol_version >= self.protocol_version()
    }
}

/// Current protocol version used on the mainnet with all stable features.
const STABLE_PROTOCOL_VERSION: ProtocolVersion = 73;

// On nightly, pick big enough version to support all features.
const NIGHTLY_PROTOCOL_VERSION: ProtocolVersion = 146;

/// Largest protocol version supported by the current binary.
pub const PROTOCOL_VERSION: ProtocolVersion = if cfg!(feature = "nightly_protocol") {
    NIGHTLY_PROTOCOL_VERSION
} else {
    STABLE_PROTOCOL_VERSION
};

/// Both, outgoing and incoming tcp connections to peers, will be rejected if `peer's`
/// protocol version is lower than this.
pub const PEER_MIN_ALLOWED_PROTOCOL_VERSION: ProtocolVersion = STABLE_PROTOCOL_VERSION - 3;

#[macro_export]
macro_rules! checked_feature {
    ("stable", $feature:ident, $current_protocol_version:expr) => {{
        $crate::version::ProtocolFeature::$feature.protocol_version() <= $current_protocol_version
    }};
    ($feature_name:tt, $feature:ident, $current_protocol_version:expr) => {{
        #[cfg(feature = $feature_name)]
        let is_feature_enabled = $crate::version::ProtocolFeature::$feature.protocol_version()
            <= $current_protocol_version;
        #[cfg(not(feature = $feature_name))]
        let is_feature_enabled = {
            // Workaround unused variable warning
            let _ = $current_protocol_version;

            false
        };
        is_feature_enabled
    }};

    ($feature_name:tt, $feature:ident, $current_protocol_version:expr, $feature_block:block) => {{
        checked_feature!($feature_name, $feature, $current_protocol_version, $feature_block, {})
    }};

    ($feature_name:tt, $feature:ident, $current_protocol_version:expr, $feature_block:block, $non_feature_block:block) => {{
        #[cfg(feature = $feature_name)]
        {
            if checked_feature!($feature_name, $feature, $current_protocol_version) {
                $feature_block
            } else {
                $non_feature_block
            }
        }
        // Workaround unused variable warning
        #[cfg(not(feature = $feature_name))]
        {
            let _ = $current_protocol_version;
            $non_feature_block
        }
    }};
}<|MERGE_RESOLUTION|>--- conflicted
+++ resolved
@@ -176,16 +176,13 @@
     SimpleNightshadeV4,
     /// Exclude contract code from the chunk state witness and distribute it to chunk validators separately.
     ExcludeContractCodeFromStateWitness,
-<<<<<<< HEAD
+    /// A scheduler which limits bandwidth for sending receipts between shards.
+    BandwidthScheduler,
     /// Indicates that the "sync_hash" used to identify the point in the chain to sync state to
     /// should no longer be the first block of the epoch, but a couple blocks after that in order
     /// to sync the current epoch's state. This is not strictly a protocol feature, but is included
     /// here to coordinate among nodes
     StateSyncHashUpdate,
-=======
-    /// A scheduler which limits bandwidth for sending receipts between shards.
-    BandwidthScheduler,
->>>>>>> 10463b22
 }
 
 impl ProtocolFeature {
