--- conflicted
+++ resolved
@@ -222,13 +222,6 @@
 
     #[inline]
     pub fn local_contract_hash(&self) -> Option<CryptoHash> {
-<<<<<<< HEAD
-        match self.contract() {
-            AccountContract::None
-            | AccountContract::Global(_)
-            | AccountContract::GlobalByAccount(_) => None,
-            AccountContract::Local(code_hash) => Some(code_hash),
-=======
         match self {
             Self::V1(account) => {
                 AccountContract::from_local_code_hash(account.code_hash).local_code()
@@ -237,7 +230,6 @@
             Self::V2(AccountV2 { contract: AccountContract::None, .. })
             | Self::V2(AccountV2 { contract: AccountContract::Global(_), .. })
             | Self::V2(AccountV2 { contract: AccountContract::GlobalByAccount(_), .. }) => None,
->>>>>>> 6cddee10
         }
     }
 
