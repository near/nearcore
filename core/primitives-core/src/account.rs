use crate::hash::CryptoHash;
use crate::serialize::dec_format;
use crate::types::{Balance, Nonce, StorageUsage};
use borsh::{BorshDeserialize, BorshSerialize};
pub use near_account_id as id;
use std::io;

#[derive(
    BorshSerialize,
    BorshDeserialize,
    PartialEq,
    Eq,
    Clone,
    Copy,
    Debug,
    Default,
    serde::Serialize,
    serde::Deserialize,
)]
pub enum AccountVersion {
    #[cfg_attr(not(feature = "protocol_feature_nonrefundable_transfer_nep491"), default)]
    V1,
    #[default]
    #[cfg(feature = "protocol_feature_nonrefundable_transfer_nep491")]
    V2,
}

impl TryFrom<u8> for AccountVersion {
    type Error = ();

    fn try_from(value: u8) -> Result<Self, Self::Error> {
        match value {
            1 => Ok(AccountVersion::V1),
            #[cfg(feature = "protocol_feature_nonrefundable_transfer_nep491")]
            2 => Ok(AccountVersion::V2),
            _ => Err(()),
        }
    }
}

/// Per account information stored in the state.
#[derive(serde::Serialize, serde::Deserialize, PartialEq, Eq, Debug, Clone)]
pub struct Account {
    /// The total not locked, refundable tokens.
    #[serde(with = "dec_format")]
    amount: Balance,
    /// The amount locked due to staking.
    #[serde(with = "dec_format")]
    locked: Balance,
    /// Tokens that are not available to withdraw, stake, or refund, but can be used to cover storage usage.
    #[serde(with = "dec_format")]
    #[cfg(feature = "protocol_feature_nonrefundable_transfer_nep491")]
    nonrefundable: Balance,
    /// Hash of the code stored in the storage for this account.
    code_hash: CryptoHash,
    /// Storage used by the given account, includes account id, this struct, access keys and other data.
    storage_usage: StorageUsage,
    /// Version of Account in re migrations and similar
    ///
    /// Note(jakmeier): Why does this exist? We only have one version right now
    /// and the code doesn't allow adding a new version at all since this field
    /// is not included in the merklized state...
    #[serde(default)]
    version: AccountVersion,
}

impl Account {
    /// Max number of bytes an account can have in its state (excluding contract code)
    /// before it is infeasible to delete.
    pub const MAX_ACCOUNT_DELETION_STORAGE_USAGE: u64 = 10_000;
    /// HACK: Using u128::MAX as a sentinel value, there are not enough tokens
    /// in total supply which makes it an invalid value. We use it to
    /// differentiate AccountVersion V1 from newer versions.
    const SERIALIZATION_SENTINEL: u128 = u128::MAX;

    pub fn new(
        amount: Balance,
        locked: Balance,
        nonrefundable: Balance,
        code_hash: CryptoHash,
        storage_usage: StorageUsage,
    ) -> Self {
        #[cfg(not(feature = "protocol_feature_nonrefundable_transfer_nep491"))]
        assert_eq!(nonrefundable, 0);
        Account {
            amount,
            locked,
            #[cfg(feature = "protocol_feature_nonrefundable_transfer_nep491")]
            nonrefundable,
            code_hash,
            storage_usage,
            version: AccountVersion::default(),
        }
    }

    #[inline]
    pub fn amount(&self) -> Balance {
        self.amount
    }

    #[inline]
    #[cfg(feature = "protocol_feature_nonrefundable_transfer_nep491")]
    pub fn nonrefundable(&self) -> Balance {
        self.nonrefundable
    }

    #[inline]
    #[cfg(not(feature = "protocol_feature_nonrefundable_transfer_nep491"))]
    pub fn nonrefundable(&self) -> Balance {
        0
    }

    #[inline]
    pub fn locked(&self) -> Balance {
        self.locked
    }

    #[inline]
    pub fn code_hash(&self) -> CryptoHash {
        self.code_hash
    }

    #[inline]
    pub fn storage_usage(&self) -> StorageUsage {
        self.storage_usage
    }

    #[inline]
    #[cfg(feature = "protocol_feature_nonrefundable_transfer_nep491")]
    pub fn version(&self) -> AccountVersion {
        self.version
    }

    #[inline]
    pub fn set_amount(&mut self, amount: Balance) {
        self.amount = amount;
    }

    #[inline]
    #[cfg(feature = "protocol_feature_nonrefundable_transfer_nep491")]

    pub fn set_nonrefundable(&mut self, nonrefundable: Balance) {
        self.nonrefundable = nonrefundable;
    }

    #[inline]
    pub fn set_locked(&mut self, locked: Balance) {
        self.locked = locked;
    }

    #[inline]
    pub fn set_code_hash(&mut self, code_hash: CryptoHash) {
        self.code_hash = code_hash;
    }

    #[inline]
    pub fn set_storage_usage(&mut self, storage_usage: StorageUsage) {
        self.storage_usage = storage_usage;
    }

    #[cfg(feature = "protocol_feature_nonrefundable_transfer_nep491")]
    pub fn set_version(&mut self, version: AccountVersion) {
        self.version = version;
    }
}

/// Note(jakmeier): Even though this is called "legacy", it looks like this is
/// the one and only serialization format of Accounts currently in use.
#[derive(BorshSerialize)]
#[cfg_attr(
    not(feature = "protocol_feature_nonrefundable_transfer_nep491"),
    derive(BorshDeserialize)
)]
struct LegacyAccount {
    amount: Balance,
    locked: Balance,
    code_hash: CryptoHash,
    storage_usage: StorageUsage,
}

impl BorshDeserialize for Account {
    fn deserialize_reader<R: io::Read>(rd: &mut R) -> io::Result<Self> {
        // The first value of all Account serialization formats is a u128,
        // either a sentinel or a balance.
        let sentinel_or_amount = u128::deserialize_reader(rd)?;
        if sentinel_or_amount == Account::SERIALIZATION_SENTINEL {
            // Account v2 or newer
            let version_byte = u8::deserialize_reader(rd)?;
            // TODO(jakmeier): return proper error instead of panic
            debug_assert_eq!(version_byte, 2);
            // TODO(jakmeier): return proper error instead of panic
            let version = AccountVersion::try_from(version_byte).expect("TODO(jakmeier)");
            let amount = u128::deserialize_reader(rd)?;
            let locked = u128::deserialize_reader(rd)?;
            let code_hash = CryptoHash::deserialize_reader(rd)?;
            let storage_usage = StorageUsage::deserialize_reader(rd)?;
            #[cfg(feature = "protocol_feature_nonrefundable_transfer_nep491")]
            let nonrefundable = u128::deserialize_reader(rd)?;

            Ok(Account {
                amount,
                locked,
                code_hash,
                storage_usage,
                version,
                #[cfg(feature = "protocol_feature_nonrefundable_transfer_nep491")]
                nonrefundable,
            })
        } else {
            // Account v1
            let locked = u128::deserialize_reader(rd)?;
            let code_hash = CryptoHash::deserialize_reader(rd)?;
            let storage_usage = StorageUsage::deserialize_reader(rd)?;

            Ok(Account {
                amount: sentinel_or_amount,
                locked,
                code_hash,
                storage_usage,
                version: AccountVersion::V1,
                #[cfg(feature = "protocol_feature_nonrefundable_transfer_nep491")]
                nonrefundable: 0,
            })
        }
    }
}

impl BorshSerialize for Account {
    fn serialize<W: io::Write>(&self, writer: &mut W) -> io::Result<()> {
        let legacy_account = LegacyAccount {
            amount: self.amount,
            locked: self.locked,
            code_hash: self.code_hash,
            storage_usage: self.storage_usage,
        };

        #[cfg(not(feature = "protocol_feature_nonrefundable_transfer_nep491"))]
        {
            legacy_account.serialize(writer)
        }

        #[cfg(feature = "protocol_feature_nonrefundable_transfer_nep491")]
        {
            match self.version {
                // Note: It might be tempting to lazily convert old V1 to V2
                // while serializing. But that would break the borsh assumptions
                // of unique binary representation.
                AccountVersion::V1 => legacy_account.serialize(writer),
                // TODO(jakmeier): Can we do better than this?
                // Context: These accounts are serialized in merklized state. I
                // would really like to avoid migration of the MPT. This here would
                // keep old accounts in the old format and only allow nonrefundable
                // storage on new accounts.
                AccountVersion::V2 => {
                    let sentinel = Account::SERIALIZATION_SENTINEL;
                    // For now a constant, but if we need V3 later we can use this
                    // field instead of sentinel magic.
                    let version = 2u8;
                    BorshSerialize::serialize(&sentinel, writer)?;
                    BorshSerialize::serialize(&version, writer)?;
                    // TODO(jakmeier): Consider wrapping this in a struct and derive BorshSerialize for it.
                    BorshSerialize::serialize(&self.amount, writer)?;
                    BorshSerialize::serialize(&self.locked, writer)?;
                    BorshSerialize::serialize(&self.code_hash, writer)?;
                    BorshSerialize::serialize(&self.storage_usage, writer)?;
                    BorshSerialize::serialize(&self.nonrefundable, writer)?;
                    Ok(())
                }
            }
        }
    }
}

/// Access key provides limited access to an account. Each access key belongs to some account and
/// is identified by a unique (within the account) public key. One account may have large number of
/// access keys. Access keys allow to act on behalf of the account by restricting transactions
/// that can be issued.
/// `account_id,public_key` is a key in the state
#[derive(
    BorshSerialize,
    BorshDeserialize,
    PartialEq,
    Eq,
    Hash,
    Clone,
    Debug,
    serde::Serialize,
    serde::Deserialize,
)]
pub struct AccessKey {
    /// Nonce for this access key, used for tx nonce generation. When access key is created, nonce
    /// is set to `(block_height - 1) * 1e6` to avoid tx hash collision on access key re-creation.
    /// See <https://github.com/near/nearcore/issues/3779> for more details.
    pub nonce: Nonce,

    /// Defines permissions for this access key.
    pub permission: AccessKeyPermission,
}

impl AccessKey {
    pub const ACCESS_KEY_NONCE_RANGE_MULTIPLIER: u64 = 1_000_000;

    pub fn full_access() -> Self {
        Self { nonce: 0, permission: AccessKeyPermission::FullAccess }
    }
}

/// Defines permissions for AccessKey
#[derive(
    BorshSerialize,
    BorshDeserialize,
    PartialEq,
    Eq,
    Hash,
    Clone,
    Debug,
    serde::Serialize,
    serde::Deserialize,
)]
pub enum AccessKeyPermission {
    FunctionCall(FunctionCallPermission),

    /// Grants full access to the account.
    /// NOTE: It's used to replace account-level public keys.
    FullAccess,
}

/// Grants limited permission to make transactions with FunctionCallActions
/// The permission can limit the allowed balance to be spent on the prepaid gas.
/// It also restrict the account ID of the receiver for this function call.
/// It also can restrict the method name for the allowed function calls.
#[derive(
    BorshSerialize,
    BorshDeserialize,
    serde::Serialize,
    serde::Deserialize,
    PartialEq,
    Eq,
    Hash,
    Clone,
    Debug,
)]
pub struct FunctionCallPermission {
    /// Allowance is a balance limit to use by this access key to pay for function call gas and
    /// transaction fees. When this access key is used, both account balance and the allowance is
    /// decreased by the same value.
    /// `None` means unlimited allowance.
    /// NOTE: To change or increase the allowance, the old access key needs to be deleted and a new
    /// access key should be created.
    #[serde(with = "dec_format")]
    pub allowance: Option<Balance>,

    // This isn't an AccountId because already existing records in testnet genesis have invalid
    // values for this field (see: https://github.com/near/nearcore/pull/4621#issuecomment-892099860)
    // we accomodate those by using a string, allowing us to read and parse genesis.
    /// The access key only allows transactions with the given receiver's account id.
    pub receiver_id: String,

    /// A list of method names that can be used. The access key only allows transactions with the
    /// function call of one of the given method names.
    /// Empty list means any method name can be used.
    pub method_names: Vec<String>,
}

#[cfg(test)]
mod tests {

    use crate::hash::hash;

    use super::*;

    #[test]
    fn test_account_serialization() {
<<<<<<< HEAD
        let acc = Account::new(1_000_000, 1_000_000, 0, CryptoHash::default(), 100);
        let bytes = acc.try_to_vec().unwrap();
        if cfg!(feature = "protocol_feature_nonrefundable_transfer_nep491") {
            expect_test::expect!("HaZPNG4KpXQ9Mre4PAA83V5usqXsA4zy4vMwSXBiBcQv")
        } else {
            expect_test::expect!("EVk5UaxBe8LQ8r8iD5EAxVBs6TJcMDKqyH7PBuho6bBJ")
        }
        .assert_eq(&hash(&bytes).to_string());
=======
        let acc = Account::new(1_000_000, 1_000_000, CryptoHash::default(), 100);
        let bytes = borsh::to_vec(&acc).unwrap();
        assert_eq!(hash(&bytes).to_string(), "EVk5UaxBe8LQ8r8iD5EAxVBs6TJcMDKqyH7PBuho6bBJ");
>>>>>>> 6ce6eb2d
    }

    #[test]
    fn test_account_deserialization() {
        let old_account = LegacyAccount {
            amount: 100,
            locked: 200,
            code_hash: CryptoHash::default(),
            storage_usage: 300,
        };
        let mut old_bytes = &borsh::to_vec(&old_account).unwrap()[..];
        let new_account = <Account as BorshDeserialize>::deserialize(&mut old_bytes).unwrap();
        assert_eq!(new_account.amount, old_account.amount);
        assert_eq!(new_account.locked, old_account.locked);
        assert_eq!(new_account.code_hash, old_account.code_hash);
        assert_eq!(new_account.storage_usage, old_account.storage_usage);
        assert_eq!(new_account.version, AccountVersion::V1);
        let mut new_bytes = &borsh::to_vec(&new_account).unwrap()[..];
        let deserialized_account =
            <Account as BorshDeserialize>::deserialize(&mut new_bytes).unwrap();
        assert_eq!(deserialized_account, new_account);
    }
}<|MERGE_RESOLUTION|>--- conflicted
+++ resolved
@@ -371,7 +371,6 @@
 
     #[test]
     fn test_account_serialization() {
-<<<<<<< HEAD
         let acc = Account::new(1_000_000, 1_000_000, 0, CryptoHash::default(), 100);
         let bytes = acc.try_to_vec().unwrap();
         if cfg!(feature = "protocol_feature_nonrefundable_transfer_nep491") {
@@ -380,11 +379,6 @@
             expect_test::expect!("EVk5UaxBe8LQ8r8iD5EAxVBs6TJcMDKqyH7PBuho6bBJ")
         }
         .assert_eq(&hash(&bytes).to_string());
-=======
-        let acc = Account::new(1_000_000, 1_000_000, CryptoHash::default(), 100);
-        let bytes = borsh::to_vec(&acc).unwrap();
-        assert_eq!(hash(&bytes).to_string(), "EVk5UaxBe8LQ8r8iD5EAxVBs6TJcMDKqyH7PBuho6bBJ");
->>>>>>> 6ce6eb2d
     }
 
     #[test]
