--- conflicted
+++ resolved
@@ -61,12 +61,7 @@
 ///
 /// assert!("ƒelicia.near".parse::<AccountId>().is_err()); // (ƒ is not f)
 /// ```
-<<<<<<< HEAD
-#[cfg_attr(feature = "deepsize_feature", derive(deepsize::DeepSizeOf))]
 #[derive(Eq, Ord, Hash, Clone, Debug, PartialEq, PartialOrd, arbitrary::Arbitrary)]
-=======
-#[derive(Eq, Ord, Hash, Clone, Debug, PartialEq, PartialOrd)]
->>>>>>> a223f098
 pub struct AccountId(Box<str>);
 
 impl AccountId {
