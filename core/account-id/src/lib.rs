use std::{fmt, str::FromStr};

mod error;

#[cfg(feature = "borsh")]
mod borsh;
#[cfg(feature = "serde")]
mod serde;

pub use error::{ParseAccountError, ParseErrorKind};

pub const MIN_ACCOUNT_ID_LEN: usize = 2;
pub const MAX_ACCOUNT_ID_LEN: usize = 64;

/// Account identifier. Provides access to user's state.
///
/// This guarantees all properly constructed AccountId's are valid for the NEAR network.
#[derive(Eq, Ord, Hash, Clone, Debug, PartialEq, PartialOrd)]
pub struct AccountId(Box<str>);

impl AccountId {
    pub fn len(&self) -> usize {
        self.0.len()
    }

    pub fn validate(account_id: &str) -> Result<(), ParseAccountError> {
        if account_id.len() < MIN_ACCOUNT_ID_LEN {
            Err(ParseAccountError(ParseErrorKind::TooShort, account_id.to_string()))
        } else if account_id.len() > MAX_ACCOUNT_ID_LEN {
            Err(ParseAccountError(ParseErrorKind::TooLong, account_id.to_string()))
        } else {
            // Adapted from https://github.com/near/near-sdk-rs/blob/fd7d4f82d0dfd15f824a1cf110e552e940ea9073/near-sdk/src/environment/env.rs#L819

            // NOTE: We don't want to use Regex here, because it requires extra time to compile it.
            // The valid account ID regex is /^(([a-z\d]+[-_])*[a-z\d]+\.)*([a-z\d]+[-_])*[a-z\d]+$/
            // Instead the implementation is based on the previous character checks.

            // We can safely assume that last char was a separator.
            let mut last_char_is_separator = true;

            for c in account_id.bytes() {
                let current_char_is_separator = match c {
                    b'a'..=b'z' | b'0'..=b'9' => false,
                    b'-' | b'_' | b'.' => true,
                    _ => {
                        return Err(ParseAccountError(
                            ParseErrorKind::Invalid,
                            account_id.to_string(),
                        ))
                    }
                };
                if current_char_is_separator && last_char_is_separator {
                    return Err(ParseAccountError(ParseErrorKind::Invalid, account_id.to_string()));
                }
                last_char_is_separator = current_char_is_separator;
            }

            (!last_char_is_separator)
                .then(|| ())
                .ok_or(ParseAccountError(ParseErrorKind::Invalid, account_id.to_string()))
        }
    }

    /// Creates an AccountId without any validation
    ///
    /// Useful in cases where pre-validation causes unforseen issues.
    ///
    /// Note: this is restrictively for internal use only, and, being behind a feature flag,
    /// this could be removed later in the future.
    ///
    /// # Safety
    ///
    /// You must ensure to manually call the [`AccountId::validate`] function on the
    /// AccountId sometime after its creation but before it's use.
    #[cfg(feature = "internal_unstable")]
    #[deprecated(since = "#4440", note = "AccountId construction without validation is illegal")]
    pub fn new_unvalidated(account_id: String) -> Self {
        Self(account_id.into())
    }

    pub fn is_top_level_account_id(&self) -> bool {
        self.len() >= MIN_ACCOUNT_ID_LEN
            && self.len() <= MAX_ACCOUNT_ID_LEN
            && self.as_ref() != "system"
            && !self.as_ref().contains(".")
    }

    /// Returns true if the signer_id can create a direct sub-account with the given account Id.
    pub fn is_sub_account_of(&self, parent_account_id: &AccountId) -> bool {
        if parent_account_id.len() >= self.len() {
            return false;
        }
        // Will not panic, since valid account id is utf-8 only and the length is checked above.
        // e.g. when `near` creates `aa.near`, it splits into `aa.` and `near`
        let (prefix, suffix) = self.0.split_at(self.len() - parent_account_id.len());

<<<<<<< HEAD
        prefix.find('.') == Some(prefix.len() - 1)
            && &suffix[..suffix.len()] == parent_account_id.as_ref()
=======
        prefix.find('.') == Some(prefix.len() - 1) && suffix == parent_account_id.as_ref()
>>>>>>> c04292c1
    }

    /// Returns true if the account ID length is 64 characters and it's a hex representation.
    pub fn is_implicit(account_id: &str) -> bool {
        account_id.len() == 64
            && account_id.as_bytes().iter().all(|b| matches!(b, b'a'..=b'f' | b'0'..=b'9'))
    }

    /// Returns true if the account ID is the system account.
    pub fn is_system(&self) -> bool {
        self.as_ref() == "system"
    }

    pub fn system_account() -> Self {
        "system".parse().unwrap()
    }

    pub fn test_account() -> Self {
        "test".parse().unwrap()
    }
}

impl<T: ?Sized> AsRef<T> for AccountId
where
    Box<str>: AsRef<T>,
{
    fn as_ref(&self) -> &T {
        self.0.as_ref()
    }
}

impl std::borrow::Borrow<str> for AccountId {
    fn borrow(&self) -> &str {
        self.as_ref()
    }
}

impl FromStr for AccountId {
    type Err = ParseAccountError;

    fn from_str(account_id: &str) -> Result<Self, Self::Err> {
        Self::validate(account_id)?;
        Ok(Self(account_id.into()))
    }
}

impl TryFrom<String> for AccountId {
    type Error = ParseAccountError;

    fn try_from(account_id: String) -> Result<Self, Self::Error> {
        Self::validate(&account_id)?;
        Ok(Self(account_id.into()))
    }
}

impl From<AccountId> for String {
    fn from(account_id: AccountId) -> Self {
        account_id.0.into_string()
    }
}

impl fmt::Display for AccountId {
    fn fmt(&self, f: &mut fmt::Formatter) -> fmt::Result {
        write!(f, "{}", self.0)
    }
}

impl From<AccountId> for Box<str> {
    fn from(value: AccountId) -> Box<str> {
        value.0
    }
}

#[cfg(test)]
mod tests {
    use super::*;

    pub const OK_ACCOUNT_IDS: [&str; 24] = [
        "aa",
        "a-a",
        "a-aa",
        "100",
        "0o",
        "com",
        "near",
        "bowen",
        "b-o_w_e-n",
        "b.owen",
        "bro.wen",
        "a.ha",
        "a.b-a.ra",
        "system",
        "over.9000",
        "google.com",
        "illia.cheapaccounts.near",
        "0o0ooo00oo00o",
        "alex-skidanov",
        "10-4.8-2",
        "b-o_w_e-n",
        "no_lols",
        "0123456789012345678901234567890123456789012345678901234567890123",
        // Valid, but can't be created
        "near.a",
    ];

    pub const BAD_ACCOUNT_IDS: [&str; 24] = [
        "a",
        "A",
        "Abc",
        "-near",
        "near-",
        "-near-",
        "near.",
        ".near",
        "near@",
        "@near",
        "неар",
        "@@@@@",
        "0__0",
        "0_-_0",
        "0_-_0",
        "..",
        "a..near",
        "nEar",
        "_bowen",
        "hello world",
        "abcdefghijklmnopqrstuvwxyz.abcdefghijklmnopqrstuvwxyz.abcdefghijklmnopqrstuvwxyz",
        "01234567890123456789012345678901234567890123456789012345678901234",
        // `@` separators are banned now
        "some-complex-address@gmail.com",
        "sub.buy_d1gitz@atata@b0-rg.c_0_m",
    ];

    #[test]
    fn test_is_valid_account_id() {
        for account_id in OK_ACCOUNT_IDS.iter().cloned() {
            if let Err(err) = AccountId::validate(account_id) {
                panic!("Valid account id {:?} marked invalid: {}", account_id, err.kind());
            }
        }

        for account_id in BAD_ACCOUNT_IDS.iter().cloned() {
            if let Ok(_) = AccountId::validate(account_id) {
                panic!("Valid account id {:?} marked valid", account_id);
            }
        }
    }

    #[test]
    fn test_is_valid_top_level_account_id() {
        let ok_top_level_account_ids = &[
            "aa",
            "a-a",
            "a-aa",
            "100",
            "0o",
            "com",
            "near",
            "bowen",
            "b-o_w_e-n",
            "0o0ooo00oo00o",
            "alex-skidanov",
            "b-o_w_e-n",
            "no_lols",
            "0123456789012345678901234567890123456789012345678901234567890123",
        ];
        for account_id in ok_top_level_account_ids {
            assert!(
                account_id
                    .parse::<AccountId>()
                    .map_or(false, |account_id| account_id.is_top_level_account_id()),
                "Valid top level account id {:?} marked invalid",
                account_id
            );
        }

        let bad_top_level_account_ids = &[
            "near.a",
            "b.owen",
            "bro.wen",
            "a.ha",
            "a.b-a.ra",
            "some-complex-address@gmail.com",
            "sub.buy_d1gitz@atata@b0-rg.c_0_m",
            "over.9000",
            "google.com",
            "illia.cheapaccounts.near",
            "10-4.8-2",
            "a",
            "A",
            "Abc",
            "-near",
            "near-",
            "-near-",
            "near.",
            ".near",
            "near@",
            "@near",
            "неар",
            "@@@@@",
            "0__0",
            "0_-_0",
            "0_-_0",
            "..",
            "a..near",
            "nEar",
            "_bowen",
            "hello world",
            "abcdefghijklmnopqrstuvwxyz.abcdefghijklmnopqrstuvwxyz.abcdefghijklmnopqrstuvwxyz",
            "01234567890123456789012345678901234567890123456789012345678901234",
            // Valid regex and length, but reserved
            "system",
        ];
        for account_id in bad_top_level_account_ids {
            assert!(
                !account_id
                    .parse::<AccountId>()
                    .map_or(false, |account_id| account_id.is_top_level_account_id()),
                "Invalid top level account id {:?} marked valid",
                account_id
            );
        }
    }

    #[test]
    fn test_is_valid_sub_account_id() {
        let ok_pairs = &[
            ("test", "a.test"),
            ("test-me", "abc.test-me"),
            ("gmail.com", "abc.gmail.com"),
            ("gmail.com", "abc-lol.gmail.com"),
            ("gmail.com", "abc_lol.gmail.com"),
            ("gmail.com", "bro-abc_lol.gmail.com"),
            ("g0", "0g.g0"),
            ("1g", "1g.1g"),
            ("5-3", "4_2.5-3"),
        ];
        for (signer_id, sub_account_id) in ok_pairs {
            assert!(
                matches!(
                    (signer_id.parse::<AccountId>(), sub_account_id.parse::<AccountId>()),
                    (Ok(signer_id), Ok(sub_account_id)) if sub_account_id.is_sub_account_of(&signer_id)
                ),
                "Failed to create sub-account {:?} by account {:?}",
                sub_account_id,
                signer_id
            );
        }

        let bad_pairs = &[
            ("test", ".test"),
            ("test", "test"),
            ("test", "a1.a.test"),
            ("test", "est"),
            ("test", ""),
            ("test", "st"),
            ("test5", "ббб"),
            ("test", "a-test"),
            ("test", "etest"),
            ("test", "a.etest"),
            ("test", "retest"),
            ("test-me", "abc-.test-me"),
            ("test-me", "Abc.test-me"),
            ("test-me", "-abc.test-me"),
            ("test-me", "a--c.test-me"),
            ("test-me", "a_-c.test-me"),
            ("test-me", "a-_c.test-me"),
            ("test-me", "_abc.test-me"),
            ("test-me", "abc_.test-me"),
            ("test-me", "..test-me"),
            ("test-me", "a..test-me"),
            ("gmail.com", "a.abc@gmail.com"),
            ("gmail.com", ".abc@gmail.com"),
            ("gmail.com", ".abc@gmail@com"),
            ("gmail.com", "abc@gmail@com"),
            ("test", "a@test"),
            ("test_me", "abc@test_me"),
            ("gmail.com", "abc@gmail.com"),
            ("gmail@com", "abc.gmail@com"),
            ("gmail.com", "abc-lol@gmail.com"),
            ("gmail@com", "abc_lol.gmail@com"),
            ("gmail@com", "bro-abc_lol.gmail@com"),
            ("gmail.com", "123456789012345678901234567890123456789012345678901234567890@gmail.com"),
            (
                "123456789012345678901234567890123456789012345678901234567890",
                "1234567890.123456789012345678901234567890123456789012345678901234567890",
            ),
            ("aa", "ъ@aa"),
            ("aa", "ъ.aa"),
        ];
        for (signer_id, sub_account_id) in bad_pairs {
            assert!(
                !matches!(
                    (signer_id.parse::<AccountId>(), sub_account_id.parse::<AccountId>()),
                    (Ok(signer_id), Ok(sub_account_id)) if sub_account_id.is_sub_account_of(&signer_id)
                ),
                "Invalid sub-account {:?} created by account {:?}",
                sub_account_id,
                signer_id
            );
        }
    }

    #[test]
    fn test_is_account_id_64_len_hex() {
        let valid_64_len_hex_account_ids = &[
            "0000000000000000000000000000000000000000000000000000000000000000",
            "6174617461746174617461746174617461746174617461746174617461746174",
            "0123456789abcdef0123456789abcdef0123456789abcdef0123456789abcdef",
            "ffffffffffffffffffffffffffffffffffffffffffffffffffffffffffffffff",
            "20782e20662e64666420482123494b6b6c677573646b6c66676a646b6c736667",
        ];
        for valid_account_id in valid_64_len_hex_account_ids {
            assert!(
                matches!(
                    valid_account_id.parse::<AccountId>(),
                    Ok(account_id) if AccountId::is_implicit(account_id.as_ref())
                ),
                "Account ID {} should be valid 64-len hex",
                valid_account_id
            );
            assert!(
                AccountId::is_implicit(valid_account_id),
                "Account ID {} should be valid 64-len hex",
                valid_account_id
            );
        }

        let invalid_64_len_hex_account_ids = &[
            "000000000000000000000000000000000000000000000000000000000000000",
            "6.74617461746174617461746174617461746174617461746174617461746174",
            "012-456789abcdef0123456789abcdef0123456789abcdef0123456789abcdef",
            "fffff_ffffffffffffffffffffffffffffffffffffffffffffffffffffffffff",
            "oooooooooooooooooooooooooooooooooooooooooooooooooooooooooooooooo",
            "00000000000000000000000000000000000000000000000000000000000000",
        ];
        for invalid_account_id in invalid_64_len_hex_account_ids {
            assert!(
                !matches!(
                    invalid_account_id.parse::<AccountId>(),
                    Ok(account_id) if AccountId::is_implicit(account_id.as_ref())
                ),
                "Account ID {} should be invalid 64-len hex",
                invalid_account_id
            );
            assert!(
                !AccountId::is_implicit(invalid_account_id),
                "Account ID {} should be invalid 64-len hex",
                invalid_account_id
            );
        }
    }
}<|MERGE_RESOLUTION|>--- conflicted
+++ resolved
@@ -94,12 +94,7 @@
         // e.g. when `near` creates `aa.near`, it splits into `aa.` and `near`
         let (prefix, suffix) = self.0.split_at(self.len() - parent_account_id.len());
 
-<<<<<<< HEAD
-        prefix.find('.') == Some(prefix.len() - 1)
-            && &suffix[..suffix.len()] == parent_account_id.as_ref()
-=======
         prefix.find('.') == Some(prefix.len() - 1) && suffix == parent_account_id.as_ref()
->>>>>>> c04292c1
     }
 
     /// Returns true if the account ID length is 64 characters and it's a hex representation.
