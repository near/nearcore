//! This crate provides a type for representing a syntactically valid, unique account identifier on the [NEAR](https://near.org) network.
//!
//! ## Account ID Rules
//!
//! - Minimum length is `2`
//! - Maximum length is `64`
//! - An **Account ID** consists of **Account ID parts** separated by `.`, example:
//!   - `root` ✔
//!   - `alice.near` ✔
//!   - `app.stage.testnet` ✔
//! - Must not start or end with separators (`_`, `-` or `.`):
//!   - `_alice.` ✗
//!   - `.bob.near-` ✗
//! - Each part of the **Account ID** consists of lowercase alphanumeric symbols separated either by `_` or `-`, example:
//!   - `ƒelicia.near` ✗ (`ƒ` is not `f`)
//!   - `1_4m_n0t-al1c3.near` ✔
//! - Separators are not permitted to immediately follow each other, example:
//!   - `alice..near` ✗
//!   - `not-_alice.near` ✗
//! - An **Account ID** that is 64 characters long and consists of lowercase hex characters is a specific **implicit account ID**
//!
//! Learn more here: <https://docs.near.org/docs/concepts/account#account-id-rules>
//!
//! Also see [Error kind precedence](AccountId#error-kind-precedence).
//!
//! ## Usage
//!
//! ```
//! use near_account_id::AccountId;
//!
//! let alice: AccountId = "alice.near".parse().unwrap();
//!
//! assert!("ƒelicia.near".parse::<AccountId>().is_err()); // (ƒ is not f)
//! ```

use std::{fmt, str::FromStr};

mod errors;

#[cfg(feature = "borsh")]
mod borsh;
#[cfg(feature = "serde")]
mod serde;

#[cfg(feature = "deepsize_feature")]
use deepsize::DeepSizeOf;
pub use errors::{ParseAccountError, ParseErrorKind};

/// NEAR Account Identifier.
///
/// This is a unique, syntactically valid, human-readable account identifier on the NEAR network.
///
/// [See the crate-level docs for information about validation.](index.html#account-id-rules)
///
/// Also see [Error kind precedence](AccountId#error-kind-precedence).
///
/// ## Examples
///
/// ```
/// use near_account_id::AccountId;
///
/// let alice: AccountId = "alice.near".parse().unwrap();
///
/// assert!("ƒelicia.near".parse::<AccountId>().is_err()); // (ƒ is not f)
/// ```
#[cfg_attr(feature = "deepsize_feature", derive(DeepSizeOf))]
#[derive(Eq, Ord, Hash, Clone, Debug, PartialEq, PartialOrd)]
pub struct AccountId(Box<str>);

impl AccountId {
    /// Shortest valid length for a NEAR Account ID.
    pub const MIN_LEN: usize = 2;
    /// Longest valid length for a NEAR Account ID.
    pub const MAX_LEN: usize = 64;

    /// Returns a string slice of the entire Account ID.
    ///
    /// ## Examples
    ///
    /// ```
    /// use near_account_id::AccountId;
    ///
    /// let carol: AccountId = "carol.near".parse().unwrap();
    /// assert_eq!("carol.near", carol.as_str());
    /// ```
    pub fn as_str(&self) -> &str {
        self
    }

    /// Returns `true` if the `AccountId` is a top-level NEAR Account ID.
    ///
    /// See [Top-level Accounts](https://docs.near.org/docs/concepts/account#top-level-accounts).
    ///
    /// ## Examples
    ///
    /// ```
    /// use near_account_id::AccountId;
    ///
    /// let near_tla: AccountId = "near".parse().unwrap();
    /// assert!(near_tla.is_top_level());
    ///
    /// // "alice.near" is a sub account of "near" account
    /// let alice: AccountId = "alice.near".parse().unwrap();
    /// assert!(!alice.is_top_level());
    /// ```
    pub fn is_top_level(&self) -> bool {
        !self.is_system() && !self.contains('.')
    }

    /// Returns `true` if the `AccountId` is a direct sub-account of the provided parent account.
    ///
    /// See [Subaccounts](https://docs.near.org/docs/concepts/account#subaccounts).
    ///
    /// ## Examples
    ///
    /// ```
    /// use near_account_id::AccountId;
    ///
    /// let near_tla: AccountId = "near".parse().unwrap();
    /// assert!(near_tla.is_top_level());
    ///
    /// let alice: AccountId = "alice.near".parse().unwrap();
    /// assert!(alice.is_sub_account_of(&near_tla));
    ///
    /// let alice_app: AccountId = "app.alice.near".parse().unwrap();
    ///
    /// // While app.alice.near is a sub account of alice.near,
    /// // app.alice.near is not a sub account of near
    /// assert!(alice_app.is_sub_account_of(&alice));
    /// assert!(!alice_app.is_sub_account_of(&near_tla));
    /// ```
    pub fn is_sub_account_of(&self, parent: &AccountId) -> bool {
        self.strip_suffix(parent.as_str())
            .map_or(false, |s| !s.is_empty() && s.find('.') == Some(s.len() - 1))
    }

    /// Returns `true` if the `AccountId` is a 64 characters long hexadecimal.
    ///
    /// See [Implicit-Accounts](https://docs.near.org/docs/concepts/account#implicit-accounts).
    ///
    /// ## Examples
    ///
    /// ```
    /// use near_account_id::AccountId;
    ///
    /// let alice: AccountId = "alice.near".parse().unwrap();
    /// assert!(!alice.is_implicit());
    ///
    /// let rando = "98793cd91a3f870fb126f66285808c7e094afcfc4eda8a970f6648cdf0dbd6de"
    ///     .parse::<AccountId>()
    ///     .unwrap();
    /// assert!(rando.is_implicit());
    /// ```
    pub fn is_implicit(&self) -> bool {
        self.len() == 64 && self.as_bytes().iter().all(|b| matches!(b, b'a'..=b'f' | b'0'..=b'9'))
    }

    /// Returns `true` if this `AccountId` is the system account.
    ///
    /// See [System account](https://nomicon.io/DataStructures/Account.html?highlight=system#system-account).
    ///
    /// ## Examples
    ///
    /// ```
    /// use near_account_id::AccountId;
    ///
    /// let alice: AccountId = "alice.near".parse().unwrap();
    /// assert!(!alice.is_system());
    ///
    /// let system: AccountId = "system".parse().unwrap();
    /// assert!(system.is_system());
    /// ```
    pub fn is_system(&self) -> bool {
        self.as_str() == "system"
    }

    /// Validates a string as a well-structured NEAR Account ID.
    ///
    /// Checks Account ID validity without constructing an `AccountId` instance.
    ///
    /// ## Examples
    ///
    /// ```
    /// use near_account_id::{AccountId, ParseErrorKind};
    ///
    /// assert!(AccountId::validate("alice.near").is_ok());
    ///
    /// assert!(
    ///   matches!(
    ///     AccountId::validate("ƒelicia.near"), // fancy ƒ!
    ///     Err(err) if err.kind() == &ParseErrorKind::InvalidChar(0, 'ƒ')
    ///   )
    /// );
    /// ```
    ///
    /// ## Error kind precedence
    ///
    /// If an Account ID has multiple format violations, the first one would be reported.
    ///
    /// ### Examples
    ///
    /// ```
    /// use near_account_id::{AccountId, ParseErrorKind};
    ///
    /// assert!(
    ///   matches!(
    ///     AccountId::validate("A__ƒƒluent."),
    ///     Err(err) if err.kind() == &ParseErrorKind::InvalidChar(0, 'A')
    ///   )
    /// );
    ///
    /// assert!(
    ///   matches!(
    ///     AccountId::validate("a__ƒƒluent."),
    ///     Err(err) if err.kind() == &ParseErrorKind::RedundantSeparator(2, '_')
    ///   )
    /// );
    ///
    /// assert!(
    ///   matches!(
    ///     AccountId::validate("aƒƒluent."),
    ///     Err(err) if err.kind() == &ParseErrorKind::InvalidChar(1, 'ƒ')
    ///   )
    /// );
    ///
    /// assert!(
    ///   matches!(
    ///     AccountId::validate("affluent."),
    ///     Err(err) if err.kind() == &ParseErrorKind::RedundantSeparator(8, '.')
    ///   )
    /// );
    /// ```
    pub fn validate(account_id: &str) -> Result<(), ParseAccountError> {
        if account_id.len() < AccountId::MIN_LEN {
            Err(ParseAccountError(ParseErrorKind::TooShort))
        } else if account_id.len() > AccountId::MAX_LEN {
            Err(ParseAccountError(ParseErrorKind::TooLong))
        } else {
            // Adapted from https://github.com/near/near-sdk-rs/blob/fd7d4f82d0dfd15f824a1cf110e552e940ea9073/near-sdk/src/environment/env.rs#L819

            // NOTE: We don't want to use Regex here, because it requires extra time to compile it.
            // The valid account ID regex is /^(([a-z\d]+[-_])*[a-z\d]+\.)*([a-z\d]+[-_])*[a-z\d]+$/
            // Instead the implementation is based on the previous character checks.

            let mut last_char = None;
            // We can safely assume that last char was a separator.
            let mut last_char_is_separator = true;

            for (i, c) in account_id.chars().enumerate() {
                let current_char_is_separator = match c {
                    'a'..='z' | '0'..='9' => false,
                    '-' | '_' | '.' => true,
                    _ => return Err(ParseAccountError(ParseErrorKind::InvalidChar(i, c))),
                };
                if current_char_is_separator && last_char_is_separator {
                    return Err(ParseAccountError(ParseErrorKind::RedundantSeparator(i, c)));
                }
                last_char.replace((i, c));
                last_char_is_separator = current_char_is_separator;
            }

<<<<<<< HEAD
            (!last_char_is_separator).then(|| ()).ok_or_else(|| {
                last_char
                    .map(|(i, c)| ParseAccountError(ParseErrorKind::RedundantSeparator(i, c)))
                    .unwrap()
            })
=======
            if last_char_is_separator {
                return Err(ParseAccountError(ParseErrorKind::RedundantSeparator));
            }
            Ok(())
>>>>>>> 9a067600
        }
    }

    /// Creates an `AccountId` without any validation checks.
    ///
    /// Please note that this is restrictively for internal use only. Plus, being behind a feature flag,
    /// this could be removed later in the future.
    ///
    /// ## Safety
    ///
    /// Since this skips validation and constructs an `AccountId` regardless,
    /// the caller bears the responsibility of ensuring that the Account ID is valid.
    /// You can use the [`AccountId::validate`] function sometime after its creation but before it's use.
    ///
    /// ## Examples
    ///
    /// ```
    /// use near_account_id::AccountId;
    ///
    /// let alice = AccountId::new_unvalidated("alice.near".to_string());
    /// assert!(AccountId::validate(alice.as_str()).is_ok());
    ///
    /// let ƒelicia = AccountId::new_unvalidated("ƒelicia.near".to_string());
    /// assert!(AccountId::validate(ƒelicia.as_str()).is_err());
    /// ```
    #[doc(hidden)]
    #[cfg(feature = "internal_unstable")]
    #[deprecated(since = "#4440", note = "AccountId construction without validation is illegal")]
    pub fn new_unvalidated(account_id: String) -> Self {
        Self(account_id.into_boxed_str())
    }
}

impl std::ops::Deref for AccountId {
    type Target = str;

    fn deref(&self) -> &Self::Target {
        self.0.as_ref()
    }
}

impl AsRef<str> for AccountId {
    fn as_ref(&self) -> &str {
        self
    }
}

impl std::borrow::Borrow<str> for AccountId {
    fn borrow(&self) -> &str {
        self
    }
}

impl FromStr for AccountId {
    type Err = ParseAccountError;

    fn from_str(account_id: &str) -> Result<Self, Self::Err> {
        Self::validate(account_id)?;
        Ok(Self(account_id.into()))
    }
}

impl TryFrom<Box<str>> for AccountId {
    type Error = ParseAccountError;

    fn try_from(account_id: Box<str>) -> Result<Self, Self::Error> {
        Self::validate(&account_id)?;
        Ok(Self(account_id))
    }
}

impl TryFrom<String> for AccountId {
    type Error = ParseAccountError;

    fn try_from(account_id: String) -> Result<Self, Self::Error> {
        Self::validate(&account_id)?;
        Ok(Self(account_id.into_boxed_str()))
    }
}

impl fmt::Display for AccountId {
    fn fmt(&self, f: &mut fmt::Formatter) -> fmt::Result {
        fmt::Display::fmt(&self.0, f)
    }
}

impl From<AccountId> for String {
    fn from(account_id: AccountId) -> Self {
        account_id.0.into_string()
    }
}

impl From<AccountId> for Box<str> {
    fn from(value: AccountId) -> Box<str> {
        value.0
    }
}

#[cfg(test)]
mod tests {
    use super::*;

    pub const OK_ACCOUNT_IDS: [&str; 24] = [
        "aa",
        "a-a",
        "a-aa",
        "100",
        "0o",
        "com",
        "near",
        "bowen",
        "b-o_w_e-n",
        "b.owen",
        "bro.wen",
        "a.ha",
        "a.b-a.ra",
        "system",
        "over.9000",
        "google.com",
        "illia.cheapaccounts.near",
        "0o0ooo00oo00o",
        "alex-skidanov",
        "10-4.8-2",
        "b-o_w_e-n",
        "no_lols",
        "0123456789012345678901234567890123456789012345678901234567890123",
        // Valid, but can't be created
        "near.a",
    ];

    pub const BAD_ACCOUNT_IDS: [&str; 24] = [
        "a",
        "A",
        "Abc",
        "-near",
        "near-",
        "-near-",
        "near.",
        ".near",
        "near@",
        "@near",
        "неар",
        "@@@@@",
        "0__0",
        "0_-_0",
        "0_-_0",
        "..",
        "a..near",
        "nEar",
        "_bowen",
        "hello world",
        "abcdefghijklmnopqrstuvwxyz.abcdefghijklmnopqrstuvwxyz.abcdefghijklmnopqrstuvwxyz",
        "01234567890123456789012345678901234567890123456789012345678901234",
        // `@` separators are banned now
        "some-complex-address@gmail.com",
        "sub.buy_d1gitz@atata@b0-rg.c_0_m",
    ];

    #[test]
    fn test_is_valid_account_id() {
        for account_id in OK_ACCOUNT_IDS.iter().cloned() {
            if let Err(err) = AccountId::validate(account_id) {
                panic!("Valid account id {:?} marked invalid: {}", account_id, err.kind());
            }
        }

        for account_id in BAD_ACCOUNT_IDS.iter().cloned() {
            if let Ok(_) = AccountId::validate(account_id) {
                panic!("Invalid account id {:?} marked valid", account_id);
            }
        }
    }

    #[test]
    fn test_err_kind_classification() {
        let id = "ErinMoriarty.near".parse::<AccountId>();
        debug_assert!(
            matches!(id, Err(ref err) if err.kind() == &ParseErrorKind::InvalidChar(0, 'E')),
            "{:?}",
            id
        );

        let id = "-KarlUrban.near".parse::<AccountId>();
        debug_assert!(
            matches!(id, Err(ref err) if err.kind() == &ParseErrorKind::RedundantSeparator(0, '-')),
            "{:?}",
            id
        );

        let id = "anthonystarr.".parse::<AccountId>();
        debug_assert!(
            matches!(id, Err(ref err) if err.kind() == &ParseErrorKind::RedundantSeparator(12, '.')),
            "{:?}",
            id
        );

        let id = "jack__Quaid.near".parse::<AccountId>();
        debug_assert!(
            matches!(id, Err(ref err) if err.kind() == &ParseErrorKind::RedundantSeparator(5, '_')),
            "{:?}",
            id
        );
    }

    #[test]
    fn test_is_valid_top_level_account_id() {
        let ok_top_level_account_ids = &[
            "aa",
            "a-a",
            "a-aa",
            "100",
            "0o",
            "com",
            "near",
            "bowen",
            "b-o_w_e-n",
            "0o0ooo00oo00o",
            "alex-skidanov",
            "b-o_w_e-n",
            "no_lols",
            "0123456789012345678901234567890123456789012345678901234567890123",
        ];
        for account_id in ok_top_level_account_ids {
            assert!(
                account_id
                    .parse::<AccountId>()
                    .map_or(false, |account_id| account_id.is_top_level()),
                "Valid top level account id {:?} marked invalid",
                account_id
            );
        }

        let bad_top_level_account_ids = &[
            "ƒelicia.near", // fancy ƒ!
            "near.a",
            "b.owen",
            "bro.wen",
            "a.ha",
            "a.b-a.ra",
            "some-complex-address@gmail.com",
            "sub.buy_d1gitz@atata@b0-rg.c_0_m",
            "over.9000",
            "google.com",
            "illia.cheapaccounts.near",
            "10-4.8-2",
            "a",
            "A",
            "Abc",
            "-near",
            "near-",
            "-near-",
            "near.",
            ".near",
            "near@",
            "@near",
            "неар",
            "@@@@@",
            "0__0",
            "0_-_0",
            "0_-_0",
            "..",
            "a..near",
            "nEar",
            "_bowen",
            "hello world",
            "abcdefghijklmnopqrstuvwxyz.abcdefghijklmnopqrstuvwxyz.abcdefghijklmnopqrstuvwxyz",
            "01234567890123456789012345678901234567890123456789012345678901234",
            // Valid regex and length, but reserved
            "system",
        ];
        for account_id in bad_top_level_account_ids {
            assert!(
                !account_id
                    .parse::<AccountId>()
                    .map_or(false, |account_id| account_id.is_top_level()),
                "Invalid top level account id {:?} marked valid",
                account_id
            );
        }
    }

    #[test]
    fn test_is_valid_sub_account_id() {
        let ok_pairs = &[
            ("test", "a.test"),
            ("test-me", "abc.test-me"),
            ("gmail.com", "abc.gmail.com"),
            ("gmail.com", "abc-lol.gmail.com"),
            ("gmail.com", "abc_lol.gmail.com"),
            ("gmail.com", "bro-abc_lol.gmail.com"),
            ("g0", "0g.g0"),
            ("1g", "1g.1g"),
            ("5-3", "4_2.5-3"),
        ];
        for (signer_id, sub_account_id) in ok_pairs {
            assert!(
                matches!(
                    (signer_id.parse::<AccountId>(), sub_account_id.parse::<AccountId>()),
                    (Ok(signer_id), Ok(sub_account_id)) if sub_account_id.is_sub_account_of(&signer_id)
                ),
                "Failed to create sub-account {:?} by account {:?}",
                sub_account_id,
                signer_id
            );
        }

        let bad_pairs = &[
            ("test", ".test"),
            ("test", "test"),
            ("test", "a1.a.test"),
            ("test", "est"),
            ("test", ""),
            ("test", "st"),
            ("test5", "ббб"),
            ("test", "a-test"),
            ("test", "etest"),
            ("test", "a.etest"),
            ("test", "retest"),
            ("test-me", "abc-.test-me"),
            ("test-me", "Abc.test-me"),
            ("test-me", "-abc.test-me"),
            ("test-me", "a--c.test-me"),
            ("test-me", "a_-c.test-me"),
            ("test-me", "a-_c.test-me"),
            ("test-me", "_abc.test-me"),
            ("test-me", "abc_.test-me"),
            ("test-me", "..test-me"),
            ("test-me", "a..test-me"),
            ("gmail.com", "a.abc@gmail.com"),
            ("gmail.com", ".abc@gmail.com"),
            ("gmail.com", ".abc@gmail@com"),
            ("gmail.com", "abc@gmail@com"),
            ("test", "a@test"),
            ("test_me", "abc@test_me"),
            ("gmail.com", "abc@gmail.com"),
            ("gmail@com", "abc.gmail@com"),
            ("gmail.com", "abc-lol@gmail.com"),
            ("gmail@com", "abc_lol.gmail@com"),
            ("gmail@com", "bro-abc_lol.gmail@com"),
            ("gmail.com", "123456789012345678901234567890123456789012345678901234567890@gmail.com"),
            (
                "123456789012345678901234567890123456789012345678901234567890",
                "1234567890.123456789012345678901234567890123456789012345678901234567890",
            ),
            ("aa", "ъ@aa"),
            ("aa", "ъ.aa"),
        ];
        for (signer_id, sub_account_id) in bad_pairs {
            assert!(
                !matches!(
                    (signer_id.parse::<AccountId>(), sub_account_id.parse::<AccountId>()),
                    (Ok(signer_id), Ok(sub_account_id)) if sub_account_id.is_sub_account_of(&signer_id)
                ),
                "Invalid sub-account {:?} created by account {:?}",
                sub_account_id,
                signer_id
            );
        }
    }

    #[test]
    fn test_is_account_id_64_len_hex() {
        let valid_64_len_hex_account_ids = &[
            "0000000000000000000000000000000000000000000000000000000000000000",
            "6174617461746174617461746174617461746174617461746174617461746174",
            "0123456789abcdef0123456789abcdef0123456789abcdef0123456789abcdef",
            "ffffffffffffffffffffffffffffffffffffffffffffffffffffffffffffffff",
            "20782e20662e64666420482123494b6b6c677573646b6c66676a646b6c736667",
        ];
        for valid_account_id in valid_64_len_hex_account_ids {
            assert!(
                matches!(
                    valid_account_id.parse::<AccountId>(),
                    Ok(account_id) if account_id.is_implicit()
                ),
                "Account ID {} should be valid 64-len hex",
                valid_account_id
            );
        }

        let invalid_64_len_hex_account_ids = &[
            "000000000000000000000000000000000000000000000000000000000000000",
            "6.74617461746174617461746174617461746174617461746174617461746174",
            "012-456789abcdef0123456789abcdef0123456789abcdef0123456789abcdef",
            "fffff_ffffffffffffffffffffffffffffffffffffffffffffffffffffffffff",
            "oooooooooooooooooooooooooooooooooooooooooooooooooooooooooooooooo",
            "00000000000000000000000000000000000000000000000000000000000000",
        ];
        for invalid_account_id in invalid_64_len_hex_account_ids {
            assert!(
                !matches!(
                    invalid_account_id.parse::<AccountId>(),
                    Ok(account_id) if account_id.is_implicit()
                ),
                "Account ID {} is not an implicit account",
                invalid_account_id
            );
        }
    }
}<|MERGE_RESOLUTION|>--- conflicted
+++ resolved
@@ -259,18 +259,12 @@
                 last_char_is_separator = current_char_is_separator;
             }
 
-<<<<<<< HEAD
-            (!last_char_is_separator).then(|| ()).ok_or_else(|| {
-                last_char
+            if last_char_is_separator {
+                return Err(last_char
                     .map(|(i, c)| ParseAccountError(ParseErrorKind::RedundantSeparator(i, c)))
-                    .unwrap()
-            })
-=======
-            if last_char_is_separator {
-                return Err(ParseAccountError(ParseErrorKind::RedundantSeparator));
+                    .unwrap());
             }
             Ok(())
->>>>>>> 9a067600
         }
     }
 
