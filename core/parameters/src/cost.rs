use crate::parameter::Parameter;
use enum_map::{enum_map, EnumMap};
use near_account_id::AccountType;
use near_primitives_core::types::{Balance, Compute, Gas};
use num_rational::Rational32;

/// Costs associated with an object that can only be sent over the network (and executed
/// by the receiver).
/// NOTE: `send_sir` or `send_not_sir` fees are usually burned when the item is being created.
/// And `execution` fee is burned when the item is being executed.
#[derive(Debug, serde::Serialize, serde::Deserialize, Clone, Hash, PartialEq, Eq)]
pub struct Fee {
    /// Fee for sending an object from the sender to itself, guaranteeing that it does not leave
    /// the shard.
    pub send_sir: Gas,
    /// Fee for sending an object potentially across the shards.
    pub send_not_sir: Gas,
    /// Fee for executing the object.
    pub execution: Gas,
}

impl Fee {
    #[inline]
    pub fn send_fee(&self, sir: bool) -> Gas {
        if sir {
            self.send_sir
        } else {
            self.send_not_sir
        }
    }

    pub fn exec_fee(&self) -> Gas {
        self.execution
    }

    /// The minimum fee to send and execute.
    pub fn min_send_and_exec_fee(&self) -> Gas {
        std::cmp::min(self.send_sir, self.send_not_sir) + self.execution
    }
}

#[derive(Debug, Clone, Hash, PartialEq, Eq)]
pub struct ParameterCost {
    pub gas: Gas,
    pub compute: Compute,
}

#[derive(Debug, Clone, Hash, PartialEq, Eq)]
pub struct ExtCostsConfig {
    pub costs: EnumMap<ExtCosts, ParameterCost>,
}

// We multiply the actual computed costs by the fixed factor to ensure we
// have certain reserve for further gas price variation.
const SAFETY_MULTIPLIER: u64 = 3;

impl ExtCostsConfig {
    pub fn gas_cost(&self, param: ExtCosts) -> Gas {
        self.costs[param].gas
    }

    pub fn compute_cost(&self, param: ExtCosts) -> Compute {
        self.costs[param].compute
    }

    /// Convenience constructor to use in tests where the exact gas cost does
    /// not need to correspond to a specific protocol version.
    pub fn test_with_undercharging_factor(factor: u64) -> ExtCostsConfig {
        let costs = enum_map! {
            ExtCosts::base => SAFETY_MULTIPLIER * 88256037,
            ExtCosts::contract_loading_base => SAFETY_MULTIPLIER * 11815321,
            ExtCosts::contract_loading_bytes => SAFETY_MULTIPLIER * 72250,
            ExtCosts::read_memory_base => SAFETY_MULTIPLIER * 869954400,
            ExtCosts::read_memory_byte => SAFETY_MULTIPLIER * 1267111,
            ExtCosts::write_memory_base => SAFETY_MULTIPLIER * 934598287,
            ExtCosts::write_memory_byte => SAFETY_MULTIPLIER * 907924,
            ExtCosts::read_register_base => SAFETY_MULTIPLIER * 839055062,
            ExtCosts::read_register_byte => SAFETY_MULTIPLIER * 32854,
            ExtCosts::write_register_base => SAFETY_MULTIPLIER * 955174162,
            ExtCosts::write_register_byte => SAFETY_MULTIPLIER * 1267188,
            ExtCosts::utf8_decoding_base => SAFETY_MULTIPLIER * 1037259687,
            ExtCosts::utf8_decoding_byte => SAFETY_MULTIPLIER * 97193493,
            ExtCosts::utf16_decoding_base => SAFETY_MULTIPLIER * 1181104350,
            ExtCosts::utf16_decoding_byte => SAFETY_MULTIPLIER * 54525831,
            ExtCosts::sha256_base => SAFETY_MULTIPLIER * 1513656750,
            ExtCosts::sha256_byte => SAFETY_MULTIPLIER * 8039117,
            ExtCosts::keccak256_base => SAFETY_MULTIPLIER * 1959830425,
            ExtCosts::keccak256_byte => SAFETY_MULTIPLIER * 7157035,
            ExtCosts::keccak512_base => SAFETY_MULTIPLIER * 1937129412,
            ExtCosts::keccak512_byte => SAFETY_MULTIPLIER * 12216567,
            ExtCosts::ripemd160_base => SAFETY_MULTIPLIER * 284558362,
            ExtCosts::ed25519_verify_base => SAFETY_MULTIPLIER * 1513656750,
            ExtCosts::ed25519_verify_byte => SAFETY_MULTIPLIER * 7157035,
            ExtCosts::ripemd160_block => SAFETY_MULTIPLIER * 226702528,
            ExtCosts::ecrecover_base => SAFETY_MULTIPLIER * 1121789875000,
            ExtCosts::log_base => SAFETY_MULTIPLIER * 1181104350,
            ExtCosts::log_byte => SAFETY_MULTIPLIER * 4399597,
            ExtCosts::storage_write_base => SAFETY_MULTIPLIER * 21398912000,
            ExtCosts::storage_write_key_byte => SAFETY_MULTIPLIER * 23494289,
            ExtCosts::storage_write_value_byte => SAFETY_MULTIPLIER * 10339513,
            ExtCosts::storage_write_evicted_byte => SAFETY_MULTIPLIER * 10705769,
            ExtCosts::storage_read_base => SAFETY_MULTIPLIER * 18785615250,
            ExtCosts::storage_read_key_byte => SAFETY_MULTIPLIER * 10317511,
            ExtCosts::storage_read_value_byte => SAFETY_MULTIPLIER * 1870335,
            ExtCosts::storage_remove_base => SAFETY_MULTIPLIER * 17824343500,
            ExtCosts::storage_remove_key_byte => SAFETY_MULTIPLIER * 12740128,
            ExtCosts::storage_remove_ret_value_byte => SAFETY_MULTIPLIER * 3843852,
            ExtCosts::storage_has_key_base => SAFETY_MULTIPLIER * 18013298875,
            ExtCosts::storage_has_key_byte => SAFETY_MULTIPLIER * 10263615,
            // Here it should be `SAFETY_MULTIPLIER * 0` for consistency, but then
            // clippy complains with "this operation will always return zero" warning
            ExtCosts::storage_iter_create_prefix_base => 0,
            ExtCosts::storage_iter_create_prefix_byte => 0,
            ExtCosts::storage_iter_create_range_base => 0,
            ExtCosts::storage_iter_create_from_byte => 0,
            ExtCosts::storage_iter_create_to_byte => 0,
            ExtCosts::storage_iter_next_base => 0,
            ExtCosts::storage_iter_next_key_byte => 0,
            ExtCosts::storage_iter_next_value_byte => 0,
            ExtCosts::touching_trie_node => SAFETY_MULTIPLIER * 5367318642,
            ExtCosts::read_cached_trie_node => SAFETY_MULTIPLIER * 760_000_000,
            ExtCosts::promise_and_base => SAFETY_MULTIPLIER * 488337800,
            ExtCosts::promise_and_per_promise => SAFETY_MULTIPLIER * 1817392,
            ExtCosts::promise_return => SAFETY_MULTIPLIER * 186717462,
            ExtCosts::validator_stake_base => SAFETY_MULTIPLIER * 303944908800,
            ExtCosts::validator_total_stake_base => SAFETY_MULTIPLIER * 303944908800,
            ExtCosts::alt_bn128_g1_multiexp_base => 713_000_000_000,
            ExtCosts::alt_bn128_g1_multiexp_element => 320_000_000_000,
            ExtCosts::alt_bn128_pairing_check_base => 9_686_000_000_000,
            ExtCosts::alt_bn128_pairing_check_element => 5_102_000_000_000,
            ExtCosts::alt_bn128_g1_sum_base => 3_000_000_000,
            ExtCosts::alt_bn128_g1_sum_element => 5_000_000_000,
<<<<<<< HEAD
            ExtCosts::bls12381_p1_sum_base => SAFETY_MULTIPLIER * 5_323_753_562,
            ExtCosts::bls12381_p1_sum_element => SAFETY_MULTIPLIER * 1_849_277_517,
            ExtCosts::bls12381_p2_sum_base => SAFETY_MULTIPLIER * 6_127_214_375,
            ExtCosts::bls12381_p2_sum_element => SAFETY_MULTIPLIER * 4_795_078_317,
            ExtCosts::bls12381_p1_multiexp_base => SAFETY_MULTIPLIER * 5_343_057_937,
            ExtCosts::bls12381_p1_multiexp_element => SAFETY_MULTIPLIER * 227_964_264_224,
            ExtCosts::bls12381_p2_multiexp_base => SAFETY_MULTIPLIER * 6_125_490_750,
            ExtCosts::bls12381_p2_multiexp_element => SAFETY_MULTIPLIER * 579_026_575_661,
            ExtCosts::bls12381_map_fp_to_g1_base => SAFETY_MULTIPLIER * 429_295_312,
            ExtCosts::bls12381_map_fp_to_g1_element => SAFETY_MULTIPLIER * 83_966_509_235,
            ExtCosts::bls12381_map_fp2_to_g2_base => SAFETY_MULTIPLIER * 419_023_687,
            ExtCosts::bls12381_map_fp2_to_g2_element => SAFETY_MULTIPLIER * 296_426_876_275,
            ExtCosts::bls12381_pairing_base => SAFETY_MULTIPLIER * 703_404_906_937,
            ExtCosts::bls12381_pairing_element => SAFETY_MULTIPLIER * 780_117_299_425,
            ExtCosts::bls12381_p1_decompress_base => SAFETY_MULTIPLIER * 432_901_062,
            ExtCosts::bls12381_p1_decompress_element => SAFETY_MULTIPLIER * 26_847_602_796,
            ExtCosts::bls12381_p2_decompress_base => SAFETY_MULTIPLIER * 460_172_000,
            ExtCosts::bls12381_p2_decompress_element => SAFETY_MULTIPLIER * 54_562_325_721,
=======
            // TODO(yield/resume): replicate fees here after estimation
            ExtCosts::yield_create_base => 300_000_000_000_000,
            ExtCosts::yield_create_byte => 300_000_000_000_000,
            ExtCosts::yield_resume_base => 300_000_000_000_000,
            ExtCosts::yield_resume_byte => 300_000_000_000_000,
>>>>>>> 580be765
        }
        .map(|_, value| ParameterCost { gas: value, compute: value * factor });
        ExtCostsConfig { costs }
    }

    /// `test_with_undercharging_factor` with a factor of 1.
    pub fn test() -> ExtCostsConfig {
        Self::test_with_undercharging_factor(1)
    }
}

/// Strongly-typed representation of the fees for counting.
///
/// Do not change the enum discriminants here, they are used for borsh
/// (de-)serialization.
#[derive(
    Copy,
    Clone,
    Hash,
    PartialEq,
    Eq,
    Debug,
    PartialOrd,
    Ord,
    strum::Display,
    strum::EnumIter,
    enum_map::Enum,
)]
#[allow(non_camel_case_types)]
pub enum ExtCosts {
    base = 0,
    contract_loading_base = 1,
    contract_loading_bytes = 2,
    read_memory_base = 3,
    read_memory_byte = 4,
    write_memory_base = 5,
    write_memory_byte = 6,
    read_register_base = 7,
    read_register_byte = 8,
    write_register_base = 9,
    write_register_byte = 10,
    utf8_decoding_base = 11,
    utf8_decoding_byte = 12,
    utf16_decoding_base = 13,
    utf16_decoding_byte = 14,
    sha256_base = 15,
    sha256_byte = 16,
    keccak256_base = 17,
    keccak256_byte = 18,
    keccak512_base = 19,
    keccak512_byte = 20,
    ripemd160_base = 21,
    ripemd160_block = 22,
    ecrecover_base = 23,
    log_base = 24,
    log_byte = 25,
    storage_write_base = 26,
    storage_write_key_byte = 27,
    storage_write_value_byte = 28,
    storage_write_evicted_byte = 29,
    storage_read_base = 30,
    storage_read_key_byte = 31,
    storage_read_value_byte = 32,
    storage_remove_base = 33,
    storage_remove_key_byte = 34,
    storage_remove_ret_value_byte = 35,
    storage_has_key_base = 36,
    storage_has_key_byte = 37,
    storage_iter_create_prefix_base = 38,
    storage_iter_create_prefix_byte = 39,
    storage_iter_create_range_base = 40,
    storage_iter_create_from_byte = 41,
    storage_iter_create_to_byte = 42,
    storage_iter_next_base = 43,
    storage_iter_next_key_byte = 44,
    storage_iter_next_value_byte = 45,
    touching_trie_node = 46,
    read_cached_trie_node = 47,
    promise_and_base = 48,
    promise_and_per_promise = 49,
    promise_return = 50,
    validator_stake_base = 51,
    validator_total_stake_base = 52,
    alt_bn128_g1_multiexp_base = 53,
    alt_bn128_g1_multiexp_element = 54,
    alt_bn128_pairing_check_base = 55,
    alt_bn128_pairing_check_element = 56,
    alt_bn128_g1_sum_base = 57,
    alt_bn128_g1_sum_element = 58,
    ed25519_verify_base = 59,
    ed25519_verify_byte = 60,
<<<<<<< HEAD
    bls12381_p1_sum_base = 61,
    bls12381_p1_sum_element = 62,
    bls12381_p2_sum_base = 63,
    bls12381_p2_sum_element = 64,
    bls12381_p1_multiexp_base = 65,
    bls12381_p1_multiexp_element = 66,
    bls12381_p2_multiexp_base = 67,
    bls12381_p2_multiexp_element = 68,
    bls12381_map_fp_to_g1_base = 69,
    bls12381_map_fp_to_g1_element = 70,
    bls12381_map_fp2_to_g2_base = 71,
    bls12381_map_fp2_to_g2_element = 72,
    bls12381_pairing_base = 73,
    bls12381_pairing_element = 74,
    bls12381_p1_decompress_base = 75,
    bls12381_p1_decompress_element = 76,
    bls12381_p2_decompress_base = 77,
    bls12381_p2_decompress_element = 78,
=======
    yield_create_base = 61,
    yield_create_byte = 62,
    yield_resume_base = 63,
    yield_resume_byte = 64,
>>>>>>> 580be765
}

// Type of an action, used in fees logic.
#[derive(
    Copy,
    Clone,
    Hash,
    PartialEq,
    Eq,
    Debug,
    PartialOrd,
    Ord,
    strum::Display,
    strum::EnumIter,
    enum_map::Enum,
)]
#[allow(non_camel_case_types)]
pub enum ActionCosts {
    create_account = 0,
    delete_account = 1,
    deploy_contract_base = 2,
    deploy_contract_byte = 3,
    function_call_base = 4,
    function_call_byte = 5,
    transfer = 6,
    stake = 7,
    add_full_access_key = 8,
    add_function_call_key_base = 9,
    add_function_call_key_byte = 10,
    delete_key = 11,
    new_action_receipt = 12,
    new_data_receipt_base = 13,
    new_data_receipt_byte = 14,
    delegate = 15,
}

impl ExtCosts {
    pub fn gas(self, config: &ExtCostsConfig) -> Gas {
        config.gas_cost(self)
    }

    pub fn compute(self, config: &ExtCostsConfig) -> Compute {
        config.compute_cost(self)
    }

    pub fn param(&self) -> Parameter {
        match self {
            ExtCosts::base => Parameter::WasmBase,
            ExtCosts::contract_loading_base => Parameter::WasmContractLoadingBase,
            ExtCosts::contract_loading_bytes => Parameter::WasmContractLoadingBytes,
            ExtCosts::read_memory_base => Parameter::WasmReadMemoryBase,
            ExtCosts::read_memory_byte => Parameter::WasmReadMemoryByte,
            ExtCosts::write_memory_base => Parameter::WasmWriteMemoryBase,
            ExtCosts::write_memory_byte => Parameter::WasmWriteMemoryByte,
            ExtCosts::read_register_base => Parameter::WasmReadRegisterBase,
            ExtCosts::read_register_byte => Parameter::WasmReadRegisterByte,
            ExtCosts::write_register_base => Parameter::WasmWriteRegisterBase,
            ExtCosts::write_register_byte => Parameter::WasmWriteRegisterByte,
            ExtCosts::utf8_decoding_base => Parameter::WasmUtf8DecodingBase,
            ExtCosts::utf8_decoding_byte => Parameter::WasmUtf8DecodingByte,
            ExtCosts::utf16_decoding_base => Parameter::WasmUtf16DecodingBase,
            ExtCosts::utf16_decoding_byte => Parameter::WasmUtf16DecodingByte,
            ExtCosts::sha256_base => Parameter::WasmSha256Base,
            ExtCosts::sha256_byte => Parameter::WasmSha256Byte,
            ExtCosts::keccak256_base => Parameter::WasmKeccak256Base,
            ExtCosts::keccak256_byte => Parameter::WasmKeccak256Byte,
            ExtCosts::keccak512_base => Parameter::WasmKeccak512Base,
            ExtCosts::keccak512_byte => Parameter::WasmKeccak512Byte,
            ExtCosts::ripemd160_base => Parameter::WasmRipemd160Base,
            ExtCosts::ripemd160_block => Parameter::WasmRipemd160Block,
            ExtCosts::ecrecover_base => Parameter::WasmEcrecoverBase,
            ExtCosts::ed25519_verify_base => Parameter::WasmEd25519VerifyBase,
            ExtCosts::ed25519_verify_byte => Parameter::WasmEd25519VerifyByte,
            ExtCosts::log_base => Parameter::WasmLogBase,
            ExtCosts::log_byte => Parameter::WasmLogByte,
            ExtCosts::storage_write_base => Parameter::WasmStorageWriteBase,
            ExtCosts::storage_write_key_byte => Parameter::WasmStorageWriteKeyByte,
            ExtCosts::storage_write_value_byte => Parameter::WasmStorageWriteValueByte,
            ExtCosts::storage_write_evicted_byte => Parameter::WasmStorageWriteEvictedByte,
            ExtCosts::storage_read_base => Parameter::WasmStorageReadBase,
            ExtCosts::storage_read_key_byte => Parameter::WasmStorageReadKeyByte,
            ExtCosts::storage_read_value_byte => Parameter::WasmStorageReadValueByte,
            ExtCosts::storage_remove_base => Parameter::WasmStorageRemoveBase,
            ExtCosts::storage_remove_key_byte => Parameter::WasmStorageRemoveKeyByte,
            ExtCosts::storage_remove_ret_value_byte => Parameter::WasmStorageRemoveRetValueByte,
            ExtCosts::storage_has_key_base => Parameter::WasmStorageHasKeyBase,
            ExtCosts::storage_has_key_byte => Parameter::WasmStorageHasKeyByte,
            ExtCosts::storage_iter_create_prefix_base => Parameter::WasmStorageIterCreatePrefixBase,
            ExtCosts::storage_iter_create_prefix_byte => Parameter::WasmStorageIterCreatePrefixByte,
            ExtCosts::storage_iter_create_range_base => Parameter::WasmStorageIterCreateRangeBase,
            ExtCosts::storage_iter_create_from_byte => Parameter::WasmStorageIterCreateFromByte,
            ExtCosts::storage_iter_create_to_byte => Parameter::WasmStorageIterCreateToByte,
            ExtCosts::storage_iter_next_base => Parameter::WasmStorageIterNextBase,
            ExtCosts::storage_iter_next_key_byte => Parameter::WasmStorageIterNextKeyByte,
            ExtCosts::storage_iter_next_value_byte => Parameter::WasmStorageIterNextValueByte,
            ExtCosts::touching_trie_node => Parameter::WasmTouchingTrieNode,
            ExtCosts::read_cached_trie_node => Parameter::WasmReadCachedTrieNode,
            ExtCosts::promise_and_base => Parameter::WasmPromiseAndBase,
            ExtCosts::promise_and_per_promise => Parameter::WasmPromiseAndPerPromise,
            ExtCosts::promise_return => Parameter::WasmPromiseReturn,
            ExtCosts::validator_stake_base => Parameter::WasmValidatorStakeBase,
            ExtCosts::validator_total_stake_base => Parameter::WasmValidatorTotalStakeBase,
            ExtCosts::alt_bn128_g1_multiexp_base => Parameter::WasmAltBn128G1MultiexpBase,
            ExtCosts::alt_bn128_g1_multiexp_element => Parameter::WasmAltBn128G1MultiexpElement,
            ExtCosts::alt_bn128_pairing_check_base => Parameter::WasmAltBn128PairingCheckBase,
            ExtCosts::alt_bn128_pairing_check_element => Parameter::WasmAltBn128PairingCheckElement,
            ExtCosts::alt_bn128_g1_sum_base => Parameter::WasmAltBn128G1SumBase,
            ExtCosts::alt_bn128_g1_sum_element => Parameter::WasmAltBn128G1SumElement,
<<<<<<< HEAD
            ExtCosts::bls12381_p1_sum_base => Parameter::WasmBls12381P1SumBase,
            ExtCosts::bls12381_p1_sum_element => Parameter::WasmBls12381P1SumElement,
            ExtCosts::bls12381_p2_sum_base => Parameter::WasmBls12381P2SumBase,
            ExtCosts::bls12381_p2_sum_element => Parameter::WasmBls12381P1SumElement,
            ExtCosts::bls12381_p1_multiexp_base => Parameter::WasmBls12381P1MultiexpBase,
            ExtCosts::bls12381_p1_multiexp_element => Parameter::WasmBls12381P1MultiexpElement,
            ExtCosts::bls12381_p2_multiexp_base => Parameter::WasmBls12381P2MultiexpBase,
            ExtCosts::bls12381_p2_multiexp_element => Parameter::WasmBls12381P2MultiexpElement,
            ExtCosts::bls12381_map_fp_to_g1_base => Parameter::WasmBls12381MapFpToG1Base,
            ExtCosts::bls12381_map_fp_to_g1_element => Parameter::WasmBls12381MapFpToG1Element,
            ExtCosts::bls12381_map_fp2_to_g2_base => Parameter::WasmBls12381MapFp2ToG2Base,
            ExtCosts::bls12381_map_fp2_to_g2_element => Parameter::WasmBls12381MapFp2ToG2Element,
            ExtCosts::bls12381_pairing_base => Parameter::WasmBls12381PairingBase,
            ExtCosts::bls12381_pairing_element => Parameter::WasmBls12381PairingElement,
            ExtCosts::bls12381_p1_decompress_base => Parameter::WasmBls12381P1DecompressBase,
            ExtCosts::bls12381_p1_decompress_element => Parameter::WasmBls12381P1DecompressElement,
            ExtCosts::bls12381_p2_decompress_base => Parameter::WasmBls12381P2DecompressBase,
            ExtCosts::bls12381_p2_decompress_element => Parameter::WasmBls12381P2DecompressElement,
=======
            ExtCosts::yield_create_base => Parameter::WasmYieldCreateBase,
            ExtCosts::yield_create_byte => Parameter::WasmYieldCreateByte,
            ExtCosts::yield_resume_base => Parameter::WasmYieldResumeBase,
            ExtCosts::yield_resume_byte => Parameter::WasmYieldResumeBase,
>>>>>>> 580be765
        }
    }
}

#[derive(Debug, Clone, Hash, PartialEq, Eq)]
pub struct RuntimeFeesConfig {
    /// Gas fees for sending and executing actions.
    pub action_fees: EnumMap<ActionCosts, Fee>,

    /// Describes fees for storage.
    pub storage_usage_config: StorageUsageConfig,

    /// Fraction of the burnt gas to reward to the contract account for execution.
    pub burnt_gas_reward: Rational32,

    /// Pessimistic gas price inflation ratio.
    pub pessimistic_gas_price_inflation_ratio: Rational32,
}

/// Describes cost of storage per block
#[derive(Debug, Clone, Hash, PartialEq, Eq)]
pub struct StorageUsageConfig {
    /// Amount of yN per byte required to have on the account. See
    /// <https://nomicon.io/Economics/README.html#state-stake> for details.
    pub storage_amount_per_byte: Balance,
    /// Number of bytes for an account record, including rounding up for account id.
    pub num_bytes_account: u64,
    /// Additional number of bytes for a k/v record
    pub num_extra_bytes_record: u64,
}

impl RuntimeFeesConfig {
    /// Access action fee by `ActionCosts`.
    pub fn fee(&self, cost: ActionCosts) -> &Fee {
        &self.action_fees[cost]
    }

    pub fn test() -> Self {
        Self {
            storage_usage_config: StorageUsageConfig::test(),
            burnt_gas_reward: Rational32::new(3, 10),
            pessimistic_gas_price_inflation_ratio: Rational32::new(103, 100),
            action_fees: enum_map::enum_map! {
                ActionCosts::create_account => Fee {
                    send_sir: 3_850_000_000_000,
                    send_not_sir: 3_850_000_000_000,
                    execution: 3_850_000_000_000,
                },
                ActionCosts::delete_account => Fee {
                    send_sir: 147489000000,
                    send_not_sir: 147489000000,
                    execution: 147489000000,
                },
                ActionCosts::deploy_contract_base => Fee {
                    send_sir: 184765750000,
                    send_not_sir: 184765750000,
                    execution: 184765750000,
                },
                ActionCosts::deploy_contract_byte => Fee {
                    send_sir: 6812999,
                    send_not_sir: 6812999,
                    execution: 6812999,
                },
                ActionCosts::function_call_base => Fee {
                    send_sir: 2319861500000,
                    send_not_sir: 2319861500000,
                    execution: 2319861500000,
                },
                ActionCosts::function_call_byte => Fee {
                    send_sir: 2235934,
                    send_not_sir: 2235934,
                    execution: 2235934,
                },
                ActionCosts::transfer => Fee {
                    send_sir: 115123062500,
                    send_not_sir: 115123062500,
                    execution: 115123062500,
                },
                ActionCosts::stake => Fee {
                    send_sir: 141715687500,
                    send_not_sir: 141715687500,
                    execution: 102217625000,
                },
                ActionCosts::add_full_access_key => Fee {
                    send_sir: 101765125000,
                    send_not_sir: 101765125000,
                    execution: 101765125000,
                },
                ActionCosts::add_function_call_key_base => Fee {
                    send_sir: 102217625000,
                    send_not_sir: 102217625000,
                    execution: 102217625000,
                },
                ActionCosts::add_function_call_key_byte => Fee {
                    send_sir: 1925331,
                    send_not_sir: 1925331,
                    execution: 1925331,
                },
                ActionCosts::delete_key => Fee {
                    send_sir: 94946625000,
                    send_not_sir: 94946625000,
                    execution: 94946625000,
                },
                ActionCosts::new_action_receipt => Fee {
                    send_sir: 108059500000,
                    send_not_sir: 108059500000,
                    execution: 108059500000,
                },
                ActionCosts::new_data_receipt_base => Fee {
                    send_sir: 4697339419375,
                    send_not_sir: 4697339419375,
                    execution: 4697339419375,
                },
                ActionCosts::new_data_receipt_byte => Fee {
                    send_sir: 59357464,
                    send_not_sir: 59357464,
                    execution: 59357464,
                },
                ActionCosts::delegate => Fee {
                    send_sir: 200_000_000_000,
                    send_not_sir: 200_000_000_000,
                    execution: 200_000_000_000,
                },
            },
        }
    }

    pub fn free() -> Self {
        Self {
            action_fees: enum_map::enum_map! {
                _ => Fee { send_sir: 0, send_not_sir: 0, execution: 0 }
            },
            storage_usage_config: StorageUsageConfig::free(),
            burnt_gas_reward: Rational32::from_integer(0),
            pessimistic_gas_price_inflation_ratio: Rational32::from_integer(0),
        }
    }

    /// The minimum amount of gas required to create and execute a new receipt with a function call
    /// action.
    /// This amount is used to determine how many receipts can be created, send and executed for
    /// some amount of prepaid gas using function calls.
    pub fn min_receipt_with_function_call_gas(&self) -> Gas {
        self.fee(ActionCosts::new_action_receipt).min_send_and_exec_fee()
            + self.fee(ActionCosts::function_call_base).min_send_and_exec_fee()
    }
}

impl StorageUsageConfig {
    pub fn test() -> Self {
        Self {
            num_bytes_account: 100,
            num_extra_bytes_record: 40,
            storage_amount_per_byte: 909 * 100_000_000_000_000_000,
        }
    }

    pub(crate) fn free() -> StorageUsageConfig {
        Self { num_bytes_account: 0, num_extra_bytes_record: 0, storage_amount_per_byte: 0 }
    }
}

/// Helper functions for computing Transfer fees.
/// In case of implicit account creation they include extra fees for the CreateAccount and
/// AddFullAccessKey (for NEAR-implicit account only) actions that are implicit.
/// We can assume that no overflow will happen here.
pub fn transfer_exec_fee(
    cfg: &RuntimeFeesConfig,
    implicit_account_creation_allowed: bool,
    eth_implicit_accounts_enabled: bool,
    receiver_account_type: AccountType,
) -> Gas {
    let transfer_fee = cfg.fee(ActionCosts::transfer).exec_fee();
    match (implicit_account_creation_allowed, eth_implicit_accounts_enabled, receiver_account_type)
    {
        // Regular transfer to a named account.
        (_, _, AccountType::NamedAccount) => transfer_fee,
        // No account will be created, just a regular transfer.
        (false, _, _) => transfer_fee,
        // No account will be created, just a regular transfer.
        (true, false, AccountType::EthImplicitAccount) => transfer_fee,
        // Extra fee for the CreateAccount.
        (true, true, AccountType::EthImplicitAccount) => {
            transfer_fee + cfg.fee(ActionCosts::create_account).exec_fee()
        }
        // Extra fees for the CreateAccount and AddFullAccessKey.
        (true, _, AccountType::NearImplicitAccount) => {
            transfer_fee
                + cfg.fee(ActionCosts::create_account).exec_fee()
                + cfg.fee(ActionCosts::add_full_access_key).exec_fee()
        }
    }
}

pub fn transfer_send_fee(
    cfg: &RuntimeFeesConfig,
    sender_is_receiver: bool,
    implicit_account_creation_allowed: bool,
    eth_implicit_accounts_enabled: bool,
    receiver_account_type: AccountType,
) -> Gas {
    let transfer_fee = cfg.fee(ActionCosts::transfer).send_fee(sender_is_receiver);
    match (implicit_account_creation_allowed, eth_implicit_accounts_enabled, receiver_account_type)
    {
        // Regular transfer to a named account.
        (_, _, AccountType::NamedAccount) => transfer_fee,
        // No account will be created, just a regular transfer.
        (false, _, _) => transfer_fee,
        // No account will be created, just a regular transfer.
        (true, false, AccountType::EthImplicitAccount) => transfer_fee,
        // Extra fee for the CreateAccount.
        (true, true, AccountType::EthImplicitAccount) => {
            transfer_fee + cfg.fee(ActionCosts::create_account).send_fee(sender_is_receiver)
        }
        // Extra fees for the CreateAccount and AddFullAccessKey.
        (true, _, AccountType::NearImplicitAccount) => {
            transfer_fee
                + cfg.fee(ActionCosts::create_account).send_fee(sender_is_receiver)
                + cfg.fee(ActionCosts::add_full_access_key).send_fee(sender_is_receiver)
        }
    }
}<|MERGE_RESOLUTION|>--- conflicted
+++ resolved
@@ -130,7 +130,6 @@
             ExtCosts::alt_bn128_pairing_check_element => 5_102_000_000_000,
             ExtCosts::alt_bn128_g1_sum_base => 3_000_000_000,
             ExtCosts::alt_bn128_g1_sum_element => 5_000_000_000,
-<<<<<<< HEAD
             ExtCosts::bls12381_p1_sum_base => SAFETY_MULTIPLIER * 5_323_753_562,
             ExtCosts::bls12381_p1_sum_element => SAFETY_MULTIPLIER * 1_849_277_517,
             ExtCosts::bls12381_p2_sum_base => SAFETY_MULTIPLIER * 6_127_214_375,
@@ -149,13 +148,11 @@
             ExtCosts::bls12381_p1_decompress_element => SAFETY_MULTIPLIER * 26_847_602_796,
             ExtCosts::bls12381_p2_decompress_base => SAFETY_MULTIPLIER * 460_172_000,
             ExtCosts::bls12381_p2_decompress_element => SAFETY_MULTIPLIER * 54_562_325_721,
-=======
             // TODO(yield/resume): replicate fees here after estimation
             ExtCosts::yield_create_base => 300_000_000_000_000,
             ExtCosts::yield_create_byte => 300_000_000_000_000,
             ExtCosts::yield_resume_base => 300_000_000_000_000,
             ExtCosts::yield_resume_byte => 300_000_000_000_000,
->>>>>>> 580be765
         }
         .map(|_, value| ParameterCost { gas: value, compute: value * factor });
         ExtCostsConfig { costs }
@@ -247,31 +244,28 @@
     alt_bn128_g1_sum_element = 58,
     ed25519_verify_base = 59,
     ed25519_verify_byte = 60,
-<<<<<<< HEAD
-    bls12381_p1_sum_base = 61,
-    bls12381_p1_sum_element = 62,
-    bls12381_p2_sum_base = 63,
-    bls12381_p2_sum_element = 64,
-    bls12381_p1_multiexp_base = 65,
-    bls12381_p1_multiexp_element = 66,
-    bls12381_p2_multiexp_base = 67,
-    bls12381_p2_multiexp_element = 68,
-    bls12381_map_fp_to_g1_base = 69,
-    bls12381_map_fp_to_g1_element = 70,
-    bls12381_map_fp2_to_g2_base = 71,
-    bls12381_map_fp2_to_g2_element = 72,
-    bls12381_pairing_base = 73,
-    bls12381_pairing_element = 74,
-    bls12381_p1_decompress_base = 75,
-    bls12381_p1_decompress_element = 76,
-    bls12381_p2_decompress_base = 77,
-    bls12381_p2_decompress_element = 78,
-=======
     yield_create_base = 61,
     yield_create_byte = 62,
     yield_resume_base = 63,
     yield_resume_byte = 64,
->>>>>>> 580be765
+    bls12381_p1_sum_base = 65,
+    bls12381_p1_sum_element = 66,
+    bls12381_p2_sum_base = 67,
+    bls12381_p2_sum_element = 68,
+    bls12381_p1_multiexp_base = 69,
+    bls12381_p1_multiexp_element = 70,
+    bls12381_p2_multiexp_base = 71,
+    bls12381_p2_multiexp_element = 72,
+    bls12381_map_fp_to_g1_base = 73,
+    bls12381_map_fp_to_g1_element = 74,
+    bls12381_map_fp2_to_g2_base = 75,
+    bls12381_map_fp2_to_g2_element = 76,
+    bls12381_pairing_base = 77,
+    bls12381_pairing_element = 78,
+    bls12381_p1_decompress_base = 79,
+    bls12381_p1_decompress_element = 80,
+    bls12381_p2_decompress_base = 81,
+    bls12381_p2_decompress_element = 82,
 }
 
 // Type of an action, used in fees logic.
@@ -380,7 +374,10 @@
             ExtCosts::alt_bn128_pairing_check_element => Parameter::WasmAltBn128PairingCheckElement,
             ExtCosts::alt_bn128_g1_sum_base => Parameter::WasmAltBn128G1SumBase,
             ExtCosts::alt_bn128_g1_sum_element => Parameter::WasmAltBn128G1SumElement,
-<<<<<<< HEAD
+            ExtCosts::yield_create_base => Parameter::WasmYieldCreateBase,
+            ExtCosts::yield_create_byte => Parameter::WasmYieldCreateByte,
+            ExtCosts::yield_resume_base => Parameter::WasmYieldResumeBase,
+            ExtCosts::yield_resume_byte => Parameter::WasmYieldResumeBase,
             ExtCosts::bls12381_p1_sum_base => Parameter::WasmBls12381P1SumBase,
             ExtCosts::bls12381_p1_sum_element => Parameter::WasmBls12381P1SumElement,
             ExtCosts::bls12381_p2_sum_base => Parameter::WasmBls12381P2SumBase,
@@ -398,13 +395,7 @@
             ExtCosts::bls12381_p1_decompress_base => Parameter::WasmBls12381P1DecompressBase,
             ExtCosts::bls12381_p1_decompress_element => Parameter::WasmBls12381P1DecompressElement,
             ExtCosts::bls12381_p2_decompress_base => Parameter::WasmBls12381P2DecompressBase,
-            ExtCosts::bls12381_p2_decompress_element => Parameter::WasmBls12381P2DecompressElement,
-=======
-            ExtCosts::yield_create_base => Parameter::WasmYieldCreateBase,
-            ExtCosts::yield_create_byte => Parameter::WasmYieldCreateByte,
-            ExtCosts::yield_resume_base => Parameter::WasmYieldResumeBase,
-            ExtCosts::yield_resume_byte => Parameter::WasmYieldResumeBase,
->>>>>>> 580be765
+            ExtCosts::bls12381_p2_decompress_element => Parameter::WasmBls12381P2DecompressElement
         }
     }
 }
