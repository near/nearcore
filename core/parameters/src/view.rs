--- conflicted
+++ resolved
@@ -446,7 +446,14 @@
     pub alt_bn128_pairing_check_base: Gas,
     /// Per element cost for pairing check
     pub alt_bn128_pairing_check_element: Gas,
-<<<<<<< HEAD
+    /// Base cost for creating a yield promise.
+    pub yield_create_base: Gas,
+    /// Per byte cost of arguments and method name.
+    pub yield_create_byte: Gas,
+    /// Base cost for resuming a yield receipt.
+    pub yield_resume_base: Gas,
+    /// Per byte cost of resume payload.
+    pub yield_resume_byte: Gas,
     pub bls12381_p1_sum_base: Gas,
     pub bls12381_p1_sum_element: Gas,
     pub bls12381_p2_sum_base: Gas,
@@ -464,18 +471,7 @@
     pub bls12381_p1_decompress_base: Gas,
     pub bls12381_p1_decompress_element: Gas,
     pub bls12381_p2_decompress_base: Gas,
-    pub bls12381_p2_decompress_element: Gas,
-=======
-
-    /// Base cost for creating a yield promise.
-    pub yield_create_base: Gas,
-    /// Per byte cost of arguments and method name.
-    pub yield_create_byte: Gas,
-    /// Base cost for resuming a yield receipt.
-    pub yield_resume_base: Gas,
-    /// Per byte cost of resume payload.
-    pub yield_resume_byte: Gas,
->>>>>>> 580be765
+    pub bls12381_p2_decompress_element: Gas
 }
 
 impl From<crate::ExtCostsConfig> for ExtCostsConfigView {
@@ -546,7 +542,10 @@
             alt_bn128_pairing_check_base: config.gas_cost(ExtCosts::alt_bn128_pairing_check_base),
             alt_bn128_pairing_check_element: config
                 .gas_cost(ExtCosts::alt_bn128_pairing_check_element),
-<<<<<<< HEAD
+            yield_create_base: config.gas_cost(ExtCosts::yield_create_base),
+            yield_create_byte: config.gas_cost(ExtCosts::yield_create_byte),
+            yield_resume_base: config.gas_cost(ExtCosts::yield_resume_base),
+            yield_resume_byte: config.gas_cost(ExtCosts::yield_resume_byte),
             bls12381_p1_sum_base: config
             .gas_cost(ExtCosts::bls12381_p1_sum_base),
             bls12381_p1_sum_element: config
@@ -583,13 +582,6 @@
             .gas_cost(ExtCosts::bls12381_p2_decompress_base),
             bls12381_p2_decompress_element: config
             .gas_cost(ExtCosts::bls12381_p2_decompress_element),
-
-=======
-            yield_create_base: config.gas_cost(ExtCosts::yield_create_base),
-            yield_create_byte: config.gas_cost(ExtCosts::yield_create_byte),
-            yield_resume_base: config.gas_cost(ExtCosts::yield_resume_base),
-            yield_resume_byte: config.gas_cost(ExtCosts::yield_resume_byte),
->>>>>>> 580be765
             // removed parameters
             contract_compile_base: 0,
             contract_compile_bytes: 0,
@@ -661,7 +653,10 @@
                 ExtCosts::alt_bn128_g1_sum_element => view.alt_bn128_g1_sum_element,
                 ExtCosts::alt_bn128_pairing_check_base => view.alt_bn128_pairing_check_base,
                 ExtCosts::alt_bn128_pairing_check_element => view.alt_bn128_pairing_check_element,
-<<<<<<< HEAD
+                ExtCosts::yield_create_base => view.yield_create_base,
+                ExtCosts::yield_create_byte => view.yield_create_byte,
+                ExtCosts::yield_resume_base => view.yield_resume_base,
+                ExtCosts::yield_resume_byte => view.yield_resume_byte,
                 ExtCosts::bls12381_p1_sum_base => view.bls12381_p1_sum_base,
                 ExtCosts::bls12381_p1_sum_element => view.bls12381_p1_sum_element,
                 ExtCosts::bls12381_p2_sum_base => view.bls12381_p2_sum_base,
@@ -680,12 +675,6 @@
                 ExtCosts::bls12381_p1_decompress_element => view.bls12381_p1_decompress_element,
                 ExtCosts::bls12381_p2_decompress_base => view.bls12381_p2_decompress_base,
                 ExtCosts::bls12381_p2_decompress_element => view.bls12381_p2_decompress_element,
-=======
-                ExtCosts::yield_create_base => view.yield_create_base,
-                ExtCosts::yield_create_byte => view.yield_create_byte,
-                ExtCosts::yield_resume_base => view.yield_resume_base,
-                ExtCosts::yield_resume_byte => view.yield_resume_byte,
->>>>>>> 580be765
         }
         .map(|_, value| ParameterCost { gas: value, compute: value });
         Self { costs }
