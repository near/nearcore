use crate::config::{CongestionControlConfig, RuntimeConfig};
use crate::parameter_table::{ParameterTable, ParameterTableDiff};
use near_primitives_core::types::ProtocolVersion;
use std::collections::BTreeMap;
use std::ops::Bound;
use std::sync::Arc;

macro_rules! include_config {
    ($file:expr) => {
        include_str!(concat!(env!("CARGO_MANIFEST_DIR"), "/res/runtime_configs/", $file))
    };
}

/// The base config file with all initial parameter values defined.
/// Later version are calculated by applying diffs to this base.
static BASE_CONFIG: &str = include_config!("parameters.yaml");

/// Stores pairs of protocol versions for which runtime config was updated and
/// the file containing the diffs in bytes.
static CONFIG_DIFFS: &[(ProtocolVersion, &str)] = &[
    (35, include_config!("35.yaml")),
    (42, include_config!("42.yaml")),
    (46, include_config!("46.yaml")),
    (48, include_config!("48.yaml")),
    (49, include_config!("49.yaml")),
    (50, include_config!("50.yaml")),
    // max_gas_burnt increased to 300 TGas
    (52, include_config!("52.yaml")),
    // Increased deployment costs, increased wasmer2 stack_limit, added limiting of contract locals,
    // set read_cached_trie_node cost, decrease storage key limit
    (53, include_config!("53.yaml")),
    (55, include_config!("55.yaml")),
    (57, include_config!("57.yaml")),
    // Introduce Zero Balance Account and increase account creation cost to 7.7Tgas
    (59, include_config!("59.yaml")),
    (61, include_config!("61.yaml")),
    (62, include_config!("62.yaml")),
    (63, include_config!("63.yaml")),
    (64, include_config!("64.yaml")),
    (66, include_config!("66.yaml")),
    (67, include_config!("67.yaml")),
    (83, include_config!("83.yaml")),
    (85, include_config!("85.yaml")),
<<<<<<< HEAD
    // Congestion Control
=======
>>>>>>> 0a9195e1
    (87, include_config!("87.yaml")),
    (129, include_config!("129.yaml")),
    // Introduce ETH-implicit accounts.
    (138, include_config!("138.yaml")),
];

/// Testnet parameters for versions <= 29, which (incorrectly) differed from mainnet parameters
pub static INITIAL_TESTNET_CONFIG: &str = include_config!("parameters_testnet.yaml");

/// Stores runtime config for each protocol version where it was updated.
#[derive(Clone, Debug)]
pub struct RuntimeConfigStore {
    /// Maps protocol version to the config.
    store: BTreeMap<ProtocolVersion, Arc<RuntimeConfig>>,
}

impl RuntimeConfigStore {
    /// Constructs a new store.
    ///
    /// If genesis_runtime_config is Some, configs for protocol versions 0 and 42 are overridden by
    /// this config and config with lowered storage cost, respectively.
    /// This is done to preserve compatibility with previous implementation, where we updated
    /// runtime config by sequential modifications to the genesis runtime config.
    /// calimero_zero_storage flag sets all storages fees to zero by setting
    /// storage_amount_per_byte to zero, to keep calimero private shards compatible with future
    /// protocol upgrades this is done for all protocol versions
    /// TODO #4775: introduce new protocol version to have the same runtime config for all chains
    pub fn new(genesis_runtime_config: Option<&RuntimeConfig>) -> Self {
        let mut params: ParameterTable =
            BASE_CONFIG.parse().expect("Failed parsing base parameter file.");

        let mut store = BTreeMap::new();
        #[cfg(not(feature = "calimero_zero_storage"))]
        {
            let initial_config = RuntimeConfig::new(&params).unwrap_or_else(|err| panic!("Failed generating `RuntimeConfig` from parameters for base parameter file. Error: {err}"));
            store.insert(0, Arc::new(initial_config));
        }
        #[cfg(feature = "calimero_zero_storage")]
        {
            let mut initial_config = RuntimeConfig::new(&params).unwrap_or_else(|err| panic!("Failed generating `RuntimeConfig` from parameters for base parameter file. Error: {err}"));
            initial_config.fees.storage_usage_config.storage_amount_per_byte = 0;
            store.insert(0, Arc::new(initial_config));
        }

        for (protocol_version, diff_bytes) in CONFIG_DIFFS {
            let diff :ParameterTableDiff= diff_bytes.parse().unwrap_or_else(|err| panic!("Failed parsing runtime parameters diff for version {protocol_version}. Error: {err}"));
            params.apply_diff(diff).unwrap_or_else(|err| panic!("Failed applying diff to `RuntimeConfig` for version {protocol_version}. Error: {err}"));
            #[cfg(not(feature = "calimero_zero_storage"))]
            store.insert(
                *protocol_version,
                Arc::new(RuntimeConfig::new(&params).unwrap_or_else(|err| panic!("Failed generating `RuntimeConfig` from parameters for version {protocol_version}. Error: {err}"))),
            );
            #[cfg(feature = "calimero_zero_storage")]
            {
                let mut runtime_config = RuntimeConfig::new(&params).unwrap_or_else(|err| panic!("Failed generating `RuntimeConfig` from parameters for version {protocol_version}. Error: {err}"));
                runtime_config.fees.storage_usage_config.storage_amount_per_byte = 0;
                store.insert(*protocol_version, Arc::new(runtime_config));
            }
        }

        if let Some(runtime_config) = genesis_runtime_config {
            let mut config = runtime_config.clone();
            store.insert(0, Arc::new(config.clone()));

            config.fees.storage_usage_config.storage_amount_per_byte = 10u128.pow(19);
            store.insert(42, Arc::new(config));
        }

        Self { store }
    }

    /// Create store of runtime configs for the given chain id.
    ///
    /// For mainnet and other chains except testnet we don't need to override runtime config for
    /// first protocol versions.
    /// For testnet, runtime config for genesis block was (incorrectly) different, that's why we
    /// need to override it specifically to preserve compatibility.
    pub fn for_chain_id(chain_id: &str) -> Self {
        match chain_id {
            near_primitives_core::chains::TESTNET => {
                let genesis_runtime_config = RuntimeConfig::initial_testnet_config();
                Self::new(Some(&genesis_runtime_config))
            }
            _ => Self::new(None),
        }
    }

    /// Constructs test store.
    pub fn with_one_config(runtime_config: RuntimeConfig) -> Self {
        Self { store: BTreeMap::from_iter([(0, Arc::new(runtime_config))].iter().cloned()) }
    }

    /// Constructs test store.
    pub fn test() -> Self {
        Self::with_one_config(RuntimeConfig::test())
    }

    /// Constructs test store.
    pub fn test_congestion_control_disabled() -> Self {
        let mut config = RuntimeConfig::test();
        config.congestion_control_config = CongestionControlConfig::test_disabled();

        Self::with_one_config(config)
    }

    /// Constructs store with a single config with zero costs.
    pub fn free() -> Self {
        Self::with_one_config(RuntimeConfig::free())
    }

    /// Returns a `RuntimeConfig` for the corresponding protocol version.
    pub fn get_config(&self, protocol_version: ProtocolVersion) -> &Arc<RuntimeConfig> {
        self.store
            .range((Bound::Unbounded, Bound::Included(protocol_version)))
            .next_back()
            .unwrap_or_else(|| {
                panic!("Not found RuntimeConfig for protocol version {}", protocol_version)
            })
            .1
    }
}

#[cfg(test)]
mod tests {
    use super::*;
    use crate::cost::{ActionCosts, ExtCosts};
    use near_primitives_core::version::ProtocolFeature::{
        DecreaseFunctionCallBaseCost, LowerDataReceiptAndEcrecoverBaseCost, LowerStorageCost,
        LowerStorageKeyLimit,
    };
    use std::collections::HashSet;

    const GENESIS_PROTOCOL_VERSION: ProtocolVersion = 29;
    const RECEIPTS_DEPTH: u64 = 63;

    #[test]
    fn all_configs_are_specified() {
        let file_versions =
            std::fs::read_dir(concat!(env!("CARGO_MANIFEST_DIR"), "/res/runtime_configs/"))
                .expect("can open config directory");
        let mut files = file_versions
            .into_iter()
            .map(|de| {
                de.expect("direntry should read successfully")
                    .path()
                    .file_name()
                    .expect("direntry should have a filename")
                    .to_string_lossy()
                    .into_owned()
            })
            .collect::<HashSet<_>>();

        for (ver, _) in super::CONFIG_DIFFS {
            assert!(files.remove(&format!("{ver}.yaml")), "{ver}.yaml file is missing?");
        }

        for file in files {
            let Some((name, "yaml")) = file.rsplit_once(".") else { continue };
            let Ok(version_num) = name.parse::<u32>() else { continue };
            panic!("CONFIG_DIFFS does not contain reference to the {version_num}.yaml file!");
        }
    }

    #[test]
    fn test_max_prepaid_gas() {
        let store = RuntimeConfigStore::new(None);
        for (protocol_version, config) in store.store.iter() {
            if *protocol_version >= DecreaseFunctionCallBaseCost.protocol_version() {
                continue;
            }

            // TODO(#10955): Enforce the depth limit directly, regardless of the gas costs.
            assert!(
                config.wasm_config.limit_config.max_total_prepaid_gas
                    / config.fees.min_receipt_with_function_call_gas()
                    <= 63,
                "The maximum desired depth of receipts for protocol version {} should be at most {}",
                protocol_version,
                RECEIPTS_DEPTH
            );
        }
    }

    #[test]
    #[cfg(not(feature = "calimero_zero_storage"))]
    fn test_lower_storage_cost() {
        let store = RuntimeConfigStore::new(None);
        let base_cfg = store.get_config(GENESIS_PROTOCOL_VERSION);
        let new_cfg = store.get_config(LowerStorageCost.protocol_version());
        assert!(base_cfg.storage_amount_per_byte() > new_cfg.storage_amount_per_byte());
    }

    #[test]
    fn test_override_account_length() {
        // Check that default value is 32.
        let base_store = RuntimeConfigStore::new(None);
        let base_cfg = base_store.get_config(GENESIS_PROTOCOL_VERSION);
        assert_eq!(base_cfg.account_creation_config.min_allowed_top_level_account_length, 32);

        let mut cfg = base_cfg.as_ref().clone();
        cfg.account_creation_config.min_allowed_top_level_account_length = 0;

        // Check that length was changed.
        let new_store = RuntimeConfigStore::new(Some(&cfg));
        let new_cfg = new_store.get_config(GENESIS_PROTOCOL_VERSION);
        assert_eq!(new_cfg.account_creation_config.min_allowed_top_level_account_length, 0);
    }

    #[test]
    fn test_lower_data_receipt_cost() {
        let store = RuntimeConfigStore::new(None);
        let base_cfg = store.get_config(LowerStorageCost.protocol_version());
        let new_cfg = store.get_config(LowerDataReceiptAndEcrecoverBaseCost.protocol_version());
        assert!(
            base_cfg.fees.fee(ActionCosts::new_data_receipt_base).send_sir
                > new_cfg.fees.fee(ActionCosts::new_data_receipt_base).send_sir
        );
        assert!(
            base_cfg.fees.fee(ActionCosts::new_data_receipt_byte).send_sir
                > new_cfg.fees.fee(ActionCosts::new_data_receipt_byte).send_sir
        );
    }

    // Check that for protocol version with lowered data receipt cost, runtime config passed to
    // config store is overridden.
    #[test]
    #[cfg(not(feature = "calimero_zero_storage"))]
    fn test_override_runtime_config() {
        let store = RuntimeConfigStore::new(None);
        let config = store.get_config(0);

        let mut base_params = BASE_CONFIG.parse().unwrap();
        let base_config = RuntimeConfig::new(&base_params).unwrap();
        assert_eq!(config.as_ref(), &base_config);

        let config = store.get_config(LowerStorageCost.protocol_version());
        assert_eq!(base_config.storage_amount_per_byte(), 100_000_000_000_000_000_000u128);
        assert_eq!(config.storage_amount_per_byte(), 10_000_000_000_000_000_000u128);
        assert_eq!(config.fees.fee(ActionCosts::new_data_receipt_base).send_sir, 4_697_339_419_375);
        assert_ne!(config.as_ref(), &base_config);
        assert_ne!(
            config.as_ref(),
            store.get_config(LowerStorageCost.protocol_version() - 1).as_ref()
        );

        for (ver, diff) in &CONFIG_DIFFS[..] {
            if *ver <= LowerStorageCost.protocol_version() {
                base_params.apply_diff(diff.parse().unwrap()).unwrap();
            }
        }
        let expected_config = RuntimeConfig::new(&base_params).unwrap();
        assert_eq!(**config, expected_config);

        let config = store.get_config(LowerDataReceiptAndEcrecoverBaseCost.protocol_version());
        assert_eq!(config.fees.fee(ActionCosts::new_data_receipt_base).send_sir, 36_486_732_312);
        for (ver, diff) in &CONFIG_DIFFS[..] {
            if *ver <= LowerStorageCost.protocol_version() {
                continue;
            } else if *ver <= LowerDataReceiptAndEcrecoverBaseCost.protocol_version() {
                base_params.apply_diff(diff.parse().unwrap()).unwrap();
            }
        }
        let expected_config = RuntimeConfig::new(&base_params).unwrap();
        assert_eq!(config.as_ref(), &expected_config);
    }

    #[test]
    fn test_lower_ecrecover_base_cost() {
        let store = RuntimeConfigStore::new(None);
        let base_cfg = store.get_config(LowerStorageCost.protocol_version());
        let new_cfg = store.get_config(LowerDataReceiptAndEcrecoverBaseCost.protocol_version());
        assert!(
            base_cfg.wasm_config.ext_costs.gas_cost(ExtCosts::ecrecover_base)
                > new_cfg.wasm_config.ext_costs.gas_cost(ExtCosts::ecrecover_base)
        );
    }

    #[test]
    fn test_lower_max_length_storage_key() {
        let store = RuntimeConfigStore::new(None);
        let base_cfg = store.get_config(LowerStorageKeyLimit.protocol_version() - 1);
        let new_cfg = store.get_config(LowerStorageKeyLimit.protocol_version());
        assert!(
            base_cfg.wasm_config.limit_config.max_length_storage_key
                > new_cfg.wasm_config.limit_config.max_length_storage_key
        );
    }

    /// Use snapshot testing to check that the JSON representation of the configurations of each version is unchanged.
    /// If tests fail after an intended change, follow the steps below to update the config files:
    /// 1) Run the following to run tests with cargo insta so it generates all the file differences:
    ///    cargo insta test  -p near-parameters -- tests::test_json_unchanged
    /// 2) Run the following to examine the diffs at each file and see if the changes make sense:
    ///    cargo insta review
    ///    If the changes make sense, accept the changes per file (by responding to the prompts from the command).
    /// Alternatively, add --accept to the first command so that it automatically does step 2.
    #[test]
    #[cfg(not(feature = "nightly"))]
    #[cfg(not(feature = "statelessnet_protocol"))]
    #[cfg(not(feature = "calimero_zero_storage"))]
    fn test_json_unchanged() {
        use crate::view::RuntimeConfigView;
        use near_primitives_core::version::PROTOCOL_VERSION;

        let store = RuntimeConfigStore::new(None);
        let mut any_failure = false;

        for version in store.store.keys() {
            let snapshot_name = format!("{version}.json");
            let config_view = RuntimeConfigView::from(store.get_config(*version).as_ref().clone());
            any_failure |= std::panic::catch_unwind(|| {
                insta::assert_json_snapshot!(snapshot_name, config_view, { ".wasm_config.vm_kind" => "<REDACTED>"});
            })
            .is_err();
        }

        // Store the latest values of parameters in a human-readable snapshot.
        {
            let mut params: ParameterTable = BASE_CONFIG.parse().unwrap();
            for (_, diff_bytes) in
                CONFIG_DIFFS.iter().filter(|(version, _)| *version <= PROTOCOL_VERSION)
            {
                params.apply_diff(diff_bytes.parse().unwrap()).unwrap();
            }
            insta::with_settings!({
                snapshot_path => "../res/runtime_configs",
                prepend_module_to_snapshot => false,
                description => "THIS IS AN AUTOGENERATED FILE. DO NOT EDIT THIS FILE DIRECTLY.",
                omit_expression => true,
            }, {
                any_failure |= std::panic::catch_unwind(|| {
                    insta::assert_snapshot!("parameters", params);
                }).is_err();
            });
        }

        // Testnet initial config for old version was different, thus needs separate testing
        let params = INITIAL_TESTNET_CONFIG.parse().unwrap();
        let new_genesis_runtime_config = RuntimeConfig::new(&params).unwrap();
        let testnet_store = RuntimeConfigStore::new(Some(&new_genesis_runtime_config));

        for version in testnet_store.store.keys() {
            let snapshot_name = format!("testnet_{version}.json");
            let config_view = RuntimeConfigView::from(store.get_config(*version).as_ref().clone());
            any_failure |= std::panic::catch_unwind(|| {
                insta::assert_json_snapshot!(snapshot_name, config_view, { ".wasm_config.vm_kind" => "<REDACTED>"});
            })
            .is_err();
        }
        if any_failure {
            panic!("some snapshot assertions failed");
        }
    }

    #[test]
    #[cfg(feature = "calimero_zero_storage")]
    fn test_calimero_storage_costs_zero() {
        let store = RuntimeConfigStore::new(None);
        for (_, config) in store.store.iter() {
            assert_eq!(config.storage_amount_per_byte(), 0u128);
        }
    }
}<|MERGE_RESOLUTION|>--- conflicted
+++ resolved
@@ -41,10 +41,7 @@
     (67, include_config!("67.yaml")),
     (83, include_config!("83.yaml")),
     (85, include_config!("85.yaml")),
-<<<<<<< HEAD
-    // Congestion Control
-=======
->>>>>>> 0a9195e1
+    // Congestion Control & State Witness size limit
     (87, include_config!("87.yaml")),
     (129, include_config!("129.yaml")),
     // Introduce ETH-implicit accounts.
