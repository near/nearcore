# This change:
# - Equalizes the cost of reading trie nodes for first and subsequent accesses, which
#   enables simplifying trie access accounting.
# - Sets limits for table and element count
wasm_touching_trie_node: {
  old: { gas: 16_101_955_926, compute: 20_000_000_000 },
  new: { gas: 2_280_000_000, compute: 4_000_000_000 }
}
wasm_read_cached_trie_node: {
  old: 2_280_000_000, new: { gas: 2_280_000_000, compute: 4_000_000_000 }
}
<<<<<<< HEAD
reftypes_bulk_memory: { old: false, new: true }
vm_kind: { old: "NearVm", new: "NearVm2" }
=======
max_tables_per_contract: { new: 1 }
max_elements_per_contract_table: { new: 10_000 }
>>>>>>> b181694e
<|MERGE_RESOLUTION|>--- conflicted
+++ resolved
@@ -9,10 +9,7 @@
 wasm_read_cached_trie_node: {
   old: 2_280_000_000, new: { gas: 2_280_000_000, compute: 4_000_000_000 }
 }
-<<<<<<< HEAD
 reftypes_bulk_memory: { old: false, new: true }
 vm_kind: { old: "NearVm", new: "NearVm2" }
-=======
 max_tables_per_contract: { new: 1 }
-max_elements_per_contract_table: { new: 10_000 }
->>>>>>> b181694e
+max_elements_per_contract_table: { new: 10_000 }