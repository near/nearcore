#[macro_use]
extern crate serde_derive;

use std::{fmt, io};
use std::hash::{Hash, Hasher};

use near_protos::Message as ProtoMessage;
use near_protos::signed_transaction as transaction_proto;
use primitives::hash::{CryptoHash, hash};
use primitives::serialize::{Decode, DecodeResult, Encode, EncodeResult};
use primitives::signature::{DEFAULT_SIGNATURE, PublicKey, Signature, verify};
use primitives::traits::Payload;
use primitives::types::{
    AccountId, AccountingInfo, Balance, CallbackId, Mana,
    ManaAccounting, StructSignature,
};

<<<<<<< HEAD
#[derive(Hash, PartialEq, Eq, Debug, Clone, Serialize, Deserialize)]
pub enum TransactionBody {
    CreateAccount(CreateAccountTransaction),
    DeployContract(DeployContractTransaction),
    FunctionCall(FunctionCallTransaction),
    SendMoney(SendMoneyTransaction),
    Stake(StakeTransaction),
    SwapKey(SwapKeyTransaction),
=======
pub type LogEntry = String;

#[derive(Hash, Serialize, Deserialize, PartialEq, Eq, Debug, Clone)]
pub struct StakeTransaction {
    pub nonce: u64,
    pub originator: AccountId,
    pub amount: Balance,
>>>>>>> 5bcc3c72
}

#[derive(Hash, Serialize, Deserialize, PartialEq, Eq, Debug, Clone)]
pub struct CreateAccountTransaction {
    pub nonce: u64,
    pub originator: AccountId,
    pub new_account_id: AccountId,
    pub amount: u64,
    pub public_key: Vec<u8>,
}

impl From<transaction_proto::CreateAccountTransaction> for CreateAccountTransaction {
    fn from(t: transaction_proto::CreateAccountTransaction) -> Self {
        CreateAccountTransaction {
            nonce: t.nonce,
            originator: t.originator,
            new_account_id: t.new_account_id,
            amount: t.amount,
            public_key: t.public_key,
        }
    }
}

impl Into<transaction_proto::CreateAccountTransaction> for CreateAccountTransaction {
    fn into(self) -> transaction_proto::CreateAccountTransaction {
        transaction_proto::CreateAccountTransaction {
            nonce: self.nonce,
            originator: self.originator,
            new_account_id: self.new_account_id,
            amount: self.amount,
            public_key: self.public_key,
            unknown_fields: Default::default(),
            cached_size: Default::default(),
        }
    }
}

#[derive(Hash, Serialize, Deserialize, PartialEq, Eq, Clone)]
pub struct DeployContractTransaction {
    pub nonce: u64,
    pub originator: AccountId,
    pub contract_id: AccountId,
    pub wasm_byte_array: Vec<u8>,
    pub public_key: Vec<u8>,
}

impl fmt::Debug for DeployContractTransaction {
    fn fmt(&self, f: &mut fmt::Formatter) -> fmt::Result {
        write!(f, "DeployContractTransaction {{ nonce: {}, originator: {}, contract_id: {}, wasm_byte_array: ... }}", self.nonce, self.originator, self.contract_id)
    }
}

impl From<transaction_proto::DeployContractTransaction> for DeployContractTransaction {
    fn from(t: transaction_proto::DeployContractTransaction) -> Self {
        DeployContractTransaction {
            nonce: t.nonce,
            originator: t.originator,
            contract_id: t.contract_id,
            wasm_byte_array: t.wasm_byte_array,
            public_key: t.public_key,
        }
    }
}

impl Into<transaction_proto::DeployContractTransaction> for DeployContractTransaction {
    fn into(self) -> transaction_proto::DeployContractTransaction {
        transaction_proto::DeployContractTransaction {
            nonce: self.nonce,
            originator: self.originator,
            contract_id: self.contract_id,
            public_key: self.public_key,
            wasm_byte_array: self.wasm_byte_array,
            unknown_fields: Default::default(),
            cached_size: Default::default(),
        }
    }
}

#[derive(Hash, Serialize, Deserialize, PartialEq, Eq, Clone)]
pub struct FunctionCallTransaction {
    pub nonce: u64,
    pub originator: AccountId,
    pub contract_id: AccountId,
    pub method_name: Vec<u8>,
    pub args: Vec<u8>,
    pub amount: Balance,
}

impl From<transaction_proto::FunctionCallTransaction> for FunctionCallTransaction {
    fn from(t: transaction_proto::FunctionCallTransaction) -> Self {
        FunctionCallTransaction {
            nonce: t.nonce,
            originator: t.originator,
            contract_id: t.contract_id,
            method_name: t.method_name,
            args: t.args,
            amount: t.amount,
        }
    }
}

impl Into<transaction_proto::FunctionCallTransaction> for FunctionCallTransaction {
    fn into(self) -> transaction_proto::FunctionCallTransaction {
        transaction_proto::FunctionCallTransaction {
            nonce: self.nonce,
            originator: self.originator,
            contract_id: self.contract_id,
            method_name: self.method_name,
            args: self.args,
            amount: self.amount,
            unknown_fields: Default::default(),
            cached_size: Default::default(),
        }
    }
}

impl fmt::Debug for FunctionCallTransaction {
    fn fmt(&self, f: &mut fmt::Formatter) -> fmt::Result {
        write!(f, "FunctionCallTransaction {{ nonce: {}, originator: {}, contract_id: {}, method_name: {:?}, args: ..., amount: {} }}", self.nonce, self.originator, self.contract_id, String::from_utf8(self.method_name.clone()), self.amount)
    }
}

#[derive(Hash, Serialize, Deserialize, PartialEq, Eq, Debug, Clone)]
pub struct SendMoneyTransaction {
    pub nonce: u64,
    pub originator: AccountId,
    pub receiver: AccountId,
    pub amount: Balance,
}

impl From<transaction_proto::SendMoneyTransaction> for SendMoneyTransaction {
    fn from(t: transaction_proto::SendMoneyTransaction) -> Self {
        SendMoneyTransaction {
            nonce: t.nonce,
            originator: t.originator,
            receiver: t.receiver,
            amount: 0
        }
    }
}

impl Into<transaction_proto::SendMoneyTransaction> for SendMoneyTransaction {
    fn into(self) -> transaction_proto::SendMoneyTransaction {
        transaction_proto::SendMoneyTransaction {
            nonce: self.nonce,
            originator: self.originator,
            receiver: self.receiver,
            amount: self.amount,
            unknown_fields: Default::default(),
            cached_size: Default::default(),
        }
    }
}

#[derive(Hash, Serialize, Deserialize, PartialEq, Eq, Debug, Clone)]
pub struct StakeTransaction {
    pub nonce: u64,
    pub originator: AccountId,
    pub amount: Balance,
}

impl From<transaction_proto::StakeTransaction> for StakeTransaction {
    fn from(t: transaction_proto::StakeTransaction) -> Self {
        StakeTransaction {
            nonce: t.nonce,
            originator: t.originator,
            amount: t.amount,
        }
    }
}

impl Into<transaction_proto::StakeTransaction> for StakeTransaction {
    fn into(self) -> transaction_proto::StakeTransaction {
        transaction_proto::StakeTransaction {
            nonce: self.nonce,
            originator: self.originator,
            amount: self.amount,
            unknown_fields: Default::default(),
            cached_size: Default::default(),
        }
    }
}

#[derive(Hash, Serialize, Deserialize, PartialEq, Eq, Debug, Clone)]
pub struct SwapKeyTransaction {
    pub nonce: u64,
    pub originator: AccountId,
    // current key to the account.
    // originator must sign the transaction with this key
    pub cur_key: Vec<u8>,
    pub new_key: Vec<u8>,
}

impl From<transaction_proto::SwapKeyTransaction> for SwapKeyTransaction {
    fn from(t: transaction_proto::SwapKeyTransaction) -> Self {
        SwapKeyTransaction {
            nonce: t.nonce,
            originator: t.originator,
            cur_key: t.cur_key,
            new_key: t.new_key,
        }
    }
}

impl Into<transaction_proto::SwapKeyTransaction> for SwapKeyTransaction {
    fn into(self) -> transaction_proto::SwapKeyTransaction {
        transaction_proto::SwapKeyTransaction {
            nonce: self.nonce,
            originator: self.originator,
            cur_key: self.cur_key,
            new_key: self.new_key,
            unknown_fields: Default::default(),
            cached_size: Default::default(),
        }
    }
}

impl TransactionBody {
    pub fn get_nonce(&self) -> u64 {
        match self {
            TransactionBody::Stake(t) => t.nonce,
            TransactionBody::SendMoney(t) => t.nonce,
            TransactionBody::DeployContract(t) => t.nonce,
            TransactionBody::FunctionCall(t) => t.nonce,
            TransactionBody::CreateAccount(t) => t.nonce,
            TransactionBody::SwapKey(t) => t.nonce,
        }
    }

    pub fn get_originator(&self) -> AccountId {
        match self {
            TransactionBody::Stake(t) => t.originator.clone(),
            TransactionBody::SendMoney(t) => t.originator.clone(),
            TransactionBody::DeployContract(t) => t.originator.clone(),
            TransactionBody::FunctionCall(t) => t.originator.clone(),
            TransactionBody::CreateAccount(t) => t.originator.clone(),
            TransactionBody::SwapKey(t) => t.originator.clone(),
        }
    }

    /// Returns option contract_id for Mana and Gas accounting
    pub fn get_contract_id(&self) -> Option<AccountId> {
        match self {
            TransactionBody::CreateAccount(_) => None,
            TransactionBody::DeployContract(t) => Some(t.contract_id.clone()),
            TransactionBody::FunctionCall(t) => Some(t.contract_id.clone()),
            TransactionBody::SendMoney(t) => Some(t.receiver.clone()),
            TransactionBody::Stake(_) => None,
            TransactionBody::SwapKey(_) => None,
        }
    }

    /// Returns mana required to execute this transaction.
    pub fn get_mana(&self) -> Mana {
        match self {
            TransactionBody::CreateAccount(_) => 1,
            TransactionBody::DeployContract(_) => 1,
            // TODO(#344): DEFAULT_MANA_LIMIT is 20. Need to check that the value is at least 1 mana.
            TransactionBody::FunctionCall(_t) => 20,
            TransactionBody::SendMoney(_) => 1,
            TransactionBody::Stake(_) => 1,
            TransactionBody::SwapKey(_) => 1,
        }
    }
}

#[derive(Eq, Debug, Clone, Serialize, Deserialize)]
pub struct SignedTransaction {
    pub body: TransactionBody,
    pub signature: StructSignature,
    hash: CryptoHash,
}

impl SignedTransaction {
    pub fn new(
        signature: StructSignature,
        body: TransactionBody,
    ) -> Self {
        let bytes = match body.clone() {
            TransactionBody::CreateAccount(t) => {
                let proto: transaction_proto::CreateAccountTransaction = t.into();
                proto.write_to_bytes()
            },
            TransactionBody::DeployContract(t) => {
                let proto: transaction_proto::DeployContractTransaction = t.into();
                proto.write_to_bytes()
            },
            TransactionBody::FunctionCall(t) => {
                let proto: transaction_proto::FunctionCallTransaction = t.into();
                proto.write_to_bytes()
            },
            TransactionBody::SendMoney(t) => {
                let proto: transaction_proto::SendMoneyTransaction = t.into();
                proto.write_to_bytes()
            },
            TransactionBody::Stake(t) => {
                let proto: transaction_proto::StakeTransaction = t.into();
                proto.write_to_bytes()
            },
            TransactionBody::SwapKey(t) => {
                let proto: transaction_proto::SwapKeyTransaction = t.into();
                proto.write_to_bytes()
            },
        };
        let bytes = bytes.unwrap();
        let hash = hash(&bytes);
        Self {
            signature,
            body,
            hash,
        }
    }

    pub fn get_hash(&self) -> CryptoHash { self.hash }

    // this is for tests
    pub fn empty() -> SignedTransaction {
        let body = TransactionBody::SendMoney(SendMoneyTransaction {
            nonce: 0,
            originator: AccountId::default(),
            receiver: AccountId::default(),
            amount: 0,
        });
        SignedTransaction { signature: DEFAULT_SIGNATURE, body, hash: CryptoHash::default()}
    }
}

impl Hash for SignedTransaction {
    fn hash<H: Hasher>(&self, state: &mut H) { state.write(self.hash.as_ref()) }
}

impl PartialEq for SignedTransaction {
    fn eq(&self, other: &SignedTransaction) -> bool {
        self.hash == other.hash && self.signature == other.signature
    }
}

impl From<transaction_proto::SignedTransaction> for SignedTransaction {
    fn from(t: transaction_proto::SignedTransaction) -> Self {
        let mut bytes;
        let body = match t.body {
            Some(transaction_proto::SignedTransaction_oneof_body::create_account(t)) => {
                bytes = t.write_to_bytes();
                TransactionBody::CreateAccount(CreateAccountTransaction::from(t))
            },
            Some(transaction_proto::SignedTransaction_oneof_body::deploy_contract(t)) => {
                bytes = t.write_to_bytes();
                TransactionBody::DeployContract(DeployContractTransaction::from(t))
            },
            Some(transaction_proto::SignedTransaction_oneof_body::function_call(t)) => {
                bytes = t.write_to_bytes();
                TransactionBody::FunctionCall(FunctionCallTransaction::from(t))
            },
            Some(transaction_proto::SignedTransaction_oneof_body::send_money(t)) => {
                bytes = t.write_to_bytes();
                TransactionBody::SendMoney(SendMoneyTransaction::from(t))
            },
            Some(transaction_proto::SignedTransaction_oneof_body::stake(t)) => {
                bytes = t.write_to_bytes();
                TransactionBody::Stake(StakeTransaction::from(t))
            },
            Some(transaction_proto::SignedTransaction_oneof_body::swap_key(t)) => {
                bytes = t.write_to_bytes();
                TransactionBody::SwapKey(SwapKeyTransaction::from(t))
            },
            _ => unreachable!(),
        };
        let bytes = bytes.unwrap();
        let hash = hash(&bytes);
        SignedTransaction {
            body,
            signature: Signature::new(&t.signature),
            hash,
        }
    }
}

impl Into<transaction_proto::SignedTransaction> for SignedTransaction {
    fn into(self) -> transaction_proto::SignedTransaction {
        let body = match self.body {
            TransactionBody::CreateAccount(t) => {
                transaction_proto::SignedTransaction_oneof_body::create_account(t.into())
            },
            TransactionBody::DeployContract(t) => {
                transaction_proto::SignedTransaction_oneof_body::deploy_contract(t.into())
            },
            TransactionBody::FunctionCall(t) => {
                transaction_proto::SignedTransaction_oneof_body::function_call(t.into())
            },
            TransactionBody::SendMoney(t) => {
                transaction_proto::SignedTransaction_oneof_body::send_money(t.into())
            },
            TransactionBody::Stake(t) => {
                transaction_proto::SignedTransaction_oneof_body::stake(t.into())
            },
            TransactionBody::SwapKey(t) => {
                transaction_proto::SignedTransaction_oneof_body::swap_key(t.into())
            },
        };
        transaction_proto::SignedTransaction {
            body: Some(body),
            signature: self.signature.as_ref().to_vec(),
            unknown_fields: Default::default(),
            cached_size: Default::default(),
        }
    }
}

#[derive(Hash, Clone, Serialize, Deserialize, Debug, PartialEq, Eq)]
pub enum ReceiptBody {
    NewCall(AsyncCall),
    Callback(CallbackResult),
    Refund(u64),
    ManaAccounting(ManaAccounting),
}

#[derive(Hash, Clone, Serialize, Deserialize, PartialEq, Eq)]
pub struct AsyncCall {
    pub amount: Balance,
    pub mana: Mana,
    pub method_name: Vec<u8>,
    pub args: Vec<u8>,
    pub callback: Option<CallbackInfo>,
    pub accounting_info: AccountingInfo,
}

impl AsyncCall {
    pub fn new(
        method_name: Vec<u8>,
        args: Vec<u8>,
        amount: Balance,
        mana: Mana,
        accounting_info: AccountingInfo
    ) -> Self {
        AsyncCall {
            amount,
            mana,
            method_name,
            args,
            callback: None,
            accounting_info,
        }
    }
}

impl fmt::Debug for AsyncCall {
    fn fmt(&self, f: &mut fmt::Formatter) -> fmt::Result {
        write!(f, "AsyncCall {{ amount: {}, mana: {}, method_name: {:?}, args: ..., callback: {:?}, accounting_info: {:?} }}",
               self.amount,
               self.mana,
               String::from_utf8(self.method_name.clone()),
               self.callback,
               self.accounting_info,
        )
    }
}

#[derive(Clone, Serialize, Deserialize)]
pub struct Callback {
    pub method_name: Vec<u8>,
    pub args: Vec<u8>,
    pub results: Vec<Option<Vec<u8>>>,
    pub mana: Mana,
    pub callback: Option<CallbackInfo>,
    pub result_counter: usize,
    pub accounting_info: AccountingInfo,
}

impl Callback {
    pub fn new(method_name: Vec<u8>, args: Vec<u8>, mana: Mana, accounting_info: AccountingInfo) -> Self {
        Callback {
            method_name,
            args,
            results: vec![],
            mana,
            callback: None,
            result_counter: 0,
            accounting_info,
        }
    }
}

impl fmt::Debug for Callback {
    fn fmt(&self, f: &mut fmt::Formatter) -> fmt::Result {
        write!(f, "Callback {{ method_name: {:?}, args: ..., results: ..., mana: {}, callback: {:?}, result_counter: {}, accounting_info: {:?} }}",
               String::from_utf8(self.method_name.clone()),
               self.mana,
               self.callback,
               self.result_counter,
               self.accounting_info,
        )
    }
}

#[derive(Hash, Clone, Serialize, Deserialize, Debug, PartialEq, Eq)]
pub struct CallbackInfo {
    // callback id
    pub id: CallbackId,
    // index to write to
    pub result_index: usize,
    // receiver
    pub receiver: AccountId,
}

impl CallbackInfo {
    pub fn new(id: CallbackId, result_index: usize, receiver: AccountId) -> Self {
        CallbackInfo { id, result_index, receiver }
    }
}

#[derive(Hash, Clone, Serialize, Deserialize, Debug, PartialEq, Eq)]
pub struct CallbackResult {
    // callback id
    pub info: CallbackInfo,
    // callback result
    pub result: Option<Vec<u8>>,
}

impl CallbackResult {
    pub fn new(info: CallbackInfo, result: Option<Vec<u8>>) -> Self {
        CallbackResult { info, result }
    }
}

#[derive(Hash, Serialize, Deserialize, Debug, PartialEq, Eq, Clone)]
pub struct ReceiptTransaction {
    // sender is the immediate predecessor
    pub originator: AccountId,
    pub receiver: AccountId,
    // nonce will be a hash
    pub nonce: CryptoHash,
    pub body: ReceiptBody,
}

impl ReceiptTransaction {
    pub fn new(
        originator: AccountId,
        receiver: AccountId,
        nonce: CryptoHash,
        body: ReceiptBody,
    ) -> Self {
        ReceiptTransaction {
            originator,
            receiver,
            nonce,
            body,
        }
    }
}

#[derive(Hash, Serialize, Deserialize, PartialEq, Eq, Clone, Debug)]
pub enum Transaction {
    SignedTransaction(SignedTransaction),
    Receipt(ReceiptTransaction),
}

<<<<<<< HEAD
//impl Encode for TransactionBody {
//    fn encode(&self) -> EncodeResult {
//        let mut m = transaction_proto::TransactionBody::new();
//        m.set_originator(self.get_originator());
//        m.set_nonce(self.get_nonce());
//        match &self {
//            TransactionBody::CreateAccount(t) => {
//                m.set_destination(system_account());
//                m.set_args(vec![]);
//            },
//            _ => {}
//        }
//        encode_proto(&m)
//    }
//}

//impl Decode for TransactionBody {
//    fn decode(bytes: &[u8]) -> DecodeResult<Self> {
//        let m: transaction_proto::TransactionBody = decode_proto(bytes)?;
//        Err(io::Error::new(io::ErrorKind::Other, "Failed to serialize"))
//        // Ok(Transaction::SignedTransaction(SignedTransaction { }))
//    }
//}
//
//impl Encode for SignedTransaction {
//    fn encode(&self) -> EncodeResult {
//        let mut m = transaction_proto::SignedTransaction::new();
//        encode_proto(&m)
//    }
//}
//
//impl Decode for SignedTransaction {
//    fn decode(bytes: &[u8]) -> DecodeResult<Self> {
//        let m: transaction_proto::SignedTransaction = decode_proto(bytes)?;
//        Err(io::Error::new(io::ErrorKind::Other, "Failed to serialize"))
//        // Ok(Transaction::SignedTransaction(SignedTransaction { }))
//    }
//}
//
//impl Encode for Transaction {
//    fn encode(&self) -> EncodeResult {
//        let mut m = transaction_proto::TransactionBody::new();
//        encode_proto(&m)
//    }
//}
//
//impl Decode for Transaction {
//    fn decode(bytes: &[u8]) -> DecodeResult<Self> {
//        let m: transaction_proto::TransactionBody = decode_proto(bytes)?;
//        Err(io::Error::new(io::ErrorKind::Other, "Failed to serialize"))
//        // Ok(Transaction::SignedTransaction(SignedTransaction { }))
//    }
//}
//

#[derive(Hash, Debug, PartialEq, Eq, Clone, Serialize, Deserialize)]
=======
#[derive(Debug, PartialEq, Clone, Serialize, Deserialize)]
pub enum TransactionStatus {
    Unknown,
    Completed,
    Failed,
}

#[derive(Serialize, Deserialize, PartialEq, Eq, Debug)]
pub enum FinalTransactionStatus {
    Unknown,
    Started,
    Failed,
    Completed
}

impl Default for TransactionStatus {
    fn default() -> Self {
        TransactionStatus::Unknown
    }
}

#[derive(Debug, PartialEq, Clone, Serialize, Deserialize, Default)]
pub struct TransactionResult {
    /// Transaction status.
    pub status: TransactionStatus,
    /// Logs from this transaction.
    pub logs: Vec<LogEntry>,
    /// Receipt ids generated by this transaction.
    pub receipts: Vec<CryptoHash>
}

#[derive(Hash, Debug, Serialize, Deserialize, PartialEq, Eq, Clone)]
>>>>>>> 5bcc3c72
pub struct ChainPayload {
    pub body: Vec<Transaction>,
}

impl Payload for ChainPayload {
    fn verify(&self) -> Result<(), &'static str> {
        Ok(())
    }

    fn union_update(&mut self, mut other: Self) {
        self.body.extend(other.body.drain(..));
    }

    fn is_empty(&self) -> bool {
        self.body.is_empty()
    }

    fn new() -> Self {
        Self {
            body: vec![]
        }
    }
}

//impl Encode for ChainPayload {
//    fn encode(&self) -> EncodeResult {
//        let m = transaction_proto::ChainPayload::new();
//        encode_proto(&m)
//    }
//}
//
//impl Decode for ChainPayload {
//    fn decode(bytes: &[u8]) -> DecodeResult<Self> {
//        let m: transaction_proto::ChainPayload = decode_proto(&bytes)?;
//        let mut body = vec![];
//        for t in m.get_transactions().iter() {
////            body.push(Transaction::decode(&t)?);
//        }
//        Ok(ChainPayload {
//            body
//        })
//    }
//}

pub fn verify_transaction_signature(
    transaction: &SignedTransaction,
    public_keys: &Vec<PublicKey>,
) -> bool {
    let hash = transaction.get_hash();
    let hash = hash.as_ref();
    public_keys.iter().any(|key| {
        verify(&hash, &transaction.signature, &key)
    })
}

#[cfg(test)]
mod tests {
    use primitives::signature::{get_key_pair, sign};

    use super::*;

    #[test]
    fn test_verify_transaction() {
        let (public_key, private_key) = get_key_pair();
        let mut transaction = SignedTransaction::empty();
        transaction.signature = sign(
            &transaction.hash.as_ref(),
            &private_key,
        );
        let (wrong_public_key, _) = get_key_pair();
        let valid_keys = vec![public_key, wrong_public_key];
        assert!(verify_transaction_signature(&transaction, &valid_keys));

        let invalid_keys = vec![wrong_public_key];
        assert!(!verify_transaction_signature(&transaction, &invalid_keys));
    }

    #[test]
    fn test_protobuf_to_transaction() {
        let mut t = transaction_proto::SignedTransaction::new();

    }
}<|MERGE_RESOLUTION|>--- conflicted
+++ resolved
@@ -15,7 +15,8 @@
     ManaAccounting, StructSignature,
 };
 
-<<<<<<< HEAD
+pub type LogEntry = String;
+
 #[derive(Hash, PartialEq, Eq, Debug, Clone, Serialize, Deserialize)]
 pub enum TransactionBody {
     CreateAccount(CreateAccountTransaction),
@@ -24,15 +25,6 @@
     SendMoney(SendMoneyTransaction),
     Stake(StakeTransaction),
     SwapKey(SwapKeyTransaction),
-=======
-pub type LogEntry = String;
-
-#[derive(Hash, Serialize, Deserialize, PartialEq, Eq, Debug, Clone)]
-pub struct StakeTransaction {
-    pub nonce: u64,
-    pub originator: AccountId,
-    pub amount: Balance,
->>>>>>> 5bcc3c72
 }
 
 #[derive(Hash, Serialize, Deserialize, PartialEq, Eq, Debug, Clone)]
@@ -589,7 +581,6 @@
     Receipt(ReceiptTransaction),
 }
 
-<<<<<<< HEAD
 //impl Encode for TransactionBody {
 //    fn encode(&self) -> EncodeResult {
 //        let mut m = transaction_proto::TransactionBody::new();
@@ -646,8 +637,6 @@
 //
 
 #[derive(Hash, Debug, PartialEq, Eq, Clone, Serialize, Deserialize)]
-=======
-#[derive(Debug, PartialEq, Clone, Serialize, Deserialize)]
 pub enum TransactionStatus {
     Unknown,
     Completed,
@@ -679,7 +668,6 @@
 }
 
 #[derive(Hash, Debug, Serialize, Deserialize, PartialEq, Eq, Clone)]
->>>>>>> 5bcc3c72
 pub struct ChainPayload {
     pub body: Vec<Transaction>,
 }
