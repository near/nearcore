use std::sync::Arc;
use std::time::Duration;
use std::time::Instant;

use elapsed::measure_time;
use futures::future::Future;
use futures::sink::Sink;
use futures::sync::mpsc;
use futures::try_ready;
use futures::Async;
use futures::Poll;
use futures::Stream;
use log::*;
use tokio::timer::Delay;

use primitives::aggregate_signature::BlsPublicKey;
use primitives::hash::{hash_struct, CryptoHash};
use primitives::signature::{verify, PublicKey, Signature};
use primitives::signer::BlockSigner;
use primitives::types::{AuthorityId, BlockIndex};

use crate::nightshade::{BlockProposal, ConsensusBlockProposal, Nightshade, State};

const COOLDOWN_MS: u64 = 200;

#[derive(Clone, Debug)]
pub enum Control {
    Reset {
        owner_uid: AuthorityId,
        block_index: BlockIndex,
        hash: CryptoHash,
        public_keys: Vec<PublicKey>,
        bls_public_keys: Vec<BlsPublicKey>,
    },
    Stop,
    PayloadConfirmation(AuthorityId, CryptoHash),
}

#[derive(Clone, Debug, Serialize, Deserialize, Eq, PartialEq)]
pub struct Message {
    pub sender_id: AuthorityId,
    pub receiver_id: AuthorityId,
    pub state: State,
}

#[derive(Debug, Serialize, Deserialize, Eq, PartialEq)]
pub enum GossipBody {
    /// Use box because large size difference between variants
    NightshadeStateUpdate(Box<Message>),
    PayloadRequest(Vec<AuthorityId>),
    PayloadReply(Vec<SignedBlockProposal>),
}

#[derive(Debug, Serialize, Deserialize, Eq, PartialEq)]
pub struct Gossip {
    pub sender_id: AuthorityId,
    pub receiver_id: AuthorityId,
    pub body: GossipBody,
    block_index: u64,
    signature: Signature,
}

impl Gossip {
    fn new(
        sender_id: AuthorityId,
        receiver_id: AuthorityId,
        body: GossipBody,
        signer: Arc<BlockSigner>,
        block_index: u64,
    ) -> Self {
        let hash = hash_struct(&(sender_id, receiver_id, &body, block_index));

        Self { sender_id, receiver_id, body, signature: signer.sign(hash.as_ref()), block_index }
    }

    fn get_hash(&self) -> CryptoHash {
        hash_struct(&(self.sender_id, self.receiver_id, &self.body, self.block_index))
    }

    fn verify(&self, pk: &PublicKey) -> bool {
        verify(self.get_hash().as_ref(), &self.signature, &pk)
    }
}

#[derive(Debug, Clone, Serialize, Deserialize, PartialEq, Eq)]
pub struct SignedBlockProposal {
    block_proposal: BlockProposal,
    signature: Signature,
}

impl SignedBlockProposal {
    fn new(author: AuthorityId, hash: CryptoHash, signer: Arc<BlockSigner>) -> Self {
        let block_proposal = BlockProposal { author, hash };
        let signature = signer.sign(block_proposal.hash.as_ref());

        Self { block_proposal, signature }
    }

    fn verify(&self, public_key: &PublicKey) -> bool {
        verify(self.block_proposal.hash.as_ref(), &self.signature, &public_key)
    }
}

pub struct NightshadeTask {
    /// Signer.
    signer: Arc<BlockSigner>,
    /// Blocks from other authorities containing payloads. At the beginning of the consensus
    /// authorities only have their own block. It is required for an authority to endorse a block
    /// from other authority to have its block.
    proposals: Vec<Option<SignedBlockProposal>>,
    /// Flags indicating if the proposing blocks can be fetched from the mempool.
    /// Mempool task should send the signal to confirm a proposal
    confirmed_proposals: Vec<bool>,
    /// Nightshade main data structure.
    nightshade: Option<Nightshade>,
    /// Block index that we are currently working on.
    block_index: Option<u64>,
    /// Standard public/secret keys are used to sign payloads and gossips
    public_keys: Vec<PublicKey>,
    /// Channel to receive gossips from other authorities.
    inc_gossips: mpsc::Receiver<Gossip>,
    /// Channel to send gossips to other authorities
    out_gossips: mpsc::Sender<Gossip>,
    /// Channel to start/reset consensus
    /// Important: Reset only works the first time it is sent.
    control_receiver: mpsc::Receiver<Control>,
    /// Consensus header and block index on which the consensus was reached.
    consensus_sender: mpsc::Sender<ConsensusBlockProposal>,
    /// Send block proposal info to retrieve payload.
    retrieve_payload_tx: mpsc::Sender<(AuthorityId, CryptoHash)>,
    /// Flag to determine if consensus was already reported in the consensus channel.
    consensus_reported: bool,
    /// Timer that determines the minimum time that we should not gossip after the given message
    /// for the sake of not spamming the network with small packages.
    cooldown_delay: Option<Delay>,
}

impl NightshadeTask {
    pub fn new(
        signer: Arc<BlockSigner>,
        inc_gossips: mpsc::Receiver<Gossip>,
        out_gossips: mpsc::Sender<Gossip>,
        control_receiver: mpsc::Receiver<Control>,
        consensus_sender: mpsc::Sender<ConsensusBlockProposal>,
        retrieve_payload_tx: mpsc::Sender<(AuthorityId, CryptoHash)>,
    ) -> Self {
        Self {
            signer,
            proposals: vec![],
            confirmed_proposals: vec![],
            nightshade: None,
            block_index: None,
            public_keys: vec![],
            inc_gossips,
            out_gossips,
            control_receiver,
            consensus_sender,
            retrieve_payload_tx,
            consensus_reported: false,
            cooldown_delay: None,
        }
    }

    fn nightshade_as_ref(&self) -> &Nightshade {
        self.nightshade.as_ref().expect("Nightshade should be initialized")
    }

    fn nightshade_as_mut_ref(&mut self) -> &mut Nightshade {
        self.nightshade.as_mut().expect("Nightshade should be initialized")
    }

    fn init_nightshade(
        &mut self,
        owner_uid: AuthorityId,
        block_index: BlockIndex,
        hash: CryptoHash,
        public_keys: Vec<PublicKey>,
        bls_public_keys: Vec<BlsPublicKey>,
    ) {
        let num_authorities = public_keys.len();
        info!(target: "nightshade", "Init nightshade for authority {}/{}, block {}, proposal {}", owner_uid, num_authorities, block_index, hash);
        assert!(self.block_index.is_none() ||
                    self.block_index.unwrap() < block_index ||
                    self.proposals[owner_uid as usize].as_ref().unwrap().block_proposal.hash == hash,
                "Reset without increasing block index: adversarial behavior");

        self.proposals = vec![None; num_authorities];
        self.proposals[owner_uid] =
            Some(SignedBlockProposal::new(owner_uid, hash, self.signer.clone()));
        self.confirmed_proposals = vec![false; num_authorities];
        self.confirmed_proposals[owner_uid] = true;
        self.block_index = Some(block_index);
        self.public_keys = public_keys;
        self.nightshade = Some(Nightshade::new(
            owner_uid,
            num_authorities,
            self.proposals[owner_uid].clone().unwrap().block_proposal,
            bls_public_keys,
            self.signer.clone(),
        ));
        self.consensus_reported = false;

        // Announce proposal to every other node in the beginning of the consensus
        for a in 0..num_authorities {
            if a == owner_uid {
                continue;
            }
            self.send_payloads(a, vec![owner_uid]);
        }
    }

    fn send_state(&self, message: Message) {
        self.send_gossip(Gossip::new(
            self.nightshade.as_ref().unwrap().owner_id,
            message.receiver_id,
            GossipBody::NightshadeStateUpdate(Box::new(message)),
            self.signer.clone(),
            self.block_index.unwrap(),
        ));
    }

    fn send_gossip(&self, message: Gossip) {
        let copied_tx = self.out_gossips.clone();
        tokio::spawn(copied_tx.send(message).map(|_| ()).map_err(|e| {
            error!("Error sending state. {:?}", e);
        }));
    }

    #[allow(dead_code)]
    fn is_final(&self) -> bool {
        self.nightshade_as_ref().is_final()
    }

    fn process_message(&mut self, message: Message) {
        // Get author of the payload inside this message
        let author = message.state.bare_state.endorses.author;

        // Check if we already receive this proposal.
        if let Some(signed_proposal) = &self.proposals[author] {
            if signed_proposal.block_proposal.hash == message.state.block_hash() {
                // Check if this proposal was already confirmed by the mempool
                if self.confirmed_proposals[author] {
                    if let Err(e) =
                        self.nightshade_as_mut_ref().update_state(message.sender_id, message.state)
                    {
                        warn!(target: "nightshade", "{}", e);
                    }
                } else {
                    // Wait for confirmation from mempool,
                    // request was already sent when the proposal arrived.
                }
            } else {
                // There is at least one malicious actor between the sender of this message
                // and the original author of the payload. But we can't determine which is the bad actor.
            }
        } else {
            // TODO: This message is discarded if we haven't received the proposal yet.
            let gossip = Gossip::new(
                self.owner_id(),
                author,
                GossipBody::PayloadRequest(vec![author]),
                self.signer.clone(),
                self.block_index.unwrap(),
            );
            self.send_gossip(gossip);
        }
    }

    fn process_gossip(&mut self, gossip: Gossip) {
        debug!(target: "nightshade", "Node: {} Processing gossip on block index {}", self.owner_id(), gossip.block_index);

        if Some(gossip.block_index) != self.block_index {
            return;
        }
        if !gossip.verify(&self.public_keys[gossip.sender_id]) {
            return;
        }

        match gossip.body {
            GossipBody::NightshadeStateUpdate(message) => self.process_message(*message),
            GossipBody::PayloadRequest(authorities) => {
                self.send_payloads(gossip.sender_id, authorities)
            }
            GossipBody::PayloadReply(payloads) => self.receive_payloads(gossip.sender_id, payloads),
        }
    }

    fn send_payloads(&self, receiver_id: AuthorityId, authorities: Vec<AuthorityId>) {
        let mut payloads = Vec::new();
        for a in authorities {
            if let Some(ref p) = self.proposals[a] {
                payloads.push(p.clone());
            }
        }
        let gossip = Gossip::new(
            self.nightshade.as_ref().unwrap().owner_id,
            receiver_id,
            GossipBody::PayloadReply(payloads),
            self.signer.clone(),
            self.block_index.unwrap(),
        );
        self.send_gossip(gossip);
    }

    fn request_payload_confirmation(&self, signed_payload: &SignedBlockProposal) {
        info!("owner_uid={:?}, block_index={:?}, Request payload confirmation: {:?}", self.nightshade.as_ref().unwrap().owner_id, self.block_index, signed_payload);
        let authority = signed_payload.block_proposal.author;
        let hash = signed_payload.block_proposal.hash;
        let task = self.retrieve_payload_tx.clone().send((authority, hash)).map(|_| ()).map_err(
            move |_| error!("Failing requesting confirmation for ({},{:?})", authority, hash),
        );
        tokio::spawn(task);
    }

    fn receive_payloads(&mut self, sender_id: AuthorityId, payloads: Vec<SignedBlockProposal>) {
        for signed_payload in payloads {
            let authority_id = signed_payload.block_proposal.author;

            // If the signed block is not properly signed by its author, we mark the sender as adversary.
            if !signed_payload.verify(&self.public_keys[authority_id]) {
                self.nightshade_as_mut_ref().set_adversary(sender_id);
                continue;
            }

            if let Some(ref p) = self.proposals[authority_id] {
                // If received proposal differs from our current proposal flag him as an adversary.
                if p.block_proposal.hash != signed_payload.block_proposal.hash {
                    self.nightshade_as_mut_ref().set_adversary(authority_id);
                    self.proposals[authority_id] = None;
                    panic!("the case of adversaries creating forks is not properly handled yet");
                }
            } else {
                self.request_payload_confirmation(&signed_payload);
                self.proposals[authority_id] = Some(signed_payload);
            }
        }
    }

    /// Sends gossip to random authority peers.
    fn gossip_state(&self) {
        let my_state = self.state();

        for i in 0..self.nightshade.as_ref().unwrap().num_authorities {
            if i != self.nightshade.as_ref().unwrap().owner_id {
                let message = Message {
                    sender_id: self.nightshade.as_ref().unwrap().owner_id,
                    receiver_id: i,
                    state: my_state.clone(),
                };
                self.send_state(message);
            }
        }
    }

    /// Helper functions to access values in `nightshade`. Used mostly to debug.

    fn state(&self) -> &State {
        self.nightshade_as_ref().state()
    }

    fn owner_id(&self) -> AuthorityId {
        self.nightshade_as_ref().owner_id
    }

    fn state_as_triplet(&self) -> (i64, AuthorityId, i64) {
        let state = self.state();
        (
            state.bare_state.primary_confidence,
            state.bare_state.endorses.author,
            state.bare_state.secondary_confidence,
        )
    }
}

impl Stream for NightshadeTask {
    type Item = ();
    type Error = ();

    fn poll(&mut self) -> Poll<Option<Self::Item>, Self::Error> {
        // Control loop
        loop {
            match self.control_receiver.poll() {
                Ok(Async::Ready(Some(Control::Reset {
<<<<<<< HEAD
                    owner_uid,
                    block_index,
                    hash,
                    public_keys,
                    bls_public_keys,
                }))) => {
                    info!(target: "nightshade", "Control channel received Reset");
=======
                                         owner_uid,
                                         block_index,
                                         hash,
                                         public_keys,
                                         owner_secret_key,
                                         bls_public_keys,
                                         bls_owner_secret_key,
                                     }))) => {
                    info!(target: "nightshade",
                          "Control channel received Reset for owner_uid={}, block_index={}",
                          owner_uid, block_index);
>>>>>>> 34fa2547
                    self.init_nightshade(
                        owner_uid,
                        block_index,
                        hash,
                        public_keys,
                        bls_public_keys,
                    );
                    break;
                }
                Ok(Async::Ready(Some(Control::Stop))) => {
                    info!(target: "nightshade", "Control channel received Stop");
                    if self.nightshade.is_some() {
                        self.nightshade = None;
                        // On the next call of poll if we still don't have the state this task will be
                        // parked because we will return NotReady.
                        continue;
                    }
                    // Otherwise loop until we encounter Reset command in the stream. If the stream
                    // is NotReady this will automatically park the task.
                }
                Ok(Async::Ready(Some(Control::PayloadConfirmation(authority_id, hash)))) => {
                    info!(target: "nightshade", "Received confirmation for ({}, {:?})", authority_id, hash);
                    // Check that we got confirmation for the current proposal
                    // and not for a proposal in a previous block index
                    if let Some(signed_block) = &self.proposals[authority_id] {
                        if signed_block.block_proposal.hash == hash {
                            self.confirmed_proposals[authority_id] = true;
                        }
                    }

                    if !self.confirmed_proposals[authority_id] {
                        warn!(target: "nightshade", "Outdated confirmation.");
                    }
                }
                Ok(Async::Ready(None)) => {
                    info!(target: "nightshade", "Control channel was dropped");
                    return Ok(Async::Ready(None));
                }
                Ok(Async::NotReady) => {
                    if self.nightshade.is_none() {
                        // If there is no state then we cannot proceed, we return NotReady which
                        // will park the task and wait until we get the state over the control
                        // channel.
                        return Ok(Async::NotReady);
                    }
                    // If there is a state then we do not care about the control.
                    break;
                }
                Err(err) => {
                    error!(target: "nightshade", "Failed to read from the control channel {:?}", err)
                }
            }
        }

        // Process new messages
        let mut end_of_messages = false;
        loop {
            match self.inc_gossips.poll() {
                Ok(Async::Ready(Some(gossip))) => {
                    let (elapsed, _) = measure_time(|| {
                        self.process_gossip(gossip);
                    });
                    debug!(target: "nightshade", "Node: {} Current state: {:?}, elapsed = {}", self.owner_id(), self.state_as_triplet(), elapsed);

                    // Report as soon as possible when an authority reach consensus on some outcome
                    if !self.consensus_reported {
                        if let Some(outcome) = self.nightshade_as_ref().committed.clone() {
                            self.consensus_reported = true;

                            tokio::spawn(
                                self.consensus_sender
                                    .clone()
                                    .send(ConsensusBlockProposal {
                                        proposal: outcome,
                                        index: self.block_index.unwrap(),
                                    })
                                    .map(|_| ())
                                    .map_err(|e| error!("Failed sending consensus: {:?}", e)),
                            );
                        }
                    }
                }
                Ok(Async::NotReady) => break,
                Ok(Async::Ready(None)) => {
                    // End of the stream that feeds the messages.
                    end_of_messages = true;
                    break;
                }
                Err(err) => error!(target: "nightshade", "Failed to receive a gossip {:?}", err),
            }
        }

        // Send your state if the cooldown has passed
        if let Some(ref mut d) = self.cooldown_delay {
            try_ready!(d.poll().map_err(|e| error!("Cooldown timer error {}", e)));
        }

        self.gossip_state();

        let now = Instant::now();
        self.cooldown_delay = Some(Delay::new(now + Duration::from_millis(COOLDOWN_MS)));

        if end_of_messages {
            Ok(Async::Ready(None))
        } else {
            Ok(Async::Ready(Some(())))
        }
    }
}

pub fn spawn_nightshade_task(
    signer: Arc<BlockSigner>,
    inc_gossip_rx: mpsc::Receiver<Gossip>,
    out_gossip_tx: mpsc::Sender<Gossip>,
    consensus_tx: mpsc::Sender<ConsensusBlockProposal>,
    control_rx: mpsc::Receiver<Control>,
    retrieve_payload_tx: mpsc::Sender<(AuthorityId, CryptoHash)>,
) {
    let task = NightshadeTask::new(
        signer,
        inc_gossip_rx,
        out_gossip_tx,
        control_rx,
        consensus_tx,
        retrieve_payload_tx,
    );

    tokio::spawn(task.for_each(|_| Ok(())));
}<|MERGE_RESOLUTION|>--- conflicted
+++ resolved
@@ -381,27 +381,15 @@
         loop {
             match self.control_receiver.poll() {
                 Ok(Async::Ready(Some(Control::Reset {
-<<<<<<< HEAD
                     owner_uid,
                     block_index,
                     hash,
                     public_keys,
                     bls_public_keys,
                 }))) => {
-                    info!(target: "nightshade", "Control channel received Reset");
-=======
-                                         owner_uid,
-                                         block_index,
-                                         hash,
-                                         public_keys,
-                                         owner_secret_key,
-                                         bls_public_keys,
-                                         bls_owner_secret_key,
-                                     }))) => {
                     info!(target: "nightshade",
                           "Control channel received Reset for owner_uid={}, block_index={}",
                           owner_uid, block_index);
->>>>>>> 34fa2547
                     self.init_nightshade(
                         owner_uid,
                         block_index,
