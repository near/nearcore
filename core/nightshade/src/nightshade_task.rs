--- conflicted
+++ resolved
@@ -428,19 +428,15 @@
     }
 
     fn request_payload_confirmation(&self, signed_payload: &SignedBlockProposal) {
-<<<<<<< HEAD
+        if self.block_index.is_none() {
+            return;
+        }
         debug!(
             "owner_uid={:?}, block_index={:?}, Request payload confirmation: {:?}",
             self.nightshade.as_ref().unwrap().owner_id,
             self.block_index,
             signed_payload
         );
-=======
-        if self.block_index.is_none() {
-            return;
-        }
-        debug!("owner_uid={:?}, block_index={:?}, Request payload confirmation: {:?}", self.nightshade.as_ref().unwrap().owner_id, self.block_index, signed_payload);
->>>>>>> 1fc76866
         let authority = signed_payload.block_proposal.author;
         let hash = signed_payload.block_proposal.hash;
         let task = self.retrieve_payload_tx.clone().send((authority, hash)).map(|_| ()).map_err(
