#[macro_use]
extern crate bencher;
extern crate rand;
extern crate storage;

use bencher::Bencher;
use rand::random;

<<<<<<< HEAD
use storage::Trie;
use storage::test_utils::create_trie;
=======
extern crate storage;

use storage::test_utils::create_trie;
use storage::Trie;
>>>>>>> b743a2d8


fn rand_bytes() -> Vec<u8> {
    (0..10).map(|_| random::<u8>()).collect()
}

fn trie_lookup(bench: &mut Bencher) {
    let trie = create_trie();
    let root = Trie::empty_root();
    let mut changes = vec![];
    for _ in 0..100 {
        changes.push((rand_bytes(), Some(rand_bytes())));
    }
    let other_changes = changes.clone();
    let (db_changes, root) = trie.update(&root, changes.drain(..));
    trie.apply_changes(db_changes).expect("Failed to commit");

    bench.iter(|| {
        for _ in 0..1 {
            for (key, _) in other_changes.iter() {
                trie.get(&root, &key).unwrap();
            }
        }
    });
}

fn trie_update(bench: &mut Bencher) {
    let trie = create_trie();
    let root = Trie::empty_root();
    let mut changes = vec![];
    for _ in 0..100 {
        changes.push((rand_bytes(), Some(rand_bytes())));
    }

    bench.iter(|| {
        let mut this_changes = changes.clone();
        let (_, _) = trie.update(&root, this_changes.drain(..));
    });
}

benchmark_group!(benches, trie_lookup, trie_update);
benchmark_main!(benches);<|MERGE_RESOLUTION|>--- conflicted
+++ resolved
@@ -6,15 +6,8 @@
 use bencher::Bencher;
 use rand::random;
 
-<<<<<<< HEAD
-use storage::Trie;
-use storage::test_utils::create_trie;
-=======
-extern crate storage;
-
 use storage::test_utils::create_trie;
 use storage::Trie;
->>>>>>> b743a2d8
 
 
 fn rand_bytes() -> Vec<u8> {
