use std::cmp::Ordering;
use std::convert::{TryFrom, TryInto};
use std::fmt::{Debug, Display, Formatter};
use std::hash::{Hash, Hasher};
<<<<<<< HEAD
use std::io::{Error, ErrorKind, Read, Write};
=======
use std::io::{Error, ErrorKind, Write};
>>>>>>> 8f8753fb

use borsh::{BorshDeserialize, BorshSerialize};
use rand_core::OsRng;
use serde_derive::{Deserialize, Serialize};

use lazy_static::lazy_static;

lazy_static! {
    pub static ref SECP256K1: secp256k1::Secp256k1 = secp256k1::Secp256k1::new();
}

#[derive(Debug, Serialize, Deserialize)]
pub enum KeyType {
    ED25519 = 0,
    SECP256K1 = 1,
}

impl Display for KeyType {
    fn fmt(&self, f: &mut Formatter) -> Result<(), std::fmt::Error> {
        write!(
            f,
            "{}",
            match self {
                KeyType::ED25519 => "ed25519",
                KeyType::SECP256K1 => "secp256k1",
            },
        )
    }
}

impl TryFrom<String> for KeyType {
    type Error = Box<dyn std::error::Error>;

    fn try_from(value: String) -> Result<Self, Self::Error> {
        match value.to_lowercase().as_str() {
            "ed25519" => Ok(KeyType::ED25519),
            "secp256k1" => Ok(KeyType::SECP256K1),
            _ => Err(format!("Unknown curve kind {}", value).into()),
        }
    }
}

impl TryFrom<u8> for KeyType {
    type Error = Box<dyn std::error::Error>;

    fn try_from(value: u8) -> Result<Self, Self::Error> {
        match value {
            0 => Ok(KeyType::ED25519),
            1 => Ok(KeyType::SECP256K1),
            _ => Err(format!("Unknown curve id {}", value).into()),
        }
    }
}

fn split_key_type_data(value: &str) -> Result<(KeyType, &str), Box<dyn std::error::Error>> {
    if let Some(idx) = value.find(':') {
        let (prefix, key_data) = value.split_at(idx);
        Ok((KeyType::try_from(prefix.to_string())?, &key_data[1..]))
    } else {
        // If there is no Default is ED25519.
        Ok((KeyType::ED25519, value))
    }
}

#[derive(Copy, Clone)]
pub struct Secp256K1PublicKey([u8; 64]);

impl std::fmt::Debug for Secp256K1PublicKey {
    fn fmt(&self, f: &mut std::fmt::Formatter) -> Result<(), std::fmt::Error> {
        write!(f, "{}", bs58::encode(&self.0.to_vec()).into_string())
    }
}

impl PartialEq for Secp256K1PublicKey {
    fn eq(&self, other: &Self) -> bool {
        self.0[..] == other.0[..]
    }
}

impl PartialOrd for Secp256K1PublicKey {
    fn partial_cmp(&self, other: &Self) -> Option<Ordering> {
        self.0[..].partial_cmp(&other.0[..])
    }
}

impl Eq for Secp256K1PublicKey {}

impl Ord for Secp256K1PublicKey {
    fn cmp(&self, other: &Self) -> Ordering {
        self.0[..].cmp(&other.0[..])
    }
}

#[derive(Copy, Clone)]
pub struct ED25519PublicKey(pub [u8; ed25519_dalek::PUBLIC_KEY_LENGTH]);

impl std::fmt::Debug for ED25519PublicKey {
    fn fmt(&self, f: &mut std::fmt::Formatter) -> Result<(), std::fmt::Error> {
        write!(f, "{}", bs58::encode(&self.0.to_vec()).into_string())
    }
}

impl PartialEq for ED25519PublicKey {
    fn eq(&self, other: &Self) -> bool {
        self.0[..] == other.0[..]
    }
}

impl PartialOrd for ED25519PublicKey {
    fn partial_cmp(&self, other: &Self) -> Option<Ordering> {
        self.0[..].partial_cmp(&other.0[..])
    }
}

impl Eq for ED25519PublicKey {}

impl Ord for ED25519PublicKey {
    fn cmp(&self, other: &Self) -> Ordering {
        self.0[..].cmp(&other.0[..])
    }
}

/// Public key container supporting different curves.
#[derive(Clone, PartialEq, PartialOrd, Ord, Eq)]
pub enum PublicKey {
    ED25519(ED25519PublicKey),
    SECP256K1(Secp256K1PublicKey),
}

impl PublicKey {
    pub fn empty(key_type: KeyType) -> Self {
        match key_type {
            KeyType::ED25519 => {
                PublicKey::ED25519(ED25519PublicKey([0u8; ed25519_dalek::PUBLIC_KEY_LENGTH]))
            }
            KeyType::SECP256K1 => PublicKey::SECP256K1(Secp256K1PublicKey([0u8; 64])),
        }
    }

    pub fn key_type(&self) -> KeyType {
        match self {
            PublicKey::ED25519(_) => KeyType::ED25519,
            PublicKey::SECP256K1(_) => KeyType::SECP256K1,
        }
    }

    pub fn unwrap_as_ed25519(&self) -> &ED25519PublicKey {
        match self {
            PublicKey::ED25519(key) => &key,
            PublicKey::SECP256K1(_) => panic!(),
        }
    }
}

impl Hash for PublicKey {
    fn hash<H: Hasher>(&self, state: &mut H) {
        match self {
            PublicKey::ED25519(public_key) => {
                state.write_u8(0u8);
                state.write(&public_key.0);
            }
            PublicKey::SECP256K1(public_key) => {
                state.write_u8(1u8);
                state.write(&public_key.0);
            }
        }
    }
}

impl Display for PublicKey {
    fn fmt(&self, f: &mut std::fmt::Formatter) -> Result<(), std::fmt::Error> {
        write!(f, "{}", String::from(self))
    }
}

impl Debug for PublicKey {
    fn fmt(&self, f: &mut std::fmt::Formatter) -> Result<(), std::fmt::Error> {
        write!(f, "{}", String::from(self))
    }
}

impl BorshSerialize for PublicKey {
    fn serialize<W: Write>(&self, writer: &mut W) -> Result<(), Error> {
        match self {
            PublicKey::ED25519(public_key) => {
                0u8.serialize(writer)?;
                writer.write_all(&public_key.0)?;
            }
            PublicKey::SECP256K1(public_key) => {
                1u8.serialize(writer)?;
                writer.write_all(&public_key.0)?;
            }
        }
        Ok(())
    }
}

impl BorshDeserialize for PublicKey {
    fn deserialize(buf: &mut &[u8]) -> Result<Self, Error> {
        let key_type = KeyType::try_from(u8::deserialize(buf)?)
            .map_err(|err| Error::new(ErrorKind::InvalidData, err.to_string()))?;
        match key_type {
            KeyType::ED25519 => {
                Ok(PublicKey::ED25519(ED25519PublicKey(BorshDeserialize::deserialize(buf)?)))
            }
            KeyType::SECP256K1 => {
                Ok(PublicKey::SECP256K1(Secp256K1PublicKey(BorshDeserialize::deserialize(buf)?)))
            }
        }
    }
}

impl serde::Serialize for PublicKey {
    fn serialize<S>(
        &self,
        serializer: S,
    ) -> Result<<S as serde::Serializer>::Ok, <S as serde::Serializer>::Error>
    where
        S: serde::Serializer,
    {
        serializer.serialize_str(&String::from(self))
    }
}

impl<'de> serde::Deserialize<'de> for PublicKey {
    fn deserialize<D>(deserializer: D) -> Result<Self, <D as serde::Deserializer<'de>>::Error>
    where
        D: serde::Deserializer<'de>,
    {
        let s = <String as serde::Deserialize>::deserialize(deserializer)?;
        s.try_into()
            .map_err(|err: Box<dyn std::error::Error>| serde::de::Error::custom(err.to_string()))
    }
}

impl From<&PublicKey> for String {
    fn from(public_key: &PublicKey) -> Self {
        match public_key {
            PublicKey::ED25519(public_key) => {
                format!("{}:{}", KeyType::ED25519, bs58::encode(&public_key.0).into_string())
            }
            PublicKey::SECP256K1(public_key) => format!(
                "{}:{}",
                KeyType::SECP256K1,
                bs58::encode(&public_key.0.to_vec()).into_string()
            ),
        }
    }
}

impl TryFrom<String> for PublicKey {
    type Error = Box<dyn std::error::Error>;

    fn try_from(value: String) -> Result<Self, Self::Error> {
        Self::try_from(value.as_str())
    }
}

impl TryFrom<&str> for PublicKey {
    type Error = Box<dyn std::error::Error>;

    fn try_from(value: &str) -> Result<Self, Self::Error> {
        let (key_type, key_data) = split_key_type_data(&value)?;
        match key_type {
            KeyType::ED25519 => {
                let mut array = [0; ed25519_dalek::PUBLIC_KEY_LENGTH];
                let length = bs58::decode(key_data).into(&mut array)?;
                if length != ed25519_dalek::PUBLIC_KEY_LENGTH {
                    return Err(format!("Invalid length {} of ED25519 public key", length).into());
                }
                Ok(PublicKey::ED25519(ED25519PublicKey(array)))
            }
            KeyType::SECP256K1 => {
                let mut array = [0; 64];
                let length = bs58::decode(key_data).into(&mut array[..])?;
                if length != 64 {
                    return Err(format!("Invalid length {} of SECP256K1 public key", length).into());
                }
                Ok(PublicKey::SECP256K1(Secp256K1PublicKey(array)))
            }
        }
    }
}

#[derive(Clone)]
// This is actually a keypair, because ed25519_dalek api only has keypair.sign
// From ed25519_dalek doc: The first SECRET_KEY_LENGTH of bytes is the SecretKey
// The last PUBLIC_KEY_LENGTH of bytes is the public key, in total it's KEYPAIR_LENGTH
pub struct ED25519SecretKey(pub [u8; ed25519_dalek::KEYPAIR_LENGTH]);

impl PartialEq for ED25519SecretKey {
    fn eq(&self, other: &Self) -> bool {
        self.0[..ed25519_dalek::SECRET_KEY_LENGTH] == other.0[..ed25519_dalek::SECRET_KEY_LENGTH]
    }
}

impl std::fmt::Debug for ED25519SecretKey {
    fn fmt(&self, f: &mut std::fmt::Formatter) -> Result<(), std::fmt::Error> {
        write!(
            f,
            "{}",
            bs58::encode(&self.0[..ed25519_dalek::SECRET_KEY_LENGTH].to_vec()).into_string()
        )
    }
}

impl Eq for ED25519SecretKey {}

/// Secret key container supporting different curves.
#[derive(Clone, Eq, PartialEq, Debug)]
pub enum SecretKey {
    ED25519(ED25519SecretKey),
    SECP256K1(secp256k1::key::SecretKey),
}

impl SecretKey {
    pub fn key_type(&self) -> KeyType {
        match self {
            SecretKey::ED25519(_) => KeyType::ED25519,
            SecretKey::SECP256K1(_) => KeyType::SECP256K1,
        }
    }

    pub fn from_random(key_type: KeyType) -> SecretKey {
        let mut rng = StdRng::from_rng(OsRng::default()).unwrap();
        match key_type {
            KeyType::ED25519 => {
<<<<<<< HEAD
                let keypair = ed25519_dalek::Keypair::generate(&mut rng);
                SecretKey::ED25519(ED25519SecretKey(keypair.to_bytes()))
            }
            KeyType::SECP256K1 => {
                SecretKey::SECP256K1(secp256k1::key::SecretKey::new(&SECP256K1, &mut rng))
=======
                let keypair = ed25519_dalek::Keypair::generate(&mut OsRng);
                SecretKey::ED25519(ED25519SecretKey(keypair.to_bytes()))
            }
            KeyType::SECP256K1 => {
                SecretKey::SECP256K1(secp256k1::key::SecretKey::new(&SECP256K1, &mut OsRng))
>>>>>>> 8f8753fb
            }
        }
    }

    pub fn sign(&self, data: &[u8]) -> Signature {
        match &self {
            SecretKey::ED25519(secret_key) => {
                let keypair = ed25519_dalek::Keypair::from_bytes(&secret_key.0).unwrap();
                Signature::ED25519(keypair.sign(data))
            }

            SecretKey::SECP256K1(secret_key) => {
                let signature = SECP256K1
                    .sign_recoverable(
                        &secp256k1::Message::from_slice(data).expect("32 bytes"),
                        secret_key,
                    )
                    .expect("Failed to sign");
                let (rec_id, data) = signature.serialize_compact(&SECP256K1);
                let mut buf = [0; 65];
                buf[0..64].copy_from_slice(&data[0..64]);
                buf[64] = rec_id.to_i32() as u8;
                Signature::SECP256K1(Secp256K1Signature(buf))
            }
        }
    }

    pub fn public_key(&self) -> PublicKey {
        match &self {
            SecretKey::ED25519(secret_key) => PublicKey::ED25519(ED25519PublicKey(
                secret_key.0[ed25519_dalek::SECRET_KEY_LENGTH..].try_into().unwrap(),
            )),
            SecretKey::SECP256K1(secret_key) => {
                let pk =
                    secp256k1::key::PublicKey::from_secret_key(&SECP256K1, secret_key).unwrap();
                let serialized = pk.serialize_vec(&SECP256K1, false);
                let mut public_key = Secp256K1PublicKey([0; 64]);
                public_key.0.copy_from_slice(&serialized[1..65]);
                PublicKey::SECP256K1(public_key)
            }
        }
    }

    pub fn unwrap_as_ed25519(&self) -> &ED25519SecretKey {
        match self {
            SecretKey::ED25519(key) => &key,
            SecretKey::SECP256K1(_) => panic!(),
        }
    }
}

impl std::fmt::Display for SecretKey {
    fn fmt(&self, f: &mut std::fmt::Formatter) -> Result<(), std::fmt::Error> {
        let data = match self {
            SecretKey::ED25519(secret_key) => bs58::encode(&secret_key.0[..]).into_string(),
            SecretKey::SECP256K1(secret_key) => bs58::encode(&secret_key[..]).into_string(),
        };
        write!(f, "{}:{}", self.key_type(), data)
    }
}

impl serde::Serialize for SecretKey {
    fn serialize<S>(
        &self,
        serializer: S,
    ) -> Result<<S as serde::Serializer>::Ok, <S as serde::Serializer>::Error>
    where
        S: serde::Serializer,
    {
        let data = match self {
            SecretKey::ED25519(secret_key) => bs58::encode(&secret_key.0[..]).into_string(),
            SecretKey::SECP256K1(secret_key) => bs58::encode(&secret_key[..]).into_string(),
        };
        serializer.serialize_str(&format!("{}:{}", self.key_type(), data))
    }
}

impl<'de> serde::Deserialize<'de> for SecretKey {
    fn deserialize<D>(deserializer: D) -> Result<Self, <D as serde::Deserializer<'de>>::Error>
    where
        D: serde::Deserializer<'de>,
    {
        let s = <String as serde::Deserialize>::deserialize(deserializer)?;
        let (key_type, key_data) =
            split_key_type_data(&s).map_err(|err| serde::de::Error::custom(err.to_string()))?;
        match key_type {
            KeyType::ED25519 => {
                let mut array = [0; ed25519_dalek::KEYPAIR_LENGTH];
                let length = bs58::decode(key_data)
                    .into(&mut array[..])
                    .map_err(|err| serde::de::Error::custom(err.to_string()))?;
                if length != ed25519_dalek::KEYPAIR_LENGTH {
                    return Err(serde::de::Error::custom(format!(
                        "Invalid length {} of ED25519 secret key",
                        length
                    )));
                }
                Ok(SecretKey::ED25519(ED25519SecretKey(array)))
            }
            _ => {
                let mut array = [0; secp256k1::constants::SECRET_KEY_SIZE];
                let length = bs58::decode(key_data)
                    .into(&mut array[..])
                    .map_err(|err| serde::de::Error::custom(err.to_string()))?;
                if length != secp256k1::constants::SECRET_KEY_SIZE {
                    return Err(serde::de::Error::custom(format!(
                        "Invalid length {} of SECP256K1 secret key",
                        length
                    )));
                }
                Ok(SecretKey::SECP256K1(
                    secp256k1::key::SecretKey::from_slice(&SECP256K1, &array)
                        .map_err(|err| serde::de::Error::custom(err.to_string()))?,
                ))
            }
        }
    }
}

#[derive(Clone)]
pub struct Secp256K1Signature([u8; 65]);

impl Eq for Secp256K1Signature {}

impl PartialEq for Secp256K1Signature {
    fn eq(&self, other: &Self) -> bool {
        self.0[..].eq(&other.0[..])
    }
}

impl Debug for Secp256K1Signature {
    fn fmt(&self, f: &mut Formatter) -> Result<(), std::fmt::Error> {
        write!(f, "{}", bs58::encode(&self.0.to_vec()).into_string())
    }
}

/// Signature container supporting different curves.
#[derive(Clone, PartialEq, Eq)]
pub enum Signature {
    ED25519(ed25519_dalek::Signature),
    SECP256K1(Secp256K1Signature),
}

impl Signature {
    /// Verifies that this signature is indeed signs the data with given public key.
    /// Also if public key doesn't match on the curve returns `false`.
    pub fn verify(&self, data: &[u8], public_key: &PublicKey) -> bool {
        match (&self, public_key) {
            (Signature::ED25519(signature), PublicKey::ED25519(public_key)) => {
                match ed25519_dalek::PublicKey::from_bytes(&public_key.0) {
                    Err(_) => false,
                    Ok(public_key) => public_key.verify(data, signature).is_ok(),
                }
            }
            (Signature::SECP256K1(signature), PublicKey::SECP256K1(public_key)) => {
                let rsig = secp256k1::RecoverableSignature::from_compact(
                    &SECP256K1,
                    &signature.0[0..64],
                    secp256k1::RecoveryId::from_i32(i32::from(signature.0[64])).unwrap(),
                )
                .unwrap();
                let sig = rsig.to_standard(&SECP256K1);
                let pdata: [u8; 65] = {
                    // code borrowed from https://github.com/paritytech/parity-ethereum/blob/98b7c07171cd320f32877dfa5aa528f585dc9a72/ethkey/src/signature.rs#L210
                    let mut temp = [4u8; 65];
                    temp[1..65].copy_from_slice(&public_key.0);
                    temp
                };
                SECP256K1
                    .verify(
                        &secp256k1::Message::from_slice(data).expect("32 bytes"),
                        &sig,
                        &secp256k1::key::PublicKey::from_slice(&SECP256K1, &pdata).unwrap(),
                    )
                    .is_ok()
            }
            _ => false,
        }
    }

    pub fn key_type(&self) -> KeyType {
        match self {
            Signature::ED25519(_) => KeyType::ED25519,
            Signature::SECP256K1(_) => KeyType::SECP256K1,
        }
    }
}

impl Default for Signature {
    fn default() -> Self {
        Signature::empty(KeyType::ED25519)
    }
}

impl BorshSerialize for Signature {
    fn serialize<W: Write>(&self, writer: &mut W) -> Result<(), Error> {
        match self {
            Signature::ED25519(signature) => {
                0u8.serialize(writer)?;
                writer.write_all(&signature.to_bytes())?;
            }
            Signature::SECP256K1(signature) => {
                1u8.serialize(writer)?;
                writer.write_all(&signature.0)?;
            }
        }
        Ok(())
    }
}

impl BorshDeserialize for Signature {
    fn deserialize(buf: &mut &[u8]) -> Result<Self, Error> {
        let key_type = KeyType::try_from(u8::deserialize(buf)?)
            .map_err(|err| Error::new(ErrorKind::InvalidData, err.to_string()))?;
        match key_type {
            KeyType::ED25519 => {
                let array: [u8; ed25519_dalek::SIGNATURE_LENGTH] =
                    BorshDeserialize::deserialize(buf)?;
                Ok(Signature::ED25519(
                    ed25519_dalek::Signature::from_bytes(&array)
                        .map_err(|e| Error::new(ErrorKind::InvalidData, e.to_string()))?,
                ))
            }
            KeyType::SECP256K1 => {
                let array: [u8; 65] = BorshDeserialize::deserialize(buf)?;
                Ok(Signature::SECP256K1(Secp256K1Signature(array)))
            }
        }
    }
}

impl Display for Signature {
    fn fmt(&self, f: &mut std::fmt::Formatter) -> Result<(), std::fmt::Error> {
        let data = match self {
            Signature::ED25519(signature) => {
                bs58::encode(&signature.to_bytes().to_vec()).into_string()
            }
            Signature::SECP256K1(signature) => bs58::encode(&signature.0[..]).into_string(),
        };
        write!(f, "{}", format!("{}:{}", self.key_type(), data))
    }
}

impl Debug for Signature {
    fn fmt(&self, f: &mut Formatter<'_>) -> Result<(), std::fmt::Error> {
        write!(f, "{}", self)
    }
}

impl serde::Serialize for Signature {
    fn serialize<S>(
        &self,
        serializer: S,
    ) -> Result<<S as serde::Serializer>::Ok, <S as serde::Serializer>::Error>
    where
        S: serde::Serializer,
    {
        serializer.serialize_str(&format!("{}", self))
    }
}

impl<'de> serde::Deserialize<'de> for Signature {
    fn deserialize<D>(deserializer: D) -> Result<Self, <D as serde::Deserializer<'de>>::Error>
    where
        D: serde::Deserializer<'de>,
    {
        let s = <String as serde::Deserialize>::deserialize(deserializer)?;
        let (key_type, key_data) =
            split_key_type_data(&s).map_err(|err| serde::de::Error::custom(err.to_string()))?;
        match key_type {
            KeyType::ED25519 => {
                let mut array = [0; ed25519_dalek::SIGNATURE_LENGTH];
                let length = bs58::decode(key_data)
                    .into(&mut array[..])
                    .map_err(|err| serde::de::Error::custom(err.to_string()))?;
                if length != ed25519_dalek::SIGNATURE_LENGTH {
                    return Err(serde::de::Error::custom(format!(
                        "Invalid length {} of ED25519 signature",
                        length,
                    )));
                }
                Ok(Signature::ED25519(ed25519_dalek::Signature::from_bytes(&array).map_err(
                    |e| {
                        serde::de::Error::custom(format!(
                            "Invalid ED25519 signature: {}",
                            e.to_string(),
                        ))
                    },
                )?))
            }
            _ => {
                let mut array = [0; 65];
                let length = bs58::decode(key_data)
                    .into(&mut array[..])
                    .map_err(|err| serde::de::Error::custom(err.to_string()))?;
                if length != 65 {
                    return Err(serde::de::Error::custom(format!(
                        "Invalid length {} of SECP256K1 signature",
                        length
                    )));
                }
                Ok(Signature::SECP256K1(Secp256K1Signature(array)))
            }
        }
    }
}

#[cfg(test)]
mod tests {
    use super::*;

    #[test]
    fn test_sign_verify() {
        for key_type in vec![KeyType::ED25519, KeyType::SECP256K1] {
            let secret_key = SecretKey::from_random(key_type);
            let public_key = secret_key.public_key();
            use sha2::Digest;
            let data = sha2::Sha256::digest(b"123").to_vec();
            let signature = secret_key.sign(&data);
            assert!(signature.verify(&data, &public_key));
        }
    }

    #[test]
    fn test_json_serialize_ed25519() {
        let sk = SecretKey::from_seed(KeyType::ED25519, "test");
        let pk = sk.public_key();
        let expected = "\"ed25519:DcA2MzgpJbrUATQLLceocVckhhAqrkingax4oJ9kZ847\"";
        assert_eq!(serde_json::to_string(&pk).unwrap(), expected);
        assert_eq!(pk, serde_json::from_str(expected).unwrap());
        assert_eq!(
            pk,
            serde_json::from_str("\"DcA2MzgpJbrUATQLLceocVckhhAqrkingax4oJ9kZ847\"").unwrap()
        );

        let expected = "\"ed25519:3KyUuch8pYP47krBq4DosFEVBMR5wDTMQ8AThzM8kAEcBQEpsPdYTZ2FPX5ZnSoLrerjwg66hwwJaW1wHzprd5k3\"";
        assert_eq!(serde_json::to_string(&sk).unwrap(), expected);
        assert_eq!(sk, serde_json::from_str(expected).unwrap());

        let signature = sk.sign(b"123");
        let expected = "\"ed25519:3s1dvZdQtcAjBksMHFrysqvF63wnyMHPA4owNQmCJZ2EBakZEKdtMsLqrHdKWQjJbSRN6kRknN2WdwSBLWGCokXj\"";
        assert_eq!(serde_json::to_string(&signature).unwrap(), expected);
        assert_eq!(signature, serde_json::from_str(expected).unwrap());
    }

    #[test]
    fn test_json_serialize_secp256k1() {
        use sha2::Digest;
        let data = sha2::Sha256::digest(b"123").to_vec();

        let sk = SecretKey::from_seed(KeyType::SECP256K1, "test");
        let pk = sk.public_key();
        let expected = "\"secp256k1:BtJtBjukUQbcipnS78adSwUKE38sdHnk7pTNZH7miGXfodzUunaAcvY43y37nm7AKbcTQycvdgUzFNWsd7dgPZZ\"";
        assert_eq!(serde_json::to_string(&pk).unwrap(), expected);
        assert_eq!(pk, serde_json::from_str(expected).unwrap());

        let expected = "\"secp256k1:9ZNzLxNff6ohoFFGkbfMBAFpZgD7EPoWeiuTpPAeeMRV\"";
        assert_eq!(serde_json::to_string(&sk).unwrap(), expected);
        assert_eq!(sk, serde_json::from_str(expected).unwrap());

        let signature = sk.sign(&data);
        let expected = "\"secp256k1:7iA75xRmHw17MbUkSpHxBHFVTuJW6jngzbuJPJutwb3EAwVw21wrjpMHU7fFTAqH7D3YEma8utCdvdtsqcAWqnC7r\"";
        assert_eq!(serde_json::to_string(&signature).unwrap(), expected);
        assert_eq!(signature, serde_json::from_str(expected).unwrap());
    }

    #[test]
    fn test_borsh_serialization() {
        use sha2::Digest;
        let data = sha2::Sha256::digest(b"123").to_vec();
        for key_type in vec![KeyType::ED25519, KeyType::SECP256K1] {
            let sk = SecretKey::from_seed(key_type, "test");
            let pk = sk.public_key();
            let bytes = pk.try_to_vec().unwrap();
            assert_eq!(PublicKey::try_from_slice(&bytes).unwrap(), pk);

            let signature = sk.sign(&data);
            let bytes = signature.try_to_vec().unwrap();
            assert_eq!(Signature::try_from_slice(&bytes).unwrap(), signature);

            assert!(PublicKey::try_from_slice(&[0]).is_err());
            assert!(Signature::try_from_slice(&[0]).is_err());
        }
    }

    #[test]
    fn test_invalid_data() {
        let invalid = "\"secp256k1:2xVqteU8PWhadHTv99TGh3bSf\"";
        assert!(serde_json::from_str::<PublicKey>(invalid).is_err());
        assert!(serde_json::from_str::<SecretKey>(invalid).is_err());
        assert!(serde_json::from_str::<Signature>(invalid).is_err());
    }
}<|MERGE_RESOLUTION|>--- conflicted
+++ resolved
@@ -2,11 +2,7 @@
 use std::convert::{TryFrom, TryInto};
 use std::fmt::{Debug, Display, Formatter};
 use std::hash::{Hash, Hasher};
-<<<<<<< HEAD
-use std::io::{Error, ErrorKind, Read, Write};
-=======
 use std::io::{Error, ErrorKind, Write};
->>>>>>> 8f8753fb
 
 use borsh::{BorshDeserialize, BorshSerialize};
 use rand_core::OsRng;
@@ -331,22 +327,13 @@
     }
 
     pub fn from_random(key_type: KeyType) -> SecretKey {
-        let mut rng = StdRng::from_rng(OsRng::default()).unwrap();
         match key_type {
             KeyType::ED25519 => {
-<<<<<<< HEAD
-                let keypair = ed25519_dalek::Keypair::generate(&mut rng);
-                SecretKey::ED25519(ED25519SecretKey(keypair.to_bytes()))
-            }
-            KeyType::SECP256K1 => {
-                SecretKey::SECP256K1(secp256k1::key::SecretKey::new(&SECP256K1, &mut rng))
-=======
                 let keypair = ed25519_dalek::Keypair::generate(&mut OsRng);
                 SecretKey::ED25519(ED25519SecretKey(keypair.to_bytes()))
             }
             KeyType::SECP256K1 => {
                 SecretKey::SECP256K1(secp256k1::key::SecretKey::new(&SECP256K1, &mut OsRng))
->>>>>>> 8f8753fb
             }
         }
     }
