use crate::key_conversion::convert_secret_key;
use crate::key_file::KeyFile;
use crate::{KeyType, PublicKey, SecretKey, Signature};
use near_account_id::AccountId;
use serde::{Deserialize, Serialize};
use std::fmt::{self, Debug};
use std::io;
use std::path::Path;
use std::sync::Arc;

<<<<<<< HEAD
/// Generic signer trait, that can sign with some subset of supported curves.
#[derive(Serialize, Deserialize, Debug, PartialEq)]
=======
/// Enum for Signer, that can sign with some subset of supported curves.
#[derive(Debug, PartialEq)]
>>>>>>> f0e444de
pub enum Signer {
    /// Dummy signer, does not hold a key. Use for tests only!
    Empty(EmptySigner),
    /// Default signer that holds data in memory.
    InMemory(InMemorySigner),
}

/// Enum for Signer, that can sign with some subset of supported curves.
impl Signer {
    pub fn public_key(&self) -> PublicKey {
        match self {
            Signer::Empty(signer) => signer.public_key(),
            Signer::InMemory(signer) => signer.public_key(),
        }
    }

    pub fn sign(&self, data: &[u8]) -> Signature {
        match self {
            Signer::Empty(signer) => signer.sign(data),
            Signer::InMemory(signer) => signer.sign(data),
        }
    }

    pub fn verify(&self, data: &[u8], signature: &Signature) -> bool {
        signature.verify(data, &self.public_key())
    }

    pub fn compute_vrf_with_proof(&self, data: &[u8]) -> (crate::vrf::Value, crate::vrf::Proof) {
        match self {
            Signer::Empty(_) => unimplemented!(),
            Signer::InMemory(signer) => signer.compute_vrf_with_proof(data),
        }
    }

    /// Used by test infrastructure, only implement if make sense for testing otherwise raise `unimplemented`.
    pub fn write_to_file(&self, path: &Path) -> io::Result<()> {
        match self {
            Signer::Empty(_) => unimplemented!(),
            Signer::InMemory(signer) => signer.write_to_file(path),
        }
    }
}

impl From<EmptySigner> for Signer {
    fn from(signer: EmptySigner) -> Self {
        Signer::Empty(signer)
    }
}

impl From<InMemorySigner> for Signer {
    fn from(signer: InMemorySigner) -> Self {
        Signer::InMemory(signer)
    }
}

// Signer that returns empty signature. Used for transaction testing.
#[derive(Serialize, Deserialize, Debug, PartialEq)]
pub struct EmptySigner {}

impl EmptySigner {
    pub fn new() -> Self {
        Self {}
    }

    pub fn public_key(&self) -> PublicKey {
        PublicKey::empty(KeyType::ED25519)
    }

    pub fn sign(&self, _data: &[u8]) -> Signature {
        Signature::empty(KeyType::ED25519)
    }
}

/// Signer that keeps secret key in memory.
#[derive(Clone, Serialize, Deserialize, PartialEq, Eq)]
pub struct InMemorySigner {
    pub account_id: AccountId,
    pub public_key: PublicKey,
    pub secret_key: SecretKey,
}

impl InMemorySigner {
    pub fn from_seed(account_id: AccountId, key_type: KeyType, seed: &str) -> Self {
        let secret_key = SecretKey::from_seed(key_type, seed);
        Self { account_id, public_key: secret_key.public_key(), secret_key }
    }

    pub fn from_secret_key(account_id: AccountId, secret_key: SecretKey) -> Self {
        Self { account_id, public_key: secret_key.public_key(), secret_key }
    }

    pub fn from_file(path: &Path) -> io::Result<Self> {
        KeyFile::from_file(path).map(Self::from)
    }

    pub fn public_key(&self) -> PublicKey {
        self.public_key.clone()
    }

    pub fn sign(&self, data: &[u8]) -> Signature {
        self.secret_key.sign(data)
    }

    pub fn compute_vrf_with_proof(&self, data: &[u8]) -> (crate::vrf::Value, crate::vrf::Proof) {
        let secret_key = convert_secret_key(self.secret_key.unwrap_as_ed25519());
        secret_key.compute_vrf_with_proof(&data)
    }

    pub fn write_to_file(&self, path: &Path) -> io::Result<()> {
        KeyFile::from(self).write_to_file(path)
    }
}

impl fmt::Debug for InMemorySigner {
    fn fmt(&self, f: &mut fmt::Formatter<'_>) -> fmt::Result {
        write!(
            f,
            "InMemorySigner(account_id: {}, public_key: {})",
            self.account_id, self.public_key
        )
    }
}

impl From<KeyFile> for InMemorySigner {
    fn from(key_file: KeyFile) -> Self {
        Self {
            account_id: key_file.account_id,
            public_key: key_file.public_key,
            secret_key: key_file.secret_key,
        }
    }
}

impl From<&InMemorySigner> for KeyFile {
    fn from(signer: &InMemorySigner) -> KeyFile {
        KeyFile {
            account_id: signer.account_id.clone(),
            public_key: signer.public_key.clone(),
            secret_key: signer.secret_key.clone(),
        }
    }
}

impl From<Arc<InMemorySigner>> for KeyFile {
    fn from(signer: Arc<InMemorySigner>) -> KeyFile {
        KeyFile {
            account_id: signer.account_id.clone(),
            public_key: signer.public_key.clone(),
            secret_key: signer.secret_key.clone(),
        }
    }
}<|MERGE_RESOLUTION|>--- conflicted
+++ resolved
@@ -8,13 +8,8 @@
 use std::path::Path;
 use std::sync::Arc;
 
-<<<<<<< HEAD
-/// Generic signer trait, that can sign with some subset of supported curves.
+/// Enum for Signer, that can sign with some subset of supported curves.
 #[derive(Serialize, Deserialize, Debug, PartialEq)]
-=======
-/// Enum for Signer, that can sign with some subset of supported curves.
-#[derive(Debug, PartialEq)]
->>>>>>> f0e444de
 pub enum Signer {
     /// Dummy signer, does not hold a key. Use for tests only!
     Empty(EmptySigner),
