--- conflicted
+++ resolved
@@ -16,15 +16,9 @@
 }
 
 impl KeyFile {
-<<<<<<< HEAD
     pub fn write_to_file(&self, path: &Path) -> std::io::Result<()> {
         let mut file = File::create(path)?;
-        #[cfg(platform = "unix")]
-=======
-    pub fn write_to_file(&self, path: &Path) {
-        let mut file = File::create(path).expect("Failed to create / write a key file.");
         #[cfg(unix)]
->>>>>>> 379e0c63
         {
             use std::os::unix::fs::PermissionsExt;
             let perm = std::fs::Permissions::from_mode(u32::from(libc::S_IWUSR | libc::S_IRUSR));
