--- conflicted
+++ resolved
@@ -106,11 +106,7 @@
                     return;
                 }
                 recv(window_update_ticker) -> _ => {
-<<<<<<< HEAD
                     tracing::debug!(target: "multithread_runtime", actor_name, thread_id, "updating instrumentation window");
-=======
-                    tracing::trace!(target: "multithread_runtime", actor_name, thread_id, "updating instrumentation window");
->>>>>>> 9fe43c48
                     instrumentation.advance_window_if_needed();
                 }
                 recv(receiver) -> message => {
@@ -122,11 +118,7 @@
                     let seq = message.seq;
                     let dequeue_time_ns = handle_clone.instrumentation.current_time().saturating_sub(message.enqueued_time_ns);
                     instrumentation.start_event(message.name, dequeue_time_ns);
-<<<<<<< HEAD
                     tracing::debug!(target: "multithread_runtime", seq, "executing message");
-=======
-                    tracing::trace!(target: "multithread_runtime", seq, "executing message");
->>>>>>> 9fe43c48
                     (message.function)(&mut actor);
                     instrumentation.end_event(message.name);
                 }
