use crate::instrumentation::queue::InstrumentedQueue;
use crate::instrumentation::writer::InstrumentedThreadWriterSharedPart;
use crate::messaging::Actor;
use std::sync::Arc;
use std::sync::atomic::{AtomicUsize, Ordering};
use std::time::Duration;

/// MultithreadRuntimeMessage is a type alias for a boxed function that can be sent to the multithread runtime,
/// as well as a description for debugging purposes.
pub(super) struct MultithreadRuntimeMessage<A> {
    pub(super) seq: u64,
    pub(super) enqueued_time_ns: u64,
    pub(super) name: &'static str,
    pub(super) function: Box<dyn FnOnce(&mut A) + Send>,
}

/// Allows sending messages to a multithreaded actor runtime. Implements CanSend and CanSendAsync traits
/// for the messages that the actor can handle.
pub struct MultithreadRuntimeHandle<A> {
<<<<<<< HEAD
    sender: crossbeam_channel::Sender<MultithreadRuntimeMessage<A>>,
    pub(super) instrumentation: Arc<InstrumentedThreadWriterSharedPart>,
}

impl<A> MultithreadRuntimeHandle<A> {
    fn new(
        sender: crossbeam_channel::Sender<MultithreadRuntimeMessage<A>>,
        instrumentation: Arc<InstrumentedThreadWriterSharedPart>,
    ) -> Self {
        Self { sender, instrumentation }
    }
=======
    pub(super) sender: crossbeam_channel::Sender<MultithreadRuntimeMessage<A>>,
    /// This is used in the case where the handle controls the lifetime of the runtime,
    /// dropping (all of) which automatically stops the runtime, as an alterative of having
    /// the ActorSystem control it.
    cancellation_signal_holder: Option<crossbeam_channel::Sender<()>>,
>>>>>>> d824bcb3
}

impl<A> Clone for MultithreadRuntimeHandle<A> {
    fn clone(&self) -> Self {
<<<<<<< HEAD
        Self { sender: self.sender.clone(), instrumentation: self.instrumentation.clone() }
=======
        Self {
            sender: self.sender.clone(),
            cancellation_signal_holder: self.cancellation_signal_holder.clone(),
        }
>>>>>>> d824bcb3
    }
}

impl<A> MultithreadRuntimeHandle<A>
where
    A: 'static,
{
    pub fn sender(&self) -> Arc<MultithreadRuntimeHandle<A>> {
        Arc::new(self.clone())
    }
}

impl<A> MultithreadRuntimeHandle<A> {
    pub(super) fn send_message(
        &self,
        message: MultithreadRuntimeMessage<A>,
    ) -> Result<(), crossbeam_channel::SendError<MultithreadRuntimeMessage<A>>> {
        let name = message.name;
        self.instrumentation.queue().enqueue(name);
        let result = self.sender.send(message);
        if result.is_ok() {
            Ok(())
        } else {
            self.instrumentation.queue().dequeue(name);
            result
        }
    }
}

/// See ActorSystem::spawn_multithread_actor.
///
/// The `cancellation_signal_holder` is an optional sender that can be used to disable
/// system-wide cancellation. If this sender is used, it is just the other side of the
/// `cancellation_signal`.
pub(crate) fn spawn_multithread_actor<A>(
    num_threads: usize,
    make_actor_fn: impl Fn() -> A + Sync + Send + 'static,
    cancellation_signal: crossbeam_channel::Receiver<()>,
    cancellation_signal_holder: Option<crossbeam_channel::Sender<()>>,
) -> MultithreadRuntimeHandle<A>
where
    A: Actor + Send + 'static,
{
    tracing::info!(
        "Starting multithread actor of type {} with {} threads",
        std::any::type_name::<A>(),
        num_threads
    );
    let threads =
        Arc::new(rayon::ThreadPoolBuilder::new().num_threads(num_threads).build().unwrap());
    let (sender, receiver) = crossbeam_channel::unbounded::<MultithreadRuntimeMessage<A>>();
<<<<<<< HEAD
    let instrumented_queue = InstrumentedQueue::new(std::any::type_name::<A>());
    let actor_name = std::any::type_name::<A>();
    let shared_instrumentation =
        InstrumentedThreadWriterSharedPart::new(actor_name.to_string(), instrumented_queue.clone());
    let handle = MultithreadRuntimeHandle::new(sender, shared_instrumentation);
=======
    let handle = MultithreadRuntimeHandle { sender, cancellation_signal_holder };
>>>>>>> d824bcb3
    let threads_clone = threads.clone();
    let thread_index = Arc::new(AtomicUsize::new(0));
    let handle_clone = handle.clone();
    threads.spawn_broadcast(move |_| {
        let _threads = threads_clone.clone();
        let thread_id = thread_index.fetch_add(1, Ordering::Relaxed);
        let mut instrumentation = handle_clone.instrumentation.new_writer_with_global_registration(Some(thread_id));
        let mut actor = make_actor_fn();
        let window_update_ticker = crossbeam_channel::tick(Duration::from_secs(1));
        loop {
            crossbeam_channel::select! {
                recv(cancellation_signal) -> _ => {
                    tracing::info!(target: "multithread_runtime", "cancellation received, exiting loop.");
                    return;
                }
                recv(window_update_ticker) -> _ => {
                    instrumentation.advance_window_if_needed();
                }
                recv(receiver) -> message => {
                    let Ok(message) = message else {
                        tracing::warn!(target: "multithread_runtime", "message queue closed, exiting event loop.");
                        return;
                    };
                    instrumented_queue.dequeue(message.name);
                    let seq = message.seq;
                    let dequeue_time_ns = handle_clone.instrumentation.current_time().saturating_sub(message.enqueued_time_ns);
                    instrumentation.start_event(message.name, dequeue_time_ns);
                    tracing::debug!(target: "multithread_runtime", seq, "Executing message");
                    (message.function)(&mut actor);
                    instrumentation.end_event(message.name);
                }
            }
        }
    });
    handle
}<|MERGE_RESOLUTION|>--- conflicted
+++ resolved
@@ -17,37 +17,31 @@
 /// Allows sending messages to a multithreaded actor runtime. Implements CanSend and CanSendAsync traits
 /// for the messages that the actor can handle.
 pub struct MultithreadRuntimeHandle<A> {
-<<<<<<< HEAD
     sender: crossbeam_channel::Sender<MultithreadRuntimeMessage<A>>,
     pub(super) instrumentation: Arc<InstrumentedThreadWriterSharedPart>,
+    /// This is used in the case where the handle controls the lifetime of the runtime,
+    /// dropping (all of) which automatically stops the runtime, as an alterative of having
+    /// the ActorSystem control it.
+    cancellation_signal_holder: Option<crossbeam_channel::Sender<()>>,
 }
 
 impl<A> MultithreadRuntimeHandle<A> {
     fn new(
         sender: crossbeam_channel::Sender<MultithreadRuntimeMessage<A>>,
         instrumentation: Arc<InstrumentedThreadWriterSharedPart>,
+        cancellation_signal_holder: Option<crossbeam_channel::Sender<()>>,
     ) -> Self {
-        Self { sender, instrumentation }
+        Self { sender, instrumentation, cancellation_signal_holder }
     }
-=======
-    pub(super) sender: crossbeam_channel::Sender<MultithreadRuntimeMessage<A>>,
-    /// This is used in the case where the handle controls the lifetime of the runtime,
-    /// dropping (all of) which automatically stops the runtime, as an alterative of having
-    /// the ActorSystem control it.
-    cancellation_signal_holder: Option<crossbeam_channel::Sender<()>>,
->>>>>>> d824bcb3
 }
 
 impl<A> Clone for MultithreadRuntimeHandle<A> {
     fn clone(&self) -> Self {
-<<<<<<< HEAD
-        Self { sender: self.sender.clone(), instrumentation: self.instrumentation.clone() }
-=======
         Self {
             sender: self.sender.clone(),
+            instrumentation: self.instrumentation.clone(),
             cancellation_signal_holder: self.cancellation_signal_holder.clone(),
         }
->>>>>>> d824bcb3
     }
 }
 
@@ -99,15 +93,12 @@
     let threads =
         Arc::new(rayon::ThreadPoolBuilder::new().num_threads(num_threads).build().unwrap());
     let (sender, receiver) = crossbeam_channel::unbounded::<MultithreadRuntimeMessage<A>>();
-<<<<<<< HEAD
     let instrumented_queue = InstrumentedQueue::new(std::any::type_name::<A>());
     let actor_name = std::any::type_name::<A>();
     let shared_instrumentation =
         InstrumentedThreadWriterSharedPart::new(actor_name.to_string(), instrumented_queue.clone());
-    let handle = MultithreadRuntimeHandle::new(sender, shared_instrumentation);
-=======
-    let handle = MultithreadRuntimeHandle { sender, cancellation_signal_holder };
->>>>>>> d824bcb3
+    let handle =
+        MultithreadRuntimeHandle::new(sender, shared_instrumentation, cancellation_signal_holder);
     let threads_clone = threads.clone();
     let thread_index = Arc::new(AtomicUsize::new(0));
     let handle_clone = handle.clone();
