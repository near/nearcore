--- conflicted
+++ resolved
@@ -1,11 +1,7 @@
 use crate::ActorSystem;
-<<<<<<< HEAD
 use crate::instrumentation::all_actor_instrumentations_view;
 use crate::instrumentation::test_utils::get_total_times;
-use crate::messaging::{Actor, CanSend, CanSendAsync, Handler, Message};
-=======
 use crate::messaging::{Actor, CanSend, CanSendAsync, Handler};
->>>>>>> 27ec553c
 use futures::executor::block_on;
 use near_time::Clock;
 use std::sync::Arc;
@@ -102,7 +98,6 @@
     struct MessageA {
         delay: Duration,
     }
-    impl Message for MessageA {}
 
     impl Handler<MessageA> for MyActor {
         fn handle(&mut self, msg: MessageA) {
