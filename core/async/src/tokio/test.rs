--- conflicted
+++ resolved
@@ -2,13 +2,9 @@
 
 use crate::ActorSystem;
 use crate::futures::{DelayedActionRunner, DelayedActionRunnerExt, FutureSpawnerExt};
-<<<<<<< HEAD
 use crate::instrumentation::all_actor_instrumentations_view;
 use crate::instrumentation::test_utils::get_total_times;
-use crate::messaging::{Actor, CanSend, CanSendAsync, Handler, Message};
-=======
 use crate::messaging::{Actor, CanSend, CanSendAsync, Handler};
->>>>>>> 27ec553c
 use std::sync::Arc;
 use std::sync::atomic::{AtomicUsize, Ordering};
 use std::time::Duration;
@@ -317,7 +313,6 @@
     struct MessageA {
         delay: Duration,
     }
-    impl Message for MessageA {}
 
     impl Handler<MessageA> for MyActor {
         fn handle(&mut self, msg: MessageA) {
