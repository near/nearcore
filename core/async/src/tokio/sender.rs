use std::fmt::Debug;

use futures::FutureExt;
use futures::future::BoxFuture;

use crate::futures::{DelayedActionRunner, FutureSpawner};
<<<<<<< HEAD
use crate::instrumentation::InstrumentedThreadWriterSharedPart;
use crate::messaging::{
    AsyncSendError, CanSend, CanSendAsync, HandlerWithContext, Message, MessageWithCallback,
};
=======
use crate::messaging::{AsyncSendError, CanSend, CanSendAsync, HandlerWithContext};
>>>>>>> 27ec553c
use crate::tokio::runtime_handle::{TokioRuntimeHandle, TokioRuntimeMessage};
use crate::{next_message_sequence_num, pretty_type_name};
use std::pin::Pin;
use std::sync::Arc;
use std::task::{Context, Poll};

impl<A, M> CanSend<M> for TokioRuntimeHandle<A>
where
    A: HandlerWithContext<M> + 'static,
    M: Debug + Send + 'static,
{
    fn send(&self, message: M) {
        let seq = next_message_sequence_num();
        let message_type = pretty_type_name::<M>();
        tracing::trace!(target: "tokio_runtime", seq, message_type, ?message, "sending sync message");

        let function = |actor: &mut A, ctx: &mut dyn DelayedActionRunner<A>| {
            actor.handle(message, ctx);
        };

        let message = TokioRuntimeMessage {
            seq,
            enqueued_time_ns: self.instrumentation.current_time(),
            name: message_type,
            function: Box::new(function),
        };
        if let Err(_) = self.send_message(message) {
            tracing::info!(target: "tokio_runtime", seq, "Ignoring sync message, receiving actor is being shut down");
        }
    }
}

<<<<<<< HEAD
// Compatibility layer for multi-send style adapters.
impl<A, M, R> CanSend<MessageWithCallback<M, R>> for TokioRuntimeHandle<A>
where
    A: HandlerWithContext<M, R> + 'static,
    M: Message + Debug + Send + 'static,
    R: Send + 'static,
{
    fn send(&self, message: MessageWithCallback<M, R>) {
        let seq = next_message_sequence_num();
        let message_type = pretty_type_name::<M>();
        tracing::trace!(
            target: "tokio_runtime",
            seq,
            message_type,
            ?message,
            "sending sync message with callback"
        );

        let function = move |actor: &mut A, ctx: &mut dyn DelayedActionRunner<A>| {
            let result = actor.handle(message.message, ctx);
            (message.callback)(std::future::ready(Ok(result)).boxed());
        };

        let message = TokioRuntimeMessage {
            seq,
            enqueued_time_ns: self.instrumentation.current_time(),
            name: message_type,
            function: Box::new(function),
        };
        if let Err(_) = self.send_message(message) {
            tracing::info!(target: "tokio_runtime", seq, "Ignoring sync message with callback, receiving actor is being shut down");
        }
    }
}

=======
>>>>>>> 27ec553c
impl<A, M, R> CanSendAsync<M, R> for TokioRuntimeHandle<A>
where
    A: HandlerWithContext<M, R> + 'static,
    M: Debug + Send + 'static,
    R: Send + 'static,
{
    fn send_async(&self, message: M) -> BoxFuture<'static, Result<R, AsyncSendError>> {
        let seq = next_message_sequence_num();
        let message_type = pretty_type_name::<M>();
        tracing::trace!(target: "tokio_runtime", seq, message_type, ?message, "sending async message");
        let (sender, receiver) = tokio::sync::oneshot::channel();
        let future = async move { receiver.await.map_err(|_| AsyncSendError::Dropped) };
        let function = move |actor: &mut A, ctx: &mut dyn DelayedActionRunner<A>| {
            let result = actor.handle(message, ctx);
            sender.send(result).ok(); // OK if the sender doesn't care about the result anymore.
        };
        let message = TokioRuntimeMessage {
            seq,
            enqueued_time_ns: self.instrumentation.current_time(),
            name: message_type,
            function: Box::new(function),
        };
        if let Err(_) = self.send_message(message) {
            async { Err(AsyncSendError::Dropped) }.boxed()
        } else {
            future.boxed()
        }
    }
}

impl<A> FutureSpawner for TokioRuntimeHandle<A> {
    fn spawn_boxed(&self, description: &'static str, f: BoxFuture<'static, ()>) {
        tracing::debug!(target: "tokio_runtime", description, "spawning future");
        self.runtime_handle.spawn(InstrumentingFuture::new(
            description,
            f,
            self.instrumentation.clone(),
        ));
    }
}

impl<A> DelayedActionRunner<A> for TokioRuntimeHandle<A>
where
    A: 'static,
{
    fn run_later_boxed(
        &mut self,
        name: &'static str,
        dur: near_time::Duration,
        f: Box<dyn FnOnce(&mut A, &mut dyn DelayedActionRunner<A>) + Send + 'static>,
    ) {
        let seq = next_message_sequence_num();
        tracing::debug!(target: "tokio_runtime", seq, name, "sending delayed action");
        let handle = self.clone();
        self.runtime_handle.spawn(async move {
            tokio::time::sleep(dur.unsigned_abs()).await;
            let function = move |actor: &mut A, ctx: &mut dyn DelayedActionRunner<A>| f(actor, ctx);
            let message = TokioRuntimeMessage {
                seq,
                enqueued_time_ns: handle.instrumentation.current_time(),
                name,
                function: Box::new(function),
            };
            // It's ok for this to fail; it means the runtime is shutting down already.
            handle.send_message(message).ok();
        });
    }
}

/// Instruments the future, recording executions and manages its existence in the queue.
pub struct InstrumentingFuture {
    description: &'static str,
    future: futures::future::BoxFuture<'static, ()>,
    instrumentation: Arc<InstrumentedThreadWriterSharedPart>,
}

impl InstrumentingFuture {
    pub fn new(
        description: &'static str,
        future: futures::future::BoxFuture<'static, ()>,
        shared_instrumentation: Arc<InstrumentedThreadWriterSharedPart>,
    ) -> Self {
        shared_instrumentation.queue().enqueue(description);
        Self { description, future, instrumentation: shared_instrumentation }
    }
}

impl Future for InstrumentingFuture {
    type Output = ();

    fn poll(mut self: Pin<&mut Self>, cx: &mut Context<'_>) -> Poll<Self::Output> {
        self.instrumentation.with_thread_local_writer(|writer| {
            writer.start_event(
                self.description,
                0, /* we don't know the dequeue time unfortunately */
            )
        });
        let result = Pin::new(&mut self.future).poll(cx);
        self.instrumentation.with_thread_local_writer(|writer| writer.end_event(&self.description));
        if let Poll::Ready(()) = result {
            self.instrumentation.queue().dequeue(self.description);
        }
        result
    }
}<|MERGE_RESOLUTION|>--- conflicted
+++ resolved
@@ -4,14 +4,8 @@
 use futures::future::BoxFuture;
 
 use crate::futures::{DelayedActionRunner, FutureSpawner};
-<<<<<<< HEAD
 use crate::instrumentation::InstrumentedThreadWriterSharedPart;
-use crate::messaging::{
-    AsyncSendError, CanSend, CanSendAsync, HandlerWithContext, Message, MessageWithCallback,
-};
-=======
 use crate::messaging::{AsyncSendError, CanSend, CanSendAsync, HandlerWithContext};
->>>>>>> 27ec553c
 use crate::tokio::runtime_handle::{TokioRuntimeHandle, TokioRuntimeMessage};
 use crate::{next_message_sequence_num, pretty_type_name};
 use std::pin::Pin;
@@ -44,44 +38,6 @@
     }
 }
 
-<<<<<<< HEAD
-// Compatibility layer for multi-send style adapters.
-impl<A, M, R> CanSend<MessageWithCallback<M, R>> for TokioRuntimeHandle<A>
-where
-    A: HandlerWithContext<M, R> + 'static,
-    M: Message + Debug + Send + 'static,
-    R: Send + 'static,
-{
-    fn send(&self, message: MessageWithCallback<M, R>) {
-        let seq = next_message_sequence_num();
-        let message_type = pretty_type_name::<M>();
-        tracing::trace!(
-            target: "tokio_runtime",
-            seq,
-            message_type,
-            ?message,
-            "sending sync message with callback"
-        );
-
-        let function = move |actor: &mut A, ctx: &mut dyn DelayedActionRunner<A>| {
-            let result = actor.handle(message.message, ctx);
-            (message.callback)(std::future::ready(Ok(result)).boxed());
-        };
-
-        let message = TokioRuntimeMessage {
-            seq,
-            enqueued_time_ns: self.instrumentation.current_time(),
-            name: message_type,
-            function: Box::new(function),
-        };
-        if let Err(_) = self.send_message(message) {
-            tracing::info!(target: "tokio_runtime", seq, "Ignoring sync message with callback, receiving actor is being shut down");
-        }
-    }
-}
-
-=======
->>>>>>> 27ec553c
 impl<A, M, R> CanSendAsync<M, R> for TokioRuntimeHandle<A>
 where
     A: HandlerWithContext<M, R> + 'static,
