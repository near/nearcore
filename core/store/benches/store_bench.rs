--- conflicted
+++ resolved
@@ -19,12 +19,10 @@
     let tmp_dir = tempfile::tempdir().unwrap();
     // Use default StoreConfig rather than NodeStorage::test_opener so we’re using the
     // same configuration as in production.
-<<<<<<< HEAD
-    let store =
-        NodeStorage::opener(tmp_dir.path(), &Default::default()).open().get_store(Temperature::Hot);
-=======
-    let store = Store::opener(tmp_dir.path(), &Default::default()).open().unwrap();
->>>>>>> a1337e96
+    let store = NodeStorage::opener(tmp_dir.path(), &Default::default())
+        .open()
+        .unwrap()
+        .get_store(Temperature::Hot);
     let keys = generate_keys(num_keys, key_size);
     write_to_db(&store, &keys, max_value_size, col);
 
