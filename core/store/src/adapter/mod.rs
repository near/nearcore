pub mod chunk_store;
pub mod flat_store;
pub mod trie_store;

use std::ops::{Deref, DerefMut};

use crate::{Store, StoreUpdate};

/// Internal enum that can store either an owned StoreUpdate to a reference to StoreUpdate.
///
/// While dealing with store update, the typical pattern is to do something like:
/// ```rust, ignore
/// let store_update: StoreUpdate = store.store_update();
///
/// store_update.set_foo("bar");
/// some_large_update_function(&mut store_update);
///
/// store_update.commit()?;
/// ```
/// Now with StoreAdapters, store could be of any of the type of the adapters, example `FlatStoreAdapter`.
/// In that case, we expect the above pattern to look similar, however we would expect calls to
/// `flat_store.store_update()` to return type `FlatStoreUpdateAdapter` instead of `StoreUpdate`.
///
/// At the same time we would like to allow conversion of `StoreUpdate` to `FlatStoreUpdateAdapter`.
///
/// ```rust, ignore
/// fn update_flat_store(flat_store_update: &mut FlatStoreUpdateAdapter) {
///     ...
/// }
///
/// // Pattern 1: reference to store_update
/// let store_update: StoreUpdate = store.store_update();
/// update_flat_store(&mut store_update.flat_store_update());
/// store_update.commit()?;
///
/// // Pattern 2: owned store_update
/// let flat_store: FlatStoreAdapter = store.flat_store();
/// let flat_store_update: FlatStoreUpdateAdapter<'static> = flat_store.store_update();
/// update_flat_store(&mut flat_store_update);
/// flat_store_update.commit()?;
/// ```
///
/// To make both these patterns possible, where in pattern 1, flat_store_update holds a reference to store_update
/// and in pattern 2, flat_store_update owns the instance of store_update, we use this enum.
///
/// Note that owned versions of flat_store_update have a static lifetime as compared to borrowed versions.
enum StoreUpdateHolder<'a> {
    Reference(&'a mut StoreUpdate),
    Owned(StoreUpdate),
}

// Seamless conversion from &store_update_holder to &store_update.
impl Deref for StoreUpdateHolder<'_> {
    type Target = StoreUpdate;

    fn deref(&self) -> &Self::Target {
        match self {
            StoreUpdateHolder::Reference(store_update) => store_update,
            StoreUpdateHolder::Owned(store_update) => store_update,
        }
    }
}

// Seamless conversion from &mut store_update_holder to &mut store_update.
impl DerefMut for StoreUpdateHolder<'_> {
    fn deref_mut(&mut self) -> &mut Self::Target {
        match self {
            StoreUpdateHolder::Reference(store_update) => store_update,
            StoreUpdateHolder::Owned(store_update) => store_update,
        }
    }
}

// Static instances of StoreUpdateHolder always hold an owned StoreUpdate instance.
// In such case it should be possible to convert it to StoreUpdate.
impl Into<StoreUpdate> for StoreUpdateHolder<'static> {
    fn into(self) -> StoreUpdate {
        match self {
            StoreUpdateHolder::Reference(_) => panic!("converting borrowed store update"),
            StoreUpdateHolder::Owned(store_update) => store_update,
        }
    }
}

/// Simple adapter wrapper on top of Store to provide a more ergonomic interface for different store types.
/// We provide simple inter-convertibility between different store types like FlatStoreAdapter and TrieStoreAdapter.
pub trait StoreAdapter {
    fn store(&self) -> Store;

    fn flat_store(&self) -> flat_store::FlatStoreAdapter {
        flat_store::FlatStoreAdapter::new(self.store())
    }

<<<<<<< HEAD
    fn trie_store(&self) -> trie_store::TrieStoreAdapter {
        trie_store::TrieStoreAdapter::new(self.store())
=======
    fn chunk_store(&self) -> chunk_store::ChunkStoreAdapter {
        chunk_store::ChunkStoreAdapter::new(self.store())
>>>>>>> 0e58ed76
    }
}

/// Simple adapter wrapper on top of StoreUpdate to provide a more ergonomic interface for
/// different store update types.
/// We provide simple inter-convertibility between different store update types like FlatStoreUpdateAdapter
/// and TrieStoreUpdateAdapter, however these are conversions by reference only.
/// The underlying StoreUpdate instance remains the same.
pub trait StoreUpdateAdapter: Sized {
    fn store_update(&mut self) -> &mut StoreUpdate;

    fn flat_store_update(&mut self) -> flat_store::FlatStoreUpdateAdapter {
        flat_store::FlatStoreUpdateAdapter::new(self.store_update())
    }

    fn trie_store_update(&mut self) -> trie_store::TrieStoreUpdateAdapter {
        trie_store::TrieStoreUpdateAdapter::new(self.store_update())
    }
}<|MERGE_RESOLUTION|>--- conflicted
+++ resolved
@@ -87,17 +87,16 @@
 pub trait StoreAdapter {
     fn store(&self) -> Store;
 
+    fn trie_store(&self) -> trie_store::TrieStoreAdapter {
+        trie_store::TrieStoreAdapter::new(self.store())
+    }
+
     fn flat_store(&self) -> flat_store::FlatStoreAdapter {
         flat_store::FlatStoreAdapter::new(self.store())
     }
 
-<<<<<<< HEAD
-    fn trie_store(&self) -> trie_store::TrieStoreAdapter {
-        trie_store::TrieStoreAdapter::new(self.store())
-=======
     fn chunk_store(&self) -> chunk_store::ChunkStoreAdapter {
         chunk_store::ChunkStoreAdapter::new(self.store())
->>>>>>> 0e58ed76
     }
 }
 
@@ -109,11 +108,11 @@
 pub trait StoreUpdateAdapter: Sized {
     fn store_update(&mut self) -> &mut StoreUpdate;
 
+    fn trie_store_update(&mut self) -> trie_store::TrieStoreUpdateAdapter {
+        trie_store::TrieStoreUpdateAdapter::new(self.store_update())
+    }
+
     fn flat_store_update(&mut self) -> flat_store::FlatStoreUpdateAdapter {
         flat_store::FlatStoreUpdateAdapter::new(self.store_update())
     }
-
-    fn trie_store_update(&mut self) -> trie_store::TrieStoreUpdateAdapter {
-        trie_store::TrieStoreUpdateAdapter::new(self.store_update())
-    }
 }