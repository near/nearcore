use std::io;

<<<<<<< HEAD
use borsh::BorshDeserialize;
use near_primitives::epoch_block_info::BlockInfo;
use near_primitives::epoch_info::EpochInfo;
use near_primitives::epoch_manager::AGGREGATOR_KEY;
use near_primitives::epoch_sync::{CompressedEpochSyncProof, EpochSyncProof, EpochSyncProofV1};
=======
use borsh::{BorshDeserialize, BorshSerialize};
use near_chain_primitives::Error;
use near_primitives::epoch_block_info::BlockInfo;
use near_primitives::epoch_info::EpochInfo;
use near_primitives::epoch_manager::{AGGREGATOR_KEY, EpochSummary};
use near_primitives::epoch_sync::{EpochSyncProof, EpochSyncProofV1};
>>>>>>> a9557047
use near_primitives::errors::EpochError;
use near_primitives::hash::CryptoHash;
use near_primitives::types::{BlockHeight, EpochId};
use near_primitives::utils::compression::CompressedData;
use near_primitives::version::{PROTOCOL_VERSION, ProtocolFeature};

use crate::db::COMPRESSED_EPOCH_SYNC_PROOF_KEY;
use crate::{DBCol, Store, StoreUpdate, metrics};

use super::{StoreAdapter, StoreUpdateAdapter, StoreUpdateHolder};

#[derive(Clone)]
pub struct EpochStoreAdapter {
    store: Store,
}

impl StoreAdapter for EpochStoreAdapter {
    fn store_ref(&self) -> &Store {
        &self.store
    }
}

impl EpochStoreAdapter {
    pub fn new(store: Store) -> Self {
        Self { store }
    }

    pub fn store_update(&self) -> EpochStoreUpdateAdapter<'static> {
        EpochStoreUpdateAdapter {
            store_update: StoreUpdateHolder::Owned(self.store.store_update()),
        }
    }

    pub fn get_epoch_start(&self, epoch_id: &EpochId) -> Result<BlockHeight, EpochError> {
        self.store
            .get_ser::<BlockHeight>(DBCol::EpochStart, epoch_id.as_ref())?
            .ok_or(EpochError::EpochOutOfBounds(*epoch_id))
    }

    /// Get BlockInfo for a block
    /// Errors
    ///   EpochError::IOErr if storage returned an error
    ///   EpochError::MissingBlock if block is not in storage
    pub fn get_block_info(&self, hash: &CryptoHash) -> Result<BlockInfo, EpochError> {
        self.store
            .get_ser::<BlockInfo>(DBCol::BlockInfo, hash.as_ref())?
            .ok_or(EpochError::MissingBlock(*hash))
    }

    pub fn get_epoch_info(&self, epoch_id: &EpochId) -> Result<EpochInfo, EpochError> {
        self.store
            .get_ser::<EpochInfo>(DBCol::EpochInfo, epoch_id.as_ref())?
            .ok_or(EpochError::EpochOutOfBounds(*epoch_id))
    }

    // Iterate over all the epoch infos in store
    pub fn iter_epoch_info<'a>(&'a self) -> impl Iterator<Item = (EpochId, EpochInfo)> + 'a {
        self.store
            .iter(DBCol::EpochInfo)
            .map(Result::unwrap)
            .filter(|(key, _)| key.as_ref() != AGGREGATOR_KEY)
            .map(|(key, value)| {
                (
                    EpochId::try_from_slice(key.as_ref()).unwrap(),
                    EpochInfo::try_from_slice(value.as_ref()).unwrap(),
                )
            })
    }

<<<<<<< HEAD
    pub fn get_compressed_epoch_sync_proof(
        &self,
    ) -> Result<Option<CompressedEpochSyncProof>, EpochError> {
        // Use this function only when ProtocolFeature::ContinuousEpochSync is enabled
        assert!(ProtocolFeature::ContinuousEpochSync.enabled(PROTOCOL_VERSION));
        Ok(self.store.get_ser::<CompressedEpochSyncProof>(
            DBCol::EpochSyncProof,
            COMPRESSED_EPOCH_SYNC_PROOF_KEY,
        )?)
    }

    /// Slightly expensive function, decodes the compressed epoch sync proof
    pub fn get_epoch_sync_proof(&self) -> Result<Option<EpochSyncProofV1>, EpochError> {
        // It's fine to check ProtocolFeature::ContinuousEpochSync against PROTOCOL_VERSION here
        // Enabling ContinuousEpochSync performs a migration to store the compressed proof.
        if ProtocolFeature::ContinuousEpochSync.enabled(PROTOCOL_VERSION) {
            if let Some(proof) = self.get_compressed_epoch_sync_proof()? {
                let (decoded_proof, _) = proof.decode()?;
                Ok(Some(decoded_proof.into_v1()))
            } else {
                Ok(None)
            }
        } else {
            Ok(self
                .store
                .get_ser::<EpochSyncProof>(DBCol::EpochSyncProof, &[])?
                .map(|proof| proof.into_v1()))
        }
=======
    pub fn get_epoch_info_aggregator<T: BorshDeserialize>(&self) -> Result<T, EpochError> {
        self.store
            .get_ser::<T>(DBCol::EpochInfo, AGGREGATOR_KEY)?
            .ok_or_else(|| EpochError::IOErr("Missing epoch info aggregator".to_string()))
    }

    pub fn get_epoch_validator_info(&self, epoch_id: &EpochId) -> Result<EpochSummary, EpochError> {
        self.store
            .get_ser::<EpochSummary>(DBCol::EpochValidatorInfo, epoch_id.as_ref())
            .expect("borsh deserialize should never fail")
            .ok_or(EpochError::EpochOutOfBounds(*epoch_id))
    }

    pub fn get_epoch_sync_proof(&self) -> Result<Option<EpochSyncProofV1>, Error> {
        Ok(self
            .store
            .get_ser::<EpochSyncProof>(DBCol::EpochSyncProof, &[])?
            .map(|proof| proof.into_v1()))
>>>>>>> a9557047
    }
}

pub struct EpochStoreUpdateAdapter<'a> {
    store_update: StoreUpdateHolder<'a>,
}

impl Into<StoreUpdate> for EpochStoreUpdateAdapter<'static> {
    fn into(self) -> StoreUpdate {
        self.store_update.into()
    }
}

impl EpochStoreUpdateAdapter<'static> {
    pub fn commit(self) -> io::Result<()> {
        let store_update: StoreUpdate = self.into();
        store_update.commit()
    }
}

impl<'a> StoreUpdateAdapter for EpochStoreUpdateAdapter<'a> {
    fn store_update(&mut self) -> &mut StoreUpdate {
        &mut self.store_update
    }
}

impl<'a> EpochStoreUpdateAdapter<'a> {
    pub fn new(store_update: &'a mut StoreUpdate) -> Self {
        Self { store_update: StoreUpdateHolder::Reference(store_update) }
    }

    pub fn set_epoch_start(&mut self, epoch_id: &EpochId, start: BlockHeight) {
        self.store_update.set_ser(DBCol::EpochStart, epoch_id.as_ref(), &start).unwrap();
    }

    pub fn set_block_info(&mut self, block_info: &BlockInfo) {
        self.store_update
            .insert_ser(DBCol::BlockInfo, block_info.hash().as_ref(), block_info)
            .unwrap();
    }

    pub fn set_epoch_info(&mut self, epoch_id: &EpochId, epoch_info: &EpochInfo) {
        self.store_update.set_ser(DBCol::EpochInfo, epoch_id.as_ref(), epoch_info).unwrap();
    }

    pub fn set_epoch_info_aggregator<T: BorshSerialize + ?Sized>(
        &mut self,
        epoch_info_aggregator: &T,
    ) {
        self.store_update.set_ser(DBCol::EpochInfo, AGGREGATOR_KEY, epoch_info_aggregator).unwrap();
    }

    pub fn set_epoch_validator_info(&mut self, epoch_id: &EpochId, epoch_summary: &EpochSummary) {
        self.store_update
            .set_ser(DBCol::EpochValidatorInfo, epoch_id.as_ref(), epoch_summary)
            .unwrap();
    }

    pub fn set_epoch_sync_proof(&mut self, proof: &EpochSyncProof) {
        // It's fine to check ProtocolFeature::ContinuousEpochSync against PROTOCOL_VERSION here
        // Enabling ContinuousEpochSync performs a migration to store the compressed proof.
        if ProtocolFeature::ContinuousEpochSync.enabled(PROTOCOL_VERSION) {
            let (compressed_proof, _) = CompressedEpochSyncProof::encode(proof).unwrap();
            self.store_update
                .set_ser(DBCol::EpochSyncProof, COMPRESSED_EPOCH_SYNC_PROOF_KEY, &compressed_proof)
                .unwrap();
            let compressed_proof_size = compressed_proof.size_bytes() as i64;
            metrics::EPOCH_SYNC_LAST_GENERATED_COMPRESSED_PROOF_SIZE.set(compressed_proof_size);
        } else {
            self.store_update.set_ser(DBCol::EpochSyncProof, &[], &proof).unwrap();
        }
    }
}<|MERGE_RESOLUTION|>--- conflicted
+++ resolved
@@ -1,19 +1,10 @@
 use std::io;
 
-<<<<<<< HEAD
-use borsh::BorshDeserialize;
-use near_primitives::epoch_block_info::BlockInfo;
-use near_primitives::epoch_info::EpochInfo;
-use near_primitives::epoch_manager::AGGREGATOR_KEY;
-use near_primitives::epoch_sync::{CompressedEpochSyncProof, EpochSyncProof, EpochSyncProofV1};
-=======
 use borsh::{BorshDeserialize, BorshSerialize};
-use near_chain_primitives::Error;
 use near_primitives::epoch_block_info::BlockInfo;
 use near_primitives::epoch_info::EpochInfo;
 use near_primitives::epoch_manager::{AGGREGATOR_KEY, EpochSummary};
-use near_primitives::epoch_sync::{EpochSyncProof, EpochSyncProofV1};
->>>>>>> a9557047
+use near_primitives::epoch_sync::{CompressedEpochSyncProof, EpochSyncProof, EpochSyncProofV1};
 use near_primitives::errors::EpochError;
 use near_primitives::hash::CryptoHash;
 use near_primitives::types::{BlockHeight, EpochId};
@@ -83,7 +74,19 @@
             })
     }
 
-<<<<<<< HEAD
+    pub fn get_epoch_info_aggregator<T: BorshDeserialize>(&self) -> Result<T, EpochError> {
+        self.store
+            .get_ser::<T>(DBCol::EpochInfo, AGGREGATOR_KEY)?
+            .ok_or_else(|| EpochError::IOErr("Missing epoch info aggregator".to_string()))
+    }
+
+    pub fn get_epoch_validator_info(&self, epoch_id: &EpochId) -> Result<EpochSummary, EpochError> {
+        self.store
+            .get_ser::<EpochSummary>(DBCol::EpochValidatorInfo, epoch_id.as_ref())
+            .expect("borsh deserialize should never fail")
+            .ok_or(EpochError::EpochOutOfBounds(*epoch_id))
+    }
+
     pub fn get_compressed_epoch_sync_proof(
         &self,
     ) -> Result<Option<CompressedEpochSyncProof>, EpochError> {
@@ -112,26 +115,6 @@
                 .get_ser::<EpochSyncProof>(DBCol::EpochSyncProof, &[])?
                 .map(|proof| proof.into_v1()))
         }
-=======
-    pub fn get_epoch_info_aggregator<T: BorshDeserialize>(&self) -> Result<T, EpochError> {
-        self.store
-            .get_ser::<T>(DBCol::EpochInfo, AGGREGATOR_KEY)?
-            .ok_or_else(|| EpochError::IOErr("Missing epoch info aggregator".to_string()))
-    }
-
-    pub fn get_epoch_validator_info(&self, epoch_id: &EpochId) -> Result<EpochSummary, EpochError> {
-        self.store
-            .get_ser::<EpochSummary>(DBCol::EpochValidatorInfo, epoch_id.as_ref())
-            .expect("borsh deserialize should never fail")
-            .ok_or(EpochError::EpochOutOfBounds(*epoch_id))
-    }
-
-    pub fn get_epoch_sync_proof(&self) -> Result<Option<EpochSyncProofV1>, Error> {
-        Ok(self
-            .store
-            .get_ser::<EpochSyncProof>(DBCol::EpochSyncProof, &[])?
-            .map(|proof| proof.into_v1()))
->>>>>>> a9557047
     }
 }
 
