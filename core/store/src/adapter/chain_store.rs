--- conflicted
+++ resolved
@@ -20,13 +20,8 @@
 use near_primitives::views::LightClientBlockView;
 
 use crate::{
-<<<<<<< HEAD
-    get_genesis_height, DBCol, Store, StoreUpdate, CHUNK_TAIL_KEY, FINAL_HEAD_KEY, FORK_TAIL_KEY,
-    HEADER_HEAD_KEY, HEAD_KEY, LARGEST_TARGET_HEIGHT_KEY, TAIL_KEY,
-=======
     CHUNK_TAIL_KEY, DBCol, FINAL_HEAD_KEY, FORK_TAIL_KEY, HEAD_KEY, HEADER_HEAD_KEY,
-    LARGEST_TARGET_HEIGHT_KEY, Store, TAIL_KEY, get_genesis_height,
->>>>>>> 0c499cb1
+    LARGEST_TARGET_HEIGHT_KEY, Store, StoreUpdate, TAIL_KEY, get_genesis_height,
 };
 
 use super::{StoreAdapter, StoreUpdateAdapter, StoreUpdateHolder};
@@ -52,15 +47,14 @@
         Self { store, genesis_height }
     }
 
-<<<<<<< HEAD
     pub fn store_update(&self) -> ChainStoreUpdateAdapter<'static> {
         ChainStoreUpdateAdapter {
             store_update: StoreUpdateHolder::Owned(self.store.store_update()),
         }
-=======
+    }
+
     pub fn genesis_height(&self) -> BlockHeight {
         self.genesis_height
->>>>>>> 0c499cb1
     }
 
     /// The chain head.
