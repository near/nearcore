use std::fs::File;
use std::io::{Read, Write};
use std::path::Path;
use std::sync::Arc;
use std::{fmt, io};

use borsh::{BorshDeserialize, BorshSerialize};
use byteorder::{LittleEndian, ReadBytesExt, WriteBytesExt};
use cached::{Cached, SizedCache};

pub use db::DBCol::{self, *};
use near_crypto::PublicKey;
use near_primitives::account::{AccessKey, Account};
use near_primitives::contract::ContractCode;
pub use near_primitives::errors::StorageError;
use near_primitives::hash::CryptoHash;
use near_primitives::receipt::{Receipt, ReceivedData};
use near_primitives::serialize::to_base;
use near_primitives::types::{AccountId, StorageUsage};
use near_primitives::utils::{
<<<<<<< HEAD
    KeyForAccessKey, KeyForAccount, KeyForAccountId, KeyForCode, KeyForData,
    KeyForPostponedReceipt, KeyForReceivedData,
=======
    KeyForAccessKey, KeyForAccount, KeyForContractCode, KeyForData, KeyForPostponedReceipt,
    KeyForReceivedData, TrieKey,
>>>>>>> abfb5e9d
};

use crate::db::{DBOp, DBTransaction, Database, RocksDB};
pub use crate::trie::{
    iterator::TrieIterator, update::TrieUpdate, update::TrieUpdateIterator,
    update::TrieUpdateValuePtr, KeyForStateChanges, PartialStorage, Trie, TrieChanges,
    WrappedTrieChanges,
};

mod db;
pub mod test_utils;
mod trie;

pub struct Store {
    storage: Arc<dyn Database>,
}

impl Store {
    pub fn new(storage: Arc<dyn Database>) -> Store {
        Store { storage }
    }

    pub fn get(&self, column: DBCol, key: &[u8]) -> Result<Option<Vec<u8>>, io::Error> {
        self.storage.get(column, key).map_err(|e| e.into())
    }

    pub fn get_ser<T: BorshDeserialize>(
        &self,
        column: DBCol,
        key: &[u8],
    ) -> Result<Option<T>, io::Error> {
        match self.storage.get(column, key) {
            Ok(Some(bytes)) => match T::try_from_slice(bytes.as_ref()) {
                Ok(result) => Ok(Some(result)),
                Err(e) => Err(e),
            },
            Ok(None) => Ok(None),
            Err(e) => Err(e.into()),
        }
    }

    pub fn exists(&self, column: DBCol, key: &[u8]) -> Result<bool, io::Error> {
        self.storage.get(column, key).map(|value| value.is_some()).map_err(|e| e.into())
    }

    pub fn store_update(&self) -> StoreUpdate {
        StoreUpdate::new(self.storage.clone())
    }

    pub fn iter<'a>(
        &'a self,
        column: DBCol,
    ) -> Box<dyn Iterator<Item = (Box<[u8]>, Box<[u8]>)> + 'a> {
        self.storage.iter(column)
    }

    pub fn iter_prefix_ser<'a, T: BorshDeserialize>(
        &'a self,
        column: DBCol,
        key_prefix: &'a [u8],
    ) -> Box<dyn Iterator<Item = Result<(Vec<u8>, T), io::Error>> + 'a> {
        Box::new(
            self.storage
                .iter_prefix(column, key_prefix)
                .map(|(key, value)| Ok((key.to_vec(), T::try_from_slice(value.as_ref())?))),
        )
    }

    pub fn save_to_file(&self, column: DBCol, filename: &Path) -> Result<(), std::io::Error> {
        let mut file = File::create(filename)?;
        for (key, value) in self.storage.iter(column) {
            file.write_u32::<LittleEndian>(key.len() as u32)?;
            file.write_all(&key)?;
            file.write_u32::<LittleEndian>(value.len() as u32)?;
            file.write_all(&value)?;
        }
        Ok(())
    }

    pub fn load_from_file(&self, column: DBCol, filename: &Path) -> Result<(), std::io::Error> {
        let mut file = File::open(filename)?;
        let mut transaction = self.storage.transaction();
        loop {
            let key_len = match file.read_u32::<LittleEndian>() {
                Ok(key_len) => key_len as usize,
                Err(ref err) if err.kind() == std::io::ErrorKind::UnexpectedEof => break,
                Err(err) => return Err(err),
            };
            let mut key = Vec::<u8>::with_capacity(key_len);
            Read::by_ref(&mut file).take(key_len as u64).read_to_end(&mut key)?;
            let value_len = file.read_u32::<LittleEndian>()? as usize;
            let mut value = Vec::<u8>::with_capacity(value_len);
            Read::by_ref(&mut file).take(value_len as u64).read_to_end(&mut value)?;
            transaction.put(column, &key, &value);
        }
        self.storage.write(transaction).map_err(|e| e.into())
    }
}

/// Keeps track of current changes to the database and can commit all of them to the database.
pub struct StoreUpdate {
    storage: Arc<dyn Database>,
    transaction: DBTransaction,
    /// Optionally has reference to the trie to clear cache on the commit.
    trie: Option<Arc<Trie>>,
}

impl StoreUpdate {
    pub fn new(storage: Arc<dyn Database>) -> Self {
        let transaction = storage.transaction();
        StoreUpdate { storage, transaction, trie: None }
    }

    pub fn new_with_trie(storage: Arc<dyn Database>, trie: Arc<Trie>) -> Self {
        let transaction = storage.transaction();
        StoreUpdate { storage, transaction, trie: Some(trie) }
    }

    pub fn set(&mut self, column: DBCol, key: &[u8], value: &[u8]) {
        self.transaction.put(column, key, value)
    }

    pub fn set_ser<T: BorshSerialize>(
        &mut self,
        column: DBCol,
        key: &[u8],
        value: &T,
    ) -> Result<(), io::Error> {
        let data = value.try_to_vec()?;
        self.set(column, key, &data);
        Ok(())
    }

    pub fn delete(&mut self, column: DBCol, key: &[u8]) {
        self.transaction.delete(column, key);
    }

    /// Merge another store update into this one.
    pub fn merge(&mut self, other: StoreUpdate) {
        if self.trie.is_none() {
            if let Some(trie) = other.trie {
                assert_eq!(
                    trie.storage.as_caching_storage().unwrap().store.storage.as_ref() as *const _,
                    self.storage.as_ref() as *const _
                );
                self.trie = Some(trie);
            }
        }
        self.merge_transaction(other.transaction);
    }

    /// Merge DB Transaction.
    pub fn merge_transaction(&mut self, transaction: DBTransaction) {
        for op in transaction.ops {
            match op {
                DBOp::Insert { col, key, value } => self.transaction.put(col, &key, &value),
                DBOp::Delete { col, key } => self.transaction.delete(col, &key),
            }
        }
    }

    pub fn commit(self) -> Result<(), io::Error> {
        if let Some(trie) = self.trie {
            assert_eq!(
                trie.storage.as_caching_storage().unwrap().store.storage.as_ref() as *const _,
                self.storage.as_ref() as *const _
            );
            trie.update_cache(&self.transaction)?;
        }
        self.storage.write(self.transaction).map_err(|e| e.into())
    }
}

impl fmt::Debug for StoreUpdate {
    fn fmt(&self, f: &mut fmt::Formatter) -> fmt::Result {
        writeln!(f, "Store Update {{")?;
        for op in self.transaction.ops.iter() {
            match op {
                DBOp::Insert { col, key, .. } => writeln!(f, "  + {:?} {}", col, to_base(key))?,
                DBOp::Delete { col, key } => writeln!(f, "  - {:?} {}", col, to_base(key))?,
            }
        }
        writeln!(f, "}}")
    }
}

pub fn read_with_cache<'a, T: BorshDeserialize + 'a>(
    storage: &Store,
    col: DBCol,
    cache: &'a mut SizedCache<Vec<u8>, T>,
    key: &[u8],
) -> io::Result<Option<&'a T>> {
    let key_vec = key.to_vec();
    if cache.cache_get(&key_vec).is_some() {
        return Ok(Some(cache.cache_get(&key_vec).unwrap()));
    }
    if let Some(result) = storage.get_ser(col, key)? {
        cache.cache_set(key.to_vec(), result);
        return Ok(cache.cache_get(&key_vec));
    }
    Ok(None)
}

pub fn create_store(path: &str) -> Arc<Store> {
    let db = Arc::new(RocksDB::new(path).expect("Failed to open the database"));
    Arc::new(Store::new(db))
}

/// Reads an object from Trie.
/// # Errors
/// see StorageError
pub fn get<T: BorshDeserialize, K: TrieKey>(
    state_update: &TrieUpdate,
    key: &K,
) -> Result<Option<T>, StorageError> {
    state_update.get(key).and_then(|opt| {
        opt.map_or_else(
            || Ok(None),
            |data| {
                T::try_from_slice(&data)
                    .map_err(|_| {
                        StorageError::StorageInconsistentState("Failed to deserialize".to_string())
                    })
                    .map(Some)
            },
        )
    })
}

/// Writes an object into Trie.
pub fn set<T: BorshSerialize, K: TrieKey>(state_update: &mut TrieUpdate, key: K, value: &T) {
    let data = value.try_to_vec().expect("Borsh serializer is not expected to ever fail");
    state_update.set(key, data);
}

/// Number of bytes account and all of it's other data occupies in the storage.
pub fn total_account_storage(_account_id: &AccountId, account: &Account) -> StorageUsage {
    account.storage_usage
}

pub fn set_account(state_update: &mut TrieUpdate, account_id: &AccountId, account: &Account) {
    set(state_update, KeyForAccountId::new(account_id), account_id);
    set(state_update, KeyForAccount::new(account_id), account)
}

pub fn get_account(
    state_update: &TrieUpdate,
    account_id: &AccountId,
) -> Result<Option<Account>, StorageError> {
    get(state_update, &KeyForAccount::new(account_id))
}

pub fn set_received_data(
    state_update: &mut TrieUpdate,
    account_id: &AccountId,
    data_id: &CryptoHash,
    data: &ReceivedData,
) {
    set(state_update, KeyForReceivedData::new(account_id, data_id), data);
}

pub fn get_received_data(
    state_update: &TrieUpdate,
    account_id: &AccountId,
    data_id: &CryptoHash,
) -> Result<Option<ReceivedData>, StorageError> {
    get(state_update, &KeyForReceivedData::new(account_id, data_id))
}

pub fn set_receipt(state_update: &mut TrieUpdate, receipt: &Receipt) {
    let key = KeyForPostponedReceipt::new(&receipt.receiver_id, &receipt.receipt_id);
    set(state_update, key, receipt);
}

pub fn get_receipt(
    state_update: &TrieUpdate,
    account_id: &AccountId,
    receipt_id: &CryptoHash,
) -> Result<Option<Receipt>, StorageError> {
    get(state_update, &KeyForPostponedReceipt::new(account_id, receipt_id))
}

pub fn set_access_key(
    state_update: &mut TrieUpdate,
    account_id: &AccountId,
    public_key: &PublicKey,
    access_key: &AccessKey,
) {
    set(state_update, KeyForAccessKey::new(account_id, public_key), access_key);
}

pub fn get_access_key(
    state_update: &TrieUpdate,
    account_id: &AccountId,
    public_key: &PublicKey,
) -> Result<Option<AccessKey>, StorageError> {
    get(state_update, &KeyForAccessKey::new(account_id, public_key))
}

pub fn get_access_key_raw(
    state_update: &TrieUpdate,
    key: &[u8],
) -> Result<Option<AccessKey>, StorageError> {
    get(state_update, &KeyForAccessKey::from_raw_key(&key))
}

pub fn set_data(state_update: &mut TrieUpdate, account_id: &AccountId, key: &[u8], value: Vec<u8>) {
    state_update.set(KeyForData::new(account_id, key).into(), value);
}

pub fn set_code(state_update: &mut TrieUpdate, account_id: &AccountId, code: &ContractCode) {
    state_update.set(KeyForContractCode::new(account_id), code.code.clone());
}

pub fn get_code(
    state_update: &TrieUpdate,
    account_id: &AccountId,
) -> Result<Option<ContractCode>, StorageError> {
    state_update
        .get(&KeyForContractCode::new(account_id))
        .map(|opt| opt.map(|code| ContractCode::new(code.to_vec())))
}

pub fn get_account_id_by_hash(
    state_update: &TrieUpdate,
    account_id_hash: CryptoHash,
) -> Result<Option<AccountId>, StorageError> {
    get(state_update, KeyForAccountId::from_hash(account_id_hash))
}

/// Removes account, code and all access keys associated to it.
pub fn remove_account(
    state_update: &mut TrieUpdate,
    account_id: &AccountId,
) -> Result<(), StorageError> {
    state_update.remove(KeyForAccountId::new(account_id));
    state_update.remove(KeyForAccount::new(account_id));
    state_update.remove(KeyForContractCode::new(account_id));
    state_update.remove_starts_with(&KeyForAccessKey::get_prefix(account_id))?;
    state_update.remove_starts_with(&KeyForData::get_prefix(account_id))?;
    Ok(())
}<|MERGE_RESOLUTION|>--- conflicted
+++ resolved
@@ -18,13 +18,8 @@
 use near_primitives::serialize::to_base;
 use near_primitives::types::{AccountId, StorageUsage};
 use near_primitives::utils::{
-<<<<<<< HEAD
-    KeyForAccessKey, KeyForAccount, KeyForAccountId, KeyForCode, KeyForData,
-    KeyForPostponedReceipt, KeyForReceivedData,
-=======
-    KeyForAccessKey, KeyForAccount, KeyForContractCode, KeyForData, KeyForPostponedReceipt,
-    KeyForReceivedData, TrieKey,
->>>>>>> abfb5e9d
+    KeyForAccessKey, KeyForAccount, KeyForAccountId, KeyForContractCode, KeyForData,
+    KeyForPostponedReceipt, KeyForReceivedData, TrieKey,
 };
 
 use crate::db::{DBOp, DBTransaction, Database, RocksDB};
