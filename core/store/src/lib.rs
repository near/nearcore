use std::fs::File;
use std::io::{Read, Write};
use std::path::Path;
use std::sync::Arc;
use std::{fmt, io};

use crate::db::{open_rocksdb, DBOp, DBTransaction, Database};
use borsh::{BorshDeserialize, BorshSerialize};
use byteorder::{LittleEndian, ReadBytesExt, WriteBytesExt};
use cached::{Cached, SizedCache};

use near_crypto::PublicKey;
use near_primitives::account::{AccessKey, Account};
use near_primitives::contract::ContractCode;
pub use near_primitives::errors::StorageError;
use near_primitives::hash::CryptoHash;
use near_primitives::receipt::{Receipt, ReceivedData};
use near_primitives::serialize::to_base;
use near_primitives::types::{AccountId, StorageUsage};
use near_primitives::utils::{
    key_for_access_key, key_for_account, key_for_code, key_for_postponed_receipt,
    key_for_received_data, prefix_for_access_key, prefix_for_data,
};

pub use crate::trie::{
    iterator::TrieIterator, update::PrefixKeyValueChanges, update::TrieUpdate,
    update::TrieUpdateIterator, PartialStorage, Trie, TrieChanges, WrappedTrieChanges,
};

mod db;
pub mod test_utils;
mod trie;

pub const COL_BLOCK_MISC: usize = 0;
pub const COL_BLOCK: usize = 1;
pub const COL_BLOCK_HEADER: usize = 2;
pub const COL_BLOCK_INDEX: usize = 3;
pub const COL_STATE: usize = 4;
pub const COL_CHUNK_EXTRA: usize = 5;
pub const COL_TRANSACTION_RESULT: usize = 6;
pub const COL_OUTGOING_RECEIPTS: usize = 7;
pub const COL_INCOMING_RECEIPTS: usize = 8;
pub const COL_PEERS: usize = 9;
pub const COL_EPOCH_INFO: usize = 10;
pub const COL_BLOCK_INFO: usize = 11;
pub const COL_CHUNKS: usize = 12;
pub const COL_PARTIAL_CHUNKS: usize = 13;
/// Blocks for which chunks need to be applied after the state is downloaded for a particular epoch
pub const COL_BLOCKS_TO_CATCHUP: usize = 14;
/// Blocks for which the state is being downloaded
pub const COL_STATE_DL_INFOS: usize = 15;
pub const COL_CHALLENGED_BLOCKS: usize = 16;
pub const COL_STATE_HEADERS: usize = 17;
pub const COL_INVALID_CHUNKS: usize = 18;
pub const COL_BLOCK_EXTRA: usize = 19;
/// Store hash of a block per each height, to detect double signs.
<<<<<<< HEAD
pub const COL_BLOCK_PER_HEIGHT: usize = 20;
pub const COL_LAST_APPROVALS_PER_ACCOUNT: usize = 21;
pub const COL_MY_LAST_APPROVALS_PER_CHAIN: usize = 22;
pub const COL_STATE_PARTS: usize = 23;
const NUM_COLS: usize = 24;
=======
pub const COL_BLOCK_PER_HEIGHT: Option<u32> = Some(20);
pub const COL_LAST_APPROVALS_PER_ACCOUNT: Option<u32> = Some(21);
pub const COL_MY_LAST_APPROVALS_PER_CHAIN: Option<u32> = Some(22);
pub const COL_STATE_PARTS: Option<u32> = Some(23);
pub const COL_EPOCH_START: Option<u32> = Some(24);
// Map account_id to announce_account
pub const COL_ACCOUNT_ANNOUNCEMENTS: Option<u32> = Some(25);
const NUM_COLS: u32 = 26;
>>>>>>> 82f3e6c8

pub struct Store {
    storage: Arc<dyn Database>,
}

impl Store {
    pub fn new(storage: Arc<dyn Database>) -> Store {
        Store { storage }
    }

    pub fn get(&self, column: usize, key: &[u8]) -> Result<Option<Vec<u8>>, io::Error> {
        self.storage.get(column, key)
    }

    pub fn get_ser<T: BorshDeserialize>(
        &self,
        column: usize,
        key: &[u8],
    ) -> Result<Option<T>, io::Error> {
        match self.storage.get(column, key) {
            Ok(Some(bytes)) => match T::try_from_slice(bytes.as_ref()) {
                Ok(result) => Ok(Some(result)),
                Err(e) => Err(e),
            },
            Ok(None) => Ok(None),
            Err(e) => Err(e),
        }
    }

    pub fn exists(&self, column: usize, key: &[u8]) -> Result<bool, io::Error> {
        self.storage.get(column, key).map(|value| value.is_some())
    }

    pub fn store_update(&self) -> StoreUpdate {
        StoreUpdate::new(self.storage.clone())
    }

    pub fn iter<'a>(
        &'a self,
        column: usize,
    ) -> Box<dyn Iterator<Item = (Box<[u8]>, Box<[u8]>)> + 'a> {
        self.storage.iter(column)
    }

    pub fn save_to_file(&self, column: usize, filename: &Path) -> Result<(), std::io::Error> {
        let mut file = File::create(filename)?;
        for (key, value) in self.storage.iter(column) {
            file.write_u32::<LittleEndian>(key.len() as u32)?;
            file.write_all(&key)?;
            file.write_u32::<LittleEndian>(value.len() as u32)?;
            file.write_all(&value)?;
        }
        Ok(())
    }

    pub fn load_from_file(&self, column: usize, filename: &Path) -> Result<(), std::io::Error> {
        let mut file = File::open(filename)?;
        let mut transaction = self.storage.transaction();
        loop {
            let key_len = match file.read_u32::<LittleEndian>() {
                Ok(key_len) => key_len as usize,
                Err(ref err) if err.kind() == std::io::ErrorKind::UnexpectedEof => break,
                Err(err) => return Err(err),
            };
            let mut key = Vec::<u8>::with_capacity(key_len);
            Read::by_ref(&mut file).take(key_len as u64).read_to_end(&mut key)?;
            let value_len = file.read_u32::<LittleEndian>()? as usize;
            let mut value = Vec::<u8>::with_capacity(value_len);
            Read::by_ref(&mut file).take(value_len as u64).read_to_end(&mut value)?;
            transaction.put(column, &key, &value);
        }
        self.storage.write(transaction)?;
        Ok(())
    }
}

/// Keeps track of current changes to the database and can commit all of them to the database.
pub struct StoreUpdate {
    storage: Arc<dyn Database>,
    transaction: DBTransaction,
    /// Optionally has reference to the trie to clear cache on the commit.
    trie: Option<Arc<Trie>>,
}

impl StoreUpdate {
    pub fn new(storage: Arc<dyn Database>) -> Self {
        let transaction = storage.transaction();
        StoreUpdate { storage, transaction, trie: None }
    }

    pub fn new_with_trie(storage: Arc<dyn Database>, trie: Arc<Trie>) -> Self {
        let transaction = storage.transaction();
        StoreUpdate { storage, transaction, trie: Some(trie) }
    }

    pub fn set(&mut self, column: usize, key: &[u8], value: &[u8]) {
        self.transaction.put(column, key, value)
    }

    pub fn set_ser<T: BorshSerialize>(
        &mut self,
        column: usize,
        key: &[u8],
        value: &T,
    ) -> Result<(), io::Error> {
        let data = value.try_to_vec()?;
        self.set(column, key, &data);
        Ok(())
    }

    pub fn delete(&mut self, column: usize, key: &[u8]) {
        self.transaction.delete(column, key);
    }

    /// Merge another store update into this one.
    pub fn merge(&mut self, other: StoreUpdate) {
        if self.trie.is_none() {
            if let Some(trie) = other.trie {
                self.trie = Some(trie);
            }
        }
        self.merge_transaction(other.transaction);
    }

    /// Merge DB Transaction.
    pub fn merge_transaction(&mut self, transaction: DBTransaction) {
        for op in transaction.ops {
            match op {
                DBOp::Insert { col, key, value } => self.transaction.put(col, &key, &value),
                DBOp::Delete { col, key } => self.transaction.delete(col, &key),
            }
        }
    }

    pub fn commit(self) -> Result<(), io::Error> {
        if let Some(trie) = self.trie {
            trie.update_cache(&self.transaction)?;
        }
        self.storage.write(self.transaction)
    }
}

impl fmt::Debug for StoreUpdate {
    fn fmt(&self, f: &mut fmt::Formatter) -> fmt::Result {
        writeln!(f, "Store Update {{")?;
        for op in self.transaction.ops.iter() {
            match op {
                DBOp::Insert { col, key, .. } => writeln!(f, "  + {:?} {}", col, to_base(key))?,
                DBOp::Delete { col, key } => writeln!(f, "  - {:?} {}", col, to_base(key))?,
            }
        }
        writeln!(f, "}}")
    }
}

pub fn read_with_cache<'a, T: BorshDeserialize + 'a>(
    storage: &Store,
    col: usize,
    cache: &'a mut SizedCache<Vec<u8>, T>,
    key: &[u8],
) -> io::Result<Option<&'a T>> {
    let key_vec = key.to_vec();
    if cache.cache_get(&key_vec).is_some() {
        return Ok(Some(cache.cache_get(&key_vec).unwrap()));
    }
    if let Some(result) = storage.get_ser(col, key)? {
        cache.cache_set(key.to_vec(), result);
        return Ok(cache.cache_get(&key_vec));
    }
    Ok(None)
}

pub fn create_store(path: &str) -> Arc<Store> {
    let db = Arc::new(open_rocksdb(path, NUM_COLS).expect("Failed to open the database"));
    Arc::new(Store::new(db))
}

/// Reads an object from Trie.
/// # Errors
/// see StorageError
pub fn get<T: BorshDeserialize>(
    state_update: &TrieUpdate,
    key: &[u8],
) -> Result<Option<T>, StorageError> {
    state_update.get(key).and_then(|opt| {
        opt.map_or_else(
            || Ok(None),
            |data| {
                T::try_from_slice(&data)
                    .map_err(|_| {
                        StorageError::StorageInconsistentState("Failed to deserialize".to_string())
                    })
                    .map(Some)
            },
        )
    })
}

/// Writes an object into Trie.
pub fn set<T: BorshSerialize>(state_update: &mut TrieUpdate, key: Vec<u8>, value: &T) {
    value.try_to_vec().ok().map(|data| state_update.set(key, data)).or_else(|| None);
}

/// Number of bytes account and all of it's other data occupies in the storage.
pub fn total_account_storage(_account_id: &AccountId, account: &Account) -> StorageUsage {
    account.storage_usage
}

pub fn set_account(state_update: &mut TrieUpdate, key: &AccountId, account: &Account) {
    set(state_update, key_for_account(key), account)
}

pub fn get_account(
    state_update: &TrieUpdate,
    key: &AccountId,
) -> Result<Option<Account>, StorageError> {
    get(state_update, &key_for_account(key))
}

pub fn set_received_data(
    state_update: &mut TrieUpdate,
    account_id: &AccountId,
    data_id: &CryptoHash,
    data: &ReceivedData,
) {
    set(state_update, key_for_received_data(account_id, data_id), data);
}

pub fn get_received_data(
    state_update: &TrieUpdate,
    account_id: &AccountId,
    data_id: &CryptoHash,
) -> Result<Option<ReceivedData>, StorageError> {
    get(state_update, &key_for_received_data(account_id, data_id))
}

pub fn set_receipt(state_update: &mut TrieUpdate, receipt: &Receipt) {
    let key = key_for_postponed_receipt(&receipt.receiver_id, &receipt.receipt_id);
    set(state_update, key, receipt);
}

pub fn get_receipt(
    state_update: &TrieUpdate,
    account_id: &AccountId,
    receipt_id: &CryptoHash,
) -> Result<Option<Receipt>, StorageError> {
    get(state_update, &key_for_postponed_receipt(account_id, receipt_id))
}

pub fn set_access_key(
    state_update: &mut TrieUpdate,
    account_id: &AccountId,
    public_key: &PublicKey,
    access_key: &AccessKey,
) {
    set(state_update, key_for_access_key(account_id, public_key), access_key);
}

pub fn get_access_key(
    state_update: &TrieUpdate,
    account_id: &AccountId,
    public_key: &PublicKey,
) -> Result<Option<AccessKey>, StorageError> {
    get(state_update, &key_for_access_key(account_id, public_key))
}

pub fn get_access_key_raw(
    state_update: &TrieUpdate,
    key: &[u8],
) -> Result<Option<AccessKey>, StorageError> {
    get(state_update, key)
}

pub fn set_code(state_update: &mut TrieUpdate, account_id: &AccountId, code: &ContractCode) {
    state_update.set(key_for_code(account_id), code.code.clone());
}

pub fn get_code(
    state_update: &TrieUpdate,
    account_id: &AccountId,
) -> Result<Option<ContractCode>, StorageError> {
    state_update
        .get(&key_for_code(account_id))
        .map(|opt| opt.map(|code| ContractCode::new(code.to_vec())))
}

/// Removes account, code and all access keys associated to it.
pub fn remove_account(
    state_update: &mut TrieUpdate,
    account_id: &AccountId,
) -> Result<(), StorageError> {
    state_update.remove(&key_for_account(account_id));
    state_update.remove(&key_for_code(account_id));
    state_update.remove_starts_with(&prefix_for_access_key(account_id))?;
    state_update.remove_starts_with(&prefix_for_data(account_id))?;
    Ok(())
}<|MERGE_RESOLUTION|>--- conflicted
+++ resolved
@@ -54,22 +54,14 @@
 pub const COL_INVALID_CHUNKS: usize = 18;
 pub const COL_BLOCK_EXTRA: usize = 19;
 /// Store hash of a block per each height, to detect double signs.
-<<<<<<< HEAD
 pub const COL_BLOCK_PER_HEIGHT: usize = 20;
 pub const COL_LAST_APPROVALS_PER_ACCOUNT: usize = 21;
 pub const COL_MY_LAST_APPROVALS_PER_CHAIN: usize = 22;
 pub const COL_STATE_PARTS: usize = 23;
-const NUM_COLS: usize = 24;
-=======
-pub const COL_BLOCK_PER_HEIGHT: Option<u32> = Some(20);
-pub const COL_LAST_APPROVALS_PER_ACCOUNT: Option<u32> = Some(21);
-pub const COL_MY_LAST_APPROVALS_PER_CHAIN: Option<u32> = Some(22);
-pub const COL_STATE_PARTS: Option<u32> = Some(23);
-pub const COL_EPOCH_START: Option<u32> = Some(24);
+pub const COL_EPOCH_START: usize = 24;
 // Map account_id to announce_account
-pub const COL_ACCOUNT_ANNOUNCEMENTS: Option<u32> = Some(25);
+pub const COL_ACCOUNT_ANNOUNCEMENTS: usize = 25;
 const NUM_COLS: u32 = 26;
->>>>>>> 82f3e6c8
 
 pub struct Store {
     storage: Arc<dyn Database>,
