use std::sync::Arc;
use std::{fmt, io};

use borsh::{Deserializable, Serializable};
use cached::{Cached, SizedCache};
pub use kvdb::DBValue;
use kvdb::{DBOp, DBTransaction, KeyValueDB};
use kvdb_rocksdb::{Database, DatabaseConfig};

use near_crypto::PublicKey;
use near_primitives::account::{AccessKey, Account};
use near_primitives::contract::ContractCode;
use near_primitives::serialize::to_base;
use near_primitives::types::{AccountId, StorageUsage};
use near_primitives::utils::{
<<<<<<< HEAD
    key_for_access_key, key_for_account, key_for_code, key_for_postponed_receipt,
    key_for_received_data, prefix_for_access_key, prefix_for_data,
};
=======
    key_for_access_key, key_for_account, key_for_callback, key_for_code, prefix_for_access_key,
    prefix_for_data,
};
use near_protos::access_key as access_key_proto;
use near_protos::account as account_proto;
use near_protos::receipt as receipt_proto;
>>>>>>> 2b0d8e8a

pub use crate::trie::{
    update::TrieUpdate, update::TrieUpdateIterator, PartialStorage, Trie, TrieChanges,
    TrieIterator, WrappedTrieChanges,
};
use near_primitives::hash::CryptoHash;
use near_primitives::receipt::{Receipt, ReceivedData};

pub mod test_utils;
mod trie;

pub const COL_BLOCK_MISC: Option<u32> = Some(0);
pub const COL_BLOCK: Option<u32> = Some(1);
pub const COL_BLOCK_HEADER: Option<u32> = Some(2);
pub const COL_BLOCK_INDEX: Option<u32> = Some(3);
pub const COL_STATE: Option<u32> = Some(4);
pub const COL_STATE_REF: Option<u32> = Some(5);
pub const COL_TRANSACTION_RESULT: Option<u32> = Some(6);
pub const COL_RECEIPTS: Option<u32> = Some(7);
pub const COL_PEERS: Option<u32> = Some(8);
pub const COL_PROPOSALS: Option<u32> = Some(9);
pub const COL_VALIDATORS: Option<u32> = Some(10);
pub const COL_LAST_EPOCH_PROPOSALS: Option<u32> = Some(11);
pub const COL_VALIDATOR_PROPOSALS: Option<u32> = Some(12);
const NUM_COLS: u32 = 13;

pub struct Store {
    storage: Arc<dyn KeyValueDB>,
}

impl Store {
    pub fn new(storage: Arc<dyn KeyValueDB>) -> Store {
        Store { storage }
    }

    pub fn get(&self, column: Option<u32>, key: &[u8]) -> Result<Option<Vec<u8>>, io::Error> {
        self.storage.get(column, key).map(|a| a.map(|b| b.to_vec()))
    }

    pub fn get_ser<T: Deserializable>(
        &self,
        column: Option<u32>,
        key: &[u8],
    ) -> Result<Option<T>, io::Error> {
        match self.storage.get(column, key) {
            Ok(Some(bytes)) => match T::try_from_slice(bytes.as_ref()) {
                Ok(result) => Ok(Some(result)),
                Err(e) => Err(e),
            },
            Ok(None) => Ok(None),
            Err(e) => Err(e),
        }
    }

    pub fn exists(&self, column: Option<u32>, key: &[u8]) -> Result<bool, io::Error> {
        self.storage.get(column, key).map(|value| value.is_some())
    }

    pub fn store_update(&self) -> StoreUpdate {
        StoreUpdate::new(self.storage.clone())
    }

    pub fn iter<'a>(
        &'a self,
        column: Option<u32>,
    ) -> Box<dyn Iterator<Item = (Box<[u8]>, Box<[u8]>)> + 'a> {
        self.storage.iter(column)
    }
}

/// Keeps track of current changes to the database and can commit all of them to the database.
pub struct StoreUpdate {
    storage: Arc<dyn KeyValueDB>,
    transaction: DBTransaction,
    /// Optionally has reference to the trie to clear cache on the commit.
    trie: Option<Arc<Trie>>,
}

impl StoreUpdate {
    pub fn new(storage: Arc<dyn KeyValueDB>) -> Self {
        let transaction = storage.transaction();
        StoreUpdate { storage, transaction, trie: None }
    }

    pub fn new_with_trie(storage: Arc<dyn KeyValueDB>, trie: Arc<Trie>) -> Self {
        let transaction = storage.transaction();
        StoreUpdate { storage, transaction, trie: Some(trie) }
    }

    pub fn set(&mut self, column: Option<u32>, key: &[u8], value: &[u8]) {
        self.transaction.put(column, key, value)
    }

    pub fn set_ser<T: Serializable>(
        &mut self,
        column: Option<u32>,
        key: &[u8],
        value: &T,
    ) -> Result<(), io::Error> {
        let data = value.try_to_vec()?;
        self.set(column, key, &data);
        Ok(())
    }

    pub fn delete(&mut self, column: Option<u32>, key: &[u8]) {
        self.transaction.delete(column, key);
    }

    /// Merge another store update into this one.
    pub fn merge(&mut self, other: StoreUpdate) {
        if self.trie.is_none() {
            if let Some(trie) = other.trie {
                self.trie = Some(trie);
            }
        }
        self.merge_transaction(other.transaction);
    }

    /// Merge DB Transaction.
    pub fn merge_transaction(&mut self, transaction: DBTransaction) {
        for op in transaction.ops {
            match op {
                DBOp::Insert { col, key, value } => self.transaction.put(col, &key, &value),
                DBOp::Delete { col, key } => self.transaction.delete(col, &key),
            }
        }
    }

    pub fn commit(self) -> Result<(), io::Error> {
        if let Some(trie) = self.trie {
            trie.update_cache(&self.transaction)?;
        }
        self.storage.write(self.transaction)
    }
}

impl fmt::Debug for StoreUpdate {
    fn fmt(&self, f: &mut fmt::Formatter) -> fmt::Result {
        write!(f, "Store Update {{\n")?;
        for op in self.transaction.ops.iter() {
            match op {
                DBOp::Insert { col, key, value: _ } => {
                    write!(f, "  + {:?} {}\n", col, to_base(key))?
                }
                DBOp::Delete { col, key } => write!(f, "  - {:?} {}\n", col, to_base(key))?,
            }
        }
        write!(f, "}}\n")
    }
}

pub fn read_with_cache<'a, T: Deserializable + 'a>(
    storage: &Store,
    col: Option<u32>,
    cache: &'a mut SizedCache<Vec<u8>, T>,
    key: &[u8],
) -> io::Result<Option<&'a T>> {
    let key_vec = key.to_vec();
    if cache.cache_get(&key_vec).is_some() {
        return Ok(Some(cache.cache_get(&key_vec).unwrap()));
    }
    if let Some(result) = storage.get_ser(col, key)? {
        cache.cache_set(key.to_vec(), result);
        return Ok(cache.cache_get(&key_vec));
    }
    Ok(None)
}

pub fn create_store(path: &str) -> Arc<Store> {
    let db_config = DatabaseConfig::with_columns(Some(NUM_COLS));
    let db = Arc::new(Database::open(&db_config, path).expect("Failed to open the database"));
    Arc::new(Store::new(db))
}

/// Reads an object from Trie.
pub fn get<T: Deserializable>(state_update: &TrieUpdate, key: &[u8]) -> Option<T> {
    state_update.get(key).and_then(|data| T::try_from_slice(&data).ok())
}

/// Writes an object into Trie.
pub fn set<T: Serializable>(state_update: &mut TrieUpdate, key: Vec<u8>, value: &T) {
    value
        .try_to_vec()
        .ok()
        .map(|data| state_update.set(key, DBValue::from_vec(data)))
        .or_else(|| None);
}

/// Number of bytes account and all of it's other data occupies in the storage.
pub fn total_account_storage(_account_id: &AccountId, account: &Account) -> StorageUsage {
    account.storage_usage
}

pub fn set_account(state_update: &mut TrieUpdate, key: &AccountId, account: &Account) {
    set(state_update, key_for_account(key), account)
}

<<<<<<< HEAD
pub fn get_account(state_update: &TrieUpdate, key: &AccountId) -> Option<Account> {
    get(state_update, &key_for_account(key))
}

pub fn set_received_data(
    state_update: &mut TrieUpdate,
    account_id: &AccountId,
    data_id: &CryptoHash,
    data: &ReceivedData,
) {
    set(state_update, key_for_received_data(account_id, data_id), data);
=======
/// Number of bytes the account data structure occupies in the storage.
pub fn account_storage_size(account: &Account) -> StorageUsage {
    let proto: account_proto::Account = account.clone().into();
    proto.write_to_bytes().map(|bytes| bytes.len() as StorageUsage).unwrap_or(0)
}

/// Number of bytes account and all of it's other data occupies in the storage.
pub fn total_account_storage(account_id: &AccountId, account: &Account) -> StorageUsage {
    // The number of bytes the account occupies in the Trie.
    let meta_storage =
        key_for_account(account_id).len() as StorageUsage + account_storage_size(account);
    account.storage_usage + meta_storage
}

pub fn set_account(state_update: &mut TrieUpdate, key: &AccountId, account: &Account) {
    let proto: account_proto::Account = account.clone().into();
    set_proto(state_update, key_for_account(key), &proto)
>>>>>>> 2b0d8e8a
}

pub fn get_received_data(
    state_update: &TrieUpdate,
    account_id: &AccountId,
    data_id: &CryptoHash,
) -> Option<ReceivedData> {
    get(state_update, &key_for_received_data(account_id, data_id))
}

pub fn set_receipt(state_update: &mut TrieUpdate, receipt: &Receipt) {
    let key = key_for_postponed_receipt(&receipt.receiver_id, &receipt.receipt_id);
    set(state_update, key, receipt);
}

pub fn get_receipt(
    state_update: &TrieUpdate,
    account_id: &AccountId,
    receipt_id: &CryptoHash,
) -> Option<Receipt> {
    get(state_update, &key_for_postponed_receipt(account_id, receipt_id))
}

pub fn set_access_key(
    state_update: &mut TrieUpdate,
    account_id: &AccountId,
    public_key: &PublicKey,
    access_key: &AccessKey,
) {
    set(state_update, key_for_access_key(account_id, public_key), access_key);
}

pub fn get_access_key(
    state_update: &TrieUpdate,
    account_id: &AccountId,
    public_key: &PublicKey,
) -> Option<AccessKey> {
    get(state_update, &key_for_access_key(account_id, public_key))
}

pub fn get_access_key_raw(state_update: &TrieUpdate, key: &[u8]) -> Option<AccessKey> {
    get(state_update, key)
}

pub fn set_code(state_update: &mut TrieUpdate, account_id: &AccountId, code: &ContractCode) {
    state_update.set(key_for_code(account_id), DBValue::from_vec(code.code.clone()));
}

pub fn get_code(state_update: &TrieUpdate, account_id: &AccountId) -> Option<ContractCode> {
    state_update
        .get(&key_for_code(account_id))
        .and_then(|code| Some(ContractCode::new(code.to_vec())))
}

/// Removes account, code and all access keys associated to it.
pub fn remove_account(
    state_update: &mut TrieUpdate,
    account_id: &AccountId,
) -> Result<(), Box<dyn std::error::Error>> {
    state_update.remove(&key_for_account(account_id));
    state_update.remove(&key_for_code(account_id));
    state_update.remove_starts_with(&prefix_for_access_key(account_id))?;
    state_update.remove_starts_with(&prefix_for_data(account_id))?;
    Ok(())
}<|MERGE_RESOLUTION|>--- conflicted
+++ resolved
@@ -13,18 +13,9 @@
 use near_primitives::serialize::to_base;
 use near_primitives::types::{AccountId, StorageUsage};
 use near_primitives::utils::{
-<<<<<<< HEAD
     key_for_access_key, key_for_account, key_for_code, key_for_postponed_receipt,
     key_for_received_data, prefix_for_access_key, prefix_for_data,
 };
-=======
-    key_for_access_key, key_for_account, key_for_callback, key_for_code, prefix_for_access_key,
-    prefix_for_data,
-};
-use near_protos::access_key as access_key_proto;
-use near_protos::account as account_proto;
-use near_protos::receipt as receipt_proto;
->>>>>>> 2b0d8e8a
 
 pub use crate::trie::{
     update::TrieUpdate, update::TrieUpdateIterator, PartialStorage, Trie, TrieChanges,
@@ -218,29 +209,6 @@
     account.storage_usage
 }
 
-pub fn set_account(state_update: &mut TrieUpdate, key: &AccountId, account: &Account) {
-    set(state_update, key_for_account(key), account)
-}
-
-<<<<<<< HEAD
-pub fn get_account(state_update: &TrieUpdate, key: &AccountId) -> Option<Account> {
-    get(state_update, &key_for_account(key))
-}
-
-pub fn set_received_data(
-    state_update: &mut TrieUpdate,
-    account_id: &AccountId,
-    data_id: &CryptoHash,
-    data: &ReceivedData,
-) {
-    set(state_update, key_for_received_data(account_id, data_id), data);
-=======
-/// Number of bytes the account data structure occupies in the storage.
-pub fn account_storage_size(account: &Account) -> StorageUsage {
-    let proto: account_proto::Account = account.clone().into();
-    proto.write_to_bytes().map(|bytes| bytes.len() as StorageUsage).unwrap_or(0)
-}
-
 /// Number of bytes account and all of it's other data occupies in the storage.
 pub fn total_account_storage(account_id: &AccountId, account: &Account) -> StorageUsage {
     // The number of bytes the account occupies in the Trie.
@@ -250,9 +218,20 @@
 }
 
 pub fn set_account(state_update: &mut TrieUpdate, key: &AccountId, account: &Account) {
-    let proto: account_proto::Account = account.clone().into();
-    set_proto(state_update, key_for_account(key), &proto)
->>>>>>> 2b0d8e8a
+    set(state_update, key_for_account(key), account)
+}
+
+pub fn get_account(state_update: &TrieUpdate, key: &AccountId) -> Option<Account> {
+    get(state_update, &key_for_account(key))
+}
+
+pub fn set_received_data(
+    state_update: &mut TrieUpdate,
+    account_id: &AccountId,
+    data_id: &CryptoHash,
+    data: &ReceivedData,
+) {
+    set(state_update, key_for_received_data(account_id, data_id), data);
 }
 
 pub fn get_received_data(
