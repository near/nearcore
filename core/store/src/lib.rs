#![cfg_attr(enable_const_type_id, feature(const_type_id))]

extern crate core;

use crate::db::{refcount, DBIterator, DBOp, DBSlice, DBTransaction, Database, StoreStatistics};
pub use crate::trie::iterator::{TrieIterator, TrieTraversalItem};
pub use crate::trie::update::{TrieUpdate, TrieUpdateIterator, TrieUpdateValuePtr};
pub use crate::trie::{
    estimator, resharding_v2, ApplyStatePartResult, KeyForStateChanges, KeyLookupMode, NibbleSlice,
    PartialStorage, PrefetchApi, PrefetchError, RawTrieNode, RawTrieNodeWithSize, ShardTries,
    StateSnapshot, StateSnapshotConfig, Trie, TrieAccess, TrieCache, TrieCachingStorage,
    TrieChanges, TrieConfig, TrieDBStorage, TrieStorage, WrappedTrieChanges,
    STATE_SNAPSHOT_COLUMNS,
};
use adapter::{StoreAdapter, StoreUpdateAdapter};
use archive::ArchivalStore;
use borsh::{BorshDeserialize, BorshSerialize};
pub use columns::DBCol;
use config::ArchivalConfig;
use db::{SplitDB, GENESIS_CONGESTION_INFO_KEY};
pub use db::{
    CHUNK_TAIL_KEY, COLD_HEAD_KEY, FINAL_HEAD_KEY, FORK_TAIL_KEY, GENESIS_JSON_HASH_KEY,
    GENESIS_STATE_ROOTS_KEY, HEADER_HEAD_KEY, HEAD_KEY, LARGEST_TARGET_HEIGHT_KEY,
    LATEST_KNOWN_KEY, STATE_SNAPSHOT_KEY, STATE_SYNC_DUMP_KEY, TAIL_KEY,
};
use metadata::{DbKind, DbVersion, KIND_KEY, VERSION_KEY};
use near_crypto::PublicKey;
use near_fmt::{AbbrBytes, StorageKey};
use near_primitives::account::{AccessKey, Account};
use near_primitives::bandwidth_scheduler::BandwidthSchedulerState;
use near_primitives::congestion_info::CongestionInfo;
pub use near_primitives::errors::{MissingTrieValueContext, StorageError};
use near_primitives::hash::CryptoHash;
use near_primitives::receipt::{
    BufferedReceiptIndices, DelayedReceiptIndices, PromiseYieldIndices, PromiseYieldTimeout,
    Receipt, ReceiptEnum, ReceivedData,
};
pub use near_primitives::shard_layout::ShardUId;
use near_primitives::trie_key::{trie_key_parsers, TrieKey};
use near_primitives::types::{AccountId, BlockHeight, StateRoot};
use near_vm_runner::{CompiledContractInfo, ContractRuntimeCache};
use std::fs::File;
use std::path::Path;
use std::str::FromStr;
use std::sync::Arc;
use std::sync::LazyLock;
use std::{fmt, io};
use strum;

pub mod adapter;
pub mod archive;
mod columns;
pub mod config;
pub mod contract;
pub mod db;
pub mod flat;
pub mod genesis;
pub mod metadata;
pub mod metrics;
pub mod migrations;
mod opener;
mod rocksdb_metrics;
mod sync_utils;
pub mod test_utils;
pub mod trie;

pub use crate::config::{Mode, StoreConfig};
pub use crate::opener::{
    checkpoint_hot_storage_and_cleanup_columns, StoreMigrator, StoreOpener, StoreOpenerError,
};

/// Specifies temperature of a storage.
///
/// Since currently only hot storage is implemented, this has only one variant.
/// In the future, certain parts of the code may need to access hot or cold
/// storage.  Specifically, querying an old block will require reading it from
/// the cold storage.
#[derive(Clone, Copy, Debug, Eq, PartialEq, strum::IntoStaticStr)]
pub enum Temperature {
    Hot,
    Cold,
}

impl FromStr for Temperature {
    type Err = String;

    fn from_str(s: &str) -> Result<Self, String> {
        let s = s.to_lowercase();
        match s.as_str() {
            "hot" => Ok(Temperature::Hot),
            "cold" => Ok(Temperature::Cold),
            _ => Err(String::from(format!("invalid temperature string {s}"))),
        }
    }
}

const STATE_COLUMNS: [DBCol; 2] = [DBCol::State, DBCol::FlatState];
const STATE_FILE_END_MARK: u8 = 255;

/// Node’s storage holding chain and all other necessary data.
///
/// Provides access to hot storage, cold storage and split storage. Typically
/// users will want to use one of the above via the Store abstraction.
pub struct NodeStorage {
    hot_storage: Arc<dyn Database>,
    cold_storage: Option<Arc<crate::db::ColdDB>>,
    archival_store: Option<Arc<ArchivalStore>>,
}

/// Node’s single storage source.
///
/// The Store holds one of the possible databases:
/// - The hot database - access to the hot database only
/// - The cold database - access to the cold database only
/// - The split database - access to both hot and cold databases
#[derive(Clone)]
pub struct Store {
    storage: Arc<dyn Database>,
}

impl StoreAdapter for Store {
    fn store(&self) -> Store {
        self.clone()
    }
}

impl NodeStorage {
    /// Initialises a new opener with given home directory and archival store configs.
    pub fn opener<'a>(
        home_dir: &std::path::Path,
<<<<<<< HEAD
        config: &'a StoreConfig,
        archival_config: Option<ArchivalConfig<'a>>,
    ) -> StoreOpener<'a> {
        StoreOpener::new(home_dir, config, archival_config)
=======
        store_config: &'a StoreConfig,
        archival_config: Option<ArchivalConfig<'a>>,
    ) -> StoreOpener<'a> {
        StoreOpener::new(home_dir, store_config, archival_config)
    }

    /// Constructs new object backed by given database.
    fn from_rocksdb(
        hot_storage: crate::db::RocksDB,
        cold_storage: Option<crate::db::RocksDB>,
    ) -> Self {
        let hot_storage = Arc::new(hot_storage);
        let cold_storage = cold_storage.map(|storage| Arc::new(storage));

        let cold_db = if let Some(cold_storage) = cold_storage {
            Some(Arc::new(crate::db::ColdDB::new(cold_storage)))
        } else {
            None
        };

        Self { hot_storage, cold_storage: cold_db }
>>>>>>> 9511caa8
    }

    /// Initialises an opener for a new temporary test store.
    ///
    /// As per the name, this is meant for tests only.  The created store will
    /// use test configuration (which may differ slightly from default config).
    /// The function **panics** if a temporary directory cannot be created.
    ///
    /// Note that the caller must hold the temporary directory returned as first
    /// element of the tuple while the store is open.
    pub fn test_opener() -> (tempfile::TempDir, StoreOpener<'static>) {
        static CONFIG: LazyLock<StoreConfig> = LazyLock::new(StoreConfig::test_config);
        let dir = tempfile::tempdir().unwrap();
        let opener = NodeStorage::opener(dir.path(), &CONFIG, None);
        (dir, opener)
    }

    /// Constructs new object backed by given database.
    ///
    /// Note that you most likely don’t want to use this method.  If you’re
    /// opening an on-disk storage, you want to use [`Self::opener`] instead
    /// which takes care of opening the on-disk database and applying all the
    /// necessary configuration.  If you need an in-memory database for testing,
    /// you want either [`crate::test_utils::create_test_node_storage`] or
    /// possibly [`crate::test_utils::create_test_store`] (depending whether you
    /// need [`NodeStorage`] or [`Store`] object.
    pub fn new(storage: Arc<dyn Database>) -> Self {
        Self { hot_storage: storage, cold_storage: None, archival_store: None }
    }
}

impl NodeStorage {
    /// Returns the hot store. The hot store is always available and it provides
    /// direct access to the hot database.
    ///
    /// For RPC nodes this is the only store available and it should be used for
    /// all the use cases.
    ///
    /// For archival nodes that do not have split storage configured this is the
    /// only store available and it should be used for all the use cases.
    ///
    /// For archival nodes that do have split storage configured there are three
    /// stores available: hot, cold and split. The client should use the hot
    /// store, the view client should use the split store and the cold store
    /// loop should use cold store.
    pub fn get_hot_store(&self) -> Store {
        Store { storage: self.hot_storage.clone() }
    }

    /// Returns the cold store. The cold store is only available in archival
    /// nodes with split storage configured.
    ///
    /// For archival nodes that do have split storage configured there are three
    /// stores available: hot, cold and split. The client should use the hot
    /// store, the view client should use the split store and the cold store
    /// loop should use cold store.
    pub fn get_cold_store(&self) -> Option<Store> {
        match &self.cold_storage {
            Some(cold_storage) => Some(Store { storage: cold_storage.clone() }),
            None => None,
        }
    }

    /// Returns an instance of recovery store. The recovery store is only available in archival
    /// nodes with split storage configured.
    ///
    /// Recovery store should be use only to perform data recovery on archival nodes.
    pub fn get_recovery_store(&self) -> Option<Store> {
        match &self.cold_storage {
            Some(cold_storage) => {
                Some(Store { storage: Arc::new(crate::db::RecoveryDB::new(cold_storage.clone())) })
            }
            None => None,
        }
    }

    /// Returns the split store. The split store is only available in archival
    /// nodes with split storage configured.
    ///
    /// For archival nodes that do have split storage configured there are three
    /// stores available: hot, cold and split. The client should use the hot
    /// store, the view client should use the split store and the cold store
    /// loop should use cold store.
    pub fn get_split_store(&self) -> Option<Store> {
        self.get_split_db().map(|split_db| Store { storage: split_db })
    }

    pub fn get_split_db(&self) -> Option<Arc<SplitDB>> {
        self.cold_storage
            .as_ref()
            .map(|cold_db| SplitDB::new(self.hot_storage.clone(), cold_db.clone()))
    }

    /// Returns underlying database for given temperature.
    ///
    /// This allows accessing underlying hot and cold databases directly
    /// bypassing any abstractions offered by [`NodeStorage`] or [`Store`] interfaces.
    ///
    /// This is useful for certain data which only lives in hot storage and
    /// interfaces which deal with it.  For example, peer store uses hot
    /// storage’s [`Database`] interface directly.
    ///
    /// Note that this is not appropriate for code which only ever accesses hot
    /// storage but touches information kinds which live in cold storage as
    /// well.  For example, garbage collection only ever touches hot storage but
    /// it should go through [`Store`] interface since data it manipulates
    /// (e.g. blocks) are live in both databases.
    ///
    /// This method panics if trying to access cold store but it wasn't configured.
    pub fn into_inner(self, temp: Temperature) -> Arc<dyn Database> {
        match temp {
            Temperature::Hot => self.hot_storage,
            Temperature::Cold => self.cold_storage.unwrap(),
        }
    }
}

impl NodeStorage {
    /// Returns whether the storage has a cold database.
    pub fn has_cold(&self) -> bool {
        self.cold_storage.is_some()
    }

    /// Reads database metadata and returns whether the storage is archival.
    pub fn is_archive(&self) -> io::Result<bool> {
        if self.cold_storage.is_some() {
            return Ok(true);
        }
        Ok(match metadata::DbMetadata::read(self.hot_storage.as_ref())?.kind.unwrap() {
            metadata::DbKind::RPC => false,
            metadata::DbKind::Archive => true,
            metadata::DbKind::Hot | metadata::DbKind::Cold => true,
        })
    }

    fn test_with_cold(hot: Arc<dyn Database>, cold: Arc<dyn Database>) -> Self {
        let cold_db = Arc::new(crate::db::ColdDB::new(cold));
        Self {
            hot_storage: hot,
            cold_storage: Some(cold_db.clone()),
            archival_store: Some(ArchivalStore::test_with_cold(cold_db)),
        }
    }

    pub fn cold_db(&self) -> Option<&Arc<crate::db::ColdDB>> {
        self.cold_storage.as_ref()
    }

    pub fn archival_store(&self) -> Option<&Arc<ArchivalStore>> {
        self.archival_store.as_ref()
    }
}

impl Store {
    pub fn new(storage: Arc<dyn Database>) -> Self {
        Self { storage }
    }

    /// Fetches value from given column.
    ///
    /// If the key does not exist in the column returns `None`.  Otherwise
    /// returns the data as [`DBSlice`] object.  The object dereferences into
    /// a slice, for cases when caller doesn’t need to own the value, and
    /// provides conversion into a vector or an Arc.
    pub fn get(&self, column: DBCol, key: &[u8]) -> io::Result<Option<DBSlice<'_>>> {
        let value = if column.is_rc() {
            self.storage.get_with_rc_stripped(column, &key)
        } else {
            self.storage.get_raw_bytes(column, &key)
        }?;
        tracing::trace!(
            target: "store",
            db_op = "get",
            col = %column,
            key = %StorageKey(key),
            size = value.as_deref().map(<[u8]>::len)
        );
        Ok(value)
    }

    pub fn get_ser<T: BorshDeserialize>(&self, column: DBCol, key: &[u8]) -> io::Result<Option<T>> {
        self.get(column, key)?.as_deref().map(T::try_from_slice).transpose()
    }

    pub fn exists(&self, column: DBCol, key: &[u8]) -> io::Result<bool> {
        self.get(column, key).map(|value| value.is_some())
    }

    pub fn store_update(&self) -> StoreUpdate {
        StoreUpdate { transaction: DBTransaction::new(), store: self.clone() }
    }

    pub fn iter<'a>(&'a self, col: DBCol) -> DBIterator<'a> {
        self.storage.iter(col)
    }

    pub fn iter_ser<'a, T: BorshDeserialize>(
        &'a self,
        col: DBCol,
    ) -> impl Iterator<Item = io::Result<(Box<[u8]>, T)>> + 'a {
        self.storage
            .iter(col)
            .map(|item| item.and_then(|(key, value)| Ok((key, T::try_from_slice(value.as_ref())?))))
    }

    /// Fetches raw key/value pairs from the database.
    ///
    /// Practically, this means that for rc columns rc is included in the value.
    /// This method is a deliberate escape hatch, and shouldn't be used outside
    /// of auxilary code like migrations which wants to hack on the database
    /// directly.
    pub fn iter_raw_bytes<'a>(&'a self, col: DBCol) -> DBIterator<'a> {
        self.storage.iter_raw_bytes(col)
    }

    pub fn iter_prefix<'a>(&'a self, col: DBCol, key_prefix: &'a [u8]) -> DBIterator<'a> {
        assert!(col != DBCol::State, "can't iter prefix of State column");
        self.storage.iter_prefix(col, key_prefix)
    }

    /// Iterates over a range of keys. Upper bound key is not included.
    pub fn iter_range<'a>(
        &'a self,
        col: DBCol,
        lower_bound: Option<&[u8]>,
        upper_bound: Option<&[u8]>,
    ) -> DBIterator<'a> {
        // That would fail if called `ScanDbColumnCmd`` for the `State` column.
        assert!(col != DBCol::State, "can't range iter State column");
        self.storage.iter_range(col, lower_bound, upper_bound)
    }

    pub fn iter_prefix_ser<'a, T: BorshDeserialize>(
        &'a self,
        col: DBCol,
        key_prefix: &'a [u8],
    ) -> impl Iterator<Item = io::Result<(Box<[u8]>, T)>> + 'a {
        assert!(col != DBCol::State, "can't iter prefix ser of State column");
        self.storage
            .iter_prefix(col, key_prefix)
            .map(|item| item.and_then(|(key, value)| Ok((key, T::try_from_slice(value.as_ref())?))))
    }

    /// Saves state (`State` and `FlatState` columns) to given file.
    ///
    /// The format of the file is a list of `(column_index as u8, key_length as
    /// u32, key, value_length as u32, value)` records terminated by a single
    /// 255 byte.  `column_index` refers to state columns listed in
    /// `STATE_COLUMNS` array.
    pub fn save_state_to_file(&self, filename: &Path) -> io::Result<()> {
        let file = File::create(filename)?;
        let mut file = std::io::BufWriter::new(file);
        for (column_index, &column) in STATE_COLUMNS.iter().enumerate() {
            assert!(column_index < STATE_FILE_END_MARK.into());
            let column_index: u8 = column_index.try_into().unwrap();
            for item in self.storage.iter_raw_bytes(column) {
                let (key, value) = item?;
                (column_index, key, value).serialize(&mut file)?;
            }
        }
        STATE_FILE_END_MARK.serialize(&mut file)
    }

    /// Loads state (`State` and `FlatState` columns) from given file.
    ///
    /// See [`Self::save_state_to_file`] for description of the file format.
    #[tracing::instrument(
        level = "info",
        // FIXME: start moving things into tighter modules so that its easier to selectively trace
        // specific things.
        target = "store",
        "Store::load_state_from_file",
        skip_all,
        fields(filename = %filename.display())
    )]
    pub fn load_state_from_file(&self, filename: &Path) -> io::Result<()> {
        let file = File::open(filename)?;
        let mut file = std::io::BufReader::new(file);
        let mut transaction = DBTransaction::new();
        loop {
            let column = u8::deserialize_reader(&mut file)?;
            if column == STATE_FILE_END_MARK {
                break;
            }
            let (key, value) = BorshDeserialize::deserialize_reader(&mut file)?;
            transaction.set(STATE_COLUMNS[usize::from(column)], key, value);
        }
        self.storage.write(transaction)
    }

    /// If the storage is backed by disk, flushes any in-memory data to disk.
    pub fn flush(&self) -> io::Result<()> {
        self.storage.flush()
    }

    /// Blocking compaction request if supported by storage.
    pub fn compact(&self) -> io::Result<()> {
        self.storage.compact()
    }

    pub fn get_store_statistics(&self) -> Option<StoreStatistics> {
        self.storage.get_store_statistics()
    }
}

impl Store {
    pub fn get_db_version(&self) -> io::Result<Option<DbVersion>> {
        metadata::DbMetadata::maybe_read_version(self.storage.as_ref())
    }

    pub fn set_db_version(&self, version: DbVersion) -> io::Result<()> {
        let mut store_update = self.store_update();
        store_update.set(DBCol::DbVersion, VERSION_KEY, version.to_string().as_bytes());
        store_update.commit()
    }

    pub fn get_db_kind(&self) -> io::Result<Option<DbKind>> {
        metadata::DbMetadata::maybe_read_kind(self.storage.as_ref())
    }

    pub fn set_db_kind(&self, kind: DbKind) -> io::Result<()> {
        let mut store_update = self.store_update();
        store_update.set(DBCol::DbVersion, KIND_KEY, <&str>::from(kind).as_bytes());
        store_update.commit()
    }
}

/// Keeps track of current changes to the database and can commit all of them to the database.
pub struct StoreUpdate {
    transaction: DBTransaction,
    store: Store,
}

impl StoreUpdateAdapter for StoreUpdate {
    fn store_update(&mut self) -> &mut StoreUpdate {
        self
    }
}

impl StoreUpdate {
    const ONE: std::num::NonZeroU32 = match std::num::NonZeroU32::new(1) {
        Some(num) => num,
        None => panic!(),
    };

    /// Inserts a new value into the database.
    ///
    /// It is a programming error if `insert` overwrites an existing, different
    /// value. Use it for insert-only columns.
    pub fn insert(&mut self, column: DBCol, key: Vec<u8>, value: Vec<u8>) {
        assert!(column.is_insert_only(), "can't insert: {column}");
        self.transaction.insert(column, key, value)
    }

    /// Borsh-serializes a value and inserts it into the database.
    ///
    /// It is a programming error if `insert` overwrites an existing, different
    /// value. Use it for insert-only columns.
    ///
    /// Note on performance: The key is always copied into a new allocation,
    /// which is generally bad. However, the insert-only columns use
    /// `CryptoHash` as key, which has the data in a small fixed-sized array.
    /// Copying and allocating that is not prohibitively expensive and we have
    /// to do it either way. Thus, we take a slice for the key for the nice API.
    pub fn insert_ser<T: BorshSerialize>(
        &mut self,
        column: DBCol,
        key: &[u8],
        value: &T,
    ) -> io::Result<()> {
        assert!(column.is_insert_only(), "can't insert_ser: {column}");
        let data = borsh::to_vec(&value)?;
        self.insert(column, key.to_vec(), data);
        Ok(())
    }

    /// Inserts a new reference-counted value or increases its reference count
    /// if it’s already there.
    ///
    /// It is a programming error if `increment_refcount_by` supplies a different
    /// value than the one stored in the database.  It may lead to data
    /// corruption or panics.
    ///
    /// Panics if this is used for columns which are not reference-counted
    /// (see [`DBCol::is_rc`]).
    pub fn increment_refcount_by(
        &mut self,
        column: DBCol,
        key: &[u8],
        data: &[u8],
        increase: std::num::NonZeroU32,
    ) {
        assert!(column.is_rc(), "can't update refcount: {column}");
        let value = refcount::add_positive_refcount(data, increase);
        self.transaction.update_refcount(column, key.to_vec(), value);
    }

    /// Same as `self.increment_refcount_by(column, key, data, 1)`.
    pub fn increment_refcount(&mut self, column: DBCol, key: &[u8], data: &[u8]) {
        self.increment_refcount_by(column, key, data, Self::ONE)
    }

    /// Decreases value of an existing reference-counted value.
    ///
    /// Since decrease of reference count is encoded without the data, only key
    /// and reference count delta arguments are needed.
    ///
    /// Panics if this is used for columns which are not reference-counted
    /// (see [`DBCol::is_rc`]).
    pub fn decrement_refcount_by(
        &mut self,
        column: DBCol,
        key: &[u8],
        decrease: std::num::NonZeroU32,
    ) {
        assert!(column.is_rc(), "can't update refcount: {column}");
        let value = refcount::encode_negative_refcount(decrease);
        self.transaction.update_refcount(column, key.to_vec(), value.to_vec())
    }

    /// Same as `self.decrement_refcount_by(column, key, 1)`.
    pub fn decrement_refcount(&mut self, column: DBCol, key: &[u8]) {
        self.decrement_refcount_by(column, key, Self::ONE)
    }

    /// Modifies a value in the database.
    ///
    /// Unlike `insert`, `increment_refcount` or `decrement_refcount`, arbitrary
    /// modifications are allowed, and extra care must be taken to avoid
    /// consistency anomalies.
    ///
    /// Must not be used for reference-counted columns; use
    /// ['Self::increment_refcount'] or [`Self::decrement_refcount`] instead.
    pub fn set(&mut self, column: DBCol, key: &[u8], value: &[u8]) {
        assert!(!(column.is_rc() || column.is_insert_only()), "can't set: {column}");
        self.transaction.set(column, key.to_vec(), value.to_vec())
    }

    /// Saves a BorshSerialized value.
    ///
    /// Must not be used for reference-counted columns; use
    /// ['Self::increment_refcount'] or [`Self::decrement_refcount`] instead.
    pub fn set_ser<T: BorshSerialize + ?Sized>(
        &mut self,
        column: DBCol,
        key: &[u8],
        value: &T,
    ) -> io::Result<()> {
        assert!(!(column.is_rc() || column.is_insert_only()), "can't set_ser: {column}");
        let data = borsh::to_vec(&value)?;
        self.set(column, key, &data);
        Ok(())
    }

    /// Modify raw value stored in the database, without doing any sanity checks
    /// for ref counts.
    ///
    /// This method is a deliberate escape hatch, and shouldn't be used outside
    /// of auxilary code like migrations which wants to hack on the database
    /// directly.
    pub fn set_raw_bytes(&mut self, column: DBCol, key: &[u8], value: &[u8]) {
        self.transaction.set(column, key.to_vec(), value.to_vec())
    }

    /// Deletes the given key from the database.
    ///
    /// Must not be used for reference-counted columns; use
    /// ['Self::increment_refcount'] or [`Self::decrement_refcount`] instead.
    pub fn delete(&mut self, column: DBCol, key: &[u8]) {
        // It would panic if called with `State` column, as it is refcounted.
        assert!(!column.is_rc(), "can't delete: {column}");
        self.transaction.delete(column, key.to_vec());
    }

    pub fn delete_all(&mut self, column: DBCol) {
        self.transaction.delete_all(column);
    }

    /// Deletes the given key range from the database including `from`
    /// and excluding `to` keys.
    pub fn delete_range(&mut self, column: DBCol, from: &[u8], to: &[u8]) {
        assert!(column != DBCol::State, "can't range delete State column");
        self.transaction.delete_range(column, from.to_vec(), to.to_vec());
    }

    /// Merge another store update into this one.
    ///
    /// Panics if `self`’s and `other`’s storage are incompatible.
    pub fn merge(&mut self, other: StoreUpdate) {
        assert!(core::ptr::addr_eq(
            Arc::as_ptr(&self.store.storage),
            Arc::as_ptr(&other.store.storage)
        ));
        self.transaction.merge(other.transaction)
    }

    #[tracing::instrument(
        level = "trace",
        target = "store::update",
        // FIXME: start moving things into tighter modules so that its easier to selectively trace
        // specific things.
        "StoreUpdate::commit",
        skip_all,
        fields(
            transaction.ops.len = self.transaction.ops.len(),
            total_bytes,
            inserts,
            sets,
            rc_ops,
            deletes,
            delete_all_ops,
            delete_range_ops
        )
    )]
    pub fn commit(self) -> io::Result<()> {
        debug_assert!(
            {
                let non_refcount_keys = self
                    .transaction
                    .ops
                    .iter()
                    .filter_map(|op| match op {
                        DBOp::Set { col, key, .. }
                        | DBOp::Insert { col, key, .. }
                        | DBOp::Delete { col, key } => Some((*col as u8, key)),
                        DBOp::UpdateRefcount { .. }
                        | DBOp::DeleteAll { .. }
                        | DBOp::DeleteRange { .. } => None,
                    })
                    .collect::<Vec<_>>();
                non_refcount_keys.len()
                    == non_refcount_keys.iter().collect::<std::collections::HashSet<_>>().len()
            },
            "Transaction overwrites itself: {:?}",
            self
        );
        let span = tracing::Span::current();
        if !span.is_disabled() {
            let [mut insert_count, mut set_count, mut update_rc_count] = [0u64; 3];
            let [mut delete_count, mut delete_all_count, mut delete_range_count] = [0u64; 3];
            let mut total_bytes = 0;
            for op in &self.transaction.ops {
                total_bytes += op.bytes();
                let count = match op {
                    DBOp::Set { .. } => &mut set_count,
                    DBOp::Insert { .. } => &mut insert_count,
                    DBOp::UpdateRefcount { .. } => &mut update_rc_count,
                    DBOp::Delete { .. } => &mut delete_count,
                    DBOp::DeleteAll { .. } => &mut delete_all_count,
                    DBOp::DeleteRange { .. } => &mut delete_range_count,
                };
                *count += 1;
            }
            span.record("inserts", insert_count);
            span.record("sets", set_count);
            span.record("rc_ops", update_rc_count);
            span.record("deletes", delete_count);
            span.record("delete_all_ops", delete_all_count);
            span.record("delete_range_ops", delete_range_count);
            span.record("total_bytes", total_bytes);
        }
        if tracing::event_enabled!(target: "store::update::transactions", tracing::Level::TRACE) {
            for op in &self.transaction.ops {
                match op {
                    DBOp::Insert { col, key, value } => tracing::trace!(
                        target: "store::update::transactions",
                        db_op = "insert",
                        %col,
                        key = %StorageKey(key),
                        size = value.len(),
                        value = %AbbrBytes(value),
                    ),
                    DBOp::Set { col, key, value } => tracing::trace!(
                        target: "store::update::transactions",
                        db_op = "set",
                        %col,
                        key = %StorageKey(key),
                        size = value.len(),
                        value = %AbbrBytes(value)
                    ),
                    DBOp::UpdateRefcount { col, key, value } => tracing::trace!(
                        target: "store::update::transactions",
                        db_op = "update_rc",
                        %col,
                        key = %StorageKey(key),
                        size = value.len(),
                        value = %AbbrBytes(value)
                    ),
                    DBOp::Delete { col, key } => tracing::trace!(
                        target: "store::update::transactions",
                        db_op = "delete",
                        %col,
                        key = %StorageKey(key)
                    ),
                    DBOp::DeleteAll { col } => tracing::trace!(
                        target: "store::update::transactions",
                        db_op = "delete_all",
                        %col
                    ),
                    DBOp::DeleteRange { col, from, to } => tracing::trace!(
                        target: "store::update::transactions",
                        db_op = "delete_range",
                        %col,
                        from = %StorageKey(from),
                        to = %StorageKey(to)
                    ),
                }
            }
        }
        self.store.storage.write(self.transaction)
    }
}

impl fmt::Debug for StoreUpdate {
    fn fmt(&self, f: &mut fmt::Formatter<'_>) -> fmt::Result {
        writeln!(f, "Store Update {{")?;
        for op in self.transaction.ops.iter() {
            match op {
                DBOp::Insert { col, key, .. } => writeln!(f, "  + {col} {}", StorageKey(key))?,
                DBOp::Set { col, key, .. } => writeln!(f, "  = {col} {}", StorageKey(key))?,
                DBOp::UpdateRefcount { col, key, .. } => {
                    writeln!(f, "  ± {col} {}", StorageKey(key))?
                }
                DBOp::Delete { col, key } => writeln!(f, "  - {col} {}", StorageKey(key))?,
                DBOp::DeleteAll { col } => writeln!(f, "  - {col} (all)")?,
                DBOp::DeleteRange { col, from, to } => {
                    writeln!(f, "  - {col} [{}, {})", StorageKey(from), StorageKey(to))?
                }
            }
        }
        writeln!(f, "}}")
    }
}

/// Reads an object from Trie.
/// # Errors
/// see StorageError
pub fn get<T: BorshDeserialize>(
    trie: &dyn TrieAccess,
    key: &TrieKey,
) -> Result<Option<T>, StorageError> {
    match trie.get(key)? {
        None => Ok(None),
        Some(data) => match T::try_from_slice(&data) {
            Err(err) => Err(StorageError::StorageInconsistentState(format!(
                "Failed to deserialize. err={err:?}"
            ))),
            Ok(value) => Ok(Some(value)),
        },
    }
}

/// [`get`] without incurring side effects.
pub fn get_pure<T: BorshDeserialize>(
    trie: &dyn TrieAccess,
    key: &TrieKey,
) -> Result<Option<T>, StorageError> {
    match trie.get_no_side_effects(key)? {
        None => Ok(None),
        Some(data) => match T::try_from_slice(&data) {
            Err(_err) => {
                Err(StorageError::StorageInconsistentState("Failed to deserialize".to_string()))
            }
            Ok(value) => Ok(Some(value)),
        },
    }
}

/// Writes an object into Trie.
pub fn set<T: BorshSerialize>(state_update: &mut TrieUpdate, key: TrieKey, value: &T) {
    let data = borsh::to_vec(&value).expect("Borsh serializer is not expected to ever fail");
    state_update.set(key, data);
}

pub fn set_account(state_update: &mut TrieUpdate, account_id: AccountId, account: &Account) {
    set(state_update, TrieKey::Account { account_id }, account)
}

pub fn get_account(
    trie: &dyn TrieAccess,
    account_id: &AccountId,
) -> Result<Option<Account>, StorageError> {
    get(trie, &TrieKey::Account { account_id: account_id.clone() })
}

pub fn set_received_data(
    state_update: &mut TrieUpdate,
    receiver_id: AccountId,
    data_id: CryptoHash,
    data: &ReceivedData,
) {
    set(state_update, TrieKey::ReceivedData { receiver_id, data_id }, data);
}

pub fn get_received_data(
    trie: &dyn TrieAccess,
    receiver_id: &AccountId,
    data_id: CryptoHash,
) -> Result<Option<ReceivedData>, StorageError> {
    get(trie, &TrieKey::ReceivedData { receiver_id: receiver_id.clone(), data_id })
}

pub fn has_received_data(
    trie: &dyn TrieAccess,
    receiver_id: &AccountId,
    data_id: CryptoHash,
) -> Result<bool, StorageError> {
    trie.contains_key(&TrieKey::ReceivedData { receiver_id: receiver_id.clone(), data_id })
}

pub fn set_postponed_receipt(state_update: &mut TrieUpdate, receipt: &Receipt) {
    assert!(matches!(receipt.receipt(), ReceiptEnum::Action(_)));
    let key = TrieKey::PostponedReceipt {
        receiver_id: receipt.receiver_id().clone(),
        receipt_id: *receipt.receipt_id(),
    };
    set(state_update, key, receipt);
}

pub fn remove_postponed_receipt(
    state_update: &mut TrieUpdate,
    receiver_id: &AccountId,
    receipt_id: CryptoHash,
) {
    state_update.remove(TrieKey::PostponedReceipt { receiver_id: receiver_id.clone(), receipt_id });
}

pub fn get_postponed_receipt(
    trie: &dyn TrieAccess,
    receiver_id: &AccountId,
    receipt_id: CryptoHash,
) -> Result<Option<Receipt>, StorageError> {
    get(trie, &TrieKey::PostponedReceipt { receiver_id: receiver_id.clone(), receipt_id })
}

pub fn get_delayed_receipt_indices(
    trie: &dyn TrieAccess,
) -> Result<DelayedReceiptIndices, StorageError> {
    Ok(get(trie, &TrieKey::DelayedReceiptIndices)?.unwrap_or_default())
}

// Adds the given receipt into the end of the delayed receipt queue in the state.
pub fn set_delayed_receipt(
    state_update: &mut TrieUpdate,
    delayed_receipts_indices: &mut DelayedReceiptIndices,
    receipt: &Receipt,
) {
    set(
        state_update,
        TrieKey::DelayedReceipt { index: delayed_receipts_indices.next_available_index },
        receipt,
    );
    delayed_receipts_indices.next_available_index = delayed_receipts_indices
        .next_available_index
        .checked_add(1)
        .expect("Next available index for delayed receipt exceeded the integer limit");
}

pub fn get_promise_yield_indices(
    trie: &dyn TrieAccess,
) -> Result<PromiseYieldIndices, StorageError> {
    Ok(get(trie, &TrieKey::PromiseYieldIndices)?.unwrap_or_default())
}

pub fn set_promise_yield_indices(
    state_update: &mut TrieUpdate,
    promise_yield_indices: &PromiseYieldIndices,
) {
    set(state_update, TrieKey::PromiseYieldIndices, promise_yield_indices);
}

// Enqueues given timeout to the PromiseYield timeout queue
pub fn enqueue_promise_yield_timeout(
    state_update: &mut TrieUpdate,
    promise_yield_indices: &mut PromiseYieldIndices,
    account_id: AccountId,
    data_id: CryptoHash,
    expires_at: BlockHeight,
) {
    set(
        state_update,
        TrieKey::PromiseYieldTimeout { index: promise_yield_indices.next_available_index },
        &PromiseYieldTimeout { account_id, data_id, expires_at },
    );
    promise_yield_indices.next_available_index = promise_yield_indices
        .next_available_index
        .checked_add(1)
        .expect("Next available index for PromiseYield timeout queue exceeded the integer limit");
}

pub fn set_promise_yield_receipt(state_update: &mut TrieUpdate, receipt: &Receipt) {
    match receipt.receipt() {
        ReceiptEnum::PromiseYield(ref action_receipt) => {
            assert!(action_receipt.input_data_ids.len() == 1);
            let key = TrieKey::PromiseYieldReceipt {
                receiver_id: receipt.receiver_id().clone(),
                data_id: action_receipt.input_data_ids[0],
            };
            set(state_update, key, receipt);
        }
        _ => unreachable!("Expected PromiseYield receipt"),
    }
}

pub fn remove_promise_yield_receipt(
    state_update: &mut TrieUpdate,
    receiver_id: &AccountId,
    data_id: CryptoHash,
) {
    state_update.remove(TrieKey::PromiseYieldReceipt { receiver_id: receiver_id.clone(), data_id });
}

pub fn get_promise_yield_receipt(
    trie: &dyn TrieAccess,
    receiver_id: &AccountId,
    data_id: CryptoHash,
) -> Result<Option<Receipt>, StorageError> {
    get(trie, &TrieKey::PromiseYieldReceipt { receiver_id: receiver_id.clone(), data_id })
}

pub fn has_promise_yield_receipt(
    trie: &dyn TrieAccess,
    receiver_id: AccountId,
    data_id: CryptoHash,
) -> Result<bool, StorageError> {
    trie.contains_key(&TrieKey::PromiseYieldReceipt { receiver_id, data_id })
}

pub fn get_buffered_receipt_indices(
    trie: &dyn TrieAccess,
) -> Result<BufferedReceiptIndices, StorageError> {
    Ok(get(trie, &TrieKey::BufferedReceiptIndices)?.unwrap_or_default())
}

pub fn get_bandwidth_scheduler_state(
    trie: &dyn TrieAccess,
) -> Result<Option<BandwidthSchedulerState>, StorageError> {
    get(trie, &TrieKey::BandwidthSchedulerState)
}

pub fn set_bandwidth_scheduler_state(
    state_update: &mut TrieUpdate,
    scheduler_state: &BandwidthSchedulerState,
) {
    set(state_update, TrieKey::BandwidthSchedulerState, scheduler_state);
}

pub fn set_access_key(
    state_update: &mut TrieUpdate,
    account_id: AccountId,
    public_key: PublicKey,
    access_key: &AccessKey,
) {
    set(state_update, TrieKey::AccessKey { account_id, public_key }, access_key);
}

pub fn remove_access_key(
    state_update: &mut TrieUpdate,
    account_id: AccountId,
    public_key: PublicKey,
) {
    state_update.remove(TrieKey::AccessKey { account_id, public_key });
}

pub fn get_access_key(
    trie: &dyn TrieAccess,
    account_id: &AccountId,
    public_key: &PublicKey,
) -> Result<Option<AccessKey>, StorageError> {
    get(
        trie,
        &TrieKey::AccessKey { account_id: account_id.clone(), public_key: public_key.clone() },
    )
}

pub fn get_access_key_raw(
    trie: &dyn TrieAccess,
    raw_key: &[u8],
) -> Result<Option<AccessKey>, StorageError> {
    get(
        trie,
        &trie_key_parsers::parse_trie_key_access_key_from_raw_key(raw_key)
            .expect("access key in the state should be correct"),
    )
}

/// Removes account, code and all access keys associated to it.
pub fn remove_account(
    state_update: &mut TrieUpdate,
    account_id: &AccountId,
) -> Result<(), StorageError> {
    state_update.remove(TrieKey::Account { account_id: account_id.clone() });
    state_update.remove(TrieKey::ContractCode { account_id: account_id.clone() });

    // Removing access keys
    let lock = state_update.trie().lock_for_iter();
    let public_keys = state_update
        .locked_iter(&trie_key_parsers::get_raw_prefix_for_access_keys(account_id), &lock)?
        .map(|raw_key| {
            trie_key_parsers::parse_public_key_from_access_key_key(&raw_key?, account_id).map_err(
                |_e| {
                    StorageError::StorageInconsistentState(
                        "Can't parse public key from raw key for AccessKey".to_string(),
                    )
                },
            )
        })
        .collect::<Result<Vec<_>, _>>()?;
    drop(lock);

    for public_key in public_keys {
        state_update.remove(TrieKey::AccessKey { account_id: account_id.clone(), public_key });
    }

    // Removing contract data
    let lock = state_update.trie().lock_for_iter();
    let data_keys = state_update
        .locked_iter(&trie_key_parsers::get_raw_prefix_for_contract_data(account_id, &[]), &lock)?
        .map(|raw_key| {
            trie_key_parsers::parse_data_key_from_contract_data_key(&raw_key?, account_id)
                .map_err(|_e| {
                    StorageError::StorageInconsistentState(
                        "Can't parse data key from raw key for ContractData".to_string(),
                    )
                })
                .map(Vec::from)
        })
        .collect::<Result<Vec<_>, _>>()?;
    drop(lock);

    for key in data_keys {
        state_update.remove(TrieKey::ContractData { account_id: account_id.clone(), key });
    }
    Ok(())
}

pub fn get_genesis_state_roots(store: &Store) -> io::Result<Option<Vec<StateRoot>>> {
    store.get_ser::<Vec<StateRoot>>(DBCol::BlockMisc, GENESIS_STATE_ROOTS_KEY)
}

pub fn get_genesis_congestion_infos(store: &Store) -> io::Result<Option<Vec<CongestionInfo>>> {
    store.get_ser::<Vec<CongestionInfo>>(DBCol::BlockMisc, GENESIS_CONGESTION_INFO_KEY)
}

pub fn get_genesis_hash(store: &Store) -> io::Result<Option<CryptoHash>> {
    store.get_ser::<CryptoHash>(DBCol::BlockMisc, GENESIS_JSON_HASH_KEY)
}

pub fn set_genesis_hash(store_update: &mut StoreUpdate, genesis_hash: &CryptoHash) {
    store_update
        .set_ser::<CryptoHash>(DBCol::BlockMisc, GENESIS_JSON_HASH_KEY, genesis_hash)
        .expect("Borsh cannot fail");
}

pub fn set_genesis_state_roots(store_update: &mut StoreUpdate, genesis_roots: &[StateRoot]) {
    store_update
        .set_ser(DBCol::BlockMisc, GENESIS_STATE_ROOTS_KEY, genesis_roots)
        .expect("Borsh cannot fail");
}

pub fn set_genesis_congestion_infos(
    store_update: &mut StoreUpdate,
    congestion_infos: &[CongestionInfo],
) {
    store_update
        .set_ser(DBCol::BlockMisc, GENESIS_CONGESTION_INFO_KEY, &congestion_infos)
        .expect("Borsh cannot fail");
}

#[derive(Clone)]
pub struct StoreContractRuntimeCache {
    db: Arc<dyn Database>,
}

impl StoreContractRuntimeCache {
    pub fn new(store: &Store) -> Self {
        Self { db: store.storage.clone() }
    }
}

/// Cache for compiled contracts code using Store for keeping data.
/// We store contracts in VM-specific format in DBCol::CachedContractCode.
/// Key must take into account VM being used and its configuration, so that
/// we don't cache non-gas metered binaries, for example.
impl ContractRuntimeCache for StoreContractRuntimeCache {
    #[tracing::instrument(
        level = "trace",
        target = "store",
        "StoreContractRuntimeCache::put",
        skip_all,
        fields(key = key.to_string(), value.len = value.compiled.debug_len()),
    )]
    fn put(&self, key: &CryptoHash, value: CompiledContractInfo) -> io::Result<()> {
        let mut update = crate::db::DBTransaction::new();
        // We intentionally use `.set` here, rather than `.insert`. We don't yet
        // guarantee deterministic compilation, so, if we happen to compile the
        // same contract concurrently on two threads, the `value`s might differ,
        // but this doesn't matter.
        update.set(
            DBCol::CachedContractCode,
            key.as_ref().to_vec(),
            borsh::to_vec(&value).unwrap(),
        );
        self.db.write(update)
    }

    #[tracing::instrument(
        level = "trace",
        target = "store",
        "StoreContractRuntimeCache::get",
        skip_all,
        fields(key = key.to_string()),
    )]
    fn get(&self, key: &CryptoHash) -> io::Result<Option<CompiledContractInfo>> {
        match self.db.get_raw_bytes(DBCol::CachedContractCode, key.as_ref()) {
            Ok(Some(bytes)) => Ok(Some(CompiledContractInfo::try_from_slice(&bytes)?)),
            Ok(None) => Ok(None),
            Err(err) => Err(err),
        }
    }

    fn has(&self, key: &CryptoHash) -> io::Result<bool> {
        self.db.get_raw_bytes(DBCol::CachedContractCode, key.as_ref()).map(|entry| entry.is_some())
    }

    fn handle(&self) -> Box<dyn ContractRuntimeCache> {
        Box::new(self.clone())
    }
}

#[cfg(test)]
mod tests {
    use near_primitives::hash::CryptoHash;
    use near_vm_runner::CompiledContractInfo;

    use super::{DBCol, NodeStorage, Store};

    fn test_clear_column(store: Store) {
        assert_eq!(store.get(DBCol::State, &[1; 8]).unwrap(), None);
        {
            let mut store_update = store.store_update();
            store_update.increment_refcount(DBCol::State, &[1; 8], &[1]);
            store_update.increment_refcount(DBCol::State, &[2; 8], &[2]);
            store_update.increment_refcount(DBCol::State, &[3; 8], &[3]);
            store_update.commit().unwrap();
        }
        assert_eq!(store.get(DBCol::State, &[1; 8]).unwrap().as_deref(), Some(&[1][..]));
        {
            let mut store_update = store.store_update();
            store_update.delete_all(DBCol::State);
            store_update.commit().unwrap();
        }
        assert_eq!(store.get(DBCol::State, &[1; 8]).unwrap(), None);
    }

    #[test]
    fn clear_column_rocksdb() {
        let (_tmp_dir, opener) = NodeStorage::test_opener();
        test_clear_column(opener.open().unwrap().get_hot_store());
    }

    #[test]
    fn clear_column_testdb() {
        test_clear_column(crate::test_utils::create_test_store());
    }

    /// Asserts that elements in the vector are sorted.
    #[track_caller]
    fn assert_sorted(want_count: usize, keys: Vec<Box<[u8]>>) {
        assert_eq!(want_count, keys.len());
        for (pos, pair) in keys.windows(2).enumerate() {
            let (fst, snd) = (&pair[0], &pair[1]);
            assert!(fst <= snd, "{fst:?} > {snd:?} at {pos}");
        }
    }

    /// Checks that keys are sorted when iterating.
    fn test_iter_order_impl(store: Store) {
        use rand::Rng;

        // An arbitrary non-rc non-insert-only column we can write data into.
        const COLUMN: DBCol = DBCol::RecentOutboundConnections;
        assert!(!COLUMN.is_rc());
        assert!(!COLUMN.is_insert_only());

        const COUNT: usize = 10_000;
        const PREFIXES: [[u8; 4]; 6] =
            [*b"foo0", *b"foo1", *b"foo2", *b"foo\xff", *b"fop\0", *b"\xff\xff\xff\xff"];

        // Fill column with random keys.  We're inserting multiple sets of keys
        // with different four-byte prefixes..  Each set is `COUNT` keys (for
        // total of `PREFIXES.len()*COUNT` keys).
        let mut rng: rand::rngs::StdRng = rand::SeedableRng::seed_from_u64(0x3243f6a8885a308d);
        let mut update = store.store_update();
        let mut buf = [0u8; 20];
        for prefix in PREFIXES.iter() {
            buf[..prefix.len()].clone_from_slice(prefix);
            for _ in 0..COUNT {
                rng.fill(&mut buf[prefix.len()..]);
                update.set(COLUMN, &buf, &buf);
            }
        }
        update.commit().unwrap();

        fn collect<'a>(iter: crate::db::DBIterator<'a>) -> Vec<Box<[u8]>> {
            iter.map(Result::unwrap).map(|(key, _)| key).collect()
        }

        // Check that full scan produces keys in proper order.
        assert_sorted(PREFIXES.len() * COUNT, collect(store.iter(COLUMN)));
        assert_sorted(PREFIXES.len() * COUNT, collect(store.iter_raw_bytes(COLUMN)));
        assert_sorted(PREFIXES.len() * COUNT, collect(store.iter_prefix(COLUMN, b"")));

        // Check that prefix scan produces keys in proper order.
        for prefix in PREFIXES.iter() {
            let keys = collect(store.iter_prefix(COLUMN, prefix));
            for (pos, key) in keys.iter().enumerate() {
                assert_eq!(
                    prefix,
                    &key[0..4],
                    "Expected {prefix:?} prefix but got {key:?} key at {pos}"
                );
            }
            assert_sorted(COUNT, keys);
        }
    }

    #[test]
    fn rocksdb_iter_order() {
        let (_tempdir, opener) = NodeStorage::test_opener();
        test_iter_order_impl(opener.open().unwrap().get_hot_store());
    }

    #[test]
    fn testdb_iter_order() {
        test_iter_order_impl(crate::test_utils::create_test_store());
    }

    /// Check StoreContractRuntimeCache implementation.
    #[test]
    fn test_store_compiled_contract_cache() {
        use near_vm_runner::{CompiledContract, ContractRuntimeCache};
        use std::str::FromStr;

        let store = crate::test_utils::create_test_store();
        let cache = super::StoreContractRuntimeCache::new(&store);
        let key = CryptoHash::from_str("75pAU4CJcp8Z9eoXcL6pSU8sRK5vn3NEpgvUrzZwQtr3").unwrap();

        assert_eq!(None, cache.get(&key).unwrap());
        assert_eq!(false, cache.has(&key).unwrap());

        let record = CompiledContractInfo {
            wasm_bytes: 3,
            compiled: CompiledContract::Code(b"foo".to_vec()),
        };
        cache.put(&key, record.clone()).unwrap();
        assert_eq!(Some(record), cache.get(&key).unwrap());
        assert_eq!(true, cache.has(&key).unwrap());
    }

    /// Check saving and reading columns to/from a file.
    #[test]
    fn test_save_to_file() {
        let mut tmp = tempfile::NamedTempFile::new().unwrap();

        {
            let store = crate::test_utils::create_test_store();
            let mut store_update = store.store_update();
            store_update.increment_refcount(DBCol::State, &[1; 8], &[1]);
            store_update.increment_refcount(DBCol::State, &[2; 8], &[2]);
            store_update.increment_refcount(DBCol::State, &[2; 8], &[2]);
            store_update.commit().unwrap();
            store.save_state_to_file(tmp.path()).unwrap();
        }

        // Verify expected encoding.
        {
            let mut buffer = Vec::new();
            std::io::Read::read_to_end(tmp.as_file_mut(), &mut buffer).unwrap();
            #[rustfmt::skip]
            assert_eq!(&[
                /* column: */ 0, /* key len: */ 8, 0, 0, 0, /* key: */ 1, 1, 1, 1, 1, 1, 1, 1,
                                 /* val len: */ 9, 0, 0, 0, /* val: */ 1, 1, 0, 0, 0, 0, 0, 0, 0,
                /* column: */ 0, /* key len: */ 8, 0, 0, 0, /* key: */ 2, 2, 2, 2, 2, 2, 2, 2,
                                 /* val len: */ 9, 0, 0, 0, /* val: */ 2, 2, 0, 0, 0, 0, 0, 0, 0,
                /* end mark: */ 255,
            ][..], buffer.as_slice());
        }

        {
            // Fresh storage, should have no data.
            let store = crate::test_utils::create_test_store();
            assert_eq!(None, store.get(DBCol::State, &[1; 8]).unwrap());
            assert_eq!(None, store.get(DBCol::State, &[2; 8]).unwrap());

            // Read data from file.
            store.load_state_from_file(tmp.path()).unwrap();
            assert_eq!(Some(&[1u8][..]), store.get(DBCol::State, &[1; 8]).unwrap().as_deref());
            assert_eq!(Some(&[2u8][..]), store.get(DBCol::State, &[2; 8]).unwrap().as_deref());

            // Key &[2] should have refcount of two so once decreased it should
            // still exist.
            let mut store_update = store.store_update();
            store_update.decrement_refcount(DBCol::State, &[1; 8]);
            store_update.decrement_refcount(DBCol::State, &[2; 8]);
            store_update.commit().unwrap();
            assert_eq!(None, store.get(DBCol::State, &[1; 8]).unwrap());
            assert_eq!(Some(&[2u8][..]), store.get(DBCol::State, &[2; 8]).unwrap().as_deref());
        }

        // Verify detection of corrupt file.
        let file = std::fs::File::options().write(true).open(tmp.path()).unwrap();
        let len = file.metadata().unwrap().len();
        file.set_len(len.saturating_sub(1)).unwrap();
        core::mem::drop(file);
        let store = crate::test_utils::create_test_store();
        assert_eq!(
            std::io::ErrorKind::InvalidData,
            store.load_state_from_file(tmp.path()).unwrap_err().kind()
        );
    }
}<|MERGE_RESOLUTION|>--- conflicted
+++ resolved
@@ -128,12 +128,6 @@
     /// Initialises a new opener with given home directory and archival store configs.
     pub fn opener<'a>(
         home_dir: &std::path::Path,
-<<<<<<< HEAD
-        config: &'a StoreConfig,
-        archival_config: Option<ArchivalConfig<'a>>,
-    ) -> StoreOpener<'a> {
-        StoreOpener::new(home_dir, config, archival_config)
-=======
         store_config: &'a StoreConfig,
         archival_config: Option<ArchivalConfig<'a>>,
     ) -> StoreOpener<'a> {
@@ -155,7 +149,6 @@
         };
 
         Self { hot_storage, cold_storage: cold_db }
->>>>>>> 9511caa8
     }
 
     /// Initialises an opener for a new temporary test store.
