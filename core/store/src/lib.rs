use std::fs::File;
use std::io::{BufReader, BufWriter, Read, Write};
use std::path::Path;
use std::sync::Arc;
use std::{fmt, io};

use borsh::{BorshDeserialize, BorshSerialize};
use byteorder::{LittleEndian, ReadBytesExt, WriteBytesExt};
use once_cell::sync::Lazy;

pub use columns::DBCol;
pub use db::{
    CHUNK_TAIL_KEY, FINAL_HEAD_KEY, FORK_TAIL_KEY, HEADER_HEAD_KEY, HEAD_KEY,
    LARGEST_TARGET_HEIGHT_KEY, LATEST_KNOWN_KEY, TAIL_KEY,
};
use near_crypto::PublicKey;
use near_primitives::account::{AccessKey, Account};
use near_primitives::contract::ContractCode;
pub use near_primitives::errors::StorageError;
use near_primitives::hash::CryptoHash;
use near_primitives::receipt::{DelayedReceiptIndices, Receipt, ReceivedData};
use near_primitives::serialize::to_base58;
pub use near_primitives::shard_layout::ShardUId;
use near_primitives::trie_key::{trie_key_parsers, TrieKey};
use near_primitives::types::{AccountId, CompiledContractCache, StateRoot};

use crate::db::{
    refcount, DBIterator, DBOp, DBTransaction, Database, RocksDB, StoreStatistics,
    GENESIS_JSON_HASH_KEY, GENESIS_STATE_ROOTS_KEY,
};
pub use crate::trie::iterator::TrieIterator;
pub use crate::trie::update::{TrieUpdate, TrieUpdateIterator, TrieUpdateValuePtr};
pub use crate::trie::{
    estimator, split_state, ApplyStatePartResult, KeyForStateChanges, PartialStorage, ShardTries,
    Trie, TrieAccess, TrieCache, TrieCacheFactory, TrieCachingStorage, TrieChanges, TrieStorage,
    WrappedTrieChanges,
};

mod columns;
mod config;
pub mod db;
pub mod flat_state;
mod metrics;
pub mod migrations;
pub mod test_utils;
mod trie;

pub use crate::config::{Mode, StoreConfig, StoreOpener};

/// Specifies temperature of a storage.
///
/// Since currently only hot storage is implemented, this has only one variant.
/// In the future, certain parts of the code may need to access hot or cold
/// storage.  Specifically, querying an old block will require reading it from
/// the cold storage.
pub enum Temperature {
    Hot,
}

/// Node’s storage holding chain and all other necessary data.
///
/// The eventual goal is to implement cold storage at which point this structure
/// will provide interface to access hot and cold storage.  This is in contrast
/// to [`Store`] which will abstract access to only one of the temperatures of
/// the storage.
pub struct NodeStorage {
    storage: Arc<dyn Database>,
}

/// Node’s single storage source.
///
/// Currently, this is somewhat equivalent to [`NodeStorage`] in that for given
/// note storage you can get only a single [`Store`] object.  This will change
/// as we implement cold storage in which case this structure will provide an
/// interface to access either hot or cold data.  At that point, [`NodeStorage`]
/// will map to one of two [`Store`] objects depending on the temperature of the
/// data.
#[derive(Clone)]
pub struct Store {
    storage: Arc<dyn Database>,
}

impl NodeStorage {
    /// Initialises a new opener with given home directory and store config.
    pub fn opener<'a>(home_dir: &std::path::Path, config: &'a StoreConfig) -> StoreOpener<'a> {
        StoreOpener::new(home_dir, config)
    }

    /// Initialises an opener for a new temporary test store.
    ///
    /// As per the name, this is meant for tests only.  The created store will
    /// use test configuration (which may differ slightly from default config).
    /// The function **panics** if a temporary directory cannot be created.
    ///
    /// Note that the caller must hold the temporary directory returned as first
    /// element of the tuple while the store is open.
    pub fn test_opener() -> (tempfile::TempDir, StoreOpener<'static>) {
        static CONFIG: Lazy<StoreConfig> = Lazy::new(StoreConfig::test_config);
        let dir = tempfile::tempdir().unwrap();
        let opener = Self::opener(dir.path(), &CONFIG);
        (dir, opener)
    }

    /// Constructs new object backed by given database.
    ///
    /// Note that you most likely don’t want to use this method.  If you’re
    /// opening an on-disk storage, you want to use [`Self::opener`] instead
    /// which takes scare of opening the on-disk database and applying all the
    /// necessary configuration.  If you need an in-memory database for testing,
    /// you want either [`crate::test_utils::create_test_node_storage`] or
    /// possibly [`crate::test_utils::create_test_store`] (depending whether you
    /// need [`NodeStorage`] or [`Store`] object.
    pub fn new(storage: Arc<dyn Database>) -> Self {
        Self { storage }
    }

    /// Returns storage for given temperature.
    ///
    /// Some data live only in hot and some only in cold storage (which is at
    /// the moment not implemented but is planned soon).  Hot data is anything
    /// at the head of the chain.  Cold data, if node is configured with split
    /// storage, is anything archival.
    ///
    /// Based on block in whose context database access are going to be made,
    /// you will either need to access hot or cold storage.  Temperature of the
    /// data is, simplifying slightly, determined based on height of the block.
    /// Anything above the tail of hot storage is hot and everything else is
    /// cold.
    pub fn get_store(&self, temp: Temperature) -> Store {
        match temp {
            Temperature::Hot => Store { storage: self.storage.clone() },
        }
    }

    /// Returns underlying database for given temperature.
    ///
    /// With (currently unimplemented) cold storage, this allows accessing
    /// underlying hot and cold databases directly bypassing any abstractions
    /// offered by [`NodeStorage`] or [`Store`] interfaces.
    ///
    /// This is useful for certain data which only lives in hot storage and
    /// interfaces which deal with it.  For example, peer store uses hot
    /// storage’s [`Database`] interface directly.
    ///
    /// Note that this is not appropriate for code which only ever accesses hot
    /// storage but touches information kinds which live in cold storage as
    /// well.  For example, garbage collection only ever touches hot storage but
    /// it should go through [`Store`] interface since data it manipulates
    /// (e.g. blocks) are live in both databases.
    pub fn get_inner(&self, temp: Temperature) -> Arc<dyn Database> {
        match temp {
            Temperature::Hot => self.storage.clone(),
        }
    }

    /// Returns underlying database for given temperature.
    ///
    /// This is like [`Self::get_inner`] but consumes `self` thus avoiding
    /// `Arc::clone`.
    pub fn into_inner(self, temp: Temperature) -> Arc<dyn Database> {
        match temp {
            Temperature::Hot => self.storage,
        }
    }
}

impl Store {
    pub fn get(&self, column: DBCol, key: &[u8]) -> io::Result<Option<Vec<u8>>> {
        let value = self
            .storage
            .get_raw_bytes(column, key)
            .map(|result| refcount::get_with_rc_logic(column, result))?;
        tracing::trace!(
            target: "store",
            db_op = "get",
            col = %column,
            key = %to_base58(key),
            size = value.as_ref().map(Vec::len)
        );
        Ok(value)
    }

    pub fn get_ser<T: BorshDeserialize>(&self, column: DBCol, key: &[u8]) -> io::Result<Option<T>> {
        match self.get(column, key)? {
            Some(bytes) => Ok(Some(T::try_from_slice(&bytes)?)),
            None => Ok(None),
        }
    }

    pub fn exists(&self, column: DBCol, key: &[u8]) -> io::Result<bool> {
        self.get(column, key).map(|value| value.is_some())
    }

    pub fn store_update(&self) -> StoreUpdate {
        StoreUpdate::new(Arc::clone(&self.storage))
    }

    pub fn iter<'a>(&'a self, column: DBCol) -> DBIterator<'a> {
        self.storage.iter(column)
    }

    /// Fetches raw key/value pairs from the database.
    ///
    /// Practically, this means that for rc columns rc is included in the value.
    /// This method is a deliberate escape hatch, and shouldn't be used outside
    /// of auxilary code like migrations which wants to hack on the database
    /// directly.
    pub fn iter_raw_bytes<'a>(&'a self, column: DBCol) -> DBIterator<'a> {
        self.storage.iter_raw_bytes(column)
    }

    pub fn iter_prefix<'a>(&'a self, column: DBCol, key_prefix: &'a [u8]) -> DBIterator<'a> {
        self.storage.iter_prefix(column, key_prefix)
    }

    pub fn iter_prefix_ser<'a, T: BorshDeserialize>(
        &'a self,
        column: DBCol,
        key_prefix: &'a [u8],
    ) -> impl Iterator<Item = io::Result<(Box<[u8]>, T)>> + 'a {
        self.storage
            .iter_prefix(column, key_prefix)
            .map(|item| item.and_then(|(key, value)| Ok((key, T::try_from_slice(value.as_ref())?))))
    }

    pub fn save_to_file(&self, column: DBCol, filename: &Path) -> io::Result<()> {
        let file = File::create(filename)?;
        let mut file = BufWriter::new(file);
        for item in self.storage.iter_raw_bytes(column) {
            let (key, value) = item?;
            file.write_u32::<LittleEndian>(key.len() as u32)?;
            file.write_all(&key)?;
            file.write_u32::<LittleEndian>(value.len() as u32)?;
            file.write_all(&value)?;
        }
        Ok(())
    }

    pub fn load_from_file(&self, column: DBCol, filename: &Path) -> io::Result<()> {
        let file = File::open(filename)?;
        let mut file = BufReader::new(file);
        let mut transaction = DBTransaction::new();
        loop {
            let key_len = match file.read_u32::<LittleEndian>() {
                Ok(key_len) => key_len as usize,
                Err(err) if err.kind() == io::ErrorKind::UnexpectedEof => break,
                Err(err) => return Err(err),
            };
            let mut key = vec![0; key_len];
            file.read_exact(&mut key)?;

            let value_len = file.read_u32::<LittleEndian>()? as usize;
            let mut value = vec![0; value_len];
            file.read_exact(&mut value)?;

            transaction.set(column, key, value);
        }
        self.storage.write(transaction)
    }

    /// If the storage is backed by disk, flushes any in-memory data to disk.
    pub fn flush(&self) -> io::Result<()> {
        self.storage.flush()
    }

    pub fn get_store_statistics(&self) -> Option<StoreStatistics> {
        self.storage.get_store_statistics()
    }
}

/// Keeps track of current changes to the database and can commit all of them to the database.
pub struct StoreUpdate {
    storage: Arc<dyn Database>,
    transaction: DBTransaction,
    /// Optionally has reference to the trie to clear cache on the commit.
    shard_tries: Option<ShardTries>,
}

impl StoreUpdate {
    const ONE: std::num::NonZeroU32 = match std::num::NonZeroU32::new(1) {
        Some(num) => num,
        None => panic!(),
    };

    pub(crate) fn new(storage: Arc<dyn Database>) -> Self {
        StoreUpdate { storage, transaction: DBTransaction::new(), shard_tries: None }
    }

    pub fn new_with_tries(tries: ShardTries) -> Self {
        StoreUpdate {
            storage: Arc::clone(&tries.get_store().storage),
            transaction: DBTransaction::new(),
            shard_tries: Some(tries),
        }
    }

    /// Inserts a new value into the database.
    ///
    /// It is a programming error if `insert` overwrites an existing, different
    /// value. Use it for insert-only columns.
    pub fn insert(&mut self, column: DBCol, key: &[u8], value: &[u8]) {
        assert!(column.is_insert_only(), "can't insert: {column}");
        self.transaction.insert(column, key.to_vec(), value.to_vec())
    }

    pub fn insert_ser<T: BorshSerialize>(
        &mut self,
        column: DBCol,
        key: &[u8],
        value: &T,
    ) -> io::Result<()> {
        assert!(column.is_insert_only(), "can't insert_ser: {column}");
        let data = value.try_to_vec()?;
        self.insert(column, key, &data);
        Ok(())
    }

    /// Inserts a new reference-counted value or increases its reference count
    /// if it’s already there.
    ///
    /// It is a programming error if `increment_refcount_by` supplies a different
    /// value than the one stored in the database.  It may lead to data
    /// corruption or panics.
    ///
    /// Panics if this is used for columns which are not reference-counted
    /// (see [`DBCol::is_rc`]).
    pub fn increment_refcount_by(
        &mut self,
        column: DBCol,
        key: &[u8],
        data: &[u8],
        increase: std::num::NonZeroU32,
    ) {
        assert!(column.is_rc(), "can't update refcount: {column}");
        let value = refcount::add_positive_refcount(data, increase);
        self.transaction.update_refcount(column, key.to_vec(), value);
    }

    /// Same as `self.increment_refcount_by(column, key, data, 1)`.
    pub fn increment_refcount(&mut self, column: DBCol, key: &[u8], data: &[u8]) {
        self.increment_refcount_by(column, key, data, Self::ONE)
    }

    /// Decreases value of an existing reference-counted value.
    ///
    /// Since decrease of reference count is encoded without the data, only key
    /// and reference count delta arguments are needed.
    ///
    /// Panics if this is used for columns which are not reference-counted
    /// (see [`DBCol::is_rc`]).
    pub fn decrement_refcount_by(
        &mut self,
        column: DBCol,
        key: &[u8],
        decrease: std::num::NonZeroU32,
    ) {
        assert!(column.is_rc(), "can't update refcount: {column}");
        let value = refcount::encode_negative_refcount(decrease);
        self.transaction.update_refcount(column, key.to_vec(), value)
    }

    /// Same as `self.decrement_refcount_by(column, key, 1)`.
    pub fn decrement_refcount(&mut self, column: DBCol, key: &[u8]) {
        self.decrement_refcount_by(column, key, Self::ONE)
    }

    /// Modifies a value in the database.
    ///
    /// Unlike `insert`, `increment_refcount` or `decrement_refcount`, arbitrary
    /// modifications are allowed, and extra care must be taken to aviod
    /// consistency anomalies.
    ///
    /// Must not be used for reference-counted columns; use
    /// ['Self::increment_refcount'] or [`Self::decrement_refcount`] instead.
    pub fn set(&mut self, column: DBCol, key: &[u8], value: &[u8]) {
        assert!(!(column.is_rc() || column.is_insert_only()), "can't set: {column}");
        self.transaction.set(column, key.to_vec(), value.to_vec())
    }

    /// Saves a BorshSerialized value.
    ///
    /// Must not be used for reference-counted columns; use
    /// ['Self::increment_refcount'] or [`Self::decrement_refcount`] instead.
    pub fn set_ser<T: BorshSerialize>(
        &mut self,
        column: DBCol,
        key: &[u8],
        value: &T,
    ) -> io::Result<()> {
        assert!(!(column.is_rc() || column.is_insert_only()), "can't set_ser: {column}");
        let data = value.try_to_vec()?;
        self.set(column, key, &data);
        Ok(())
    }

    /// Modify raw value stored in the database, without doing any sanity checks
    /// for ref counts.
    ///
    /// This method is a deliberate escape hatch, and shouldn't be used outside
    /// of auxilary code like migrations which wants to hack on the database
    /// directly.
    pub fn set_raw_bytes(&mut self, column: DBCol, key: &[u8], value: &[u8]) {
        self.transaction.set(column, key.to_vec(), value.to_vec())
    }

    /// Deletes the given key from the database.
    ///
    /// Must not be used for reference-counted columns; use
    /// ['Self::increment_refcount'] or [`Self::decrement_refcount`] instead.
    pub fn delete(&mut self, column: DBCol, key: &[u8]) {
        assert!(!column.is_rc(), "can't delete: {column}");
        self.transaction.delete(column, key.to_vec());
    }

    pub fn delete_all(&mut self, column: DBCol) {
        self.transaction.delete_all(column);
    }

    /// Set shard_tries to given object.
    ///
    /// Panics if shard_tries are already set to a different object.
    fn set_shard_tries(&mut self, tries: &ShardTries) {
        if let Some(our) = &self.shard_tries {
            assert!(tries.is_same(our));
        } else {
            self.shard_tries = Some(tries.clone());
        }
    }

    /// Merge another store update into this one.
    ///
    /// Panics if `self` and `other` both have shard_tries set to different
    /// objects.
    pub fn merge(&mut self, other: StoreUpdate) {
        match (&self.shard_tries, other.shard_tries) {
            (Some(our), Some(other)) => assert!(our.is_same(&other)),
            (None, other) => self.shard_tries = other,
            _ => (),
        }
        self.transaction.merge(other.transaction)
    }

    pub fn commit(self) -> io::Result<()> {
        debug_assert!(
            {
                let non_refcount_keys = self
                    .transaction
                    .ops
                    .iter()
                    .filter_map(|op| match op {
                        DBOp::Set { col, key, .. }
                        | DBOp::Insert { col, key, .. }
                        | DBOp::Delete { col, key } => Some((*col as u8, key)),
                        DBOp::UpdateRefcount { .. } | DBOp::DeleteAll { .. } => None,
                    })
                    .collect::<Vec<_>>();
                non_refcount_keys.len()
                    == non_refcount_keys.iter().collect::<std::collections::HashSet<_>>().len()
            },
            "Transaction overwrites itself: {:?}",
            self
        );
        if let Some(tries) = self.shard_tries {
            // Note: avoid comparing wide pointers here to work-around
            // https://github.com/rust-lang/rust/issues/69757
            let addr = |arc| Arc::as_ptr(arc) as *const u8;
            assert_eq!(addr(&tries.get_store().storage), addr(&self.storage),);
            tries.update_cache(&self.transaction)?;
        }
        let _span = tracing::trace_span!(target: "store", "commit").entered();
        for op in &self.transaction.ops {
            match op {
                DBOp::Insert { col, key, value } => {
                    tracing::trace!(target: "store", db_op = "insert", col = %col, key = %to_base58(key), size = value.len())
                }
                DBOp::Set { col, key, value } => {
                    tracing::trace!(target: "store", db_op = "set", col = %col, key = %to_base58(key), size = value.len())
                }
                DBOp::UpdateRefcount { col, key, value } => {
                    tracing::trace!(target: "store", db_op = "update_rc", col = %col, key = %to_base58(key), size = value.len())
                }
                DBOp::Delete { col, key } => {
                    tracing::trace!(target: "store", db_op = "delete", col = %col, key = %to_base58(key))
                }
                DBOp::DeleteAll { col } => {
                    tracing::trace!(target: "store", db_op = "delete_all", col = %col)
                }
            }
        }
        self.storage.write(self.transaction)
    }
}

impl fmt::Debug for StoreUpdate {
    fn fmt(&self, f: &mut fmt::Formatter<'_>) -> fmt::Result {
        writeln!(f, "Store Update {{")?;
        for op in self.transaction.ops.iter() {
            match op {
                DBOp::Insert { col, key, .. } => writeln!(f, "  + {col} {}", to_base58(key))?,
                DBOp::Set { col, key, .. } => writeln!(f, "  = {col} {}", to_base58(key))?,
                DBOp::UpdateRefcount { col, key, .. } => {
                    writeln!(f, "  ± {col} {}", to_base58(key))?
                }
                DBOp::Delete { col, key } => writeln!(f, "  - {col} {}", to_base58(key))?,
                DBOp::DeleteAll { col } => writeln!(f, "  - {col} (all)")?,
            }
        }
        writeln!(f, "}}")
    }
}

/// Reads an object from Trie.
/// # Errors
/// see StorageError
pub fn get<T: BorshDeserialize>(
    trie: &dyn TrieAccess,
    key: &TrieKey,
) -> Result<Option<T>, StorageError> {
    match trie.get(key)? {
        None => Ok(None),
        Some(data) => match T::try_from_slice(&data) {
            Err(_err) => {
                Err(StorageError::StorageInconsistentState("Failed to deserialize".to_string()))
            }
            Ok(value) => Ok(Some(value)),
        },
    }
}

/// Writes an object into Trie.
pub fn set<T: BorshSerialize>(state_update: &mut TrieUpdate, key: TrieKey, value: &T) {
    let data = value.try_to_vec().expect("Borsh serializer is not expected to ever fail");
    state_update.set(key, data);
}

pub fn set_account(state_update: &mut TrieUpdate, account_id: AccountId, account: &Account) {
    set(state_update, TrieKey::Account { account_id }, account)
}

pub fn get_account(
    trie: &dyn TrieAccess,
    account_id: &AccountId,
) -> Result<Option<Account>, StorageError> {
    get(trie, &TrieKey::Account { account_id: account_id.clone() })
}

pub fn set_received_data(
    state_update: &mut TrieUpdate,
    receiver_id: AccountId,
    data_id: CryptoHash,
    data: &ReceivedData,
) {
    set(state_update, TrieKey::ReceivedData { receiver_id, data_id }, data);
}

pub fn get_received_data(
    trie: &dyn TrieAccess,
    receiver_id: &AccountId,
    data_id: CryptoHash,
) -> Result<Option<ReceivedData>, StorageError> {
    get(trie, &TrieKey::ReceivedData { receiver_id: receiver_id.clone(), data_id })
}

pub fn set_postponed_receipt(state_update: &mut TrieUpdate, receipt: &Receipt) {
    let key = TrieKey::PostponedReceipt {
        receiver_id: receipt.receiver_id.clone(),
        receipt_id: receipt.receipt_id,
    };
    set(state_update, key, receipt);
}

pub fn remove_postponed_receipt(
    state_update: &mut TrieUpdate,
    receiver_id: &AccountId,
    receipt_id: CryptoHash,
) {
    state_update.remove(TrieKey::PostponedReceipt { receiver_id: receiver_id.clone(), receipt_id });
}

pub fn get_postponed_receipt(
    trie: &dyn TrieAccess,
    receiver_id: &AccountId,
    receipt_id: CryptoHash,
) -> Result<Option<Receipt>, StorageError> {
    get(trie, &TrieKey::PostponedReceipt { receiver_id: receiver_id.clone(), receipt_id })
}

pub fn get_delayed_receipt_indices(
    trie: &dyn TrieAccess,
) -> Result<DelayedReceiptIndices, StorageError> {
    Ok(get(trie, &TrieKey::DelayedReceiptIndices)?.unwrap_or_default())
}

pub fn set_access_key(
    state_update: &mut TrieUpdate,
    account_id: AccountId,
    public_key: PublicKey,
    access_key: &AccessKey,
) {
    set(state_update, TrieKey::AccessKey { account_id, public_key }, access_key);
}

pub fn remove_access_key(
    state_update: &mut TrieUpdate,
    account_id: AccountId,
    public_key: PublicKey,
) {
    state_update.remove(TrieKey::AccessKey { account_id, public_key });
}

pub fn get_access_key(
    trie: &dyn TrieAccess,
    account_id: &AccountId,
    public_key: &PublicKey,
) -> Result<Option<AccessKey>, StorageError> {
    get(
        trie,
        &TrieKey::AccessKey { account_id: account_id.clone(), public_key: public_key.clone() },
    )
}

pub fn get_access_key_raw(
    trie: &dyn TrieAccess,
    raw_key: &[u8],
) -> Result<Option<AccessKey>, StorageError> {
    get(
        trie,
        &trie_key_parsers::parse_trie_key_access_key_from_raw_key(raw_key)
            .expect("access key in the state should be correct"),
    )
}

pub fn set_code(state_update: &mut TrieUpdate, account_id: AccountId, code: &ContractCode) {
    state_update.set(TrieKey::ContractCode { account_id }, code.code().to_vec());
}

pub fn get_code(
    trie: &dyn TrieAccess,
    account_id: &AccountId,
    code_hash: Option<CryptoHash>,
) -> Result<Option<ContractCode>, StorageError> {
    let key = TrieKey::ContractCode { account_id: account_id.clone() };
    trie.get(&key).map(|opt| opt.map(|code| ContractCode::new(code, code_hash)))
}

/// Removes account, code and all access keys associated to it.
pub fn remove_account(
    state_update: &mut TrieUpdate,
    account_id: &AccountId,
) -> Result<(), StorageError> {
    state_update.remove(TrieKey::Account { account_id: account_id.clone() });
    state_update.remove(TrieKey::ContractCode { account_id: account_id.clone() });

    // Removing access keys
    let public_keys = state_update
        .iter(&trie_key_parsers::get_raw_prefix_for_access_keys(account_id))?
        .map(|raw_key| {
            trie_key_parsers::parse_public_key_from_access_key_key(&raw_key?, account_id).map_err(
                |_e| {
                    StorageError::StorageInconsistentState(
                        "Can't parse public key from raw key for AccessKey".to_string(),
                    )
                },
            )
        })
        .collect::<Result<Vec<_>, _>>()?;
    for public_key in public_keys {
        state_update.remove(TrieKey::AccessKey { account_id: account_id.clone(), public_key });
    }

    // Removing contract data
    let data_keys = state_update
        .iter(&trie_key_parsers::get_raw_prefix_for_contract_data(account_id, &[]))?
        .map(|raw_key| {
            trie_key_parsers::parse_data_key_from_contract_data_key(&raw_key?, account_id)
                .map_err(|_e| {
                    StorageError::StorageInconsistentState(
                        "Can't parse data key from raw key for ContractData".to_string(),
                    )
                })
                .map(Vec::from)
        })
        .collect::<Result<Vec<_>, _>>()?;
    for key in data_keys {
        state_update.remove(TrieKey::ContractData { account_id: account_id.clone(), key });
    }
    Ok(())
}

pub fn get_genesis_state_roots(store: &Store) -> io::Result<Option<Vec<StateRoot>>> {
    store.get_ser::<Vec<StateRoot>>(DBCol::BlockMisc, GENESIS_STATE_ROOTS_KEY)
}

pub fn get_genesis_hash(store: &Store) -> io::Result<Option<CryptoHash>> {
    store.get_ser::<CryptoHash>(DBCol::BlockMisc, GENESIS_JSON_HASH_KEY)
}

pub fn set_genesis_hash(store_update: &mut StoreUpdate, genesis_hash: &CryptoHash) {
    store_update
        .set_ser::<CryptoHash>(DBCol::BlockMisc, GENESIS_JSON_HASH_KEY, genesis_hash)
        .expect("Borsh cannot fail");
}

pub fn set_genesis_state_roots(store_update: &mut StoreUpdate, genesis_roots: &Vec<StateRoot>) {
    store_update
        .set_ser::<Vec<StateRoot>>(DBCol::BlockMisc, GENESIS_STATE_ROOTS_KEY, genesis_roots)
        .expect("Borsh cannot fail");
}

pub struct StoreCompiledContractCache {
    db: Arc<dyn Database>,
}

impl StoreCompiledContractCache {
    pub fn new(store: &Store) -> Self {
        Self { db: store.storage.clone() }
    }
}

/// Cache for compiled contracts code using Store for keeping data.
/// We store contracts in VM-specific format in DBCol::CachedContractCode.
/// Key must take into account VM being used and its configuration, so that
/// we don't cache non-gas metered binaries, for example.
impl CompiledContractCache for StoreCompiledContractCache {
    fn put(&self, key: &CryptoHash, value: Vec<u8>) -> io::Result<()> {
        let mut update = crate::db::DBTransaction::new();
        // We intentionally use `.set` here, rather than `.insert`. We don't yet
        // guarantee deterministic compilation, so, if we happen to compile the
        // same contract concurrently on two threads, the `value`s might differ,
        // but this doesn't matter.
        update.set(DBCol::CachedContractCode, key.as_ref().to_vec(), value);
        self.db.write(update)
    }

    fn get(&self, key: &CryptoHash) -> io::Result<Option<Vec<u8>>> {
        self.db.get_raw_bytes(DBCol::CachedContractCode, key.as_ref())
    }
}

#[cfg(test)]
mod tests {
    use near_primitives::hash::CryptoHash;

    use super::{DBCol, NodeStorage, Store, Temperature};

    #[test]
    fn test_no_cache_disabled() {
        #[cfg(feature = "no_cache")]
        panic!("no cache is enabled");
    }

    fn test_clear_column(store: Store) {
        assert_eq!(store.get(DBCol::State, &[1]).unwrap(), None);
        {
            let mut store_update = store.store_update();
            store_update.increment_refcount(DBCol::State, &[1], &[1]);
            store_update.increment_refcount(DBCol::State, &[2], &[2]);
            store_update.increment_refcount(DBCol::State, &[3], &[3]);
            store_update.commit().unwrap();
        }
        assert_eq!(store.get(DBCol::State, &[1]).unwrap(), Some(vec![1]));
        {
            let mut store_update = store.store_update();
            store_update.delete_all(DBCol::State);
            store_update.commit().unwrap();
        }
        assert_eq!(store.get(DBCol::State, &[1]).unwrap(), None);
    }

    #[test]
    fn clear_column_rocksdb() {
<<<<<<< HEAD
        let (_tmp_dir, opener) = NodeStorage::test_opener();
        test_clear_column(opener.open().get_store(Temperature::Hot));
=======
        let (_tmp_dir, opener) = Store::test_opener();
        test_clear_column(opener.open().unwrap());
>>>>>>> a1337e96
    }

    #[test]
    fn clear_column_testdb() {
        test_clear_column(crate::test_utils::create_test_store());
    }

    /// Asserts that elements in the vector are sorted.
    #[track_caller]
    fn assert_sorted(want_count: usize, keys: Vec<Box<[u8]>>) {
        assert_eq!(want_count, keys.len());
        for (pos, pair) in keys.windows(2).enumerate() {
            let (fst, snd) = (&pair[0], &pair[1]);
            assert!(fst <= snd, "{fst:?} > {snd:?} at {pos}");
        }
    }

    /// Checks that keys are sorted when iterating.
    fn test_iter_order_impl(store: Store) {
        use rand::Rng;

        // An arbitrary non-rc non-insert-only column we can write data into.
        const COLUMN: DBCol = DBCol::Peers;
        assert!(!COLUMN.is_rc());
        assert!(!COLUMN.is_insert_only());

        const COUNT: usize = 10_000;
        const PREFIXES: [[u8; 4]; 6] =
            [*b"foo0", *b"foo1", *b"foo2", *b"foo\xff", *b"fop\0", *b"\xff\xff\xff\xff"];

        // Fill column with random keys.  We're inserting multiple sets of keys
        // with different four-byte prefixes..  Each set is `COUNT` keys (for
        // total of `PREFIXES.len()*COUNT` keys).
        let mut rng: rand::rngs::StdRng = rand::SeedableRng::seed_from_u64(0x3243f6a8885a308d);
        let mut update = store.store_update();
        let mut buf = [0u8; 20];
        for prefix in PREFIXES.iter() {
            buf[..prefix.len()].clone_from_slice(prefix);
            for _ in 0..COUNT {
                rng.fill(&mut buf[prefix.len()..]);
                update.set(COLUMN, &buf, &buf);
            }
        }
        update.commit().unwrap();

        fn collect<'a>(iter: crate::db::DBIterator<'a>) -> Vec<Box<[u8]>> {
            iter.map(Result::unwrap).map(|(key, _)| key).collect()
        }

        // Check that full scan produces keys in proper order.
        assert_sorted(PREFIXES.len() * COUNT, collect(store.iter(COLUMN)));
        assert_sorted(PREFIXES.len() * COUNT, collect(store.iter_raw_bytes(COLUMN)));
        assert_sorted(PREFIXES.len() * COUNT, collect(store.iter_prefix(COLUMN, b"")));

        // Check that prefix scan produces keys in proper order.
        for prefix in PREFIXES.iter() {
            let keys = collect(store.iter_prefix(COLUMN, prefix));
            for (pos, key) in keys.iter().enumerate() {
                assert_eq!(
                    prefix,
                    &key[0..4],
                    "Expected {prefix:?} prefix but got {key:?} key at {pos}"
                );
            }
            assert_sorted(COUNT, keys);
        }
    }

    #[test]
    fn rocksdb_iter_order() {
<<<<<<< HEAD
        let (_tempdir, opener) = NodeStorage::test_opener();
        test_iter_order_impl(opener.open().get_store(Temperature::Hot));
=======
        test_iter_order_impl(Store::test_opener().1.open().unwrap());
>>>>>>> a1337e96
    }

    #[test]
    fn testdb_iter_order() {
        test_iter_order_impl(crate::test_utils::create_test_store());
    }

    /// Check StoreCompiledContractCache implementation.
    #[test]
    fn test_store_compiled_contract_cache() {
        use near_primitives::types::CompiledContractCache;
        use std::str::FromStr;

        let store = crate::test_utils::create_test_store();
        let cache = super::StoreCompiledContractCache::new(&store);
        let key = CryptoHash::from_str("75pAU4CJcp8Z9eoXcL6pSU8sRK5vn3NEpgvUrzZwQtr3").unwrap();
        assert_eq!(None, cache.get(&key).unwrap());
        assert_eq!((), cache.put(&key, b"foo".to_vec()).unwrap());
        assert_eq!(Some(&b"foo"[..]), cache.get(&key).unwrap().as_deref());
    }
}<|MERGE_RESOLUTION|>--- conflicted
+++ resolved
@@ -769,13 +769,8 @@
 
     #[test]
     fn clear_column_rocksdb() {
-<<<<<<< HEAD
         let (_tmp_dir, opener) = NodeStorage::test_opener();
-        test_clear_column(opener.open().get_store(Temperature::Hot));
-=======
-        let (_tmp_dir, opener) = Store::test_opener();
-        test_clear_column(opener.open().unwrap());
->>>>>>> a1337e96
+        test_clear_column(opener.open().unwrap().get_store(Temperature::Hot));
     }
 
     #[test]
@@ -846,12 +841,8 @@
 
     #[test]
     fn rocksdb_iter_order() {
-<<<<<<< HEAD
         let (_tempdir, opener) = NodeStorage::test_opener();
-        test_iter_order_impl(opener.open().get_store(Temperature::Hot));
-=======
-        test_iter_order_impl(Store::test_opener().1.open().unwrap());
->>>>>>> a1337e96
+        test_iter_order_impl(opener.open().unwrap().get_store(Temperature::Hot));
     }
 
     #[test]
