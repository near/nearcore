use std::fs::File;
use std::io::{Read, Write};
use std::path::Path;
use std::sync::Arc;
use std::{fmt, io};

use borsh::{BorshDeserialize, BorshSerialize};
use byteorder::{LittleEndian, ReadBytesExt, WriteBytesExt};
use cached::{Cached, SizedCache};

pub use db::DBCol::{self, *};
use near_crypto::PublicKey;
use near_primitives::account::{AccessKey, Account};
use near_primitives::contract::ContractCode;
pub use near_primitives::errors::StorageError;
use near_primitives::hash::CryptoHash;
use near_primitives::receipt::{Receipt, ReceivedData};
use near_primitives::serialize::to_base;
use near_primitives::types::{AccountId, StorageUsage};
use near_primitives::utils::{
<<<<<<< HEAD
    KeyForAccessKey, KeyForAccount, KeyForCode, KeyForData, KeyForPostponedReceipt,
    KeyForReceivedData, TrieKey,
=======
    KeyForAccessKey, KeyForAccount, KeyForContractCode, KeyForData, KeyForPostponedReceipt,
    KeyForReceivedData,
>>>>>>> 455780b1
};

use crate::db::{DBOp, DBTransaction, Database, RocksDB};
pub use crate::trie::{
    iterator::TrieIterator, update::TrieUpdate, update::TrieUpdateIterator,
    update::TrieUpdateValuePtr, KeyForStateChanges, PartialStorage, Trie, TrieChanges,
    WrappedTrieChanges,
};

mod db;
pub mod test_utils;
mod trie;

pub struct Store {
    storage: Arc<dyn Database>,
}

impl Store {
    pub fn new(storage: Arc<dyn Database>) -> Store {
        Store { storage }
    }

    pub fn get(&self, column: DBCol, key: &[u8]) -> Result<Option<Vec<u8>>, io::Error> {
        self.storage.get(column, key).map_err(|e| e.into())
    }

    pub fn get_ser<T: BorshDeserialize>(
        &self,
        column: DBCol,
        key: &[u8],
    ) -> Result<Option<T>, io::Error> {
        match self.storage.get(column, key) {
            Ok(Some(bytes)) => match T::try_from_slice(bytes.as_ref()) {
                Ok(result) => Ok(Some(result)),
                Err(e) => Err(e),
            },
            Ok(None) => Ok(None),
            Err(e) => Err(e.into()),
        }
    }

    pub fn exists(&self, column: DBCol, key: &[u8]) -> Result<bool, io::Error> {
        self.storage.get(column, key).map(|value| value.is_some()).map_err(|e| e.into())
    }

    pub fn store_update(&self) -> StoreUpdate {
        StoreUpdate::new(self.storage.clone())
    }

    pub fn iter<'a>(
        &'a self,
        column: DBCol,
    ) -> Box<dyn Iterator<Item = (Box<[u8]>, Box<[u8]>)> + 'a> {
        self.storage.iter(column)
    }

    pub fn iter_prefix_ser<'a, T: BorshDeserialize>(
        &'a self,
        column: DBCol,
        key_prefix: &'a [u8],
    ) -> Box<dyn Iterator<Item = Result<(Vec<u8>, T), io::Error>> + 'a> {
        Box::new(
            self.storage
                .iter_prefix(column, key_prefix)
                .map(|(key, value)| Ok((key.to_vec(), T::try_from_slice(value.as_ref())?))),
        )
    }

    pub fn save_to_file(&self, column: DBCol, filename: &Path) -> Result<(), std::io::Error> {
        let mut file = File::create(filename)?;
        for (key, value) in self.storage.iter(column) {
            file.write_u32::<LittleEndian>(key.len() as u32)?;
            file.write_all(&key)?;
            file.write_u32::<LittleEndian>(value.len() as u32)?;
            file.write_all(&value)?;
        }
        Ok(())
    }

    pub fn load_from_file(&self, column: DBCol, filename: &Path) -> Result<(), std::io::Error> {
        let mut file = File::open(filename)?;
        let mut transaction = self.storage.transaction();
        loop {
            let key_len = match file.read_u32::<LittleEndian>() {
                Ok(key_len) => key_len as usize,
                Err(ref err) if err.kind() == std::io::ErrorKind::UnexpectedEof => break,
                Err(err) => return Err(err),
            };
            let mut key = Vec::<u8>::with_capacity(key_len);
            Read::by_ref(&mut file).take(key_len as u64).read_to_end(&mut key)?;
            let value_len = file.read_u32::<LittleEndian>()? as usize;
            let mut value = Vec::<u8>::with_capacity(value_len);
            Read::by_ref(&mut file).take(value_len as u64).read_to_end(&mut value)?;
            transaction.put(column, &key, &value);
        }
        self.storage.write(transaction).map_err(|e| e.into())
    }
}

/// Keeps track of current changes to the database and can commit all of them to the database.
pub struct StoreUpdate {
    storage: Arc<dyn Database>,
    transaction: DBTransaction,
    /// Optionally has reference to the trie to clear cache on the commit.
    trie: Option<Arc<Trie>>,
}

impl StoreUpdate {
    pub fn new(storage: Arc<dyn Database>) -> Self {
        let transaction = storage.transaction();
        StoreUpdate { storage, transaction, trie: None }
    }

    pub fn new_with_trie(storage: Arc<dyn Database>, trie: Arc<Trie>) -> Self {
        let transaction = storage.transaction();
        StoreUpdate { storage, transaction, trie: Some(trie) }
    }

    pub fn set(&mut self, column: DBCol, key: &[u8], value: &[u8]) {
        self.transaction.put(column, key, value)
    }

    pub fn set_ser<T: BorshSerialize>(
        &mut self,
        column: DBCol,
        key: &[u8],
        value: &T,
    ) -> Result<(), io::Error> {
        let data = value.try_to_vec()?;
        self.set(column, key, &data);
        Ok(())
    }

    pub fn delete(&mut self, column: DBCol, key: &[u8]) {
        self.transaction.delete(column, key);
    }

    /// Merge another store update into this one.
    pub fn merge(&mut self, other: StoreUpdate) {
        if self.trie.is_none() {
            if let Some(trie) = other.trie {
                assert_eq!(
                    trie.storage.as_caching_storage().unwrap().store.storage.as_ref() as *const _,
                    self.storage.as_ref() as *const _
                );
                self.trie = Some(trie);
            }
        }
        self.merge_transaction(other.transaction);
    }

    /// Merge DB Transaction.
    pub fn merge_transaction(&mut self, transaction: DBTransaction) {
        for op in transaction.ops {
            match op {
                DBOp::Insert { col, key, value } => self.transaction.put(col, &key, &value),
                DBOp::Delete { col, key } => self.transaction.delete(col, &key),
            }
        }
    }

    pub fn commit(self) -> Result<(), io::Error> {
        if let Some(trie) = self.trie {
            assert_eq!(
                trie.storage.as_caching_storage().unwrap().store.storage.as_ref() as *const _,
                self.storage.as_ref() as *const _
            );
            trie.update_cache(&self.transaction)?;
        }
        self.storage.write(self.transaction).map_err(|e| e.into())
    }
}

impl fmt::Debug for StoreUpdate {
    fn fmt(&self, f: &mut fmt::Formatter) -> fmt::Result {
        writeln!(f, "Store Update {{")?;
        for op in self.transaction.ops.iter() {
            match op {
                DBOp::Insert { col, key, .. } => writeln!(f, "  + {:?} {}", col, to_base(key))?,
                DBOp::Delete { col, key } => writeln!(f, "  - {:?} {}", col, to_base(key))?,
            }
        }
        writeln!(f, "}}")
    }
}

pub fn read_with_cache<'a, T: BorshDeserialize + 'a>(
    storage: &Store,
    col: DBCol,
    cache: &'a mut SizedCache<Vec<u8>, T>,
    key: &[u8],
) -> io::Result<Option<&'a T>> {
    let key_vec = key.to_vec();
    if cache.cache_get(&key_vec).is_some() {
        return Ok(Some(cache.cache_get(&key_vec).unwrap()));
    }
    if let Some(result) = storage.get_ser(col, key)? {
        cache.cache_set(key.to_vec(), result);
        return Ok(cache.cache_get(&key_vec));
    }
    Ok(None)
}

pub fn create_store(path: &str) -> Arc<Store> {
    let db = Arc::new(RocksDB::new(path).expect("Failed to open the database"));
    Arc::new(Store::new(db))
}

/// Reads an object from Trie.
/// # Errors
/// see StorageError
pub fn get<T: BorshDeserialize, K: TrieKey>(
    state_update: &TrieUpdate,
    key: &K,
) -> Result<Option<T>, StorageError> {
    state_update.get(key).and_then(|opt| {
        opt.map_or_else(
            || Ok(None),
            |data| {
                T::try_from_slice(&data)
                    .map_err(|_| {
                        StorageError::StorageInconsistentState("Failed to deserialize".to_string())
                    })
                    .map(Some)
            },
        )
    })
}

/// Writes an object into Trie.
pub fn set<T: BorshSerialize, K: TrieKey>(state_update: &mut TrieUpdate, key: K, value: &T) {
    let data = value.try_to_vec().expect("Borsh serializer is not expected to ever fail");
    state_update.set(key, data);
}

/// Number of bytes account and all of it's other data occupies in the storage.
pub fn total_account_storage(_account_id: &AccountId, account: &Account) -> StorageUsage {
    account.storage_usage
}

pub fn set_account(state_update: &mut TrieUpdate, key: &AccountId, account: &Account) {
    set(state_update, KeyForAccount::new(key), account)
}

pub fn get_account(
    state_update: &TrieUpdate,
    key: &AccountId,
) -> Result<Option<Account>, StorageError> {
    get(state_update, &KeyForAccount::new(key))
}

pub fn set_received_data(
    state_update: &mut TrieUpdate,
    account_id: &AccountId,
    data_id: &CryptoHash,
    data: &ReceivedData,
) {
    set(state_update, KeyForReceivedData::new(account_id, data_id), data);
}

pub fn get_received_data(
    state_update: &TrieUpdate,
    account_id: &AccountId,
    data_id: &CryptoHash,
) -> Result<Option<ReceivedData>, StorageError> {
    get(state_update, &KeyForReceivedData::new(account_id, data_id))
}

pub fn set_receipt(state_update: &mut TrieUpdate, receipt: &Receipt) {
    let key = KeyForPostponedReceipt::new(&receipt.receiver_id, &receipt.receipt_id);
    set(state_update, key, receipt);
}

pub fn get_receipt(
    state_update: &TrieUpdate,
    account_id: &AccountId,
    receipt_id: &CryptoHash,
) -> Result<Option<Receipt>, StorageError> {
    get(state_update, &KeyForPostponedReceipt::new(account_id, receipt_id))
}

pub fn set_access_key(
    state_update: &mut TrieUpdate,
    account_id: &AccountId,
    public_key: &PublicKey,
    access_key: &AccessKey,
) {
    set(state_update, KeyForAccessKey::new(account_id, public_key), access_key);
}

pub fn get_access_key(
    state_update: &TrieUpdate,
    account_id: &AccountId,
    public_key: &PublicKey,
) -> Result<Option<AccessKey>, StorageError> {
    get(state_update, &KeyForAccessKey::new(account_id, public_key))
}

pub fn get_access_key_raw(
    state_update: &TrieUpdate,
    key: &[u8],
) -> Result<Option<AccessKey>, StorageError> {
    get(state_update, &KeyForAccessKey::from_raw_key(&key))
}

pub fn set_code(state_update: &mut TrieUpdate, account_id: &AccountId, code: &ContractCode) {
<<<<<<< HEAD
    state_update.set(KeyForCode::new(account_id), code.code.clone());
=======
    state_update.set(KeyForContractCode::new(account_id).into(), code.code.clone());
>>>>>>> 455780b1
}

pub fn get_code(
    state_update: &TrieUpdate,
    account_id: &AccountId,
) -> Result<Option<ContractCode>, StorageError> {
    state_update
<<<<<<< HEAD
        .get(&KeyForCode::new(account_id))
=======
        .get(KeyForContractCode::new(account_id))
>>>>>>> 455780b1
        .map(|opt| opt.map(|code| ContractCode::new(code.to_vec())))
}

/// Removes account, code and all access keys associated to it.
pub fn remove_account(
    state_update: &mut TrieUpdate,
    account_id: &AccountId,
) -> Result<(), StorageError> {
    state_update.remove(KeyForAccount::new(account_id));
<<<<<<< HEAD
    state_update.remove(KeyForCode::new(account_id));
    state_update.remove_starts_with(&KeyForAccessKey::get_prefix(account_id))?;
    state_update.remove_starts_with(&KeyForData::get_prefix(account_id))?;
=======
    state_update.remove(KeyForContractCode::new(account_id));
    state_update.remove_starts_with(KeyForAccessKey::get_prefix(account_id))?;
    state_update.remove_starts_with(KeyForData::get_prefix(account_id))?;
>>>>>>> 455780b1
    Ok(())
}<|MERGE_RESOLUTION|>--- conflicted
+++ resolved
@@ -18,13 +18,8 @@
 use near_primitives::serialize::to_base;
 use near_primitives::types::{AccountId, StorageUsage};
 use near_primitives::utils::{
-<<<<<<< HEAD
-    KeyForAccessKey, KeyForAccount, KeyForCode, KeyForData, KeyForPostponedReceipt,
+    KeyForAccessKey, KeyForAccount, KeyForContractCode, KeyForData, KeyForPostponedReceipt,
     KeyForReceivedData, TrieKey,
-=======
-    KeyForAccessKey, KeyForAccount, KeyForContractCode, KeyForData, KeyForPostponedReceipt,
-    KeyForReceivedData,
->>>>>>> 455780b1
 };
 
 use crate::db::{DBOp, DBTransaction, Database, RocksDB};
@@ -331,11 +326,7 @@
 }
 
 pub fn set_code(state_update: &mut TrieUpdate, account_id: &AccountId, code: &ContractCode) {
-<<<<<<< HEAD
-    state_update.set(KeyForCode::new(account_id), code.code.clone());
-=======
-    state_update.set(KeyForContractCode::new(account_id).into(), code.code.clone());
->>>>>>> 455780b1
+    state_update.set(KeyForContractCode::new(account_id), code.code.clone());
 }
 
 pub fn get_code(
@@ -343,11 +334,7 @@
     account_id: &AccountId,
 ) -> Result<Option<ContractCode>, StorageError> {
     state_update
-<<<<<<< HEAD
-        .get(&KeyForCode::new(account_id))
-=======
-        .get(KeyForContractCode::new(account_id))
->>>>>>> 455780b1
+        .get(&KeyForContractCode::new(account_id))
         .map(|opt| opt.map(|code| ContractCode::new(code.to_vec())))
 }
 
@@ -357,14 +344,8 @@
     account_id: &AccountId,
 ) -> Result<(), StorageError> {
     state_update.remove(KeyForAccount::new(account_id));
-<<<<<<< HEAD
-    state_update.remove(KeyForCode::new(account_id));
+    state_update.remove(KeyForContractCode::new(account_id));
     state_update.remove_starts_with(&KeyForAccessKey::get_prefix(account_id))?;
     state_update.remove_starts_with(&KeyForData::get_prefix(account_id))?;
-=======
-    state_update.remove(KeyForContractCode::new(account_id));
-    state_update.remove_starts_with(KeyForAccessKey::get_prefix(account_id))?;
-    state_update.remove_starts_with(KeyForData::get_prefix(account_id))?;
->>>>>>> 455780b1
     Ok(())
 }