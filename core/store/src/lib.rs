use std::fs::File;
use std::io::{BufReader, BufWriter, Read, Write};
use std::path::Path;
use std::sync::Arc;
use std::{fmt, io};

use borsh::{BorshDeserialize, BorshSerialize};
use byteorder::{LittleEndian, ReadBytesExt, WriteBytesExt};
use once_cell::sync::Lazy;

pub use columns::DBCol;
pub use db::{
    CHUNK_TAIL_KEY, FINAL_HEAD_KEY, FORK_TAIL_KEY, HEADER_HEAD_KEY, HEAD_KEY,
    LARGEST_TARGET_HEIGHT_KEY, LATEST_KNOWN_KEY, TAIL_KEY,
};
use near_crypto::PublicKey;
use near_primitives::account::{AccessKey, Account};
use near_primitives::contract::ContractCode;
pub use near_primitives::errors::StorageError;
use near_primitives::hash::CryptoHash;
use near_primitives::receipt::{DelayedReceiptIndices, Receipt, ReceivedData};
use near_primitives::serialize::to_base58;
pub use near_primitives::shard_layout::ShardUId;
use near_primitives::trie_key::{trie_key_parsers, TrieKey};
use near_primitives::types::{AccountId, CompiledContractCache, StateRoot};

use crate::db::{
    refcount, DBBytes, DBIterator, DBOp, DBTransaction, Database, RocksDB, StoreStatistics,
    GENESIS_JSON_HASH_KEY, GENESIS_STATE_ROOTS_KEY,
};
pub use crate::trie::iterator::TrieIterator;
pub use crate::trie::update::{TrieUpdate, TrieUpdateIterator, TrieUpdateValuePtr};
pub use crate::trie::{
    estimator, split_state, ApplyStatePartResult, KeyForStateChanges, PartialStorage, ShardTries,
    Trie, TrieAccess, TrieCache, TrieCacheFactory, TrieCachingStorage, TrieChanges, TrieStorage,
    WrappedTrieChanges,
};

mod columns;
pub mod config;
pub mod db;
pub mod flat_state;
mod metrics;
pub mod migrations;
pub mod test_utils;
mod trie;

pub use crate::config::{Mode, StoreConfig, StoreOpener};
pub use crate::db::rocksdb::snapshot::{Snapshot, SnapshotError};

/// Specifies temperature of a storage.
///
/// Since currently only hot storage is implemented, this has only one variant.
/// In the future, certain parts of the code may need to access hot or cold
/// storage.  Specifically, querying an old block will require reading it from
/// the cold storage.
pub enum Temperature {
    Hot,
}

/// Node’s storage holding chain and all other necessary data.
///
/// The eventual goal is to implement cold storage at which point this structure
/// will provide interface to access hot and cold storage.  This is in contrast
/// to [`Store`] which will abstract access to only one of the temperatures of
/// the storage.
pub struct NodeStorage {
    storage: Arc<dyn Database>,
}

/// Node’s single storage source.
///
/// Currently, this is somewhat equivalent to [`NodeStorage`] in that for given
/// note storage you can get only a single [`Store`] object.  This will change
/// as we implement cold storage in which case this structure will provide an
/// interface to access either hot or cold data.  At that point, [`NodeStorage`]
/// will map to one of two [`Store`] objects depending on the temperature of the
/// data.
#[derive(Clone)]
pub struct Store {
    storage: Arc<dyn Database>,
}

impl NodeStorage {
    /// Initialises a new opener with given home directory and store config.
    pub fn opener<'a>(home_dir: &std::path::Path, config: &'a StoreConfig) -> StoreOpener<'a> {
        StoreOpener::new(home_dir, config)
    }

    /// Initialises an opener for a new temporary test store.
    ///
    /// As per the name, this is meant for tests only.  The created store will
    /// use test configuration (which may differ slightly from default config).
    /// The function **panics** if a temporary directory cannot be created.
    ///
    /// Note that the caller must hold the temporary directory returned as first
    /// element of the tuple while the store is open.
    pub fn test_opener() -> (tempfile::TempDir, StoreOpener<'static>) {
        static CONFIG: Lazy<StoreConfig> = Lazy::new(StoreConfig::test_config);
        let dir = tempfile::tempdir().unwrap();
        let opener = Self::opener(dir.path(), &CONFIG);
        (dir, opener)
    }

    /// Constructs new object backed by given database.
    ///
    /// Note that you most likely don’t want to use this method.  If you’re
    /// opening an on-disk storage, you want to use [`Self::opener`] instead
    /// which takes scare of opening the on-disk database and applying all the
    /// necessary configuration.  If you need an in-memory database for testing,
    /// you want either [`crate::test_utils::create_test_node_storage`] or
    /// possibly [`crate::test_utils::create_test_store`] (depending whether you
    /// need [`NodeStorage`] or [`Store`] object.
    pub fn new(storage: Arc<dyn Database>) -> Self {
        Self { storage }
    }

    /// Returns storage for given temperature.
    ///
    /// Some data live only in hot and some only in cold storage (which is at
    /// the moment not implemented but is planned soon).  Hot data is anything
    /// at the head of the chain.  Cold data, if node is configured with split
    /// storage, is anything archival.
    ///
    /// Based on block in whose context database access are going to be made,
    /// you will either need to access hot or cold storage.  Temperature of the
    /// data is, simplifying slightly, determined based on height of the block.
    /// Anything above the tail of hot storage is hot and everything else is
    /// cold.
    pub fn get_store(&self, temp: Temperature) -> Store {
        match temp {
            Temperature::Hot => Store { storage: self.storage.clone() },
        }
    }

    /// Returns underlying database for given temperature.
    ///
    /// With (currently unimplemented) cold storage, this allows accessing
    /// underlying hot and cold databases directly bypassing any abstractions
    /// offered by [`NodeStorage`] or [`Store`] interfaces.
    ///
    /// This is useful for certain data which only lives in hot storage and
    /// interfaces which deal with it.  For example, peer store uses hot
    /// storage’s [`Database`] interface directly.
    ///
    /// Note that this is not appropriate for code which only ever accesses hot
    /// storage but touches information kinds which live in cold storage as
    /// well.  For example, garbage collection only ever touches hot storage but
    /// it should go through [`Store`] interface since data it manipulates
    /// (e.g. blocks) are live in both databases.
    pub fn get_inner(&self, temp: Temperature) -> Arc<dyn Database> {
        match temp {
            Temperature::Hot => self.storage.clone(),
        }
    }

    /// Returns underlying database for given temperature.
    ///
    /// This is like [`Self::get_inner`] but consumes `self` thus avoiding
    /// `Arc::clone`.
    pub fn into_inner(self, temp: Temperature) -> Arc<dyn Database> {
        match temp {
            Temperature::Hot => self.storage,
        }
    }
}

<<<<<<< HEAD
    pub fn get(&self, column: DBCol, key: &[u8]) -> io::Result<Option<DBBytes<'_>>> {
=======
impl Store {
    pub fn get(&self, column: DBCol, key: &[u8]) -> io::Result<Option<Vec<u8>>> {
>>>>>>> 24cbb11c
        let value = if column.is_rc() {
            self.storage.get_with_rc_stripped(column, key)
        } else {
            self.storage.get_raw_bytes(column, key)
        }?;
        tracing::trace!(
            target: "store",
            db_op = "get",
            col = %column,
            key = %to_base58(key),
            size = value.as_deref().map(<[u8]>::len)
        );
        Ok(value)
    }

    pub fn get_vec(&self, column: DBCol, key: &[u8]) -> io::Result<Option<Vec<u8>>> {
        self.get(column, key).map(|result| result.map(Vec::from))
    }

    pub fn get_ser<T: BorshDeserialize>(&self, column: DBCol, key: &[u8]) -> io::Result<Option<T>> {
        self.get(column, key)?.as_deref().map(T::try_from_slice).transpose()
    }

    pub fn exists(&self, column: DBCol, key: &[u8]) -> io::Result<bool> {
        self.get(column, key).map(|value| value.is_some())
    }

    pub fn store_update(&self) -> StoreUpdate {
        StoreUpdate::new(Arc::clone(&self.storage))
    }

    pub fn iter<'a>(&'a self, column: DBCol) -> DBIterator<'a> {
        self.storage.iter(column)
    }

    /// Fetches raw key/value pairs from the database.
    ///
    /// Practically, this means that for rc columns rc is included in the value.
    /// This method is a deliberate escape hatch, and shouldn't be used outside
    /// of auxilary code like migrations which wants to hack on the database
    /// directly.
    pub fn iter_raw_bytes<'a>(&'a self, column: DBCol) -> DBIterator<'a> {
        self.storage.iter_raw_bytes(column)
    }

    pub fn iter_prefix<'a>(&'a self, column: DBCol, key_prefix: &'a [u8]) -> DBIterator<'a> {
        self.storage.iter_prefix(column, key_prefix)
    }

    pub fn iter_prefix_ser<'a, T: BorshDeserialize>(
        &'a self,
        column: DBCol,
        key_prefix: &'a [u8],
    ) -> impl Iterator<Item = io::Result<(Box<[u8]>, T)>> + 'a {
        self.storage
            .iter_prefix(column, key_prefix)
            .map(|item| item.and_then(|(key, value)| Ok((key, T::try_from_slice(value.as_ref())?))))
    }

    pub fn save_to_file(&self, column: DBCol, filename: &Path) -> io::Result<()> {
        let file = File::create(filename)?;
        let mut file = BufWriter::new(file);
        for item in self.storage.iter_raw_bytes(column) {
            let (key, value) = item?;
            file.write_u32::<LittleEndian>(key.len() as u32)?;
            file.write_all(&key)?;
            file.write_u32::<LittleEndian>(value.len() as u32)?;
            file.write_all(&value)?;
        }
        Ok(())
    }

    pub fn load_from_file(&self, column: DBCol, filename: &Path) -> io::Result<()> {
        let file = File::open(filename)?;
        let mut file = BufReader::new(file);
        let mut transaction = DBTransaction::new();
        loop {
            let key_len = match file.read_u32::<LittleEndian>() {
                Ok(key_len) => key_len as usize,
                Err(err) if err.kind() == io::ErrorKind::UnexpectedEof => break,
                Err(err) => return Err(err),
            };
            let mut key = vec![0; key_len];
            file.read_exact(&mut key)?;

            let value_len = file.read_u32::<LittleEndian>()? as usize;
            let mut value = vec![0; value_len];
            file.read_exact(&mut value)?;

            transaction.set(column, key, value);
        }
        self.storage.write(transaction)
    }

    /// If the storage is backed by disk, flushes any in-memory data to disk.
    pub fn flush(&self) -> io::Result<()> {
        self.storage.flush()
    }

    /// Blocking compaction request if supported by storage.
    pub fn compact(&self) -> io::Result<()> {
        self.storage.compact()
    }

    pub fn get_store_statistics(&self) -> Option<StoreStatistics> {
        self.storage.get_store_statistics()
    }
}

/// Keeps track of current changes to the database and can commit all of them to the database.
pub struct StoreUpdate {
    storage: Arc<dyn Database>,
    transaction: DBTransaction,
    /// Optionally has reference to the trie to clear cache on the commit.
    shard_tries: Option<ShardTries>,
}

impl StoreUpdate {
    const ONE: std::num::NonZeroU32 = match std::num::NonZeroU32::new(1) {
        Some(num) => num,
        None => panic!(),
    };

    pub(crate) fn new(storage: Arc<dyn Database>) -> Self {
        StoreUpdate { storage, transaction: DBTransaction::new(), shard_tries: None }
    }

    pub fn new_with_tries(tries: ShardTries) -> Self {
        StoreUpdate {
            storage: Arc::clone(&tries.get_store().storage),
            transaction: DBTransaction::new(),
            shard_tries: Some(tries),
        }
    }

    /// Inserts a new value into the database.
    ///
    /// It is a programming error if `insert` overwrites an existing, different
    /// value. Use it for insert-only columns.
    pub fn insert(&mut self, column: DBCol, key: &[u8], value: &[u8]) {
        assert!(column.is_insert_only(), "can't insert: {column}");
        self.transaction.insert(column, key.to_vec(), value.to_vec())
    }

    pub fn insert_ser<T: BorshSerialize>(
        &mut self,
        column: DBCol,
        key: &[u8],
        value: &T,
    ) -> io::Result<()> {
        assert!(column.is_insert_only(), "can't insert_ser: {column}");
        let data = value.try_to_vec()?;
        self.insert(column, key, &data);
        Ok(())
    }

    /// Inserts a new reference-counted value or increases its reference count
    /// if it’s already there.
    ///
    /// It is a programming error if `increment_refcount_by` supplies a different
    /// value than the one stored in the database.  It may lead to data
    /// corruption or panics.
    ///
    /// Panics if this is used for columns which are not reference-counted
    /// (see [`DBCol::is_rc`]).
    pub fn increment_refcount_by(
        &mut self,
        column: DBCol,
        key: &[u8],
        data: &[u8],
        increase: std::num::NonZeroU32,
    ) {
        assert!(column.is_rc(), "can't update refcount: {column}");
        let value = refcount::add_positive_refcount(data, increase);
        self.transaction.update_refcount(column, key.to_vec(), value);
    }

    /// Same as `self.increment_refcount_by(column, key, data, 1)`.
    pub fn increment_refcount(&mut self, column: DBCol, key: &[u8], data: &[u8]) {
        self.increment_refcount_by(column, key, data, Self::ONE)
    }

    /// Decreases value of an existing reference-counted value.
    ///
    /// Since decrease of reference count is encoded without the data, only key
    /// and reference count delta arguments are needed.
    ///
    /// Panics if this is used for columns which are not reference-counted
    /// (see [`DBCol::is_rc`]).
    pub fn decrement_refcount_by(
        &mut self,
        column: DBCol,
        key: &[u8],
        decrease: std::num::NonZeroU32,
    ) {
        assert!(column.is_rc(), "can't update refcount: {column}");
        let value = refcount::encode_negative_refcount(decrease);
        self.transaction.update_refcount(column, key.to_vec(), value)
    }

    /// Same as `self.decrement_refcount_by(column, key, 1)`.
    pub fn decrement_refcount(&mut self, column: DBCol, key: &[u8]) {
        self.decrement_refcount_by(column, key, Self::ONE)
    }

    /// Modifies a value in the database.
    ///
    /// Unlike `insert`, `increment_refcount` or `decrement_refcount`, arbitrary
    /// modifications are allowed, and extra care must be taken to aviod
    /// consistency anomalies.
    ///
    /// Must not be used for reference-counted columns; use
    /// ['Self::increment_refcount'] or [`Self::decrement_refcount`] instead.
    pub fn set(&mut self, column: DBCol, key: &[u8], value: &[u8]) {
        assert!(!(column.is_rc() || column.is_insert_only()), "can't set: {column}");
        self.transaction.set(column, key.to_vec(), value.to_vec())
    }

    /// Saves a BorshSerialized value.
    ///
    /// Must not be used for reference-counted columns; use
    /// ['Self::increment_refcount'] or [`Self::decrement_refcount`] instead.
    pub fn set_ser<T: BorshSerialize>(
        &mut self,
        column: DBCol,
        key: &[u8],
        value: &T,
    ) -> io::Result<()> {
        assert!(!(column.is_rc() || column.is_insert_only()), "can't set_ser: {column}");
        let data = value.try_to_vec()?;
        self.set(column, key, &data);
        Ok(())
    }

    /// Modify raw value stored in the database, without doing any sanity checks
    /// for ref counts.
    ///
    /// This method is a deliberate escape hatch, and shouldn't be used outside
    /// of auxilary code like migrations which wants to hack on the database
    /// directly.
    pub fn set_raw_bytes(&mut self, column: DBCol, key: &[u8], value: &[u8]) {
        self.transaction.set(column, key.to_vec(), value.to_vec())
    }

    /// Deletes the given key from the database.
    ///
    /// Must not be used for reference-counted columns; use
    /// ['Self::increment_refcount'] or [`Self::decrement_refcount`] instead.
    pub fn delete(&mut self, column: DBCol, key: &[u8]) {
        assert!(!column.is_rc(), "can't delete: {column}");
        self.transaction.delete(column, key.to_vec());
    }

    pub fn delete_all(&mut self, column: DBCol) {
        self.transaction.delete_all(column);
    }

    /// Set shard_tries to given object.
    ///
    /// Panics if shard_tries are already set to a different object.
    fn set_shard_tries(&mut self, tries: &ShardTries) {
        if let Some(our) = &self.shard_tries {
            assert!(tries.is_same(our));
        } else {
            self.shard_tries = Some(tries.clone());
        }
    }

    /// Merge another store update into this one.
    ///
    /// Panics if `self` and `other` both have shard_tries set to different
    /// objects.
    pub fn merge(&mut self, other: StoreUpdate) {
        match (&self.shard_tries, other.shard_tries) {
            (Some(our), Some(other)) => assert!(our.is_same(&other)),
            (None, other) => self.shard_tries = other,
            _ => (),
        }
        self.transaction.merge(other.transaction)
    }

    pub fn update_cache(&self) -> io::Result<()> {
        if let Some(tries) = &self.shard_tries {
            // Note: avoid comparing wide pointers here to work-around
            // https://github.com/rust-lang/rust/issues/69757
            let addr = |arc| Arc::as_ptr(arc) as *const u8;
            assert_eq!(addr(&tries.get_store().storage), addr(&self.storage),);
            tries.update_cache(&self.transaction)?;
        }
        Ok(())
    }

    pub fn commit(self) -> io::Result<()> {
        debug_assert!(
            {
                let non_refcount_keys = self
                    .transaction
                    .ops
                    .iter()
                    .filter_map(|op| match op {
                        DBOp::Set { col, key, .. }
                        | DBOp::Insert { col, key, .. }
                        | DBOp::Delete { col, key } => Some((*col as u8, key)),
                        DBOp::UpdateRefcount { .. } | DBOp::DeleteAll { .. } => None,
                    })
                    .collect::<Vec<_>>();
                non_refcount_keys.len()
                    == non_refcount_keys.iter().collect::<std::collections::HashSet<_>>().len()
            },
            "Transaction overwrites itself: {:?}",
            self
        );
        self.update_cache()?;
        let _span = tracing::trace_span!(target: "store", "commit").entered();
        for op in &self.transaction.ops {
            match op {
                DBOp::Insert { col, key, value } => {
                    tracing::trace!(target: "store", db_op = "insert", col = %col, key = %to_base58(key), size = value.len())
                }
                DBOp::Set { col, key, value } => {
                    tracing::trace!(target: "store", db_op = "set", col = %col, key = %to_base58(key), size = value.len())
                }
                DBOp::UpdateRefcount { col, key, value } => {
                    tracing::trace!(target: "store", db_op = "update_rc", col = %col, key = %to_base58(key), size = value.len())
                }
                DBOp::Delete { col, key } => {
                    tracing::trace!(target: "store", db_op = "delete", col = %col, key = %to_base58(key))
                }
                DBOp::DeleteAll { col } => {
                    tracing::trace!(target: "store", db_op = "delete_all", col = %col)
                }
            }
        }
        self.storage.write(self.transaction)
    }
}

impl fmt::Debug for StoreUpdate {
    fn fmt(&self, f: &mut fmt::Formatter<'_>) -> fmt::Result {
        writeln!(f, "Store Update {{")?;
        for op in self.transaction.ops.iter() {
            match op {
                DBOp::Insert { col, key, .. } => writeln!(f, "  + {col} {}", to_base58(key))?,
                DBOp::Set { col, key, .. } => writeln!(f, "  = {col} {}", to_base58(key))?,
                DBOp::UpdateRefcount { col, key, .. } => {
                    writeln!(f, "  ± {col} {}", to_base58(key))?
                }
                DBOp::Delete { col, key } => writeln!(f, "  - {col} {}", to_base58(key))?,
                DBOp::DeleteAll { col } => writeln!(f, "  - {col} (all)")?,
            }
        }
        writeln!(f, "}}")
    }
}

/// Reads an object from Trie.
/// # Errors
/// see StorageError
pub fn get<T: BorshDeserialize>(
    trie: &dyn TrieAccess,
    key: &TrieKey,
) -> Result<Option<T>, StorageError> {
    match trie.get(key)? {
        None => Ok(None),
        Some(data) => match T::try_from_slice(&data) {
            Err(_err) => {
                Err(StorageError::StorageInconsistentState("Failed to deserialize".to_string()))
            }
            Ok(value) => Ok(Some(value)),
        },
    }
}

/// Writes an object into Trie.
pub fn set<T: BorshSerialize>(state_update: &mut TrieUpdate, key: TrieKey, value: &T) {
    let data = value.try_to_vec().expect("Borsh serializer is not expected to ever fail");
    state_update.set(key, data);
}

pub fn set_account(state_update: &mut TrieUpdate, account_id: AccountId, account: &Account) {
    set(state_update, TrieKey::Account { account_id }, account)
}

pub fn get_account(
    trie: &dyn TrieAccess,
    account_id: &AccountId,
) -> Result<Option<Account>, StorageError> {
    get(trie, &TrieKey::Account { account_id: account_id.clone() })
}

pub fn set_received_data(
    state_update: &mut TrieUpdate,
    receiver_id: AccountId,
    data_id: CryptoHash,
    data: &ReceivedData,
) {
    set(state_update, TrieKey::ReceivedData { receiver_id, data_id }, data);
}

pub fn get_received_data(
    trie: &dyn TrieAccess,
    receiver_id: &AccountId,
    data_id: CryptoHash,
) -> Result<Option<ReceivedData>, StorageError> {
    get(trie, &TrieKey::ReceivedData { receiver_id: receiver_id.clone(), data_id })
}

pub fn set_postponed_receipt(state_update: &mut TrieUpdate, receipt: &Receipt) {
    let key = TrieKey::PostponedReceipt {
        receiver_id: receipt.receiver_id.clone(),
        receipt_id: receipt.receipt_id,
    };
    set(state_update, key, receipt);
}

pub fn remove_postponed_receipt(
    state_update: &mut TrieUpdate,
    receiver_id: &AccountId,
    receipt_id: CryptoHash,
) {
    state_update.remove(TrieKey::PostponedReceipt { receiver_id: receiver_id.clone(), receipt_id });
}

pub fn get_postponed_receipt(
    trie: &dyn TrieAccess,
    receiver_id: &AccountId,
    receipt_id: CryptoHash,
) -> Result<Option<Receipt>, StorageError> {
    get(trie, &TrieKey::PostponedReceipt { receiver_id: receiver_id.clone(), receipt_id })
}

pub fn get_delayed_receipt_indices(
    trie: &dyn TrieAccess,
) -> Result<DelayedReceiptIndices, StorageError> {
    Ok(get(trie, &TrieKey::DelayedReceiptIndices)?.unwrap_or_default())
}

pub fn set_access_key(
    state_update: &mut TrieUpdate,
    account_id: AccountId,
    public_key: PublicKey,
    access_key: &AccessKey,
) {
    set(state_update, TrieKey::AccessKey { account_id, public_key }, access_key);
}

pub fn remove_access_key(
    state_update: &mut TrieUpdate,
    account_id: AccountId,
    public_key: PublicKey,
) {
    state_update.remove(TrieKey::AccessKey { account_id, public_key });
}

pub fn get_access_key(
    trie: &dyn TrieAccess,
    account_id: &AccountId,
    public_key: &PublicKey,
) -> Result<Option<AccessKey>, StorageError> {
    get(
        trie,
        &TrieKey::AccessKey { account_id: account_id.clone(), public_key: public_key.clone() },
    )
}

pub fn get_access_key_raw(
    trie: &dyn TrieAccess,
    raw_key: &[u8],
) -> Result<Option<AccessKey>, StorageError> {
    get(
        trie,
        &trie_key_parsers::parse_trie_key_access_key_from_raw_key(raw_key)
            .expect("access key in the state should be correct"),
    )
}

pub fn set_code(state_update: &mut TrieUpdate, account_id: AccountId, code: &ContractCode) {
    state_update.set(TrieKey::ContractCode { account_id }, code.code().to_vec());
}

pub fn get_code(
    trie: &dyn TrieAccess,
    account_id: &AccountId,
    code_hash: Option<CryptoHash>,
) -> Result<Option<ContractCode>, StorageError> {
    let key = TrieKey::ContractCode { account_id: account_id.clone() };
    trie.get(&key).map(|opt| opt.map(|code| ContractCode::new(code, code_hash)))
}

/// Removes account, code and all access keys associated to it.
pub fn remove_account(
    state_update: &mut TrieUpdate,
    account_id: &AccountId,
) -> Result<(), StorageError> {
    state_update.remove(TrieKey::Account { account_id: account_id.clone() });
    state_update.remove(TrieKey::ContractCode { account_id: account_id.clone() });

    // Removing access keys
    let public_keys = state_update
        .iter(&trie_key_parsers::get_raw_prefix_for_access_keys(account_id))?
        .map(|raw_key| {
            trie_key_parsers::parse_public_key_from_access_key_key(&raw_key?, account_id).map_err(
                |_e| {
                    StorageError::StorageInconsistentState(
                        "Can't parse public key from raw key for AccessKey".to_string(),
                    )
                },
            )
        })
        .collect::<Result<Vec<_>, _>>()?;
    for public_key in public_keys {
        state_update.remove(TrieKey::AccessKey { account_id: account_id.clone(), public_key });
    }

    // Removing contract data
    let data_keys = state_update
        .iter(&trie_key_parsers::get_raw_prefix_for_contract_data(account_id, &[]))?
        .map(|raw_key| {
            trie_key_parsers::parse_data_key_from_contract_data_key(&raw_key?, account_id)
                .map_err(|_e| {
                    StorageError::StorageInconsistentState(
                        "Can't parse data key from raw key for ContractData".to_string(),
                    )
                })
                .map(Vec::from)
        })
        .collect::<Result<Vec<_>, _>>()?;
    for key in data_keys {
        state_update.remove(TrieKey::ContractData { account_id: account_id.clone(), key });
    }
    Ok(())
}

pub fn get_genesis_state_roots(store: &Store) -> io::Result<Option<Vec<StateRoot>>> {
    store.get_ser::<Vec<StateRoot>>(DBCol::BlockMisc, GENESIS_STATE_ROOTS_KEY)
}

pub fn get_genesis_hash(store: &Store) -> io::Result<Option<CryptoHash>> {
    store.get_ser::<CryptoHash>(DBCol::BlockMisc, GENESIS_JSON_HASH_KEY)
}

pub fn set_genesis_hash(store_update: &mut StoreUpdate, genesis_hash: &CryptoHash) {
    store_update
        .set_ser::<CryptoHash>(DBCol::BlockMisc, GENESIS_JSON_HASH_KEY, genesis_hash)
        .expect("Borsh cannot fail");
}

pub fn set_genesis_state_roots(store_update: &mut StoreUpdate, genesis_roots: &Vec<StateRoot>) {
    store_update
        .set_ser::<Vec<StateRoot>>(DBCol::BlockMisc, GENESIS_STATE_ROOTS_KEY, genesis_roots)
        .expect("Borsh cannot fail");
}

pub struct StoreCompiledContractCache {
    db: Arc<dyn Database>,
}

impl StoreCompiledContractCache {
    pub fn new(store: &Store) -> Self {
        Self { db: store.storage.clone() }
    }
}

/// Cache for compiled contracts code using Store for keeping data.
/// We store contracts in VM-specific format in DBCol::CachedContractCode.
/// Key must take into account VM being used and its configuration, so that
/// we don't cache non-gas metered binaries, for example.
impl CompiledContractCache for StoreCompiledContractCache {
    fn put(&self, key: &CryptoHash, value: Vec<u8>) -> io::Result<()> {
        let mut update = crate::db::DBTransaction::new();
        // We intentionally use `.set` here, rather than `.insert`. We don't yet
        // guarantee deterministic compilation, so, if we happen to compile the
        // same contract concurrently on two threads, the `value`s might differ,
        // but this doesn't matter.
        update.set(DBCol::CachedContractCode, key.as_ref().to_vec(), value);
        self.db.write(update)
    }

    fn get(&self, key: &CryptoHash) -> io::Result<Option<Vec<u8>>> {
        Ok(self.db.get_raw_bytes(DBCol::CachedContractCode, key.as_ref())?.map(Vec::from))
    }
}

#[cfg(test)]
mod tests {
    use near_primitives::hash::CryptoHash;

    use super::{DBCol, NodeStorage, Store, Temperature};

    #[test]
    fn test_no_cache_disabled() {
        #[cfg(feature = "no_cache")]
        panic!("no cache is enabled");
    }

    fn test_clear_column(store: Store) {
        assert_eq!(store.get(DBCol::State, &[1]).unwrap(), None);
        {
            let mut store_update = store.store_update();
            store_update.increment_refcount(DBCol::State, &[1], &[1]);
            store_update.increment_refcount(DBCol::State, &[2], &[2]);
            store_update.increment_refcount(DBCol::State, &[3], &[3]);
            store_update.commit().unwrap();
        }
        assert_eq!(store.get_vec(DBCol::State, &[1]).unwrap(), Some(vec![1]));
        {
            let mut store_update = store.store_update();
            store_update.delete_all(DBCol::State);
            store_update.commit().unwrap();
        }
        assert_eq!(store.get(DBCol::State, &[1]).unwrap(), None);
    }

    #[test]
    fn clear_column_rocksdb() {
        let (_tmp_dir, opener) = NodeStorage::test_opener();
        test_clear_column(opener.open().unwrap().get_store(Temperature::Hot));
    }

    #[test]
    fn clear_column_testdb() {
        test_clear_column(crate::test_utils::create_test_store());
    }

    /// Asserts that elements in the vector are sorted.
    #[track_caller]
    fn assert_sorted(want_count: usize, keys: Vec<Box<[u8]>>) {
        assert_eq!(want_count, keys.len());
        for (pos, pair) in keys.windows(2).enumerate() {
            let (fst, snd) = (&pair[0], &pair[1]);
            assert!(fst <= snd, "{fst:?} > {snd:?} at {pos}");
        }
    }

    /// Checks that keys are sorted when iterating.
    fn test_iter_order_impl(store: Store) {
        use rand::Rng;

        // An arbitrary non-rc non-insert-only column we can write data into.
        const COLUMN: DBCol = DBCol::Peers;
        assert!(!COLUMN.is_rc());
        assert!(!COLUMN.is_insert_only());

        const COUNT: usize = 10_000;
        const PREFIXES: [[u8; 4]; 6] =
            [*b"foo0", *b"foo1", *b"foo2", *b"foo\xff", *b"fop\0", *b"\xff\xff\xff\xff"];

        // Fill column with random keys.  We're inserting multiple sets of keys
        // with different four-byte prefixes..  Each set is `COUNT` keys (for
        // total of `PREFIXES.len()*COUNT` keys).
        let mut rng: rand::rngs::StdRng = rand::SeedableRng::seed_from_u64(0x3243f6a8885a308d);
        let mut update = store.store_update();
        let mut buf = [0u8; 20];
        for prefix in PREFIXES.iter() {
            buf[..prefix.len()].clone_from_slice(prefix);
            for _ in 0..COUNT {
                rng.fill(&mut buf[prefix.len()..]);
                update.set(COLUMN, &buf, &buf);
            }
        }
        update.commit().unwrap();

        fn collect<'a>(iter: crate::db::DBIterator<'a>) -> Vec<Box<[u8]>> {
            iter.map(Result::unwrap).map(|(key, _)| key).collect()
        }

        // Check that full scan produces keys in proper order.
        assert_sorted(PREFIXES.len() * COUNT, collect(store.iter(COLUMN)));
        assert_sorted(PREFIXES.len() * COUNT, collect(store.iter_raw_bytes(COLUMN)));
        assert_sorted(PREFIXES.len() * COUNT, collect(store.iter_prefix(COLUMN, b"")));

        // Check that prefix scan produces keys in proper order.
        for prefix in PREFIXES.iter() {
            let keys = collect(store.iter_prefix(COLUMN, prefix));
            for (pos, key) in keys.iter().enumerate() {
                assert_eq!(
                    prefix,
                    &key[0..4],
                    "Expected {prefix:?} prefix but got {key:?} key at {pos}"
                );
            }
            assert_sorted(COUNT, keys);
        }
    }

    #[test]
    fn rocksdb_iter_order() {
        let (_tempdir, opener) = NodeStorage::test_opener();
        test_iter_order_impl(opener.open().unwrap().get_store(Temperature::Hot));
    }

    #[test]
    fn testdb_iter_order() {
        test_iter_order_impl(crate::test_utils::create_test_store());
    }

    /// Check StoreCompiledContractCache implementation.
    #[test]
    fn test_store_compiled_contract_cache() {
        use near_primitives::types::CompiledContractCache;
        use std::str::FromStr;

        let store = crate::test_utils::create_test_store();
        let cache = super::StoreCompiledContractCache::new(&store);
        let key = CryptoHash::from_str("75pAU4CJcp8Z9eoXcL6pSU8sRK5vn3NEpgvUrzZwQtr3").unwrap();
        assert_eq!(None, cache.get(&key).unwrap());
        assert_eq!((), cache.put(&key, b"foo".to_vec()).unwrap());
        assert_eq!(Some(&b"foo"[..]), cache.get(&key).unwrap().as_deref());
    }
}<|MERGE_RESOLUTION|>--- conflicted
+++ resolved
@@ -165,12 +165,8 @@
     }
 }
 
-<<<<<<< HEAD
+impl Store {
     pub fn get(&self, column: DBCol, key: &[u8]) -> io::Result<Option<DBBytes<'_>>> {
-=======
-impl Store {
-    pub fn get(&self, column: DBCol, key: &[u8]) -> io::Result<Option<Vec<u8>>> {
->>>>>>> 24cbb11c
         let value = if column.is_rc() {
             self.storage.get_with_rc_stripped(column, key)
         } else {
