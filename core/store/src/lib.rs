use serde::{Deserialize, Serialize};
use std::fs::File;
use std::io::{BufReader, BufWriter, Read, Write};
use std::path::Path;
use std::sync::Arc;
use std::{fmt, io};

use borsh::{BorshDeserialize, BorshSerialize};
use byteorder::{LittleEndian, ReadBytesExt, WriteBytesExt};
use lru::LruCache;

pub use columns::DBCol;
pub use db::{
    CHUNK_TAIL_KEY, FINAL_HEAD_KEY, FORK_TAIL_KEY, HEADER_HEAD_KEY, HEAD_KEY,
    LARGEST_TARGET_HEIGHT_KEY, LATEST_KNOWN_KEY, TAIL_KEY,
};
use near_crypto::PublicKey;
use near_o11y::log_assert;
use near_primitives::account::{AccessKey, Account};
use near_primitives::contract::ContractCode;
pub use near_primitives::errors::StorageError;
use near_primitives::hash::CryptoHash;
use near_primitives::receipt::{DelayedReceiptIndices, Receipt, ReceivedData};
use near_primitives::serialize::to_base;
pub use near_primitives::shard_layout::ShardUId;
use near_primitives::trie_key::{trie_key_parsers, TrieKey};
use near_primitives::types::{AccountId, CompiledContractCache, StateRoot};

pub use crate::db::refcount::decode_value_with_rc;
use crate::db::refcount::encode_value_with_rc;
use crate::db::{
    DBOp, DBTransaction, Database, RocksDB, StoreStatistics, GENESIS_JSON_HASH_KEY,
    GENESIS_STATE_ROOTS_KEY,
};
pub use crate::trie::iterator::TrieIterator;
pub use crate::trie::update::{TrieUpdate, TrieUpdateIterator, TrieUpdateValuePtr};
pub use crate::trie::{
    split_state, ApplyStatePartResult, KeyForStateChanges, PartialStorage, ShardTries, Trie,
    TrieChanges, WrappedTrieChanges,
};

mod columns;
pub mod db;
pub mod migrations;
pub mod test_utils;
mod trie;

#[derive(Clone)]
pub struct Store {
    storage: Arc<dyn Database>,
}

impl Store {
    pub(crate) fn new(storage: Arc<dyn Database>) -> Store {
        Store { storage }
    }

    pub fn get(&self, column: DBCol, key: &[u8]) -> io::Result<Option<Vec<u8>>> {
        self.storage.get(column, key).map_err(io::Error::from)
    }

    pub fn get_ser<T: BorshDeserialize>(&self, column: DBCol, key: &[u8]) -> io::Result<Option<T>> {
        match self.get(column, key)? {
            Some(bytes) => Ok(Some(T::try_from_slice(&bytes)?)),
            None => Ok(None),
        }
    }

    pub fn exists(&self, column: DBCol, key: &[u8]) -> io::Result<bool> {
        self.get(column, key).map(|value| value.is_some())
    }

    pub fn store_update(&self) -> StoreUpdate {
        StoreUpdate::new(Arc::clone(&self.storage))
    }

    pub fn iter<'a>(
        &'a self,
        column: DBCol,
    ) -> Box<dyn Iterator<Item = (Box<[u8]>, Box<[u8]>)> + 'a> {
        self.storage.iter(column)
    }

    /// Fetches raw key/value pairs from the database.
    ///
    /// Practically, this means that for rc columns rc is included in the value.
    /// This method is a deliberate escape hatch, and shouldn't be used outside
    /// of auxilary code like migrations which wants to hack on the database
    /// directly.
    pub fn iter_raw_bytes<'a>(
        &'a self,
        column: DBCol,
    ) -> Box<dyn Iterator<Item = (Box<[u8]>, Box<[u8]>)> + 'a> {
        self.storage.iter_raw_bytes(column)
    }

    pub fn iter_prefix<'a>(
        &'a self,
        column: DBCol,
        key_prefix: &'a [u8],
    ) -> Box<dyn Iterator<Item = (Box<[u8]>, Box<[u8]>)> + 'a> {
        self.storage.iter_prefix(column, key_prefix)
    }

    pub fn iter_prefix_ser<'a, T: BorshDeserialize>(
        &'a self,
        column: DBCol,
        key_prefix: &'a [u8],
    ) -> impl Iterator<Item = io::Result<(Box<[u8]>, T)>> + 'a {
        self.storage
            .iter_prefix(column, key_prefix)
            .map(|(key, value)| Ok((key, T::try_from_slice(value.as_ref())?)))
    }

    pub fn save_to_file(&self, column: DBCol, filename: &Path) -> io::Result<()> {
        let file = File::create(filename)?;
        let mut file = BufWriter::new(file);
        for (key, value) in self.storage.iter_raw_bytes(column) {
            file.write_u32::<LittleEndian>(key.len() as u32)?;
            file.write_all(&key)?;
            file.write_u32::<LittleEndian>(value.len() as u32)?;
            file.write_all(&value)?;
        }
        Ok(())
    }

    pub fn load_from_file(&self, column: DBCol, filename: &Path) -> io::Result<()> {
        let file = File::open(filename)?;
        let mut file = BufReader::new(file);
        let mut transaction = self.storage.transaction();
        loop {
            let key_len = match file.read_u32::<LittleEndian>() {
                Ok(key_len) => key_len as usize,
                Err(err) if err.kind() == io::ErrorKind::UnexpectedEof => break,
                Err(err) => return Err(err),
            };
            let mut key = vec![0; key_len];
            file.read_exact(&mut key)?;

            let value_len = file.read_u32::<LittleEndian>()? as usize;
            let mut value = vec![0; value_len];
            file.read_exact(&mut value)?;

            transaction.insert(column, key, value);
        }
        self.storage.write(transaction).map_err(io::Error::from)
    }

    pub fn get_rocksdb(&self) -> Option<&RocksDB> {
        self.storage.as_rocksdb()
    }

    pub fn get_store_statistics(&self) -> Option<StoreStatistics> {
        self.storage.get_store_statistics()
    }
}

/// Keeps track of current changes to the database and can commit all of them to the database.
pub struct StoreUpdate {
    storage: Arc<dyn Database>,
    transaction: DBTransaction,
    /// Optionally has reference to the trie to clear cache on the commit.
    tries: Option<ShardTries>,
}

impl StoreUpdate {
    pub(crate) fn new(storage: Arc<dyn Database>) -> Self {
        let transaction = storage.transaction();
        StoreUpdate { storage, transaction, tries: None }
    }

    pub fn new_with_tries(tries: ShardTries) -> Self {
        let storage = Arc::clone(&tries.get_store().storage);
        let transaction = storage.transaction();
        StoreUpdate { storage, transaction, tries: Some(tries) }
    }

    pub fn update_refcount(&mut self, column: DBCol, key: &[u8], value: &[u8], rc_delta: i64) {
        assert!(column.is_rc());
        let value = encode_value_with_rc(value, rc_delta);
        self.transaction.update_refcount(column, key.to_vec(), value)
    }

    // Saves a given value.
    // Must not be used for RC columns - please use 'update refcount' instead.
    pub fn set(&mut self, column: DBCol, key: &[u8], value: &[u8]) {
<<<<<<< HEAD
        debug_assert!(!column.is_rc());
        self.transaction.put(column, key, value)
=======
        assert!(!column.is_rc());
        self.transaction.insert(column, key.to_vec(), value.to_vec())
>>>>>>> e01816f0
    }

    // Saves a BorshSerialized value.
    // Must not be used for RC columns - please use 'update refcount' instead.
    pub fn set_ser<T: BorshSerialize>(
        &mut self,
        column: DBCol,
        key: &[u8],
        value: &T,
    ) -> io::Result<()> {
        let data = value.try_to_vec()?;
        self.set(column, key, &data);
        Ok(())
    }

<<<<<<< HEAD
    // Deletes a given key - must not be used on RC columns.
    pub fn delete(&mut self, column: DBCol, key: &[u8]) {
        debug_assert!(!column.is_rc());
        self.transaction.delete(column, key);
=======
    /// Modify raw value stored in the database, without doing any sanity checks
    /// for ref counts.
    ///
    /// This method is a deliberate escape hatch, and shouldn't be used outside
    /// of auxilary code like migrations which wants to hack on the database
    /// directly.
    pub fn set_raw_bytes(&mut self, column: DBCol, key: &[u8], value: &[u8]) {
        self.transaction.insert(column, key.to_vec(), value.to_vec())
    }

    pub fn delete(&mut self, column: DBCol, key: &[u8]) {
        self.transaction.delete(column, key.to_vec());
>>>>>>> e01816f0
    }

    pub fn delete_all(&mut self, column: DBCol) {
        self.transaction.delete_all(column);
    }

    /// Merge another store update into this one.
    pub fn merge(&mut self, other: StoreUpdate) {
        match (&self.tries, other.tries) {
            (_, None) => (),
            (None, Some(tries)) => self.tries = Some(tries),
            (Some(t1), Some(t2)) => log_assert!(t1.is_same(&t2)),
        }

        self.transaction.merge(other.transaction)
    }

    pub fn commit(self) -> io::Result<()> {
        debug_assert!(
            {
                let non_refcount_keys = self
                    .transaction
                    .ops
                    .iter()
                    .filter_map(|op| match op {
                        DBOp::Insert { col, key, .. } | DBOp::Delete { col, key } => {
                            Some((*col as u8, key))
                        }
                        DBOp::UpdateRefcount { .. } | DBOp::DeleteAll { .. } => None,
                    })
                    .collect::<Vec<_>>();
                non_refcount_keys.len()
                    == non_refcount_keys.iter().collect::<std::collections::HashSet<_>>().len()
            },
            "Transaction overwrites itself: {:?}",
            self
        );
        if let Some(tries) = self.tries {
            // Note: avoid comparing wide pointers here to work-around
            // https://github.com/rust-lang/rust/issues/69757
            let addr = |arc| Arc::as_ptr(arc) as *const u8;
            assert_eq!(addr(&tries.get_store().storage), addr(&self.storage),);
            tries.update_cache(&self.transaction)?;
        }
        self.storage.write(self.transaction).map_err(io::Error::from)
    }
}

impl fmt::Debug for StoreUpdate {
    fn fmt(&self, f: &mut fmt::Formatter<'_>) -> fmt::Result {
        writeln!(f, "Store Update {{")?;
        for op in self.transaction.ops.iter() {
            match op {
                DBOp::Insert { col, key, .. } => writeln!(f, "  + {:?} {}", col, to_base(key))?,
                DBOp::UpdateRefcount { col, key, .. } => {
                    writeln!(f, "  +- {:?} {}", col, to_base(key))?
                }
                DBOp::Delete { col, key } => writeln!(f, "  - {:?} {}", col, to_base(key))?,
                DBOp::DeleteAll { col } => writeln!(f, "  delete all {:?}", col)?,
            }
        }
        writeln!(f, "}}")
    }
}

pub fn read_with_cache<'a, T: BorshDeserialize + 'a>(
    storage: &Store,
    col: DBCol,
    cache: &'a mut LruCache<Vec<u8>, T>,
    key: &[u8],
) -> io::Result<Option<&'a T>> {
    // Note: Due to `&mut -> &` conversions, it's not possible to avoid double
    // hash map lookups here.
    if cache.contains(key) {
        return Ok(cache.get(key));
    }
    if let Some(result) = storage.get_ser(col, key)? {
        cache.put(key.to_vec(), result);
        return Ok(cache.get(key));
    }
    Ok(None)
}

#[derive(Serialize, Deserialize, Clone, Debug)]
pub struct StoreConfig {
    /// Attempted writes to the DB will fail. Doesn't require a `LOCK` file.
    #[serde(skip)]
    pub read_only: bool,

    /// Re-export storage layer statistics as prometheus metrics.
    /// Minor performance impact is expected.
    #[serde(default)]
    pub enable_statistics: bool,

    /// Maximum number of store files being opened simultaneously.
    /// Default value: 512.
    /// The underlying storage can require simultaneously opening a large number of files.
    /// Increasing this value helps to prevent the storage constantly closing/opening files it
    /// needs.
    /// Increasing this value up to a value higher than 1024 also requires setting `ulimit -n` in
    /// Linux.
    #[serde(default = "default_max_open_files")]
    pub max_open_files: u32,

    /// Cache size for DBCol::State column.
    /// Default value: 512MiB.
    /// Increasing DBCol::State cache size helps making storage more efficient. On the other hand we
    /// don't want to increase hugely requirements for running a node so currently we use a small
    /// default value for it.
    #[serde(default = "default_col_state_cache_size")]
    pub col_state_cache_size: usize,

    /// Block size used internally in RocksDB.
    /// Default value: 16KiB.
    /// We're still experimented with this parameter and it seems decreasing its value can improve
    /// the performance of the storage
    #[serde(default = "default_block_size")]
    pub block_size: usize,
}

fn default_max_open_files() -> u32 {
    StoreConfig::DEFAULT_MAX_OPEN_FILES
}

fn default_col_state_cache_size() -> usize {
    StoreConfig::DEFAULT_COL_STATE_CACHE_SIZE
}

fn default_block_size() -> usize {
    StoreConfig::DEFAULT_BLOCK_SIZE
}

impl StoreConfig {
    /// We've used a value of 512 for max_open_files since 3 Dec 2019. As it turned out we were
    /// hitting that limit and store had to constantly close/reopen the same set of files.
    /// Running state viewer on a dense set of 500 blocks did almost 200K file opens (having less
    /// than 7K unique files opened, some files were opened 400+ times).
    /// Using 10K limit for max_open_files led to performance improvement of ~11%.
    pub const DEFAULT_MAX_OPEN_FILES: u32 = 10_000;

    /// We used to have the same cache size for all columns 32MB. When some RocksDB
    /// inefficiencies were found DBCol::State cache size was increased up to 512MB.
    /// This was done Nov 13 2021 and we consider increasing the value.
    /// Tests have shown that increase of col_state_cache_size up to 25GB (we've used this big
    /// value to estimate performance improvement headroom) having max_open_files=10K improved
    /// performance of state viewer by 60%.
    pub const DEFAULT_COL_STATE_CACHE_SIZE: usize = 512 * bytesize::MIB as usize;

    /// Earlier this value was taken from the openethereum default parameter and we use it since
    /// then.
    pub const DEFAULT_BLOCK_SIZE: usize = 16 * bytesize::KIB as usize;

    pub fn read_only() -> StoreConfig {
        StoreConfig::read_write().with_read_only(true)
    }

    pub fn read_write() -> StoreConfig {
        StoreConfig {
            read_only: false,
            enable_statistics: false,
            max_open_files: default_max_open_files(),
            col_state_cache_size: default_col_state_cache_size(),
            block_size: default_block_size(),
        }
    }

    pub fn with_read_only(mut self, read_only: bool) -> Self {
        self.read_only = read_only;
        self
    }
}

pub fn create_store(path: &Path) -> Store {
    create_store_with_config(path, &StoreConfig::read_write())
}

pub fn create_store_with_config(path: &Path, store_config: &StoreConfig) -> Store {
    let db = RocksDB::open(path, &store_config).expect("Failed to open the database");
    Store::new(Arc::new(db))
}

/// Reads an object from Trie.
/// # Errors
/// see StorageError
pub fn get<T: BorshDeserialize>(
    state_update: &TrieUpdate,
    key: &TrieKey,
) -> Result<Option<T>, StorageError> {
    match state_update.get(key)? {
        None => Ok(None),
        Some(data) => match T::try_from_slice(&data) {
            Err(_err) => {
                Err(StorageError::StorageInconsistentState("Failed to deserialize".to_string()))
            }
            Ok(value) => Ok(Some(value)),
        },
    }
}

/// Writes an object into Trie.
pub fn set<T: BorshSerialize>(state_update: &mut TrieUpdate, key: TrieKey, value: &T) {
    let data = value.try_to_vec().expect("Borsh serializer is not expected to ever fail");
    state_update.set(key, data);
}

pub fn set_account(state_update: &mut TrieUpdate, account_id: AccountId, account: &Account) {
    set(state_update, TrieKey::Account { account_id }, account)
}

pub fn get_account(
    state_update: &TrieUpdate,
    account_id: &AccountId,
) -> Result<Option<Account>, StorageError> {
    get(state_update, &TrieKey::Account { account_id: account_id.clone() })
}

pub fn set_received_data(
    state_update: &mut TrieUpdate,
    receiver_id: AccountId,
    data_id: CryptoHash,
    data: &ReceivedData,
) {
    set(state_update, TrieKey::ReceivedData { receiver_id, data_id }, data);
}

pub fn get_received_data(
    state_update: &TrieUpdate,
    receiver_id: &AccountId,
    data_id: CryptoHash,
) -> Result<Option<ReceivedData>, StorageError> {
    get(state_update, &TrieKey::ReceivedData { receiver_id: receiver_id.clone(), data_id })
}

pub fn set_postponed_receipt(state_update: &mut TrieUpdate, receipt: &Receipt) {
    let key = TrieKey::PostponedReceipt {
        receiver_id: receipt.receiver_id.clone(),
        receipt_id: receipt.receipt_id,
    };
    set(state_update, key, receipt);
}

pub fn remove_postponed_receipt(
    state_update: &mut TrieUpdate,
    receiver_id: &AccountId,
    receipt_id: CryptoHash,
) {
    state_update.remove(TrieKey::PostponedReceipt { receiver_id: receiver_id.clone(), receipt_id });
}

pub fn get_postponed_receipt(
    state_update: &TrieUpdate,
    receiver_id: &AccountId,
    receipt_id: CryptoHash,
) -> Result<Option<Receipt>, StorageError> {
    get(state_update, &TrieKey::PostponedReceipt { receiver_id: receiver_id.clone(), receipt_id })
}

pub fn get_delayed_receipt_indices(
    state_update: &TrieUpdate,
) -> Result<DelayedReceiptIndices, StorageError> {
    Ok(get(state_update, &TrieKey::DelayedReceiptIndices)?.unwrap_or_default())
}

pub fn set_access_key(
    state_update: &mut TrieUpdate,
    account_id: AccountId,
    public_key: PublicKey,
    access_key: &AccessKey,
) {
    set(state_update, TrieKey::AccessKey { account_id, public_key }, access_key);
}

pub fn remove_access_key(
    state_update: &mut TrieUpdate,
    account_id: AccountId,
    public_key: PublicKey,
) {
    state_update.remove(TrieKey::AccessKey { account_id, public_key });
}

pub fn get_access_key(
    state_update: &TrieUpdate,
    account_id: &AccountId,
    public_key: &PublicKey,
) -> Result<Option<AccessKey>, StorageError> {
    get(
        state_update,
        &TrieKey::AccessKey { account_id: account_id.clone(), public_key: public_key.clone() },
    )
}

pub fn get_access_key_raw(
    state_update: &TrieUpdate,
    raw_key: &[u8],
) -> Result<Option<AccessKey>, StorageError> {
    get(
        state_update,
        &trie_key_parsers::parse_trie_key_access_key_from_raw_key(raw_key)
            .expect("access key in the state should be correct"),
    )
}

pub fn set_code(state_update: &mut TrieUpdate, account_id: AccountId, code: &ContractCode) {
    state_update.set(TrieKey::ContractCode { account_id }, code.code().to_vec());
}

pub fn get_code(
    state_update: &TrieUpdate,
    account_id: &AccountId,
    code_hash: Option<CryptoHash>,
) -> Result<Option<ContractCode>, StorageError> {
    state_update
        .get(&TrieKey::ContractCode { account_id: account_id.clone() })
        .map(|opt| opt.map(|code| ContractCode::new(code, code_hash)))
}

/// Removes account, code and all access keys associated to it.
pub fn remove_account(
    state_update: &mut TrieUpdate,
    account_id: &AccountId,
) -> Result<(), StorageError> {
    state_update.remove(TrieKey::Account { account_id: account_id.clone() });
    state_update.remove(TrieKey::ContractCode { account_id: account_id.clone() });

    // Removing access keys
    let public_keys = state_update
        .iter(&trie_key_parsers::get_raw_prefix_for_access_keys(account_id))?
        .map(|raw_key| {
            trie_key_parsers::parse_public_key_from_access_key_key(&raw_key?, account_id).map_err(
                |_e| {
                    StorageError::StorageInconsistentState(
                        "Can't parse public key from raw key for AccessKey".to_string(),
                    )
                },
            )
        })
        .collect::<Result<Vec<_>, _>>()?;
    for public_key in public_keys {
        state_update.remove(TrieKey::AccessKey { account_id: account_id.clone(), public_key });
    }

    // Removing contract data
    let data_keys = state_update
        .iter(&trie_key_parsers::get_raw_prefix_for_contract_data(account_id, &[]))?
        .map(|raw_key| {
            trie_key_parsers::parse_data_key_from_contract_data_key(&raw_key?, account_id)
                .map_err(|_e| {
                    StorageError::StorageInconsistentState(
                        "Can't parse data key from raw key for ContractData".to_string(),
                    )
                })
                .map(Vec::from)
        })
        .collect::<Result<Vec<_>, _>>()?;
    for key in data_keys {
        state_update.remove(TrieKey::ContractData { account_id: account_id.clone(), key });
    }
    Ok(())
}

pub fn get_genesis_state_roots(store: &Store) -> io::Result<Option<Vec<StateRoot>>> {
    store.get_ser::<Vec<StateRoot>>(DBCol::BlockMisc, GENESIS_STATE_ROOTS_KEY)
}

pub fn get_genesis_hash(store: &Store) -> io::Result<Option<CryptoHash>> {
    store.get_ser::<CryptoHash>(DBCol::BlockMisc, GENESIS_JSON_HASH_KEY)
}

pub fn set_genesis_hash(store_update: &mut StoreUpdate, genesis_hash: &CryptoHash) {
    store_update
        .set_ser::<CryptoHash>(DBCol::BlockMisc, GENESIS_JSON_HASH_KEY, genesis_hash)
        .expect("Borsh cannot fail");
}

pub fn set_genesis_state_roots(store_update: &mut StoreUpdate, genesis_roots: &Vec<StateRoot>) {
    store_update
        .set_ser::<Vec<StateRoot>>(DBCol::BlockMisc, GENESIS_STATE_ROOTS_KEY, genesis_roots)
        .expect("Borsh cannot fail");
}

pub struct StoreCompiledContractCache {
    pub store: Store,
}

/// Cache for compiled contracts code using Store for keeping data.
/// We store contracts in VM-specific format in DBCol::CachedContractCode.
/// Key must take into account VM being used and its configuration, so that
/// we don't cache non-gas metered binaries, for example.
impl CompiledContractCache for StoreCompiledContractCache {
    fn put(&self, key: &[u8], value: &[u8]) -> io::Result<()> {
        let mut store_update = self.store.store_update();
        store_update.set(DBCol::CachedContractCode, key, value);
        store_update.commit()
    }

    fn get(&self, key: &[u8]) -> io::Result<Option<Vec<u8>>> {
        self.store.get(DBCol::CachedContractCode, key)
    }
}

#[cfg(test)]
mod tests {
    #[test]
    fn test_no_cache_disabled() {
        #[cfg(feature = "no_cache")]
        panic!("no cache is enabled");
    }
}<|MERGE_RESOLUTION|>--- conflicted
+++ resolved
@@ -184,13 +184,8 @@
     // Saves a given value.
     // Must not be used for RC columns - please use 'update refcount' instead.
     pub fn set(&mut self, column: DBCol, key: &[u8], value: &[u8]) {
-<<<<<<< HEAD
-        debug_assert!(!column.is_rc());
-        self.transaction.put(column, key, value)
-=======
         assert!(!column.is_rc());
         self.transaction.insert(column, key.to_vec(), value.to_vec())
->>>>>>> e01816f0
     }
 
     // Saves a BorshSerialized value.
@@ -206,12 +201,6 @@
         Ok(())
     }
 
-<<<<<<< HEAD
-    // Deletes a given key - must not be used on RC columns.
-    pub fn delete(&mut self, column: DBCol, key: &[u8]) {
-        debug_assert!(!column.is_rc());
-        self.transaction.delete(column, key);
-=======
     /// Modify raw value stored in the database, without doing any sanity checks
     /// for ref counts.
     ///
@@ -223,8 +212,8 @@
     }
 
     pub fn delete(&mut self, column: DBCol, key: &[u8]) {
+        debug_assert!(!column.is_rc());
         self.transaction.delete(column, key.to_vec());
->>>>>>> e01816f0
     }
 
     pub fn delete_all(&mut self, column: DBCol) {
