--- conflicted
+++ resolved
@@ -2,22 +2,31 @@
 
 extern crate core;
 
+pub use crate::columns::DBCol;
+pub use crate::config::{Mode, StoreConfig};
+pub use crate::db::{
+    CHUNK_TAIL_KEY, COLD_HEAD_KEY, FINAL_HEAD_KEY, FORK_TAIL_KEY, GENESIS_STATE_ROOTS_KEY,
+    HEAD_KEY, HEADER_HEAD_KEY, LARGEST_TARGET_HEIGHT_KEY, LATEST_KNOWN_KEY, STATE_SNAPSHOT_KEY,
+    STATE_SYNC_DUMP_KEY, TAIL_KEY,
+};
+use crate::db::{DBTransaction, Database, StoreStatistics, metadata};
+pub use crate::node_storage::opener::{
+    StoreMigrator, StoreOpener, StoreOpenerError, checkpoint_hot_storage_and_cleanup_columns,
+    clear_columns,
+};
+pub use crate::node_storage::{NodeStorage, Temperature};
+pub use crate::store::{Store, StoreUpdate};
+pub use crate::trie::update::{TrieUpdate, TrieUpdateIterator, TrieUpdateValuePtr};
+pub use crate::trie::{
+    ApplyStatePartResult, KeyForStateChanges, KeyLookupMode, NibbleSlice, PartialStorage,
+    PrefetchApi, PrefetchError, RawTrieNode, RawTrieNodeWithSize, STATE_SNAPSHOT_COLUMNS,
+    ShardTries, StateSnapshot, StateSnapshotConfig, Trie, TrieAccess, TrieCache,
+    TrieCachingStorage, TrieChanges, TrieConfig, TrieDBStorage, TrieStorage, WrappedTrieChanges,
+    estimator,
+};
+pub use crate::utils::*;
 pub use near_primitives::errors::{MissingTrieValueContext, StorageError};
 pub use near_primitives::shard_layout::ShardUId;
-<<<<<<< HEAD
-use near_primitives::trie_key::{TrieKey, trie_key_parsers};
-use near_primitives::types::{AccountId, BlockHeight, StateRoot};
-use near_vm_runner::{CompiledContractInfo, ContractRuntimeCache};
-use std::fs::File;
-use std::path::Path;
-use std::str::FromStr;
-use std::sync::Arc;
-use std::sync::LazyLock;
-use std::{fmt, io};
-use strum;
-use trie::AccessOptions;
-=======
->>>>>>> 761c1a0a
 
 pub mod adapter;
 pub mod archive;
@@ -34,1151 +43,6 @@
 pub mod trie;
 mod utils;
 
-pub use crate::columns::DBCol;
-pub use crate::config::{Mode, StoreConfig};
-pub use crate::db::{
-    CHUNK_TAIL_KEY, COLD_HEAD_KEY, FINAL_HEAD_KEY, FORK_TAIL_KEY, GENESIS_STATE_ROOTS_KEY,
-    HEAD_KEY, HEADER_HEAD_KEY, LARGEST_TARGET_HEIGHT_KEY, LATEST_KNOWN_KEY, STATE_SNAPSHOT_KEY,
-    STATE_SYNC_DUMP_KEY, TAIL_KEY,
-};
-use crate::db::{DBTransaction, Database, StoreStatistics, metadata};
-pub use crate::node_storage::opener::{
-    StoreMigrator, StoreOpener, StoreOpenerError, checkpoint_hot_storage_and_cleanup_columns,
-    clear_columns,
-};
-<<<<<<< HEAD
-
-/// Specifies temperature of a storage.
-///
-/// Since currently only hot storage is implemented, this has only one variant.
-/// In the future, certain parts of the code may need to access hot or cold
-/// storage.  Specifically, querying an old block will require reading it from
-/// the cold storage.
-#[derive(Clone, Copy, Debug, Eq, PartialEq, strum::IntoStaticStr)]
-pub enum Temperature {
-    Hot,
-    Cold,
-}
-
-impl FromStr for Temperature {
-    type Err = String;
-
-    fn from_str(s: &str) -> Result<Self, String> {
-        let s = s.to_lowercase();
-        match s.as_str() {
-            "hot" => Ok(Temperature::Hot),
-            "cold" => Ok(Temperature::Cold),
-            _ => Err(String::from(format!("invalid temperature string {s}"))),
-        }
-    }
-}
-
-const STATE_COLUMNS: [DBCol; 2] = [DBCol::State, DBCol::FlatState];
-const STATE_FILE_END_MARK: u8 = 255;
-
-/// Node’s storage holding chain and all other necessary data.
-///
-/// Provides access to hot storage, cold storage and split storage. Typically
-/// users will want to use one of the above via the Store abstraction.
-pub struct NodeStorage {
-    hot_storage: Arc<dyn Database>,
-    cold_storage: Option<Arc<crate::db::ColdDB>>,
-}
-
-/// Node’s single storage source.
-///
-/// The Store holds one of the possible databases:
-/// - The hot database - access to the hot database only
-/// - The cold database - access to the cold database only
-/// - The split database - access to both hot and cold databases
-#[derive(Clone)]
-pub struct Store {
-    storage: Arc<dyn Database>,
-}
-
-impl StoreAdapter for Store {
-    fn store_ref(&self) -> &Store {
-        self
-    }
-}
-
-impl NodeStorage {
-    /// Initializes a new opener with given home directory and hot and cold
-    /// store config.
-    pub fn opener<'a>(
-        home_dir: &std::path::Path,
-        store_config: &'a StoreConfig,
-        archival_config: Option<ArchivalConfig<'a>>,
-    ) -> StoreOpener<'a> {
-        StoreOpener::new(home_dir, store_config, archival_config)
-    }
-
-    /// Constructs new object backed by given database.
-    fn from_rocksdb(
-        hot_storage: crate::db::RocksDB,
-        cold_storage: Option<crate::db::RocksDB>,
-    ) -> Self {
-        let hot_storage = Arc::new(hot_storage);
-        let cold_storage = cold_storage.map(|storage| Arc::new(storage));
-
-        let cold_db = if let Some(cold_storage) = cold_storage {
-            Some(Arc::new(crate::db::ColdDB::new(cold_storage)))
-        } else {
-            None
-        };
-
-        Self { hot_storage, cold_storage: cold_db }
-    }
-
-    /// Initializes an opener for a new temporary test store.
-    ///
-    /// As per the name, this is meant for tests only.  The created store will
-    /// use test configuration (which may differ slightly from default config).
-    /// The function **panics** if a temporary directory cannot be created.
-    ///
-    /// Note that the caller must hold the temporary directory returned as first
-    /// element of the tuple while the store is open.
-    pub fn test_opener() -> (tempfile::TempDir, StoreOpener<'static>) {
-        static CONFIG: LazyLock<StoreConfig> = LazyLock::new(StoreConfig::test_config);
-        let dir = tempfile::tempdir().unwrap();
-        let opener = NodeStorage::opener(dir.path(), &CONFIG, None);
-        (dir, opener)
-    }
-
-    /// Constructs new object backed by given database.
-    ///
-    /// Note that you most likely don’t want to use this method.  If you’re
-    /// opening an on-disk storage, you want to use [`Self::opener`] instead
-    /// which takes care of opening the on-disk database and applying all the
-    /// necessary configuration.  If you need an in-memory database for testing,
-    /// you want either [`crate::test_utils::create_test_node_storage`] or
-    /// possibly [`crate::test_utils::create_test_store`] (depending whether you
-    /// need [`NodeStorage`] or [`Store`] object.
-    pub fn new(storage: Arc<dyn Database>) -> Self {
-        Self { hot_storage: storage, cold_storage: None }
-    }
-}
-
-impl NodeStorage {
-    /// Returns the hot store. The hot store is always available and it provides
-    /// direct access to the hot database.
-    ///
-    /// For RPC nodes this is the only store available and it should be used for
-    /// all the use cases.
-    ///
-    /// For archival nodes that do not have split storage configured this is the
-    /// only store available and it should be used for all the use cases.
-    ///
-    /// For archival nodes that do have split storage configured there are three
-    /// stores available: hot, cold and split. The client should use the hot
-    /// store, the view client should use the split store and the cold store
-    /// loop should use cold store.
-    pub fn get_hot_store(&self) -> Store {
-        Store { storage: self.hot_storage.clone() }
-    }
-
-    /// Returns the cold store. The cold store is only available in archival
-    /// nodes with split storage configured.
-    ///
-    /// For archival nodes that do have split storage configured there are three
-    /// stores available: hot, cold and split. The client should use the hot
-    /// store, the view client should use the split store and the cold store
-    /// loop should use cold store.
-    pub fn get_cold_store(&self) -> Option<Store> {
-        match &self.cold_storage {
-            Some(cold_storage) => Some(Store { storage: cold_storage.clone() }),
-            None => None,
-        }
-    }
-
-    /// Returns an instance of recovery store. The recovery store is only available in archival
-    /// nodes with split storage configured.
-    ///
-    /// Recovery store should be use only to perform data recovery on archival nodes.
-    pub fn get_recovery_store(&self) -> Option<Store> {
-        match &self.cold_storage {
-            Some(cold_storage) => {
-                Some(Store { storage: Arc::new(crate::db::RecoveryDB::new(cold_storage.clone())) })
-            }
-            None => None,
-        }
-    }
-
-    /// Returns the split store. The split store is only available in archival
-    /// nodes with split storage configured.
-    ///
-    /// For archival nodes that do have split storage configured there are three
-    /// stores available: hot, cold and split. The client should use the hot
-    /// store, the view client should use the split store and the cold store
-    /// loop should use cold store.
-    pub fn get_split_store(&self) -> Option<Store> {
-        self.get_split_db().map(|split_db| Store { storage: split_db })
-    }
-
-    pub fn get_split_db(&self) -> Option<Arc<SplitDB>> {
-        self.cold_storage
-            .as_ref()
-            .map(|cold_db| SplitDB::new(self.hot_storage.clone(), cold_db.clone()))
-    }
-
-    /// Returns underlying database for given temperature.
-    ///
-    /// This allows accessing underlying hot and cold databases directly
-    /// bypassing any abstractions offered by [`NodeStorage`] or [`Store`] interfaces.
-    ///
-    /// This is useful for certain data which only lives in hot storage and
-    /// interfaces which deal with it.  For example, peer store uses hot
-    /// storage’s [`Database`] interface directly.
-    ///
-    /// Note that this is not appropriate for code which only ever accesses hot
-    /// storage but touches information kinds which live in cold storage as
-    /// well.  For example, garbage collection only ever touches hot storage but
-    /// it should go through [`Store`] interface since data it manipulates
-    /// (e.g. blocks) are live in both databases.
-    ///
-    /// This method panics if trying to access cold store but it wasn't configured.
-    pub fn into_inner(self, temp: Temperature) -> Arc<dyn Database> {
-        match temp {
-            Temperature::Hot => self.hot_storage,
-            Temperature::Cold => self.cold_storage.unwrap(),
-        }
-    }
-}
-
-impl NodeStorage {
-    /// Returns whether the storage has a cold database.
-    pub fn has_cold(&self) -> bool {
-        self.cold_storage.is_some()
-    }
-
-    /// Reads database metadata and returns whether the storage is archival.
-    pub fn is_archive(&self) -> io::Result<bool> {
-        if self.cold_storage.is_some() {
-            return Ok(true);
-        }
-        Ok(match metadata::DbMetadata::read(self.hot_storage.as_ref())?.kind.unwrap() {
-            metadata::DbKind::RPC => false,
-            metadata::DbKind::Archive => true,
-            metadata::DbKind::Hot | metadata::DbKind::Cold => true,
-        })
-    }
-
-    pub fn new_with_cold(hot: Arc<dyn Database>, cold: Arc<dyn Database>) -> Self {
-        Self { hot_storage: hot, cold_storage: Some(Arc::new(crate::db::ColdDB::new(cold))) }
-    }
-
-    pub fn cold_db(&self) -> Option<&Arc<crate::db::ColdDB>> {
-        self.cold_storage.as_ref()
-    }
-}
-
-impl Store {
-    pub fn new(storage: Arc<dyn Database>) -> Self {
-        Self { storage }
-    }
-
-    /// Fetches value from given column.
-    ///
-    /// If the key does not exist in the column returns `None`.  Otherwise
-    /// returns the data as [`DBSlice`] object.  The object dereferences into
-    /// a slice, for cases when caller doesn’t need to own the value, and
-    /// provides conversion into a vector or an Arc.
-    pub fn get(&self, column: DBCol, key: &[u8]) -> io::Result<Option<DBSlice<'_>>> {
-        let value = if column.is_rc() {
-            self.storage.get_with_rc_stripped(column, &key)
-        } else {
-            self.storage.get_raw_bytes(column, &key)
-        }?;
-        tracing::trace!(
-            target: "store",
-            db_op = "get",
-            col = %column,
-            key = %StorageKey(key),
-            size = value.as_deref().map(<[u8]>::len)
-        );
-        Ok(value)
-    }
-
-    pub fn get_ser<T: BorshDeserialize>(&self, column: DBCol, key: &[u8]) -> io::Result<Option<T>> {
-        self.get(column, key)?.as_deref().map(T::try_from_slice).transpose()
-    }
-
-    pub fn exists(&self, column: DBCol, key: &[u8]) -> io::Result<bool> {
-        self.get(column, key).map(|value| value.is_some())
-    }
-
-    pub fn store_update(&self) -> StoreUpdate {
-        StoreUpdate { transaction: DBTransaction::new(), store: self.clone() }
-    }
-
-    pub fn iter<'a>(&'a self, col: DBCol) -> DBIterator<'a> {
-        self.storage.iter(col)
-    }
-
-    pub fn iter_ser<'a, T: BorshDeserialize>(
-        &'a self,
-        col: DBCol,
-    ) -> impl Iterator<Item = io::Result<(Box<[u8]>, T)>> + 'a {
-        self.storage
-            .iter(col)
-            .map(|item| item.and_then(|(key, value)| Ok((key, T::try_from_slice(value.as_ref())?))))
-    }
-
-    /// Fetches raw key/value pairs from the database.
-    ///
-    /// Practically, this means that for rc columns rc is included in the value.
-    /// This method is a deliberate escape hatch, and shouldn't be used outside
-    /// of auxiliary code like migrations which wants to hack on the database
-    /// directly.
-    pub fn iter_raw_bytes<'a>(&'a self, col: DBCol) -> DBIterator<'a> {
-        self.storage.iter_raw_bytes(col)
-    }
-
-    pub fn iter_prefix<'a>(&'a self, col: DBCol, key_prefix: &'a [u8]) -> DBIterator<'a> {
-        assert!(col != DBCol::State, "can't iter prefix of State column");
-        self.storage.iter_prefix(col, key_prefix)
-    }
-
-    /// Iterates over a range of keys. Upper bound key is not included.
-    pub fn iter_range<'a>(
-        &'a self,
-        col: DBCol,
-        lower_bound: Option<&[u8]>,
-        upper_bound: Option<&[u8]>,
-    ) -> DBIterator<'a> {
-        // That would fail if called `ScanDbColumnCmd`` for the `State` column.
-        assert!(col != DBCol::State, "can't range iter State column");
-        self.storage.iter_range(col, lower_bound, upper_bound)
-    }
-
-    pub fn iter_prefix_ser<'a, T: BorshDeserialize>(
-        &'a self,
-        col: DBCol,
-        key_prefix: &'a [u8],
-    ) -> impl Iterator<Item = io::Result<(Box<[u8]>, T)>> + 'a {
-        assert!(col != DBCol::State, "can't iter prefix ser of State column");
-        self.storage
-            .iter_prefix(col, key_prefix)
-            .map(|item| item.and_then(|(key, value)| Ok((key, T::try_from_slice(value.as_ref())?))))
-    }
-
-    /// Saves state (`State` and `FlatState` columns) to given file.
-    ///
-    /// The format of the file is a list of `(column_index as u8, key_length as
-    /// u32, key, value_length as u32, value)` records terminated by a single
-    /// 255 byte.  `column_index` refers to state columns listed in
-    /// `STATE_COLUMNS` array.
-    pub fn save_state_to_file(&self, filename: &Path) -> io::Result<()> {
-        let file = File::create(filename)?;
-        let mut file = std::io::BufWriter::new(file);
-        for (column_index, &column) in STATE_COLUMNS.iter().enumerate() {
-            assert!(column_index < STATE_FILE_END_MARK.into());
-            let column_index: u8 = column_index.try_into().unwrap();
-            for item in self.storage.iter_raw_bytes(column) {
-                let (key, value) = item?;
-                (column_index, key, value).serialize(&mut file)?;
-            }
-        }
-        STATE_FILE_END_MARK.serialize(&mut file)
-    }
-
-    /// Loads state (`State` and `FlatState` columns) from given file.
-    ///
-    /// See [`Self::save_state_to_file`] for description of the file format.
-    #[tracing::instrument(
-        level = "info",
-        // FIXME: start moving things into tighter modules so that its easier to selectively trace
-        // specific things.
-        target = "store",
-        "Store::load_state_from_file",
-        skip_all,
-        fields(filename = %filename.display())
-    )]
-    pub fn load_state_from_file(&self, filename: &Path) -> io::Result<()> {
-        let file = File::open(filename)?;
-        let mut file = std::io::BufReader::new(file);
-        let mut transaction = DBTransaction::new();
-        loop {
-            let column = u8::deserialize_reader(&mut file)?;
-            if column == STATE_FILE_END_MARK {
-                break;
-            }
-            let (key, value) = BorshDeserialize::deserialize_reader(&mut file)?;
-            transaction.set(STATE_COLUMNS[usize::from(column)], key, value);
-        }
-        self.storage.write(transaction)
-    }
-
-    /// If the storage is backed by disk, flushes any in-memory data to disk.
-    pub fn flush(&self) -> io::Result<()> {
-        self.storage.flush()
-    }
-
-    /// Blocking compaction request if supported by storage.
-    pub fn compact(&self) -> io::Result<()> {
-        self.storage.compact()
-    }
-
-    pub fn get_store_statistics(&self) -> Option<StoreStatistics> {
-        self.storage.get_store_statistics()
-    }
-}
-
-impl Store {
-    pub fn get_db_version(&self) -> io::Result<Option<DbVersion>> {
-        metadata::DbMetadata::maybe_read_version(self.storage.as_ref())
-    }
-
-    pub fn set_db_version(&self, version: DbVersion) -> io::Result<()> {
-        let mut store_update = self.store_update();
-        store_update.set(DBCol::DbVersion, VERSION_KEY, version.to_string().as_bytes());
-        store_update.commit()
-    }
-
-    pub fn get_db_kind(&self) -> io::Result<Option<DbKind>> {
-        metadata::DbMetadata::maybe_read_kind(self.storage.as_ref())
-    }
-
-    pub fn set_db_kind(&self, kind: DbKind) -> io::Result<()> {
-        let mut store_update = self.store_update();
-        store_update.set(DBCol::DbVersion, KIND_KEY, <&str>::from(kind).as_bytes());
-        store_update.commit()
-    }
-}
-
-/// Keeps track of current changes to the database and can commit all of them to the database.
-pub struct StoreUpdate {
-    transaction: DBTransaction,
-    store: Store,
-}
-
-impl StoreUpdateAdapter for StoreUpdate {
-    fn store_update(&mut self) -> &mut StoreUpdate {
-        self
-    }
-}
-
-impl StoreUpdate {
-    const ONE: std::num::NonZeroU32 = match std::num::NonZeroU32::new(1) {
-        Some(num) => num,
-        None => panic!(),
-    };
-
-    /// Inserts a new value into the database.
-    ///
-    /// It is a programming error if `insert` overwrites an existing, different
-    /// value. Use it for insert-only columns.
-    pub fn insert(&mut self, column: DBCol, key: Vec<u8>, value: Vec<u8>) {
-        assert!(column.is_insert_only(), "can't insert: {column}");
-        self.transaction.insert(column, key, value)
-    }
-
-    /// Borsh-serializes a value and inserts it into the database.
-    ///
-    /// It is a programming error if `insert` overwrites an existing, different
-    /// value. Use it for insert-only columns.
-    ///
-    /// Note on performance: The key is always copied into a new allocation,
-    /// which is generally bad. However, the insert-only columns use
-    /// `CryptoHash` as key, which has the data in a small fixed-sized array.
-    /// Copying and allocating that is not prohibitively expensive and we have
-    /// to do it either way. Thus, we take a slice for the key for the nice API.
-    pub fn insert_ser<T: BorshSerialize>(
-        &mut self,
-        column: DBCol,
-        key: &[u8],
-        value: &T,
-    ) -> io::Result<()> {
-        assert!(column.is_insert_only(), "can't insert_ser: {column}");
-        let data = borsh::to_vec(&value)?;
-        self.insert(column, key.to_vec(), data);
-        Ok(())
-    }
-
-    /// Inserts a new reference-counted value or increases its reference count
-    /// if it’s already there.
-    ///
-    /// It is a programming error if `increment_refcount_by` supplies a different
-    /// value than the one stored in the database.  It may lead to data
-    /// corruption or panics.
-    ///
-    /// Panics if this is used for columns which are not reference-counted
-    /// (see [`DBCol::is_rc`]).
-    pub fn increment_refcount_by(
-        &mut self,
-        column: DBCol,
-        key: &[u8],
-        data: &[u8],
-        increase: std::num::NonZeroU32,
-    ) {
-        assert!(column.is_rc(), "can't update refcount: {column}");
-        let value = refcount::add_positive_refcount(data, increase);
-        self.transaction.update_refcount(column, key.to_vec(), value);
-    }
-
-    /// Same as `self.increment_refcount_by(column, key, data, 1)`.
-    pub fn increment_refcount(&mut self, column: DBCol, key: &[u8], data: &[u8]) {
-        self.increment_refcount_by(column, key, data, Self::ONE)
-    }
-
-    /// Decreases value of an existing reference-counted value.
-    ///
-    /// Since decrease of reference count is encoded without the data, only key
-    /// and reference count delta arguments are needed.
-    ///
-    /// Panics if this is used for columns which are not reference-counted
-    /// (see [`DBCol::is_rc`]).
-    pub fn decrement_refcount_by(
-        &mut self,
-        column: DBCol,
-        key: &[u8],
-        decrease: std::num::NonZeroU32,
-    ) {
-        assert!(column.is_rc(), "can't update refcount: {column}");
-        let value = refcount::encode_negative_refcount(decrease);
-        self.transaction.update_refcount(column, key.to_vec(), value.to_vec())
-    }
-
-    /// Same as `self.decrement_refcount_by(column, key, 1)`.
-    pub fn decrement_refcount(&mut self, column: DBCol, key: &[u8]) {
-        self.decrement_refcount_by(column, key, Self::ONE)
-    }
-
-    /// Modifies a value in the database.
-    ///
-    /// Unlike `insert`, `increment_refcount` or `decrement_refcount`, arbitrary
-    /// modifications are allowed, and extra care must be taken to avoid
-    /// consistency anomalies.
-    ///
-    /// Must not be used for reference-counted columns; use
-    /// ['Self::increment_refcount'] or [`Self::decrement_refcount`] instead.
-    pub fn set(&mut self, column: DBCol, key: &[u8], value: &[u8]) {
-        assert!(!(column.is_rc() || column.is_insert_only()), "can't set: {column}");
-        self.transaction.set(column, key.to_vec(), value.to_vec())
-    }
-
-    /// Saves a BorshSerialized value.
-    ///
-    /// Must not be used for reference-counted columns; use
-    /// ['Self::increment_refcount'] or [`Self::decrement_refcount`] instead.
-    pub fn set_ser<T: BorshSerialize + ?Sized>(
-        &mut self,
-        column: DBCol,
-        key: &[u8],
-        value: &T,
-    ) -> io::Result<()> {
-        assert!(!(column.is_rc() || column.is_insert_only()), "can't set_ser: {column}");
-        let data = borsh::to_vec(&value)?;
-        self.set(column, key, &data);
-        Ok(())
-    }
-
-    /// Modify raw value stored in the database, without doing any sanity checks
-    /// for ref counts.
-    ///
-    /// This method is a deliberate escape hatch, and shouldn't be used outside
-    /// of auxiliary code like migrations which wants to hack on the database
-    /// directly.
-    pub fn set_raw_bytes(&mut self, column: DBCol, key: &[u8], value: &[u8]) {
-        self.transaction.set(column, key.to_vec(), value.to_vec())
-    }
-
-    /// Deletes the given key from the database.
-    ///
-    /// Must not be used for reference-counted columns; use
-    /// ['Self::increment_refcount'] or [`Self::decrement_refcount`] instead.
-    pub fn delete(&mut self, column: DBCol, key: &[u8]) {
-        // It would panic if called with `State` column, as it is refcounted.
-        assert!(!column.is_rc(), "can't delete: {column}");
-        self.transaction.delete(column, key.to_vec());
-    }
-
-    pub fn delete_all(&mut self, column: DBCol) {
-        self.transaction.delete_all(column);
-    }
-
-    /// Deletes the given key range from the database including `from` and excluding `to` keys.
-    ///
-    /// Be aware when using with `DBCol::State`! Keys prefixed with a `ShardUId` might be used
-    /// by a descendant shard. See `DBCol::StateShardUIdMapping` for more context.
-    pub fn delete_range(&mut self, column: DBCol, from: &[u8], to: &[u8]) {
-        self.transaction.delete_range(column, from.to_vec(), to.to_vec());
-    }
-
-    /// Merge another store update into this one.
-    ///
-    /// Panics if `self`’s and `other`’s storage are incompatible.
-    pub fn merge(&mut self, other: StoreUpdate) {
-        assert!(core::ptr::addr_eq(
-            Arc::as_ptr(&self.store.storage),
-            Arc::as_ptr(&other.store.storage)
-        ));
-        self.transaction.merge(other.transaction)
-    }
-
-    #[tracing::instrument(
-        level = "trace",
-        target = "store::update",
-        // FIXME: start moving things into tighter modules so that its easier to selectively trace
-        // specific things.
-        "StoreUpdate::commit",
-        skip_all,
-        fields(
-            transaction.ops.len = self.transaction.ops.len(),
-            total_bytes,
-            inserts,
-            sets,
-            rc_ops,
-            deletes,
-            delete_all_ops,
-            delete_range_ops
-        )
-    )]
-    pub fn commit(self) -> io::Result<()> {
-        debug_assert!(
-            {
-                let non_refcount_keys = self
-                    .transaction
-                    .ops
-                    .iter()
-                    .filter_map(|op| match op {
-                        DBOp::Set { col, key, .. }
-                        | DBOp::Insert { col, key, .. }
-                        | DBOp::Delete { col, key } => Some((*col as u8, key)),
-                        DBOp::UpdateRefcount { .. }
-                        | DBOp::DeleteAll { .. }
-                        | DBOp::DeleteRange { .. } => None,
-                    })
-                    .collect::<Vec<_>>();
-                non_refcount_keys.len()
-                    == non_refcount_keys.iter().collect::<std::collections::HashSet<_>>().len()
-            },
-            "Transaction overwrites itself: {:?}",
-            self
-        );
-        let span = tracing::Span::current();
-        if !span.is_disabled() {
-            let [mut insert_count, mut set_count, mut update_rc_count] = [0u64; 3];
-            let [mut delete_count, mut delete_all_count, mut delete_range_count] = [0u64; 3];
-            let mut total_bytes = 0;
-            for op in &self.transaction.ops {
-                total_bytes += op.bytes();
-                let count = match op {
-                    DBOp::Set { .. } => &mut set_count,
-                    DBOp::Insert { .. } => &mut insert_count,
-                    DBOp::UpdateRefcount { .. } => &mut update_rc_count,
-                    DBOp::Delete { .. } => &mut delete_count,
-                    DBOp::DeleteAll { .. } => &mut delete_all_count,
-                    DBOp::DeleteRange { .. } => &mut delete_range_count,
-                };
-                *count += 1;
-            }
-            span.record("inserts", insert_count);
-            span.record("sets", set_count);
-            span.record("rc_ops", update_rc_count);
-            span.record("deletes", delete_count);
-            span.record("delete_all_ops", delete_all_count);
-            span.record("delete_range_ops", delete_range_count);
-            span.record("total_bytes", total_bytes);
-        }
-        if tracing::event_enabled!(target: "store::update::transactions", tracing::Level::TRACE) {
-            for op in &self.transaction.ops {
-                match op {
-                    DBOp::Insert { col, key, value } => tracing::trace!(
-                        target: "store::update::transactions",
-                        db_op = "insert",
-                        %col,
-                        key = %StorageKey(key),
-                        size = value.len(),
-                        value = %AbbrBytes(value),
-                    ),
-                    DBOp::Set { col, key, value } => tracing::trace!(
-                        target: "store::update::transactions",
-                        db_op = "set",
-                        %col,
-                        key = %StorageKey(key),
-                        size = value.len(),
-                        value = %AbbrBytes(value)
-                    ),
-                    DBOp::UpdateRefcount { col, key, value } => tracing::trace!(
-                        target: "store::update::transactions",
-                        db_op = "update_rc",
-                        %col,
-                        key = %StorageKey(key),
-                        size = value.len(),
-                        value = %AbbrBytes(value)
-                    ),
-                    DBOp::Delete { col, key } => tracing::trace!(
-                        target: "store::update::transactions",
-                        db_op = "delete",
-                        %col,
-                        key = %StorageKey(key)
-                    ),
-                    DBOp::DeleteAll { col } => tracing::trace!(
-                        target: "store::update::transactions",
-                        db_op = "delete_all",
-                        %col
-                    ),
-                    DBOp::DeleteRange { col, from, to } => tracing::trace!(
-                        target: "store::update::transactions",
-                        db_op = "delete_range",
-                        %col,
-                        from = %StorageKey(from),
-                        to = %StorageKey(to)
-                    ),
-                }
-            }
-        }
-        self.store.storage.write(self.transaction)
-    }
-}
-
-impl fmt::Debug for StoreUpdate {
-    fn fmt(&self, f: &mut fmt::Formatter<'_>) -> fmt::Result {
-        writeln!(f, "Store Update {{")?;
-        for op in self.transaction.ops.iter() {
-            match op {
-                DBOp::Insert { col, key, .. } => writeln!(f, "  + {col} {}", StorageKey(key))?,
-                DBOp::Set { col, key, .. } => writeln!(f, "  = {col} {}", StorageKey(key))?,
-                DBOp::UpdateRefcount { col, key, .. } => {
-                    writeln!(f, "  ± {col} {}", StorageKey(key))?
-                }
-                DBOp::Delete { col, key } => writeln!(f, "  - {col} {}", StorageKey(key))?,
-                DBOp::DeleteAll { col } => writeln!(f, "  - {col} (all)")?,
-                DBOp::DeleteRange { col, from, to } => {
-                    writeln!(f, "  - {col} [{}, {})", StorageKey(from), StorageKey(to))?
-                }
-            }
-        }
-        writeln!(f, "}}")
-    }
-}
-
-/// Reads an object from Trie.
-/// # Errors
-/// see StorageError
-pub fn get<T: BorshDeserialize>(
-    trie: &dyn TrieAccess,
-    key: &TrieKey,
-) -> Result<Option<T>, StorageError> {
-    match trie.get(key, AccessOptions::DEFAULT)? {
-        None => Ok(None),
-        Some(data) => match T::try_from_slice(&data) {
-            Err(err) => Err(StorageError::StorageInconsistentState(format!(
-                "Failed to deserialize. err={err:?}"
-            ))),
-            Ok(value) => Ok(Some(value)),
-        },
-    }
-}
-
-/// [`get`] without incurring side effects.
-pub fn get_pure<T: BorshDeserialize>(
-    trie: &dyn TrieAccess,
-    key: &TrieKey,
-) -> Result<Option<T>, StorageError> {
-    match trie.get(key, AccessOptions::NO_SIDE_EFFECTS)? {
-        None => Ok(None),
-        Some(data) => match T::try_from_slice(&data) {
-            Err(_err) => {
-                Err(StorageError::StorageInconsistentState("Failed to deserialize".to_string()))
-            }
-            Ok(value) => Ok(Some(value)),
-        },
-    }
-}
-
-/// Writes an object into Trie.
-pub fn set<T: BorshSerialize>(state_update: &mut TrieUpdate, key: TrieKey, value: &T) {
-    let data = borsh::to_vec(&value).expect("Borsh serializer is not expected to ever fail");
-    state_update.set(key, data);
-}
-
-pub fn set_account(state_update: &mut TrieUpdate, account_id: AccountId, account: &Account) {
-    set(state_update, TrieKey::Account { account_id }, account)
-}
-
-pub fn get_account(
-    trie: &dyn TrieAccess,
-    account_id: &AccountId,
-) -> Result<Option<Account>, StorageError> {
-    get(trie, &TrieKey::Account { account_id: account_id.clone() })
-}
-
-pub fn set_received_data(
-    state_update: &mut TrieUpdate,
-    receiver_id: AccountId,
-    data_id: CryptoHash,
-    data: &ReceivedData,
-) {
-    set(state_update, TrieKey::ReceivedData { receiver_id, data_id }, data);
-}
-
-pub fn get_received_data(
-    trie: &dyn TrieAccess,
-    receiver_id: &AccountId,
-    data_id: CryptoHash,
-) -> Result<Option<ReceivedData>, StorageError> {
-    get(trie, &TrieKey::ReceivedData { receiver_id: receiver_id.clone(), data_id })
-}
-
-pub fn has_received_data(
-    trie: &dyn TrieAccess,
-    receiver_id: &AccountId,
-    data_id: CryptoHash,
-) -> Result<bool, StorageError> {
-    trie.contains_key(
-        &TrieKey::ReceivedData { receiver_id: receiver_id.clone(), data_id },
-        AccessOptions::DEFAULT,
-    )
-}
-
-pub fn set_postponed_receipt(state_update: &mut TrieUpdate, receipt: &Receipt) {
-    assert!(matches!(receipt.receipt(), ReceiptEnum::Action(_)));
-    let key = TrieKey::PostponedReceipt {
-        receiver_id: receipt.receiver_id().clone(),
-        receipt_id: *receipt.receipt_id(),
-    };
-    set(state_update, key, receipt);
-}
-
-pub fn remove_postponed_receipt(
-    state_update: &mut TrieUpdate,
-    receiver_id: &AccountId,
-    receipt_id: CryptoHash,
-) {
-    state_update.remove(TrieKey::PostponedReceipt { receiver_id: receiver_id.clone(), receipt_id });
-}
-
-pub fn get_postponed_receipt(
-    trie: &dyn TrieAccess,
-    receiver_id: &AccountId,
-    receipt_id: CryptoHash,
-) -> Result<Option<Receipt>, StorageError> {
-    get(trie, &TrieKey::PostponedReceipt { receiver_id: receiver_id.clone(), receipt_id })
-}
-
-pub fn get_delayed_receipt_indices(
-    trie: &dyn TrieAccess,
-) -> Result<DelayedReceiptIndices, StorageError> {
-    Ok(get(trie, &TrieKey::DelayedReceiptIndices)?.unwrap_or_default())
-}
-
-// Adds the given receipt into the end of the delayed receipt queue in the state.
-pub fn set_delayed_receipt(
-    state_update: &mut TrieUpdate,
-    delayed_receipts_indices: &mut DelayedReceiptIndices,
-    receipt: &Receipt,
-) {
-    set(
-        state_update,
-        TrieKey::DelayedReceipt { index: delayed_receipts_indices.next_available_index },
-        receipt,
-    );
-    delayed_receipts_indices.next_available_index = delayed_receipts_indices
-        .next_available_index
-        .checked_add(1)
-        .expect("Next available index for delayed receipt exceeded the integer limit");
-}
-
-pub fn get_promise_yield_indices(
-    trie: &dyn TrieAccess,
-) -> Result<PromiseYieldIndices, StorageError> {
-    Ok(get(trie, &TrieKey::PromiseYieldIndices)?.unwrap_or_default())
-}
-
-pub fn set_promise_yield_indices(
-    state_update: &mut TrieUpdate,
-    promise_yield_indices: &PromiseYieldIndices,
-) {
-    set(state_update, TrieKey::PromiseYieldIndices, promise_yield_indices);
-}
-
-// Enqueues given timeout to the PromiseYield timeout queue
-pub fn enqueue_promise_yield_timeout(
-    state_update: &mut TrieUpdate,
-    promise_yield_indices: &mut PromiseYieldIndices,
-    account_id: AccountId,
-    data_id: CryptoHash,
-    expires_at: BlockHeight,
-) {
-    set(
-        state_update,
-        TrieKey::PromiseYieldTimeout { index: promise_yield_indices.next_available_index },
-        &PromiseYieldTimeout { account_id, data_id, expires_at },
-    );
-    promise_yield_indices.next_available_index = promise_yield_indices
-        .next_available_index
-        .checked_add(1)
-        .expect("Next available index for PromiseYield timeout queue exceeded the integer limit");
-}
-
-pub fn set_promise_yield_receipt(state_update: &mut TrieUpdate, receipt: &Receipt) {
-    match receipt.receipt() {
-        ReceiptEnum::PromiseYield(action_receipt) => {
-            assert!(action_receipt.input_data_ids.len() == 1);
-            let key = TrieKey::PromiseYieldReceipt {
-                receiver_id: receipt.receiver_id().clone(),
-                data_id: action_receipt.input_data_ids[0],
-            };
-            set(state_update, key, receipt);
-        }
-        _ => unreachable!("Expected PromiseYield receipt"),
-    }
-}
-
-pub fn remove_promise_yield_receipt(
-    state_update: &mut TrieUpdate,
-    receiver_id: &AccountId,
-    data_id: CryptoHash,
-) {
-    state_update.remove(TrieKey::PromiseYieldReceipt { receiver_id: receiver_id.clone(), data_id });
-}
-
-pub fn get_promise_yield_receipt(
-    trie: &dyn TrieAccess,
-    receiver_id: &AccountId,
-    data_id: CryptoHash,
-) -> Result<Option<Receipt>, StorageError> {
-    get(trie, &TrieKey::PromiseYieldReceipt { receiver_id: receiver_id.clone(), data_id })
-}
-
-pub fn has_promise_yield_receipt(
-    trie: &dyn TrieAccess,
-    receiver_id: AccountId,
-    data_id: CryptoHash,
-) -> Result<bool, StorageError> {
-    trie.contains_key(
-        &TrieKey::PromiseYieldReceipt { receiver_id, data_id },
-        AccessOptions::DEFAULT,
-    )
-}
-
-pub fn get_buffered_receipt_indices(
-    trie: &dyn TrieAccess,
-) -> Result<BufferedReceiptIndices, StorageError> {
-    Ok(get(trie, &TrieKey::BufferedReceiptIndices)?.unwrap_or_default())
-}
-
-pub fn get_bandwidth_scheduler_state(
-    trie: &dyn TrieAccess,
-) -> Result<Option<BandwidthSchedulerState>, StorageError> {
-    get(trie, &TrieKey::BandwidthSchedulerState)
-}
-
-pub fn set_bandwidth_scheduler_state(
-    state_update: &mut TrieUpdate,
-    scheduler_state: &BandwidthSchedulerState,
-) {
-    set(state_update, TrieKey::BandwidthSchedulerState, scheduler_state);
-}
-
-pub fn set_access_key(
-    state_update: &mut TrieUpdate,
-    account_id: AccountId,
-    public_key: PublicKey,
-    access_key: &AccessKey,
-) {
-    set(state_update, TrieKey::AccessKey { account_id, public_key }, access_key);
-}
-
-pub fn remove_access_key(
-    state_update: &mut TrieUpdate,
-    account_id: AccountId,
-    public_key: PublicKey,
-) {
-    state_update.remove(TrieKey::AccessKey { account_id, public_key });
-}
-
-pub fn get_access_key(
-    trie: &dyn TrieAccess,
-    account_id: &AccountId,
-    public_key: &PublicKey,
-) -> Result<Option<AccessKey>, StorageError> {
-    get(
-        trie,
-        &TrieKey::AccessKey { account_id: account_id.clone(), public_key: public_key.clone() },
-    )
-}
-
-pub fn get_access_key_raw(
-    trie: &dyn TrieAccess,
-    raw_key: &[u8],
-) -> Result<Option<AccessKey>, StorageError> {
-    get(
-        trie,
-        &trie_key_parsers::parse_trie_key_access_key_from_raw_key(raw_key)
-            .expect("access key in the state should be correct"),
-    )
-}
-
-/// Removes account, code and all access keys associated to it.
-pub fn remove_account(
-    state_update: &mut TrieUpdate,
-    account_id: &AccountId,
-) -> Result<(), StorageError> {
-    state_update.remove(TrieKey::Account { account_id: account_id.clone() });
-    state_update.remove(TrieKey::ContractCode { account_id: account_id.clone() });
-
-    // Removing access keys
-    let lock = state_update.trie().lock_for_iter();
-    let public_keys = state_update
-        .locked_iter(&trie_key_parsers::get_raw_prefix_for_access_keys(account_id), &lock)?
-        .map(|raw_key| {
-            trie_key_parsers::parse_public_key_from_access_key_key(&raw_key?, account_id).map_err(
-                |_e| {
-                    StorageError::StorageInconsistentState(
-                        "Can't parse public key from raw key for AccessKey".to_string(),
-                    )
-                },
-            )
-        })
-        .collect::<Result<Vec<_>, _>>()?;
-    drop(lock);
-
-    for public_key in public_keys {
-        state_update.remove(TrieKey::AccessKey { account_id: account_id.clone(), public_key });
-    }
-
-    // Removing contract data
-    let lock = state_update.trie().lock_for_iter();
-    let data_keys = state_update
-        .locked_iter(&trie_key_parsers::get_raw_prefix_for_contract_data(account_id, &[]), &lock)?
-        .map(|raw_key| {
-            trie_key_parsers::parse_data_key_from_contract_data_key(&raw_key?, account_id)
-                .map_err(|_e| {
-                    StorageError::StorageInconsistentState(
-                        "Can't parse data key from raw key for ContractData".to_string(),
-                    )
-                })
-                .map(Vec::from)
-        })
-        .collect::<Result<Vec<_>, _>>()?;
-    drop(lock);
-
-    for key in data_keys {
-        state_update.remove(TrieKey::ContractData { account_id: account_id.clone(), key });
-    }
-    Ok(())
-}
-
-pub fn get_genesis_state_roots(store: &Store) -> io::Result<Option<Vec<StateRoot>>> {
-    store.get_ser::<Vec<StateRoot>>(DBCol::BlockMisc, GENESIS_STATE_ROOTS_KEY)
-}
-
-pub fn get_genesis_congestion_infos(store: &Store) -> io::Result<Option<Vec<CongestionInfo>>> {
-    store.get_ser::<Vec<CongestionInfo>>(DBCol::BlockMisc, GENESIS_CONGESTION_INFO_KEY)
-}
-
-pub fn get_genesis_hash(store: &Store) -> io::Result<Option<CryptoHash>> {
-    store.get_ser::<CryptoHash>(DBCol::BlockMisc, GENESIS_JSON_HASH_KEY)
-}
-
-pub fn set_genesis_hash(store_update: &mut StoreUpdate, genesis_hash: &CryptoHash) {
-    store_update
-        .set_ser::<CryptoHash>(DBCol::BlockMisc, GENESIS_JSON_HASH_KEY, genesis_hash)
-        .expect("Borsh cannot fail");
-}
-
-pub fn set_genesis_state_roots(store_update: &mut StoreUpdate, genesis_roots: &[StateRoot]) {
-    store_update
-        .set_ser(DBCol::BlockMisc, GENESIS_STATE_ROOTS_KEY, genesis_roots)
-        .expect("Borsh cannot fail");
-}
-
-pub fn set_genesis_congestion_infos(
-    store_update: &mut StoreUpdate,
-    congestion_infos: &[CongestionInfo],
-) {
-    store_update
-        .set_ser(DBCol::BlockMisc, GENESIS_CONGESTION_INFO_KEY, &congestion_infos)
-        .expect("Borsh cannot fail");
-}
-
-pub fn get_genesis_height(store: &Store) -> io::Result<Option<BlockHeight>> {
-    store.get_ser::<BlockHeight>(DBCol::BlockMisc, GENESIS_HEIGHT_KEY)
-}
-
-pub fn set_genesis_height(store_update: &mut StoreUpdate, genesis_height: &BlockHeight) {
-    store_update
-        .set_ser::<BlockHeight>(DBCol::BlockMisc, GENESIS_HEIGHT_KEY, genesis_height)
-        .expect("Borsh cannot fail");
-}
-
-#[derive(Clone)]
-pub struct StoreContractRuntimeCache {
-    db: Arc<dyn Database>,
-}
-
-impl StoreContractRuntimeCache {
-    pub fn new(store: &Store) -> Self {
-        Self { db: store.storage.clone() }
-    }
-}
-
-/// Cache for compiled contracts code using Store for keeping data.
-/// We store contracts in VM-specific format in DBCol::CachedContractCode.
-/// Key must take into account VM being used and its configuration, so that
-/// we don't cache non-gas metered binaries, for example.
-impl ContractRuntimeCache for StoreContractRuntimeCache {
-    #[tracing::instrument(
-        level = "trace",
-        target = "store",
-        "StoreContractRuntimeCache::put",
-        skip_all,
-        fields(key = key.to_string(), value.len = value.compiled.debug_len()),
-    )]
-    fn put(&self, key: &CryptoHash, value: CompiledContractInfo) -> io::Result<()> {
-        let mut update = crate::db::DBTransaction::new();
-        // We intentionally use `.set` here, rather than `.insert`. We don't yet
-        // guarantee deterministic compilation, so, if we happen to compile the
-        // same contract concurrently on two threads, the `value`s might differ,
-        // but this doesn't matter.
-        update.set(
-            DBCol::CachedContractCode,
-            key.as_ref().to_vec(),
-            borsh::to_vec(&value).unwrap(),
-        );
-        self.db.write(update)
-    }
-
-    #[tracing::instrument(
-        level = "trace",
-        target = "store",
-        "StoreContractRuntimeCache::get",
-        skip_all,
-        fields(key = key.to_string()),
-    )]
-    fn get(&self, key: &CryptoHash) -> io::Result<Option<CompiledContractInfo>> {
-        match self.db.get_raw_bytes(DBCol::CachedContractCode, key.as_ref()) {
-            Ok(Some(bytes)) => Ok(Some(CompiledContractInfo::try_from_slice(&bytes)?)),
-            Ok(None) => Ok(None),
-            Err(err) => Err(err),
-        }
-    }
-
-    fn has(&self, key: &CryptoHash) -> io::Result<bool> {
-        self.db.get_raw_bytes(DBCol::CachedContractCode, key.as_ref()).map(|entry| entry.is_some())
-    }
-
-    fn handle(&self) -> Box<dyn ContractRuntimeCache> {
-        Box::new(self.clone())
-    }
-}
-=======
-pub use crate::node_storage::{NodeStorage, Temperature};
-pub use crate::store::{Store, StoreUpdate};
-pub use crate::trie::update::{TrieUpdate, TrieUpdateIterator, TrieUpdateValuePtr};
-pub use crate::trie::{
-    ApplyStatePartResult, KeyForStateChanges, KeyLookupMode, NibbleSlice, PartialStorage,
-    PrefetchApi, PrefetchError, RawTrieNode, RawTrieNodeWithSize, STATE_SNAPSHOT_COLUMNS,
-    ShardTries, StateSnapshot, StateSnapshotConfig, Trie, TrieAccess, TrieCache,
-    TrieCachingStorage, TrieChanges, TrieConfig, TrieDBStorage, TrieStorage, WrappedTrieChanges,
-    estimator,
-};
-pub use crate::utils::*;
->>>>>>> 761c1a0a
-
 #[cfg(test)]
 mod tests {
     use super::{DBCol, NodeStorage, Store};
