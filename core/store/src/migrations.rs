use std::collections::hash_map::Entry;
use std::collections::{HashMap, HashSet};
use std::sync::Arc;

use borsh::{BorshDeserialize, BorshSerialize};

use near_primitives::hash::{hash, CryptoHash};
use near_primitives::sharding::{
    EncodedShardChunk, EncodedShardChunkV1, PartialEncodedChunk, PartialEncodedChunkV1,
    ReceiptList, ReceiptProof, ReedSolomonWrapper, ShardChunk, ShardChunkV1, ShardProof,
};
use near_primitives::transaction::ExecutionOutcomeWithIdAndProof;
use near_primitives::version::DbVersion;

use crate::db::DBCol::{ColBlockHeader, ColBlockMisc, ColChunks, ColPartialChunks, ColStateParts};
use crate::db::{DBCol, RocksDB, VERSION_KEY};
use crate::migrations::v6_to_v7::{
    col_state_refcount_8byte, migrate_col_transaction_refcount, migrate_receipts_refcount,
};
use crate::migrations::v8_to_v9::{
    recompute_col_rc, repair_col_receipt_id_to_shard_id, repair_col_transactions,
};
use crate::{create_store, Store, StoreUpdate, Trie, TrieUpdate, FINAL_HEAD_KEY, HEAD_KEY};

use crate::trie::{TrieCache, TrieCachingStorage};
use near_crypto::KeyType;
use near_primitives::block::{Block, Tip};
use near_primitives::block_header::BlockHeader;
use near_primitives::epoch_manager::{EpochInfo, EpochInfoV1};
use near_primitives::merkle::merklize;
use near_primitives::receipt::{DelayedReceiptIndices, Receipt, ReceiptEnum};
use near_primitives::syncing::{ShardStateSyncResponseHeader, ShardStateSyncResponseHeaderV1};
use near_primitives::trie_key::TrieKey;
use near_primitives::types::ValidatorStake;
use near_primitives::utils::{create_receipt_id_from_transaction, get_block_shard_id};
use near_primitives::validator_signer::InMemoryValidatorSigner;
use std::rc::Rc;

pub mod v6_to_v7;
pub mod v8_to_v9;

pub fn get_store_version(path: &str) -> DbVersion {
    RocksDB::get_version(path).expect("Failed to open the database")
}

fn set_store_version_inner(store_update: &mut StoreUpdate, db_version: u32) {
    store_update.set(
        DBCol::ColDbVersion,
        VERSION_KEY,
        &serde_json::to_vec(&db_version).expect("Failed to serialize version"),
    );
}

pub fn set_store_version(store: &Store, db_version: u32) {
    let mut store_update = store.store_update();
    set_store_version_inner(&mut store_update, db_version);
    store_update.commit().expect("Failed to write version to database");
}

fn get_outcomes_by_block_hash(store: &Store, block_hash: &CryptoHash) -> HashSet<CryptoHash> {
    match store.get_ser(DBCol::ColOutcomeIds, block_hash.as_ref()) {
        Ok(Some(hash_set)) => hash_set,
        Ok(None) => HashSet::new(),
        Err(e) => panic!("Can't read DB, {:?}", e),
    }
}

pub fn fill_col_outcomes_by_hash(store: &Store) {
    let mut store_update = store.store_update();
    let outcomes: Vec<ExecutionOutcomeWithIdAndProof> = store
        .iter(DBCol::ColTransactionResult)
        .map(|key| {
            ExecutionOutcomeWithIdAndProof::try_from_slice(&key.1)
                .expect("BorshDeserialize should not fail")
        })
        .collect();
    let mut block_hash_to_outcomes: HashMap<CryptoHash, HashSet<CryptoHash>> = HashMap::new();
    for outcome in outcomes {
        match block_hash_to_outcomes.entry(outcome.block_hash) {
            Entry::Occupied(mut entry) => {
                entry.get_mut().insert(outcome.id().clone());
            }
            Entry::Vacant(entry) => {
                let mut hash_set = get_outcomes_by_block_hash(store, &outcome.block_hash);
                hash_set.insert(outcome.id().clone());
                entry.insert(hash_set);
            }
        };
    }
    for (block_hash, hash_set) in block_hash_to_outcomes {
        store_update
            .set_ser(DBCol::ColOutcomeIds, block_hash.as_ref(), &hash_set)
            .expect("BorshSerialize should not fail");
    }
    store_update.commit().expect("Failed to migrate");
}

pub fn fill_col_transaction_refcount(store: &Store) {
    let mut store_update = store.store_update();
    let chunks: Vec<ShardChunkV1> = store
        .iter(DBCol::ColChunks)
        .map(|key| ShardChunkV1::try_from_slice(&key.1).expect("BorshDeserialize should not fail"))
        .collect();

    let mut tx_refcount: HashMap<CryptoHash, u64> = HashMap::new();
    for chunk in chunks {
        for tx in chunk.transactions {
            tx_refcount.entry(tx.get_hash()).and_modify(|x| *x += 1).or_insert(1);
        }
    }
    for (tx_hash, refcount) in tx_refcount {
        store_update
            .set_ser(DBCol::_ColTransactionRefCount, tx_hash.as_ref(), &refcount)
            .expect("BorshSerialize should not fail");
    }
    store_update.commit().expect("Failed to migrate");
}

pub fn migrate_6_to_7(path: &String) {
    let db = Arc::pin(RocksDB::new_v6(path).expect("Failed to open the database"));
    let store = Store::new(db);
    let mut store_update = store.store_update();
    col_state_refcount_8byte(&store, &mut store_update);
    migrate_col_transaction_refcount(&store, &mut store_update);
    migrate_receipts_refcount(&store, &mut store_update);
    set_store_version_inner(&mut store_update, 7);
    store_update.commit().expect("Failed to migrate")
}

pub fn migrate_7_to_8(path: &String) {
    let store = create_store(path);
    let mut store_update = store.store_update();
    for (key, _) in store.iter_without_rc_logic(ColStateParts) {
        store_update.delete(ColStateParts, &key);
    }
    set_store_version_inner(&mut store_update, 8);
    store_update.commit().expect("Fail to migrate from DB version 7 to DB version 8");
}

// No format change. Recompute ColTransactions and ColReceiptIdToShardId because they could be inconsistent.
pub fn migrate_8_to_9(path: &String) {
    let store = create_store(path);
    repair_col_transactions(&store);
    repair_col_receipt_id_to_shard_id(&store);
    set_store_version(&store, 9);
}

pub fn migrate_9_to_10(path: &String, is_archival: bool) {
    let store = create_store(path);
    let protocol_version = 38; // protocol_version at the time this migration was written
    if is_archival {
        // Hard code the number of parts there. These numbers are only used for this migration.
        let num_total_parts = 100;
        let num_data_parts = (num_total_parts - 1) / 3;
        let num_parity_parts = num_total_parts - num_data_parts;
        let mut rs = ReedSolomonWrapper::new(num_data_parts, num_parity_parts);
        let signer = InMemoryValidatorSigner::from_seed("test", KeyType::ED25519, "test");
        let mut store_update = store.store_update();
        let batch_size_limit = 10_000_000;
        let mut batch_size = 0;
        for (key, value) in store.iter_without_rc_logic(ColChunks) {
            if let Ok(Some(partial_chunk)) =
                store.get_ser::<PartialEncodedChunkV1>(ColPartialChunks, &key)
            {
                if partial_chunk.parts.len() == num_total_parts {
                    continue;
                }
            }
            batch_size += key.len() + value.len() + 8;
            let chunk: ShardChunkV1 = BorshDeserialize::try_from_slice(&value)
                .expect("Borsh deserialization should not fail");
            let ShardChunkV1 { chunk_hash, header, transactions, receipts } = chunk;
            let (encoded_chunk, merkle_paths) = EncodedShardChunk::new(
                header.inner.prev_block_hash,
                header.inner.prev_state_root,
                header.inner.outcome_root,
                header.inner.height_created,
                header.inner.shard_id,
                &mut rs,
                header.inner.gas_used,
                header.inner.gas_limit,
                header.inner.balance_burnt,
                header.inner.tx_root,
                header
                    .inner
                    .validator_proposals
                    .iter()
                    .map(|v| ValidatorStake::from_v1(v.clone()))
                    .collect(),
                transactions,
                &receipts,
                header.inner.outgoing_receipts_root,
                &signer,
                protocol_version,
            )
            .expect("create encoded chunk should not fail");
            let mut encoded_chunk = match encoded_chunk {
                EncodedShardChunk::V1(chunk) => chunk,
                EncodedShardChunk::V2(_) => panic!("Should not have created EncodedShardChunkV2"),
            };
            encoded_chunk.header = header;
            let outgoing_receipt_hashes =
                vec![hash(&ReceiptList(0, &receipts).try_to_vec().unwrap())];
            let (_, outgoing_receipt_proof) = merklize(&outgoing_receipt_hashes);

            let partial_encoded_chunk = EncodedShardChunk::V1(encoded_chunk)
                .create_partial_encoded_chunk(
                    (0..num_total_parts as u64).collect(),
                    vec![ReceiptProof(
                        receipts,
                        ShardProof {
                            from_shard_id: 0,
                            to_shard_id: 0,
                            proof: outgoing_receipt_proof[0].clone(),
                        },
                    )],
                    &merkle_paths,
                );
            let partial_encoded_chunk = match partial_encoded_chunk {
                PartialEncodedChunk::V1(chunk) => chunk,
                PartialEncodedChunk::V2(_) => {
                    panic!("Should not have created PartialEncodedChunkV2")
                }
            };
            store_update
                .set_ser(ColPartialChunks, chunk_hash.as_ref(), &partial_encoded_chunk)
                .expect("storage update should not fail");
            if batch_size > batch_size_limit {
                store_update.commit().expect("storage update should not fail");
                store_update = store.store_update();
                batch_size = 0;
            }
        }
        store_update.commit().expect("storage update should not fail");
    }
    set_store_version(&store, 10);
}

pub fn migrate_10_to_11(path: &String) {
    let store = create_store(path);
    let mut store_update = store.store_update();
    let head = store.get_ser::<Tip>(ColBlockMisc, HEAD_KEY).unwrap().expect("head must exist");
    let block_header = store
        .get_ser::<BlockHeader>(ColBlockHeader, head.last_block_hash.as_ref())
        .unwrap()
        .expect("head header must exist");
    let last_final_block_hash = if block_header.last_final_block() == &CryptoHash::default() {
        let mut cur_header = block_header;
        while cur_header.prev_hash() != &CryptoHash::default() {
            cur_header = store
                .get_ser::<BlockHeader>(ColBlockHeader, cur_header.prev_hash().as_ref())
                .unwrap()
                .unwrap()
        }
        *cur_header.hash()
    } else {
        *block_header.last_final_block()
    };
    let last_final_header = store
        .get_ser::<BlockHeader>(ColBlockHeader, last_final_block_hash.as_ref())
        .unwrap()
        .expect("last final block header must exist");
    let final_head = Tip::from_header(&last_final_header);
    store_update.set_ser(ColBlockMisc, FINAL_HEAD_KEY, &final_head).unwrap();
    store_update.commit().unwrap();
    set_store_version(&store, 11);
}

pub fn migrate_11_to_12(path: &String) {
    let store = create_store(path);
    recompute_col_rc(
        &store,
        DBCol::ColReceipts,
        store
            .iter(DBCol::ColChunks)
            .map(|(_key, value)| {
                ShardChunkV1::try_from_slice(&value).expect("BorshDeserialize should not fail")
            })
            .flat_map(|chunk: ShardChunkV1| chunk.receipts)
            .map(|rx| (rx.receipt_id, rx.try_to_vec().unwrap())),
    );
    set_store_version(&store, 12);
}

fn map_col<T, U, F>(store: &Store, col: DBCol, f: F) -> Result<(), std::io::Error>
where
    T: BorshDeserialize,
    U: BorshSerialize,
    F: Fn(T) -> U,
{
    let mut store_update = store.store_update();
    let batch_size_limit = 10_000_000;
    let mut batch_size = 0;
    let keys: Vec<_> = store.iter(col).map(|(key, _)| key).collect();
    for key in keys {
        let value: T = store.get_ser(col, key.as_ref())?.unwrap();
        let new_value = f(value);
        let new_bytes = new_value.try_to_vec()?;
        batch_size += key.as_ref().len() + new_bytes.len() + 8;
        store_update.set(col, key.as_ref(), &new_bytes);

        if batch_size > batch_size_limit {
            store_update.commit()?;
            store_update = store.store_update();
            batch_size = 0;
        }
    }

    if batch_size > 0 {
        store_update.commit()?;
    }

    Ok(())
}

#[allow(unused)]
fn map_col_from_key<U, F>(store: &Store, col: DBCol, f: F) -> Result<(), std::io::Error>
where
    U: BorshSerialize,
    F: Fn(&[u8]) -> U,
{
    let mut store_update = store.store_update();
    let batch_size_limit = 10_000_000;
    let mut batch_size = 0;
    for (key, _) in store.iter(col) {
        let new_value = f(&key);
        let new_bytes = new_value.try_to_vec()?;
        batch_size += key.as_ref().len() + new_bytes.len() + 8;
        store_update.set(col, key.as_ref(), &new_bytes);

        if batch_size > batch_size_limit {
            store_update.commit()?;
            store_update = store.store_update();
            batch_size = 0;
        }
    }

    if batch_size > 0 {
        store_update.commit()?;
    }

    Ok(())
}

/// Lift all chunks to the versioned structure
pub fn migrate_13_to_14(path: &String) {
    let store = create_store(path);

    map_col(&store, DBCol::ColPartialChunks, |pec: PartialEncodedChunkV1| {
        PartialEncodedChunk::V1(pec)
    })
    .unwrap();
    map_col(&store, DBCol::ColInvalidChunks, |chunk: EncodedShardChunkV1| {
        EncodedShardChunk::V1(chunk)
    })
    .unwrap();
    map_col(&store, DBCol::ColChunks, |chunk: ShardChunkV1| ShardChunk::V1(chunk)).unwrap();
    map_col(&store, DBCol::ColStateHeaders, |header: ShardStateSyncResponseHeaderV1| {
        ShardStateSyncResponseHeader::V1(header)
    })
    .unwrap();

    set_store_version(&store, 14);
}

/// Make execution outcome ids in `ColOutcomeIds` ordered by replaying the chunks.
pub fn migrate_14_to_15(path: &String) {
    let store = create_store(path);
    let trie_store = Box::new(TrieCachingStorage::new(store.clone(), TrieCache::new(), 0));
    let trie = Rc::new(Trie::new(trie_store, 0));

    let mut store_update = store.store_update();
    let batch_size_limit = 10_000_000;
    let mut batch_size = 0;

    for (key, value) in store.iter_without_rc_logic(DBCol::ColOutcomeIds) {
        let block_hash = CryptoHash::try_from_slice(&key).unwrap();
        let block =
            store.get_ser::<Block>(DBCol::ColBlock, &key).unwrap().expect("block should exist");

        for chunk_header in
            block.chunks().iter().filter(|h| h.height_included() == block.header().height())
        {
            let execution_outcome_ids = <HashSet<CryptoHash>>::try_from_slice(&value).unwrap();

            let chunk = store
                .get_ser::<ShardChunk>(DBCol::ColChunks, chunk_header.chunk_hash().as_ref())
                .unwrap()
                .expect("chunk should exist");

            let epoch_info = store
                .get_ser::<EpochInfoV1>(DBCol::ColEpochInfo, block.header().epoch_id().as_ref())
                .unwrap()
                .expect("epoch id should exist");
            let protocol_version = epoch_info.protocol_version;

            let mut new_execution_outcome_ids = vec![];
            let mut local_receipt_ids = vec![];
            let mut local_receipt_congestion = false;

            // Step 0: execution outcomes of transactions
            for transaction in chunk.transactions() {
                let tx_hash = transaction.get_hash();
                // Transactions must all be executed since when chunk is produced, there is a gas
                // limit check.
                assert!(
                    execution_outcome_ids.contains(&tx_hash),
                    "transaction hash {} does not exist in block {}",
                    tx_hash,
                    block_hash
                );
                new_execution_outcome_ids.push(tx_hash);
                if transaction.transaction.signer_id == transaction.transaction.receiver_id {
                    let local_receipt_id = create_receipt_id_from_transaction(
                        protocol_version,
                        transaction,
                        &block.header().prev_hash(),
                        &block.header().hash(),
                    );
                    if execution_outcome_ids.contains(&local_receipt_id) {
                        local_receipt_ids.push(local_receipt_id);
                    } else {
                        local_receipt_congestion = true;
                    }
                }
            }

            // Step 1: local receipts
            new_execution_outcome_ids.extend(local_receipt_ids);

            let mut state_update = TrieUpdate::new(trie.clone(), chunk.prev_state_root());

            let mut process_receipt =
                |receipt: &Receipt, state_update: &mut TrieUpdate| match &receipt.receipt {
                    ReceiptEnum::Action(_) => {
                        if execution_outcome_ids.contains(&receipt.receipt_id) {
                            new_execution_outcome_ids.push(receipt.receipt_id);
                        }
                    }
                    ReceiptEnum::Data(data_receipt) => {
                        if let Ok(Some(bytes)) = state_update.get(&TrieKey::PostponedReceiptId {
                            receiver_id: receipt.receiver_id.clone(),
                            data_id: data_receipt.data_id,
                        }) {
                            let receipt_id = CryptoHash::try_from_slice(&bytes).unwrap();
                            let trie_key = TrieKey::PendingDataCount {
                                receiver_id: receipt.receiver_id.clone(),
                                receipt_id,
                            };
                            let pending_receipt_count =
                                u32::try_from_slice(&state_update.get(&trie_key).unwrap().unwrap())
                                    .unwrap();
                            if pending_receipt_count == 1
                                && execution_outcome_ids.contains(&receipt_id)
                            {
                                new_execution_outcome_ids.push(receipt_id);
                            }
                            state_update
                                .set(trie_key, (pending_receipt_count - 1).try_to_vec().unwrap())
                        }
                    }
                };

            // Step 2: delayed receipts
            if !local_receipt_congestion {
                let mut delayed_receipt_indices: DelayedReceiptIndices = state_update
                    .get(&TrieKey::DelayedReceiptIndices)
                    .map(|bytes| {
                        bytes
                            .map(|b| DelayedReceiptIndices::try_from_slice(&b).unwrap())
                            .unwrap_or_default()
                    })
                    .unwrap_or_default();

                while delayed_receipt_indices.first_index
                    < delayed_receipt_indices.next_available_index
                {
                    let receipt: Receipt = state_update
                        .get(&TrieKey::DelayedReceipt {
                            index: delayed_receipt_indices.first_index,
                        })
                        .unwrap()
                        .map(|bytes| Receipt::try_from_slice(&bytes).unwrap())
                        .unwrap();
                    process_receipt(&receipt, &mut state_update);
                    delayed_receipt_indices.first_index += 1;
                }
            }

            // Step 3: receipts
            for receipt in chunk.receipts() {
                process_receipt(receipt, &mut state_update);
            }
            assert_eq!(
                new_execution_outcome_ids.len(),
                execution_outcome_ids.len(),
                "inconsistent number of outcomes detected while migrating block {}: {:?} vs. {:?}",
                block_hash,
                new_execution_outcome_ids,
                execution_outcome_ids
            );
            let value = new_execution_outcome_ids.try_to_vec().unwrap();
            store_update.set(
                DBCol::ColOutcomeIds,
                &get_block_shard_id(&block_hash, chunk_header.shard_id()),
                &value,
            );
            store_update.delete(DBCol::ColOutcomeIds, &key);
            batch_size += key.len() + value.len() + 40;
            if batch_size > batch_size_limit {
                store_update.commit().unwrap();
                store_update = store.store_update();
                batch_size = 0;
            }
        }
    }
    store_update.commit().unwrap();
    set_store_version(&store, 15);
}

pub fn migrate_17_to_18(path: &String) {
    use std::convert::TryFrom;

    use near_primitives::challenge::SlashedValidator;
<<<<<<< HEAD
    use near_primitives::types::{Balance, BlockHeight, EpochId, ValidatorStakeV1};
    use near_primitives::utils::index_to_bytes;
=======
    use near_primitives::types::{Balance, BlockHeight, EpochId, ValidatorStake};
>>>>>>> aa038024
    use near_primitives::version::ProtocolVersion;

    // Migrate from OldBlockInfo to NewBlockInfo - add hash
    #[derive(BorshDeserialize)]
    struct OldBlockInfo {
        pub height: BlockHeight,
        pub last_finalized_height: BlockHeight,
        pub last_final_block_hash: CryptoHash,
        pub prev_hash: CryptoHash,
        pub epoch_first_block: CryptoHash,
        pub epoch_id: EpochId,
        pub proposals: Vec<ValidatorStakeV1>,
        pub validator_mask: Vec<bool>,
        pub latest_protocol_version: ProtocolVersion,
        pub slashed: Vec<SlashedValidator>,
        pub total_supply: Balance,
    }
    #[derive(BorshSerialize)]
    struct NewBlockInfo {
        pub hash: CryptoHash,
        pub height: BlockHeight,
        pub last_finalized_height: BlockHeight,
        pub last_final_block_hash: CryptoHash,
        pub prev_hash: CryptoHash,
        pub epoch_first_block: CryptoHash,
        pub epoch_id: EpochId,
        pub proposals: Vec<ValidatorStakeV1>,
        pub validator_mask: Vec<bool>,
        pub latest_protocol_version: ProtocolVersion,
        pub slashed: Vec<SlashedValidator>,
        pub total_supply: Balance,
    }
    let store = create_store(path);
    map_col_from_key(&store, DBCol::ColBlockInfo, |key| {
        let hash = CryptoHash::try_from(key).unwrap();
        let old_block_info =
            store.get_ser::<OldBlockInfo>(DBCol::ColBlockInfo, key).unwrap().unwrap();
        NewBlockInfo {
            hash,
            height: old_block_info.height,
            last_finalized_height: old_block_info.last_finalized_height,
            last_final_block_hash: old_block_info.last_final_block_hash,
            prev_hash: old_block_info.prev_hash,
            epoch_first_block: old_block_info.epoch_first_block,
            epoch_id: old_block_info.epoch_id,
            proposals: old_block_info.proposals,
            validator_mask: old_block_info.validator_mask,
            latest_protocol_version: old_block_info.latest_protocol_version,
            slashed: old_block_info.slashed,
            total_supply: old_block_info.total_supply,
        }
    })
    .unwrap();

    // Add ColHeaderHashesByHeight lazily
    //
    // KPR: traversing thru ColBlockHeader at Mainnet (20 mln Headers)
    // takes ~13 minutes on my laptop.
    // It's annoying to wait until migration finishes
    // as real impact is not too big as we don't GC Headers now.
    // I expect that after 5 Epochs ColHeaderHashesByHeight will be filled
    // properly and we never return to this migration again.

    set_store_version(&store, 18);
}

#[cfg(feature = "protocol_feature_rectify_inflation")]
pub fn migrate_18_to_rectify_inflation(path: &String) {
    use near_primitives::epoch_manager::BlockInfoV1;
    use near_primitives::epoch_manager::SlashState;
    use near_primitives::types::{AccountId, Balance, BlockHeight, EpochId, ValidatorStakeV1};
    use near_primitives::version::ProtocolVersion;
    #[derive(BorshDeserialize)]
    struct OldBlockInfo {
        pub hash: CryptoHash,
        pub height: BlockHeight,
        pub last_finalized_height: BlockHeight,
        pub last_final_block_hash: CryptoHash,
        pub prev_hash: CryptoHash,
        pub epoch_first_block: CryptoHash,
        pub epoch_id: EpochId,
        pub proposals: Vec<ValidatorStakeV1>,
        pub chunk_mask: Vec<bool>,
        pub latest_protocol_version: ProtocolVersion,
        pub slashed: HashMap<AccountId, SlashState>,
        pub total_supply: Balance,
    }
    let store = create_store(path);
    map_col_from_key(&store, DBCol::ColBlockInfo, |key| {
        let block_header =
            store.get_ser::<BlockHeader>(DBCol::ColBlockHeader, key).unwrap().unwrap();
        let old_block_info =
            store.get_ser::<OldBlockInfo>(DBCol::ColBlockInfo, key).unwrap().unwrap();
        BlockInfoV1::new(
            *block_header.hash(),
            block_header.height(),
            old_block_info.last_finalized_height,
            *block_header.last_final_block(),
            *block_header.prev_hash(),
            block_header.validator_proposals().map(|v| v.into_v1()).collect(),
            block_header.chunk_mask().to_vec(),
            vec![],
            block_header.total_supply(),
            block_header.latest_protocol_version(),
            block_header.raw_timestamp(),
        )
    })
    .unwrap();
}

pub fn migrate_18_to_19(path: &str) {
    use near_primitives::epoch_manager::{BlockInfo, BlockInfoV1, EpochSummary};
    use near_primitives::types::{
        AccountId, BlockChunkValidatorStats, ChunkExtra, ChunkExtraV1, ProtocolVersion,
        ValidatorKickoutReason, ValidatorStakeV1,
    };
    let store = create_store(path);

    #[derive(BorshDeserialize)]
    pub struct OldEpochSummary {
        pub prev_epoch_last_block_hash: CryptoHash,
        /// Proposals from the epoch, only the latest one per account
        pub all_proposals: Vec<ValidatorStakeV1>,
        /// Kickout set, includes slashed
        pub validator_kickout: HashMap<AccountId, ValidatorKickoutReason>,
        /// Only for validators who met the threshold and didn't get slashed
        pub validator_block_chunk_stats: HashMap<AccountId, BlockChunkValidatorStats>,
        /// Protocol version for next epoch.
        pub next_version: ProtocolVersion,
    }

    map_col(&store, DBCol::ColChunkExtra, |extra: ChunkExtraV1| ChunkExtra::V1(extra)).unwrap();

    map_col(&store, DBCol::ColEpochInfo, |info: EpochInfoV1| EpochInfo::V1(info)).unwrap();

    map_col(&store, DBCol::ColBlockInfo, |info: BlockInfoV1| BlockInfo::V1(info)).unwrap();

    map_col(&store, DBCol::ColEpochValidatorInfo, |info: OldEpochSummary| EpochSummary {
        prev_epoch_last_block_hash: info.prev_epoch_last_block_hash,
        all_proposals: info.all_proposals.into_iter().map(ValidatorStake::V1).collect(),
        validator_kickout: info.validator_kickout,
        validator_block_chunk_stats: info.validator_block_chunk_stats,
        next_version: info.next_version,
    })
    .unwrap();

    set_store_version(&store, 19);
}<|MERGE_RESOLUTION|>--- conflicted
+++ resolved
@@ -522,12 +522,7 @@
     use std::convert::TryFrom;
 
     use near_primitives::challenge::SlashedValidator;
-<<<<<<< HEAD
     use near_primitives::types::{Balance, BlockHeight, EpochId, ValidatorStakeV1};
-    use near_primitives::utils::index_to_bytes;
-=======
-    use near_primitives::types::{Balance, BlockHeight, EpochId, ValidatorStake};
->>>>>>> aa038024
     use near_primitives::version::ProtocolVersion;
 
     // Migrate from OldBlockInfo to NewBlockInfo - add hash
