use std::collections::HashMap;

use borsh::{BorshDeserialize, BorshSerialize};

use near_primitives::epoch_manager::epoch_info::{EpochInfo, EpochInfoV1};
use near_primitives::hash::CryptoHash;
use near_primitives::types::validator_stake::ValidatorStake;
use near_primitives::types::AccountId;

use crate::{DBCol, Store, StoreOpener, StoreUpdate};

pub fn set_store_version(store: &Store, db_version: u32) -> std::io::Result<()> {
    let mut store_update = store.store_update();
    // Contrary to other integers, we’re using textual representation for
    // storing DbVersion in VERSION_KEY thus to_string rather than to_le_bytes.
    store_update.set(DBCol::DbVersion, crate::db::VERSION_KEY, db_version.to_string().as_bytes());
    store_update.commit()
}

pub struct BatchedStoreUpdate<'a> {
    batch_size_limit: usize,
    batch_size: usize,
    store: &'a Store,
    store_update: Option<StoreUpdate>,
}

impl<'a> BatchedStoreUpdate<'a> {
    pub fn new(store: &'a Store, batch_size_limit: usize) -> Self {
        Self { batch_size_limit, batch_size: 0, store, store_update: Some(store.store_update()) }
    }

    fn commit(&mut self) -> std::io::Result<()> {
        let store_update = self.store_update.take().unwrap();
        store_update.commit()?;
        self.store_update = Some(self.store.store_update());
        self.batch_size = 0;
        Ok(())
    }

    pub fn set_ser<T: BorshSerialize>(
        &mut self,
        col: DBCol,
        key: &[u8],
        value: &T,
    ) -> std::io::Result<()> {
        let value_bytes = value.try_to_vec()?;
        self.batch_size += key.as_ref().len() + value_bytes.len() + 8;
        self.store_update.as_mut().unwrap().set(col, key.as_ref(), &value_bytes);

        if self.batch_size > self.batch_size_limit {
            self.commit()?;
        }

        Ok(())
    }

    pub fn finish(mut self) -> std::io::Result<()> {
        if self.batch_size > 0 {
            self.commit()?;
        }

        Ok(())
    }
}

fn map_col<T, U, F>(store: &Store, col: DBCol, f: F) -> std::io::Result<()>
where
    T: BorshDeserialize,
    U: BorshSerialize,
    F: Fn(T) -> U,
{
    let mut store_update = BatchedStoreUpdate::new(store, 10_000_000);
    for pair in store.iter(col) {
        let (key, value) = pair?;
        let new_value = f(T::try_from_slice(&value).unwrap());
        store_update.set_ser(col, &key, &new_value)?;
    }
    store_update.finish()
}

<<<<<<< HEAD
pub fn migrate_28_to_29(store_opener: &StoreOpener) {
    let store = store_opener.open().unwrap().get_store(crate::Temperature::Hot);
=======
pub fn migrate_28_to_29(store_opener: &StoreOpener) -> anyhow::Result<()> {
    let store = store_opener.open()?;
>>>>>>> 6f332f78
    let mut store_update = store.store_update();
    store_update.delete_all(DBCol::_NextBlockWithNewChunk);
    store_update.delete_all(DBCol::_LastBlockWithNewChunk);
    store_update.commit()?;

    set_store_version(&store, 29)?;
    Ok(())
}

pub fn migrate_29_to_30(store_opener: &StoreOpener) -> anyhow::Result<()> {
    use near_primitives::epoch_manager::block_info::BlockInfo;
    use near_primitives::epoch_manager::epoch_info::EpochSummary;
    use near_primitives::epoch_manager::AGGREGATOR_KEY;
    use near_primitives::types::chunk_extra::ChunkExtra;
    use near_primitives::types::validator_stake::ValidatorStakeV1;
    use near_primitives::types::{
        BlockChunkValidatorStats, EpochId, ProtocolVersion, ShardId, ValidatorId,
        ValidatorKickoutReason, ValidatorStats,
    };
    use std::collections::BTreeMap;

<<<<<<< HEAD
    let store = store_opener.open().unwrap().get_store(crate::Temperature::Hot);
=======
    let store = store_opener.open()?;
>>>>>>> 6f332f78

    #[derive(BorshDeserialize)]
    pub struct OldEpochSummary {
        pub prev_epoch_last_block_hash: CryptoHash,
        pub all_proposals: Vec<ValidatorStakeV1>,
        pub validator_kickout: HashMap<AccountId, ValidatorKickoutReason>,
        pub validator_block_chunk_stats: HashMap<AccountId, BlockChunkValidatorStats>,
        pub next_version: ProtocolVersion,
    }

    #[derive(BorshDeserialize)]
    pub struct OldEpochInfoAggregator {
        pub block_tracker: HashMap<ValidatorId, ValidatorStats>,
        pub shard_tracker: HashMap<ShardId, HashMap<ValidatorId, ValidatorStats>>,
        pub version_tracker: HashMap<ValidatorId, ProtocolVersion>,
        pub all_proposals: BTreeMap<AccountId, ValidatorStakeV1>,
        pub epoch_id: EpochId,
        pub last_block_hash: CryptoHash,
    }
    #[derive(BorshSerialize)]
    pub struct NewEpochInfoAggregator {
        pub block_tracker: HashMap<ValidatorId, ValidatorStats>,
        pub shard_tracker: HashMap<ShardId, HashMap<ValidatorId, ValidatorStats>>,
        pub version_tracker: HashMap<ValidatorId, ProtocolVersion>,
        pub all_proposals: BTreeMap<AccountId, ValidatorStake>,
        pub epoch_id: EpochId,
        pub last_block_hash: CryptoHash,
    }

    map_col(&store, DBCol::ChunkExtra, ChunkExtra::V1)?;

    map_col(&store, DBCol::BlockInfo, BlockInfo::V1)?;

    map_col(&store, DBCol::EpochValidatorInfo, |info: OldEpochSummary| EpochSummary {
        prev_epoch_last_block_hash: info.prev_epoch_last_block_hash,
        all_proposals: info.all_proposals.into_iter().map(ValidatorStake::V1).collect(),
        validator_kickout: info.validator_kickout,
        validator_block_chunk_stats: info.validator_block_chunk_stats,
        next_version: info.next_version,
    })?;

    // DBCol::EpochInfo has a special key which contains a different type than all other
    // values (EpochInfoAggregator), so we cannot use `map_col` on it. We need to handle
    // the AGGREGATOR_KEY differently from all others.
    let col = DBCol::EpochInfo;
    let keys = store
        .iter(col)
        .map(|item| item.map(|(key, _)| key))
        .collect::<std::io::Result<Vec<_>>>()?;
    let mut store_update = BatchedStoreUpdate::new(&store, 10_000_000);
    for key in keys {
        if key.as_ref() == AGGREGATOR_KEY {
            let value: OldEpochInfoAggregator = store.get_ser(col, key.as_ref()).unwrap().unwrap();
            let new_value = NewEpochInfoAggregator {
                block_tracker: value.block_tracker,
                shard_tracker: value.shard_tracker,
                version_tracker: value.version_tracker,
                epoch_id: value.epoch_id,
                last_block_hash: value.last_block_hash,
                all_proposals: value
                    .all_proposals
                    .into_iter()
                    .map(|(account, stake)| (account, ValidatorStake::V1(stake)))
                    .collect(),
            };
            store_update.set_ser(col, key.as_ref(), &new_value)?;
        } else {
            let value: EpochInfoV1 = store.get_ser(col, key.as_ref()).unwrap().unwrap();
            let new_value = EpochInfo::V1(value);
            store_update.set_ser(col, key.as_ref(), &new_value)?;
        }
    }

    store_update.finish()?;

    set_store_version(&store, 30)?;
    Ok(())
}<|MERGE_RESOLUTION|>--- conflicted
+++ resolved
@@ -78,13 +78,8 @@
     store_update.finish()
 }
 
-<<<<<<< HEAD
-pub fn migrate_28_to_29(store_opener: &StoreOpener) {
+pub fn migrate_28_to_29(store_opener: &StoreOpener) -> anyhow::Result<()> {
     let store = store_opener.open().unwrap().get_store(crate::Temperature::Hot);
-=======
-pub fn migrate_28_to_29(store_opener: &StoreOpener) -> anyhow::Result<()> {
-    let store = store_opener.open()?;
->>>>>>> 6f332f78
     let mut store_update = store.store_update();
     store_update.delete_all(DBCol::_NextBlockWithNewChunk);
     store_update.delete_all(DBCol::_LastBlockWithNewChunk);
@@ -106,11 +101,7 @@
     };
     use std::collections::BTreeMap;
 
-<<<<<<< HEAD
-    let store = store_opener.open().unwrap().get_store(crate::Temperature::Hot);
-=======
-    let store = store_opener.open()?;
->>>>>>> 6f332f78
+    let store = store_opener.open()?.get_store(crate::Temperature::Hot);
 
     #[derive(BorshDeserialize)]
     pub struct OldEpochSummary {
