--- conflicted
+++ resolved
@@ -172,24 +172,7 @@
     }
 
     /// Opens the RocksDB database.
-<<<<<<< HEAD
-    ///
-    /// Panics on failure.
-    // TODO(mina86): Change it to return Result.
-    pub fn open(&self) -> crate::NodeStorage {
-        if self.check_if_exists() {
-            tracing::info!(target: "near", path=%self.path.display(), "Opening RocksDB database");
-        } else if matches!(self.mode, Mode::ReadOnly) {
-            tracing::error!(target: "near", path=%self.path.display(), "Database does not exist");
-            panic!("Failed to open non-existent database for reading");
-        } else {
-            tracing::info!(target: "near", path=%self.path.display(), "Creating new RocksDB database");
-        }
-        let db = crate::RocksDB::open(&self.path, &self.config, self.mode)
-            .expect("Failed to open the database");
-        crate::NodeStorage::new(std::sync::Arc::new(db))
-=======
-    pub fn open(&self) -> io::Result<crate::Store> {
+    pub fn open(&self) -> io::Result<crate::NodeStorage> {
         let exists = self.check_if_exists();
         if !exists && matches!(self.mode, Mode::ReadOnly) {
             return Err(io::Error::new(
@@ -202,7 +185,6 @@
                        "{} RocksDB database",
                        if exists { "Opening" } else { "Creating a new" });
         crate::RocksDB::open(&self.path, &self.config, self.mode)
-            .map(|db| crate::Store::new(std::sync::Arc::new(db)))
->>>>>>> a1337e96
+            .map(|db| crate::NodeStorage::new(std::sync::Arc::new(db)))
     }
 }