use std::collections::HashMap;
use std::sync::{Arc, RwLock};

use near_o11y::metrics::IntGauge;
use near_primitives::errors::StorageError;
use near_primitives::hash::CryptoHash;
use near_primitives::shard_layout::{ShardLayout, ShardUId};
use near_primitives::state::ValueRef;
use tracing::{info, warn};

use crate::flat::delta::CachedFlatStateChanges;
use crate::flat::store_helper::FlatStateColumn;
use crate::flat::{FlatStorageReadyStatus, FlatStorageStatus};
use crate::{metrics, Store, StoreUpdate};

use super::delta::{CachedFlatStateDelta, FlatStateDelta};
use super::types::FlatStorageError;
use super::{store_helper, BlockInfo};

/// FlatStorage stores information on which blocks flat storage current supports key lookups on.
/// Note that this struct is shared by multiple threads, the chain thread, threads that apply chunks,
/// and view client, so the implementation here must be thread safe and must have interior mutability,
/// thus all methods in this class are with &self instead of &mut self.
#[derive(Clone)]
pub struct FlatStorage(pub(crate) Arc<RwLock<FlatStorageInner>>);

// FlatStorage need to support concurrent access and be consistent if node crashes or restarts,
// so we make sure to keep the following invariants in our implementation.
// - `flat_head` is stored on disk. The value of flat_head in memory and on disk should always
//   be consistent with the flat state stored in `DbCol::FlatState` on disk. This means, updates to
//   these values much be atomic from the outside.
// - All changes and metadata in `deltas` are stored on disk. And if a block is accepted by chain
//   then its changes must be stored on disk as well, if the block is a child of `flat_head`.
//   This makes sure that when a node restarts, FlatStorage can load changes for all blocks
//   after the `flat_head` block successfully.
pub(crate) struct FlatStorageInner {
    store: Store,
    /// UId of the shard which state is accessed by this flat storage.
    shard_uid: ShardUId,
    /// The block for which we store the key value pairs of the state after it is applied.
    /// For non catchup mode, it should be the last final block.
    flat_head: BlockInfo,
    /// Cached deltas for all blocks supported by this flat storage.
    deltas: HashMap<CryptoHash, CachedFlatStateDelta>,
    metrics: FlatStorageMetrics,
}

struct FlatStorageMetrics {
    flat_head_height: IntGauge,
    cached_deltas: IntGauge,
    cached_changes_num_items: IntGauge,
    cached_changes_size: IntGauge,
    distance_to_head: IntGauge,
}

impl FlatStorageInner {
    /// Creates `BlockNotSupported` error for the given block.
    fn create_block_not_supported_error(&self, block_hash: &CryptoHash) -> FlatStorageError {
        FlatStorageError::BlockNotSupported((self.flat_head.hash, *block_hash))
    }

    /// Gets changes for the given block and shard `self.shard_id`.
    fn get_block_changes(
        &self,
        block_hash: &CryptoHash,
    ) -> Result<Arc<CachedFlatStateChanges>, FlatStorageError> {
        // TODO (#7327): add limitation on cached changes number to limit RAM usage
        // and read single `ValueRef` from delta if it is not cached.
        self.deltas
            .get(block_hash)
            .ok_or_else(|| self.create_block_not_supported_error(block_hash))
            .map(|delta| delta.changes.clone())
    }

    /// Get sequence of blocks `target_block_hash` (inclusive) to flat head (exclusive)
    /// in backwards chain order. Returns an error if there is no path between them.
    fn get_blocks_to_head(
        &self,
        target_block_hash: &CryptoHash,
    ) -> Result<Vec<CryptoHash>, FlatStorageError> {
        let flat_head = &self.flat_head;
        let mut block_hash = *target_block_hash;
        let mut blocks = vec![];
        while block_hash != flat_head.hash {
            blocks.push(block_hash);
            block_hash = self
                .deltas
                .get(&block_hash)
                .ok_or_else(|| self.create_block_not_supported_error(target_block_hash))?
                .metadata
                .block
                .prev_hash;
        }
        self.metrics.distance_to_head.set(blocks.len() as i64);

        Ok(blocks)
    }
}

impl FlatStorage {
    /// Expected limits for in-memory stored changes, under which flat storage must keep working.
    /// If they are exceeded, warnings are displayed. Flat storage still will work, but its
    /// performance will slow down, and eventually it can cause OOM error.
    const CACHED_CHANGES_LIMIT: usize = 50;
    const CACHED_CHANGES_SIZE_LIMIT: bytesize::ByteSize = bytesize::ByteSize(150 * bytesize::MIB);

    /// Create a new FlatStorage for `shard_id` using flat head if it is stored on storage.
    /// We also load all blocks with height between flat head to `latest_block_height`
    /// including those on forks into the returned FlatStorage.
    pub fn new(store: Store, shard_uid: ShardUId) -> Self {
        let shard_id = shard_uid.shard_id();
        let flat_head = match store_helper::get_flat_storage_status(&store, shard_uid) {
            FlatStorageStatus::Ready(ready_status) => ready_status.flat_head,
            status => {
                panic!("cannot create flat storage for shard {shard_id} with status {status:?}")
            }
        };

        // `itoa` is much faster for printing shard_id to a string than trivial alternatives.
        let mut buffer = itoa::Buffer::new();
        let shard_id_label = buffer.format(shard_id);
        let metrics = FlatStorageMetrics {
            flat_head_height: metrics::FLAT_STORAGE_HEAD_HEIGHT
                .with_label_values(&[shard_id_label]),
            cached_deltas: metrics::FLAT_STORAGE_CACHED_DELTAS.with_label_values(&[shard_id_label]),
            cached_changes_num_items: metrics::FLAT_STORAGE_CACHED_CHANGES_NUM_ITEMS
                .with_label_values(&[shard_id_label]),
            cached_changes_size: metrics::FLAT_STORAGE_CACHED_CHANGES_SIZE
                .with_label_values(&[shard_id_label]),
            distance_to_head: metrics::FLAT_STORAGE_DISTANCE_TO_HEAD
                .with_label_values(&[shard_id_label]),
        };
        metrics.flat_head_height.set(flat_head.height as i64);

        let deltas_metadata = store_helper::get_all_deltas_metadata(&store, shard_uid)
            .unwrap_or_else(|_| {
                panic!("Cannot read flat state deltas metadata for shard {shard_id} from storage")
            });
        let mut deltas = HashMap::new();
        for delta_metadata in deltas_metadata {
            let block_hash = delta_metadata.block.hash;
            let changes: CachedFlatStateChanges =
                store_helper::get_delta_changes(&store, shard_uid, block_hash)
                    .expect("Borsh cannot fail")
                    .unwrap_or_else(|| {
                        panic!("Cannot find block delta for block {block_hash:?} shard {shard_id}")
                    })
                    .into();
            metrics.cached_deltas.inc();
            metrics.cached_changes_num_items.add(changes.len() as i64);
            metrics.cached_changes_size.add(changes.total_size() as i64);
            deltas.insert(
                block_hash,
                CachedFlatStateDelta { metadata: delta_metadata, changes: Arc::new(changes) },
            );
        }

        Self(Arc::new(RwLock::new(FlatStorageInner {
            store,
            shard_uid,
            flat_head,
            deltas,
            metrics,
        })))
    }

    /// Get sequence of blocks `target_block_hash` (inclusive) to flat head (exclusive)
    /// in backwards chain order. Returns an error if there is no path between them.
    #[cfg(test)]
    #[allow(unused)]
    pub(crate) fn get_blocks_to_head(
        &self,
        target_block_hash: &CryptoHash,
    ) -> Result<Vec<CryptoHash>, FlatStorageError> {
        let guard = self.0.read().expect(super::POISONED_LOCK_ERR);
        guard.get_blocks_to_head(target_block_hash)
    }

    pub fn get_ref(
        &self,
        block_hash: &CryptoHash,
        key: &[u8],
    ) -> Result<Option<ValueRef>, crate::StorageError> {
        let guard = self.0.read().expect(super::POISONED_LOCK_ERR);
        let blocks_to_head =
            guard.get_blocks_to_head(block_hash).map_err(|e| StorageError::from(e))?;
        for block_hash in blocks_to_head.iter() {
            // If we found a key in changes, we can return a value because it is the most recent key update.
            let changes = guard.get_block_changes(block_hash)?;
            match changes.get(key) {
                Some(value_ref) => {
                    return Ok(value_ref);
                }
                None => {}
            };
        }

        let value_ref = store_helper::get_ref(&guard.store, guard.shard_uid, key)?;
        Ok(value_ref)
    }

    /// Update the head of the flat storage, including updating the flat state in memory and on disk
    /// and updating the flat state to reflect the state at the new head. If updating to given head is not possible,
    /// returns an error.
    pub fn update_flat_head(&self, new_head: &CryptoHash) -> Result<(), FlatStorageError> {
        let mut guard = self.0.write().expect(crate::flat::POISONED_LOCK_ERR);
        let shard_uid = guard.shard_uid;
        let shard_id = shard_uid.shard_id();
        let blocks = guard.get_blocks_to_head(new_head)?;
        if blocks.is_empty() {
            // This effectively means that new flat head is the same as the current one,
            // so we are not updating it
            return Err(guard.create_block_not_supported_error(new_head));
        }
        for block_hash in blocks.into_iter().rev() {
            let mut store_update = StoreUpdate::new(guard.store.storage.clone());
            // We unwrap here because flat storage is locked and we could retrieve path from old to new head,
            // so delta must exist.
            let changes =
                store_helper::get_delta_changes(&guard.store, shard_uid, block_hash)?.unwrap();
            changes.apply_to_flat_state(&mut store_update, guard.shard_uid);
            let block = &guard.deltas[&block_hash].metadata.block;
            store_helper::set_flat_storage_status(
                &mut store_update,
                shard_uid,
                FlatStorageStatus::Ready(FlatStorageReadyStatus { flat_head: block.clone() }),
            );
            guard.metrics.flat_head_height.set(block.height as i64);
            guard.flat_head = block.clone();

            // Remove old deltas from disk and memory.
            // Do it for each head update separately to ensure that old data is removed properly if node was
            // interrupted in the middle.
            // TODO (#7327): in case of long forks it can take a while and delay processing of some chunk.
            // Consider avoid iterating over all blocks and make removals lazy.
            let gc_height = guard
                .deltas
                .get(&block_hash)
                .ok_or(guard.create_block_not_supported_error(&block_hash))?
                .metadata
                .block
                .height;
            let hashes_to_remove: Vec<_> = guard
                .deltas
                .iter()
                .filter(|(_, delta)| delta.metadata.block.height <= gc_height)
                .map(|(block_hash, _)| block_hash)
                .cloned()
                .collect();
            for hash in hashes_to_remove {
                store_helper::remove_delta(&mut store_update, shard_uid, hash);
                match guard.deltas.remove(&hash) {
                    Some(delta) => {
                        guard.metrics.cached_deltas.dec();
                        guard.metrics.cached_changes_num_items.sub(delta.changes.len() as i64);
                        guard.metrics.cached_changes_size.sub(delta.changes.total_size() as i64);
                    }
                    None => {
                        warn!(target: "chain", %shard_id, %hash, "Attempted to remove delta not existing in cache");
                    }
                }
            }

            store_update.commit().unwrap();
            guard.flat_head = block;
        }

<<<<<<< HEAD
        guard.metrics.flat_head_height.set(new_head_height as i64);
=======
        let new_head_height = guard.flat_head.height;
>>>>>>> b015d32b
        info!(target: "chain", %shard_id, %new_head, %new_head_height, "Moved flat storage head");

        Ok(())
    }

    /// Adds a delta (including the changes and block info) to flat storage,
    /// returns a StoreUpdate to store the delta on disk. Node that this StoreUpdate should be
    /// committed to disk in one db transaction together with the rest of changes caused by block,
    /// in case the node stopped or crashed in between and a block is on chain but its delta is not
    /// stored or vice versa.
    pub fn add_delta(&self, delta: FlatStateDelta) -> Result<StoreUpdate, FlatStorageError> {
        let mut guard = self.0.write().expect(super::POISONED_LOCK_ERR);
        let shard_uid = guard.shard_uid;
        let shard_id = shard_uid.shard_id();
        let block = &delta.metadata.block;
        let block_hash = block.hash;
        let block_height = block.height;
        info!(target: "chain", %shard_id, %block_hash, %block_height, "Adding block to flat storage");
        if block.prev_hash != guard.flat_head.hash && !guard.deltas.contains_key(&block.prev_hash) {
            return Err(guard.create_block_not_supported_error(&block_hash));
        }
        let mut store_update = StoreUpdate::new(guard.store.storage.clone());
        store_helper::set_delta(&mut store_update, shard_uid, &delta)?;
        let cached_changes: CachedFlatStateChanges = delta.changes.into();
        guard.metrics.cached_deltas.inc();
        guard.metrics.cached_changes_num_items.add(cached_changes.len() as i64);
        guard.metrics.cached_changes_size.add(cached_changes.total_size() as i64);
        guard.deltas.insert(
            block_hash,
            CachedFlatStateDelta { metadata: delta.metadata, changes: Arc::new(cached_changes) },
        );
        let cached_changes_num_items = guard.metrics.cached_changes_num_items.get() as usize;
        let cached_changes_size =
            bytesize::ByteSize(guard.metrics.cached_changes_size.get() as u64);

        if cached_changes_num_items >= Self::CACHED_CHANGES_LIMIT
            || cached_changes_size >= Self::CACHED_CHANGES_SIZE_LIMIT
        {
            warn!(target: "chain", %shard_id, %block_height, %cached_changes_num_items, %cached_changes_size, "Flat storage cached changes exceeded expected limits");
        }
        Ok(store_update)
    }

    /// Clears all State key-value pairs from flat storage.
    pub fn clear_state(&self, shard_layout: ShardLayout) -> Result<(), StorageError> {
        let guard = self.0.write().expect(super::POISONED_LOCK_ERR);
        let shard_id = guard.shard_uid.shard_id();

        // Removes all items belonging to the shard one by one.
        // Note that it does not work for resharding.
        // TODO (#7327): call it just after we stopped tracking a shard.
        // TODO (#7327): remove FlatStateChanges. Consider custom serialization of keys to remove them by
        // prefix.
        // TODO (#7327): support range deletions which are much faster than naive deletions. For that, we
        // can delete ranges of keys like
        // [ [0]+boundary_accounts(shard_id) .. [0]+boundary_accounts(shard_id+1) ), etc.
        // We should also take fixed accounts into account.
        let mut store_update = guard.store.store_update();
        let mut removed_items = 0;
        for item in guard.store.iter(FlatStateColumn::State.to_db_col()) {
            let (key, _) =
                item.map_err(|e| StorageError::StorageInconsistentState(e.to_string()))?;

            if store_helper::key_belongs_to_shard(&key, &shard_layout, shard_id)? {
                removed_items += 1;
                store_update.delete(FlatStateColumn::State.to_db_col(), &key);
            }
        }
        info!(target: "chain", %shard_id, %removed_items, "Removing old items from flat storage");

<<<<<<< HEAD
        store_helper::remove_flat_head(&mut store_update, shard_id);
        store_helper::remove_all_deltas(&mut store_update, guard.shard_uid);
=======
        store_helper::set_flat_storage_status(
            &mut store_update,
            guard.shard_uid,
            FlatStorageStatus::Empty,
        );
>>>>>>> b015d32b
        store_update.commit().map_err(|_| StorageError::StorageInternalError)?;
        Ok(())
    }
}

#[cfg(feature = "protocol_feature_flat_state")]
#[cfg(test)]
mod tests {
    use crate::flat::delta::{FlatStateChanges, FlatStateDelta, FlatStateDeltaMetadata};
    use crate::flat::manager::FlatStorageManager;
    use crate::flat::storage::FlatStorage;
    use crate::flat::types::{BlockInfo, FlatStorageError};
    use crate::flat::{store_helper, FlatStorageReadyStatus, FlatStorageStatus};
    use crate::test_utils::create_test_store;
    use crate::StorageError;
    use borsh::BorshSerialize;
    use near_primitives::hash::{hash, CryptoHash};
    use near_primitives::state::ValueRef;
    use near_primitives::types::BlockHeight;

    use assert_matches::assert_matches;
    use near_primitives::shard_layout::ShardUId;
    use std::collections::HashMap;

    struct MockChain {
        height_to_hashes: HashMap<BlockHeight, CryptoHash>,
        blocks: HashMap<CryptoHash, BlockInfo>,
        head_height: BlockHeight,
    }

    impl MockChain {
        fn get_block_info(&self, block_hash: &CryptoHash) -> BlockInfo {
            self.blocks.get(block_hash).unwrap().clone()
        }

        fn block_hash(height: BlockHeight) -> CryptoHash {
            hash(&height.try_to_vec().unwrap())
        }

        /// Build a chain with given set of heights and a function mapping block heights to heights of their parents.
        fn build(
            heights: Vec<BlockHeight>,
            get_parent: fn(BlockHeight) -> Option<BlockHeight>,
        ) -> MockChain {
            let height_to_hashes: HashMap<_, _> = heights
                .iter()
                .cloned()
                .map(|height| (height, MockChain::block_hash(height)))
                .collect();
            let blocks = heights
                .iter()
                .cloned()
                .map(|height| {
                    let hash = height_to_hashes.get(&height).unwrap().clone();
                    let prev_hash = match get_parent(height) {
                        None => CryptoHash::default(),
                        Some(parent_height) => *height_to_hashes.get(&parent_height).unwrap(),
                    };
                    (hash, BlockInfo { hash, height, prev_hash })
                })
                .collect();
            MockChain { height_to_hashes, blocks, head_height: heights.last().unwrap().clone() }
        }

        // Create a chain with no forks with length n.
        fn linear_chain(n: usize) -> MockChain {
            Self::build(
                (0..n as BlockHeight).collect(),
                |i| if i == 0 { None } else { Some(i - 1) },
            )
        }

        // Create a linear chain of length n where blocks with odd numbers are skipped:
        // 0 -> 2 -> 4 -> ...
        fn linear_chain_with_skips(n: usize) -> MockChain {
            Self::build((0..n as BlockHeight).map(|i| i * 2).collect(), |i| {
                if i == 0 {
                    None
                } else {
                    Some(i - 2)
                }
            })
        }

        // Create a chain with two forks, where blocks 1 and 2 have a parent block 0, and each next block H
        // has a parent block H-2:
        // 0 |-> 1 -> 3 -> 5 -> ...
        //   --> 2 -> 4 -> 6 -> ...
        fn chain_with_two_forks(n: usize) -> MockChain {
            Self::build((0..n as BlockHeight).collect(), |i| {
                if i == 0 {
                    None
                } else {
                    Some(i.max(2) - 2)
                }
            })
        }

        fn get_block_hash(&self, height: BlockHeight) -> CryptoHash {
            *self.height_to_hashes.get(&height).unwrap()
        }

        fn get_block(&self, height: BlockHeight) -> BlockInfo {
            self.blocks[&self.height_to_hashes[&height]].clone()
        }

        /// create a new block on top the current chain head, return the new block hash
        fn create_block(&mut self) -> CryptoHash {
            let hash = MockChain::block_hash(self.head_height + 1);
            self.height_to_hashes.insert(self.head_height + 1, hash);
            self.blocks.insert(
                hash,
                BlockInfo {
                    hash,
                    height: self.head_height + 1,
                    prev_hash: self.get_block_hash(self.head_height),
                },
            );
            self.head_height += 1;
            hash
        }
    }

    #[test]
    fn block_not_supported_errors() {
        // Create a chain with two forks. Set flat head to be at block 0.
        let chain = MockChain::chain_with_two_forks(5);
        let shard_uid = ShardUId::single_shard();
        let shard_id = shard_uid.shard_id();
        let store = create_test_store();
        let mut store_update = store.store_update();
        store_helper::set_flat_storage_status(
            &mut store_update,
            shard_uid,
            FlatStorageStatus::Ready(FlatStorageReadyStatus { flat_head: chain.get_block(0) }),
        );
        for i in 1..5 {
            let delta = FlatStateDelta {
                changes: FlatStateChanges::default(),
                metadata: FlatStateDeltaMetadata { block: chain.get_block(i) },
            };
            store_helper::set_delta(&mut store_update, shard_uid, &delta).unwrap();
        }
        store_update.commit().unwrap();

        let flat_storage = FlatStorage::new(store.clone(), shard_uid);
        let flat_storage_manager = FlatStorageManager::new(store.clone());
        flat_storage_manager.add_flat_storage_for_shard(shard_id, flat_storage);
        let flat_storage = flat_storage_manager.get_flat_storage_for_shard(shard_id).unwrap();

        // Check that flat head can be moved to block 1.
        let flat_head_hash = chain.get_block_hash(1);
        assert_eq!(flat_storage.update_flat_head(&flat_head_hash), Ok(()));
        // Check that attempt to move flat head to block 2 results in error because it lays in unreachable fork.
        let fork_block_hash = chain.get_block_hash(2);
        assert_eq!(
            flat_storage.update_flat_head(&fork_block_hash),
            Err(FlatStorageError::BlockNotSupported((flat_head_hash, fork_block_hash)))
        );
        // Check that attempt to move flat head to block 0 results in error because it is an unreachable parent.
        let parent_block_hash = chain.get_block_hash(0);
        assert_eq!(
            flat_storage.update_flat_head(&parent_block_hash),
            Err(FlatStorageError::BlockNotSupported((flat_head_hash, parent_block_hash)))
        );
        // Check that attempt to move flat head to non-existent block results in the same error.
        let not_existing_hash = hash(&[1, 2, 3]);
        assert_eq!(
            flat_storage.update_flat_head(&not_existing_hash),
            Err(FlatStorageError::BlockNotSupported((flat_head_hash, not_existing_hash)))
        );
    }

    #[test]
    fn skipped_heights() {
        // Create a linear chain where some heights are skipped.
        let chain = MockChain::linear_chain_with_skips(5);
        let shard_uid = ShardUId::single_shard();
        let shard_id = shard_uid.shard_id();
        let store = create_test_store();
        let mut store_update = store.store_update();
        store_helper::set_flat_storage_status(
            &mut store_update,
            shard_uid,
            FlatStorageStatus::Ready(FlatStorageReadyStatus { flat_head: chain.get_block(0) }),
        );
        for i in 1..5 {
            let delta = FlatStateDelta {
                changes: FlatStateChanges::default(),
                metadata: FlatStateDeltaMetadata { block: chain.get_block(i * 2) },
            };
            store_helper::set_delta(&mut store_update, shard_uid, &delta).unwrap();
        }
        store_update.commit().unwrap();

        // Check that flat storage state is created correctly for chain which has skipped heights.
        let flat_storage = FlatStorage::new(store.clone(), shard_uid);
        let flat_storage_manager = FlatStorageManager::new(store.clone());
        flat_storage_manager.add_flat_storage_for_shard(shard_id, flat_storage);
        let flat_storage = flat_storage_manager.get_flat_storage_for_shard(shard_id).unwrap();

        // Check that flat head can be moved to block 8.
        let flat_head_hash = chain.get_block_hash(8);
        assert_eq!(flat_storage.update_flat_head(&flat_head_hash), Ok(()));
    }

    // This tests basic use cases for FlatStorageChunkView and FlatStorage.
    // We created a linear chain with no forks, start with flat head at the genesis block, then
    // moves the flat head forward, which checking that chunk_view.get_ref() still returns the correct
    // values and the state is being updated in store.
    #[test]
    fn flat_storage_sanity() {
        // 1. Create a chain with 10 blocks with no forks. Set flat head to be at block 0.
        //    Block i sets value for key &[1] to &[i].
        let mut chain = MockChain::linear_chain(10);
        let shard_uid = ShardUId::single_shard();
        let shard_id = shard_uid.shard_id();
        let store = create_test_store();
        let mut store_update = store.store_update();
        store_helper::set_flat_storage_status(
            &mut store_update,
            shard_uid,
            FlatStorageStatus::Ready(FlatStorageReadyStatus { flat_head: chain.get_block(0) }),
        );
        store_helper::set_ref(&mut store_update, shard_uid, vec![1], Some(ValueRef::new(&[0])))
            .unwrap();
        for i in 1..10 {
            let delta = FlatStateDelta {
                changes: FlatStateChanges::from([(vec![1], Some(ValueRef::new(&[i as u8])))]),
                metadata: FlatStateDeltaMetadata { block: chain.get_block(i) },
            };
            store_helper::set_delta(&mut store_update, shard_uid, &delta).unwrap();
        }
        store_update.commit().unwrap();

        let flat_storage = FlatStorage::new(store.clone(), shard_uid);
        let flat_storage_manager = FlatStorageManager::new(store.clone());
        flat_storage_manager.add_flat_storage_for_shard(shard_id, flat_storage);
        let flat_storage = flat_storage_manager.get_flat_storage_for_shard(0).unwrap();

        // 2. Check that the chunk_view at block i reads the value of key &[1] as &[i]
        for i in 0..10 {
            let block_hash = chain.get_block_hash(i);
            let blocks = flat_storage.get_blocks_to_head(&block_hash).unwrap();
            assert_eq!(blocks.len(), i as usize);
            let chunk_view =
                flat_storage_manager.chunk_view(shard_id, Some(block_hash), false).unwrap();
            assert_eq!(chunk_view.get_ref(&[1]).unwrap(), Some(ValueRef::new(&[i as u8])));
        }

        // 3. Create a new block that deletes &[1] and add a new value &[2]
        //    Add the block to flat storage.
        let hash = chain.create_block();
        let store_update = flat_storage
            .add_delta(FlatStateDelta {
                changes: FlatStateChanges::from([
                    (vec![1], None),
                    (vec![2], Some(ValueRef::new(&[1]))),
                ]),
                metadata: FlatStateDeltaMetadata { block: chain.get_block_info(&hash) },
            })
            .unwrap();
        store_update.commit().unwrap();

        // 4. Create a flat_state0 at block 10 and flat_state1 at block 4
        //    Verify that they return the correct values
        let blocks = flat_storage.get_blocks_to_head(&chain.get_block_hash(10)).unwrap();
        assert_eq!(blocks.len(), 10);
        let chunk_view0 = flat_storage_manager
            .chunk_view(shard_id, Some(chain.get_block_hash(10)), false)
            .unwrap();
        let chunk_view1 = flat_storage_manager
            .chunk_view(shard_id, Some(chain.get_block_hash(4)), false)
            .unwrap();
        assert_eq!(chunk_view0.get_ref(&[1]).unwrap(), None);
        assert_eq!(chunk_view0.get_ref(&[2]).unwrap(), Some(ValueRef::new(&[1])));
        assert_eq!(chunk_view1.get_ref(&[1]).unwrap(), Some(ValueRef::new(&[4])));
        assert_eq!(chunk_view1.get_ref(&[2]).unwrap(), None);
        assert_matches!(
            store_helper::get_delta_changes(&store, shard_uid, chain.get_block_hash(5)).unwrap(),
            Some(_)
        );
        assert_matches!(
            store_helper::get_delta_changes(&store, shard_uid, chain.get_block_hash(10)).unwrap(),
            Some(_)
        );

        // 5. Move the flat head to block 5, verify that chunk_view0 still returns the same values
        // and chunk_view1 returns an error. Also check that DBCol::FlatState is updated correctly
        flat_storage.update_flat_head(&chain.get_block_hash(5)).unwrap();
        assert_eq!(
            store_helper::get_ref(&store, shard_uid, &[1]).unwrap(),
            Some(ValueRef::new(&[5]))
        );
        let blocks = flat_storage.get_blocks_to_head(&chain.get_block_hash(10)).unwrap();
        assert_eq!(blocks.len(), 5);
        assert_eq!(chunk_view0.get_ref(&[1]).unwrap(), None);
        assert_eq!(chunk_view0.get_ref(&[2]).unwrap(), Some(ValueRef::new(&[1])));
        assert_matches!(chunk_view1.get_ref(&[1]), Err(StorageError::FlatStorageError(_)));
        assert_matches!(
            store_helper::get_delta_changes(&store, shard_uid, chain.get_block_hash(5)).unwrap(),
            None
        );
        assert_matches!(
            store_helper::get_delta_changes(&store, shard_uid, chain.get_block_hash(10)).unwrap(),
            Some(_)
        );

        // 6. Move the flat head to block 10, verify that chunk_view0 still returns the same values
        //    Also checks that DBCol::FlatState is updated correctly.
        flat_storage.update_flat_head(&chain.get_block_hash(10)).unwrap();
        let blocks = flat_storage.get_blocks_to_head(&chain.get_block_hash(10)).unwrap();
        assert_eq!(blocks.len(), 0);
        assert_eq!(store_helper::get_ref(&store, shard_uid, &[1]).unwrap(), None);
        assert_eq!(
            store_helper::get_ref(&store, shard_uid, &[2]).unwrap(),
            Some(ValueRef::new(&[1]))
        );
        assert_eq!(chunk_view0.get_ref(&[1]).unwrap(), None);
        assert_eq!(chunk_view0.get_ref(&[2]).unwrap(), Some(ValueRef::new(&[1])));
        assert_matches!(
            store_helper::get_delta_changes(&store, shard_uid, chain.get_block_hash(10)).unwrap(),
            None
        );
    }
}<|MERGE_RESOLUTION|>--- conflicted
+++ resolved
@@ -220,6 +220,7 @@
                 store_helper::get_delta_changes(&guard.store, shard_uid, block_hash)?.unwrap();
             changes.apply_to_flat_state(&mut store_update, guard.shard_uid);
             let block = &guard.deltas[&block_hash].metadata.block;
+            let block_height = block.height;
             store_helper::set_flat_storage_status(
                 &mut store_update,
                 shard_uid,
@@ -262,15 +263,8 @@
             }
 
             store_update.commit().unwrap();
-            guard.flat_head = block;
-        }
-
-<<<<<<< HEAD
-        guard.metrics.flat_head_height.set(new_head_height as i64);
-=======
-        let new_head_height = guard.flat_head.height;
->>>>>>> b015d32b
-        info!(target: "chain", %shard_id, %new_head, %new_head_height, "Moved flat storage head");
+            info!(target: "chain", %shard_id, %block_hash, %block_height, "Moved flat storage head");
+        }
 
         Ok(())
     }
@@ -340,16 +334,12 @@
         }
         info!(target: "chain", %shard_id, %removed_items, "Removing old items from flat storage");
 
-<<<<<<< HEAD
-        store_helper::remove_flat_head(&mut store_update, shard_id);
         store_helper::remove_all_deltas(&mut store_update, guard.shard_uid);
-=======
         store_helper::set_flat_storage_status(
             &mut store_update,
             guard.shard_uid,
             FlatStorageStatus::Empty,
         );
->>>>>>> b015d32b
         store_update.commit().map_err(|_| StorageError::StorageInternalError)?;
         Ok(())
     }
