use std::collections::HashMap;
use std::sync::{Arc, RwLock};

use near_primitives::errors::StorageError;
use near_primitives::hash::CryptoHash;
<<<<<<< HEAD
use near_primitives::shard_layout::ShardUId;
use tracing::{debug, warn};
=======
use near_primitives::shard_layout::{ShardLayout, ShardUId};
use near_primitives::state::FlatStateValue;
use tracing::{debug, info, warn};
>>>>>>> ff35a347

use crate::flat::delta::CachedFlatStateChanges;
use crate::flat::{FlatStorageReadyStatus, FlatStorageStatus};
use crate::{Store, StoreUpdate};

use super::delta::{CachedFlatStateDelta, FlatStateDelta};
use super::metrics::FlatStorageMetrics;
use super::types::FlatStorageError;
use super::{store_helper, BlockInfo};

/// FlatStorage stores information on which blocks flat storage current supports key lookups on.
/// Note that this struct is shared by multiple threads, the chain thread, threads that apply chunks,
/// and view client, so the implementation here must be thread safe and must have interior mutability,
/// thus all methods in this class are with &self instead of &mut self.
#[derive(Clone)]
pub struct FlatStorage(pub(crate) Arc<RwLock<FlatStorageInner>>);

// FlatStorage need to support concurrent access and be consistent if node crashes or restarts,
// so we make sure to keep the following invariants in our implementation.
// - `flat_head` is stored on disk. The value of flat_head in memory and on disk should always
//   be consistent with the flat state stored in `DbCol::FlatState` on disk. This means, updates to
//   these values much be atomic from the outside.
// - All changes and metadata in `deltas` are stored on disk. And if a block is accepted by chain
//   then its changes must be stored on disk as well, if the block is a child of `flat_head`.
//   This makes sure that when a node restarts, FlatStorage can load changes for all blocks
//   after the `flat_head` block successfully.
pub(crate) struct FlatStorageInner {
    store: Store,
    /// UId of the shard which state is accessed by this flat storage.
    shard_uid: ShardUId,
    /// The block for which we store the key value pairs of the state after it is applied.
    /// For non catchup mode, it should be the last final block.
    flat_head: BlockInfo,
    /// Cached deltas for all blocks supported by this flat storage.
    deltas: HashMap<CryptoHash, CachedFlatStateDelta>,
    /// This flag enables skipping flat head moves, needed temporarily for FlatState
    /// values inlining migration.
    move_head_enabled: bool,
    metrics: FlatStorageMetrics,
}

impl FlatStorageInner {
    /// Expected limits for in-memory stored changes, under which flat storage must keep working.
    /// If they are exceeded, warnings are displayed. Flat storage still will work, but its
    /// performance will slow down, and eventually it can cause OOM error.
    /// Limit for number of changes. When over 100, introduces 89 us overhead:
    /// https://github.com/near/nearcore/issues/8006#issuecomment-1473621334
    const CACHED_CHANGES_LIMIT: usize = 100;
    /// Limit for total size of cached changes. We allocate 600 MiB for cached deltas, which
    /// means 150 MiB per shards.
    const CACHED_CHANGES_SIZE_LIMIT: bytesize::ByteSize = bytesize::ByteSize(150 * bytesize::MIB);

    /// Creates `BlockNotSupported` error for the given block.
    fn create_block_not_supported_error(&self, block_hash: &CryptoHash) -> FlatStorageError {
        FlatStorageError::BlockNotSupported((self.flat_head.hash, *block_hash))
    }

    /// Gets changes for the given block and shard `self.shard_uid`, assuming that they must exist.
    fn get_block_changes(
        &self,
        block_hash: &CryptoHash,
    ) -> Result<Arc<CachedFlatStateChanges>, FlatStorageError> {
        // TODO (#7327): add limitation on cached changes number to limit RAM usage
        // and read single `ValueRef` from delta if it is not cached.
        self.deltas
            .get(block_hash)
            .ok_or(FlatStorageError::StorageInternalError)
            .map(|delta| delta.changes.clone())
    }

    /// Get sequence of blocks `target_block_hash` (inclusive) to flat head (exclusive)
    /// in backwards chain order. Returns an error if there is no path between them.
    fn get_blocks_to_head(
        &self,
        target_block_hash: &CryptoHash,
    ) -> Result<Vec<CryptoHash>, FlatStorageError> {
        let flat_head = &self.flat_head;
        let mut block_hash = *target_block_hash;
        let mut blocks = vec![];
        while block_hash != flat_head.hash {
            blocks.push(block_hash);
            block_hash = self
                .deltas
                .get(&block_hash)
                .ok_or_else(|| self.create_block_not_supported_error(target_block_hash))?
                .metadata
                .block
                .prev_hash;
        }
        self.metrics.set_distance_to_head(blocks.len());

        Ok(blocks)
    }

    /// Updates metrics related to deltas, displays a warning if they are off.
    fn update_delta_metrics(&self) {
        let cached_deltas = self.deltas.len();
        let mut cached_changes_num_items = 0;
        let mut cached_changes_size = 0;
        for changes in self.deltas.values() {
            cached_changes_num_items += changes.changes.len();
            cached_changes_size += changes.changes.total_size();
        }

        self.metrics.set_cached_deltas(
            cached_deltas,
            cached_changes_num_items,
            cached_changes_size,
        );

        let cached_changes_size_bytes = bytesize::ByteSize(cached_changes_size);
        if cached_deltas >= Self::CACHED_CHANGES_LIMIT
            || cached_changes_size_bytes >= Self::CACHED_CHANGES_SIZE_LIMIT
        {
            let shard_id = self.shard_uid.shard_id();
            let flat_head_height = self.flat_head.height;
            warn!(target: "chain", %shard_id, %flat_head_height, %cached_deltas, %cached_changes_size_bytes, "Flat storage cached deltas exceeded expected limits");
        }
    }
}

impl FlatStorage {
    /// Create a new FlatStorage for `shard_uid` using flat head if it is stored on storage.
    /// We also load all blocks with height between flat head to `latest_block_height`
    /// including those on forks into the returned FlatStorage.
    pub fn new(store: Store, shard_uid: ShardUId) -> Self {
        let shard_id = shard_uid.shard_id();
        let flat_head = match store_helper::get_flat_storage_status(&store, shard_uid) {
            FlatStorageStatus::Ready(ready_status) => ready_status.flat_head,
            status => {
                panic!("cannot create flat storage for shard {shard_id} with status {status:?}")
            }
        };
        let metrics = FlatStorageMetrics::new(shard_id);
        metrics.set_flat_head_height(flat_head.height);

        let deltas_metadata = store_helper::get_all_deltas_metadata(&store, shard_uid)
            .unwrap_or_else(|_| {
                panic!("Cannot read flat state deltas metadata for shard {shard_id} from storage")
            });
        let mut deltas = HashMap::new();
        for delta_metadata in deltas_metadata {
            let block_hash = delta_metadata.block.hash;
            let changes: CachedFlatStateChanges =
                store_helper::get_delta_changes(&store, shard_uid, block_hash)
                    .expect("Borsh cannot fail")
                    .unwrap_or_else(|| {
                        panic!("Cannot find block delta for block {block_hash:?} shard {shard_id}")
                    })
                    .into();
            deltas.insert(
                block_hash,
                CachedFlatStateDelta { metadata: delta_metadata, changes: Arc::new(changes) },
            );
        }

        let inner = FlatStorageInner {
            store,
            shard_uid,
            flat_head,
            deltas,
            move_head_enabled: true,
            metrics,
        };
        inner.update_delta_metrics();
        Self(Arc::new(RwLock::new(inner)))
    }

    /// Get sequence of blocks `target_block_hash` (inclusive) to flat head (exclusive)
    /// in backwards chain order. Returns an error if there is no path between them.
    #[cfg(test)]
    #[allow(unused)]
    pub(crate) fn get_blocks_to_head(
        &self,
        target_block_hash: &CryptoHash,
    ) -> Result<Vec<CryptoHash>, FlatStorageError> {
        let guard = self.0.read().expect(super::POISONED_LOCK_ERR);
        guard.get_blocks_to_head(target_block_hash)
    }

    pub fn get_value(
        &self,
        block_hash: &CryptoHash,
        key: &[u8],
    ) -> Result<Option<FlatStateValue>, crate::StorageError> {
        let guard = self.0.read().expect(super::POISONED_LOCK_ERR);
        let blocks_to_head =
            guard.get_blocks_to_head(block_hash).map_err(|e| StorageError::from(e))?;
        for block_hash in blocks_to_head.iter() {
            // If we found a key in changes, we can return a value because it is the most recent key update.
            let changes = guard.get_block_changes(block_hash)?;
            match changes.get(key) {
                Some(value_ref) => {
                    return Ok(value_ref.map(|value_ref| FlatStateValue::Ref(value_ref)));
                }
                None => {}
            };
        }

        let value = store_helper::get_flat_state_value(&guard.store, guard.shard_uid, key)?;
        Ok(value)
    }

    /// Update the head of the flat storage, including updating the flat state in memory and on disk
    /// and updating the flat state to reflect the state at the new head. If updating to given head is not possible,
    /// returns an error.
    pub fn update_flat_head(&self, new_head: &CryptoHash) -> Result<(), FlatStorageError> {
        let mut guard = self.0.write().expect(crate::flat::POISONED_LOCK_ERR);
        if !guard.move_head_enabled {
            return Ok(());
        }
        let shard_uid = guard.shard_uid;
        let shard_id = shard_uid.shard_id();
        let blocks = guard.get_blocks_to_head(new_head)?;
        for block_hash in blocks.into_iter().rev() {
            let mut store_update = StoreUpdate::new(guard.store.storage.clone());
            // Delta must exist because flat storage is locked and we could retrieve
            // path from old to new head. Otherwise we return internal error.
            let changes = store_helper::get_delta_changes(&guard.store, shard_uid, block_hash)?
                .ok_or(FlatStorageError::StorageInternalError)?;
            changes.apply_to_flat_state(&mut store_update, guard.shard_uid);
            let block = &guard.deltas[&block_hash].metadata.block;
            let block_height = block.height;
            store_helper::set_flat_storage_status(
                &mut store_update,
                shard_uid,
                FlatStorageStatus::Ready(FlatStorageReadyStatus { flat_head: *block }),
            );

            guard.metrics.set_flat_head_height(block.height);
            guard.flat_head = *block;

            // Remove old deltas from disk and memory.
            // Do it for each head update separately to ensure that old data is removed properly if node was
            // interrupted in the middle.
            // TODO (#7327): in case of long forks it can take a while and delay processing of some chunk.
            // Consider avoid iterating over all blocks and make removals lazy.
            let gc_height = guard
                .deltas
                .get(&block_hash)
                .ok_or(FlatStorageError::StorageInternalError)?
                .metadata
                .block
                .height;
            let hashes_to_remove: Vec<_> = guard
                .deltas
                .iter()
                .filter(|(_, delta)| delta.metadata.block.height <= gc_height)
                .map(|(block_hash, _)| block_hash)
                .cloned()
                .collect();
            for hash in hashes_to_remove {
                store_helper::remove_delta(&mut store_update, shard_uid, hash);
                guard.deltas.remove(&hash);
            }

            store_update.commit().unwrap();
            debug!(target: "store", %shard_id, %block_hash, %block_height, "Moved flat storage head");
        }
        guard.update_delta_metrics();

        Ok(())
    }

    /// Adds a delta (including the changes and block info) to flat storage,
    /// returns a StoreUpdate to store the delta on disk. Node that this StoreUpdate should be
    /// committed to disk in one db transaction together with the rest of changes caused by block,
    /// in case the node stopped or crashed in between and a block is on chain but its delta is not
    /// stored or vice versa.
    pub fn add_delta(&self, delta: FlatStateDelta) -> Result<StoreUpdate, FlatStorageError> {
        let mut guard = self.0.write().expect(super::POISONED_LOCK_ERR);
        let shard_uid = guard.shard_uid;
        let shard_id = shard_uid.shard_id();
        let block = &delta.metadata.block;
        let block_hash = block.hash;
        let block_height = block.height;
        debug!(target: "store", %shard_id, %block_hash, %block_height, "Adding block to flat storage");
        if block.prev_hash != guard.flat_head.hash && !guard.deltas.contains_key(&block.prev_hash) {
            return Err(guard.create_block_not_supported_error(&block_hash));
        }
        let mut store_update = StoreUpdate::new(guard.store.storage.clone());
        store_helper::set_delta(&mut store_update, shard_uid, &delta)?;
        let cached_changes: CachedFlatStateChanges = delta.changes.into();
        guard.deltas.insert(
            block_hash,
            CachedFlatStateDelta { metadata: delta.metadata, changes: Arc::new(cached_changes) },
        );
        guard.update_delta_metrics();

        Ok(store_update)
    }

    /// Clears all State key-value pairs from flat storage.
<<<<<<< HEAD
    pub fn clear_state(&self) -> Result<(), StorageError> {
=======
    pub fn clear_state(&self, _shard_layout: ShardLayout) -> Result<(), StorageError> {
>>>>>>> ff35a347
        let guard = self.0.write().expect(super::POISONED_LOCK_ERR);

        let mut store_update = guard.store.store_update();
<<<<<<< HEAD
        store_helper::remove_all_flat_state_values(&mut store_update, guard.shard_uid);
=======
        let mut removed_items = 0;
        for item in guard.store.iter(DBCol::FlatState) {
            let (key, _) =
                item.map_err(|e| StorageError::StorageInconsistentState(e.to_string()))?;

            if store_helper::key_belongs_to_shard(&key, &guard.shard_uid)? {
                removed_items += 1;
                store_update.delete(DBCol::FlatState, &key);
            }
        }
        info!(target: "store", %shard_id, %removed_items, "Removing old items from flat storage");
>>>>>>> ff35a347

        store_helper::remove_all_deltas(&mut store_update, guard.shard_uid);
        store_helper::set_flat_storage_status(
            &mut store_update,
            guard.shard_uid,
            FlatStorageStatus::Empty,
        );
        store_update.commit().map_err(|_| StorageError::StorageInternalError)?;
        guard.update_delta_metrics();

        Ok(())
    }

    pub(crate) fn get_head_hash(&self) -> CryptoHash {
        let guard = self.0.read().expect(super::POISONED_LOCK_ERR);
        guard.flat_head.hash
    }

    pub(crate) fn shard_uid(&self) -> ShardUId {
        let guard = self.0.read().expect(super::POISONED_LOCK_ERR);
        guard.shard_uid
    }

    pub(crate) fn set_flat_head_update_mode(&self, enabled: bool) {
        let mut guard = self.0.write().expect(crate::flat::POISONED_LOCK_ERR);
        guard.move_head_enabled = enabled;
    }
}

#[cfg(test)]
mod tests {
    use crate::flat::delta::{FlatStateChanges, FlatStateDelta, FlatStateDeltaMetadata};
    use crate::flat::manager::FlatStorageManager;
    use crate::flat::storage::FlatStorage;
    use crate::flat::types::{BlockInfo, FlatStorageError};
    use crate::flat::{store_helper, FlatStorageReadyStatus, FlatStorageStatus};
    use crate::test_utils::create_test_store;
    use crate::StorageError;
    use borsh::BorshSerialize;
    use near_primitives::hash::{hash, CryptoHash};
    use near_primitives::types::BlockHeight;

    use assert_matches::assert_matches;
    use near_primitives::shard_layout::ShardUId;
    use near_primitives::state::FlatStateValue;
    use std::collections::HashMap;

    struct MockChain {
        height_to_hashes: HashMap<BlockHeight, CryptoHash>,
        blocks: HashMap<CryptoHash, BlockInfo>,
        head_height: BlockHeight,
    }

    impl MockChain {
        fn get_block_info(&self, block_hash: &CryptoHash) -> BlockInfo {
            *self.blocks.get(block_hash).unwrap()
        }

        fn block_hash(height: BlockHeight) -> CryptoHash {
            hash(&height.try_to_vec().unwrap())
        }

        /// Build a chain with given set of heights and a function mapping block heights to heights of their parents.
        fn build(
            heights: Vec<BlockHeight>,
            get_parent: fn(BlockHeight) -> Option<BlockHeight>,
        ) -> MockChain {
            let height_to_hashes: HashMap<_, _> = heights
                .iter()
                .cloned()
                .map(|height| (height, MockChain::block_hash(height)))
                .collect();
            let blocks = heights
                .iter()
                .cloned()
                .map(|height| {
                    let hash = *height_to_hashes.get(&height).unwrap();
                    let prev_hash = match get_parent(height) {
                        None => CryptoHash::default(),
                        Some(parent_height) => *height_to_hashes.get(&parent_height).unwrap(),
                    };
                    (hash, BlockInfo { hash, height, prev_hash })
                })
                .collect();
            MockChain { height_to_hashes, blocks, head_height: *heights.last().unwrap() }
        }

        // Create a chain with no forks with length n.
        fn linear_chain(n: usize) -> MockChain {
            Self::build(
                (0..n as BlockHeight).collect(),
                |i| if i == 0 { None } else { Some(i - 1) },
            )
        }

        // Create a linear chain of length n where blocks with odd numbers are skipped:
        // 0 -> 2 -> 4 -> ...
        fn linear_chain_with_skips(n: usize) -> MockChain {
            Self::build((0..n as BlockHeight).map(|i| i * 2).collect(), |i| {
                if i == 0 {
                    None
                } else {
                    Some(i - 2)
                }
            })
        }

        // Create a chain with two forks, where blocks 1 and 2 have a parent block 0, and each next block H
        // has a parent block H-2:
        // 0 |-> 1 -> 3 -> 5 -> ...
        //   --> 2 -> 4 -> 6 -> ...
        fn chain_with_two_forks(n: usize) -> MockChain {
            Self::build((0..n as BlockHeight).collect(), |i| {
                if i == 0 {
                    None
                } else {
                    Some(i.max(2) - 2)
                }
            })
        }

        fn get_block_hash(&self, height: BlockHeight) -> CryptoHash {
            *self.height_to_hashes.get(&height).unwrap()
        }

        fn get_block(&self, height: BlockHeight) -> BlockInfo {
            self.blocks[&self.height_to_hashes[&height]]
        }

        /// create a new block on top the current chain head, return the new block hash
        fn create_block(&mut self) -> CryptoHash {
            let hash = MockChain::block_hash(self.head_height + 1);
            self.height_to_hashes.insert(self.head_height + 1, hash);
            self.blocks.insert(
                hash,
                BlockInfo {
                    hash,
                    height: self.head_height + 1,
                    prev_hash: self.get_block_hash(self.head_height),
                },
            );
            self.head_height += 1;
            hash
        }
    }

    #[test]
    fn flat_storage_errors() {
        // Create a chain with two forks. Set flat head to be at block 0.
        let chain = MockChain::chain_with_two_forks(5);
        let shard_uid = ShardUId::single_shard();
        let store = create_test_store();
        let mut store_update = store.store_update();
        store_helper::set_flat_storage_status(
            &mut store_update,
            shard_uid,
            FlatStorageStatus::Ready(FlatStorageReadyStatus { flat_head: chain.get_block(0) }),
        );
        for i in 1..5 {
            let delta = FlatStateDelta {
                changes: FlatStateChanges::default(),
                metadata: FlatStateDeltaMetadata { block: chain.get_block(i) },
            };
            store_helper::set_delta(&mut store_update, shard_uid, &delta).unwrap();
        }
        store_update.commit().unwrap();

        let flat_storage = FlatStorage::new(store.clone(), shard_uid);
        let flat_storage_manager = FlatStorageManager::new(store.clone());
        flat_storage_manager.add_flat_storage_for_shard(shard_uid, flat_storage);
        let flat_storage = flat_storage_manager.get_flat_storage_for_shard(shard_uid).unwrap();

        // Check `BlockNotSupported` errors which are fine to occur during regular block processing.
        // First, check that flat head can be moved to block 1.
        let flat_head_hash = chain.get_block_hash(1);
        assert_eq!(flat_storage.update_flat_head(&flat_head_hash), Ok(()));
        // Check that attempt to move flat head to block 2 results in error because it lays in unreachable fork.
        let fork_block_hash = chain.get_block_hash(2);
        assert_eq!(
            flat_storage.update_flat_head(&fork_block_hash),
            Err(FlatStorageError::BlockNotSupported((flat_head_hash, fork_block_hash)))
        );
        // Check that attempt to move flat head to block 0 results in error because it is an unreachable parent.
        let parent_block_hash = chain.get_block_hash(0);
        assert_eq!(
            flat_storage.update_flat_head(&parent_block_hash),
            Err(FlatStorageError::BlockNotSupported((flat_head_hash, parent_block_hash)))
        );
        // Check that attempt to move flat head to non-existent block results in the same error.
        let not_existing_hash = hash(&[1, 2, 3]);
        assert_eq!(
            flat_storage.update_flat_head(&not_existing_hash),
            Err(FlatStorageError::BlockNotSupported((flat_head_hash, not_existing_hash)))
        );
        // Corrupt DB state for block 3 and try moving flat head to it.
        // Should result in `StorageInternalError` indicating that flat storage is broken.
        let mut store_update = store.store_update();
        store_helper::remove_delta(&mut store_update, shard_uid, chain.get_block_hash(3));
        store_update.commit().unwrap();
        assert_eq!(
            flat_storage.update_flat_head(&chain.get_block_hash(3)),
            Err(FlatStorageError::StorageInternalError)
        );
    }

    #[test]
    fn skipped_heights() {
        // Create a linear chain where some heights are skipped.
        let chain = MockChain::linear_chain_with_skips(5);
        let shard_uid = ShardUId::single_shard();
        let store = create_test_store();
        let mut store_update = store.store_update();
        store_helper::set_flat_storage_status(
            &mut store_update,
            shard_uid,
            FlatStorageStatus::Ready(FlatStorageReadyStatus { flat_head: chain.get_block(0) }),
        );
        for i in 1..5 {
            let delta = FlatStateDelta {
                changes: FlatStateChanges::default(),
                metadata: FlatStateDeltaMetadata { block: chain.get_block(i * 2) },
            };
            store_helper::set_delta(&mut store_update, shard_uid, &delta).unwrap();
        }
        store_update.commit().unwrap();

        // Check that flat storage state is created correctly for chain which has skipped heights.
        let flat_storage = FlatStorage::new(store.clone(), shard_uid);
        let flat_storage_manager = FlatStorageManager::new(store);
        flat_storage_manager.add_flat_storage_for_shard(shard_uid, flat_storage);
        let flat_storage = flat_storage_manager.get_flat_storage_for_shard(shard_uid).unwrap();

        // Check that flat head can be moved to block 8.
        let flat_head_hash = chain.get_block_hash(8);
        assert_eq!(flat_storage.update_flat_head(&flat_head_hash), Ok(()));
    }

    // This tests basic use cases for FlatStorageChunkView and FlatStorage.
    // We created a linear chain with no forks, start with flat head at the genesis block, then
    // moves the flat head forward, which checking that chunk_view.get_ref() still returns the correct
    // values and the state is being updated in store.
    #[test]
    fn flat_storage_sanity() {
        // 1. Create a chain with 10 blocks with no forks. Set flat head to be at block 0.
        //    Block i sets value for key &[1] to &[i].
        let mut chain = MockChain::linear_chain(10);
        let shard_uid = ShardUId::single_shard();
        let store = create_test_store();
        let mut store_update = store.store_update();
        store_helper::set_flat_storage_status(
            &mut store_update,
            shard_uid,
            FlatStorageStatus::Ready(FlatStorageReadyStatus { flat_head: chain.get_block(0) }),
        );
        store_helper::set_flat_state_value(
            &mut store_update,
            shard_uid,
            vec![1],
            Some(FlatStateValue::value_ref(&[0])),
        )
        .unwrap();
        for i in 1..10 {
            let delta = FlatStateDelta {
                changes: FlatStateChanges::from([(
                    vec![1],
                    Some(FlatStateValue::value_ref(&[i as u8])),
                )]),
                metadata: FlatStateDeltaMetadata { block: chain.get_block(i) },
            };
            store_helper::set_delta(&mut store_update, shard_uid, &delta).unwrap();
        }
        store_update.commit().unwrap();

        let flat_storage_manager = FlatStorageManager::new(store.clone());
        flat_storage_manager
            .add_flat_storage_for_shard(shard_uid, FlatStorage::new(store.clone(), shard_uid));
        let flat_storage = flat_storage_manager.get_flat_storage_for_shard(shard_uid).unwrap();

        // 2. Check that the chunk_view at block i reads the value of key &[1] as &[i]
        for i in 0..10 {
            let block_hash = chain.get_block_hash(i);
            let blocks = flat_storage.get_blocks_to_head(&block_hash).unwrap();
            assert_eq!(blocks.len(), i as usize);
            let chunk_view = flat_storage_manager.chunk_view(shard_uid, block_hash).unwrap();
            assert_eq!(
                chunk_view.get_value(&[1]).unwrap(),
                Some(FlatStateValue::value_ref(&[i as u8]))
            );
        }

        // 3. Create a new block that deletes &[1] and add a new value &[2]
        //    Add the block to flat storage.
        let hash = chain.create_block();
        let store_update = flat_storage
            .add_delta(FlatStateDelta {
                changes: FlatStateChanges::from([
                    (vec![1], None),
                    (vec![2], Some(FlatStateValue::value_ref(&[1]))),
                ]),
                metadata: FlatStateDeltaMetadata { block: chain.get_block_info(&hash) },
            })
            .unwrap();
        store_update.commit().unwrap();

        // 4. Create a flat_state0 at block 10 and flat_state1 at block 4
        //    Verify that they return the correct values
        let blocks = flat_storage.get_blocks_to_head(&chain.get_block_hash(10)).unwrap();
        assert_eq!(blocks.len(), 10);
        let chunk_view0 =
            flat_storage_manager.chunk_view(shard_uid, chain.get_block_hash(10)).unwrap();
        let chunk_view1 =
            flat_storage_manager.chunk_view(shard_uid, chain.get_block_hash(4)).unwrap();
        assert_eq!(chunk_view0.get_value(&[1]).unwrap(), None);
        assert_eq!(chunk_view0.get_value(&[2]).unwrap(), Some(FlatStateValue::value_ref(&[1])));
        assert_eq!(chunk_view1.get_value(&[1]).unwrap(), Some(FlatStateValue::value_ref(&[4])));
        assert_eq!(chunk_view1.get_value(&[2]).unwrap(), None);
        assert_matches!(
            store_helper::get_delta_changes(&store, shard_uid, chain.get_block_hash(5)).unwrap(),
            Some(_)
        );
        assert_matches!(
            store_helper::get_delta_changes(&store, shard_uid, chain.get_block_hash(10)).unwrap(),
            Some(_)
        );

        // 5. Move the flat head to block 5, verify that chunk_view0 still returns the same values
        // and chunk_view1 returns an error. Also check that DBCol::FlatState is updated correctly
        flat_storage.update_flat_head(&chain.get_block_hash(5)).unwrap();
        assert_eq!(
            store_helper::get_flat_state_value(&store, shard_uid, &[1]).unwrap(),
            Some(FlatStateValue::value_ref(&[5]))
        );
        let blocks = flat_storage.get_blocks_to_head(&chain.get_block_hash(10)).unwrap();
        assert_eq!(blocks.len(), 5);
        assert_eq!(chunk_view0.get_value(&[1]).unwrap(), None);
        assert_eq!(chunk_view0.get_value(&[2]).unwrap(), Some(FlatStateValue::value_ref(&[1])));
        assert_matches!(
            chunk_view1.get_value(&[1]),
            Err(StorageError::FlatStorageBlockNotSupported(_))
        );
        assert_matches!(
            store_helper::get_delta_changes(&store, shard_uid, chain.get_block_hash(5)).unwrap(),
            None
        );
        assert_matches!(
            store_helper::get_delta_changes(&store, shard_uid, chain.get_block_hash(10)).unwrap(),
            Some(_)
        );

        // 6. Move the flat head to block 10, verify that chunk_view0 still returns the same values
        //    Also checks that DBCol::FlatState is updated correctly.
        flat_storage.update_flat_head(&chain.get_block_hash(10)).unwrap();
        let blocks = flat_storage.get_blocks_to_head(&chain.get_block_hash(10)).unwrap();
        assert_eq!(blocks.len(), 0);
        assert_eq!(store_helper::get_flat_state_value(&store, shard_uid, &[1]).unwrap(), None);
        assert_eq!(
            store_helper::get_flat_state_value(&store, shard_uid, &[2]).unwrap(),
            Some(FlatStateValue::value_ref(&[1]))
        );
        assert_eq!(chunk_view0.get_value(&[1]).unwrap(), None);
        assert_eq!(chunk_view0.get_value(&[2]).unwrap(), Some(FlatStateValue::value_ref(&[1])));
        assert_matches!(
            store_helper::get_delta_changes(&store, shard_uid, chain.get_block_hash(10)).unwrap(),
            None
        );
    }
}<|MERGE_RESOLUTION|>--- conflicted
+++ resolved
@@ -3,14 +3,9 @@
 
 use near_primitives::errors::StorageError;
 use near_primitives::hash::CryptoHash;
-<<<<<<< HEAD
 use near_primitives::shard_layout::ShardUId;
+use near_primitives::state::FlatStateValue;
 use tracing::{debug, warn};
-=======
-use near_primitives::shard_layout::{ShardLayout, ShardUId};
-use near_primitives::state::FlatStateValue;
-use tracing::{debug, info, warn};
->>>>>>> ff35a347
 
 use crate::flat::delta::CachedFlatStateChanges;
 use crate::flat::{FlatStorageReadyStatus, FlatStorageStatus};
@@ -304,31 +299,13 @@
     }
 
     /// Clears all State key-value pairs from flat storage.
-<<<<<<< HEAD
     pub fn clear_state(&self) -> Result<(), StorageError> {
-=======
-    pub fn clear_state(&self, _shard_layout: ShardLayout) -> Result<(), StorageError> {
->>>>>>> ff35a347
         let guard = self.0.write().expect(super::POISONED_LOCK_ERR);
 
         let mut store_update = guard.store.store_update();
-<<<<<<< HEAD
         store_helper::remove_all_flat_state_values(&mut store_update, guard.shard_uid);
-=======
-        let mut removed_items = 0;
-        for item in guard.store.iter(DBCol::FlatState) {
-            let (key, _) =
-                item.map_err(|e| StorageError::StorageInconsistentState(e.to_string()))?;
-
-            if store_helper::key_belongs_to_shard(&key, &guard.shard_uid)? {
-                removed_items += 1;
-                store_update.delete(DBCol::FlatState, &key);
-            }
-        }
-        info!(target: "store", %shard_id, %removed_items, "Removing old items from flat storage");
->>>>>>> ff35a347
-
         store_helper::remove_all_deltas(&mut store_update, guard.shard_uid);
+
         store_helper::set_flat_storage_status(
             &mut store_update,
             guard.shard_uid,
