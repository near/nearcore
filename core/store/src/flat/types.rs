--- conflicted
+++ resolved
@@ -5,15 +5,12 @@
 use near_primitives::types::BlockHeight;
 
 #[derive(BorshSerialize, BorshDeserialize, Debug, Clone, PartialEq, Eq)]
-<<<<<<< HEAD
-=======
 pub enum FlatStateValue {
     Ref(ValueRef),
     // TODO(8243): add variant here for the inlined value
 }
 
 #[derive(BorshSerialize, BorshDeserialize, Debug, Clone, PartialEq, Eq)]
->>>>>>> b015d32b
 pub struct BlockInfo {
     pub hash: CryptoHash,
     pub height: BlockHeight,
