--- conflicted
+++ resolved
@@ -188,8 +188,7 @@
 /// to see if this element belongs to this shard.
 pub fn key_belongs_to_shard(key: &[u8], shard_uid: &ShardUId) -> Result<bool, StorageError> {
     let (key_shard_uid, _) = decode_flat_state_db_key(key)?;
-<<<<<<< HEAD
-    Ok(key_shard_uid.version == shard_layout.version() && key_shard_uid.shard_id as u64 == shard_id)
+    Ok(key_shard_uid == *shard_uid)
 }
 
 #[cfg(test)]
@@ -238,7 +237,4 @@
             );
         }
     }
-=======
-    Ok(key_shard_uid == *shard_uid)
->>>>>>> ff35a347
 }