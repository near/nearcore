pub use self::iterator::TrieUpdateIterator;
use super::{AccessOptions, OptimizedValueRef, Trie, TrieWithReadLock};
use crate::StorageError;
use crate::contract::ContractStorage;
use crate::trie::TrieAccess;
use crate::trie::{KeyLookupMode, TrieChanges};
use near_primitives::account::AccountContract;
use near_primitives::apply::ApplyChunkReason;
use near_primitives::hash::{CryptoHash, hash};
use near_primitives::stateless_validation::contract_distribution::ContractUpdates;
use near_primitives::trie_key::{GlobalContractCodeIdentifier, TrieKey};
use near_primitives::types::{
    AccountId, RawStateChange, RawStateChanges, RawStateChangesWithTrieKey, StateChangeCause,
    StateRoot,
};
<<<<<<< HEAD
use near_primitives::version::ProtocolFeature;
=======

>>>>>>> 209fabe6
use near_vm_runner::ContractCode;

use std::collections::BTreeMap;

mod iterator;

/// Key-value update. Contains a TrieKey and a value.
pub struct TrieKeyValueUpdate {
    pub trie_key: TrieKey,
    pub value: Option<Vec<u8>>,
}

/// key that was updated -> the update.
pub type TrieUpdates = BTreeMap<Vec<u8>, TrieKeyValueUpdate>;

/// Provides a way to access Storage and record changes with future commit.
/// TODO (#7327): rename to StateUpdate
pub struct TrieUpdate {
    pub trie: Trie,
    contract_storage: ContractStorage,
    committed: RawStateChanges,
    prospective: TrieUpdates,
}

static_assertions::assert_impl_all!(TrieUpdate: Send, Sync);

pub enum TrieUpdateValuePtr<'a> {
    Ref(&'a Trie, OptimizedValueRef),
    MemoryRef(&'a [u8]),
}

impl<'a> TrieUpdateValuePtr<'a> {
    /// Returns the length (in num bytes) of the value pointed by this pointer.
    pub fn len(&self) -> u32 {
        match self {
            TrieUpdateValuePtr::MemoryRef(value) => value.len() as u32,
            TrieUpdateValuePtr::Ref(_, value_ref) => value_ref.len() as u32,
        }
    }

    /// Returns the hash of the value pointed by this pointer.
    pub fn value_hash(&self) -> CryptoHash {
        match self {
            TrieUpdateValuePtr::MemoryRef(value) => hash(*value),
            TrieUpdateValuePtr::Ref(_, value_ref) => value_ref.value_hash(),
        }
    }

    pub fn deref_value(&self, opts: AccessOptions) -> Result<Vec<u8>, StorageError> {
        match self {
            TrieUpdateValuePtr::MemoryRef(value) => Ok(value.to_vec()),
            TrieUpdateValuePtr::Ref(trie, value_ref) => Ok(trie.deref_optimized(opts, value_ref)?),
        }
    }
}

/// Contains the result of trie updates generated during the finalization of [`TrieUpdate`].
pub struct TrieUpdateResult {
    pub trie: Trie,
    pub trie_changes: TrieChanges,
    pub state_changes: Vec<RawStateChangesWithTrieKey>,
    /// Contracts accessed and deployed while applying the chunk.
    pub contract_updates: ContractUpdates,
}

impl TrieUpdate {
    pub fn new(trie: Trie) -> Self {
        let trie_storage = trie.storage.clone();
        Self {
            trie,
            contract_storage: ContractStorage::new(trie_storage),
            committed: Default::default(),
            prospective: Default::default(),
        }
    }

    pub fn trie(&self) -> &Trie {
        &self.trie
    }

    /// Gets a clone of the `ContractStorage`` (which internally points to the same storage).
    pub fn contract_storage(&self) -> ContractStorage {
        self.contract_storage.clone()
    }

    pub fn get_ref(
        &self,
        key: &TrieKey,
        mode: KeyLookupMode,
        opts: AccessOptions,
    ) -> Result<Option<TrieUpdateValuePtr<'_>>, StorageError> {
        let key = key.to_vec();
        if let Some(value_ref) = self.get_ref_from_updates(&key) {
            return Ok(value_ref);
        }

        let result = self
            .trie
            .get_optimized_ref(&key, mode, opts)?
            .map(|optimized_value_ref| TrieUpdateValuePtr::Ref(&self.trie, optimized_value_ref));
        Ok(result)
    }

    fn get_ref_from_updates(&self, key: &[u8]) -> Option<Option<TrieUpdateValuePtr<'_>>> {
        if let Some(key_value) = self.prospective.get(key) {
            return Some(key_value.value.as_deref().map(TrieUpdateValuePtr::MemoryRef));
        } else if let Some(changes_with_trie_key) = self.committed.get(key) {
            if let Some(RawStateChange { data, .. }) = changes_with_trie_key.changes.last() {
                return Some(data.as_deref().map(TrieUpdateValuePtr::MemoryRef));
            }
        }
        None
    }

    pub fn contains_key(&self, key: &TrieKey, opts: AccessOptions) -> Result<bool, StorageError> {
        let key = key.to_vec();
        if self.prospective.contains_key(&key) {
            return Ok(true);
        } else if let Some(changes_with_trie_key) = self.committed.get(&key) {
            if let Some(RawStateChange { data, .. }) = changes_with_trie_key.changes.last() {
                return Ok(data.is_some());
            }
        }
        self.trie.contains_key(&key, opts)
    }

    pub fn set(&mut self, trie_key: TrieKey, value: Vec<u8>) {
        // NOTE: Converting `TrieKey` to a `Vec<u8>` is useful here for 2 reasons:
        // - Using `Vec<u8>` for sorting `BTreeMap` in the same order as a `Trie` and
        //   avoid recomputing `Vec<u8>` every time. It helps for merging iterators.
        // - Using `TrieKey` later for `RawStateChangesWithTrieKey` for State changes RPCs.
        self.prospective
            .insert(trie_key.to_vec(), TrieKeyValueUpdate { trie_key, value: Some(value) });
    }

    pub fn remove(&mut self, trie_key: TrieKey) {
        // We count removals performed by the contracts and charge extra for them.
        // A malicious contract could generate a lot of storage proof by a removal,
        // charging extra provides a safe upper bound. (https://github.com/near/nearcore/issues/10890)
        // This only applies to removals performed by the contracts. Removals performed
        // by the runtime are assumed to be non-malicious and we don't charge extra for them.
        if let Some(recorder) = &self.trie.recorder {
            if matches!(trie_key, TrieKey::ContractData { .. }) {
                recorder.write().expect("no poison").record_key_removal();
            }
        }

        self.prospective.insert(trie_key.to_vec(), TrieKeyValueUpdate { trie_key, value: None });
    }

    pub fn get_code(
        &self,
        account_id: AccountId,
        code_hash: CryptoHash,
    ) -> Result<Option<ContractCode>, StorageError> {
        let key = TrieKey::ContractCode { account_id };
        self.get(&key, AccessOptions::DEFAULT)
            .map(|opt| opt.map(|code| ContractCode::new(code, Some(code_hash))))
    }

    /// Returns the size (in num bytes) of the contract code for the given account.
    ///
    /// This is different from `get_code` in that it does not read the code from storage.
    /// However, the trie nodes traversed to get the code size are recorded.
    pub fn get_code_len(
        &self,
        account_id: AccountId,
        code_hash: CryptoHash,
    ) -> Result<Option<usize>, StorageError> {
        let key = TrieKey::ContractCode { account_id };
        let value_ptr =
            self.get_ref(&key, KeyLookupMode::MemOrFlatOrTrie, AccessOptions::DEFAULT)?;
        if let Some(value_ptr) = value_ptr {
            debug_assert_eq!(
                code_hash,
                value_ptr.value_hash(),
                "Code-hash in trie does not match code-hash in account"
            );
            Ok(Some(value_ptr.len() as usize))
        } else {
            Ok(None)
        }
    }

    pub fn set_code(&mut self, account_id: AccountId, code: &ContractCode) {
        let key = TrieKey::ContractCode { account_id };
        self.set(key, code.code().to_vec());
    }

    pub fn commit(&mut self, event: StateChangeCause) {
        let prospective = std::mem::take(&mut self.prospective);
        for (raw_key, TrieKeyValueUpdate { trie_key, value }) in prospective.into_iter() {
            self.committed
                .entry(raw_key)
                .or_insert_with(|| RawStateChangesWithTrieKey { trie_key, changes: Vec::new() })
                .changes
                .push(RawStateChange { cause: event.clone(), data: value });
        }
        self.contract_storage.commit_deploys();
    }

    pub fn rollback(&mut self) {
        self.prospective.clear();
        self.contract_storage.rollback_deploys();
    }

    /// Prepare the accumulated state changes to be applied to the underlying storage.
    ///
    /// This Function returns the [`Trie`] with which the [`TrieUpdate`] has been initially
    /// constructed. It can be reused to construct another `TrieUpdate` or to operate with `Trie`
    /// in any other way as desired.
    #[tracing::instrument(
        level = "debug",
        target = "store::trie",
        "TrieUpdate::finalize",
        skip_all,
        fields(committed.len = self.committed.len())
    )]
    pub fn finalize(self) -> Result<TrieUpdateResult, StorageError> {
        assert!(self.prospective.is_empty(), "Finalize cannot be called with uncommitted changes.");
        let TrieUpdate { trie, committed, contract_storage, .. } = self;
        let mut state_changes = Vec::with_capacity(committed.len());
        let trie_changes = trie.update(
            committed.into_iter().map(|(k, changes_with_trie_key)| {
                let data = changes_with_trie_key
                    .changes
                    .last()
                    .expect("Committed entry should have at least one change")
                    .data
                    .clone();
                state_changes.push(changes_with_trie_key);
                (k, data)
            }),
            AccessOptions::DEFAULT,
        )?;
        let contract_updates = contract_storage.finalize();
        Ok(TrieUpdateResult { trie, trie_changes, state_changes, contract_updates })
    }

    /// Returns Error if the underlying storage fails
    pub fn iter(&self, key_prefix: &[u8]) -> Result<TrieUpdateIterator<'_>, StorageError> {
        TrieUpdateIterator::new(self, key_prefix, None)
    }

    pub fn locked_iter<'a>(
        &'a self,
        key_prefix: &[u8],
        lock: &'a TrieWithReadLock<'_>,
    ) -> Result<TrieUpdateIterator<'a>, StorageError> {
        TrieUpdateIterator::new(self, key_prefix, Some(lock))
    }

    pub fn get_root(&self) -> &StateRoot {
        self.trie.get_root()
    }

<<<<<<< HEAD
=======
    /// Returns a guard-style type that will reset the trie cache mode back to the initial state
    /// once dropped.
    ///
    /// Only changes the cache mode if `mode` is `Some`. Will always restore the previous cache
    /// mode upon drop. The type should not be `std::mem::forget`-ten, as it will leak memory.
    pub fn with_trie_cache(&self) -> TrieCacheModeGuard {
        let switch = self.trie.accounting_cache.lock().unwrap().enable_switch();
        let previous = switch.enabled();
        switch.set(true);
        TrieCacheModeGuard(previous, switch, Default::default())
    }

>>>>>>> 209fabe6
    fn get_from_updates(
        &self,
        key: &TrieKey,
        fallback: impl FnOnce(&[u8]) -> Result<Option<Vec<u8>>, StorageError>,
    ) -> Result<Option<Vec<u8>>, StorageError> {
        let key = key.to_vec();
        if let Some(key_value) = self.prospective.get(&key) {
            return Ok(key_value.value.as_ref().map(<Vec<u8>>::clone));
        } else if let Some(changes_with_trie_key) = self.committed.get(&key) {
            if let Some(RawStateChange { data, .. }) = changes_with_trie_key.changes.last() {
                return Ok(data.as_ref().map(<Vec<u8>>::clone));
            }
        }
        fallback(&key)
    }

    /// Records deployment of a contract due to a deploy-contract action.
    pub fn record_contract_deploy(&self, code: ContractCode) {
        self.contract_storage.record_deploy(code);
    }

    /// Records an access to the contract code due to a function call.
    ///
    /// The contract code is either included in the state witness or distributed
    /// separately from the witness (see `ExcludeContractCodeFromStateWitness` feature).
    /// In the former case, we record a Trie read from the `TrieKey::ContractCode` for each contract.
    /// In the latter case, the Trie read does not happen and the code-size does not contribute to
    /// the storage-proof limit. Instead we just record that the code with the given hash was called,
    /// so that we can identify which contract-code to distribute to the validators.
    pub fn record_contract_call(
        &self,
        account_id: AccountId,
        code_hash: CryptoHash,
        account_contract: &AccountContract,
        apply_reason: ApplyChunkReason,
    ) -> Result<(), StorageError> {
        // The recording of contracts when they are excluded from the witness are only for distributing them to the validators,
        // and not needed for validating the chunks, thus we skip the recording if we are not applying the chunk for updating the shard.
        if apply_reason != ApplyChunkReason::UpdateTrackedShard {
            return Ok(());
        }

        // Only record the call if trie contains the contract (with the given hash) being called deployed to the given account.
        // This avoids recording contracts that do not exist or are newly-deployed to the account.
        // Note that the check below to see if the contract exists has no side effects (not charging gas or recording trie nodes)
        let trie_key = match account_contract {
            AccountContract::None => return Ok(()),
            AccountContract::Local(_) => TrieKey::ContractCode { account_id },
            AccountContract::Global(code_hash) => TrieKey::GlobalContractCode {
                identifier: GlobalContractCodeIdentifier::CodeHash(*code_hash),
            },
            AccountContract::GlobalByAccount(account_id) => TrieKey::GlobalContractCode {
                identifier: GlobalContractCodeIdentifier::AccountId(account_id.clone()),
            },
        };
        let contract_ref = self
            .trie
            .get_optimized_ref(
                &trie_key.to_vec(),
                KeyLookupMode::MemOrFlatOrTrie,
                AccessOptions::NO_SIDE_EFFECTS,
            )
            .or_else(|err| {
                // If the value for the trie key is not found, we treat it as if the contract does not exist.
                // In this case, we ignore the error and skip recording the contract call below.
                if matches!(err, StorageError::MissingTrieValue(_, _)) {
                    Ok(None)
                } else {
                    Err(err)
                }
            })?;
        let contract_exists =
            contract_ref.is_some_and(|value_ref| value_ref.value_hash() == code_hash);
        if contract_exists {
            self.contract_storage.record_call(code_hash);
        }
        Ok(())
    }
}

impl TrieAccess for TrieUpdate {
    fn get(&self, key: &TrieKey, opts: AccessOptions) -> Result<Option<Vec<u8>>, StorageError> {
        self.get_from_updates(key, |_| TrieAccess::get(&self.trie, key, opts))
    }

    fn contains_key(&self, key: &TrieKey, opts: AccessOptions) -> Result<bool, StorageError> {
        TrieUpdate::contains_key(&self, key, opts)
    }
}

#[cfg(test)]
mod tests {
    use super::*;
    use crate::ShardUId;
    use crate::test_utils::TestTriesBuilder;
    use near_primitives::hash::CryptoHash;
    use near_primitives::shard_layout::ShardLayout;
    const SHARD_VERSION: u32 = 1;

    fn test_key(key: Vec<u8>) -> TrieKey {
        TrieKey::ContractData { account_id: "alice".parse().unwrap(), key }
    }

    #[test]
    fn trie() {
        let shard_layout = ShardLayout::multi_shard(2, SHARD_VERSION);
        let shard_uid = shard_layout.shard_uids().next().unwrap();

        let tries = TestTriesBuilder::new().with_shard_layout(shard_layout).build();
        let root = Trie::EMPTY_ROOT;
        let mut trie_update = tries.new_trie_update(shard_uid, root);
        trie_update.set(test_key(b"dog".to_vec()), b"puppy".to_vec());
        trie_update.set(test_key(b"dog2".to_vec()), b"puppy".to_vec());
        trie_update.set(test_key(b"xxx".to_vec()), b"puppy".to_vec());
        trie_update
            .commit(StateChangeCause::TransactionProcessing { tx_hash: CryptoHash::default() });
        let trie_changes = trie_update.finalize().unwrap().trie_changes;
        let mut store_update = tries.store_update();
        let new_root = tries.apply_all(&trie_changes, shard_uid, &mut store_update);
        store_update.commit().unwrap();
        let trie_update2 = tries.new_trie_update(shard_uid, new_root);
        assert_eq!(
            trie_update2.get(&test_key(b"dog".to_vec()), AccessOptions::DEFAULT),
            Ok(Some(b"puppy".to_vec()))
        );
        let values = trie_update2
            .iter(&test_key(b"dog".to_vec()).to_vec())
            .unwrap()
            .collect::<Result<Vec<_>, _>>()
            .unwrap();
        assert_eq!(
            values,
            vec![test_key(b"dog".to_vec()).to_vec(), test_key(b"dog2".to_vec()).to_vec()]
        );
    }

    #[test]
    fn trie_remove() {
        let shard_layout = ShardLayout::multi_shard(2, SHARD_VERSION);
        let shard_uid = shard_layout.shard_uids().next().unwrap();

        let tries = TestTriesBuilder::new().with_shard_layout(shard_layout).build();

        // Delete non-existing element.
        let mut trie_update = tries.new_trie_update(shard_uid, Trie::EMPTY_ROOT);
        trie_update.remove(test_key(b"dog".to_vec()));
        trie_update.commit(StateChangeCause::TransactionProcessing { tx_hash: Trie::EMPTY_ROOT });
        let trie_changes = trie_update.finalize().unwrap().trie_changes;
        let mut store_update = tries.store_update();
        let new_root = tries.apply_all(&trie_changes, shard_uid, &mut store_update);
        store_update.commit().unwrap();
        assert_eq!(new_root, Trie::EMPTY_ROOT);

        // Add and right away delete element.
        let mut trie_update = tries.new_trie_update(shard_uid, Trie::EMPTY_ROOT);
        trie_update.set(test_key(b"dog".to_vec()), b"puppy".to_vec());
        trie_update.remove(test_key(b"dog".to_vec()));
        trie_update
            .commit(StateChangeCause::TransactionProcessing { tx_hash: CryptoHash::default() });
        let trie_changes = trie_update.finalize().unwrap().trie_changes;
        let mut store_update = tries.store_update();
        let new_root = tries.apply_all(&trie_changes, shard_uid, &mut store_update);
        store_update.commit().unwrap();
        assert_eq!(new_root, Trie::EMPTY_ROOT);

        // Add, apply changes and then delete element.
        let mut trie_update = tries.new_trie_update(shard_uid, Trie::EMPTY_ROOT);
        trie_update.set(test_key(b"dog".to_vec()), b"puppy".to_vec());
        trie_update
            .commit(StateChangeCause::TransactionProcessing { tx_hash: CryptoHash::default() });
        let trie_changes = trie_update.finalize().unwrap().trie_changes;
        let mut store_update = tries.store_update();
        let new_root = tries.apply_all(&trie_changes, shard_uid, &mut store_update);
        store_update.commit().unwrap();
        assert_ne!(new_root, Trie::EMPTY_ROOT);
        let mut trie_update = tries.new_trie_update(shard_uid, new_root);
        trie_update.remove(test_key(b"dog".to_vec()));
        trie_update
            .commit(StateChangeCause::TransactionProcessing { tx_hash: CryptoHash::default() });
        let trie_changes = trie_update.finalize().unwrap().trie_changes;
        let mut store_update = tries.store_update();
        let new_root = tries.apply_all(&trie_changes, shard_uid, &mut store_update);
        store_update.commit().unwrap();
        assert_eq!(new_root, Trie::EMPTY_ROOT);
    }

    #[test]
    fn trie_iter() {
        let tries = TestTriesBuilder::new().build();
        let mut trie_update = tries.new_trie_update(ShardUId::single_shard(), Trie::EMPTY_ROOT);
        trie_update.set(test_key(b"dog".to_vec()), b"puppy".to_vec());
        trie_update.set(test_key(b"aaa".to_vec()), b"puppy".to_vec());
        trie_update
            .commit(StateChangeCause::TransactionProcessing { tx_hash: CryptoHash::default() });
        let trie_changes = trie_update.finalize().unwrap().trie_changes;
        let mut store_update = tries.store_update();
        let new_root = tries.apply_all(&trie_changes, ShardUId::single_shard(), &mut store_update);
        store_update.commit().unwrap();

        let mut trie_update = tries.new_trie_update(ShardUId::single_shard(), new_root);
        trie_update.set(test_key(b"dog2".to_vec()), b"puppy".to_vec());
        trie_update.set(test_key(b"xxx".to_vec()), b"puppy".to_vec());

        let values: Result<Vec<Vec<u8>>, _> =
            trie_update.iter(&test_key(b"dog".to_vec()).to_vec()).unwrap().collect();
        assert_eq!(
            values.unwrap(),
            vec![test_key(b"dog".to_vec()).to_vec(), test_key(b"dog2".to_vec()).to_vec()]
        );

        trie_update.rollback();

        let values: Result<Vec<Vec<u8>>, _> =
            trie_update.iter(&test_key(b"dog".to_vec()).to_vec()).unwrap().collect();
        assert_eq!(values.unwrap(), vec![test_key(b"dog".to_vec()).to_vec()]);

        let mut trie_update = tries.new_trie_update(ShardUId::single_shard(), new_root);
        trie_update.remove(test_key(b"dog".to_vec()));

        let values: Result<Vec<Vec<u8>>, _> =
            trie_update.iter(&test_key(b"dog".to_vec()).to_vec()).unwrap().collect();
        assert_eq!(values.unwrap().len(), 0);

        let mut trie_update = tries.new_trie_update(ShardUId::single_shard(), new_root);
        trie_update.set(test_key(b"dog2".to_vec()), b"puppy".to_vec());
        trie_update
            .commit(StateChangeCause::TransactionProcessing { tx_hash: CryptoHash::default() });
        trie_update.remove(test_key(b"dog2".to_vec()));

        let values: Result<Vec<Vec<u8>>, _> =
            trie_update.iter(&test_key(b"dog".to_vec()).to_vec()).unwrap().collect();
        assert_eq!(values.unwrap(), vec![test_key(b"dog".to_vec()).to_vec()]);

        let mut trie_update = tries.new_trie_update(ShardUId::single_shard(), new_root);
        trie_update.set(test_key(b"dog2".to_vec()), b"puppy".to_vec());
        trie_update
            .commit(StateChangeCause::TransactionProcessing { tx_hash: CryptoHash::default() });
        trie_update.set(test_key(b"dog3".to_vec()), b"puppy".to_vec());

        let values: Result<Vec<Vec<u8>>, _> =
            trie_update.iter(&test_key(b"dog".to_vec()).to_vec()).unwrap().collect();
        assert_eq!(
            values.unwrap(),
            vec![
                test_key(b"dog".to_vec()).to_vec(),
                test_key(b"dog2".to_vec()).to_vec(),
                test_key(b"dog3".to_vec()).to_vec()
            ]
        );
    }
}<|MERGE_RESOLUTION|>--- conflicted
+++ resolved
@@ -13,13 +13,7 @@
     AccountId, RawStateChange, RawStateChanges, RawStateChangesWithTrieKey, StateChangeCause,
     StateRoot,
 };
-<<<<<<< HEAD
-use near_primitives::version::ProtocolFeature;
-=======
-
->>>>>>> 209fabe6
 use near_vm_runner::ContractCode;
-
 use std::collections::BTreeMap;
 
 mod iterator;
@@ -274,21 +268,6 @@
         self.trie.get_root()
     }
 
-<<<<<<< HEAD
-=======
-    /// Returns a guard-style type that will reset the trie cache mode back to the initial state
-    /// once dropped.
-    ///
-    /// Only changes the cache mode if `mode` is `Some`. Will always restore the previous cache
-    /// mode upon drop. The type should not be `std::mem::forget`-ten, as it will leak memory.
-    pub fn with_trie_cache(&self) -> TrieCacheModeGuard {
-        let switch = self.trie.accounting_cache.lock().unwrap().enable_switch();
-        let previous = switch.enabled();
-        switch.set(true);
-        TrieCacheModeGuard(previous, switch, Default::default())
-    }
-
->>>>>>> 209fabe6
     fn get_from_updates(
         &self,
         key: &TrieKey,
