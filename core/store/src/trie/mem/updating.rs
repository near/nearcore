//! Structures and logic for updating in-memory trie.
//!
//! DISCLAIMER: This is in process of rewriting to generic structures.
//! See #12324.
//! For now we keep the old types together with new ones to change logic
//! incrementally (for example, `GenericNodeOrIndex` and `OldOrUpdatedNodeId`).
//! New methods will be prefixed with `generic_` to distinguish them from the
//! old ones. When the old methods are removed, the prefix will be dropped.

use super::arena::{ArenaMemory, ArenaMut};
use super::flexible_data::children::ChildrenView;
use super::metrics::MEM_TRIE_NUM_NODES_CREATED_FROM_UPDATES;
use super::node::{InputMemTrieNode, MemTrieNodeId, MemTrieNodeView};
use crate::trie::insert_delete::NodesStorage;
use crate::trie::{
    Children, MemTrieChanges, NodeHandle, StorageHandle, StorageValueHandle, TrieNode,
    TrieNodeWithSize, TrieRefcountDeltaMap, ValueHandle, TRIE_COSTS,
};
use crate::{NibbleSlice, RawTrieNode, RawTrieNodeWithSize, TrieChanges};
use near_primitives::errors::StorageError;
use near_primitives::hash::{hash, CryptoHash};
use near_primitives::state::{FlatStateValue, GenericTrieValue};
use std::collections::{BTreeMap, HashMap};
use std::sync::Arc;

/// For updated nodes, the ID is simply the index into the array of updated nodes we keep.
pub type GenericUpdatedNodeId = usize;

pub type UpdatedMemTrieNodeId = usize;

/// An old node means a node in the current in-memory trie. An updated node means a
/// node we're going to store in the in-memory trie but have not constructed there yet.
#[derive(Debug, Clone, Copy, PartialEq, Eq)]
pub enum GenericNodeOrIndex<GenericTrieNodePtr> {
    Old(GenericTrieNodePtr),
    Updated(GenericUpdatedNodeId),
}

pub type OldOrUpdatedNodeId = GenericNodeOrIndex<MemTrieNodeId>;

/// Trait for trie values to get their length.
pub trait HasValueLength {
    fn len(&self) -> u64;
}

impl HasValueLength for FlatStateValue {
    fn len(&self) -> u64 {
        self.value_len() as u64
    }
}

impl HasValueLength for ValueHandle {
    fn len(&self) -> u64 {
        match self {
            ValueHandle::HashAndSize(value) => value.length as u64,
            ValueHandle::InMemory(value) => value.1 as u64,
        }
    }
}

/// An updated node - a node that will eventually become a trie node.
/// It references children that are either old or updated nodes.
#[derive(Debug, Clone, PartialEq, Eq)]
pub enum GenericUpdatedTrieNode<GenericTrieNodePtr, GenericValueHandle> {
    /// Used for either an empty root node (indicating an empty trie), or as a temporary
    /// node to ease implementation.
    Empty,
    Leaf {
        extension: Box<[u8]>,
        value: GenericValueHandle,
    },
    Extension {
        extension: Box<[u8]>,
        child: GenericNodeOrIndex<GenericTrieNodePtr>,
    },
    /// Corresponds to either a Branch or BranchWithValue node.
    Branch {
        children: Box<[Option<GenericNodeOrIndex<GenericTrieNodePtr>>; 16]>,
        value: Option<GenericValueHandle>,
    },
}

pub type UpdatedMemTrieNode = GenericUpdatedTrieNode<MemTrieNodeId, FlatStateValue>;

/// An updated node with its memory usage.
/// Needed to recompute subtree function (memory usage) on the fly.
#[derive(Debug, Clone, PartialEq, Eq)]
pub struct GenericUpdatedTrieNodeWithSize<GenericTrieNodePtr, GenericValueHandle> {
    pub node: GenericUpdatedTrieNode<GenericTrieNodePtr, GenericValueHandle>,
    pub memory_usage: u64,
}

impl<N, V> GenericUpdatedTrieNodeWithSize<N, V> {
    pub fn empty() -> Self {
        Self { node: GenericUpdatedTrieNode::Empty, memory_usage: 0 }
    }
}

impl<GenericTrieNodePtr, FlatStateValue: HasValueLength>
    GenericUpdatedTrieNode<GenericTrieNodePtr, FlatStateValue>
{
    fn memory_usage_value(value_length: u64) -> u64 {
        value_length * TRIE_COSTS.byte_of_value + TRIE_COSTS.node_cost
    }

    /// Returns the memory usage of the **single** node, in Near's trie cost
    /// terms, not in terms of the physical memory usage.
    /// TODO(#12324): replace `TrieNode::memory_usage_direct_internal` and
    ///`MemTrieNodeView::memory_usage` by this method.
    pub fn memory_usage_direct(&self) -> u64 {
        match self {
            Self::Empty => {
                // DEVNOTE: empty nodes don't exist in storage.
                // In the in-memory implementation Some(TrieNode::Empty) and None are interchangeable as
                // children of branch nodes which means cost has to be 0
                0
            }
            Self::Leaf { extension, value } => {
                TRIE_COSTS.node_cost
                    + (extension.len() as u64) * TRIE_COSTS.byte_of_key
                    + Self::memory_usage_value(value.len())
            }
            Self::Branch { value, .. } => {
                TRIE_COSTS.node_cost
                    + value.as_ref().map_or(0, |value| Self::memory_usage_value(value.len()))
            }
            Self::Extension { extension, .. } => {
                TRIE_COSTS.node_cost + (extension.len() as u64) * TRIE_COSTS.byte_of_key
            }
        }
    }
}

pub type UpdatedMemTrieNodeWithSize = GenericUpdatedTrieNodeWithSize<MemTrieNodeId, FlatStateValue>;

/// Trait for trie updates to handle updated nodes.
///
/// So far, this is used to handle key-value insertions, deletions and range
/// retain operation. To be performant, such logic requires keeping track of
/// intermediate updated nodes, together with subtree function (memory usage).
///
/// `GenericTrieUpdate` abstracts the storage of updated nodes for the original
/// node type `GenericTrieNodePtr`.
///
/// In this storage, nodes are indexed by `GenericUpdatedNodeId`.
/// Node is stored as `GenericUpdatedTrieNodeWithSize`, which stores children
/// as `GenericNodeOrIndex`. Each child may be either an old node or an updated
/// node.
///
/// The flow of interaction with this storage is:
/// - In the beginning, call `ensure_updated` for the
/// `GenericNodeOrIndex::Old(root_node)` which returns `GenericUpdatedNodeId`,
/// it should be zero.
/// - For every update (single insert, single delete, recursive range
/// operation...), call corresponding method with `GenericUpdatedNodeId` for
/// the root.
/// - Then, we hold the invariant that on every descent we have
/// `GenericUpdatedNodeId`.
/// - So, first, we call `take_node` to get `GenericUpdatedTrieNodeWithSize`
/// back;
/// - We possibly descend into its children and modify the node;
/// - Then, we call `place_node` to put the node back and return to the
/// node parent.
/// - Finally, we end up with storage of new nodes, which are used to produce
/// new state root. The exact logic depends on trait implementation.
///
/// TODO(#12324): instead of `GenericValueHandle`, consider always using
/// `FlatStateValue`.
///
/// Note that it has nothing to do with `TrieUpdate` used for runtime to store
/// temporary state changes (TODO(#12324) - consider renaming it).
pub(crate) trait GenericTrieUpdate<'a, GenericTrieNodePtr, GenericValueHandle> {
    /// If the ID was old, converts underlying node to an updated one.
    fn generic_ensure_updated(
        &mut self,
        node: GenericNodeOrIndex<GenericTrieNodePtr>,
    ) -> Result<GenericUpdatedNodeId, StorageError>;

    /// Takes a node from the set of updated nodes, setting it to None.
    /// It is expected that place_node is then called to return the node to
    /// the same slot.
    fn generic_take_node(
        &mut self,
        node_id: GenericUpdatedNodeId,
    ) -> GenericUpdatedTrieNodeWithSize<GenericTrieNodePtr, GenericValueHandle>;

    /// Puts a node to the set of updated nodes.
    fn generic_place_node(
        &mut self,
        node_id: GenericUpdatedNodeId,
        node: GenericUpdatedTrieNodeWithSize<GenericTrieNodePtr, GenericValueHandle>,
    );

    /// Gets a node from the set of updated nodes.
    /// TODO(#12324): we actually should get a reference, but type
    /// incompatibility don't allow it for now.
    fn generic_get_node(
        &self,
        node_id: GenericUpdatedNodeId,
    ) -> GenericUpdatedTrieNodeWithSize<GenericTrieNodePtr, GenericValueHandle>;
<<<<<<< HEAD

    /// Stores a state value in the trie.
    fn generic_store_value(&mut self, value: GenericTrieValue) -> GenericValueHandle;

    /// Deletes a state value from the trie.
    fn generic_delete_value(&mut self, value: GenericValueHandle) -> Result<(), StorageError>;

    /// Squashes a node to ensure uniqueness of the trie structure.
    /// TODO(#12324): should be implemented using the methods above.
    fn generic_squash_node(&mut self, node_id: GenericUpdatedNodeId) -> Result<(), StorageError>;
=======
>>>>>>> 05f91c65
}

/// Keeps values and internal nodes accessed on updating memtrie.
pub struct TrieAccesses {
    /// Hashes and encoded trie nodes.
    pub nodes: HashMap<CryptoHash, Arc<[u8]>>,
    /// Hashes of accessed values - because values themselves are not
    /// necessarily present in memtrie.
    pub values: HashMap<CryptoHash, FlatStateValue>,
}

/// Tracks intermediate trie changes, final version of which is to be committed
/// to disk after finishing trie update.
struct TrieChangesTracker {
    /// Counts hashes deleted so far.
    /// Includes hashes of both trie nodes and state values!
    refcount_deleted_hashes: BTreeMap<CryptoHash, u32>,
    /// Counts state values inserted so far.
    /// Separated from `refcount_deleted_hashes` to postpone hash computation
    /// as far as possible.
    refcount_inserted_values: BTreeMap<Vec<u8>, u32>,
    /// All observed values and internal nodes.
    /// Needed to prepare recorded storage.
    /// Note that negative `refcount_changes` does not fully cover it, as node
    /// or value of the same hash can be removed and inserted for the same
    /// update in different parts of trie!
    accesses: TrieAccesses,
}

impl TrieChangesTracker {
    /// Prepare final refcount difference and also return all trie accesses.
    fn finalize(self) -> (TrieRefcountDeltaMap, TrieAccesses) {
        let mut refcount_delta_map = TrieRefcountDeltaMap::new();
        for (value, rc) in self.refcount_inserted_values {
            refcount_delta_map.add(hash(&value), value, rc);
        }
        for (hash, rc) in self.refcount_deleted_hashes {
            refcount_delta_map.subtract(hash, rc);
        }
        (refcount_delta_map, self.accesses)
    }
}

/// Structure to build an update to the in-memory trie.
pub struct MemTrieUpdate<'a, M: ArenaMemory> {
    /// The original root before updates. It is None iff the original trie had no keys.
    root: Option<MemTrieNodeId>,
    memory: &'a M,
    shard_uid: String, // for metrics only
    /// All the new nodes that are to be constructed. A node may be None if
    /// (1) temporarily we take out the node from the slot to process it and put it back
    /// later; or (2) the node is deleted afterwards.
    pub updated_nodes: Vec<Option<UpdatedMemTrieNode>>,
    /// Tracks trie changes necessary to make on-disk updates and recorded
    /// storage.
    tracked_trie_changes: Option<TrieChangesTracker>,
}

impl UpdatedMemTrieNode {
    /// Converts an existing in-memory trie node into an updated one that is
    /// equivalent.
    pub fn from_existing_node_view<'a, M: ArenaMemory>(view: MemTrieNodeView<'a, M>) -> Self {
        match view {
            MemTrieNodeView::Leaf { extension, value } => Self::Leaf {
                extension: extension.to_vec().into_boxed_slice(),
                value: value.to_flat_value(),
            },
            MemTrieNodeView::Branch { children, .. } => Self::Branch {
                children: Box::new(Self::convert_children_to_updated(children)),
                value: None,
            },
            MemTrieNodeView::BranchWithValue { children, value, .. } => Self::Branch {
                children: Box::new(Self::convert_children_to_updated(children)),
                value: Some(value.to_flat_value()),
            },
            MemTrieNodeView::Extension { extension, child, .. } => Self::Extension {
                extension: extension.to_vec().into_boxed_slice(),
                child: OldOrUpdatedNodeId::Old(child.id()),
            },
        }
    }

    fn convert_children_to_updated<'a, M: ArenaMemory>(
        view: ChildrenView<'a, M>,
    ) -> [Option<OldOrUpdatedNodeId>; 16] {
        let mut children = [None; 16];
        for i in 0..16 {
            if let Some(child) = view.get(i) {
                children[i] = Some(OldOrUpdatedNodeId::Old(child.id()));
            }
        }
        children
    }
}

impl<'a, M: ArenaMemory> GenericTrieUpdate<'a, MemTrieNodeId, FlatStateValue>
    for MemTrieUpdate<'a, M>
{
    fn generic_ensure_updated(
        &mut self,
        node: GenericNodeOrIndex<MemTrieNodeId>,
    ) -> Result<GenericUpdatedNodeId, StorageError> {
        Ok(self.ensure_updated(node))
    }

    fn generic_take_node(&mut self, index: UpdatedMemTrieNodeId) -> UpdatedMemTrieNodeWithSize {
        // TODO(#12324): IMPORTANT: now, we don't compute memory usage on the
        // fly for memtries. This happens in `compute_hashes_and_serialized_nodes`.
        // Memory usages here are zeroed and ignored.
        // However, this is fundamentally wrong because the current approach
        // needs ALL children of any changed branch in memtrie. In reality, it
        // is enough to have only children that are changed.
        // So, we need to change `MemTrieUpdate` to store current memory usages
        // and retrieve them correctly.
        UpdatedMemTrieNodeWithSize { node: self.take_node(index), memory_usage: 0 }
    }

    fn generic_place_node(
        &mut self,
        index: UpdatedMemTrieNodeId,
        node: UpdatedMemTrieNodeWithSize,
    ) {
        self.place_node(index, node.node);
    }

    fn generic_get_node(&self, node_id: GenericUpdatedNodeId) -> UpdatedMemTrieNodeWithSize {
        UpdatedMemTrieNodeWithSize {
            node: self.updated_nodes[node_id].as_ref().unwrap().clone(),
            memory_usage: 0,
        }
    }
<<<<<<< HEAD

    fn generic_squash_node(&mut self, node_id: GenericUpdatedNodeId) -> Result<(), StorageError> {
        self.squash_node(node_id);
        Ok(())
    }

    fn generic_store_value(&mut self, value: GenericTrieValue) -> FlatStateValue {
        // First, set the value which will be stored in memtrie.
        let flat_value = match &value {
            GenericTrieValue::MemtrieOnly(value) => return value.clone(),
            GenericTrieValue::MemtrieAndDisk(value) => FlatStateValue::on_disk(value.as_slice()),
        };

        // Then, record disk changes if needed.
        let Some(tracked_node_changes) = self.tracked_trie_changes.as_mut() else {
            return flat_value;
        };
        let GenericTrieValue::MemtrieAndDisk(value) = value else {
            return flat_value;
        };
        tracked_node_changes
            .refcount_inserted_values
            .entry(value)
            .and_modify(|rc| *rc += 1)
            .or_insert(1);

        flat_value
    }

    fn generic_delete_value(&mut self, value: FlatStateValue) -> Result<(), StorageError> {
        if let Some(tracked_node_changes) = self.tracked_trie_changes.as_mut() {
            let hash = value.to_value_ref().hash;
            tracked_node_changes.accesses.values.insert(hash, value);
            tracked_node_changes
                .refcount_deleted_hashes
                .entry(hash)
                .and_modify(|rc| *rc += 1)
                .or_insert(1);
        }

        Ok(())
    }
=======
>>>>>>> 05f91c65
}

pub(crate) type TrieStorageNodePtr = CryptoHash;

pub(crate) type UpdatedTrieStorageNode = GenericUpdatedTrieNode<TrieStorageNodePtr, ValueHandle>;

pub(crate) type UpdatedTrieStorageNodeWithSize =
    GenericUpdatedTrieNodeWithSize<TrieStorageNodePtr, ValueHandle>;

/// Conversion between updated node for trie storage and generic updated node.
/// TODO(#12324): remove once the whole trie storage logic is rewritten in
/// generic terms.
impl UpdatedTrieStorageNode {
    pub fn from_trie_node_with_size(node: TrieNodeWithSize) -> Self {
        match node.node {
            TrieNode::Empty => Self::Empty,
            TrieNode::Leaf(extension, value) => {
                Self::Leaf { extension: extension.to_vec().into_boxed_slice(), value }
            }
            TrieNode::Branch(children, value) => Self::Branch {
                children: Box::new(children.0.map(|child| {
                    child.map(|id| match id {
                        NodeHandle::Hash(id) => GenericNodeOrIndex::Old(id),
                        NodeHandle::InMemory(id) => GenericNodeOrIndex::Updated(id.0),
                    })
                })),
                value,
            },
            TrieNode::Extension(extension, child) => Self::Extension {
                extension: extension.to_vec().into_boxed_slice(),
                child: match child {
                    NodeHandle::Hash(id) => GenericNodeOrIndex::Old(id),
                    NodeHandle::InMemory(id) => GenericNodeOrIndex::Updated(id.0),
                },
            },
        }
    }

    pub fn into_trie_node_with_size(self, memory_usage: u64) -> TrieNodeWithSize {
        match self {
            Self::Empty => TrieNodeWithSize { node: TrieNode::Empty, memory_usage },
            Self::Leaf { extension, value } => {
                TrieNodeWithSize { node: TrieNode::Leaf(extension.into_vec(), value), memory_usage }
            }
            Self::Branch { children, value } => TrieNodeWithSize {
                node: TrieNode::Branch(
                    Box::new(Children(children.map(|child| {
                        child.map(|id| match id {
                            GenericNodeOrIndex::Old(id) => NodeHandle::Hash(id),
                            GenericNodeOrIndex::Updated(id) => {
                                NodeHandle::InMemory(StorageHandle(id))
                            }
                        })
                    }))),
                    value,
                ),
                memory_usage,
            },
            Self::Extension { extension, child } => TrieNodeWithSize {
                node: TrieNode::Extension(
                    extension.into_vec(),
                    match child {
                        GenericNodeOrIndex::Old(id) => NodeHandle::Hash(id),
                        GenericNodeOrIndex::Updated(id) => NodeHandle::InMemory(StorageHandle(id)),
                    },
                ),
                memory_usage,
            },
        }
    }
}

impl<'a> GenericTrieUpdate<'a, TrieStorageNodePtr, ValueHandle> for NodesStorage<'a> {
    fn generic_ensure_updated(
        &mut self,
        node: GenericNodeOrIndex<TrieStorageNodePtr>,
    ) -> Result<GenericUpdatedNodeId, StorageError> {
        match node {
            GenericNodeOrIndex::Old(node_hash) => {
                self.trie.move_node_to_mutable(self, &node_hash).map(|handle| handle.0)
            }
            GenericNodeOrIndex::Updated(node_id) => Ok(node_id),
        }
    }

    fn generic_take_node(&mut self, index: GenericUpdatedNodeId) -> UpdatedTrieStorageNodeWithSize {
        let node = self.destroy(StorageHandle(index));
        let memory_usage = node.memory_usage;
        UpdatedTrieStorageNodeWithSize {
            node: UpdatedTrieStorageNode::from_trie_node_with_size(node),
            memory_usage,
        }
    }

    fn generic_place_node(
        &mut self,
        index: GenericUpdatedNodeId,
        node: UpdatedTrieStorageNodeWithSize,
    ) {
        let UpdatedTrieStorageNodeWithSize { node, memory_usage } = node;
        let node = node.into_trie_node_with_size(memory_usage);
        self.store_at(StorageHandle(index), node);
    }

    fn generic_get_node(&self, index: GenericUpdatedNodeId) -> UpdatedTrieStorageNodeWithSize {
        let node = self.node_ref(StorageHandle(index)).clone();
        let memory_usage = node.memory_usage;
        UpdatedTrieStorageNodeWithSize {
            node: UpdatedTrieStorageNode::from_trie_node_with_size(node),
            memory_usage,
        }
    }
<<<<<<< HEAD

    fn generic_squash_node(&mut self, index: GenericUpdatedNodeId) -> Result<(), StorageError> {
        let trie = self.trie;
        trie.squash_node(self, StorageHandle(index))
    }

    fn generic_store_value(&mut self, value: GenericTrieValue) -> ValueHandle {
        let GenericTrieValue::MemtrieAndDisk(value) = value else {
            unimplemented!(
                "NodesStorage for Trie doesn't support value {value:?} \
                because disk updates must be generated."
            );
        };

        let value_len = value.len();
        self.values.push(Some(value));
        ValueHandle::InMemory(StorageValueHandle(self.values.len() - 1, value_len))
    }

    fn generic_delete_value(&mut self, value: ValueHandle) -> Result<(), StorageError> {
        match value {
            ValueHandle::HashAndSize(value) => {
                self.trie.internal_retrieve_trie_node(&value.hash, true, true)?;
                self.refcount_changes.subtract(value.hash, 1);
            }
            ValueHandle::InMemory(_) => {
                // do nothing
            }
        }
        Ok(())
    }
=======
>>>>>>> 05f91c65
}

impl<'a, M: ArenaMemory> MemTrieUpdate<'a, M> {
    pub fn new(
        root: Option<MemTrieNodeId>,
        memory: &'a M,
        shard_uid: String,
        track_trie_changes: bool,
    ) -> Self {
        let mut trie_update = Self {
            root,
            memory,
            shard_uid,
            updated_nodes: vec![],
            tracked_trie_changes: if track_trie_changes {
                Some(TrieChangesTracker {
                    refcount_inserted_values: BTreeMap::new(),
                    refcount_deleted_hashes: BTreeMap::new(),
                    accesses: TrieAccesses { nodes: HashMap::new(), values: HashMap::new() },
                })
            } else {
                None
            },
        };
        assert_eq!(trie_update.convert_existing_to_updated(root), 0usize);
        trie_update
    }

    /// Internal function to take a node from the array of updated nodes, setting it
    /// to None. It is expected that place_node is then called to return the node to
    /// the same slot.
    pub(crate) fn take_node(&mut self, index: UpdatedMemTrieNodeId) -> UpdatedMemTrieNode {
        self.updated_nodes.get_mut(index).unwrap().take().expect("Node taken twice")
    }

    /// Does the opposite of take_node; returns the node to the specified ID.
    pub(crate) fn place_node(&mut self, index: UpdatedMemTrieNodeId, node: UpdatedMemTrieNode) {
        assert!(self.updated_nodes[index].is_none(), "Node placed twice");
        self.updated_nodes[index] = Some(node);
    }

    /// Creates a new updated node, assigning it a new ID.
    fn new_updated_node(&mut self, node: UpdatedMemTrieNode) -> UpdatedMemTrieNodeId {
        let index = self.updated_nodes.len();
        self.updated_nodes.push(Some(node));
        index
    }

    /// This is called when we need to mutate a subtree of the original trie.
    /// It decrements the refcount of the original trie node (since logically
    /// we are removing it), and creates a new node that is equivalent to the
    /// original node. The ID of the new node is returned.
    ///
    /// If the original node is None, it is a marker for the root of an empty
    /// trie.
    fn convert_existing_to_updated(&mut self, node: Option<MemTrieNodeId>) -> UpdatedMemTrieNodeId {
        match node {
            None => self.new_updated_node(UpdatedMemTrieNode::Empty),
            Some(node) => {
                if let Some(tracked_trie_changes) = self.tracked_trie_changes.as_mut() {
                    let node_view = node.as_ptr(self.memory).view();
                    let node_hash = node_view.node_hash();
                    let raw_node_serialized =
                        borsh::to_vec(&node_view.to_raw_trie_node_with_size()).unwrap();
                    tracked_trie_changes
                        .accesses
                        .nodes
                        .insert(node_hash, raw_node_serialized.into());
                    tracked_trie_changes
                        .refcount_deleted_hashes
                        .entry(node_hash)
                        .and_modify(|rc| *rc += 1)
                        .or_insert(1);
                }
                self.new_updated_node(UpdatedMemTrieNode::from_existing_node_view(
                    node.as_ptr(self.memory).view(),
                ))
            }
        }
    }

    pub(crate) fn ensure_updated(&mut self, node: OldOrUpdatedNodeId) -> UpdatedMemTrieNodeId {
        match node {
            OldOrUpdatedNodeId::Old(node_id) => self.convert_existing_to_updated(Some(node_id)),
            OldOrUpdatedNodeId::Updated(node_id) => node_id,
        }
    }

    /// Inserts the given key value pair into the trie.
    pub fn insert(&mut self, key: &[u8], value: Vec<u8>) -> Result<(), StorageError> {
        self.insert_impl(key, GenericTrieValue::MemtrieAndDisk(value))
    }

    /// Inserts the given key value pair into the trie, but the value may be a reference.
    /// This is used to update the in-memory trie only, without caring about on-disk changes.
    pub fn insert_memtrie_only(
        &mut self,
        key: &[u8],
        value: FlatStateValue,
    ) -> Result<(), StorageError> {
        self.insert_impl(key, GenericTrieValue::MemtrieOnly(value))
    }

    /// Insertion logic. We descend from the root down to whatever node corresponds to
    /// the inserted value. We would need to split, modify, or transform nodes along
    /// the way to achieve that. This takes care of refcounting changes for existing
    /// nodes as well as values, but will not yet increment refcount for any newly
    /// created nodes - that's done at the end.
    fn insert_impl(&mut self, key: &[u8], value: GenericTrieValue) -> Result<(), StorageError> {
        let mut node_id = 0; // root
        let mut partial = NibbleSlice::new(key);

        loop {
            // Take out the current node; we'd have to change it no matter what.
            let node = self.take_node(node_id);
            match node {
                UpdatedMemTrieNode::Empty => {
                    // There was no node here, create a new leaf.
                    let value_handle = self.generic_store_value(value);
                    self.place_node(
                        node_id,
                        UpdatedMemTrieNode::Leaf {
                            extension: partial.encoded(true).into_vec().into_boxed_slice(),
                            value: value_handle,
                        },
                    );
                    break;
                }
                UpdatedMemTrieNode::Branch { children, value: old_value } => {
                    if partial.is_empty() {
                        // This branch node is exactly where the value should be added.
                        if let Some(value) = old_value {
                            self.generic_delete_value(value)?;
                        }
                        let value_handle = self.generic_store_value(value);
                        self.place_node(
                            node_id,
                            UpdatedMemTrieNode::Branch { children, value: Some(value_handle) },
                        );
                        break;
                    } else {
                        // Continue descending into the branch, possibly adding a new child.
                        let mut new_children = children;
                        let child = &mut new_children[partial.at(0) as usize];
                        let new_node_id = match child.take() {
                            Some(node_id) => self.ensure_updated(node_id),
                            None => self.new_updated_node(UpdatedMemTrieNode::Empty),
                        };
                        *child = Some(OldOrUpdatedNodeId::Updated(new_node_id));
                        self.place_node(
                            node_id,
                            UpdatedMemTrieNode::Branch { children: new_children, value: old_value },
                        );
                        node_id = new_node_id;
                        partial = partial.mid(1);
                        continue;
                    }
                }
                UpdatedMemTrieNode::Leaf { extension, value: old_value } => {
                    let existing_key = NibbleSlice::from_encoded(&extension).0;
                    let common_prefix = partial.common_prefix(&existing_key);
                    if common_prefix == existing_key.len() && common_prefix == partial.len() {
                        // We're at the exact leaf. Rewrite the value at this leaf.
                        self.generic_delete_value(old_value)?;
                        let value_handle = self.generic_store_value(value);
                        self.place_node(
                            node_id,
                            UpdatedMemTrieNode::Leaf { extension, value: value_handle },
                        );
                        break;
                    } else if common_prefix == 0 {
                        // Convert the leaf to an equivalent branch. We are not adding
                        // the new branch yet; that will be done in the next iteration.
                        let mut children = Box::<[_; 16]>::default();
                        let branch_node = if existing_key.is_empty() {
                            // Existing key being empty means the old value now lives at the branch.
                            UpdatedMemTrieNode::Branch { children, value: Some(old_value) }
                        } else {
                            let branch_idx = existing_key.at(0) as usize;
                            let new_extension = existing_key.mid(1).encoded(true).into_vec();
                            let new_node_id = self.new_updated_node(UpdatedMemTrieNode::Leaf {
                                extension: new_extension.into_boxed_slice(),
                                value: old_value,
                            });
                            children[branch_idx] = Some(OldOrUpdatedNodeId::Updated(new_node_id));
                            UpdatedMemTrieNode::Branch { children, value: None }
                        };
                        self.place_node(node_id, branch_node);
                        continue;
                    } else {
                        // Split this leaf into an extension plus a leaf, and descend into the leaf.
                        let new_node_id = self.new_updated_node(UpdatedMemTrieNode::Leaf {
                            extension: existing_key
                                .mid(common_prefix)
                                .encoded(true)
                                .into_vec()
                                .into_boxed_slice(),
                            value: old_value,
                        });
                        let node = UpdatedMemTrieNode::Extension {
                            extension: partial
                                .encoded_leftmost(common_prefix, false)
                                .into_vec()
                                .into_boxed_slice(),
                            child: OldOrUpdatedNodeId::Updated(new_node_id),
                        };
                        self.place_node(node_id, node);
                        node_id = new_node_id;
                        partial = partial.mid(common_prefix);
                        continue;
                    }
                }
                UpdatedMemTrieNode::Extension { extension, child: old_child, .. } => {
                    let existing_key = NibbleSlice::from_encoded(&extension).0;
                    let common_prefix = partial.common_prefix(&existing_key);
                    if common_prefix == 0 {
                        // Split Extension to Branch.
                        let idx = existing_key.at(0);
                        let child = if existing_key.len() == 1 {
                            old_child
                        } else {
                            let inner_child = UpdatedMemTrieNode::Extension {
                                extension: existing_key
                                    .mid(1)
                                    .encoded(false)
                                    .into_vec()
                                    .into_boxed_slice(),
                                child: old_child,
                            };
                            OldOrUpdatedNodeId::Updated(self.new_updated_node(inner_child))
                        };

                        let mut children = Box::<[_; 16]>::default();
                        children[idx as usize] = Some(child);
                        let branch_node = UpdatedMemTrieNode::Branch { children, value: None };
                        self.place_node(node_id, branch_node);
                        // Start over from the same position.
                        continue;
                    } else if common_prefix == existing_key.len() {
                        // Dereference child and descend into it.
                        let child = self.ensure_updated(old_child);
                        let node = UpdatedMemTrieNode::Extension {
                            extension,
                            child: OldOrUpdatedNodeId::Updated(child),
                        };
                        self.place_node(node_id, node);
                        node_id = child;
                        partial = partial.mid(common_prefix);
                        continue;
                    } else {
                        // Partially shared prefix. Convert to shorter extension and descend into it.
                        // On the next step, branch will be created.
                        let inner_child_node_id =
                            self.new_updated_node(UpdatedMemTrieNode::Extension {
                                extension: existing_key
                                    .mid(common_prefix)
                                    .encoded(false)
                                    .into_vec()
                                    .into_boxed_slice(),
                                child: old_child,
                            });
                        let child_node = UpdatedMemTrieNode::Extension {
                            extension: existing_key
                                .encoded_leftmost(common_prefix, false)
                                .into_vec()
                                .into_boxed_slice(),
                            child: OldOrUpdatedNodeId::Updated(inner_child_node_id),
                        };
                        self.place_node(node_id, child_node);
                        node_id = inner_child_node_id;
                        partial = partial.mid(common_prefix);
                        continue;
                    }
                }
            }
        }

        Ok(())
    }

    /// Deletes a key from the trie.
    ///
    /// This will go down from the root of the trie to supposed location of the
    /// key, deleting it if found. It will also keep the trie structure
    /// consistent by changing the types of any nodes along the way.
    ///
    /// Deleting a non-existent key is allowed, and is a no-op.
    pub fn delete(&mut self, key: &[u8]) -> Result<(), StorageError> {
        let mut node_id = 0; // root
        let mut partial = NibbleSlice::new(key);
        let mut path = vec![]; // for squashing at the end.

        loop {
            path.push(node_id);
            let node = self.take_node(node_id);

            match node {
                UpdatedMemTrieNode::Empty => {
                    // Nothing to delete.
                    self.place_node(node_id, UpdatedMemTrieNode::Empty);
                    return Ok(());
                }
                UpdatedMemTrieNode::Leaf { extension, value } => {
                    if NibbleSlice::from_encoded(&extension).0 == partial {
                        self.generic_delete_value(value)?;
                        self.place_node(node_id, UpdatedMemTrieNode::Empty);
                        break;
                    } else {
                        // Key being deleted doesn't exist.
                        self.place_node(node_id, UpdatedMemTrieNode::Leaf { extension, value });
                        return Ok(());
                    }
                }
                UpdatedMemTrieNode::Branch { children: old_children, value } => {
                    if partial.is_empty() {
                        if value.is_none() {
                            // Key being deleted doesn't exist.
                            self.place_node(
                                node_id,
                                UpdatedMemTrieNode::Branch { children: old_children, value },
                            );
                            return Ok(());
                        };
                        self.generic_delete_value(value.unwrap())?;
                        self.place_node(
                            node_id,
                            UpdatedMemTrieNode::Branch { children: old_children, value: None },
                        );
                        // if needed, branch will be squashed at the end of the function.
                        break;
                    } else {
                        let mut new_children = old_children.clone();
                        let child = &mut new_children[partial.at(0) as usize];
                        let old_child_id = match child.take() {
                            Some(node_id) => node_id,
                            None => {
                                // Key being deleted doesn't exist.
                                self.place_node(
                                    node_id,
                                    UpdatedMemTrieNode::Branch { children: old_children, value },
                                );
                                return Ok(());
                            }
                        };
                        let new_child_id = self.ensure_updated(old_child_id);
                        *child = Some(OldOrUpdatedNodeId::Updated(new_child_id));
                        self.place_node(
                            node_id,
                            UpdatedMemTrieNode::Branch { children: new_children, value },
                        );

                        node_id = new_child_id;
                        partial = partial.mid(1);
                        continue;
                    }
                }
                UpdatedMemTrieNode::Extension { extension, child } => {
                    let (common_prefix, existing_len) = {
                        let extension_nibbles = NibbleSlice::from_encoded(&extension).0;
                        (extension_nibbles.common_prefix(&partial), extension_nibbles.len())
                    };
                    if common_prefix == existing_len {
                        let new_child_id = self.ensure_updated(child);
                        self.place_node(
                            node_id,
                            UpdatedMemTrieNode::Extension {
                                extension,
                                child: OldOrUpdatedNodeId::Updated(new_child_id),
                            },
                        );

                        node_id = new_child_id;
                        partial = partial.mid(existing_len);
                        continue;
                    } else {
                        // Key being deleted doesn't exist.
                        self.place_node(
                            node_id,
                            UpdatedMemTrieNode::Extension { extension, child },
                        );
                        return Ok(());
                    }
                }
            }
        }

        // We may need to change node type to keep the trie structure unique.
        for node_id in path.into_iter().rev() {
            self.squash_node(node_id).unwrap();
        }
        Ok(())
    }
}

impl<
        'a,
        N: std::fmt::Debug,
        V: std::fmt::Debug + HasValueLength,
        T: GenericTrieUpdate<'a, N, V>,
    > GenericTrieUpdateSquash<'a, N, V> for T
{
}

pub(crate) trait GenericTrieUpdateSquash<
    'a,
    N: std::fmt::Debug,
    V: std::fmt::Debug + HasValueLength,
>: GenericTrieUpdate<'a, N, V>
{
    /// When we delete keys, it may be necessary to change types of some nodes,
    /// in order to keep the trie structure unique. For example, if a branch
    /// had two children, but after deletion ended up with one child and no
    /// value, it must be converted to an extension node. Or, if an extension
    /// node ended up having a child which is also an extension node, they must
    /// be combined into a single extension node. This function takes care of
    /// all these cases for a single node.
    ///
    /// To restructure trie correctly, this function must be called in
    /// post-order traversal for every modified node. It may be proven by
    /// induction on subtrees.
    /// For single key removal, it is called for every node on the path from
    /// the leaf to the root.
    /// For range removal, it is called in the end of recursive range removal
    /// function, which is the definition of post-order traversal.
    fn squash_node(&mut self, node_id: GenericUpdatedNodeId) -> Result<(), StorageError> {
        let GenericUpdatedTrieNodeWithSize { node, memory_usage } = self.generic_take_node(node_id);
        match node {
            GenericUpdatedTrieNode::Empty => {
                // Empty node will be absorbed by its parent node, so defer that.
                self.generic_place_node(node_id, GenericUpdatedTrieNodeWithSize::empty());
            }
            GenericUpdatedTrieNode::Leaf { .. } => {
                // It's impossible that we would squash a leaf node, because if we
                // had deleted a leaf it would become Empty instead.
                unreachable!();
            }
            GenericUpdatedTrieNode::Branch { mut children, value } => {
                // Remove any children that are now empty (removed).
                for child in children.iter_mut() {
                    if let Some(GenericNodeOrIndex::Updated(child_node_id)) = child {
                        if let GenericUpdatedTrieNode::Empty =
                            self.generic_get_node(*child_node_id).node
                        {
                            *child = None;
                        }
                    }
                }
                let num_children = children.iter().filter(|node| node.is_some()).count();
                if num_children == 0 {
                    match value {
                        None => self
                            .generic_place_node(node_id, GenericUpdatedTrieNodeWithSize::empty()),
                        Some(value) => {
                            // Branch with zero children and a value becomes leaf.
                            let leaf_node = GenericUpdatedTrieNode::Leaf {
                                extension: NibbleSlice::new(&[])
                                    .encoded(true)
                                    .into_vec()
                                    .into_boxed_slice(),
                                value,
                            };
                            let memory_usage = leaf_node.memory_usage_direct();
                            self.generic_place_node(
                                node_id,
                                GenericUpdatedTrieNodeWithSize { node: leaf_node, memory_usage },
                            );
                        }
                    }
                } else if num_children == 1 && value.is_none() {
                    // Branch with 1 child but no value becomes extension.
                    let (idx, child) = children
                        .into_iter()
                        .enumerate()
                        .find_map(|(idx, node)| node.map(|node| (idx, node)))
                        .unwrap();
                    let extension = NibbleSlice::new(&[(idx << 4) as u8])
                        .encoded_leftmost(1, false)
                        .into_vec()
                        .into_boxed_slice();
                    self.extend_child(node_id, extension, child)?;
                } else {
                    // Branch with more than 1 children stays branch.
                    self.generic_place_node(
                        node_id,
                        GenericUpdatedTrieNodeWithSize {
                            node: GenericUpdatedTrieNode::Branch { children, value },
                            memory_usage,
                        },
                    );
                }
            }
            GenericUpdatedTrieNode::Extension { extension, child } => {
                self.extend_child(node_id, extension, child)?;
            }
        }
        Ok(())
    }

    // Creates an extension node at `node_id`, but squashes the extension node according to
    // its child; e.g. if the child is a leaf, the whole node becomes a leaf.
    fn extend_child(
        &mut self,
        // The node being squashed.
        node_id: GenericUpdatedNodeId,
        // The current extension.
        extension: Box<[u8]>,
        // The current child.
        child_id: GenericNodeOrIndex<N>,
    ) -> Result<(), StorageError> {
        let child_id = self.generic_ensure_updated(child_id)?;
        let GenericUpdatedTrieNodeWithSize { node, memory_usage } =
            self.generic_take_node(child_id);
        let child_child_memory_usage = memory_usage.saturating_sub(node.memory_usage_direct());
        match node {
            GenericUpdatedTrieNode::Empty => {
                self.generic_place_node(node_id, GenericUpdatedTrieNodeWithSize::empty());
            }
            // If the child is a leaf (which could happen if a branch node lost
            // all its branches and only had a value left, or is left with only
            // one branch and that was squashed to a leaf).
            GenericUpdatedTrieNode::Leaf { extension: child_extension, value } => {
                let child_extension = NibbleSlice::from_encoded(&child_extension).0;
                let extension = NibbleSlice::from_encoded(&extension)
                    .0
                    .merge_encoded(&child_extension, true)
                    .into_vec()
                    .into_boxed_slice();
                let node = GenericUpdatedTrieNode::Leaf { extension, value };
                let memory_usage = node.memory_usage_direct();
                self.generic_place_node(
                    node_id,
                    GenericUpdatedTrieNodeWithSize { node, memory_usage },
                );
            }
            // If the child is a branch, there's nothing to squash.
            child_node @ GenericUpdatedTrieNode::Branch { .. } => {
                self.generic_place_node(
                    child_id,
                    GenericUpdatedTrieNodeWithSize { node: child_node, memory_usage },
                );
                let node = GenericUpdatedTrieNode::Extension {
                    extension,
                    child: GenericNodeOrIndex::Updated(child_id),
                };
                let memory_usage = memory_usage + node.memory_usage_direct();
                self.generic_place_node(
                    node_id,
                    GenericUpdatedTrieNodeWithSize { node, memory_usage },
                );
            }
            // If the child is an extension (which could happen if a branch node
            // is left with only one branch), join the two extensions into one.
            GenericUpdatedTrieNode::Extension {
                extension: child_extension,
                child: inner_child,
            } => {
                let child_extension = NibbleSlice::from_encoded(&child_extension).0;
                let merged_extension = NibbleSlice::from_encoded(&extension)
                    .0
                    .merge_encoded(&child_extension, false)
                    .into_vec()
                    .into_boxed_slice();
                let node = GenericUpdatedTrieNode::Extension {
                    extension: merged_extension,
                    child: inner_child,
                };
                let memory_usage = node.memory_usage_direct() + child_child_memory_usage;
                self.generic_place_node(
                    node_id,
                    GenericUpdatedTrieNodeWithSize { node, memory_usage },
                );
            }
        }
        Ok(())
    }
}

impl<'a, M: ArenaMemory> MemTrieUpdate<'a, M> {
    /// To construct the new trie nodes, we need to create the new nodes in an
    /// order such that children are created before their parents - essentially
    /// a topological sort. We do this via a post-order traversal of the
    /// updated nodes. After this function, `ordered_nodes` contains the IDs of
    /// the updated nodes in the order they should be created.
    fn post_order_traverse_updated_nodes(
        node_id: UpdatedMemTrieNodeId,
        updated_nodes: &Vec<Option<UpdatedMemTrieNode>>,
        ordered_nodes: &mut Vec<UpdatedMemTrieNodeId>,
    ) {
        let node = updated_nodes[node_id].as_ref().unwrap();
        match node {
            UpdatedMemTrieNode::Empty => {
                assert_eq!(node_id, 0); // only root can be empty
                return;
            }
            UpdatedMemTrieNode::Branch { children, .. } => {
                for child in children.iter() {
                    if let Some(OldOrUpdatedNodeId::Updated(child_node_id)) = child {
                        Self::post_order_traverse_updated_nodes(
                            *child_node_id,
                            updated_nodes,
                            ordered_nodes,
                        );
                    }
                }
            }
            UpdatedMemTrieNode::Extension { child, .. } => {
                if let OldOrUpdatedNodeId::Updated(child_node_id) = child {
                    Self::post_order_traverse_updated_nodes(
                        *child_node_id,
                        updated_nodes,
                        ordered_nodes,
                    );
                }
            }
            _ => {}
        }
        ordered_nodes.push(node_id);
    }

    /// For each node in `ordered_nodes`, computes its hash and serialized data.
    /// `ordered_nodes` is expected to follow the post-order traversal of the
    /// updated nodes.
    /// `updated_nodes` must be indexed by the node IDs in `ordered_nodes`.
    pub(crate) fn compute_hashes_and_serialized_nodes(
        &self,
        ordered_nodes: &Vec<UpdatedMemTrieNodeId>,
        updated_nodes: &Vec<Option<UpdatedMemTrieNode>>,
    ) -> Vec<(UpdatedMemTrieNodeId, CryptoHash, Vec<u8>)> {
        let memory = self.memory;
        let mut result = Vec::<(CryptoHash, u64, Vec<u8>)>::new();
        for _ in 0..updated_nodes.len() {
            result.push((CryptoHash::default(), 0, Vec::new()));
        }
        let get_hash_and_memory_usage = |node: OldOrUpdatedNodeId,
                                         result: &Vec<(CryptoHash, u64, Vec<u8>)>|
         -> (CryptoHash, u64) {
            match node {
                OldOrUpdatedNodeId::Updated(node_id) => {
                    let (hash, memory_usage, _) = result[node_id];
                    (hash, memory_usage)
                }
                OldOrUpdatedNodeId::Old(node_id) => {
                    let view = node_id.as_ptr(memory).view();
                    (view.node_hash(), view.memory_usage())
                }
            }
        };

        for node_id in ordered_nodes.iter() {
            let node = updated_nodes[*node_id].as_ref().unwrap();
            let (raw_node, memory_usage) = match node {
                UpdatedMemTrieNode::Empty => unreachable!(),
                UpdatedMemTrieNode::Branch { children, value } => {
                    let mut memory_usage = TRIE_COSTS.node_cost;
                    let mut child_hashes = vec![];
                    for child in children.iter() {
                        match child {
                            Some(child) => {
                                let (child_hash, child_memory_usage) =
                                    get_hash_and_memory_usage(*child, &result);
                                child_hashes.push(Some(child_hash));
                                memory_usage += child_memory_usage;
                            }
                            None => {
                                child_hashes.push(None);
                            }
                        }
                    }
                    let children = Children(child_hashes.as_slice().try_into().unwrap());
                    let value_ref = value.as_ref().map(|value| value.to_value_ref());
                    memory_usage += match &value_ref {
                        Some(value_ref) => {
                            value_ref.length as u64 * TRIE_COSTS.byte_of_value
                                + TRIE_COSTS.node_cost
                        }
                        None => 0,
                    };
                    (RawTrieNode::branch(children, value_ref), memory_usage)
                }
                UpdatedMemTrieNode::Extension { extension, child } => {
                    let (child_hash, child_memory_usage) =
                        get_hash_and_memory_usage(*child, &result);
                    let memory_usage = TRIE_COSTS.node_cost
                        + extension.len() as u64 * TRIE_COSTS.byte_of_key
                        + child_memory_usage;
                    (RawTrieNode::Extension(extension.to_vec(), child_hash), memory_usage)
                }
                UpdatedMemTrieNode::Leaf { extension, value } => {
                    let memory_usage = TRIE_COSTS.node_cost
                        + extension.len() as u64 * TRIE_COSTS.byte_of_key
                        + value.value_len() as u64 * TRIE_COSTS.byte_of_value
                        + TRIE_COSTS.node_cost;
                    (RawTrieNode::Leaf(extension.to_vec(), value.to_value_ref()), memory_usage)
                }
            };

            let raw_node_with_size = RawTrieNodeWithSize { node: raw_node, memory_usage };
            let node_serialized = borsh::to_vec(&raw_node_with_size).unwrap();
            let node_hash = hash(&node_serialized);
            result[*node_id] = (node_hash, memory_usage, node_serialized);
        }

        ordered_nodes
            .iter()
            .map(|node_id| {
                let (hash, _, serialized) = &mut result[*node_id];
                (*node_id, *hash, std::mem::take(serialized))
            })
            .collect()
    }

    /// Converts the changes to memtrie changes. Also returns the list of new nodes inserted,
    /// in hash and serialized form.
    fn to_mem_trie_changes_internal(self) -> (MemTrieChanges, Vec<(CryptoHash, Vec<u8>)>) {
        MEM_TRIE_NUM_NODES_CREATED_FROM_UPDATES
            .with_label_values(&[&self.shard_uid])
            .inc_by(self.updated_nodes.len() as u64);
        let mut ordered_nodes = Vec::new();
        Self::post_order_traverse_updated_nodes(0, &self.updated_nodes, &mut ordered_nodes);

        let hashes_and_serialized_nodes =
            self.compute_hashes_and_serialized_nodes(&ordered_nodes, &self.updated_nodes);

        let node_ids_with_hashes = hashes_and_serialized_nodes
            .iter()
            .map(|(node_id, hash, _)| (*node_id, *hash))
            .collect();
        (
            MemTrieChanges { node_ids_with_hashes, updated_nodes: self.updated_nodes },
            hashes_and_serialized_nodes
                .into_iter()
                .map(|(_, hash, serialized)| (hash, serialized))
                .collect(),
        )
    }

    /// Converts the updates to memtrie changes only.
    pub fn to_mem_trie_changes_only(self) -> MemTrieChanges {
        let (mem_trie_changes, _) = self.to_mem_trie_changes_internal();
        mem_trie_changes
    }

    /// Converts the updates to trie changes as well as memtrie changes.
    pub(crate) fn to_trie_changes(mut self) -> (TrieChanges, TrieAccesses) {
        let old_root =
            self.root.map(|root| root.as_ptr(self.memory).view().node_hash()).unwrap_or_default();
        let (mut refcount_changes, accesses) = self
            .tracked_trie_changes
            .take()
            .expect("Cannot to_trie_changes for memtrie changes only")
            .finalize();
        let (mem_trie_changes, hashes_and_serialized) = self.to_mem_trie_changes_internal();

        // We've accounted for the dereferenced nodes, as well as value addition/subtractions.
        // The only thing left is to increment refcount for all new nodes.
        for (node_hash, node_serialized) in hashes_and_serialized {
            refcount_changes.add(node_hash, node_serialized, 1);
        }
        let (insertions, deletions) = refcount_changes.into_changes();

        (
            TrieChanges {
                old_root,
                new_root: mem_trie_changes
                    .node_ids_with_hashes
                    .last()
                    .map(|(_, hash)| *hash)
                    .unwrap_or_default(),
                insertions,
                deletions,
                mem_trie_changes: Some(mem_trie_changes),
            },
            accesses,
        )
    }
}

/// Applies the given memtrie changes to the in-memory trie data structure.
/// Returns the new root hash.
pub(super) fn construct_root_from_changes<A: ArenaMut>(
    arena: &mut A,
    changes: &MemTrieChanges,
) -> Option<MemTrieNodeId> {
    let mut last_node_id: Option<MemTrieNodeId> = None;
    let map_to_new_node_id = |node_id: OldOrUpdatedNodeId,
                              old_to_new_map: &HashMap<UpdatedMemTrieNodeId, MemTrieNodeId>|
     -> MemTrieNodeId {
        match node_id {
            OldOrUpdatedNodeId::Updated(node_id) => *old_to_new_map.get(&node_id).unwrap(),
            OldOrUpdatedNodeId::Old(node_id) => node_id,
        }
    };

    let mut updated_to_new_map = HashMap::<UpdatedMemTrieNodeId, MemTrieNodeId>::new();
    let updated_nodes = &changes.updated_nodes;
    let node_ids_with_hashes = &changes.node_ids_with_hashes;
    for (node_id, node_hash) in node_ids_with_hashes.iter() {
        let node = updated_nodes.get(*node_id).unwrap().clone().unwrap();
        let node = match &node {
            UpdatedMemTrieNode::Empty => unreachable!(),
            UpdatedMemTrieNode::Branch { children, value } => {
                let mut new_children = [None; 16];
                for i in 0..16 {
                    if let Some(child) = children[i] {
                        new_children[i] = Some(map_to_new_node_id(child, &updated_to_new_map));
                    }
                }
                match value {
                    Some(value) => {
                        InputMemTrieNode::BranchWithValue { children: new_children, value }
                    }
                    None => InputMemTrieNode::Branch { children: new_children },
                }
            }
            UpdatedMemTrieNode::Extension { extension, child } => InputMemTrieNode::Extension {
                extension,
                child: map_to_new_node_id(*child, &updated_to_new_map),
            },
            UpdatedMemTrieNode::Leaf { extension, value } => {
                InputMemTrieNode::Leaf { value, extension }
            }
        };
        let mem_node_id = MemTrieNodeId::new_with_hash(arena, node, *node_hash);
        updated_to_new_map.insert(*node_id, mem_node_id);
        last_node_id = Some(mem_node_id);
    }

    last_node_id
}

#[cfg(test)]
mod tests {
    use crate::test_utils::TestTriesBuilder;
    use crate::trie::mem::arena::hybrid::HybridArena;
    use crate::trie::mem::lookup::memtrie_lookup;
    use crate::trie::mem::mem_tries::MemTries;
    use crate::trie::MemTrieChanges;
    use crate::{KeyLookupMode, ShardTries, TrieChanges};
    use near_primitives::hash::CryptoHash;
    use near_primitives::shard_layout::ShardUId;
    use near_primitives::state::{FlatStateValue, ValueRef};
    use near_primitives::types::{BlockHeight, StateRoot};
    use rand::Rng;
    use std::collections::{HashMap, HashSet};

    struct TestTries {
        mem: MemTries,
        disk: ShardTries,
        truth: HashMap<Vec<u8>, Option<ValueRef>>,
        state_root: StateRoot,
        check_deleted_keys: bool,
    }

    impl TestTries {
        fn new(check_deleted_keys: bool) -> Self {
            let mem = MemTries::new(ShardUId::single_shard());
            let disk = TestTriesBuilder::new().build();
            Self {
                mem,
                disk,
                truth: HashMap::new(),
                state_root: StateRoot::default(),
                check_deleted_keys,
            }
        }

        fn make_all_changes(&mut self, changes: Vec<(Vec<u8>, Option<Vec<u8>>)>) -> TrieChanges {
            let mut update = self.mem.update(self.state_root, true).unwrap_or_else(|_| {
                panic!("Trying to update root {:?} but it's not in memtries", self.state_root)
            });
            for (key, value) in changes {
                if let Some(value) = value {
                    update.insert(&key, value).unwrap();
                } else {
                    update.delete(&key).unwrap();
                }
            }
            update.to_trie_changes().0
        }

        fn make_memtrie_changes_only(
            &mut self,
            changes: Vec<(Vec<u8>, Option<Vec<u8>>)>,
        ) -> MemTrieChanges {
            let mut update = self.mem.update(self.state_root, false).unwrap_or_else(|_| {
                panic!("Trying to update root {:?} but it's not in memtries", self.state_root)
            });
            for (key, value) in changes {
                if let Some(value) = value {
                    update.insert_memtrie_only(&key, FlatStateValue::on_disk(&value)).unwrap();
                } else {
                    update.delete(&key).unwrap();
                }
            }
            update.to_mem_trie_changes_only()
        }

        fn make_disk_changes_only(
            &mut self,
            changes: Vec<(Vec<u8>, Option<Vec<u8>>)>,
        ) -> TrieChanges {
            let trie = self.disk.get_trie_for_shard(ShardUId::single_shard(), self.state_root);
            trie.update(changes).unwrap()
        }

        fn check_consistency_across_all_changes_and_apply(
            &mut self,
            changes: Vec<(Vec<u8>, Option<Vec<u8>>)>,
        ) {
            // First check consistency between the changes.
            let memtrie_changes = self.make_memtrie_changes_only(changes.clone());
            let disk_changes = self.make_disk_changes_only(changes.clone());
            let mut all_changes = self.make_all_changes(changes.clone());

            let mem_trie_changes_from_all_changes = all_changes.mem_trie_changes.take().unwrap();
            assert_eq!(memtrie_changes, mem_trie_changes_from_all_changes);
            assert_eq!(disk_changes, all_changes);

            // Then apply the changes and check consistency of new state roots.
            let new_state_root_from_mem = self.mem.apply_memtrie_changes(0, &memtrie_changes);
            let mut store_update = self.disk.store_update();
            let new_state_root_from_disk =
                self.disk.apply_all(&disk_changes, ShardUId::single_shard(), &mut store_update);
            assert_eq!(new_state_root_from_mem, new_state_root_from_disk);
            store_update.commit().unwrap();
            self.state_root = new_state_root_from_mem;

            // Update our truth.
            for (key, value) in changes {
                if let Some(value) = value {
                    self.truth.insert(key, Some(ValueRef::new(&value)));
                } else {
                    if self.check_deleted_keys {
                        self.truth.insert(key, None);
                    } else {
                        self.truth.remove(&key);
                    }
                }
            }

            // Check the truth against both memtrie and on-disk trie.
            for (key, value_ref) in &self.truth {
                let memtrie_root = if self.state_root == StateRoot::default() {
                    None
                } else {
                    Some(self.mem.get_root(&self.state_root).unwrap())
                };
                let disk_trie =
                    self.disk.get_trie_for_shard(ShardUId::single_shard(), self.state_root);
                let memtrie_result =
                    memtrie_root.and_then(|memtrie_root| memtrie_lookup(memtrie_root, key, None));
                let disk_result = disk_trie.get_optimized_ref(key, KeyLookupMode::Trie).unwrap();
                if let Some(value_ref) = value_ref {
                    let memtrie_value_ref = memtrie_result
                        .unwrap_or_else(|| {
                            panic!("Key {} is in truth but not in memtrie", hex::encode(key))
                        })
                        .to_flat_value()
                        .to_value_ref();
                    let disk_value_ref = disk_result
                        .unwrap_or_else(|| {
                            panic!("Key {} is in truth but not in disk trie", hex::encode(key))
                        })
                        .into_value_ref();
                    assert_eq!(
                        memtrie_value_ref,
                        *value_ref,
                        "Value for key {} is incorrect for memtrie",
                        hex::encode(key)
                    );
                    assert_eq!(
                        disk_value_ref,
                        *value_ref,
                        "Value for key {} is incorrect for disk trie",
                        hex::encode(key)
                    );
                } else {
                    assert!(
                        memtrie_result.is_none(),
                        "Key {} is not in truth but is in memtrie",
                        hex::encode(key)
                    );
                    assert!(
                        disk_result.is_none(),
                        "Key {} is not in truth but is in disk trie",
                        hex::encode(key)
                    );
                }
            }
        }
    }

    fn parse_changes(s: &str) -> Vec<(Vec<u8>, Option<Vec<u8>>)> {
        s.split('\n')
            .map(|s| s.split('#').next().unwrap().trim())
            .filter(|s| !s.is_empty())
            .map(|s| {
                let mut parts = s.split(" = ");
                let key = parts.next().unwrap();
                let value = parts.next().unwrap();
                let value =
                    if value == "delete" { None } else { Some(hex::decode(value).unwrap()) };
                (hex::decode(key).unwrap(), value)
            })
            .collect()
    }

    #[test]
    fn test_meta_parse_changes() {
        // Make sure that our test utility itself is fine.
        let changes = parse_changes(
            "
                00ff = 00000001  # comments
                01dd = delete
                # comments
                02ac = 0003
            ",
        );
        assert_eq!(
            changes,
            vec![
                (vec![0x00, 0xff], Some(vec![0x00, 0x00, 0x00, 0x01])),
                (vec![0x01, 0xdd], None),
                (vec![0x02, 0xac], Some(vec![0x00, 0x03])),
            ]
        );
    }

    // As of Oct 2023 this test by itself achieves 100% test coverage for the
    // logic in this file (minus the unreachable cases). If you modify the code
    // or the test, please check code coverage with e.g. tarpaulin.
    #[test]
    fn test_trie_consistency_manual() {
        let mut tries = TestTries::new(true);
        // Simple insertion from empty trie.
        tries.check_consistency_across_all_changes_and_apply(parse_changes(
            "
                00 = 0000
                01 = 0001
                02 = 0002
            ",
        ));
        // Prepare some more complex values.
        tries.check_consistency_across_all_changes_and_apply(parse_changes(
            "
                0000 = 0010  # extends a leaf
                0100 = 0011  # extends another leaf
                03 = 0012  # adds a branch
                0444 = 0013  # adds a branch with a longer leaf
                0500 = 0014  # adds a branch that has a branch underneath
                05100000 = 0015
                05100001 = 0016
                05200000 = 0017
                05200001 = 0018
                05300000 = 0019
                05300001 = 001a
                05400000 = 001b
                05400001 = 001c
                05500000 = 001d
                05501000 = 001e
                05501001 = 001f
            ",
        ));
        // Check insertion and deletion in a variety of cases.
        // Code coverage is used to confirm we have covered all cases.
        tries.check_consistency_across_all_changes_and_apply(parse_changes(
            "
                00 = delete  # turns a branch with value into an extension
                01 = 0027  # modifies the value at a branch
                0100 = delete  # turns a branch with value into a leaf
                03 = delete  # deletes a branch
                0444 = 0020  # overwrites a leaf
                0455 = 0022  # split leaf into branch at start
                0456 = 0023  # split (pending) leaf into branch
                05 = 0021  # turn branch into branch with value
                05110000 = 0024  # split extension node into branch at start
                05201000 = 0025  # split extension node into branch in the middle
                05300010 = 0026  # split extension node into branch at the end
                05400000 = delete  # turn 2-branch node into leaf that squashes with extension
                05500000 = delete  # turn 2-branch node into extension that squashes with another extension
            ",
        ));

        // sanity check here the truth is correct - i.e. our test itself is good.
        let expected_truth = parse_changes(
            "
                00 = delete
                0000 = 0010
                01 = 0027
                0100 = delete
                02 = 0002
                03 = delete
                0444 = 0020
                0455 = 0022
                0456 = 0023
                05 = 0021
                0500 = 0014
                05100000 = 0015
                05100001 = 0016
                05110000 = 0024
                05200000 = 0017
                05200001 = 0018
                05201000 = 0025
                05300000 = 0019
                05300001 = 001a
                05300010 = 0026
                05400000 = delete
                05400001 = 001c
                05500000 = delete
                05501000 = 001e
                05501001 = 001f
            ",
        )
        .into_iter()
        .map(|(k, v)| (k, v.map(|v| ValueRef::new(&v))))
        .collect::<HashMap<_, _>>();
        assert_eq!(
            tries.truth,
            expected_truth,
            "Differing keys: {:?}",
            expected_truth
                .keys()
                .cloned()
                .chain(tries.truth.keys().cloned())
                .collect::<HashSet<_>>()
                .into_iter()
                .filter(|k| { expected_truth.get(k) != tries.truth.get(k) })
                .collect::<Vec<_>>()
        );

        // Delete some non-existent keys.
        tries.check_consistency_across_all_changes_and_apply(parse_changes(
            "
                00 = delete  # non-existent branch
                04 = delete  # branch without value
                0445 = delete  # non-matching leaf
                055011 = delete  # non-matching extension
            ",
        ));

        // Make no changes
        tries.check_consistency_across_all_changes_and_apply(Vec::new());

        // Finally delete all keys.
        tries.check_consistency_across_all_changes_and_apply(parse_changes(
            "
                0000 = delete
                01 = delete
                02 = delete
                03 = delete
                0444 = delete
                0455 = delete
                0456 = delete
                05 = delete
                0500 = delete
                05100000 = delete
                05100001 = delete
                05110000 = delete
                05200000 = delete
                05200001 = delete
                05201000 = delete
                05300000 = delete
                05300001 = delete
                05300010 = delete
                05400001 = delete
                05501000 = delete
                05501001 = delete
            ",
        ));

        // Check a corner case that deleting a non-existent key from
        // an empty trie does not panic.
        tries.check_consistency_across_all_changes_and_apply(parse_changes(
            "
                08 = delete  # non-existent key when whole trie is empty
            ",
        ));

        assert_eq!(tries.state_root, StateRoot::default());
        // Garbage collect all roots we've added. This checks that the refcounts
        // maintained by the in-memory tries are correct, because if any
        // refcounts are too low this would panic, and if any refcounts are too
        // high the number of allocs in the end would be non-zero.
        tries.mem.delete_until_height(1);
        assert_eq!(tries.mem.num_roots(), 0);
        assert_eq!(tries.mem.arena().num_active_allocs(), 0);
    }

    // As of Oct 2023 this randomized test was seen to cover all branches except
    // deletion of keys from empty tries and deleting all keys from the trie.
    #[test]
    fn test_trie_consistency_random() {
        const MAX_KEYS: usize = 100;
        const SLOWDOWN: usize = 5;
        let mut tries = TestTries::new(false);
        for batch in 0..1000 {
            println!("Batch {}:", batch);
            let mut existing_keys = tries.truth.iter().map(|(k, _)| k.clone()).collect::<Vec<_>>();
            // The more keys we have, the less we insert, the more we delete.
            let num_insertions =
                rand::thread_rng().gen_range(0..=(MAX_KEYS - existing_keys.len()) / SLOWDOWN);
            let num_deletions =
                rand::thread_rng().gen_range(0..=(existing_keys.len() + SLOWDOWN - 1) / SLOWDOWN);
            let mut changes = Vec::new();
            for _ in 0..num_insertions {
                let key_length = rand::thread_rng().gen_range(0..=10);
                let existing_key = existing_keys
                    .get(rand::thread_rng().gen_range(0..existing_keys.len().max(1)))
                    .cloned()
                    .unwrap_or_default();
                let reuse_prefix_length = rand::thread_rng().gen_range(0..=existing_key.len());
                let mut key = Vec::<u8>::new();
                for i in 0..key_length {
                    if i < reuse_prefix_length {
                        key.push(existing_key[i]);
                    } else {
                        // Limit nibbles to 4, so that we can generate keys that relate to
                        // each other more frequently.
                        let nibble0 = rand::thread_rng().gen::<u8>() % 4;
                        let nibble1 = rand::thread_rng().gen::<u8>() % 4;
                        key.push(nibble0 << 4 | nibble1);
                    }
                }

                let mut value_length = rand::thread_rng().gen_range(0..=10);
                if value_length == 10 {
                    value_length = 8000; // make a long value that is not inlined
                }
                let mut value = Vec::<u8>::new();
                for _ in 0..value_length {
                    value.push(rand::thread_rng().gen());
                }
                println!(
                    "  {} = {}",
                    hex::encode(&key),
                    if value.len() > 10 {
                        hex::encode(&value[0..10]) + "..."
                    } else {
                        hex::encode(&value)
                    }
                );
                changes.push((key.clone(), Some(value.clone())));
                // Add it to existing keys so that we can insert more keys similar
                // to this as well as delete some of these keys too.
                existing_keys.push(key);
            }
            for _ in 0..num_deletions {
                let key = existing_keys
                    .get(rand::thread_rng().gen_range(0..existing_keys.len()))
                    .cloned()
                    .unwrap_or_default();
                println!("  {} = delete", hex::encode(&key));
                changes.push((key.clone(), None));
            }
            tries.check_consistency_across_all_changes_and_apply(changes);
        }
    }

    fn insert_changes_to_memtrie(
        memtrie: &mut MemTries,
        prev_state_root: CryptoHash,
        block_height: BlockHeight,
        changes: &str,
    ) -> CryptoHash {
        let changes = parse_changes(changes);
        let mut update = memtrie.update(prev_state_root, false).unwrap();

        for (key, value) in changes {
            if let Some(value) = value {
                update.insert_memtrie_only(&key, FlatStateValue::on_disk(&value)).unwrap();
            } else {
                update.delete(&key).unwrap();
            }
        }

        let changes = update.to_mem_trie_changes_only();
        memtrie.apply_memtrie_changes(block_height, &changes)
    }

    #[test]
    fn test_gc_hybrid_memtrie() {
        let state_root = StateRoot::default();
        let mut memtrie = MemTries::new(ShardUId::single_shard());
        assert!(!memtrie.arena.has_shared_memory());

        // Insert in some initial data for height 0
        let changes = "
            ff00 = 0000
            ff01 = 0100
            ff0101 = 0101
        ";
        let state_root = insert_changes_to_memtrie(&mut memtrie, state_root, 0, changes);

        // Freeze the current memory in memtrie
        let frozen_arena = memtrie.arena.freeze();
        let hybrid_arena =
            HybridArena::from_frozen("test_hybrid".to_string(), frozen_arena.clone());
        memtrie.arena = hybrid_arena;
        assert!(memtrie.arena.has_shared_memory());

        // Insert in some more data for height 1 in hybrid memtrie
        // Try to make sure we share some node allocations (ff01 and ff0101) with height 0
        // Node ff01 effectively has a refcount of 2, one from height 0 and one from height 1

        let changes = "
            ff0000 = 1000
            ff0001 = 1001
        ";
        insert_changes_to_memtrie(&mut memtrie, state_root, 1, changes);

        // Now try to garbage collect the height 0 root
        // Memory consumption should not change as height 0 is frozen
        let num_active_allocs = memtrie.arena.num_active_allocs();
        let active_allocs_bytes = memtrie.arena.active_allocs_bytes();
        memtrie.delete_until_height(1);
        assert_eq!(memtrie.arena.num_active_allocs(), num_active_allocs);
        assert_eq!(memtrie.arena.active_allocs_bytes(), active_allocs_bytes);

        // Now try to garbage collect the height 1 root
        // The final memory allocation should be what we had during the time of freezing
        memtrie.delete_until_height(2);
        assert_eq!(memtrie.arena.num_active_allocs(), frozen_arena.num_active_allocs());
        assert_eq!(memtrie.arena.active_allocs_bytes(), frozen_arena.active_allocs_bytes());
    }
}<|MERGE_RESOLUTION|>--- conflicted
+++ resolved
@@ -198,19 +198,12 @@
         &self,
         node_id: GenericUpdatedNodeId,
     ) -> GenericUpdatedTrieNodeWithSize<GenericTrieNodePtr, GenericValueHandle>;
-<<<<<<< HEAD
 
     /// Stores a state value in the trie.
     fn generic_store_value(&mut self, value: GenericTrieValue) -> GenericValueHandle;
 
     /// Deletes a state value from the trie.
     fn generic_delete_value(&mut self, value: GenericValueHandle) -> Result<(), StorageError>;
-
-    /// Squashes a node to ensure uniqueness of the trie structure.
-    /// TODO(#12324): should be implemented using the methods above.
-    fn generic_squash_node(&mut self, node_id: GenericUpdatedNodeId) -> Result<(), StorageError>;
-=======
->>>>>>> 05f91c65
 }
 
 /// Keeps values and internal nodes accessed on updating memtrie.
@@ -342,12 +335,6 @@
             memory_usage: 0,
         }
     }
-<<<<<<< HEAD
-
-    fn generic_squash_node(&mut self, node_id: GenericUpdatedNodeId) -> Result<(), StorageError> {
-        self.squash_node(node_id);
-        Ok(())
-    }
 
     fn generic_store_value(&mut self, value: GenericTrieValue) -> FlatStateValue {
         // First, set the value which will be stored in memtrie.
@@ -385,8 +372,6 @@
 
         Ok(())
     }
-=======
->>>>>>> 05f91c65
 }
 
 pub(crate) type TrieStorageNodePtr = CryptoHash;
@@ -499,12 +484,6 @@
             memory_usage,
         }
     }
-<<<<<<< HEAD
-
-    fn generic_squash_node(&mut self, index: GenericUpdatedNodeId) -> Result<(), StorageError> {
-        let trie = self.trie;
-        trie.squash_node(self, StorageHandle(index))
-    }
 
     fn generic_store_value(&mut self, value: GenericTrieValue) -> ValueHandle {
         let GenericTrieValue::MemtrieAndDisk(value) = value else {
@@ -531,8 +510,6 @@
         }
         Ok(())
     }
-=======
->>>>>>> 05f91c65
 }
 
 impl<'a, M: ArenaMemory> MemTrieUpdate<'a, M> {
