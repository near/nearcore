--- conflicted
+++ resolved
@@ -990,21 +990,9 @@
                 };
                 let disk_trie =
                     self.disk.get_trie_for_shard(ShardUId::single_shard(), self.state_root);
-<<<<<<< HEAD
                 let memtrie_result =
                     memtrie_root.and_then(|memtrie_root| memtrie_lookup(memtrie_root, key, None));
-                let disk_result = disk_trie.get_ref(key, KeyLookupMode::Trie).unwrap();
-=======
-                let memtrie_result = memtrie_root.and_then(|memtrie_root| {
-                    memtrie_lookup(
-                        memtrie_root,
-                        key,
-                        None,
-                        &mut TrieNodesCount { db_reads: 0, mem_reads: 0 },
-                    )
-                });
                 let disk_result = disk_trie.get_optimized_ref(key, KeyLookupMode::Trie).unwrap();
->>>>>>> 2615bb61
                 if let Some(value_ref) = value_ref {
                     let memtrie_value_ref = memtrie_result
                         .expect(&format!("Key {} is in truth but not in memtrie", hex::encode(key)))
