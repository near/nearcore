--- conflicted
+++ resolved
@@ -1,8 +1,4 @@
-<<<<<<< HEAD
 use super::arena::{ArenaMemory, ArenaMut};
-=======
-use super::arena::ArenaMemory;
->>>>>>> 167172b4
 use super::flexible_data::children::ChildrenView;
 use super::mem_tries::MemTries;
 use super::metrics::MEM_TRIE_NUM_NODES_CREATED_FROM_UPDATES;
@@ -912,10 +908,6 @@
     use crate::test_utils::TestTriesBuilder;
     use crate::trie::mem::lookup::memtrie_lookup;
     use crate::trie::mem::mem_tries::MemTries;
-<<<<<<< HEAD
-=======
-    use crate::trie::mem::updating::apply_memtrie_changes;
->>>>>>> 167172b4
     use crate::trie::MemTrieChanges;
     use crate::{KeyLookupMode, ShardTries, TrieChanges};
     use near_primitives::shard_layout::ShardUId;
