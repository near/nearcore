use super::node::MemTrieNodeId;
use super::MemTries;
use crate::flat::store_helper::{
    decode_flat_state_db_key, get_all_deltas_metadata, get_delta_changes, get_flat_storage_status,
};
use crate::flat::{FlatStorageError, FlatStorageStatus};
use crate::trie::mem::construction::TrieConstructor;
use crate::trie::mem::updating::apply_memtrie_changes;
use crate::{DBCol, Store};
use near_primitives::errors::StorageError;
use near_primitives::hash::CryptoHash;
use near_primitives::shard_layout::{get_block_shard_uid, ShardUId};
use near_primitives::state::FlatStateValue;
use near_primitives::types::chunk_extra::ChunkExtra;
use near_primitives::types::BlockHeight;
use rayon::prelude::{IntoParallelIterator, ParallelIterator};
use std::collections::BTreeSet;
use std::time::Instant;
use tracing::{debug, info};

/// Loads a trie from the FlatState column. The returned `MemTries` contains
/// exactly one trie root.
pub fn load_trie_from_flat_state(
    store: &Store,
    shard_uid: ShardUId,
    state_root: CryptoHash,
    block_height: BlockHeight,
    maximum_arena_size: usize,
) -> Result<MemTries, StorageError> {
    let mut tries = MemTries::new(maximum_arena_size, shard_uid);

    tries.construct_root(block_height, |arena| -> Result<Option<MemTrieNodeId>, StorageError> {
        info!(target: "memtrie", shard_uid=%shard_uid, "Loading trie from flat state...");
        let load_start = Instant::now();
        let mut recon = TrieConstructor::new(arena);
        let mut num_keys_loaded = 0;
        for item in store
            .iter_prefix_ser::<FlatStateValue>(DBCol::FlatState, &borsh::to_vec(&shard_uid).unwrap())
        {
            let (key, value) = item.map_err(|err| {
                FlatStorageError::StorageInternalError(format!("Error iterating over FlatState: {err}"))
            })?;
            let (_, key) = decode_flat_state_db_key(&key).map_err(|err| {
                FlatStorageError::StorageInternalError(format!(
                    "invalid FlatState key format: {err}"
                ))})?;
            recon.add_leaf(&key, value);
            num_keys_loaded += 1;
            if num_keys_loaded % 1000000 == 0 {
                debug!(
                    target: "memtrie",
                    %shard_uid,
                    "Loaded {} keys, current key: {}",
                    num_keys_loaded,
                    hex::encode(&key)
                );
            }
        }
        let root_id = match recon.finalize() {
            Some(root_id) => root_id,
            None => {
                info!(target: "memtrie", shard_uid=%shard_uid, "No keys loaded, trie is empty");
                return Ok(None);
            }
        };

        debug!(
            target: "memtrie",
            %shard_uid,
            "Loaded {} keys; computing hash and memory usage...",
            num_keys_loaded
        );
        let mut subtrees = Vec::new();
        root_id.as_ptr_mut(arena.memory_mut()).take_small_subtrees(1024 * 1024, &mut subtrees);
        subtrees.into_par_iter().for_each(|mut subtree| {
            subtree.compute_hash_recursively();
        });
        root_id.as_ptr_mut(arena.memory_mut()).compute_hash_recursively();
        info!(target: "memtrie", shard_uid=%shard_uid, "Done loading trie from flat state, took {:?}", load_start.elapsed());

        let root = root_id.as_ptr(arena.memory());
        assert_eq!(
            root.view().node_hash(), state_root,
            "In-memory trie for shard {} has incorrect state root", shard_uid);
        Ok(Some(root.id()))
    })?;
    Ok(tries)
}

fn get_state_root(
    store: &Store,
    block_hash: CryptoHash,
    shard_uid: ShardUId,
) -> Result<CryptoHash, StorageError> {
    let chunk_extra = store
        .get_ser::<ChunkExtra>(DBCol::ChunkExtra, &get_block_shard_uid(&block_hash, &shard_uid))
        .map_err(|err| {
            StorageError::StorageInconsistentState(format!(
                "Cannot fetch ChunkExtra for block {} in shard {}: {:?}",
                block_hash, shard_uid, err
            ))
        })?
        .ok_or_else(|| {
            StorageError::StorageInconsistentState(format!(
                "No ChunkExtra for block {} in shard {}",
                block_hash, shard_uid
            ))
        })?;
    Ok(*chunk_extra.state_root())
}

/// Constructs in-memory tries for the given shard, so that they represent the
/// same information as the flat storage, including the final state and the
/// deltas. The returned tries would contain a root for each block that the
/// flat storage currently has, i.e. one for the final block, and one for each
/// block that flat storage has a delta for, possibly in more than one fork.
pub fn load_trie_from_flat_state_and_delta(
    store: &Store,
    shard_uid: ShardUId,
    maximum_arena_size: usize,
) -> Result<MemTries, StorageError> {
    debug!(target: "memtrie", %shard_uid, "Loading base trie from flat state...");
    let flat_head = match get_flat_storage_status(&store, shard_uid)? {
        FlatStorageStatus::Ready(status) => status.flat_head,
        other => {
            return Err(StorageError::MemTrieLoadingError(format!(
                            "Cannot load memtries when flat storage is not ready for shard {}, actual status: {:?}",
                            shard_uid, other
                        )));
        }
    };

    let mut mem_tries = load_trie_from_flat_state(
        &store,
        shard_uid,
        get_state_root(store, flat_head.hash, shard_uid)?,
        flat_head.height,
        maximum_arena_size,
    )
    .unwrap();

    debug!(target: "memtrie", %shard_uid, "Loading flat state deltas...");
    // We load the deltas in order of height, so that we always have the previous state root
    // already loaded.
    let mut sorted_deltas: BTreeSet<(BlockHeight, CryptoHash, CryptoHash)> = Default::default();
    for delta in get_all_deltas_metadata(&store, shard_uid).unwrap() {
        sorted_deltas.insert((delta.block.height, delta.block.hash, delta.block.prev_hash));
    }

    debug!(target: "memtrie", %shard_uid, "{} deltas to apply", sorted_deltas.len());
    for (height, hash, prev_hash) in sorted_deltas.into_iter() {
        let delta = get_delta_changes(&store, shard_uid, hash).unwrap();
        if let Some(changes) = delta {
            let old_state_root = get_state_root(store, prev_hash, shard_uid)?;
            let new_state_root = get_state_root(store, hash, shard_uid)?;

            let mut trie_update = mem_tries.update(old_state_root, false)?;
            for (key, value) in changes.0 {
                match value {
                    Some(value) => {
                        trie_update.insert_memtrie_only(&key, value);
                    }
                    None => trie_update.delete(&key),
                };
            }

            let mem_trie_changes = trie_update.to_mem_trie_changes_only();
            let new_root_after_apply =
                apply_memtrie_changes(&mut mem_tries, &mem_trie_changes, height);
            assert_eq!(new_root_after_apply, new_state_root);
        }
        debug!(target: "memtrie", %shard_uid, "Applied memtrie changes for height {}", height);
    }

    debug!(target: "memtrie", %shard_uid, "Done loading memtries for shard");
    Ok(mem_tries)
}

#[cfg(test)]
mod tests {
    use super::load_trie_from_flat_state_and_delta;
    use crate::flat::test_utils::MockChain;
    use crate::flat::{store_helper, BlockInfo, FlatStorageReadyStatus, FlatStorageStatus};
    use crate::test_utils::{
        create_test_store, simplify_changes, test_populate_flat_storage, test_populate_trie,
        TestTriesBuilder,
    };
    use crate::trie::mem::loading::load_trie_from_flat_state;
    use crate::trie::mem::lookup::memtrie_lookup;
<<<<<<< HEAD
    use crate::{DBCol, NibbleSlice, ShardTries, Store, Trie, TrieUpdate};
=======
    use crate::trie::OptimizedValueRef;
    use crate::{KeyLookupMode, NibbleSlice, Trie, TrieUpdate};
>>>>>>> 2615bb61
    use near_primitives::hash::CryptoHash;
    use near_primitives::shard_layout::{get_block_shard_uid, ShardUId};
    use near_primitives::state::FlatStateValue;
    use near_primitives::trie_key::TrieKey;
    use near_primitives::types::chunk_extra::ChunkExtra;
    use near_primitives::types::StateChangeCause;
    use rand::rngs::StdRng;
    use rand::{Rng, SeedableRng};

    fn check(keys: Vec<Vec<u8>>) {
        let shard_tries = TestTriesBuilder::new().with_flat_storage().build();
        let shard_uid = ShardUId::single_shard();
        let changes = keys.iter().map(|key| (key.to_vec(), Some(key.to_vec()))).collect::<Vec<_>>();
        let changes = simplify_changes(&changes);
        test_populate_flat_storage(
            &shard_tries,
            shard_uid,
            &CryptoHash::default(),
            &CryptoHash::default(),
            &changes,
        );
        let state_root = test_populate_trie(&shard_tries, &Trie::EMPTY_ROOT, shard_uid, changes);

        eprintln!("Trie and flat storage populated");
        let in_memory_trie = load_trie_from_flat_state(
            &shard_tries.get_store(),
            shard_uid,
            state_root,
            123,
            64 * 1024 * 1024 * 1024,
        )
        .unwrap();
        eprintln!("In memory trie loaded");

        if keys.is_empty() {
            assert_eq!(in_memory_trie.num_roots(), 0);
            return;
        }

        let trie_update = TrieUpdate::new(shard_tries.get_trie_with_block_hash_for_shard(
            shard_uid,
            state_root,
            &CryptoHash::default(),
            false,
        ));
        trie_update.set_trie_cache_mode(near_primitives::types::TrieCacheMode::CachingChunk);
        let trie = trie_update.trie();
        let root = in_memory_trie.get_root(&state_root).unwrap();
<<<<<<< HEAD

        // Check access to each key to make sure the in-memory trie is consistent with
        // real trie. Check non-existent keys too.
        for key in keys.iter().chain([b"not in trie".to_vec()].iter()) {
            let mut nodes_accessed = Vec::new();
            let actual_value = memtrie_lookup(root, key, Some(&mut nodes_accessed));
            let expected_value = trie.get_flat_value(key).unwrap();
            assert_eq!(actual_value, expected_value, "{:?}", NibbleSlice::new(key));

            // Do another access with the trie to see how many nodes we're supposed to
            // have accessed.
            let temp_trie = shard_tries.get_trie_for_shard(shard_uid, state_root);
            temp_trie.get_ref(key, crate::KeyLookupMode::Trie).unwrap();
            assert_eq!(
                temp_trie.get_trie_nodes_count().db_reads,
                nodes_accessed.len() as u64,
                "Number of accessed nodes does not equal number of trie nodes along the way"
            );

            // Check that the accessed nodes are consistent with those from disk.
            for (node_hash, serialized_node) in nodes_accessed {
                let expected_serialized_node =
                    trie.internal_retrieve_trie_node(&node_hash, false).unwrap();
                assert_eq!(expected_serialized_node, serialized_node);
            }
=======
        let mut cache = HashSet::new();
        let mut nodes_count = TrieNodesCount { db_reads: 0, mem_reads: 0 };
        for key in keys.iter() {
            let actual_value_ref = memtrie_lookup(root, key, Some(&mut cache), &mut nodes_count)
                .map(OptimizedValueRef::from_flat_value);
            let expected_value_ref = trie.get_optimized_ref(key, KeyLookupMode::Trie).unwrap();
            assert_eq!(actual_value_ref, expected_value_ref, "{:?}", NibbleSlice::new(key));
            assert_eq!(&nodes_count, &trie.get_trie_nodes_count());
>>>>>>> 2615bb61
        }
    }

    fn check_random(max_key_len: usize, max_keys_count: usize, test_count: usize) {
        let mut rng = StdRng::seed_from_u64(42);
        for _ in 0..test_count {
            let key_cnt = rng.gen_range(1..=max_keys_count);
            let mut keys = Vec::new();
            for _ in 0..key_cnt {
                let mut key = Vec::new();
                let key_len = rng.gen_range(0..=max_key_len);
                for _ in 0..key_len {
                    let byte: u8 = rng.gen();
                    key.push(byte);
                }
                keys.push(key);
            }
            check(keys);
        }
    }

    fn nibbles(hex: &str) -> Vec<u8> {
        if hex == "_" {
            return vec![];
        }
        assert!(hex.len() % 2 == 0);
        hex::decode(hex).unwrap()
    }

    fn all_nibbles(hexes: &str) -> Vec<Vec<u8>> {
        hexes.split_whitespace().map(|x| nibbles(x)).collect()
    }

    #[test]
    fn test_memtrie_empty() {
        check(vec![]);
    }

    #[test]
    fn test_memtrie_root_is_leaf() {
        check(all_nibbles("_"));
        check(all_nibbles("00"));
        check(all_nibbles("01"));
        check(all_nibbles("ff"));
        check(all_nibbles("0123456789abcdef"));
    }

    #[test]
    fn test_memtrie_root_is_extension() {
        check(all_nibbles("1234 13 14"));
        check(all_nibbles("12345678 1234abcd"));
    }

    #[test]
    fn test_memtrie_root_is_branch() {
        check(all_nibbles("11 22"));
        check(all_nibbles("12345678 22345678 32345678"));
        check(all_nibbles("11 22 33 44 55 66 77 88 99 aa bb cc dd ee ff"));
    }

    #[test]
    fn test_memtrie_root_is_branch_with_value() {
        check(all_nibbles("_ 11"));
    }

    #[test]
    fn test_memtrie_prefix_patterns() {
        check(all_nibbles("10 21 2210 2221 222210 222221 22222210 22222221"));
        check(all_nibbles("11111112 11111120 111112 111120 1112 1120 12 20"));
        check(all_nibbles("11 1111 111111 11111111 1111111111 111111111111"));
        check(all_nibbles("_ 11 1111 111111 11111111 1111111111 111111111111"));
    }

    #[test]
    fn test_full_16ary_trees() {
        check(all_nibbles(
            "
            00 01 02 03 04 05 06 07 08 09 0a 0b 0c 0d 0e 0f
            10 11 12 13 14 15 16 17 18 19 1a 1b 1c 1d 1e 1f
            20 21 22 23 24 25 26 27 28 29 2a 2b 2c 2d 2e 2f
            30 31 32 33 34 35 36 37 38 39 3a 3b 3c 3d 3e 3f
            40 41 42 43 44 45 46 47 48 49 4a 4b 4c 4d 4e 4f
            50 51 52 53 54 55 56 57 58 59 5a 5b 5c 5d 5e 5f
            60 61 62 63 64 65 66 67 68 69 6a 6b 6c 6d 6e 6f
            70 71 72 73 74 75 76 77 78 79 7a 7b 7c 7d 7e 7f
            80 81 82 83 84 85 86 87 88 89 8a 8b 8c 8d 8e 8f
            90 91 92 93 94 95 96 97 98 99 9a 9b 9c 9d 9e 9f
            a0 a1 a2 a3 a4 a5 a6 a7 a8 a9 aa ab ac ad ae af
            b0 b1 b2 b3 b4 b5 b6 b7 b8 b9 ba bb bc bd be bf
            c0 c1 c2 c3 c4 c5 c6 c7 c8 c9 ca cb cc cd ce cf
            d0 d1 d2 d3 d4 d5 d6 d7 d8 d9 da db dc dd de df
            e0 e1 e2 e3 e4 e5 e6 e7 e8 e9 ea eb ec ed ee ef
            f0 f1 f2 f3 f4 f5 f6 f7 f8 f9 fa fb fc fd fe ff
        ",
        ))
    }

    #[test]
    fn test_memtrie_rand_small() {
        check_random(3, 20, 10);
    }

    #[test]
    fn test_memtrie_rand_many_keys() {
        check_random(5, 1000, 10);
    }

    #[test]
    fn test_memtrie_rand_long_keys() {
        check_random(20, 100, 10);
    }

    #[test]
    fn test_memtrie_rand_long_long_keys() {
        check_random(1000, 1000, 1);
    }

    #[test]
    fn test_memtrie_rand_large_data() {
        check_random(32, 100000, 1);
    }

    #[test]
    fn test_memtrie_load_with_delta() {
        let test_key = TrieKey::ContractData {
            account_id: "test_account".parse().unwrap(),
            key: b"test_key".to_vec(),
        };
        let test_val0 = b"test_val0".to_vec();
        let test_val1 = b"test_val1".to_vec();
        let test_val2 = b"test_val2".to_vec();
        let test_val3 = b"test_val3".to_vec();
        let test_val4 = b"test_val4".to_vec();

        // A chain with two forks.
        // 0 |-> 1 -> 3
        //   --> 2 -> 4
        let chain = MockChain::chain_with_two_forks(5);
        let store = create_test_store();
        let shard_tries = TestTriesBuilder::new().with_store(store.clone()).build();
        let shard_uid = ShardUId { version: 1, shard_id: 1 };

        // Populate the initial flat storage state at block 0.
        let mut store_update = shard_tries.store_update();
        store_helper::set_flat_storage_status(
            &mut store_update,
            shard_uid,
            FlatStorageStatus::Ready(FlatStorageReadyStatus { flat_head: chain.get_block(0) }),
        );
        store_helper::set_flat_state_value(
            &mut store_update,
            shard_uid,
            test_key.to_vec(),
            Some(FlatStateValue::inlined(&test_val0)),
        );
        store_update.commit().unwrap();

        // Populate the initial trie at block 0 too.
        let state_root_0 = test_populate_trie(
            &shard_tries,
            &Trie::EMPTY_ROOT,
            shard_uid,
            vec![(test_key.to_vec(), Some(test_val0.clone()))],
        );
        write_chunk_extra(&store, chain.get_block(0).hash, shard_uid, state_root_0);

        // Apply four changes to the trie, and for each, a flat storage delta.
        let state_root_1 = apply_trie_changes(
            &shard_tries,
            shard_uid,
            state_root_0,
            chain.get_block(1),
            vec![(test_key.clone(), test_val1.clone())],
        );
        write_chunk_extra(&store, chain.get_block(1).hash, shard_uid, state_root_1);

        let state_root_2 = apply_trie_changes(
            &shard_tries,
            shard_uid,
            state_root_0,
            chain.get_block(2),
            vec![(test_key.clone(), test_val2.clone())],
        );
        write_chunk_extra(&store, chain.get_block(2).hash, shard_uid, state_root_2);

        let state_root_3 = apply_trie_changes(
            &shard_tries,
            shard_uid,
            state_root_1,
            chain.get_block(3),
            vec![(test_key.clone(), test_val3.clone())],
        );
        write_chunk_extra(&store, chain.get_block(3).hash, shard_uid, state_root_3);

        let state_root_4 = apply_trie_changes(
            &shard_tries,
            shard_uid,
            state_root_2,
            chain.get_block(4),
            vec![(test_key.clone(), test_val4.clone())],
        );
        write_chunk_extra(&store, chain.get_block(4).hash, shard_uid, state_root_4);

        // Load into memory. It should load the base flat state (block 0), plus all
        // four deltas. We'll check against the state roots at each block; they should
        // all exist in the loaded memtrie.
        let mem_tries =
            load_trie_from_flat_state_and_delta(&store, shard_uid, 10 * 1024 * 1024).unwrap();

        assert_eq!(
            memtrie_lookup(mem_tries.get_root(&state_root_0).unwrap(), &test_key.to_vec(), None),
            Some(FlatStateValue::inlined(&test_val0))
        );
        assert_eq!(
            memtrie_lookup(mem_tries.get_root(&state_root_1).unwrap(), &test_key.to_vec(), None),
            Some(FlatStateValue::inlined(&test_val1))
        );
        assert_eq!(
            memtrie_lookup(mem_tries.get_root(&state_root_2).unwrap(), &test_key.to_vec(), None),
            Some(FlatStateValue::inlined(&test_val2))
        );
        assert_eq!(
            memtrie_lookup(mem_tries.get_root(&state_root_3).unwrap(), &test_key.to_vec(), None),
            Some(FlatStateValue::inlined(&test_val3))
        );
        assert_eq!(
            memtrie_lookup(mem_tries.get_root(&state_root_4).unwrap(), &test_key.to_vec(), None),
            Some(FlatStateValue::inlined(&test_val4))
        );
    }

    /// Makes the given changes to both the trie and flat storage.
    fn apply_trie_changes(
        tries: &ShardTries,
        shard_uid: ShardUId,
        old_state_root: CryptoHash,
        block: BlockInfo,
        changes: Vec<(TrieKey, Vec<u8>)>,
    ) -> CryptoHash {
        let mut trie_update = tries.new_trie_update(shard_uid, old_state_root);
        for (key, value) in changes {
            trie_update.set(key, value);
        }
        trie_update
            .commit(StateChangeCause::TransactionProcessing { tx_hash: CryptoHash::default() });
        let (_, trie_changes, state_changes) = trie_update.finalize().unwrap();
        let mut store_update = tries.store_update();
        tries.apply_insertions(&trie_changes, shard_uid, &mut store_update);
        store_update.merge(
            tries
                .get_flat_storage_manager()
                .save_flat_state_changes(
                    block.hash,
                    block.prev_hash,
                    block.height,
                    shard_uid,
                    &state_changes,
                )
                .unwrap(),
        );
        store_update.commit().unwrap();

        trie_changes.new_root
    }

    /// Writes the state root into chunk extra for the given block and shard,
    /// because the loading code needs it to look up the state roots.
    fn write_chunk_extra(
        store: &Store,
        block_hash: CryptoHash,
        shard_uid: ShardUId,
        state_root: CryptoHash,
    ) {
        let chunk_extra = ChunkExtra::new(&state_root, CryptoHash::default(), Vec::new(), 0, 0, 0);
        let mut store_update = store.store_update();
        store_update
            .set_ser(DBCol::ChunkExtra, &get_block_shard_uid(&block_hash, &shard_uid), &chunk_extra)
            .unwrap();
        store_update.commit().unwrap();
    }
}<|MERGE_RESOLUTION|>--- conflicted
+++ resolved
@@ -187,12 +187,8 @@
     };
     use crate::trie::mem::loading::load_trie_from_flat_state;
     use crate::trie::mem::lookup::memtrie_lookup;
-<<<<<<< HEAD
-    use crate::{DBCol, NibbleSlice, ShardTries, Store, Trie, TrieUpdate};
-=======
     use crate::trie::OptimizedValueRef;
-    use crate::{KeyLookupMode, NibbleSlice, Trie, TrieUpdate};
->>>>>>> 2615bb61
+    use crate::{DBCol, KeyLookupMode, NibbleSlice, ShardTries, Store, Trie, TrieUpdate};
     use near_primitives::hash::CryptoHash;
     use near_primitives::shard_layout::{get_block_shard_uid, ShardUId};
     use near_primitives::state::FlatStateValue;
@@ -241,20 +237,21 @@
         trie_update.set_trie_cache_mode(near_primitives::types::TrieCacheMode::CachingChunk);
         let trie = trie_update.trie();
         let root = in_memory_trie.get_root(&state_root).unwrap();
-<<<<<<< HEAD
 
         // Check access to each key to make sure the in-memory trie is consistent with
         // real trie. Check non-existent keys too.
         for key in keys.iter().chain([b"not in trie".to_vec()].iter()) {
             let mut nodes_accessed = Vec::new();
-            let actual_value = memtrie_lookup(root, key, Some(&mut nodes_accessed));
-            let expected_value = trie.get_flat_value(key).unwrap();
-            assert_eq!(actual_value, expected_value, "{:?}", NibbleSlice::new(key));
+            let actual_value_ref = memtrie_lookup(root, key, Some(&mut nodes_accessed))
+                .map(OptimizedValueRef::from_flat_value);
+            let expected_value_ref =
+                trie.get_optimized_ref(key, KeyLookupMode::FlatStorage).unwrap();
+            assert_eq!(actual_value_ref, expected_value_ref, "{:?}", NibbleSlice::new(key));
 
             // Do another access with the trie to see how many nodes we're supposed to
             // have accessed.
             let temp_trie = shard_tries.get_trie_for_shard(shard_uid, state_root);
-            temp_trie.get_ref(key, crate::KeyLookupMode::Trie).unwrap();
+            temp_trie.get_optimized_ref(key, crate::KeyLookupMode::Trie).unwrap();
             assert_eq!(
                 temp_trie.get_trie_nodes_count().db_reads,
                 nodes_accessed.len() as u64,
@@ -267,16 +264,6 @@
                     trie.internal_retrieve_trie_node(&node_hash, false).unwrap();
                 assert_eq!(expected_serialized_node, serialized_node);
             }
-=======
-        let mut cache = HashSet::new();
-        let mut nodes_count = TrieNodesCount { db_reads: 0, mem_reads: 0 };
-        for key in keys.iter() {
-            let actual_value_ref = memtrie_lookup(root, key, Some(&mut cache), &mut nodes_count)
-                .map(OptimizedValueRef::from_flat_value);
-            let expected_value_ref = trie.get_optimized_ref(key, KeyLookupMode::Trie).unwrap();
-            assert_eq!(actual_value_ref, expected_value_ref, "{:?}", NibbleSlice::new(key));
-            assert_eq!(&nodes_count, &trie.get_trie_nodes_count());
->>>>>>> 2615bb61
         }
     }
 
