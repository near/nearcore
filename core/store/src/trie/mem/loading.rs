--- conflicted
+++ resolved
@@ -243,7 +243,6 @@
             &CryptoHash::default(),
             false,
         ));
-<<<<<<< HEAD
 
         #[derive(Debug, Default)]
         struct Tracker(std::cell::Cell<u64>);
@@ -256,9 +255,6 @@
                 self.0.set(self.0.get() + 1);
             }
         }
-=======
-        let _mode_guard = trie_update.with_trie_cache();
->>>>>>> 209fabe6
         let trie = trie_update.trie();
         let root = in_memory_trie.get_root(&state_root).unwrap();
         let opts = AccessOptions::DEFAULT;
