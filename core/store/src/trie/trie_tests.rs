use crate::test_utils::{create_tries_complex, gen_changes, simplify_changes, test_populate_trie};
use crate::trie::trie_storage::{TrieMemoryPartialStorage, TrieStorage};
use crate::{PartialStorage, Trie, TrieUpdate};
use near_primitives::errors::StorageError;
use near_primitives::hash::{hash, CryptoHash};
use near_primitives::shard_layout::ShardUId;
use near_primitives::types::TrieNodesCount;
use rand::seq::SliceRandom;
use rand::Rng;
use std::cell::RefCell;
use std::collections::{HashMap, HashSet};
use std::fmt::Debug;
use std::rc::Rc;
use std::sync::Arc;

/// TrieMemoryPartialStorage, but contains only the first n requested nodes.
pub struct IncompletePartialStorage {
    pub(crate) recorded_storage: HashMap<CryptoHash, Vec<u8>>,
    pub(crate) visited_nodes: RefCell<HashSet<CryptoHash>>,
    pub node_count_to_fail_after: usize,
}

impl IncompletePartialStorage {
    pub fn new(partial_storage: PartialStorage, nodes_count_to_fail_at: usize) -> Self {
        let recorded_storage =
            partial_storage.nodes.0.into_iter().map(|value| (hash(&value), value)).collect();
        Self {
            recorded_storage,
            visited_nodes: Default::default(),
            node_count_to_fail_after: nodes_count_to_fail_at,
        }
    }
}

impl TrieStorage for IncompletePartialStorage {
    fn retrieve_raw_bytes(&self, hash: &CryptoHash) -> Result<Arc<[u8]>, StorageError> {
        let result = self
            .recorded_storage
            .get(hash)
            .map_or_else(|| Err(StorageError::TrieNodeMissing), |val| Ok(val.as_slice().into()));

        if result.is_ok() {
            self.visited_nodes.borrow_mut().insert(*hash);
        }

        if self.visited_nodes.borrow().len() > self.node_count_to_fail_after {
            Err(StorageError::TrieNodeMissing)
        } else {
            result
        }
    }

    fn as_partial_storage(&self) -> Option<&TrieMemoryPartialStorage> {
        // Make sure it's not called - it pretends to be PartialStorage but is not
        unimplemented!()
    }

    fn get_trie_nodes_count(&self) -> TrieNodesCount {
        unimplemented!();
    }
}

fn setup_storage<F, Out>(trie: Rc<Trie>, test: &mut F) -> (PartialStorage, Out)
where
    F: FnMut(Rc<Trie>) -> Result<Out, StorageError>,
    Out: PartialEq + Debug,
{
    let recording_trie = Rc::new(trie.recording_reads());
    let output = test(Rc::clone(&recording_trie)).expect("should not fail");
    (recording_trie.recorded_storage().unwrap(), output)
}

fn test_incomplete_storage<F, Out>(trie: Rc<Trie>, mut test: F)
where
    F: FnMut(Rc<Trie>) -> Result<Out, StorageError>,
    Out: PartialEq + Debug,
{
    let (storage, expected) = setup_storage(Rc::clone(&trie), &mut test);
    let size = storage.nodes.0.len();
    print!("Test touches {} nodes, expected result {:?}...", size, expected);
    for i in 0..(size + 1) {
        let storage = IncompletePartialStorage::new(storage.clone(), i);
        let new_trie =
            Trie { storage: Box::new(storage), root: trie.get_root().clone(), flat_state: None };
        let expected_result =
            if i < size { Err(&StorageError::TrieNodeMissing) } else { Ok(&expected) };
        assert_eq!(test(Rc::new(new_trie)).as_ref(), expected_result);
    }
    println!("Success");
}

#[test]
fn test_reads_with_incomplete_storage() {
    let mut rng = rand::thread_rng();
    for _ in 0..50 {
        let tries = create_tries_complex(1, 2);
        let shard_uid = ShardUId { version: 1, shard_id: 0 };
        let trie_changes = gen_changes(&mut rng, 20);
        let trie_changes = simplify_changes(&trie_changes);
        if trie_changes.is_empty() {
            continue;
        }
        let state_root =
            test_populate_trie(&tries, &Trie::EMPTY_ROOT, shard_uid, trie_changes.clone());
        let trie = Rc::new(tries.get_trie_for_shard(shard_uid, state_root));

        {
            let (key, _) = trie_changes.choose(&mut rng).unwrap();
            println!("Testing lookup {:?}", key);
            let lookup_test = |trie: Rc<Trie>| -> Result<_, StorageError> { trie.get(key) };
            test_incomplete_storage(Rc::clone(&trie), lookup_test);
        }
        {
            println!("Testing TrieIterator over whole trie");
            let trie_records = |trie: Rc<Trie>| -> Result<_, StorageError> {
                let iterator = trie.iter()?;
                iterator.collect::<Result<Vec<_>, _>>()
            };
            test_incomplete_storage(Rc::clone(&trie), trie_records);
        }
        {
            let (key, _) = trie_changes.choose(&mut rng).unwrap();
            let key_prefix = &key[0..rng.gen_range(0, key.len() + 1)];
            println!("Testing TrieUpdateIterator over prefix {:?}", key_prefix);
            let trie_update_keys = |trie: Rc<Trie>| -> Result<_, StorageError> {
                let trie_update = TrieUpdate::new(trie);
                let keys = trie_update.iter(key_prefix)?.collect::<Result<Vec<_>, _>>()?;
                Ok(keys)
            };
            test_incomplete_storage(Rc::clone(&trie), trie_update_keys);
        }
    }
}

#[cfg(test)]
mod nodes_counter_tests {
    use super::*;
    use crate::test_utils::create_tries;
    use crate::trie::nibble_slice::NibbleSlice;

    fn create_trie_key(nibbles: &[u8]) -> Vec<u8> {
        NibbleSlice::encode_nibbles(&nibbles, false).into_vec()
    }

    fn create_trie(items: &[(Vec<u8>, Option<Vec<u8>>)]) -> Rc<Trie> {
        let tries = create_tries();
        let shard_uid = ShardUId { version: 1, shard_id: 0 };
        let trie_changes = simplify_changes(&items);
        let state_root = test_populate_trie(&tries, &Trie::EMPTY_ROOT, shard_uid, trie_changes);
        let trie = tries.get_trie_for_shard(shard_uid, state_root);
        Rc::new(trie)
    }

    // Get values corresponding to keys one by one, returning vector of numbers of touched nodes for each `get`.
    fn get_touched_nodes_numbers(trie: Rc<Trie>, items: &[(Vec<u8>, Option<Vec<u8>>)]) -> Vec<u64> {
        items
            .iter()
            .map(|(key, value)| {
                let initial_count = trie.get_trie_nodes_count().db_reads;
                let got_value = trie.get(key).unwrap();
                assert_eq!(*value, got_value);
                trie.get_trie_nodes_count().db_reads - initial_count
            })
            .collect()
    }

    // Test nodes counter and trie cache size on the sample of trie items.
    #[test]
    fn test_count() {
        // For keys with nibbles [000, 011, 100], we expect 6 touched nodes to get value for the first key 000:
        // Extension -> Branch -> Branch -> Leaf plus retrieving the value by its hash. In total
        // there will be 9 distinct nodes, because 011 and 100 both add one Leaf and value.
        let trie_items = vec![
            (create_trie_key(&vec![0, 0, 0]), Some(vec![0])),
            (create_trie_key(&vec![0, 1, 1]), Some(vec![1])),
            (create_trie_key(&vec![1, 0, 0]), Some(vec![2])),
        ];
        let trie = create_trie(&trie_items);
        assert_eq!(get_touched_nodes_numbers(trie.clone(), &trie_items), vec![5, 5, 4]);

        let storage = trie.storage.as_caching_storage().unwrap();
        assert_eq!(storage.shard_cache.len(), 9);
    }

    // Check that same values are stored in the same trie node.
    #[test]
    fn test_repeated_values_count() {
        // For these keys there will be 5 nodes with distinct hashes, because each path looks like
        // Extension([0, 0]) -> Branch -> Leaf([48/49]) -> value.
        // TODO: explain the exact values in path items here
        let trie_items = vec![
            (create_trie_key(&vec![0, 0]), Some(vec![1])),
            (create_trie_key(&vec![1, 1]), Some(vec![1])),
        ];
        let trie = create_trie(&trie_items);
        assert_eq!(get_touched_nodes_numbers(trie.clone(), &trie_items), vec![4, 4]);

        let storage = trie.storage.as_caching_storage().unwrap();
        assert_eq!(storage.shard_cache.len(), 5);
    }
}

#[cfg(test)]
mod caching_storage_tests {
    use super::*;
    use crate::test_utils::{create_test_store, create_tries};
    use crate::trie::trie_storage::{TrieCache, TrieCachingStorage, TRIE_LIMIT_CACHED_VALUE_SIZE};
    use crate::trie::TrieRefcountChange;
    use crate::{Store, TrieChanges};
    use assert_matches::assert_matches;
    use near_primitives::hash::hash;
    use near_primitives::types::TrieCacheMode;

    fn create_store_with_values(values: &[Vec<u8>], shard_uid: ShardUId) -> Store {
        let tries = create_tries();
        let mut trie_changes = TrieChanges::empty(Trie::EMPTY_ROOT);
        trie_changes.insertions = values
            .iter()
            .map(|value| TrieRefcountChange {
                trie_node_or_value_hash: hash(value),
                trie_node_or_value: value.clone(),
                rc: std::num::NonZeroU32::new(1).unwrap(),
            })
            .collect();
        let (store_update, _) = tries.apply_all(&trie_changes, shard_uid);
        store_update.commit().unwrap();
        tries.get_store()
    }

    /// Put the item into the cache. Check that getting it from cache returns the correct value.
    #[test]
    fn test_retrieve() {
        let value = vec![1u8];
        let values = vec![value.clone()];
        let shard_uid = ShardUId::single_shard();
        let store = create_store_with_values(&values, shard_uid);
        let trie_cache = TrieCache::new();
        let trie_caching_storage =
            TrieCachingStorage::new(store, trie_cache.clone(), shard_uid, false);
        let key = hash(&value);
        assert_eq!(trie_cache.get(&key), None);

        for _ in 0..2 {
            let count_before = trie_caching_storage.get_trie_nodes_count();
            let result = trie_caching_storage.retrieve_raw_bytes(&key);
            let count_delta = trie_caching_storage.get_trie_nodes_count() - count_before;
            assert_eq!(result.unwrap().as_ref(), value);
            assert_eq!(count_delta.db_reads, 1);
            assert_eq!(count_delta.mem_reads, 0);
            assert_eq!(trie_cache.get(&key).unwrap().as_ref(), value);
        }
    }

    /// Check that if item is not present in a store, retrieval returns an error.
    #[test]
    fn test_retrieve_error() {
        let shard_uid = ShardUId::single_shard();
        let store = create_test_store();
        let trie_caching_storage =
            TrieCachingStorage::new(store, TrieCache::new(), shard_uid, false);
        let value = vec![1u8];
        let key = hash(&value);

        let result = trie_caching_storage.retrieve_raw_bytes(&key);
        assert_matches!(result, Err(StorageError::StorageInconsistentState(_)));
    }

    /// Check that large values does not fall into shard cache, but fall into chunk cache.
    #[test]
    fn test_large_value() {
        let value = vec![1u8].repeat(TRIE_LIMIT_CACHED_VALUE_SIZE + 1);
        let values = vec![value.clone()];
        let shard_uid = ShardUId::single_shard();
        let store = create_store_with_values(&values, shard_uid);
        let trie_cache = TrieCache::new();
        let trie_caching_storage =
            TrieCachingStorage::new(store, trie_cache.clone(), shard_uid, false);
        let key = hash(&value);

        trie_caching_storage.set_mode(TrieCacheMode::CachingChunk);
        let _ = trie_caching_storage.retrieve_raw_bytes(&key);

        let count_before = trie_caching_storage.get_trie_nodes_count();
        let result = trie_caching_storage.retrieve_raw_bytes(&key);
        let count_delta = trie_caching_storage.get_trie_nodes_count() - count_before;
        assert_eq!(trie_cache.get(&key), None);
        assert_eq!(result.unwrap().as_ref(), value);
        assert_eq!(count_delta.db_reads, 0);
        assert_eq!(count_delta.mem_reads, 1);
    }

    /// Check that positions of item and costs of its retrieval are returned correctly.
    #[test]
    fn test_counter_with_caching() {
        let values = vec![vec![1u8]];
        let shard_uid = ShardUId::single_shard();
        let store = create_store_with_values(&values, shard_uid);
        let trie_cache = TrieCache::new();
        let trie_caching_storage =
            TrieCachingStorage::new(store, trie_cache.clone(), shard_uid, false);
        let value = &values[0];
        let key = hash(&value);

        // In the beginning, we are in the CachingShard mode and item is not present in cache.
        assert_eq!(trie_cache.get(&key), None);

        // Because we are in the CachingShard mode, item should be placed into shard cache.
        let result = trie_caching_storage.retrieve_raw_bytes(&key);
        assert_eq!(result.unwrap().as_ref(), value);

        // Move to CachingChunk mode. Retrieval should increment the counter, because it is the first time we accessed
        // item while caching chunk.
        trie_caching_storage.set_mode(TrieCacheMode::CachingChunk);
        let count_before = trie_caching_storage.get_trie_nodes_count();
        let result = trie_caching_storage.retrieve_raw_bytes(&key);
        let count_delta = trie_caching_storage.get_trie_nodes_count() - count_before;
        assert_eq!(result.unwrap().as_ref(), value);
        assert_eq!(count_delta.db_reads, 1);
        assert_eq!(count_delta.mem_reads, 0);

        // After previous retrieval, item must be copied to chunk cache. Retrieval shouldn't increment the counter.
        let count_before = trie_caching_storage.get_trie_nodes_count();
        let result = trie_caching_storage.retrieve_raw_bytes(&key);
        let count_delta = trie_caching_storage.get_trie_nodes_count() - count_before;
        assert_eq!(result.unwrap().as_ref(), value);
        assert_eq!(count_delta.db_reads, 0);
        assert_eq!(count_delta.mem_reads, 1);

        // Even if we switch to caching shard, retrieval shouldn't increment the counter. Chunk cache only grows and is
        // dropped only when trie caching storage is dropped.
        trie_caching_storage.set_mode(TrieCacheMode::CachingShard);
        let count_before = trie_caching_storage.get_trie_nodes_count();
        let result = trie_caching_storage.retrieve_raw_bytes(&key);
        let count_delta = trie_caching_storage.get_trie_nodes_count() - count_before;
        assert_eq!(result.unwrap().as_ref(), value);
        assert_eq!(count_delta.db_reads, 0);
        assert_eq!(count_delta.mem_reads, 1);
    }

    /// Check that if an item present in chunk cache gets evicted from the shard cache, it stays in the chunk cache.
    #[test]
    fn test_chunk_cache_presence() {
        let shard_cache_size = 5;
        let values: Vec<Vec<u8>> = (0..shard_cache_size as u8 + 1).map(|i| vec![i]).collect();
        let shard_uid = ShardUId::single_shard();
        let store = create_store_with_values(&values, shard_uid);
<<<<<<< HEAD
        let trie_cache = TrieCache::with_capacities(shard_cache_size);
        let trie_caching_storage = TrieCachingStorage::new(store, trie_cache.clone(), shard_uid);
=======
        let trie_cache = TrieCache::with_capacity(shard_cache_size);
        let trie_caching_storage =
            TrieCachingStorage::new(store, trie_cache.clone(), shard_uid, false);
>>>>>>> 2b7f7bf6

        let value = &values[0];
        let key = hash(&value);

        trie_caching_storage.set_mode(TrieCacheMode::CachingChunk);
        let result = trie_caching_storage.retrieve_raw_bytes(&key);
        assert_eq!(result.unwrap().as_ref(), value);

        trie_caching_storage.set_mode(TrieCacheMode::CachingShard);
        for value in values[1..].iter() {
            let result = trie_caching_storage.retrieve_raw_bytes(&hash(value));
            assert_eq!(result.unwrap().as_ref(), value);
        }

        // Check that the first element gets evicted, but the counter is not incremented.
        assert_eq!(trie_cache.get(&key), None);
        let count_before = trie_caching_storage.get_trie_nodes_count();
        let result = trie_caching_storage.retrieve_raw_bytes(&key);
        let count_delta = trie_caching_storage.get_trie_nodes_count() - count_before;
        assert_eq!(result.unwrap().as_ref(), value);
        assert_eq!(count_delta.db_reads, 0);
        assert_eq!(count_delta.mem_reads, 1);
    }
}<|MERGE_RESOLUTION|>--- conflicted
+++ resolved
@@ -344,14 +344,9 @@
         let values: Vec<Vec<u8>> = (0..shard_cache_size as u8 + 1).map(|i| vec![i]).collect();
         let shard_uid = ShardUId::single_shard();
         let store = create_store_with_values(&values, shard_uid);
-<<<<<<< HEAD
         let trie_cache = TrieCache::with_capacities(shard_cache_size);
-        let trie_caching_storage = TrieCachingStorage::new(store, trie_cache.clone(), shard_uid);
-=======
-        let trie_cache = TrieCache::with_capacity(shard_cache_size);
         let trie_caching_storage =
             TrieCachingStorage::new(store, trie_cache.clone(), shard_uid, false);
->>>>>>> 2b7f7bf6
 
         let value = &values[0];
         let key = hash(&value);
