--- conflicted
+++ resolved
@@ -708,18 +708,14 @@
     }
 
     pub fn from_recorded_storage(partial_storage: PartialStorage) -> Self {
-<<<<<<< HEAD
-        let map = partial_storage.nodes.into_iter().map(|si| (si.key, si.value)).collect();
+        let recorded_storage =
+            partial_storage.nodes.into_iter().map(|value| (hash(&value), value)).collect();
         Trie {
             storage: Box::new(TrieMemoryPartialStorage {
-                recorded_storage: map,
+                recorded_storage,
                 visited_nodes: Default::default(),
             }),
         }
-=======
-        let map = partial_storage.nodes.into_iter().map(|value| (hash(&value), value)).collect();
-        Trie { storage: Box::new(TrieMemoryPartialStorage { recorded_storage: map }) }
->>>>>>> 304482dc
     }
 
     #[cfg(test)]
