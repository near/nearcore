--- conflicted
+++ resolved
@@ -566,15 +566,14 @@
         &self,
         hash: &CryptoHash,
     ) -> Result<Option<(std::sync::Arc<[u8]>, RawTrieNodeWithSize)>, StorageError> {
-        if Self::empty_root().eq(hash) {
-            Ok(None)
-        } else {
-            let bytes = self.storage.retrieve_raw_bytes(hash)?;
-            let node = RawTrieNodeWithSize::decode(&bytes).map_err(|_| {
-                StorageError::StorageInconsistentState(format!("Failed to decode node {hash}"))
-            })?;
-            Ok(Some((bytes, node)))
-        }
+        if hash == &Self::EMPTY_ROOT {
+            return Ok(None);
+        }
+        let bytes = self.storage.retrieve_raw_bytes(hash)?;
+        let node = RawTrieNodeWithSize::decode(&bytes).map_err(|err| {
+            StorageError::StorageInconsistentState(format!("Failed to decode node {hash}: {err}"))
+        })?;
+        Ok(Some((bytes, node)))
     }
 
     fn move_node_to_mutable(
@@ -582,80 +581,30 @@
         memory: &mut NodesStorage,
         hash: &CryptoHash,
     ) -> Result<StorageHandle, StorageError> {
-<<<<<<< HEAD
         match self.retrieve_raw_node(hash)? {
             None => Ok(memory.store(TrieNodeWithSize::empty())),
             Some((bytes, node)) => {
                 let result = memory.store(TrieNodeWithSize::from_raw(node));
                 memory.refcount_changes.entry(*hash).or_insert_with(|| (bytes.to_vec(), 0)).1 -= 1;
                 Ok(result)
-=======
-        if *hash == Trie::EMPTY_ROOT {
-            Ok(memory.store(TrieNodeWithSize::empty()))
-        } else {
-            let bytes = self.storage.retrieve_raw_bytes(hash)?;
-            match RawTrieNodeWithSize::decode(&bytes) {
-                Ok(value) => {
-                    let result = memory.store(TrieNodeWithSize::from_raw(value));
-                    memory
-                        .refcount_changes
-                        .entry(*hash)
-                        .or_insert_with(|| (bytes.to_vec(), 0))
-                        .1 -= 1;
-                    Ok(result)
-                }
-                Err(_) => Err(StorageError::StorageInconsistentState(format!(
-                    "Failed to decode node {}",
-                    hash
-                ))),
->>>>>>> 0fd829b1
             }
         }
     }
 
     fn retrieve_node(&self, hash: &CryptoHash) -> Result<TrieNodeWithSize, StorageError> {
-<<<<<<< HEAD
         match self.retrieve_raw_node(hash)? {
             None => Ok(TrieNodeWithSize::empty()),
             Some((_bytes, node)) => Ok(TrieNodeWithSize::from_raw(node)),
-=======
-        if *hash == Trie::EMPTY_ROOT {
-            return Ok(TrieNodeWithSize::empty());
-        }
-        let bytes = self.storage.retrieve_raw_bytes(hash)?;
-        match RawTrieNodeWithSize::decode(&bytes) {
-            Ok(value) => Ok(TrieNodeWithSize::from_raw(value)),
-            Err(_) => Err(StorageError::StorageInconsistentState(format!(
-                "Failed to decode node {}",
-                hash
-            ))),
->>>>>>> 0fd829b1
         }
     }
 
     pub fn retrieve_root_node(&self, root: &StateRoot) -> Result<StateRootNode, StorageError> {
-<<<<<<< HEAD
         match self.retrieve_raw_node(root)? {
             None => Ok(StateRootNode::empty()),
             Some((bytes, node)) => Ok(StateRootNode {
                 data: bytes.to_vec(),
                 memory_usage: TrieNodeWithSize::from_raw(node).memory_usage,
             }),
-=======
-        if *root == Trie::EMPTY_ROOT {
-            return Ok(StateRootNode::empty());
-        }
-        let data = self.storage.retrieve_raw_bytes(root)?;
-        match RawTrieNodeWithSize::decode(&data) {
-            Ok(value) => {
-                let memory_usage = TrieNodeWithSize::from_raw(value).memory_usage;
-                Ok(StateRootNode { data: data.to_vec(), memory_usage })
-            }
-            Err(_) => Err(StorageError::StorageInconsistentState(format!(
-                "Failed to decode node {}",
-                root
-            ))),
->>>>>>> 0fd829b1
         }
     }
 
@@ -666,23 +615,11 @@
     ) -> Result<Option<(u32, CryptoHash)>, StorageError> {
         let mut hash = *root;
         loop {
-<<<<<<< HEAD
             let node = match self.retrieve_raw_node(&hash)? {
                 None => return Ok(None),
                 Some((_bytes, node)) => node.node,
             };
             match node {
-=======
-            if hash == Trie::EMPTY_ROOT {
-                return Ok(None);
-            }
-            let bytes = self.storage.retrieve_raw_bytes(&hash)?;
-            let node = RawTrieNodeWithSize::decode(&bytes).map_err(|_| {
-                StorageError::StorageInconsistentState("RawTrieNode decode failed".to_string())
-            })?;
-
-            match node.node {
->>>>>>> 0fd829b1
                 RawTrieNode::Leaf(existing_key, value_length, value_hash) => {
                     if NibbleSlice::from_encoded(&existing_key).0 == key {
                         return Ok(Some((value_length, value_hash)));
