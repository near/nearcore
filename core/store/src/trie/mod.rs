use self::mem::flexible_data::value::ValueView;
use self::trie_storage::TrieMemoryPartialStorage;
use crate::StorageError;
use crate::flat::{FlatStateChanges, FlatStorageChunkView};
pub use crate::trie::config::TrieConfig;
pub(crate) use crate::trie::config::{
    DEFAULT_SHARD_CACHE_DELETIONS_QUEUE_CAPACITY, DEFAULT_SHARD_CACHE_TOTAL_SIZE_LIMIT,
};
pub use crate::trie::nibble_slice::NibbleSlice;
pub use crate::trie::prefetching_trie_storage::{PrefetchApi, PrefetchError};
pub use crate::trie::shard_tries::{KeyForStateChanges, ShardTries, WrappedTrieChanges};
pub use crate::trie::state_snapshot::{
    STATE_SNAPSHOT_COLUMNS, SnapshotError, StateSnapshot, StateSnapshotConfig, state_snapshots_dir,
};
pub use crate::trie::trie_storage::{TrieCache, TrieCachingStorage, TrieDBStorage, TrieStorage};
use borsh::{BorshDeserialize, BorshSerialize};
pub use from_flat::construct_trie_from_flat;
use iterator::{DiskTrieIterator, DiskTrieIteratorInner, TrieIterator};
use itertools::Itertools;
use mem::memtrie_update::{TrackingMode, UpdatedMemTrieNodeWithSize};
use mem::memtries::MemTries;
use near_primitives::hash::{CryptoHash, hash};
pub use near_primitives::shard_layout::ShardUId;
use near_primitives::state::PartialState;
use near_primitives::state::{FlatStateValue, ValueRef};
use near_primitives::state_record::StateRecord;
use near_primitives::trie_key::TrieKey;
use near_primitives::trie_key::trie_key_parsers::parse_account_id_prefix;
use near_primitives::types::{AccountId, StateRoot, StateRootNode};
use near_schema_checker_lib::ProtocolSchema;
use near_vm_runner::ContractCode;
use ops::insert_delete::GenericTrieUpdateInsertDelete;
#[cfg(test)]
use ops::interface::{GenericNodeOrIndex, GenericTrieNode, GenericTrieUpdate};
use ops::interface::{GenericTrieValue, UpdatedNodeId};
use ops::resharding::{GenericTrieUpdateRetain, RetainMode};
pub use raw_node::{Children, RawTrieNode, RawTrieNodeWithSize};
use std::collections::{BTreeMap, HashMap, HashSet};
use std::fmt::Write;
use std::hash::Hash;
use std::ops::DerefMut;
use std::str;
use std::sync::{Arc, RwLock, RwLockReadGuard};
pub use trie_recording::{SubtreeSize, TrieRecorder, TrieRecorderStats};
use trie_storage_update::{
    TrieStorageNodeWithSize, TrieStorageUpdate, UpdatedTrieStorageNodeWithSize,
};

mod config;
mod from_flat;
pub mod iterator;
pub mod mem;
mod nibble_slice;
pub mod ops;
pub mod outgoing_metadata;
mod prefetching_trie_storage;
mod raw_node;
pub mod receipts_column_helper;
mod shard_tries;
mod state_parts;
mod state_snapshot;
mod trie_recording;
mod trie_storage;
pub mod trie_storage_update;
#[cfg(test)]
mod trie_tests;
pub mod update;

const POISONED_LOCK_ERR: &str = "The lock was poisoned.";

#[derive(Debug, Clone, Default, PartialEq, Eq)]
pub struct PartialStorage {
    pub nodes: PartialState,
}

#[derive(Clone, Hash, Debug, Copy)]
pub(crate) struct StorageHandle(usize);

/// Stores index of value in the array of new values and its length for memory
/// counting.
#[derive(Clone, Hash, Debug, Copy)]
pub struct StorageValueHandle(usize, usize);

pub struct TrieCosts {
    pub byte_of_key: u64,
    pub byte_of_value: u64,
    pub node_cost: u64,
}

/// Whether a key lookup will be performed through flat storage or through iterating the trie
#[derive(Clone, Copy, PartialEq, Eq)]
pub enum KeyLookupMode {
    /// Try memtries first, if loaded. Then try flat storage if available. Otherwise fall-back to
    /// the on-disk trie.
    ///
    /// NOTE: whether different types of storage are loaded or not can affect the protocol! In
    /// particular operations with the flat storage have a different effect on TTN compared to trie
    /// or memtrie (e.g. if `use_accounting_cache` is set to `true`!)
    MemOrFlatOrTrie,
    /// Try memtrie first, if loaded. If not, then go straight to on-disk trie.
    MemOrTrie,
}

#[derive(Clone, Copy, Debug)]
pub struct AccessOptions<'access_tracker> {
    /// The interface through which TTNs are tracked.
    ///
    /// This also allows for some cache implementations, though the plan is to remove that
    /// functionality eventually.
    trie_access_tracker: &'access_tracker dyn AccessTracker,

    /// Whether a storage operation should record intermediate accesses to the state witness.
    ///
    /// This usually should be true, but in certain situations such as transparent optimizations
    /// that mustn't have an effect on the protocol this can be set to `false`.
    enable_state_witness_recording: bool,
}

pub trait AccessTracker: std::fmt::Debug {
    /// Lookup a value in the in-memory store.
    ///
    /// If result is `Some`, implementations should increment memory TTN counter.
    fn track_mem_lookup(&self, key: &CryptoHash) -> Option<Arc<[u8]>>;

    /// Insert the value into the in-memory store.
    ///
    /// Implementations should increment the disk TTN counter.
    fn track_disk_lookup(&self, key: CryptoHash, value: Arc<[u8]>);
}

#[derive(Debug)]
struct NoAccessTracker;
impl AccessTracker for NoAccessTracker {
    fn track_mem_lookup(&self, _: &CryptoHash) -> Option<Arc<[u8]>> {
        None
    }
    fn track_disk_lookup(&self, _: CryptoHash, _: Arc<[u8]>) {}
}

impl AccessOptions<'static> {
    pub const DEFAULT: Self =
        Self { trie_access_tracker: &NoAccessTracker, enable_state_witness_recording: true };
    pub const NO_SIDE_EFFECTS: Self =
        Self { trie_access_tracker: &NoAccessTracker, enable_state_witness_recording: false };
}

impl<'a> AccessOptions<'a> {
    pub fn contract_runtime(access_tracker: &'a dyn AccessTracker) -> Self {
        Self { trie_access_tracker: access_tracker, enable_state_witness_recording: true }
    }
}

const TRIE_COSTS: TrieCosts = TrieCosts { byte_of_key: 2, byte_of_value: 1, node_cost: 50 };

#[derive(Clone, Copy, Hash)]
pub enum ValueHandle {
    InMemory(StorageValueHandle),
    HashAndSize(ValueRef),
}

impl std::fmt::Debug for ValueHandle {
    fn fmt(&self, fmtr: &mut std::fmt::Formatter<'_>) -> std::fmt::Result {
        match self {
            Self::HashAndSize(value) => write!(fmtr, "{value:?}"),
            Self::InMemory(StorageValueHandle(num, _)) => write!(fmtr, "@{num}"),
        }
    }
}

impl UpdatedTrieStorageNodeWithSize {
    #[cfg(test)]
    fn print(
        &self,
        f: &mut dyn std::fmt::Write,
        trie_update: &TrieStorageUpdate,
        spaces: &mut String,
    ) -> std::fmt::Result {
        match &self.node {
            GenericTrieNode::Empty => {
                write!(f, "{}Empty", spaces)?;
            }
            GenericTrieNode::Leaf { extension, .. } => {
                let slice = NibbleSlice::from_encoded(&extension);
                write!(f, "{}Leaf({:?}, val)", spaces, slice.0)?;
            }
            GenericTrieNode::Branch { children, value } => {
                writeln!(
                    f,
                    "{}Branch({}){{",
                    spaces,
                    if value.is_some() { "Some" } else { "None" }
                )?;
                spaces.push(' ');
                for (idx, child) in children.iter().enumerate() {
                    let Some(child) = child else {
                        continue;
                    };
                    write!(f, "{}{:01x}->", spaces, idx)?;
                    match child {
                        GenericNodeOrIndex::Old(hash) => {
                            write!(f, "{}", hash)?;
                        }
                        GenericNodeOrIndex::Updated(id) => {
                            let child = trie_update.get_node_ref(*id);
                            child.print(f, trie_update, spaces)?;
                        }
                    }
                    writeln!(f)?;
                }
                spaces.remove(spaces.len() - 1);
                write!(f, "{}}}", spaces)?;
            }
            GenericTrieNode::Extension { extension, child } => {
                let slice = NibbleSlice::from_encoded(&extension);
                writeln!(f, "{}Extension({:?})", spaces, slice)?;
                spaces.push(' ');
                match child {
                    GenericNodeOrIndex::Old(hash) => {
                        write!(f, "{}{}", spaces, hash)?;
                    }
                    GenericNodeOrIndex::Updated(id) => {
                        let child = trie_update.get_node_ref(*id);
                        child.print(f, trie_update, spaces)?;
                    }
                }
                writeln!(f)?;
                spaces.remove(spaces.len() - 1);
            }
        }
        Ok(())
    }

    #[cfg(test)]
    fn deep_to_string(&self, trie_update: &TrieStorageUpdate) -> String {
        let mut buf = String::new();
        self.print(&mut buf, trie_update, &mut "".to_string()).expect("printing failed");
        buf
    }
}

pub struct Trie {
    storage: Arc<dyn TrieStorage>,
    memtries: Option<Arc<RwLock<MemTries>>>,
    /// In super rare cases it's possible that we see forks close to the resharding boundary.
    /// We would like to apply the same set of trie changes to the child memtrie to keep
    /// a consistent view across forks.
    children_memtries: HashMap<ShardUId, Arc<RwLock<MemTries>>>,
    root: StateRoot,
    /// If present, flat storage is used to look up keys (if asked for).
    /// Otherwise, we would crawl through the trie.
    flat_storage_chunk_view: Option<FlatStorageChunkView>,
    /// If present, we're capturing all trie nodes that have been accessed
    /// during the lifetime of this Trie struct. This is used to produce a
    /// state proof so that the same access pattern can be replayed using only
    /// the captured result.
    // FIXME: make `TrieRecorder` internally MT-safe, instead of locking the entire structure.
    recorder: Option<RwLock<TrieRecorder>>,
    /// If true, accesses to trie nodes are recorded with node access tracker, thus counting TTNs.
    ///
    /// NOTE that depending on the implementation of the tracker the lookups may get cached and
    /// later served from the storage from memory.
    ///
    /// Further, NOTE that regardless of this variable, lookups with `KeyLookupMode::MemOrTrie`
    /// will record node accesses with the access tracker regardless of this field's value. The
    /// logic here is ultra-subtle: it is possible for lookups with
    /// `KeyLookupMode::MemOrFlatOrTrie` to get served from either memtries, flat storage or
    /// regular trie depending on which of the storage types are loaded at the time `Trie` is
    /// constructed. However flat storage will only record accesses for dereference of a
    /// non-inlined value (and will do so regardless of this setting.) So the exact count accesses
    /// recorded will depend not only on this field, but also on which types of storage are loaded,
    /// which `KeyLookupMode` is used and probably some other subtle factors.
    // FIXME(nagisa): lets get rid of this field somehow? it seems to be utilized mostly for/in
    // tests.
    use_access_tracker: bool,
}

/// Trait for reading data from a trie.
pub trait TrieAccess {
    /// Retrieves value with given key from the trie.
    ///
    /// This doesn’t allow to read data from different chunks (be it from
    /// different shards or different blocks).  That is, the shard and state
    /// root are already known by the object rather than being passed as
    /// argument.
    fn get(&self, key: &TrieKey, opts: AccessOptions) -> Result<Option<Vec<u8>>, StorageError>;

    /// Check if the key is present.
    ///
    /// Equivalent to `Self::get(k)?.is_some()`, but avoids reading out the value.
    fn contains_key(&self, key: &TrieKey, opts: AccessOptions) -> Result<bool, StorageError>;
}

/// Stores reference count addition for some key-value pair in DB.
#[derive(
    BorshSerialize,
    BorshDeserialize,
    Clone,
    PartialEq,
    Eq,
    PartialOrd,
    Ord,
    Debug,
    Hash,
    ProtocolSchema,
)]
pub struct TrieRefcountAddition {
    /// Hash of trie_node_or_value and part of the DB key.
    /// Used for uniting with shard id to get actual DB key.
    trie_node_or_value_hash: CryptoHash,
    /// DB value. Can be either serialized RawTrieNodeWithSize or value corresponding to
    /// some TrieKey.
    trie_node_or_value: Vec<u8>,
    /// Reference count difference which will be added to the total refcount.
    rc: std::num::NonZeroU32,
}

/// Stores reference count subtraction for some key in DB.
#[derive(
    BorshSerialize,
    BorshDeserialize,
    Clone,
    PartialEq,
    Eq,
    PartialOrd,
    Ord,
    Debug,
    Hash,
    ProtocolSchema,
)]
pub struct TrieRefcountSubtraction {
    /// Hash of trie_node_or_value and part of the DB key.
    /// Used for uniting with shard id to get actual DB key.
    trie_node_or_value_hash: CryptoHash,
    /// Obsolete field but which we cannot remove because this data is persisted
    /// to the database.
    _ignored: IgnoredVecU8,
    /// Reference count difference which will be subtracted to the total refcount.
    rc: std::num::NonZeroU32,
}

/// Struct that is borsh compatible with Vec<u8> but which is logically the unit type.
#[derive(Default, BorshSerialize, BorshDeserialize, Clone, Debug, ProtocolSchema)]
struct IgnoredVecU8 {
    _ignored: Vec<u8>,
}

impl PartialEq for IgnoredVecU8 {
    fn eq(&self, _other: &Self) -> bool {
        true
    }
}
impl Eq for IgnoredVecU8 {}
impl Hash for IgnoredVecU8 {
    fn hash<H: std::hash::Hasher>(&self, _state: &mut H) {}
}
impl PartialOrd for IgnoredVecU8 {
    fn partial_cmp(&self, other: &Self) -> Option<std::cmp::Ordering> {
        Some(self.cmp(other))
    }
}
impl Ord for IgnoredVecU8 {
    fn cmp(&self, _other: &Self) -> std::cmp::Ordering {
        std::cmp::Ordering::Equal
    }
}

impl TrieRefcountAddition {
    pub fn hash(&self) -> &CryptoHash {
        &self.trie_node_or_value_hash
    }

    pub fn payload(&self) -> &[u8] {
        self.trie_node_or_value.as_slice()
    }

    pub fn revert(&self) -> TrieRefcountSubtraction {
        TrieRefcountSubtraction::new(self.trie_node_or_value_hash, self.rc)
    }
}

impl TrieRefcountSubtraction {
    pub fn new(trie_node_or_value_hash: CryptoHash, rc: std::num::NonZeroU32) -> Self {
        Self { trie_node_or_value_hash, _ignored: Default::default(), rc }
    }
}

/// Helps produce a list of additions and subtractions to the trie,
/// especially in the case where deletions don't carry the full value.
pub struct TrieRefcountDeltaMap {
    map: BTreeMap<CryptoHash, (Option<Vec<u8>>, i32)>,
}

impl TrieRefcountDeltaMap {
    pub fn new() -> Self {
        Self { map: BTreeMap::new() }
    }

    pub fn add(&mut self, hash: CryptoHash, data: Vec<u8>, refcount: u32) {
        let (old_value, old_rc) = self.map.entry(hash).or_insert((None, 0));
        *old_value = Some(data);
        *old_rc += refcount as i32;
    }

    pub fn subtract(&mut self, hash: CryptoHash, refcount: u32) {
        let (_, old_rc) = self.map.entry(hash).or_insert((None, 0));
        *old_rc -= refcount as i32;
    }

    pub fn into_changes(self) -> (Vec<TrieRefcountAddition>, Vec<TrieRefcountSubtraction>) {
        let num_insertions = self.map.iter().filter(|(_h, (_v, rc))| *rc > 0).count();
        let mut insertions = Vec::with_capacity(num_insertions);
        let mut deletions = Vec::with_capacity(self.map.len().saturating_sub(num_insertions));
        for (hash, (value, rc)) in self.map.into_iter() {
            if rc > 0 {
                insertions.push(TrieRefcountAddition {
                    trie_node_or_value_hash: hash,
                    trie_node_or_value: value.expect("value must be present"),
                    rc: std::num::NonZeroU32::new(rc as u32).unwrap(),
                });
            } else if rc < 0 {
                deletions.push(TrieRefcountSubtraction::new(
                    hash,
                    std::num::NonZeroU32::new((-rc) as u32).unwrap(),
                ));
            }
        }
        // Sort so that trie changes have unique representation.
        insertions.sort();
        deletions.sort();
        (insertions, deletions)
    }
}

/// Changes to be applied to in-memory trie.
/// Result is the new state root attached to existing persistent trie structure.
#[derive(Default, Clone, PartialEq, Eq, Debug)]
pub struct MemTrieChanges {
    /// Node ids with hashes of updated nodes.
    /// Should be in the post-order traversal of the updated nodes.
    /// It implies that the root node is the last one in the list.
    node_ids_with_hashes: Vec<(UpdatedNodeId, CryptoHash)>,
    updated_nodes: Vec<Option<UpdatedMemTrieNodeWithSize>>,
}

///
/// TrieChanges stores delta for refcount.
/// Multiple versions of the state work the following way:
///         __changes1___state1
/// state0 /
///        \__changes2___state2
///
/// To store state0, state1 and state2, apply insertions from changes1 and changes2
///
/// Then, to discard state2, apply insertions from changes2 as deletions
///
/// Then, to discard state0, apply deletions from changes1.
/// deleting state0 while both state1 and state2 exist is not possible.
/// Applying deletions from changes1 while state2 exists makes accessing state2 invalid.
///
///
/// create a fork -> apply insertions
/// resolve a fork -> apply opposite of insertions
/// discard old parent which has no forks from it -> apply deletions
///
/// Having old_root and values in deletions allows to apply TrieChanges in reverse
///
/// StoreUpdate are the changes from current state refcount to refcount + delta.
#[derive(BorshSerialize, BorshDeserialize, Clone, PartialEq, Eq, Debug, ProtocolSchema)]
pub struct TrieChanges {
    pub old_root: StateRoot,
    pub new_root: StateRoot,
    insertions: Vec<TrieRefcountAddition>,
    deletions: Vec<TrieRefcountSubtraction>,
    // If Some, in-memory changes are applied as well.
    #[borsh(skip)]
    pub memtrie_changes: Option<MemTrieChanges>,
    // In super rare cases it's possible that we see forks close to the resharding boundary.
    // We would like to apply the same set of trie changes to the child memtrie to keep
    // a consistent view across forks.
    #[borsh(skip)]
    pub children_memtrie_changes: HashMap<ShardUId, MemTrieChanges>,
}

impl TrieChanges {
    pub fn empty(old_root: StateRoot) -> Self {
        TrieChanges {
            old_root,
            new_root: old_root,
            insertions: vec![],
            deletions: vec![],
            memtrie_changes: Default::default(),
            children_memtrie_changes: Default::default(),
        }
    }

    pub fn insertions(&self) -> &[TrieRefcountAddition] {
        self.insertions.as_slice()
    }

    pub fn deletions(&self) -> &[TrieRefcountSubtraction] {
        self.deletions.as_slice()
    }
}

/// Result of applying state part to Trie.
pub struct ApplyStatePartResult {
    /// Trie changes after applying state part.
    pub trie_changes: TrieChanges,
    /// Flat state changes after applying state part, stored as delta.
    pub flat_state_delta: FlatStateChanges,
    /// Contract codes belonging to the state part.
    pub contract_codes: Vec<ContractCode>,
}

enum NodeOrValue {
    Node,
    Value(Arc<[u8]>),
}

/// Like a ValueRef, but allows for optimized retrieval of the value if the
/// value were already readily available when the ValueRef was retrieved.
///
/// This can be the case if the value came from flat storage, for example,
/// when some values are inlined into the storage.
///
/// Information-wise, this struct contains the same information as a
/// FlatStateValue; however, we make this a separate struct because
/// dereferencing a ValueRef (and likewise, OptimizedValueRef) requires proper
/// gas accounting; it is not a free operation. Therefore, while
/// OptimizedValueRef can be directly converted to a ValueRef, dereferencing
/// the value, even if the value is already available, can only be done via
/// `Trie::deref_optimized`.
#[derive(Debug, PartialEq, Eq)]
pub enum OptimizedValueRef {
    Ref(ValueRef),
    AvailableValue(ValueAccessToken),
}

/// Opaque wrapper around Vec<u8> so that the value cannot be used directly and
/// must instead be dereferenced via `Trie::deref_optimized`, so that gas
/// accounting is never skipped.
#[derive(Debug, PartialEq, Eq)]
pub struct ValueAccessToken {
    // Must stay private.
    value: Vec<u8>,
}

impl OptimizedValueRef {
    fn from_flat_value(value: FlatStateValue) -> Self {
        match value {
            FlatStateValue::Ref(value_ref) => Self::Ref(value_ref),
            FlatStateValue::Inlined(value) => Self::AvailableValue(ValueAccessToken { value }),
        }
    }

    /// Returns the length (in num bytes) of the value pointed by this reference.
    pub fn len(&self) -> usize {
        match self {
            Self::Ref(value_ref) => value_ref.len(),
            Self::AvailableValue(token) => token.value.len(),
        }
    }

    /// Returns the hash of the value pointed by this reference.
    pub fn value_hash(&self) -> CryptoHash {
        match self {
            OptimizedValueRef::Ref(value_ref) => value_ref.hash,
            OptimizedValueRef::AvailableValue(ValueAccessToken { value }) => hash(value.as_slice()),
        }
    }

    pub fn into_value_ref(self) -> ValueRef {
        match self {
            Self::Ref(value_ref) => value_ref,
            Self::AvailableValue(token) => ValueRef::new(&token.value),
        }
    }
}

impl Trie {
    pub const EMPTY_ROOT: StateRoot = StateRoot::new();

    /// Starts accessing a trie with the given storage.
    /// By default, the accounting cache is not enabled. To enable or disable it
    /// (only in this crate), call self.accounting_cache.borrow_mut().set_enabled().
    pub fn new(
        storage: Arc<dyn TrieStorage>,
        root: StateRoot,
        flat_storage_chunk_view: Option<FlatStorageChunkView>,
    ) -> Self {
        Self::new_with_memtries(storage, None, Default::default(), root, flat_storage_chunk_view)
    }

    pub fn new_with_memtries(
        storage: Arc<dyn TrieStorage>,
        memtries: Option<Arc<RwLock<MemTries>>>,
        children_memtries: HashMap<ShardUId, Arc<RwLock<MemTries>>>,
        root: StateRoot,
        flat_storage_chunk_view: Option<FlatStorageChunkView>,
    ) -> Self {
        // Technically the use_trie_accounting_cache should be set based on the flat storage
        // protocol feature. When flat storage is enabled the trie node access should be free and
        // the charge flag should be set to false.
        let use_trie_accounting_cache = false;
        Trie {
            storage,
            memtries,
            children_memtries,
            root,
            use_access_tracker: use_trie_accounting_cache,
            flat_storage_chunk_view,
            recorder: None,
        }
    }

    /// Returns `true` if this `Trie` is configured to use in memory tries.
    pub fn has_memtries(&self) -> bool {
        self.memtries.is_some()
    }

    /// Helper to simulate gas costs as if flat storage was present.
    pub fn set_use_trie_accounting_cache(&mut self, value: bool) {
        self.use_access_tracker = value;
    }

    /// Makes a new trie that has everything the same except that access
    /// through that trie accumulates a state proof for all nodes accessed.
    pub fn recording_reads_new_recorder(&self) -> Self {
        let recorder = RwLock::new(TrieRecorder::new(None));
        self.recording_reads_with_recorder(recorder)
    }

    /// Makes a new trie that has everything the same except that access
    /// through that trie accumulates a state proof for all nodes accessed.
    /// We also supply a proof size limit to prevent the proof from growing too large.
    pub fn recording_reads_with_proof_size_limit(&self, proof_size_limit: usize) -> Self {
        let recorder = RwLock::new(TrieRecorder::new(Some(proof_size_limit)));
        self.recording_reads_with_recorder(recorder)
    }

    pub fn recording_reads_with_recorder(&self, recorder: RwLock<TrieRecorder>) -> Self {
        let mut trie = Self::new_with_memtries(
            self.storage.clone(),
            self.memtries.clone(),
            self.children_memtries.clone(),
            self.root,
            self.flat_storage_chunk_view.clone(),
        );
        trie.recorder = Some(recorder);
        trie.use_access_tracker = self.use_access_tracker;
        trie
    }

    // TODO(resharding): remove this method after proper fix for refcount issue
    pub fn take_recorder(self) -> Option<RwLock<TrieRecorder>> {
        self.recorder
    }

    /// Takes the recorded state proof out of the trie.
    pub fn recorded_storage(&self) -> Option<PartialStorage> {
        self.recorder
            .as_ref()
            .map(|recorder| recorder.write().expect("no poison").recorded_storage())
    }

    /// Returns the in-memory size of the recorded state proof. Useful for checking size limit of state witness
    pub fn recorded_storage_size(&self) -> usize {
        self.recorder
            .as_ref()
            .map(|recorder| recorder.read().expect("no poison").recorded_storage_size())
            .unwrap_or_default()
    }

    /// Size of the recorded state proof plus some additional size added to cover removals.
    /// An upper-bound estimation of the true recorded size after finalization.
    pub fn recorded_storage_size_upper_bound(&self) -> usize {
        self.recorder
            .as_ref()
            .map(|recorder| recorder.read().expect("no poison").recorded_storage_size_upper_bound())
            .unwrap_or_default()
    }

    pub fn check_proof_size_limit_exceed(&self) -> bool {
        self.recorder
            .as_ref()
            .map(|recorder| recorder.read().expect("no poison").check_proof_size_limit_exceed())
            .unwrap_or_default()
    }

    /// Constructs a Trie from the partial storage (i.e. state proof) that
    /// was returned from recorded_storage(). If used to access the same trie
    /// nodes as when the partial storage was generated, this trie will behave
    /// identically.
    ///
    /// The flat_storage_used parameter should be true iff originally the trie
    /// was accessed with flat storage present. It will be used to simulate the
    /// same costs as if flat storage were present.
    pub fn from_recorded_storage(
        partial_storage: PartialStorage,
        root: StateRoot,
        flat_storage_used: bool,
    ) -> Self {
        let PartialState::TrieValues(nodes) = partial_storage.nodes;
        let recorded_storage = nodes.into_iter().map(|value| (hash(&value), value)).collect();
        let storage = Arc::new(TrieMemoryPartialStorage::new(recorded_storage));
        let mut trie = Self::new(storage, root, None);
        trie.use_access_tracker = !flat_storage_used;
        trie
    }

    /// Get statistics about the recorded trie. Useful for observability and debugging.
    /// This scans all of the recorded data, so could potentially be expensive to run.
    pub fn recorder_stats(&self) -> Option<TrieRecorderStats> {
        self.recorder
            .as_ref()
            .map(|recorder| recorder.read().expect("no poison").get_stats(&self.root))
    }

    pub fn get_root(&self) -> &StateRoot {
        &self.root
    }

    pub fn has_flat_storage_chunk_view(&self) -> bool {
        self.flat_storage_chunk_view.is_some()
    }

    pub fn internal_get_storage_as_caching_storage(&self) -> Option<&TrieCachingStorage> {
        self.storage.as_caching_storage()
    }

    #[cfg(feature = "test_features")]
    pub fn record_storage_garbage(&self, size_mbs: usize) -> bool {
        let Some(recorder) = &self.recorder else {
            return false;
        };
        let mut data = vec![0u8; (size_mbs as usize) * 1000_000];
        rand::RngCore::fill_bytes(&mut rand::thread_rng(), &mut data);
        // We want to have at most 1 instance of garbage data included per chunk so
        // that it is possible to generated continuous stream of witnesses with a fixed
        // size. Using static key achieves that since in case of multiple receipts garbage
        // data will simply be overwritten, not accumulated.
        recorder.write().expect("no poison").record_unaccounted(
            &CryptoHash::hash_bytes(b"__garbage_data_key_1720025071757228"),
            data.into(),
        );
        true
    }

    /// All access to trie nodes or values must go through this method, so it
    /// can be properly cached and recorded.
    ///
    /// count_cost can be false to skip caching. This is used when we're
    /// generating a state proof, but the value is supposed to fetched from
    /// flat storage.
    fn internal_retrieve_trie_node(
        &self,
        hash: &CryptoHash,
        use_accounting_cache: bool,
        access_options: AccessOptions,
    ) -> Result<Arc<[u8]>, StorageError> {
        let result = if use_accounting_cache {
            match access_options.trie_access_tracker.track_mem_lookup(hash) {
                Some(v) => v,
                None => {
                    let v = self.storage.retrieve_raw_bytes(hash)?;
                    access_options.trie_access_tracker.track_disk_lookup(*hash, Arc::clone(&v));
                    v
                }
            }
        } else {
            self.storage.retrieve_raw_bytes(hash)?
        };
        if access_options.enable_state_witness_recording {
            if let Some(recorder) = &self.recorder {
                recorder.write().expect("no poison").record(hash, result.clone());
            }
        }
        Ok(result)
    }

    #[cfg(test)]
    fn memory_usage_verify(
        &self,
        trie_update: &TrieStorageUpdate,
        handle: GenericNodeOrIndex<CryptoHash>,
    ) -> u64 {
        // Cannot compute memory usage naively if given only partial storage.

        if self.storage.as_partial_storage().is_some() {
            return 0;
        }
        // We don't want to impact recorded storage by retrieving nodes for
        // this sanity check.
        if self.recorder.is_some() {
            return 0;
        }

        let UpdatedTrieStorageNodeWithSize { node, memory_usage } = match handle {
            GenericNodeOrIndex::Updated(h) => trie_update.get_node_ref(h).clone(),
            GenericNodeOrIndex::Old(h) => {
                let raw_node = self
                    .retrieve_raw_node(&h, false, AccessOptions::NO_SIDE_EFFECTS)
                    .expect("storage failure")
                    .expect("node cannot be Empty")
                    .1;
                TrieStorageNodeWithSize::from_raw_trie_node_with_size(raw_node).into()
            }
        };

        let mut memory_usage_naive = node.memory_usage_direct();
        match &node {
            GenericTrieNode::Empty => {}
            GenericTrieNode::Leaf { .. } => {}
            GenericTrieNode::Branch { children, .. } => {
                memory_usage_naive += children
                    .iter()
                    .filter_map(|handle| {
                        handle.as_ref().map(|h| self.memory_usage_verify(trie_update, *h))
                    })
                    .sum::<u64>();
            }
            GenericTrieNode::Extension { child, .. } => {
                memory_usage_naive += self.memory_usage_verify(trie_update, *child);
            }
        };
        if memory_usage_naive != memory_usage {
            eprintln!("Incorrectly calculated memory usage");
            eprintln!("Correct is {}", memory_usage_naive);
            eprintln!("Computed is {}", memory_usage);
            match handle {
                GenericNodeOrIndex::Updated(h) => {
                    eprintln!("In-memory node:");
                    let node = trie_update.get_node_ref(h);
                    eprintln!("{}", node.deep_to_string(trie_update));
                }
                GenericNodeOrIndex::Old(_h) => {
                    eprintln!("Bad node in storage!");
                }
            };
            assert_eq!(memory_usage_naive, memory_usage);
        }
        memory_usage
    }

    /// Prints the trie nodes starting from `hash`, up to `max_depth` depth. The node hash can be any node in the trie.
    /// Depending on arguments provided, can limit output to no more than `limit` entries,
    /// show only subtree for a given `record_type`, or skip subtrees where `AccountId` is less than `from` or greater than `to`.
    pub fn print_recursive(
        &self,
        f: &mut dyn std::io::Write,
        hash: &CryptoHash,
        max_depth: u32,
        limit: Option<u32>,
        record_type: Option<u8>,
        from: &Option<&AccountId>,
        to: &Option<&AccountId>,
    ) {
        match self.debug_retrieve_raw_node_or_value(hash) {
            Ok(NodeOrValue::Node) => {
                let mut prefix: Vec<u8> = Vec::new();
                let mut limit = limit.unwrap_or(u32::MAX);
                self.print_recursive_internal(
                    f,
                    hash,
                    &mut "".to_string(),
                    &mut prefix,
                    max_depth,
                    &mut limit,
                    record_type,
                    from,
                    to,
                )
                .expect("write failed");
            }
            Ok(NodeOrValue::Value(value_bytes)) => {
                writeln!(
                    f,
                    "Given node is a value. Len: {}, Data: {:?} ",
                    value_bytes.len(),
                    &value_bytes[..std::cmp::min(10, value_bytes.len())]
                )
                .expect("write failed");
            }
            Err(err) => {
                writeln!(f, "Error when reading: {}", err).expect("write failed");
            }
        };
    }

    /// Prints the trie leaves starting from the state root node, up to max_depth depth.
    /// This method can only iterate starting from the root node and it only prints the
    /// leaf nodes but it shows output in more human friendly way.
    /// Optional arguments `limit` and `record_type` limits the output to at most `limit`
    /// entries and shows trie nodes of `record_type` type only.
    /// `from` and `to` can be used skip leaves with `AccountId` less than `from` or greater than `to`.
    pub fn print_recursive_leaves(
        &self,
        f: &mut dyn std::io::Write,
        max_depth: u32,
        limit: Option<u32>,
        record_type: Option<u8>,
        from: &Option<&AccountId>,
        to: &Option<&AccountId>,
    ) {
        let mut limit = limit.unwrap_or(u32::MAX);
        let from = from.cloned();
        let to = to.cloned();

        let prune_condition = move |key_nibbles: &Vec<u8>| {
            if key_nibbles.len() > max_depth as usize {
                return true;
            }
            let (partial_key, _) = Self::nibbles_to_bytes(&key_nibbles);
            Self::should_prune_view_trie(&partial_key, record_type, &from.as_ref(), &to.as_ref())
        };

        let iter = match self.disk_iter_with_prune_condition(Some(Box::new(prune_condition))) {
            Ok(iter) => iter,
            Err(err) => {
                writeln!(f, "Error when getting the trie iterator: {}", err).expect("write failed");
                return;
            }
        };

        for node in iter {
            if limit == 0 {
                break;
            }
            let (key, value) = match node {
                Ok((key, value)) => (key, value),
                Err(err) => {
                    writeln!(f, "Failed to iterate node with error: {err}").expect("write failed");
                    continue;
                }
            };

            // Try to parse the key in UTF8 which works only for the simplest keys (e.g. account),
            // or get whitespace padding instead.
            let key_string = match str::from_utf8(&key) {
                Ok(value) => String::from(value),
                Err(_) => " ".repeat(key.len()),
            };
            let state_record = StateRecord::from_raw_key_value(&key, value);

            limit -= 1;
            writeln!(f, "{} {state_record:?}", key_string).expect("write failed");
        }
    }

    /// Converts the list of Nibbles to `Vec<u8>` and remainder (in case the length of the input was odd).
    fn nibbles_to_bytes(nibbles: &[u8]) -> (Vec<u8>, &[u8]) {
        let (chunks, remainder) = stdx::as_chunks::<2, _>(nibbles);
        let bytes = chunks.into_iter().map(|chunk| (chunk[0] * 16) + chunk[1]).collect::<Vec<u8>>();
        (bytes, remainder)
    }

    // Converts the list of Nibbles to a readable string.
    fn nibbles_to_string(prefix: &[u8]) -> String {
        let (bytes, remainder) = Self::nibbles_to_bytes(prefix);
        let mut result = bytes
            .iter()
            .flat_map(|ch| std::ascii::escape_default(*ch).map(char::from))
            .collect::<String>();
        if let Some(final_nibble) = remainder.first() {
            write!(&mut result, "\\x{:x}_", final_nibble).unwrap();
        }
        result
    }

    /// Checks whether the provided `account_id_prefix` is lexicographically greater than `to` (if provided),
    /// or whether it is lexicographically less than `from` (if provided, except being a prefix of `from`).
    /// Although prefix of `from` is lexicographically less than `from`, pruning such subtree would cut off `from`.
    fn is_out_of_account_id_bounds(
        account_id_prefix: &[u8],
        from: &Option<&AccountId>,
        to: &Option<&AccountId>,
    ) -> bool {
        if let Some(from) = from {
            if !from.as_bytes().starts_with(account_id_prefix)
                && from.as_bytes() > account_id_prefix
            {
                return true;
            }
        }
        if let Some(to) = to {
            return account_id_prefix > to.as_bytes();
        }
        false
    }

    /// Returns true if the node with key `node_key` and its subtree should be skipped based on provided arguments.
    /// If `record_type` is provided and the node is of different type, returns true.
    /// If `AccountId`s in the subtree will not fall in the range [`from`, `to`], returns true.
    /// Otherwise returns false.
    fn should_prune_view_trie(
        node_key: &Vec<u8>,
        record_type: Option<u8>,
        from: &Option<&AccountId>,
        to: &Option<&AccountId>,
    ) -> bool {
        if node_key.is_empty() {
            return false;
        }

        let column = node_key[0];
        if let Some(record_type) = record_type {
            if column != record_type {
                return true;
            }
        }
        if let Ok(account_id_prefix) = parse_account_id_prefix(column, &node_key) {
            if Self::is_out_of_account_id_bounds(account_id_prefix, from, to) {
                return true;
            }
        }
        false
    }

    fn print_recursive_internal(
        &self,
        f: &mut dyn std::io::Write,
        hash: &CryptoHash,
        spaces: &mut String,
        prefix: &mut Vec<u8>,
        max_depth: u32,
        limit: &mut u32,
        record_type: Option<u8>,
        from: &Option<&AccountId>,
        to: &Option<&AccountId>,
    ) -> std::io::Result<()> {
        if max_depth == 0 || *limit == 0 {
            return Ok(());
        }
        *limit -= 1;

        let opts = AccessOptions::DEFAULT;

        let (bytes, raw_node, mem_usage) = match self.retrieve_raw_node(hash, true, opts) {
            Ok(Some((bytes, raw_node))) => (bytes, raw_node.node, raw_node.memory_usage),
            Ok(None) => return writeln!(f, "{spaces}EmptyNode"),
            Err(err) => return writeln!(f, "{spaces}error {err}"),
        };

        let children = match raw_node {
            RawTrieNode::Leaf(key, value) => {
                let (slice, _) = NibbleSlice::from_encoded(key.as_slice());
                prefix.extend(slice.iter());

                let (leaf_key, remainder) = Self::nibbles_to_bytes(&prefix);
                assert!(remainder.is_empty());

                if !Self::should_prune_view_trie(&leaf_key, record_type, from, to) {
                    let state_record = StateRecord::from_raw_key_value(&leaf_key, bytes.to_vec());

                    writeln!(
                        f,
                        "{spaces}Leaf {slice:?} {value:?} prefix:{} hash:{hash} mem_usage:{mem_usage} state_record:{:?}",
                        Self::nibbles_to_string(prefix),
                        state_record.map(|sr| format!("{}", sr)),
                    )?;
                }

                prefix.truncate(prefix.len() - slice.len());
                return Ok(());
            }
            RawTrieNode::BranchNoValue(children) => {
                writeln!(
                    f,
                    "{spaces}Branch value:(none) prefix:{} hash:{hash} mem_usage:{mem_usage}",
                    Self::nibbles_to_string(prefix),
                )?;
                children
            }
            RawTrieNode::BranchWithValue(value, children) => {
                writeln!(
                    f,
                    "{spaces}Branch value:{value:?} prefix:{} hash:{hash} mem_usage:{mem_usage}",
                    Self::nibbles_to_string(prefix),
                )?;
                children
            }
            RawTrieNode::Extension(key, child) => {
                let (slice, _) = NibbleSlice::from_encoded(key.as_slice());
                let node_info = format!(
                    "{}Extension {:?} child_hash:{} prefix:{} hash:{hash} mem_usage:{mem_usage}",
                    spaces,
                    slice,
                    child,
                    Self::nibbles_to_string(prefix),
                );
                spaces.push_str("  ");
                prefix.extend(slice.iter());

                let (partial_key, _) = Self::nibbles_to_bytes(&prefix);

                if !Self::should_prune_view_trie(&partial_key, record_type, from, to) {
                    writeln!(f, "{}", node_info)?;

                    self.print_recursive_internal(
                        f,
                        &child,
                        spaces,
                        prefix,
                        max_depth - 1,
                        limit,
                        record_type,
                        from,
                        to,
                    )?;
                }

                prefix.truncate(prefix.len() - slice.len());
                spaces.truncate(spaces.len() - 2);
                return Ok(());
            }
        };

        for (idx, child) in children.iter() {
            writeln!(f, "{spaces} {idx:01x}->")?;
            spaces.push_str("  ");
            prefix.push(idx);
            self.print_recursive_internal(
                f,
                child,
                spaces,
                prefix,
                max_depth - 1,
                limit,
                record_type,
                from,
                to,
            )?;
            prefix.pop();
            spaces.truncate(spaces.len() - 2);
        }

        Ok(())
    }

    /// Retrieves decoded raw node alongside with its raw bytes representation.
    fn retrieve_raw_node(
        &self,
        hash: &CryptoHash,
        use_accounting_cache: bool,
        operation_options: AccessOptions,
    ) -> Result<Option<(Arc<[u8]>, RawTrieNodeWithSize)>, StorageError> {
        if hash == &Self::EMPTY_ROOT {
            return Ok(None);
        }
        let bytes =
            self.internal_retrieve_trie_node(hash, use_accounting_cache, operation_options)?;
        let node = RawTrieNodeWithSize::try_from_slice(&bytes).map_err(|err| {
            StorageError::StorageInconsistentState(format!("Failed to decode node {hash}: {err}"))
        })?;
        Ok(Some((bytes, node)))
    }

    // Similar to retrieve_raw_node but handles the case where there is a Value (and not a Node) in the database.
    // This method is not safe to be used in any real scenario as it can incorrectly interpret a value as a trie node.
    // It's only provided as a convenience for debugging tools.
    fn debug_retrieve_raw_node_or_value(
        &self,
        hash: &CryptoHash,
    ) -> Result<NodeOrValue, StorageError> {
        let op_opts = AccessOptions::DEFAULT;
        let bytes = self.internal_retrieve_trie_node(hash, true, op_opts)?;
        match RawTrieNodeWithSize::try_from_slice(&bytes) {
            Ok(_) => Ok(NodeOrValue::Node),
            Err(_) => Ok(NodeOrValue::Value(bytes)),
        }
    }

    pub(crate) fn move_node_to_mutable(
        &self,
        trie_update: &mut TrieStorageUpdate,
        hash: &CryptoHash,
        opts: AccessOptions,
    ) -> Result<StorageHandle, StorageError> {
        match self.retrieve_raw_node(hash, true, opts)? {
            None => Ok(trie_update.store(UpdatedTrieStorageNodeWithSize::empty())),
            Some((_, node)) => {
                let result = trie_update
                    .store(TrieStorageNodeWithSize::from_raw_trie_node_with_size(node).into());
                trie_update.refcount_changes.subtract(*hash, 1);
                Ok(result)
            }
        }
    }

    pub fn retrieve_root_node(&self) -> Result<StateRootNode, StorageError> {
        let opts = AccessOptions::DEFAULT;
        match self.retrieve_raw_node(&self.root, true, opts)? {
            None => Ok(StateRootNode::empty()),
            Some((bytes, node)) => {
                Ok(StateRootNode { data: bytes, memory_usage: node.memory_usage })
            }
        }
    }

    /// Retrieves the value (inlined or reference) for the given key, from flat storage.
    /// In general, flat storage may inline a value if the value is short, but otherwise
    /// it would defer the storage of the value to the trie. This method will return
    /// whatever the flat storage has.
    ///
    /// If an inlined value is returned, this method will charge the corresponding gas
    /// as if the value were accessed from the trie storage. It will also insert the
    /// value into the accounting cache, as well as recording the access to the value
    /// if recording is enabled. In other words, if an inlined value is returned the
    /// behavior is equivalent to if the trie were used to access the value reference
    /// and then the reference were used to look up the full value.
    ///
    /// If `ref_only` is true, even if the flat storage gives us the inlined value, we
    /// would still convert it to a reference. This is useful if making an access for
    /// the value (thereby charging gas for it) is not desired.
    fn lookup_from_flat_storage(
        &self,
        key: &[u8],
        operation_options: AccessOptions,
    ) -> Result<Option<OptimizedValueRef>, StorageError> {
        let flat_storage_chunk_view = self.flat_storage_chunk_view.as_ref().unwrap();
        let value = flat_storage_chunk_view.get_value(key)?;
        if operation_options.enable_state_witness_recording && self.recorder.is_some() {
            // If recording, we need to look up in the trie as well to record the trie nodes,
            // as they are needed to prove the value. Also, it's important that this lookup
            // is done even if the key was not found, because intermediate trie nodes may be
            // needed to prove the non-existence of the key.
            let value_ref_from_trie =
                self.lookup_from_state_column(NibbleSlice::new(key), false, operation_options)?;
            debug_assert_eq!(
                &value_ref_from_trie,
                &value.as_ref().map(|value| value.to_value_ref())
            );
        }
        Ok(value.map(OptimizedValueRef::from_flat_value))
    }

    /// Looks up the given key by walking the trie nodes stored in the
    /// `DBCol::State` column in the database (but still going through
    /// applicable caches).
    ///
    /// The `use_trie_accounting_cache` parameter controls whether the
    /// lookup incurs any gas.
    fn lookup_from_state_column(
        &self,
        mut key: NibbleSlice<'_>,
        use_trie_accounting_cache: bool,
        operation_options: AccessOptions,
    ) -> Result<Option<ValueRef>, StorageError> {
        let mut hash = self.root;
        loop {
            let node = match self.retrieve_raw_node(
                &hash,
                use_trie_accounting_cache,
                operation_options,
            )? {
                None => return Ok(None),
                Some((_bytes, node)) => node.node,
            };
            match node {
                RawTrieNode::Leaf(existing_key, value) => {
                    return Ok(if NibbleSlice::from_encoded(&existing_key).0 == key {
                        Some(value)
                    } else {
                        None
                    });
                }
                RawTrieNode::Extension(existing_key, child) => {
                    let existing_key = NibbleSlice::from_encoded(&existing_key).0;
                    if key.starts_with(&existing_key) {
                        hash = child;
                        key = key.mid(existing_key.len());
                    } else {
                        return Ok(None);
                    }
                }
                RawTrieNode::BranchNoValue(mut children) => {
                    if key.is_empty() {
                        return Ok(None);
                    } else if let Some(h) = children[key.at(0)].take() {
                        hash = h;
                        key = key.mid(1);
                    } else {
                        return Ok(None);
                    }
                }
                RawTrieNode::BranchWithValue(value, mut children) => {
                    if key.is_empty() {
                        return Ok(Some(value));
                    } else if let Some(h) = children[key.at(0)].take() {
                        hash = h;
                        key = key.mid(1);
                    } else {
                        return Ok(None);
                    }
                }
            };
        }
    }

    /// Retrieves an `OptimizedValueRef` (a hash of or inlined value) for the given
    /// key from the in-memory trie. In general, in-memory tries may inline a value
    /// if the value is short, but otherwise it would defer the storage of the value
    /// to the state column. This method will return whichever the in-memory trie has.
    /// Refer to `get_optimized_ref` for the semantics of using the returned type.
    ///
    /// `use_trie_accounting_cache` is used to control whether Trie node
    /// accesses accumulate TTN counters and potentially store data into the `TrieAccountingCache`
    /// so that future accesses count towards TTN counters.
    ///
    /// The storage of memtries and the data therein are behind a lock, as thus unlike many other
    /// functions here, the access to the value reference is provided as an argument to the
    /// `map_result` closure.
    ///
    /// This function also takes care of the accounting cache for gas calculation purposes.
    fn lookup_from_memory<R: 'static>(
        &self,
        key: &[u8],
        use_trie_accounting_cache: bool,
        access_options: AccessOptions,
        map_result: impl FnOnce(ValueView<'_>) -> R,
    ) -> Result<Option<R>, StorageError> {
        if self.root == Self::EMPTY_ROOT {
            return Ok(None);
        }

        let lock = self.memtries.as_ref().unwrap().read().unwrap();
        let mem_value = if use_trie_accounting_cache
            || access_options.enable_state_witness_recording
        {
            let mut accessed_nodes = Vec::new();
            let mem_value = lock.lookup(&self.root, key, Some(&mut accessed_nodes))?;
            if use_trie_accounting_cache {
                for (node_hash, serialized_node) in &accessed_nodes {
                    if access_options.trie_access_tracker.track_mem_lookup(node_hash).is_none() {
                        access_options
                            .trie_access_tracker
                            .track_disk_lookup(*node_hash, Arc::clone(serialized_node));
                    }
                }
            }
            if access_options.enable_state_witness_recording {
                if let Some(recorder) = &self.recorder {
                    for (node_hash, serialized_node) in accessed_nodes {
                        recorder.write().expect("no poison").record(&node_hash, serialized_node);
                    }
                }
            }
            mem_value
        } else {
            lock.lookup(&self.root, key, None)?
        };
        Ok(mem_value.map(map_result))
    }

    /// For debugging only. Returns the raw node at the given path starting from the root.
    /// The format of the nibbles parameter is that each element represents 4 bits of the
    /// path. (Even though we use a u8 for each element, we only use the lower 4 bits.)
    pub fn debug_get_node(&self, nibbles: &[u8]) -> Result<Option<RawTrieNode>, StorageError> {
        // We need to construct an equivalent NibbleSlice so we can easily use it
        // to traverse the trie. The tricky part is that the NibbleSlice implementation
        // only allows *starting* from the middle of a byte, and always requires ending at
        // the end of the internal array - this is sufficient because for production purposes
        // we always have a complete leaf path to use. But for our debugging purposes we
        // specify an incomplete trie path that may *end* at the middle of a byte, so to get
        // around that, if the provided path length is odd, we prepend a 0 and then start in
        // the middle of the first byte.
        let odd = nibbles.len() % 2 == 1;
        let mut nibble_array = Vec::new();
        if odd {
            nibble_array.push(0);
        }
        for nibble in nibbles {
            nibble_array.push(*nibble);
        }
        let mut nibble_data = Vec::new();
        for i in 0..nibble_array.len() / 2 {
            let first = nibble_array[i * 2];
            let second = nibble_array[i * 2 + 1];
            nibble_data.push((first << 4) + second);
        }
        let mut key = NibbleSlice::new_offset(&nibble_data, if odd { 1 } else { 0 });

        // The rest of the logic is very similar to the standard lookup() function, except
        // we return the raw node and don't expect to hit a leaf.
        let opts = AccessOptions::DEFAULT;
        let mut node = self.retrieve_raw_node(&self.root, true, opts)?;
        while !key.is_empty() {
            match node {
                Some((_, raw_node)) => match raw_node.node {
                    RawTrieNode::Leaf(_, _) => {
                        return Ok(None);
                    }
                    RawTrieNode::BranchNoValue(children)
                    | RawTrieNode::BranchWithValue(_, children) => {
                        let child = children[key.at(0)];
                        match child {
                            Some(child) => {
                                node = self.retrieve_raw_node(&child, true, opts)?;
                                key = key.mid(1);
                            }
                            None => return Ok(None),
                        }
                    }
                    RawTrieNode::Extension(existing_key, child) => {
                        let existing_key = NibbleSlice::from_encoded(&existing_key).0;
                        if key.starts_with(&existing_key) {
                            node = self.retrieve_raw_node(&child, true, opts)?;
                            key = key.mid(existing_key.len());
                        } else {
                            return Ok(None);
                        }
                    }
                },
                None => return Ok(None),
            }
        }
        match node {
            Some((_, raw_node)) => Ok(Some(raw_node.node)),
            None => Ok(None),
        }
    }

    /// Returns the raw bytes corresponding to a ValueRef that came from a node with
    /// value (either Leaf or BranchWithValue).
    pub fn retrieve_value(
        &self,
        hash: &CryptoHash,
        opts: AccessOptions,
    ) -> Result<Vec<u8>, StorageError> {
        let bytes = self.internal_retrieve_trie_node(hash, true, opts)?;
        Ok(bytes.to_vec())
    }

    /// Check if the column contains a value with the given `key`.
    ///
    /// This method is guaranteed to not inspect the value stored for this key, which would
    /// otherwise have potential gas cost implications.
    pub fn contains_key(&self, key: &[u8], opts: AccessOptions) -> Result<bool, StorageError> {
        self.contains_key_mode(key, KeyLookupMode::MemOrFlatOrTrie, opts)
    }

    /// Check if the column contains a value with the given `key`.
    ///
    /// This method is guaranteed to not inspect the value stored for this key, which would
    /// otherwise have potential gas cost implications.
    pub fn contains_key_mode(
        &self,
        key: &[u8],
        mode: KeyLookupMode,
        opts: AccessOptions,
    ) -> Result<bool, StorageError> {
        let use_trie_accounting_cache = mode == KeyLookupMode::MemOrTrie || self.use_access_tracker;
        if self.memtries.is_some() {
            return Ok(self
                .lookup_from_memory(key, use_trie_accounting_cache, opts, |_| ())?
                .is_some());
        }

        'flat: {
            let KeyLookupMode::MemOrFlatOrTrie = mode else { break 'flat };
            let Some(flat_storage_chunk_view) = &self.flat_storage_chunk_view else { break 'flat };
            let value = flat_storage_chunk_view.contains_key(key)?;
            if self.recorder.is_some() {
                // If recording, we need to look up in the trie as well to record the trie nodes,
                // as they are needed to prove the value. Also, it's important that this lookup
                // is done even if the key was not found, because intermediate trie nodes may be
                // needed to prove the non-existence of the key.
                let value_ref_from_trie =
                    self.lookup_from_state_column(NibbleSlice::new(key), false, opts)?;
                debug_assert_eq!(&value_ref_from_trie.is_some(), &value);
            }
            return Ok(value);
        }

        Ok(self
            .lookup_from_state_column(NibbleSlice::new(key), use_trie_accounting_cache, opts)?
            .is_some())
    }

    /// Retrieves an `OptimizedValueRef`` for the given key. See `OptimizedValueRef`.
    ///
    /// `mode`: whether we will try to perform the lookup through flat storage or trie.
    ///         Note that even if `mode == KeyLookupMode::FlatStorage`, we still may not use
    ///         flat storage if the trie is not created with a flat storage object in it.
    ///         Such double check may seem redundant but it is necessary for now.
    ///         Not all tries are created with flat storage, for example, we don't
    ///         enable flat storage for state-viewer. And we do not use flat
    ///         storage for key lookup performed in `storage_write`, so we need
    ///         the `use_flat_storage` to differentiate whether the lookup is performed for
    ///         storage_write or not.
    pub fn get_optimized_ref(
        &self,
        key: &[u8],
        mode: KeyLookupMode,
        opts: AccessOptions,
    ) -> Result<Option<OptimizedValueRef>, StorageError> {
        let use_trie_accounting_cache = mode == KeyLookupMode::MemOrTrie || self.use_access_tracker;
        if self.memtries.is_some() {
            self.lookup_from_memory(key, use_trie_accounting_cache, opts, |v| {
                v.to_optimized_value_ref()
            })
        } else if mode == KeyLookupMode::MemOrFlatOrTrie && self.flat_storage_chunk_view.is_some() {
            self.lookup_from_flat_storage(key, opts)
        } else {
            Ok(self
                .lookup_from_state_column(NibbleSlice::new(key), use_trie_accounting_cache, opts)?
                .map(OptimizedValueRef::Ref))
        }
    }

    /// Dereferences an `OptimizedValueRef` into the full value, and properly
    /// accounts for the gas, caching, and recording (if enabled). This may or
    /// may not incur a on-disk lookup, depending on whether the
    /// `OptimizedValueRef` contains an already available value.
    pub fn deref_optimized(
        &self,
        operation_options: AccessOptions,
        optimized_value_ref: &OptimizedValueRef,
    ) -> Result<Vec<u8>, StorageError> {
        match optimized_value_ref {
            OptimizedValueRef::Ref(value_ref) => {
                self.retrieve_value(&value_ref.hash, operation_options)
            }
            OptimizedValueRef::AvailableValue(ValueAccessToken { value }) => {
                let value_hash = hash(value);
                let arc_value: Arc<[u8]> = value.clone().into();
                if operation_options.trie_access_tracker.track_mem_lookup(&value_hash).is_none() {
                    operation_options
                        .trie_access_tracker
                        .track_disk_lookup(value_hash, arc_value.clone());
                }
                if operation_options.enable_state_witness_recording {
                    if let Some(recorder) = &self.recorder {
                        recorder.write().expect("no poison").record(&value_hash, arc_value);
                    }
                }
                Ok(value.clone())
            }
        }
    }

    /// Retrieves the full value for the given key.
    pub fn get(&self, key: &[u8], opts: AccessOptions) -> Result<Option<Vec<u8>>, StorageError> {
        match self.get_optimized_ref(key, KeyLookupMode::MemOrFlatOrTrie, opts)? {
            Some(optimized_ref) => Ok(Some(self.deref_optimized(opts, &optimized_ref)?)),
            None => Ok(None),
        }
    }

    pub fn update<I>(&self, changes: I, opts: AccessOptions) -> Result<TrieChanges, StorageError>
    where
        I: IntoIterator<Item = (Vec<u8>, Option<Vec<u8>>)>,
    {
        // Call `get` for contract codes requested to be recorded.
        let codes_to_record = if opts.enable_state_witness_recording {
            if let Some(recorder) = &self.recorder {
                recorder.read().expect("no poison").codes_to_record.clone()
            } else {
                HashSet::default()
            }
        } else {
            Default::default()
        };
        for account_id in codes_to_record {
            let trie_key = TrieKey::ContractCode { account_id: account_id.clone() };
            let _ = self.get(&trie_key.to_vec(), opts);
        }

        if self.memtries.is_some() {
            self.update_with_memtrie(changes, opts)
        } else {
            self.update_with_trie_storage(changes, opts)
        }
    }

    fn update_with_memtrie<I>(
        &self,
        changes: I,
        opts: AccessOptions,
    ) -> Result<TrieChanges, StorageError>
    where
        I: IntoIterator<Item = (Vec<u8>, Option<Vec<u8>>)>,
    {
        // Get trie_update for memtrie
        let guard = self.memtries.as_ref().unwrap().read().unwrap();
        let mut recorder = if opts.enable_state_witness_recording {
            self.recorder.as_ref().map(|recorder| recorder.write().expect("no poison"))
        } else {
            None
        };
        let tracking_mode = match &mut recorder {
            Some(recorder) => TrackingMode::RefcountsAndAccesses(recorder.deref_mut()),
            None => TrackingMode::Refcounts,
        };
        let mut trie_update = guard.update(self.root, tracking_mode)?;

        // Get trie_update for all child memtries
        let child_guards = self
            .children_memtries
            .iter()
            .map(|(shard_uid, memtrie)| (shard_uid, memtrie.read().unwrap()))
            .collect_vec();
        let mut child_updates = child_guards
            .iter()
            .map(|(shard_uid, memtrie)| {
                // It's fine to use tracking mode as None here because the recording is handled by
                // the parent memtrie and doesn't need to be tracked for children.
                (shard_uid, memtrie.update(self.root, TrackingMode::None).unwrap())
            })
            .collect_vec();

        // Insert key, value into both the child memtries as well as the main memtrie
        for (key, value) in changes {
            match value {
                Some(arr) => {
                    // Update all child memtries. This is a rare case where parent shard has forks
                    // at the resharding epoch boundary.
                    // It is fine to clone the value here as this is a very rare occurrence.
                    for trie_update in &mut child_updates {
                        trie_update.1.insert(&key, arr.clone())?;
                    }
                    trie_update.insert(&key, arr)?;
                }
                None => {
                    // Update all child memtries. This is a rare case where parent shard
                    // has forks after resharding.
                    for trie_update in &mut child_updates {
                        trie_update.1.generic_delete(0, &key, opts)?;
                    }
                    trie_update.generic_delete(0, &key, opts)?;
                }
            }
        }

        let mut trie_changes = trie_update.to_trie_changes();
        for (shard_uid, trie_update) in child_updates {
            trie_changes
                .children_memtrie_changes
                .insert(**shard_uid, trie_update.to_memtrie_changes_only());
        }

        Ok(trie_changes)
    }

    fn update_with_trie_storage<I>(
        &self,
        changes: I,
        opts: AccessOptions,
    ) -> Result<TrieChanges, StorageError>
    where
        I: IntoIterator<Item = (Vec<u8>, Option<Vec<u8>>)>,
    {
        let mut trie_update = TrieStorageUpdate::new(&self);
        let root_node = self.move_node_to_mutable(&mut trie_update, &self.root, opts)?;
        for (key, value) in changes {
            match value {
                Some(arr) => trie_update.generic_insert(
                    root_node.0,
                    &key,
                    GenericTrieValue::MemtrieAndDisk(arr),
                    opts,
                )?,
                None => trie_update.generic_delete(0, &key, opts)?,
            };
        }

        #[cfg(test)]
        {
            self.memory_usage_verify(&trie_update, GenericNodeOrIndex::Updated(root_node.0));
        }

        trie_update.flatten_nodes(&self.root, root_node.0)
    }

    /// Returns an iterator that can be used to traverse any range in the trie.
    /// This only uses the on-disk trie. If memtrie iteration is desired, see
    /// `lock_for_iter`.
    #[inline]
    pub fn disk_iter(&self) -> Result<DiskTrieIterator, StorageError> {
        self.disk_iter_with_prune_condition(None)
    }

    #[cfg(test)]
    pub(crate) fn disk_iter_with_max_depth(
        &self,
        max_depth: usize,
    ) -> Result<DiskTrieIterator, StorageError> {
        let prune_condition = Box::new(move |key_nibbles: &Vec<u8>| key_nibbles.len() > max_depth);
        self.disk_iter_with_prune_condition(Some(prune_condition))
    }

    #[inline]
    pub fn disk_iter_with_prune_condition(
        &self,
        prune_condition: Option<Box<dyn Fn(&Vec<u8>) -> bool>>,
    ) -> Result<DiskTrieIterator, StorageError> {
        DiskTrieIterator::new(DiskTrieIteratorInner::new(self), prune_condition)
    }

    /// Grabs a read lock on the trie, so that a memtrie iterator can be
    /// constructed afterward. This is needed because memtries are not
    /// thread-safe.
    pub fn lock_for_iter(&self) -> TrieWithReadLock<'_> {
        TrieWithReadLock { trie: self, memtries: self.memtries.as_ref().map(|m| m.read().unwrap()) }
    }

    /// Splits the trie, separating entries by the boundary account.
    /// Leaves the left or right part of the trie, depending on the retain mode.
    ///
    /// Returns the new root hash of the trie.
    pub fn retain_split_shard(
        &self,
        boundary_account: &AccountId,
        retain_mode: RetainMode,
<<<<<<< HEAD
    ) -> Result<TrieChanges, StorageError> {
        if self.memtries.is_some() {
            // Get child trie_changes for all child memtries
            let children_memtrie_changes = self
                .children_memtries
                .iter()
                .map(|(shard_uid, memtrie)| {
                    let inner_guard = memtrie.read().unwrap();
                    let mut trie_update =
                        inner_guard.update(self.root, TrackingMode::None).unwrap();
                    trie_update.retain_split_shard(boundary_account, retain_mode);
                    (*shard_uid, trie_update.to_memtrie_changes_only())
                })
                .collect::<HashMap<_, _>>();

            // Get trie_update for memtrie
            let guard = self.memtries.as_ref().unwrap().read().unwrap();
            let mut recorder =
                self.recorder.as_ref().map(|recorder| recorder.write().expect("no poison"));
            let tracking_mode = match &mut recorder {
                Some(recorder) => TrackingMode::RefcountsAndAccesses(recorder.deref_mut()),
                None => TrackingMode::Refcounts,
            };
            let mut trie_update = guard.update(self.root, tracking_mode)?;
            trie_update.retain_split_shard(boundary_account, retain_mode);

            let mut trie_changes = trie_update.to_trie_changes();
            trie_changes.children_memtrie_changes = children_memtrie_changes;
            Ok(trie_changes)
        } else {
            let mut trie_update = TrieStorageUpdate::new(&self);
            let root_node = self.move_node_to_mutable(&mut trie_update, &self.root)?;
            trie_update.retain_split_shard(boundary_account, retain_mode);
            #[cfg(test)]
            {
                self.memory_usage_verify(&trie_update, GenericNodeOrIndex::Updated(root_node.0));
            }
            let trie_changes = trie_update.flatten_nodes(&self.root, root_node.0)?;
            Ok(trie_changes)
=======
        opts: AccessOptions,
    ) -> Result<StateRoot, StorageError> {
        let mut trie_update = TrieStorageUpdate::new(&self);
        let root_node = self.move_node_to_mutable(&mut trie_update, &self.root, opts)?;
        trie_update.retain_split_shard(boundary_account, retain_mode, opts);
        #[cfg(test)]
        {
            self.memory_usage_verify(&trie_update, GenericNodeOrIndex::Updated(root_node.0));
>>>>>>> cd2916a7
        }
    }
}

/// A wrapper around `Trie`, but holding a read lock on memtries if they are present.
/// This is needed to construct an memtrie iterator, as memtries are not thread-safe.
pub struct TrieWithReadLock<'a> {
    trie: &'a Trie,
    memtries: Option<RwLockReadGuard<'a, MemTries>>,
}

impl<'a> TrieWithReadLock<'a> {
    /// Obtains an iterator that can be used to traverse any range in the trie.
    /// If memtries are present, returns an iterator that traverses the memtrie.
    /// Otherwise, it falls back to an iterator that traverses the on-disk trie.
    pub fn iter(&self) -> Result<TrieIterator<'_>, StorageError> {
        match &self.memtries {
            Some(memtries) => Ok(TrieIterator::Memtrie(memtries.get_iter(self.trie)?)),
            None => Ok(TrieIterator::Disk(DiskTrieIterator::new(
                DiskTrieIteratorInner::new(&self.trie),
                None,
            )?)),
        }
    }
}

impl TrieAccess for Trie {
    fn get(&self, key: &TrieKey, opts: AccessOptions) -> Result<Option<Vec<u8>>, StorageError> {
        Trie::get(self, &key.to_vec(), opts)
    }

    fn contains_key(&self, key: &TrieKey, opts: AccessOptions) -> Result<bool, StorageError> {
        Trie::contains_key(&self, &key.to_vec(), opts)
    }
}

// FIXME(nagisa): this doesn't have to be inside near-store anymore.
/// Counts trie nodes reads during tx/receipt execution for proper storage costs charging.
#[derive(Debug, PartialEq)]
pub struct TrieNodesCount {
    /// Potentially expensive trie node reads which are served from disk in the worst case.
    pub db_reads: u64,
    /// Cheap trie node reads which are guaranteed to be served from RAM.
    pub mem_reads: u64,
}

impl TrieNodesCount {
    /// Used to determine the number of trie nodes touched during some operation.
    pub fn checked_sub(self, other: &Self) -> Option<Self> {
        Some(Self {
            db_reads: self.db_reads.checked_sub(other.db_reads)?,
            mem_reads: self.mem_reads.checked_sub(other.mem_reads)?,
        })
    }
}

/// Methods used in the runtime-parameter-estimator for measuring trie internal
/// operations.
pub mod estimator {
    use borsh::BorshDeserialize;
    use near_primitives::hash::CryptoHash;

    /// Create an encoded extension node with the given value as the key.
    /// This serves no purpose other than for the estimator.
    pub fn encode_extension_node(key: Vec<u8>) -> Vec<u8> {
        let hash = CryptoHash::hash_bytes(&key);
        let node = super::RawTrieNode::Extension(key, hash);
        let node = super::RawTrieNodeWithSize { node, memory_usage: 1 };
        borsh::to_vec(&node).unwrap()
    }
    /// Decode am extension node and return its inner key.
    /// This serves no purpose other than for the estimator.
    pub fn decode_extension_node(bytes: &[u8]) -> Vec<u8> {
        let node = super::RawTrieNodeWithSize::try_from_slice(bytes).unwrap();
        match node.node {
            super::RawTrieNode::Extension(v, _) => v,
            _ => unreachable!(),
        }
    }
}

#[cfg(test)]
mod tests {
    // cspell:ignore cataa catbb docu dogaa dogax dogbb
    use assert_matches::assert_matches;
    use near_primitives::shard_layout::ShardLayout;
    use rand::Rng;

    use crate::MissingTrieValueContext;
    use crate::test_utils::{
        TestTriesBuilder, create_test_store, gen_changes, simplify_changes,
        test_populate_flat_storage, test_populate_trie,
    };

    use super::*;

    type TrieChanges = Vec<(Vec<u8>, Option<Vec<u8>>)>;
    const SHARD_VERSION: u32 = 1;

    fn test_clear_trie(
        tries: &ShardTries,
        root: &CryptoHash,
        shard_uid: ShardUId,
        changes: TrieChanges,
    ) -> CryptoHash {
        let delete_changes: TrieChanges =
            changes.iter().map(|(key, _)| (key.clone(), None)).collect();
        let trie_changes = tries
            .get_trie_for_shard(shard_uid, *root)
            .update(delete_changes, AccessOptions::DEFAULT)
            .unwrap();
        let mut store_update = tries.store_update();
        let root = tries.apply_all(&trie_changes, shard_uid, &mut store_update);
        let trie = tries.get_trie_for_shard(shard_uid, root);
        store_update.commit().unwrap();
        for (key, _) in changes {
            assert_eq!(trie.get(&key, AccessOptions::DEFAULT), Ok(None));
        }
        root
    }

    #[test]
    fn test_basic_trie() {
        // test trie version > 0
        let shard_layout = ShardLayout::multi_shard(2, SHARD_VERSION);
        let shard_uid = shard_layout.shard_uids().next().unwrap();

        let tries = TestTriesBuilder::new().with_shard_layout(shard_layout).build();
        let trie = tries.get_trie_for_shard(shard_uid, Trie::EMPTY_ROOT);
        assert_eq!(trie.get(&[122], AccessOptions::DEFAULT), Ok(None));
        let changes = vec![
            (b"doge".to_vec(), Some(b"coin".to_vec())),
            (b"docu".to_vec(), Some(b"value".to_vec())),
            (b"do".to_vec(), Some(b"verb".to_vec())),
            (b"horse".to_vec(), Some(b"stallion".to_vec())),
            (b"dog".to_vec(), Some(b"puppy".to_vec())),
            (b"h".to_vec(), Some(b"value".to_vec())),
        ];
        let root = test_populate_trie(&tries, &Trie::EMPTY_ROOT, shard_uid, changes.clone());
        let new_root = test_clear_trie(&tries, &root, shard_uid, changes);
        assert_eq!(new_root, Trie::EMPTY_ROOT);
        assert_eq!(trie.disk_iter().unwrap().fold(0, |acc, _| acc + 1), 0);
    }

    #[test]
    fn test_trie_iter() {
        let shard_layout = ShardLayout::multi_shard(2, SHARD_VERSION);
        let shard_uid = shard_layout.shard_uids().next().unwrap();

        let tries = TestTriesBuilder::new().with_shard_layout(shard_layout).build();
        let pairs = vec![
            (b"a".to_vec(), Some(b"111".to_vec())),
            (b"b".to_vec(), Some(b"222".to_vec())),
            (b"x".to_vec(), Some(b"333".to_vec())),
            (b"y".to_vec(), Some(b"444".to_vec())),
        ];
        let root = test_populate_trie(&tries, &Trie::EMPTY_ROOT, shard_uid, pairs.clone());
        let trie = tries.get_trie_for_shard(shard_uid, root);
        let mut iter_pairs = vec![];
        for pair in trie.disk_iter().unwrap() {
            let (key, value) = pair.unwrap();
            iter_pairs.push((key, Some(value.to_vec())));
        }
        assert_eq!(pairs, iter_pairs);

        let assert_has_next = |want, other_iter: &mut DiskTrieIterator| {
            assert_eq!(Some(want), other_iter.next().map(|item| item.unwrap().0).as_deref());
        };

        let mut other_iter = trie.disk_iter().unwrap();
        other_iter.seek_prefix(b"r").unwrap();
        assert_eq!(other_iter.next(), None);
        other_iter.seek_prefix(b"x").unwrap();
        assert_has_next(b"x", &mut other_iter);
        assert_eq!(other_iter.next(), None);
        other_iter.seek_prefix(b"y").unwrap();
        assert_has_next(b"y", &mut other_iter);
        assert_eq!(other_iter.next(), None);
    }

    #[test]
    fn test_trie_leaf_into_branch() {
        let shard_layout = ShardLayout::multi_shard(2, SHARD_VERSION);
        let shard_uid = shard_layout.shard_uids().next().unwrap();

        let tries = TestTriesBuilder::new().with_shard_layout(shard_layout).build();
        let changes = vec![
            (b"dog".to_vec(), Some(b"puppy".to_vec())),
            (b"dog2".to_vec(), Some(b"puppy".to_vec())),
            (b"xxx".to_vec(), Some(b"puppy".to_vec())),
        ];
        test_populate_trie(&tries, &Trie::EMPTY_ROOT, shard_uid, changes);
    }

    #[test]
    fn test_trie_same_node() {
        let tries = TestTriesBuilder::new().build();
        let changes = vec![
            (b"dogaa".to_vec(), Some(b"puppy".to_vec())),
            (b"dogbb".to_vec(), Some(b"puppy".to_vec())),
            (b"cataa".to_vec(), Some(b"puppy".to_vec())),
            (b"catbb".to_vec(), Some(b"puppy".to_vec())),
            (b"dogax".to_vec(), Some(b"puppy".to_vec())),
        ];
        test_populate_trie(&tries, &Trie::EMPTY_ROOT, ShardUId::single_shard(), changes);
    }

    #[test]
    fn test_trie_iter_seek_stop_at_extension() {
        let tries = TestTriesBuilder::new().build();
        let changes = vec![
            (vec![0, 116, 101, 115, 116], Some(vec![0])),
            (vec![2, 116, 101, 115, 116], Some(vec![0])),
            (
                vec![
                    0, 116, 101, 115, 116, 44, 98, 97, 108, 97, 110, 99, 101, 115, 58, 98, 111, 98,
                    46, 110, 101, 97, 114,
                ],
                Some(vec![0]),
            ),
            (
                vec![
                    0, 116, 101, 115, 116, 44, 98, 97, 108, 97, 110, 99, 101, 115, 58, 110, 117,
                    108, 108,
                ],
                Some(vec![0]),
            ),
        ];
        let root = test_populate_trie(&tries, &Trie::EMPTY_ROOT, ShardUId::single_shard(), changes);
        let trie = tries.get_trie_for_shard(ShardUId::single_shard(), root);
        let mut iter = trie.disk_iter().unwrap();
        iter.seek_prefix(&[0, 116, 101, 115, 116, 44]).unwrap();
        let mut pairs = vec![];
        for pair in iter {
            pairs.push(pair.unwrap().0);
        }
        assert_eq!(
            pairs,
            [
                vec![
                    0, 116, 101, 115, 116, 44, 98, 97, 108, 97, 110, 99, 101, 115, 58, 98, 111, 98,
                    46, 110, 101, 97, 114
                ],
                vec![
                    0, 116, 101, 115, 116, 44, 98, 97, 108, 97, 110, 99, 101, 115, 58, 110, 117,
                    108, 108
                ],
            ]
        );
    }

    #[test]
    fn test_trie_remove_non_existent_key() {
        let tries = TestTriesBuilder::new().build();
        let initial = vec![
            (vec![99, 44, 100, 58, 58, 49], Some(vec![1])),
            (vec![99, 44, 100, 58, 58, 50], Some(vec![1])),
            (vec![99, 44, 100, 58, 58, 50, 51], Some(vec![1])),
        ];
        let root = test_populate_trie(&tries, &Trie::EMPTY_ROOT, ShardUId::single_shard(), initial);

        let changes = vec![
            (vec![99, 44, 100, 58, 58, 45, 49], None),
            (vec![99, 44, 100, 58, 58, 50, 52], None),
        ];
        let root = test_populate_trie(&tries, &root, ShardUId::single_shard(), changes);
        let trie = tries.get_trie_for_shard(ShardUId::single_shard(), root);
        for r in trie.disk_iter().unwrap() {
            r.unwrap();
        }
    }

    #[test]
    fn test_contains_key() {
        let sid = ShardUId::single_shard();
        let bid = CryptoHash::default();
        let tries = TestTriesBuilder::new().with_flat_storage(true).build();
        let opts = AccessOptions::DEFAULT;
        let initial = vec![
            (vec![99, 44, 100, 58, 58, 49], Some(vec![1])),
            (vec![99, 44, 100, 58, 58, 50], Some(vec![1])),
            (vec![99, 44, 100, 58, 58, 50, 51], Some(vec![1])),
        ];
        test_populate_flat_storage(&tries, sid, &bid, &bid, &initial);
        let root = test_populate_trie(&tries, &Trie::EMPTY_ROOT, sid, initial);
        let trie = tries.get_trie_with_block_hash_for_shard(sid, root, &bid, false);
        assert!(trie.has_flat_storage_chunk_view());
        assert!(
            trie.contains_key_mode(&[99, 44, 100, 58, 58, 49], KeyLookupMode::MemOrTrie, opts)
                .unwrap()
        );
        assert!(
            trie.contains_key_mode(
                &[99, 44, 100, 58, 58, 49],
                KeyLookupMode::MemOrFlatOrTrie,
                opts
            )
            .unwrap()
        );
        assert!(
            !trie
                .contains_key_mode(&[99, 44, 100, 58, 58, 48], KeyLookupMode::MemOrTrie, opts)
                .unwrap()
        );
        assert!(
            !trie
                .contains_key_mode(&[99, 44, 100, 58, 58, 48], KeyLookupMode::MemOrFlatOrTrie, opts)
                .unwrap()
        );
        let changes = vec![(vec![99, 44, 100, 58, 58, 49], None)];
        test_populate_flat_storage(&tries, sid, &bid, &bid, &changes);
        let root = test_populate_trie(&tries, &root, sid, changes);
        let trie = tries.get_trie_with_block_hash_for_shard(sid, root, &bid, false);
        assert!(trie.has_flat_storage_chunk_view());
        assert!(
            trie.contains_key_mode(&[99, 44, 100, 58, 58, 50], KeyLookupMode::MemOrTrie, opts)
                .unwrap()
        );
        assert!(
            trie.contains_key_mode(
                &[99, 44, 100, 58, 58, 50],
                KeyLookupMode::MemOrFlatOrTrie,
                opts
            )
            .unwrap()
        );
        assert!(
            !trie
                .contains_key_mode(&[99, 44, 100, 58, 58, 49], KeyLookupMode::MemOrFlatOrTrie, opts)
                .unwrap()
        );
        assert!(
            !trie
                .contains_key_mode(&[99, 44, 100, 58, 58, 49], KeyLookupMode::MemOrTrie, opts)
                .unwrap()
        );
    }

    #[test]
    fn test_equal_leafs() {
        let initial = vec![
            (vec![1, 2, 3], Some(vec![1])),
            (vec![2, 2, 3], Some(vec![1])),
            (vec![3, 2, 3], Some(vec![1])),
        ];
        let tries = TestTriesBuilder::new().build();
        let root = test_populate_trie(&tries, &Trie::EMPTY_ROOT, ShardUId::single_shard(), initial);
        tries.get_trie_for_shard(ShardUId::single_shard(), root).disk_iter().unwrap().for_each(
            |result| {
                result.unwrap();
            },
        );

        let changes = vec![(vec![1, 2, 3], None)];
        let root = test_populate_trie(&tries, &root, ShardUId::single_shard(), changes);
        tries.get_trie_for_shard(ShardUId::single_shard(), root).disk_iter().unwrap().for_each(
            |result| {
                result.unwrap();
            },
        );
    }

    #[test]
    fn test_trie_unique() {
        let mut rng = rand::thread_rng();
        for _ in 0..100 {
            let tries = TestTriesBuilder::new().build();
            let trie = tries.get_trie_for_shard(ShardUId::single_shard(), Trie::EMPTY_ROOT);
            let trie_changes = gen_changes(&mut rng, 20);
            let simplified_changes = simplify_changes(&trie_changes);

            let trie_changes1 =
                trie.update(trie_changes.iter().cloned(), AccessOptions::DEFAULT).unwrap();
            let trie_changes2 =
                trie.update(simplified_changes.iter().cloned(), AccessOptions::DEFAULT).unwrap();
            if trie_changes1.new_root != trie_changes2.new_root {
                eprintln!("{:?}", trie_changes);
                eprintln!("{:?}", simplified_changes);
                eprintln!("root1: {:?}", trie_changes1.new_root);
                eprintln!("root2: {:?}", trie_changes2.new_root);
                panic!("MISMATCH!");
            }
            // TODO: compare state updates?
        }
    }

    #[test]
    fn test_iterator_seek_prefix() {
        let mut rng = rand::thread_rng();
        for _test_run in 0..10 {
            let tries = TestTriesBuilder::new().build();
            let trie_changes = gen_changes(&mut rng, 500);
            let state_root = test_populate_trie(
                &tries,
                &Trie::EMPTY_ROOT,
                ShardUId::single_shard(),
                trie_changes.clone(),
            );
            let trie = tries.get_trie_for_shard(ShardUId::single_shard(), state_root);

            // Those known keys.
            for (key, value) in
                trie_changes.into_iter().collect::<std::collections::HashMap<_, _>>()
            {
                if let Some(value) = value {
                    let want = Some(Ok((key.clone(), value)));
                    let mut iterator = trie.disk_iter().unwrap();
                    iterator.seek_prefix(&key).unwrap();
                    assert_eq!(want, iterator.next(), "key: {key:x?}");
                }
            }

            // Test some more random keys.
            let queries = gen_changes(&mut rng, 500).into_iter().map(|(key, _)| key);
            for query in queries {
                let mut iterator = trie.disk_iter().unwrap();
                iterator.seek_prefix(&query).unwrap();
                if let Some(Ok((key, _))) = iterator.next() {
                    assert!(key.starts_with(&query), "‘{key:x?}’ does not start with ‘{query:x?}’");
                }
            }
        }
    }

    #[test]
    fn test_refcounts() {
        let mut rng = rand::thread_rng();
        for _test_run in 0..10 {
            let num_iterations = rng.gen_range(1..20);
            let tries = TestTriesBuilder::new().build();
            let store = tries.store();
            let mut state_root = Trie::EMPTY_ROOT;
            for _ in 0..num_iterations {
                let trie_changes = gen_changes(&mut rng, 20);
                state_root =
                    test_populate_trie(&tries, &state_root, ShardUId::single_shard(), trie_changes);
                let memory_usage = tries
                    .get_trie_for_shard(ShardUId::single_shard(), state_root)
                    .retrieve_root_node()
                    .unwrap()
                    .memory_usage;
                println!("New memory_usage: {memory_usage}");
            }

            let trie = tries.get_trie_for_shard(ShardUId::single_shard(), state_root);
            let trie_changes = trie
                .disk_iter()
                .unwrap()
                .map(|item| {
                    let (key, _) = item.unwrap();
                    (key, None)
                })
                .collect::<Vec<_>>();
            state_root =
                test_populate_trie(&tries, &state_root, ShardUId::single_shard(), trie_changes);
            assert_eq!(state_root, Trie::EMPTY_ROOT, "Trie must be empty");
            assert!(store.iter_raw_bytes().peekable().peek().is_none(), "Storage must be empty");
        }
    }

    #[test]
    fn test_trie_restart() {
        let store = create_test_store();
        let tries = TestTriesBuilder::new().with_store(store.clone()).build();
        let empty_root = Trie::EMPTY_ROOT;
        let changes = vec![
            (b"doge".to_vec(), Some(b"coin".to_vec())),
            (b"docu".to_vec(), Some(b"value".to_vec())),
            (b"do".to_vec(), Some(b"verb".to_vec())),
            (b"horse".to_vec(), Some(b"stallion".to_vec())),
            (b"dog".to_vec(), Some(b"puppy".to_vec())),
            (b"h".to_vec(), Some(b"value".to_vec())),
        ];
        let root = test_populate_trie(&tries, &empty_root, ShardUId::single_shard(), changes);

        let tries2 = TestTriesBuilder::new().with_store(store).build();
        let trie2 = tries2.get_trie_for_shard(ShardUId::single_shard(), root);
        assert_eq!(trie2.get(b"doge", AccessOptions::DEFAULT), Ok(Some(b"coin".to_vec())));
    }

    // TODO: somehow also test that we don't record unnecessary nodes
    #[test]
    fn test_trie_recording_reads() {
        let tries = TestTriesBuilder::new().build();
        let empty_root = Trie::EMPTY_ROOT;
        let changes = vec![
            (b"doge".to_vec(), Some(b"coin".to_vec())),
            (b"docu".to_vec(), Some(b"value".to_vec())),
            (b"do".to_vec(), Some(b"verb".to_vec())),
            (b"horse".to_vec(), Some(b"stallion".to_vec())),
            (b"dog".to_vec(), Some(b"puppy".to_vec())),
            (b"h".to_vec(), Some(b"value".to_vec())),
        ];
        let root = test_populate_trie(&tries, &empty_root, ShardUId::single_shard(), changes);

        let trie2 =
            tries.get_trie_for_shard(ShardUId::single_shard(), root).recording_reads_new_recorder();
        trie2.get(b"dog", AccessOptions::DEFAULT).unwrap();
        trie2.get(b"horse", AccessOptions::DEFAULT).unwrap();
        let partial_storage = trie2.recorded_storage();

        let trie3 = Trie::from_recorded_storage(partial_storage.unwrap(), root, false);

        assert_eq!(trie3.get(b"dog", AccessOptions::DEFAULT), Ok(Some(b"puppy".to_vec())));
        assert_eq!(trie3.get(b"horse", AccessOptions::DEFAULT), Ok(Some(b"stallion".to_vec())));
        assert_matches!(
            trie3.get(b"doge", AccessOptions::DEFAULT),
            Err(StorageError::MissingTrieValue(
                MissingTrieValueContext::TrieMemoryPartialStorage,
                _
            ))
        );
    }

    #[test]
    fn test_trie_recording_reads_update() {
        let tries = TestTriesBuilder::new().build();
        let empty_root = Trie::EMPTY_ROOT;
        let changes = vec![
            (b"doge".to_vec(), Some(b"coin".to_vec())),
            (b"docu".to_vec(), Some(b"value".to_vec())),
        ];
        let root = test_populate_trie(&tries, &empty_root, ShardUId::single_shard(), changes);
        // Trie: extension -> branch -> 2 leaves
        {
            let trie2 = tries
                .get_trie_for_shard(ShardUId::single_shard(), root)
                .recording_reads_new_recorder();
            trie2.get(b"doge", AccessOptions::DEFAULT).unwrap();
            // record extension, branch and one leaf with value, but not the other
            assert_eq!(trie2.recorded_storage().unwrap().nodes.len(), 4);
        }

        {
            let trie2 = tries
                .get_trie_for_shard(ShardUId::single_shard(), root)
                .recording_reads_new_recorder();
            let updates = vec![(b"doge".to_vec(), None)];
            trie2.update(updates, AccessOptions::DEFAULT).unwrap();
            // record extension, branch and both leaves, but not the value.
            assert_eq!(trie2.recorded_storage().unwrap().nodes.len(), 4);
        }

        {
            let trie2 = tries
                .get_trie_for_shard(ShardUId::single_shard(), root)
                .recording_reads_new_recorder();
            let updates = vec![(b"dodo".to_vec(), Some(b"asdf".to_vec()))];
            trie2.update(updates, AccessOptions::DEFAULT).unwrap();
            // record extension and branch, but not leaves
            assert_eq!(trie2.recorded_storage().unwrap().nodes.len(), 2);
        }
    }

    #[test]
    fn test_dump_load_trie() {
        let store = create_test_store();
        let tries = TestTriesBuilder::new().with_store(store.clone()).build();
        let empty_root = Trie::EMPTY_ROOT;
        let changes = vec![
            (b"doge".to_vec(), Some(b"coin".to_vec())),
            (b"docu".to_vec(), Some(b"value".to_vec())),
        ];
        let root = test_populate_trie(&tries, &empty_root, ShardUId::single_shard(), changes);
        let dir = tempfile::Builder::new().prefix("test_dump_load_trie").tempdir().unwrap();
        store.save_state_to_file(&dir.path().join("test.bin")).unwrap();
        let store2 = create_test_store();
        store2.load_state_from_file(&dir.path().join("test.bin")).unwrap();
        let tries2 = TestTriesBuilder::new().with_store(store2).build();
        let trie2 = tries2.get_trie_for_shard(ShardUId::single_shard(), root);
        assert_eq!(trie2.get(b"doge", AccessOptions::DEFAULT).unwrap().unwrap(), b"coin");
    }
}

#[cfg(test)]
mod borsh_compatibility_test {
    use borsh::{BorshDeserialize, BorshSerialize};
    use near_primitives::hash::{CryptoHash, hash};
    use near_primitives::types::StateRoot;

    use crate::TrieChanges;
    use crate::trie::{TrieRefcountAddition, TrieRefcountSubtraction};

    #[test]
    fn test_trie_changes_compatibility() {
        #[derive(BorshSerialize)]
        struct LegacyTrieRefcountChange {
            trie_node_or_value_hash: CryptoHash,
            trie_node_or_value: Vec<u8>,
            rc: std::num::NonZeroU32,
        }

        #[derive(BorshSerialize)]
        struct LegacyTrieChanges {
            old_root: StateRoot,
            new_root: StateRoot,
            insertions: Vec<LegacyTrieRefcountChange>,
            deletions: Vec<LegacyTrieRefcountChange>,
        }

        let changes = LegacyTrieChanges {
            old_root: hash(b"a"),
            new_root: hash(b"b"),
            insertions: vec![LegacyTrieRefcountChange {
                trie_node_or_value_hash: hash(b"c"),
                trie_node_or_value: b"d".to_vec(),
                rc: std::num::NonZeroU32::new(1).unwrap(),
            }],
            deletions: vec![LegacyTrieRefcountChange {
                trie_node_or_value_hash: hash(b"e"),
                trie_node_or_value: b"f".to_vec(),
                rc: std::num::NonZeroU32::new(2).unwrap(),
            }],
        };

        let serialized = borsh::to_vec(&changes).unwrap();
        let deserialized = TrieChanges::try_from_slice(&serialized).unwrap();
        assert_eq!(
            deserialized,
            TrieChanges {
                old_root: hash(b"a"),
                new_root: hash(b"b"),
                insertions: vec![TrieRefcountAddition {
                    trie_node_or_value_hash: hash(b"c"),
                    trie_node_or_value: b"d".to_vec(),
                    rc: std::num::NonZeroU32::new(1).unwrap(),
                }],
                deletions: vec![TrieRefcountSubtraction::new(
                    hash(b"e"),
                    std::num::NonZeroU32::new(2).unwrap(),
                )],
                memtrie_changes: None,
                children_memtrie_changes: Default::default(),
            }
        );
    }
}<|MERGE_RESOLUTION|>--- conflicted
+++ resolved
@@ -1712,7 +1712,7 @@
         &self,
         boundary_account: &AccountId,
         retain_mode: RetainMode,
-<<<<<<< HEAD
+        opts: AccessOptions,
     ) -> Result<TrieChanges, StorageError> {
         if self.memtries.is_some() {
             // Get child trie_changes for all child memtries
@@ -1744,7 +1744,7 @@
             Ok(trie_changes)
         } else {
             let mut trie_update = TrieStorageUpdate::new(&self);
-            let root_node = self.move_node_to_mutable(&mut trie_update, &self.root)?;
+            let root_node = self.move_node_to_mutable(&mut trie_update, &self.root, opts)?;
             trie_update.retain_split_shard(boundary_account, retain_mode);
             #[cfg(test)]
             {
@@ -1752,16 +1752,6 @@
             }
             let trie_changes = trie_update.flatten_nodes(&self.root, root_node.0)?;
             Ok(trie_changes)
-=======
-        opts: AccessOptions,
-    ) -> Result<StateRoot, StorageError> {
-        let mut trie_update = TrieStorageUpdate::new(&self);
-        let root_node = self.move_node_to_mutable(&mut trie_update, &self.root, opts)?;
-        trie_update.retain_split_shard(boundary_account, retain_mode, opts);
-        #[cfg(test)]
-        {
-            self.memory_usage_verify(&trie_update, GenericNodeOrIndex::Updated(root_node.0));
->>>>>>> cd2916a7
         }
     }
 }
