--- conflicted
+++ resolved
@@ -1,5 +1,3 @@
-<<<<<<< HEAD
-=======
 use std::cell::RefCell;
 use std::collections::HashMap;
 use std::fmt::Write;
@@ -16,7 +14,6 @@
 use near_primitives::trie_key::TrieKey;
 use near_primitives::types::{StateRoot, StateRootNode};
 
->>>>>>> c271196b
 use crate::flat::{FlatStateChanges, FlatStorageChunkView};
 pub use crate::trie::config::TrieConfig;
 pub(crate) use crate::trie::config::DEFAULT_SHARD_CACHE_TOTAL_SIZE_LIMIT;
@@ -616,18 +613,13 @@
         let raw_node = match self.retrieve_raw_node(hash) {
             Ok(Some((_, raw_node))) => raw_node.node,
             Ok(None) => return writeln!(f, "{spaces}EmptyNode"),
-<<<<<<< HEAD
             Err(err) => return writeln!(f, "{spaces}error {err}"),
-=======
-            Err(err) => return writeln!(f, "error {err}"),
->>>>>>> c271196b
         };
 
         let children = match raw_node {
             RawTrieNode::Leaf(key, value) => {
                 let (slice, _) = NibbleSlice::from_encoded(key.as_slice());
                 prefix.extend(slice.iter());
-<<<<<<< HEAD
 
                 let (chunks, remainder) = stdx::as_chunks::<2, _>(prefix);
                 assert!(remainder.is_empty());
@@ -641,12 +633,6 @@
                     Self::nibbles_to_string(prefix),
                     raw_node.memory_usage,
                     state_record.map(|sr|format!("{}", sr)),
-=======
-                writeln!(
-                    f,
-                    "{spaces}Leaf {slice:?} {value:?} prefix:{}",
-                    Self::nibbles_to_string(prefix)
->>>>>>> c271196b
                 )?;
                 prefix.truncate(prefix.len() - slice.len());
                 return Ok(());
@@ -654,28 +640,18 @@
             RawTrieNode::BranchNoValue(children) => {
                 writeln!(
                     f,
-<<<<<<< HEAD
                     "{spaces}Branch value:(none) prefix:{} hash:{hash} mem_usage:{}",
                     Self::nibbles_to_string(prefix),
                     raw_node.memory_usage,
-=======
-                    "{spaces}Branch value:(none) prefix:{}",
-                    Self::nibbles_to_string(prefix)
->>>>>>> c271196b
                 )?;
                 children
             }
             RawTrieNode::BranchWithValue(value, children) => {
                 writeln!(
                     f,
-<<<<<<< HEAD
                     "{spaces}Branch value:{value:?} prefix:{} hash:{hash} mem_usage:{}",
                     Self::nibbles_to_string(prefix),
                     raw_node.mem_usage,
-=======
-                    "{spaces}Branch value:{value:?} prefix:{}",
-                    Self::nibbles_to_string(prefix)
->>>>>>> c271196b
                 )?;
                 children
             }
@@ -683,20 +659,12 @@
                 let (slice, _) = NibbleSlice::from_encoded(key.as_slice());
                 writeln!(
                     f,
-<<<<<<< HEAD
                     "{}Extension {:?} child_hash:{} prefix:{} hash:{hash} mem_usage:{}",
                     spaces,
                     slice,
                     child,
                     Self::nibbles_to_string(prefix),
                     raw_node.mem_usage,
-=======
-                    "{}Extension {:?} child_hash:{} prefix:{}",
-                    spaces,
-                    slice,
-                    child,
-                    Self::nibbles_to_string(prefix)
->>>>>>> c271196b
                 )?;
                 spaces.push_str("  ");
                 prefix.extend(slice.iter());
