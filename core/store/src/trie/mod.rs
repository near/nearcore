use std::cell::RefCell;
use std::collections::HashMap;
use std::fmt::Write;
use std::io::Read;
use std::str;

use borsh::{BorshDeserialize, BorshSerialize};
use byteorder::{LittleEndian, ReadBytesExt};

use near_primitives::challenge::PartialState;
use near_primitives::contract::ContractCode;
use near_primitives::hash::{hash, CryptoHash};
pub use near_primitives::shard_layout::ShardUId;
use near_primitives::state::ValueRef;
use near_primitives::state_record::StateRecord;
use near_primitives::trie_key::TrieKey;
use near_primitives::types::{StateRoot, StateRootNode};

use crate::flat::{FlatStateChanges, FlatStorageChunkView};
pub use crate::trie::config::TrieConfig;
pub(crate) use crate::trie::config::DEFAULT_SHARD_CACHE_TOTAL_SIZE_LIMIT;
use crate::trie::insert_delete::NodesStorage;
use crate::trie::iterator::TrieIterator;
pub use crate::trie::nibble_slice::NibbleSlice;
pub use crate::trie::prefetching_trie_storage::{PrefetchApi, PrefetchError};
pub use crate::trie::shard_tries::{KeyForStateChanges, ShardTries, WrappedTrieChanges};
pub use crate::trie::trie_storage::{TrieCache, TrieCachingStorage, TrieDBStorage, TrieStorage};
use crate::trie::trie_storage::{TrieMemoryPartialStorage, TrieRecordingStorage};
use crate::StorageError;
pub use near_primitives::types::TrieNodesCount;

mod config;
mod insert_delete;
pub mod iterator;
mod nibble_slice;
mod prefetching_trie_storage;
mod shard_tries;
pub mod split_state;
mod state_parts;
mod trie_storage;
#[cfg(test)]
mod trie_tests;
pub mod update;

const POISONED_LOCK_ERR: &str = "The lock was poisoned.";

/// For fraud proofs
#[derive(Debug, Clone)]
pub struct PartialStorage {
    pub nodes: PartialState,
}

#[derive(Clone, Hash, Debug, Copy)]
pub(crate) struct StorageHandle(usize);

#[derive(Clone, Hash, Debug, Copy)]
pub(crate) struct StorageValueHandle(usize);

pub struct TrieCosts {
    pub byte_of_key: u64,
    pub byte_of_value: u64,
    pub node_cost: u64,
}

/// Whether a key lookup will be performed through flat storage or through iterating the trie
pub enum KeyLookupMode {
    FlatStorage,
    Trie,
}

const TRIE_COSTS: TrieCosts = TrieCosts { byte_of_key: 2, byte_of_value: 1, node_cost: 50 };

#[derive(Clone, Hash)]
enum NodeHandle {
    InMemory(StorageHandle),
    Hash(CryptoHash),
}

impl NodeHandle {
    fn unwrap_hash(&self) -> &CryptoHash {
        match self {
            Self::Hash(hash) => hash,
            Self::InMemory(_) => unreachable!(),
        }
    }
}

impl std::fmt::Debug for NodeHandle {
    fn fmt(&self, fmtr: &mut std::fmt::Formatter<'_>) -> std::fmt::Result {
        match self {
            Self::Hash(hash) => write!(fmtr, "{hash}"),
            Self::InMemory(handle) => write!(fmtr, "@{}", handle.0),
        }
    }
}

#[derive(Clone, Hash)]
enum ValueHandle {
    InMemory(StorageValueHandle),
    HashAndSize(ValueRef),
}

impl std::fmt::Debug for ValueHandle {
    fn fmt(&self, fmtr: &mut std::fmt::Formatter<'_>) -> std::fmt::Result {
        match self {
            Self::HashAndSize(value) => write!(fmtr, "{value:?}"),
            Self::InMemory(StorageValueHandle(num)) => write!(fmtr, "@{num}"),
        }
    }
}

/// Children of a branch node.
#[derive(Clone, PartialEq, Eq, Hash)]
pub struct Children<T = CryptoHash>(pub [Option<T>; 16]);

impl<T> Children<T> {
    /// Iterates over existing children; `None` entries are omitted.
    #[inline]
    pub fn iter<'a>(&'a self) -> impl Iterator<Item = (u8, &'a T)> {
        self.0.iter().enumerate().flat_map(|(i, el)| Some(i as u8).zip(el.as_ref()))
    }
}

impl<T> std::ops::Index<u8> for Children<T> {
    type Output = Option<T>;
    fn index(&self, index: u8) -> &Option<T> {
        &self.0[usize::from(index)]
    }
}

impl<T> std::ops::IndexMut<u8> for Children<T> {
    fn index_mut(&mut self, index: u8) -> &mut Option<T> {
        &mut self.0[usize::from(index)]
    }
}

impl Children {
    fn encode_into(&self, out: &mut Vec<u8>) {
        let mut bitmap: u16 = 0;
        let mut pos: u16 = 1;
        for child in self.0.iter() {
            if child.is_some() {
                bitmap |= pos
            }
            pos <<= 1;
        }
        out.extend(bitmap.to_le_bytes());
        for (_, hash) in self.iter() {
            out.extend(hash.as_bytes());
        }
    }

    fn decode(bytes: &mut &[u8]) -> std::io::Result<Self> {
        let mut children = Self::default();
        let mut bitmap = bytes.read_u16::<LittleEndian>()?;
        while bitmap != 0 {
            let idx = bitmap.trailing_zeros() as u8;
            bitmap &= bitmap - 1;
            let mut arr = [0; 32];
            bytes.read_exact(&mut arr)?;
            children[idx] = Some(CryptoHash(arr));
        }
        Ok(children)
    }
}

impl<T> Default for Children<T> {
    fn default() -> Self {
        Self(Default::default())
    }
}

mod children {
    struct Debug<'a, T>((u8, &'a T));

    impl<T: std::fmt::Debug> std::fmt::Debug for Debug<'_, T> {
        fn fmt(&self, fmtr: &mut std::fmt::Formatter<'_>) -> std::fmt::Result {
            write!(fmtr, "{}: {:?}", self.0 .0, self.0 .1)
        }
    }

    impl<T: std::fmt::Debug> std::fmt::Debug for super::Children<T> {
        fn fmt(&self, fmtr: &mut std::fmt::Formatter<'_>) -> std::fmt::Result {
            fmtr.debug_list().entries(self.iter().map(Debug)).finish()
        }
    }
}

#[derive(Clone, Hash)]
enum TrieNode {
    /// Null trie node. Could be an empty root or an empty branch entry.
    Empty,
    /// Key and value of the leaf node.
    Leaf(Vec<u8>, ValueHandle),
    /// Branch of 16 possible children and value if key ends here.
    Branch(Box<Children<NodeHandle>>, Option<ValueHandle>),
    /// Key and child of extension.
    Extension(Vec<u8>, NodeHandle),
}

#[derive(Clone, Debug)]
pub struct TrieNodeWithSize {
    node: TrieNode,
    memory_usage: u64,
}

impl TrieNodeWithSize {
    fn from_raw(rc_node: RawTrieNodeWithSize) -> TrieNodeWithSize {
        TrieNodeWithSize::new(TrieNode::new(rc_node.node), rc_node.memory_usage)
    }

    fn new(node: TrieNode, memory_usage: u64) -> TrieNodeWithSize {
        TrieNodeWithSize { node, memory_usage }
    }

    fn memory_usage(&self) -> u64 {
        self.memory_usage
    }

    fn empty() -> TrieNodeWithSize {
        TrieNodeWithSize { node: TrieNode::Empty, memory_usage: 0 }
    }
}

impl TrieNode {
    fn new(rc_node: RawTrieNode) -> TrieNode {
        match rc_node {
            RawTrieNode::Leaf(key, value) => TrieNode::Leaf(key, ValueHandle::HashAndSize(value)),
            RawTrieNode::Branch(children, value) => {
                let children = children.0.map(|el| el.map(NodeHandle::Hash));
                let children = Box::new(Children(children));
                let value = value.map(ValueHandle::HashAndSize);
                TrieNode::Branch(children, value)
            }
            RawTrieNode::Extension(key, child) => TrieNode::Extension(key, NodeHandle::Hash(child)),
        }
    }

    #[cfg(test)]
    fn print(
        &self,
        f: &mut dyn std::fmt::Write,
        memory: &NodesStorage,
        spaces: &mut String,
    ) -> std::fmt::Result {
        match self {
            TrieNode::Empty => {
                write!(f, "{}Empty", spaces)?;
            }
            TrieNode::Leaf(key, _value) => {
                let slice = NibbleSlice::from_encoded(key);
                write!(f, "{}Leaf({:?}, val)", spaces, slice.0)?;
            }
            TrieNode::Branch(children, value) => {
                writeln!(
                    f,
                    "{}Branch({}){{",
                    spaces,
                    if value.is_some() { "Some" } else { "None" }
                )?;
                spaces.push(' ');
                for (idx, child) in children.iter() {
                    write!(f, "{}{:01x}->", spaces, idx)?;
                    match child {
                        NodeHandle::Hash(hash) => {
                            write!(f, "{}", hash)?;
                        }
                        NodeHandle::InMemory(handle) => {
                            let child = &memory.node_ref(*handle).node;
                            child.print(f, memory, spaces)?;
                        }
                    }
                    writeln!(f)?;
                }
                spaces.remove(spaces.len() - 1);
                write!(f, "{}}}", spaces)?;
            }
            TrieNode::Extension(key, child) => {
                let slice = NibbleSlice::from_encoded(key);
                writeln!(f, "{}Extension({:?})", spaces, slice)?;
                spaces.push(' ');
                match child {
                    NodeHandle::Hash(hash) => {
                        write!(f, "{}{}", spaces, hash)?;
                    }
                    NodeHandle::InMemory(handle) => {
                        let child = &memory.node_ref(*handle).node;
                        child.print(f, memory, spaces)?;
                    }
                }
                writeln!(f)?;
                spaces.remove(spaces.len() - 1);
            }
        }
        Ok(())
    }

    #[cfg(test)]
    fn deep_to_string(&self, memory: &NodesStorage) -> String {
        let mut buf = String::new();
        self.print(&mut buf, memory, &mut "".to_string()).expect("printing failed");
        buf
    }

    fn memory_usage_for_value_length(value_length: u64) -> u64 {
        value_length * TRIE_COSTS.byte_of_value + TRIE_COSTS.node_cost
    }

    fn memory_usage_value(value: &ValueHandle, memory: Option<&NodesStorage>) -> u64 {
        let value_length = match value {
            ValueHandle::InMemory(handle) => memory
                .expect("InMemory nodes exist, but storage is not provided")
                .value_ref(*handle)
                .len() as u64,
            ValueHandle::HashAndSize(value) => u64::from(value.length),
        };
        Self::memory_usage_for_value_length(value_length)
    }

    fn memory_usage_direct_no_memory(&self) -> u64 {
        self.memory_usage_direct_internal(None)
    }

    fn memory_usage_direct(&self, memory: &NodesStorage) -> u64 {
        self.memory_usage_direct_internal(Some(memory))
    }

    fn memory_usage_direct_internal(&self, memory: Option<&NodesStorage>) -> u64 {
        match self {
            TrieNode::Empty => {
                // DEVNOTE: empty nodes don't exist in storage.
                // In the in-memory implementation Some(TrieNode::Empty) and None are interchangeable as
                // children of branch nodes which means cost has to be 0
                0
            }
            TrieNode::Leaf(key, value) => {
                TRIE_COSTS.node_cost
                    + (key.len() as u64) * TRIE_COSTS.byte_of_key
                    + Self::memory_usage_value(value, memory)
            }
            TrieNode::Branch(_children, value) => {
                TRIE_COSTS.node_cost
                    + value.as_ref().map_or(0, |value| Self::memory_usage_value(value, memory))
            }
            TrieNode::Extension(key, _child) => {
                TRIE_COSTS.node_cost + (key.len() as u64) * TRIE_COSTS.byte_of_key
            }
        }
    }
}

impl std::fmt::Debug for TrieNode {
    /// Formats single trie node.
    ///
    /// Width can be used to specify indentation.
    fn fmt(&self, fmtr: &mut std::fmt::Formatter<'_>) -> std::fmt::Result {
        let empty = "";
        let indent = fmtr.width().unwrap_or(0);
        match self {
            TrieNode::Empty => write!(fmtr, "{empty:indent$}Empty"),
            TrieNode::Leaf(key, value) => write!(
                fmtr,
                "{empty:indent$}Leaf({:?}, {value:?})",
                NibbleSlice::from_encoded(key).0
            ),
            TrieNode::Branch(children, value) => {
                match value {
                    Some(value) => write!(fmtr, "{empty:indent$}Branch({value:?}):"),
                    None => write!(fmtr, "{empty:indent$}Branch:"),
                }?;
                for (idx, child) in children.iter() {
                    write!(fmtr, "\n{empty:indent$} {idx:x}: {child:?}")?;
                }
                Ok(())
            }
            TrieNode::Extension(key, child) => {
                let key = NibbleSlice::from_encoded(key).0;
                write!(fmtr, "{empty:indent$}Extension({key:?}, {child:?})")
            }
        }
    }
}

#[derive(Debug, Eq, PartialEq)]
#[allow(clippy::large_enum_variant)]
pub enum RawTrieNode {
    /// Leaf(key, value_length, value_hash)
    Leaf(Vec<u8>, ValueRef),
    /// Branch(children, (value_length, value_hash))
    Branch(Children, Option<ValueRef>),
    /// Extension(key, child)
    Extension(Vec<u8>, CryptoHash),
}

/// Trie node + memory cost of its subtree
/// memory_usage is serialized, stored, and contributes to hash
#[derive(Debug, Eq, PartialEq)]
pub struct RawTrieNodeWithSize {
    pub node: RawTrieNode,
    memory_usage: u64,
}

const LEAF_NODE: u8 = 0;
const BRANCH_NODE_NO_VALUE: u8 = 1;
const BRANCH_NODE_WITH_VALUE: u8 = 2;
const EXTENSION_NODE: u8 = 3;

impl RawTrieNode {
    fn encode_into(&self, out: &mut Vec<u8>) {
        // size in state_parts = size + 8 for RawTrieNodeWithSize + 8 for borsh vector length
        match &self {
            // size <= 1 + 4 + 4 + 32 + key_length + value_length
            RawTrieNode::Leaf(key, value) => {
                out.push(LEAF_NODE);
                out.extend((key.len() as u32).to_le_bytes());
                out.extend(key);
                out.extend(value.length.to_le_bytes());
                out.extend(value.hash.as_bytes());
            }
            // size <= 1 + 4 + 32 + value_length + 2 + 32 * num_children
            RawTrieNode::Branch(children, value) => {
                if let Some(value) = value {
                    out.push(BRANCH_NODE_WITH_VALUE);
                    out.extend(value.length.to_le_bytes());
                    out.extend(value.hash.as_bytes());
                } else {
                    out.push(BRANCH_NODE_NO_VALUE);
                }
                children.encode_into(out);
            }
            // size <= 1 + 4 + key_length + 32
            RawTrieNode::Extension(key, child) => {
                out.push(EXTENSION_NODE);
                out.extend((key.len() as u32).to_le_bytes());
                out.extend(key);
                out.extend(child.as_bytes());
            }
        }
    }

    fn decode(mut bytes: &[u8]) -> Result<Self, std::io::Error> {
        let node = match bytes.read_u8()? {
            LEAF_NODE => {
                let key_length = bytes.read_u32::<LittleEndian>()?;
                let mut key = vec![0; key_length as usize];
                bytes.read_exact(&mut key)?;
                let length = bytes.read_u32::<LittleEndian>()?;
                let mut arr = [0; 32];
                bytes.read_exact(&mut arr)?;
                let hash = CryptoHash(arr);
                RawTrieNode::Leaf(key, ValueRef { length, hash })
            }
            BRANCH_NODE_NO_VALUE => {
                let children = Children::decode(&mut bytes)?;
                RawTrieNode::Branch(children, None)
            }
            BRANCH_NODE_WITH_VALUE => {
                let length = bytes.read_u32::<LittleEndian>()?;
                let mut arr = [0; 32];
                bytes.read_exact(&mut arr)?;
                let hash = CryptoHash(arr);
                let children = Children::decode(&mut bytes)?;
                RawTrieNode::Branch(children, Some(ValueRef { length, hash }))
            }
            EXTENSION_NODE => {
                let key_length = bytes.read_u32::<LittleEndian>()?;
                let mut key = vec![0; key_length as usize];
                bytes.read_exact(&mut key)?;
                let mut child = [0; 32];
                bytes.read_exact(&mut child)?;
                RawTrieNode::Extension(key, CryptoHash(child))
            }
            _ => return Err(std::io::Error::new(std::io::ErrorKind::Other, "Wrong type")),
        };
        if bytes.is_empty() {
            Ok(node)
        } else {
            Err(std::io::Error::new(std::io::ErrorKind::Other, "Spurious data at end"))
        }
    }
}

impl RawTrieNodeWithSize {
    fn encode_into(&self, out: &mut Vec<u8>) {
        self.node.encode_into(out);
        out.extend(self.memory_usage.to_le_bytes());
    }

    fn encode(&self) -> Vec<u8> {
        let mut out = Vec::new();
        self.encode_into(&mut out);
        out
    }

    pub fn decode(bytes: &[u8]) -> Result<Self, std::io::Error> {
        if bytes.len() < 8 {
            return Err(std::io::Error::new(std::io::ErrorKind::Other, "Wrong type"));
        }
        let (bytes, memory_usage) = stdx::rsplit_slice(bytes);
        let node = RawTrieNode::decode(bytes)?;
        let memory_usage = u64::from_le_bytes(*memory_usage);
        Ok(RawTrieNodeWithSize { node, memory_usage })
    }
}

pub struct Trie {
    pub storage: Box<dyn TrieStorage>,
    root: StateRoot,
    pub flat_storage_chunk_view: Option<FlatStorageChunkView>,
}

/// Trait for reading data from a trie.
pub trait TrieAccess {
    /// Retrieves value with given key from the trie.
    ///
    /// This doesn’t allow to read data from different chunks (be it from
    /// different shards or different blocks).  That is, the shard and state
    /// root are already known by the object rather than being passed as
    /// argument.
    fn get(&self, key: &TrieKey) -> Result<Option<Vec<u8>>, StorageError>;
}

/// Stores reference count change for some key-value pair in DB.
#[derive(BorshSerialize, BorshDeserialize, Clone, PartialEq, Eq, PartialOrd, Ord, Debug)]
pub struct TrieRefcountChange {
    /// Hash of trie_node_or_value and part of the DB key.
    /// Used for uniting with shard id to get actual DB key.
    trie_node_or_value_hash: CryptoHash,
    /// DB value. Can be either serialized RawTrieNodeWithSize or value corresponding to
    /// some TrieKey.
    trie_node_or_value: Vec<u8>,
    /// Reference count difference which will be added to the total refcount if it corresponds to
    /// insertion and subtracted from it in the case of deletion.
    rc: std::num::NonZeroU32,
}

impl TrieRefcountChange {
    pub fn hash(&self) -> &CryptoHash {
        &self.trie_node_or_value_hash
    }

    pub fn payload(&self) -> &[u8] {
        self.trie_node_or_value.as_slice()
    }
}

///
/// TrieChanges stores delta for refcount.
/// Multiple versions of the state work the following way:
///         __changes1___state1
/// state0 /
///        \__changes2___state2
///
/// To store state0, state1 and state2, apply insertions from changes1 and changes2
///
/// Then, to discard state2, apply insertions from changes2 as deletions
///
/// Then, to discard state0, apply deletions from changes1.
/// deleting state0 while both state1 and state2 exist is not possible.
/// Applying deletions from changes1 while state2 exists makes accessing state2 invalid.
///
///
/// create a fork -> apply insertions
/// resolve a fork -> apply opposite of insertions
/// discard old parent which has no forks from it -> apply deletions
///
/// Having old_root and values in deletions allows to apply TrieChanges in reverse
///
/// StoreUpdate are the changes from current state refcount to refcount + delta.
#[derive(BorshSerialize, BorshDeserialize, Clone, PartialEq, Eq, Debug)]
pub struct TrieChanges {
    pub old_root: StateRoot,
    pub new_root: StateRoot,
    insertions: Vec<TrieRefcountChange>,
    deletions: Vec<TrieRefcountChange>,
}

impl TrieChanges {
    pub fn empty(old_root: StateRoot) -> Self {
        TrieChanges { old_root, new_root: old_root, insertions: vec![], deletions: vec![] }
    }

    pub fn insertions(&self) -> &[TrieRefcountChange] {
        self.insertions.as_slice()
    }
}

/// Result of applying state part to Trie.
pub struct ApplyStatePartResult {
    /// Trie changes after applying state part.
    pub trie_changes: TrieChanges,
    /// Flat state changes after applying state part, stored as delta.
    pub flat_state_delta: FlatStateChanges,
    /// Contract codes belonging to the state part.
    pub contract_codes: Vec<ContractCode>,
}

enum NodeOrValue {
    Node(RawTrieNodeWithSize),
    Value(std::sync::Arc<[u8]>),
}

impl Trie {
    pub const EMPTY_ROOT: StateRoot = StateRoot::new();

    pub fn new(
        storage: Box<dyn TrieStorage>,
        root: StateRoot,
        flat_storage_chunk_view: Option<FlatStorageChunkView>,
    ) -> Self {
        Trie { storage, root, flat_storage_chunk_view }
    }

    pub fn recording_reads(&self) -> Self {
        let storage =
            self.storage.as_caching_storage().expect("Storage should be TrieCachingStorage");
        let storage = TrieRecordingStorage {
            store: storage.store.clone(),
            shard_uid: storage.shard_uid,
            recorded: RefCell::new(Default::default()),
        };
        Trie { storage: Box::new(storage), root: self.root, flat_storage_chunk_view: None }
    }

    pub fn recorded_storage(&self) -> Option<PartialStorage> {
        let storage = self.storage.as_recording_storage()?;
        let mut nodes: Vec<_> =
            storage.recorded.borrow_mut().drain().map(|(_key, value)| value).collect();
        nodes.sort();
        Some(PartialStorage { nodes: PartialState(nodes) })
    }

    pub fn from_recorded_storage(partial_storage: PartialStorage, root: StateRoot) -> Self {
        let recorded_storage =
            partial_storage.nodes.0.into_iter().map(|value| (hash(&value), value)).collect();
        let storage = Box::new(TrieMemoryPartialStorage {
            recorded_storage,
            visited_nodes: Default::default(),
        });
        Self::new(storage, root, None)
    }

    pub fn get_root(&self) -> &StateRoot {
        &self.root
    }

    #[cfg(test)]
    fn memory_usage_verify(&self, memory: &NodesStorage, handle: NodeHandle) -> u64 {
        if self.storage.as_recording_storage().is_some() {
            return 0;
        }
        let TrieNodeWithSize { node, memory_usage } = match handle {
            NodeHandle::InMemory(h) => memory.node_ref(h).clone(),
            NodeHandle::Hash(h) => self.retrieve_node(&h).expect("storage failure").1,
        };

        let mut memory_usage_naive = node.memory_usage_direct(memory);
        match &node {
            TrieNode::Empty => {}
            TrieNode::Leaf(_key, _value) => {}
            TrieNode::Branch(children, _value) => {
                memory_usage_naive += children
                    .iter()
                    .map(|(_, handle)| self.memory_usage_verify(memory, handle.clone()))
                    .sum::<u64>();
            }
            TrieNode::Extension(_key, child) => {
                memory_usage_naive += self.memory_usage_verify(memory, child.clone());
            }
        };
        if memory_usage_naive != memory_usage {
            eprintln!("Incorrectly calculated memory usage");
            eprintln!("Correct is {}", memory_usage_naive);
            eprintln!("Computed is {}", memory_usage);
            match handle {
                NodeHandle::InMemory(h) => {
                    eprintln!("TRIE!!!!");
                    eprintln!("{}", memory.node_ref(h).node.deep_to_string(memory));
                }
                NodeHandle::Hash(_h) => {
                    eprintln!("Bad node in storage!");
                }
            };
            assert_eq!(memory_usage_naive, memory_usage);
        }
        memory_usage
    }

    fn delete_value(
        &self,
        memory: &mut NodesStorage,
        value: &ValueHandle,
    ) -> Result<(), StorageError> {
        match value {
            ValueHandle::HashAndSize(value) => {
                let bytes = self.storage.retrieve_raw_bytes(&value.hash)?;
                memory
                    .refcount_changes
                    .entry(value.hash)
                    .or_insert_with(|| (bytes.to_vec(), 0))
                    .1 -= 1;
            }
            ValueHandle::InMemory(_) => {
                // do nothing
            }
        }
        Ok(())
    }

    // Prints the trie nodes starting from hash, up to max_depth depth.
    // The node hash can be any node in the trie.
    pub fn print_recursive(&self, f: &mut dyn std::io::Write, hash: &CryptoHash, max_depth: u32) {
        match self.retrieve_raw_node_or_value(hash) {
            Ok(NodeOrValue::Node(_)) => {
                let mut prefix: Vec<u8> = Vec::new();
                self.print_recursive_internal(f, hash, max_depth, &mut "".to_string(), &mut prefix)
                    .expect("write failed");
            }
            Ok(NodeOrValue::Value(value_bytes)) => {
                writeln!(
                    f,
                    "Given node is a value. Len: {}, Data: {:?} ",
                    value_bytes.len(),
                    &value_bytes[..std::cmp::min(10, value_bytes.len())]
                )
                .expect("write failed");
            }
            Err(err) => {
                writeln!(f, "Error when reading: {}", err).expect("write failed");
            }
        };
    }

    // Prints the trie leaves starting from the state root node, up to max_depth depth.
    // This method can only iterate starting from the root node and it only prints the
    // leaf nodes but it shows output in more human friendly way.
    pub fn print_recursive_leaves(&self, f: &mut dyn std::io::Write, max_depth: u32) {
        let iter = match self.iter_with_max_depth(max_depth as usize) {
            Ok(iter) => iter,
            Err(err) => {
                writeln!(f, "Error when getting the trie iterator: {}", err).expect("write failed");
                return;
            }
        };
        for node in iter {
            let (key, value) = match node {
                Ok((key, value)) => (key, value),
                Err(err) => {
                    writeln!(f, "Failed to iterate node with error: {err}").expect("write failed");
                    continue;
                }
            };

            // Try to parse the key in UTF8 which works only for the simplest keys (e.g. account),
            // or get whitespace padding instead.
            let key_string = match str::from_utf8(&key) {
                Ok(value) => String::from(value),
                Err(_) => " ".repeat(key.len()),
            };
            let state_record = StateRecord::from_raw_key_value(key.clone(), value);

            writeln!(f, "{} {state_record:?}", key_string).expect("write failed");
        }
    }

    // Converts the list of Nibbles to a readable string.
    fn nibbles_to_string(&self, prefix: &[u8]) -> String {
        let (chunks, remainder) = stdx::as_chunks::<2, _>(prefix);
        let mut result = chunks
            .into_iter()
            .map(|chunk| (chunk[0] * 16) + chunk[1])
            .flat_map(|ch| std::ascii::escape_default(ch).map(char::from))
            .collect::<String>();
        if let Some(final_nibble) = remainder.first() {
            write!(&mut result, "\\x{:x}_", final_nibble).unwrap();
        }
        result
    }

    fn print_recursive_internal(
        &self,
        f: &mut dyn std::io::Write,
        hash: &CryptoHash,
        max_depth: u32,
        spaces: &mut String,
        prefix: &mut Vec<u8>,
    ) -> std::io::Result<()> {
        if max_depth == 0 {
            return Ok(());
        }

        match self.retrieve_raw_node(hash) {
            Ok(Some((_, raw_node))) => {
                match raw_node.node {
                    RawTrieNode::Leaf(key, value) => {
                        let (slice, _) = NibbleSlice::from_encoded(key.as_slice());
                        prefix.extend(slice.iter());
                        writeln!(
                            f,
                            "{spaces}Leaf {slice:?} {value:?} prefix:{}",
                            self.nibbles_to_string(prefix)
                        )?;
                        prefix.truncate(prefix.len() - slice.len());
                    }
                    RawTrieNode::Branch(children, optional_value) => {
                        writeln!(
                            f,
                            "{}Branch Value:{:?} prefix:{}",
                            spaces,
                            optional_value,
                            self.nibbles_to_string(prefix)
                        )?;
                        for (idx, child) in children.iter() {
                            writeln!(f, "{spaces} {idx:01x}->")?;
                            spaces.push_str("  ");
                            prefix.push(idx as u8);
                            self.print_recursive_internal(f, child, max_depth - 1, spaces, prefix)?;
                            prefix.pop();
                            spaces.truncate(spaces.len() - 2);
                        }
                    }
                    RawTrieNode::Extension(key, child) => {
                        let (slice, _) = NibbleSlice::from_encoded(key.as_slice());
                        writeln!(
                            f,
                            "{}Extension {:?} child_hash:{} prefix:{}",
                            spaces,
                            slice,
                            child,
                            self.nibbles_to_string(prefix)
                        )?;
                        spaces.push_str("  ");
                        prefix.extend(slice.iter());
                        self.print_recursive_internal(f, &child, max_depth - 1, spaces, prefix)?;
                        prefix.truncate(prefix.len() - slice.len());
                        spaces.truncate(spaces.len() - 2);
                    }
                };
            }
            Ok(None) => {
                writeln!(f, "{spaces}EmptyNode")?;
            }
            Err(err) => {
                writeln!(f, "error {}", err)?;
            }
        };

        Ok(())
    }

    fn retrieve_raw_node(
        &self,
        hash: &CryptoHash,
    ) -> Result<Option<(std::sync::Arc<[u8]>, RawTrieNodeWithSize)>, StorageError> {
        if hash == &Self::EMPTY_ROOT {
            return Ok(None);
        }
        let bytes = self.storage.retrieve_raw_bytes(hash)?;
        let node = RawTrieNodeWithSize::decode(&bytes).map_err(|err| {
            StorageError::StorageInconsistentState(format!("Failed to decode node {hash}: {err}"))
        })?;
        Ok(Some((bytes, node)))
    }

    // Similar to retrieve_raw_node but handles the case where there is a Value (and not a Node) in the database.
    // This method is not safe to be used in any real scenario as it can incorrectly interpret a value as a trie node.
    // It's only provided as a convenience for debugging tools.
    fn retrieve_raw_node_or_value(&self, hash: &CryptoHash) -> Result<NodeOrValue, StorageError> {
        let bytes = self.storage.retrieve_raw_bytes(hash)?;
        match RawTrieNodeWithSize::decode(&bytes) {
            Ok(node) => Ok(NodeOrValue::Node(node)),
            Err(_) => Ok(NodeOrValue::Value(bytes)),
        }
    }

    fn move_node_to_mutable(
        &self,
        memory: &mut NodesStorage,
        hash: &CryptoHash,
    ) -> Result<StorageHandle, StorageError> {
        match self.retrieve_raw_node(hash)? {
            None => Ok(memory.store(TrieNodeWithSize::empty())),
            Some((bytes, node)) => {
                let result = memory.store(TrieNodeWithSize::from_raw(node));
                memory.refcount_changes.entry(*hash).or_insert_with(|| (bytes.to_vec(), 0)).1 -= 1;
                Ok(result)
            }
        }
    }

    /// Retrieves decoded node alongside with its raw bytes representation.
    ///
    /// Note that because Empty nodes (those which are referenced by
    /// [`Self::EMPTY_ROOT`] hash) aren’t stored in the database, they don’t
    /// have a bytes representation.  For those nodes the first return value
    /// will be `None`.
    fn retrieve_node(
        &self,
        hash: &CryptoHash,
    ) -> Result<(Option<std::sync::Arc<[u8]>>, TrieNodeWithSize), StorageError> {
        match self.retrieve_raw_node(hash)? {
            None => Ok((None, TrieNodeWithSize::empty())),
            Some((bytes, node)) => Ok((Some(bytes), TrieNodeWithSize::from_raw(node))),
        }
    }

    pub fn retrieve_root_node(&self) -> Result<StateRootNode, StorageError> {
        match self.retrieve_raw_node(&self.root)? {
            None => Ok(StateRootNode::empty()),
            Some((bytes, node)) => {
                Ok(StateRootNode { data: bytes, memory_usage: node.memory_usage })
            }
        }
    }

    fn lookup(&self, mut key: NibbleSlice<'_>) -> Result<Option<ValueRef>, StorageError> {
        let mut hash = self.root;
        loop {
            let node = match self.retrieve_raw_node(&hash)? {
                None => return Ok(None),
                Some((_bytes, node)) => node.node,
            };
            match node {
                RawTrieNode::Leaf(existing_key, value) => {
                    return Ok(if NibbleSlice::from_encoded(&existing_key).0 == key {
                        Some(value)
                    } else {
                        None
                    });
                }
                RawTrieNode::Extension(existing_key, child) => {
                    let existing_key = NibbleSlice::from_encoded(&existing_key).0;
                    if key.starts_with(&existing_key) {
                        hash = child;
                        key = key.mid(existing_key.len());
                    } else {
                        return Ok(None);
                    }
                }
                RawTrieNode::Branch(mut children, value) => {
                    if key.is_empty() {
                        return Ok(value);
                    } else if let Some(h) = children[key.at(0)].take() {
                        hash = h;
                        key = key.mid(1);
                    } else {
                        return Ok(None);
                    }
                }
            };
        }
    }

    /// Return the value reference to the `key`
    /// `mode`: whether we will try to perform the lookup through flat storage or trie.
    ///         Note that even if `mode == KeyLookupMode::FlatStorage`, we still may not use
    ///         flat storage if the trie is not created with a flat storage object in it.
    ///         Such double check may seem redundant but it is necessary for now.
    ///         Not all tries are created with flat storage, for example, we don't
    ///         enable flat storage for state-viewer. And we do not use flat
    ///         storage for key lookup performed in `storage_write`, so we need
    ///         the `use_flat_storage` to differentiate whether the lookup is performed for
    ///         storage_write or not.
    #[allow(unused)]
    pub fn get_ref(
        &self,
        key: &[u8],
        mode: KeyLookupMode,
    ) -> Result<Option<ValueRef>, StorageError> {
<<<<<<< HEAD
        let use_flat_storage = matches!(mode, KeyLookupMode::FlatStorage)
            && !is_delayed_receipt_key(key)
            && self.flat_storage_chunk_view.is_some();

        if use_flat_storage {
            self.flat_storage_chunk_view.as_ref().unwrap().get_ref(&key)
        } else {
            let key_nibbles = NibbleSlice::new(key);
            self.lookup(key_nibbles)
=======
        let key_nibbles = NibbleSlice::new(key);
        let result = self.lookup(key_nibbles);

        // For now, to test correctness, flat storage does double the work and
        // compares the results. This needs to be changed when the features is
        // stabilized.
        if matches!(mode, KeyLookupMode::FlatStorage) {
            if let Some(flat_storage_chunk_view) = &self.flat_storage_chunk_view {
                let flat_result = flat_storage_chunk_view.get_ref(&key);
                if matches!(flat_result, Err(StorageError::FlatStorageBlockNotSupported(_))) {
                    return flat_result;
                } else {
                    assert_eq!(result, flat_result);
                }
            }
>>>>>>> 75763eea
        }
    }

    pub fn get(&self, key: &[u8]) -> Result<Option<Vec<u8>>, StorageError> {
        match self.get_ref(key, KeyLookupMode::FlatStorage)? {
            Some(ValueRef { hash, .. }) => {
                self.storage.retrieve_raw_bytes(&hash).map(|bytes| Some(bytes.to_vec()))
            }
            None => Ok(None),
        }
    }

    pub(crate) fn convert_to_insertions_and_deletions(
        changes: HashMap<CryptoHash, (Vec<u8>, i32)>,
    ) -> (Vec<TrieRefcountChange>, Vec<TrieRefcountChange>) {
        let mut deletions = Vec::new();
        let mut insertions = Vec::new();
        for (trie_node_or_value_hash, (trie_node_or_value, rc)) in changes.into_iter() {
            if rc > 0 {
                insertions.push(TrieRefcountChange {
                    trie_node_or_value_hash,
                    trie_node_or_value,
                    rc: std::num::NonZeroU32::new(rc as u32).unwrap(),
                });
            } else if rc < 0 {
                deletions.push(TrieRefcountChange {
                    trie_node_or_value_hash,
                    trie_node_or_value,
                    rc: std::num::NonZeroU32::new((-rc) as u32).unwrap(),
                });
            }
        }
        // Sort so that trie changes have unique representation
        insertions.sort();
        deletions.sort();
        (insertions, deletions)
    }

    pub fn update<I>(&self, changes: I) -> Result<TrieChanges, StorageError>
    where
        I: IntoIterator<Item = (Vec<u8>, Option<Vec<u8>>)>,
    {
        let mut memory = NodesStorage::new();
        let mut root_node = self.move_node_to_mutable(&mut memory, &self.root)?;
        for (key, value) in changes {
            let key = NibbleSlice::new(&key);
            root_node = match value {
                Some(arr) => self.insert(&mut memory, root_node, key, arr),
                None => self.delete(&mut memory, root_node, key),
            }?;
        }

        #[cfg(test)]
        {
            self.memory_usage_verify(&memory, NodeHandle::InMemory(root_node));
        }
        Trie::flatten_nodes(&self.root, memory, root_node)
    }

    pub fn iter<'a>(&'a self) -> Result<TrieIterator<'a>, StorageError> {
        TrieIterator::new(self, None)
    }

    pub fn iter_with_max_depth<'a>(
        &'a self,
        max_depth: usize,
    ) -> Result<TrieIterator<'a>, StorageError> {
        TrieIterator::new(self, Some(max_depth))
    }

    pub fn get_trie_nodes_count(&self) -> TrieNodesCount {
        self.storage.get_trie_nodes_count()
    }
}

impl TrieAccess for Trie {
    fn get(&self, key: &TrieKey) -> Result<Option<Vec<u8>>, StorageError> {
        Trie::get(self, &key.to_vec())
    }
}

/// Methods used in the runtime-parameter-estimator for measuring trie internal
/// operations.
pub mod estimator {
    use super::RawTrieNode;
    use super::RawTrieNodeWithSize;
    use near_primitives::hash::hash;

    /// Create an encoded extension node with the given value as the key.
    /// This serves no purpose other than for the estimator.
    pub fn encode_extension_node(key: Vec<u8>) -> Vec<u8> {
        let h = hash(&key);
        let node = RawTrieNode::Extension(key, h);
        let node_with_size = RawTrieNodeWithSize { node, memory_usage: 1 };
        node_with_size.encode()
    }
    /// Decode am extension node and return its inner key.
    /// This serves no purpose other than for the estimator.
    pub fn decode_extension_node(bytes: &[u8]) -> Vec<u8> {
        let node = RawTrieNodeWithSize::decode(bytes).unwrap();
        match node.node {
            RawTrieNode::Extension(v, _) => v,
            _ => unreachable!(),
        }
    }
}

#[cfg(test)]
mod tests {
    use rand::Rng;

    use crate::test_utils::{
        create_test_store, create_tries, create_tries_complex, gen_changes, simplify_changes,
        test_populate_trie,
    };
    use crate::DBCol;

    use super::*;

    type TrieChanges = Vec<(Vec<u8>, Option<Vec<u8>>)>;
    const SHARD_VERSION: u32 = 1;

    fn test_clear_trie(
        tries: &ShardTries,
        root: &CryptoHash,
        shard_uid: ShardUId,
        changes: TrieChanges,
    ) -> CryptoHash {
        let delete_changes: TrieChanges =
            changes.iter().map(|(key, _)| (key.clone(), None)).collect();
        let trie_changes =
            tries.get_trie_for_shard(shard_uid, *root).update(delete_changes).unwrap();
        let mut store_update = tries.store_update();
        let root = tries.apply_all(&trie_changes, shard_uid, &mut store_update);
        let trie = tries.get_trie_for_shard(shard_uid, root);
        store_update.commit().unwrap();
        for (key, _) in changes {
            assert_eq!(trie.get(&key), Ok(None));
        }
        root
    }

    #[test]
    fn test_encode_decode() {
        fn test(node: RawTrieNode, encoded: &[u8]) {
            let mut buf = Vec::new();
            let node = RawTrieNodeWithSize { node, memory_usage: 42 };
            node.encode_into(&mut buf);
            assert_eq!(encoded, buf.as_slice());
            assert_eq!(node, RawTrieNodeWithSize::decode(&buf).unwrap());

            // Test that adding garbage at the end fails decoding.
            buf.push(b'!');
            let got = RawTrieNodeWithSize::decode(&buf);
            assert!(got.is_err(), "got: {got:?}");
        }

        let value = ValueRef { length: 3, hash: CryptoHash::hash_bytes(&[123, 245, 255]) };
        let node = RawTrieNode::Leaf(vec![1, 2, 3], value.clone());
        let encoded = [
            0, 3, 0, 0, 0, 1, 2, 3, 3, 0, 0, 0, 194, 40, 8, 24, 64, 219, 69, 132, 86, 52, 110, 175,
            57, 198, 165, 200, 83, 237, 211, 11, 194, 83, 251, 33, 145, 138, 234, 226, 7, 242, 186,
            73, 42, 0, 0, 0, 0, 0, 0, 0,
        ];
        test(node, &encoded);

        let mut children = Children::default();
        children[3] = Some(Trie::EMPTY_ROOT);
        let node = RawTrieNode::Branch(children, None);
        let encoded = [
            1, 8, 0, 0, 0, 0, 0, 0, 0, 0, 0, 0, 0, 0, 0, 0, 0, 0, 0, 0, 0, 0, 0, 0, 0, 0, 0, 0, 0,
            0, 0, 0, 0, 0, 0, 42, 0, 0, 0, 0, 0, 0, 0,
        ];
        test(node, &encoded);

        let mut children = Children::default();
        children[3] = Some(Trie::EMPTY_ROOT);
        let node = RawTrieNode::Branch(children, Some(value));
        let encoded = [
            2, 3, 0, 0, 0, 194, 40, 8, 24, 64, 219, 69, 132, 86, 52, 110, 175, 57, 198, 165, 200,
            83, 237, 211, 11, 194, 83, 251, 33, 145, 138, 234, 226, 7, 242, 186, 73, 8, 0, 0, 0, 0,
            0, 0, 0, 0, 0, 0, 0, 0, 0, 0, 0, 0, 0, 0, 0, 0, 0, 0, 0, 0, 0, 0, 0, 0, 0, 0, 0, 0, 0,
            42, 0, 0, 0, 0, 0, 0, 0,
        ];
        test(node, &encoded);

        let node = RawTrieNode::Extension(vec![123, 245, 255], Trie::EMPTY_ROOT);
        let encoded = [
            3, 3, 0, 0, 0, 123, 245, 255, 0, 0, 0, 0, 0, 0, 0, 0, 0, 0, 0, 0, 0, 0, 0, 0, 0, 0, 0,
            0, 0, 0, 0, 0, 0, 0, 0, 0, 0, 0, 0, 0, 42, 0, 0, 0, 0, 0, 0, 0,
        ];
        test(node, &encoded);
    }

    #[test]
    fn test_basic_trie() {
        // test trie version > 0
        let tries = create_tries_complex(SHARD_VERSION, 2);
        let shard_uid = ShardUId { version: SHARD_VERSION, shard_id: 0 };
        let trie = tries.get_trie_for_shard(shard_uid, Trie::EMPTY_ROOT);
        assert_eq!(trie.get(&[122]), Ok(None));
        let changes = vec![
            (b"doge".to_vec(), Some(b"coin".to_vec())),
            (b"docu".to_vec(), Some(b"value".to_vec())),
            (b"do".to_vec(), Some(b"verb".to_vec())),
            (b"horse".to_vec(), Some(b"stallion".to_vec())),
            (b"dog".to_vec(), Some(b"puppy".to_vec())),
            (b"h".to_vec(), Some(b"value".to_vec())),
        ];
        let root = test_populate_trie(&tries, &Trie::EMPTY_ROOT, shard_uid, changes.clone());
        let new_root = test_clear_trie(&tries, &root, shard_uid, changes);
        assert_eq!(new_root, Trie::EMPTY_ROOT);
        assert_eq!(trie.iter().unwrap().fold(0, |acc, _| acc + 1), 0);
    }

    #[test]
    fn test_trie_iter() {
        let tries = create_tries_complex(SHARD_VERSION, 2);
        let shard_uid = ShardUId { version: SHARD_VERSION, shard_id: 0 };
        let pairs = vec![
            (b"a".to_vec(), Some(b"111".to_vec())),
            (b"b".to_vec(), Some(b"222".to_vec())),
            (b"x".to_vec(), Some(b"333".to_vec())),
            (b"y".to_vec(), Some(b"444".to_vec())),
        ];
        let root = test_populate_trie(&tries, &Trie::EMPTY_ROOT, shard_uid, pairs.clone());
        let trie = tries.get_trie_for_shard(shard_uid, root);
        let mut iter_pairs = vec![];
        for pair in trie.iter().unwrap() {
            let (key, value) = pair.unwrap();
            iter_pairs.push((key, Some(value.to_vec())));
        }
        assert_eq!(pairs, iter_pairs);

        let assert_has_next = |want, other_iter: &mut TrieIterator| {
            assert_eq!(Some(want), other_iter.next().map(|item| item.unwrap().0).as_deref());
        };

        let mut other_iter = trie.iter().unwrap();
        other_iter.seek_prefix(b"r").unwrap();
        assert_eq!(other_iter.next(), None);
        other_iter.seek_prefix(b"x").unwrap();
        assert_has_next(b"x", &mut other_iter);
        assert_eq!(other_iter.next(), None);
        other_iter.seek_prefix(b"y").unwrap();
        assert_has_next(b"y", &mut other_iter);
        assert_eq!(other_iter.next(), None);
    }

    #[test]
    fn test_trie_leaf_into_branch() {
        let tries = create_tries_complex(SHARD_VERSION, 2);
        let shard_uid = ShardUId { version: SHARD_VERSION, shard_id: 0 };
        let changes = vec![
            (b"dog".to_vec(), Some(b"puppy".to_vec())),
            (b"dog2".to_vec(), Some(b"puppy".to_vec())),
            (b"xxx".to_vec(), Some(b"puppy".to_vec())),
        ];
        test_populate_trie(&tries, &Trie::EMPTY_ROOT, shard_uid, changes);
    }

    #[test]
    fn test_trie_same_node() {
        let tries = create_tries();
        let changes = vec![
            (b"dogaa".to_vec(), Some(b"puppy".to_vec())),
            (b"dogbb".to_vec(), Some(b"puppy".to_vec())),
            (b"cataa".to_vec(), Some(b"puppy".to_vec())),
            (b"catbb".to_vec(), Some(b"puppy".to_vec())),
            (b"dogax".to_vec(), Some(b"puppy".to_vec())),
        ];
        test_populate_trie(&tries, &Trie::EMPTY_ROOT, ShardUId::single_shard(), changes);
    }

    #[test]
    fn test_trie_iter_seek_stop_at_extension() {
        let tries = create_tries();
        let changes = vec![
            (vec![0, 116, 101, 115, 116], Some(vec![0])),
            (vec![2, 116, 101, 115, 116], Some(vec![0])),
            (
                vec![
                    0, 116, 101, 115, 116, 44, 98, 97, 108, 97, 110, 99, 101, 115, 58, 98, 111, 98,
                    46, 110, 101, 97, 114,
                ],
                Some(vec![0]),
            ),
            (
                vec![
                    0, 116, 101, 115, 116, 44, 98, 97, 108, 97, 110, 99, 101, 115, 58, 110, 117,
                    108, 108,
                ],
                Some(vec![0]),
            ),
        ];
        let root = test_populate_trie(&tries, &Trie::EMPTY_ROOT, ShardUId::single_shard(), changes);
        let trie = tries.get_trie_for_shard(ShardUId::single_shard(), root);
        let mut iter = trie.iter().unwrap();
        iter.seek_prefix(&[0, 116, 101, 115, 116, 44]).unwrap();
        let mut pairs = vec![];
        for pair in iter {
            pairs.push(pair.unwrap().0);
        }
        assert_eq!(
            pairs,
            [
                vec![
                    0, 116, 101, 115, 116, 44, 98, 97, 108, 97, 110, 99, 101, 115, 58, 98, 111, 98,
                    46, 110, 101, 97, 114
                ],
                vec![
                    0, 116, 101, 115, 116, 44, 98, 97, 108, 97, 110, 99, 101, 115, 58, 110, 117,
                    108, 108
                ],
            ]
        );
    }

    #[test]
    fn test_trie_remove_non_existent_key() {
        let tries = create_tries();
        let initial = vec![
            (vec![99, 44, 100, 58, 58, 49], Some(vec![1])),
            (vec![99, 44, 100, 58, 58, 50], Some(vec![1])),
            (vec![99, 44, 100, 58, 58, 50, 51], Some(vec![1])),
        ];
        let root = test_populate_trie(&tries, &Trie::EMPTY_ROOT, ShardUId::single_shard(), initial);

        let changes = vec![
            (vec![99, 44, 100, 58, 58, 45, 49], None),
            (vec![99, 44, 100, 58, 58, 50, 52], None),
        ];
        let root = test_populate_trie(&tries, &root, ShardUId::single_shard(), changes);
        let trie = tries.get_trie_for_shard(ShardUId::single_shard(), root);
        for r in trie.iter().unwrap() {
            r.unwrap();
        }
    }

    #[test]
    fn test_equal_leafs() {
        let initial = vec![
            (vec![1, 2, 3], Some(vec![1])),
            (vec![2, 2, 3], Some(vec![1])),
            (vec![3, 2, 3], Some(vec![1])),
        ];
        let tries = create_tries();
        let root = test_populate_trie(&tries, &Trie::EMPTY_ROOT, ShardUId::single_shard(), initial);
        tries.get_trie_for_shard(ShardUId::single_shard(), root).iter().unwrap().for_each(
            |result| {
                result.unwrap();
            },
        );

        let changes = vec![(vec![1, 2, 3], None)];
        let root = test_populate_trie(&tries, &root, ShardUId::single_shard(), changes);
        tries.get_trie_for_shard(ShardUId::single_shard(), root).iter().unwrap().for_each(
            |result| {
                result.unwrap();
            },
        );
    }

    #[test]
    fn test_trie_unique() {
        let mut rng = rand::thread_rng();
        for _ in 0..100 {
            let tries = create_tries();
            let trie = tries.get_trie_for_shard(ShardUId::single_shard(), Trie::EMPTY_ROOT);
            let trie_changes = gen_changes(&mut rng, 20);
            let simplified_changes = simplify_changes(&trie_changes);

            let trie_changes1 = trie.update(trie_changes.iter().cloned()).unwrap();
            let trie_changes2 = trie.update(simplified_changes.iter().cloned()).unwrap();
            if trie_changes1.new_root != trie_changes2.new_root {
                eprintln!("{:?}", trie_changes);
                eprintln!("{:?}", simplified_changes);
                eprintln!("root1: {:?}", trie_changes1.new_root);
                eprintln!("root2: {:?}", trie_changes2.new_root);
                panic!("MISMATCH!");
            }
            // TODO: compare state updates?
        }
    }

    #[test]
    fn test_iterator_seek_prefix() {
        let mut rng = rand::thread_rng();
        for _test_run in 0..10 {
            let tries = create_tries();
            let trie_changes = gen_changes(&mut rng, 500);
            let state_root = test_populate_trie(
                &tries,
                &Trie::EMPTY_ROOT,
                ShardUId::single_shard(),
                trie_changes.clone(),
            );
            let trie = tries.get_trie_for_shard(ShardUId::single_shard(), state_root);

            // Those known keys.
            for (key, value) in trie_changes.into_iter().collect::<HashMap<_, _>>() {
                if let Some(value) = value {
                    let want = Some(Ok((key.clone(), value)));
                    let mut iterator = trie.iter().unwrap();
                    iterator.seek_prefix(&key).unwrap();
                    assert_eq!(want, iterator.next(), "key: {key:x?}");
                }
            }

            // Test some more random keys.
            let queries = gen_changes(&mut rng, 500).into_iter().map(|(key, _)| key);
            for query in queries {
                let mut iterator = trie.iter().unwrap();
                iterator.seek_prefix(&query).unwrap();
                if let Some(Ok((key, _))) = iterator.next() {
                    assert!(key.starts_with(&query), "‘{key:x?}’ does not start with ‘{query:x?}’");
                }
            }
        }
    }

    #[test]
    fn test_refcounts() {
        let mut rng = rand::thread_rng();
        for _test_run in 0..10 {
            let num_iterations = rng.gen_range(1..20);
            let tries = create_tries();
            let mut state_root = Trie::EMPTY_ROOT;
            for _ in 0..num_iterations {
                let trie_changes = gen_changes(&mut rng, 20);
                state_root =
                    test_populate_trie(&tries, &state_root, ShardUId::single_shard(), trie_changes);
                let memory_usage = tries
                    .get_trie_for_shard(ShardUId::single_shard(), state_root)
                    .retrieve_root_node()
                    .unwrap()
                    .memory_usage;
                println!("New memory_usage: {memory_usage}");
            }

            let trie = tries.get_trie_for_shard(ShardUId::single_shard(), state_root);
            let trie_changes = trie
                .iter()
                .unwrap()
                .map(|item| {
                    let (key, _) = item.unwrap();
                    (key, None)
                })
                .collect::<Vec<_>>();
            state_root =
                test_populate_trie(&tries, &state_root, ShardUId::single_shard(), trie_changes);
            assert_eq!(state_root, Trie::EMPTY_ROOT, "Trie must be empty");
            assert!(
                trie.storage
                    .as_caching_storage()
                    .unwrap()
                    .store
                    .iter(DBCol::State)
                    .peekable()
                    .peek()
                    .is_none(),
                "Storage must be empty"
            );
        }
    }

    #[test]
    fn test_trie_restart() {
        let store = create_test_store();
        let tries = ShardTries::test(store.clone(), 1);
        let empty_root = Trie::EMPTY_ROOT;
        let changes = vec![
            (b"doge".to_vec(), Some(b"coin".to_vec())),
            (b"docu".to_vec(), Some(b"value".to_vec())),
            (b"do".to_vec(), Some(b"verb".to_vec())),
            (b"horse".to_vec(), Some(b"stallion".to_vec())),
            (b"dog".to_vec(), Some(b"puppy".to_vec())),
            (b"h".to_vec(), Some(b"value".to_vec())),
        ];
        let root = test_populate_trie(&tries, &empty_root, ShardUId::single_shard(), changes);

        let tries2 = ShardTries::test(store, 1);
        let trie2 = tries2.get_trie_for_shard(ShardUId::single_shard(), root);
        assert_eq!(trie2.get(b"doge"), Ok(Some(b"coin".to_vec())));
    }

    // TODO: somehow also test that we don't record unnecessary nodes
    #[test]
    fn test_trie_recording_reads() {
        let store = create_test_store();
        let tries = ShardTries::test(store, 1);
        let empty_root = Trie::EMPTY_ROOT;
        let changes = vec![
            (b"doge".to_vec(), Some(b"coin".to_vec())),
            (b"docu".to_vec(), Some(b"value".to_vec())),
            (b"do".to_vec(), Some(b"verb".to_vec())),
            (b"horse".to_vec(), Some(b"stallion".to_vec())),
            (b"dog".to_vec(), Some(b"puppy".to_vec())),
            (b"h".to_vec(), Some(b"value".to_vec())),
        ];
        let root = test_populate_trie(&tries, &empty_root, ShardUId::single_shard(), changes);

        let trie2 = tries.get_trie_for_shard(ShardUId::single_shard(), root).recording_reads();
        trie2.get(b"dog").unwrap();
        trie2.get(b"horse").unwrap();
        let partial_storage = trie2.recorded_storage();

        let trie3 = Trie::from_recorded_storage(partial_storage.unwrap(), root);

        assert_eq!(trie3.get(b"dog"), Ok(Some(b"puppy".to_vec())));
        assert_eq!(trie3.get(b"horse"), Ok(Some(b"stallion".to_vec())));
        assert_eq!(trie3.get(b"doge"), Err(StorageError::TrieNodeMissing));
    }

    #[test]
    fn test_trie_recording_reads_update() {
        let store = create_test_store();
        let tries = ShardTries::test(store, 1);
        let empty_root = Trie::EMPTY_ROOT;
        let changes = vec![
            (b"doge".to_vec(), Some(b"coin".to_vec())),
            (b"docu".to_vec(), Some(b"value".to_vec())),
        ];
        let root = test_populate_trie(&tries, &empty_root, ShardUId::single_shard(), changes);
        // Trie: extension -> branch -> 2 leaves
        {
            let trie2 = tries.get_trie_for_shard(ShardUId::single_shard(), root).recording_reads();
            trie2.get(b"doge").unwrap();
            // record extension, branch and one leaf with value, but not the other
            assert_eq!(trie2.recorded_storage().unwrap().nodes.0.len(), 4);
        }

        {
            let trie2 = tries.get_trie_for_shard(ShardUId::single_shard(), root).recording_reads();
            let updates = vec![(b"doge".to_vec(), None)];
            trie2.update(updates).unwrap();
            // record extension, branch and both leaves (one with value)
            assert_eq!(trie2.recorded_storage().unwrap().nodes.0.len(), 5);
        }

        {
            let trie2 = tries.get_trie_for_shard(ShardUId::single_shard(), root).recording_reads();
            let updates = vec![(b"dodo".to_vec(), Some(b"asdf".to_vec()))];
            trie2.update(updates).unwrap();
            // record extension and branch, but not leaves
            assert_eq!(trie2.recorded_storage().unwrap().nodes.0.len(), 2);
        }
    }

    #[test]
    fn test_dump_load_trie() {
        let store = create_test_store();
        let tries = ShardTries::test(store.clone(), 1);
        let empty_root = Trie::EMPTY_ROOT;
        let changes = vec![
            (b"doge".to_vec(), Some(b"coin".to_vec())),
            (b"docu".to_vec(), Some(b"value".to_vec())),
        ];
        let root = test_populate_trie(&tries, &empty_root, ShardUId::single_shard(), changes);
        let dir = tempfile::Builder::new().prefix("test_dump_load_trie").tempdir().unwrap();
        store.save_state_to_file(&dir.path().join("test.bin")).unwrap();
        let store2 = create_test_store();
        store2.load_state_from_file(&dir.path().join("test.bin")).unwrap();
        let tries2 = ShardTries::test(store2, 1);
        let trie2 = tries2.get_trie_for_shard(ShardUId::single_shard(), root);
        assert_eq!(trie2.get(b"doge").unwrap().unwrap(), b"coin");
    }
}<|MERGE_RESOLUTION|>--- conflicted
+++ resolved
@@ -961,39 +961,19 @@
     ///         storage for key lookup performed in `storage_write`, so we need
     ///         the `use_flat_storage` to differentiate whether the lookup is performed for
     ///         storage_write or not.
-    #[allow(unused)]
     pub fn get_ref(
         &self,
         key: &[u8],
         mode: KeyLookupMode,
     ) -> Result<Option<ValueRef>, StorageError> {
-<<<<<<< HEAD
-        let use_flat_storage = matches!(mode, KeyLookupMode::FlatStorage)
-            && !is_delayed_receipt_key(key)
-            && self.flat_storage_chunk_view.is_some();
+        let use_flat_storage =
+            matches!(mode, KeyLookupMode::FlatStorage) && self.flat_storage_chunk_view.is_some();
 
         if use_flat_storage {
             self.flat_storage_chunk_view.as_ref().unwrap().get_ref(&key)
         } else {
             let key_nibbles = NibbleSlice::new(key);
             self.lookup(key_nibbles)
-=======
-        let key_nibbles = NibbleSlice::new(key);
-        let result = self.lookup(key_nibbles);
-
-        // For now, to test correctness, flat storage does double the work and
-        // compares the results. This needs to be changed when the features is
-        // stabilized.
-        if matches!(mode, KeyLookupMode::FlatStorage) {
-            if let Some(flat_storage_chunk_view) = &self.flat_storage_chunk_view {
-                let flat_result = flat_storage_chunk_view.get_ref(&key);
-                if matches!(flat_result, Err(StorageError::FlatStorageBlockNotSupported(_))) {
-                    return flat_result;
-                } else {
-                    assert_eq!(result, flat_result);
-                }
-            }
->>>>>>> 75763eea
         }
     }
 
