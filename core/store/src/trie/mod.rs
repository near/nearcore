use std::cmp::Ordering;
use std::collections::HashMap;
use std::convert::TryFrom;
use std::fmt;
use std::io::{Cursor, ErrorKind, Read, Write};
use std::sync::{Arc, Mutex};

use borsh::{BorshDeserialize, BorshSerialize};

use byteorder::{LittleEndian, ReadBytesExt, WriteBytesExt};
use cached::Cached;

use near_primitives::challenge::PartialState;
use near_primitives::hash::{hash, CryptoHash};
use near_primitives::types::{
    RawStateChange, RawStateChangesWithTrieKey, StateChangeCause, StateRoot, StateRootNode,
};

use crate::db::{DBCol, DBOp, DBTransaction};
use crate::trie::insert_delete::NodesStorage;
use crate::trie::iterator::TrieIterator;
use crate::trie::nibble_slice::NibbleSlice;
use crate::trie::trie_storage::{
    TouchedNodesCounter, TrieCachingStorage, TrieMemoryPartialStorage, TrieRecordingStorage,
    TrieStorage,
};
<<<<<<< HEAD
use crate::{ColState, StorageError, Store, StoreUpdate};
use near_primitives::utils::TrieKey;
=======
use crate::{ColState, ColTrieChanges, StorageError, Store, StoreUpdate};
>>>>>>> 79610c20

mod insert_delete;
pub mod iterator;
mod nibble_slice;
mod state_parts;
mod trie_storage;
pub mod update;

#[cfg(test)]
mod trie_tests;

const POISONED_LOCK_ERR: &str = "The lock was poisoned.";

/// For fraud proofs
#[derive(Debug, Clone)]
pub struct PartialStorage {
    pub nodes: PartialState,
}

#[derive(Clone, Hash, Debug, Copy)]
pub(crate) struct StorageHandle(usize);

#[derive(Clone, Hash, Debug, Copy)]
pub(crate) struct StorageValueHandle(usize);

pub struct TrieCosts {
    pub byte_of_key: u64,
    pub byte_of_value: u64,
    pub node_cost: u64,
}

const TRIE_COSTS: TrieCosts = TrieCosts { byte_of_key: 2, byte_of_value: 1, node_cost: 50 };

#[derive(Clone, Hash, Debug)]
enum NodeHandle {
    InMemory(StorageHandle),
    Hash(CryptoHash),
}

#[derive(Clone, Hash, Debug)]
enum ValueHandle {
    InMemory(StorageValueHandle),
    HashAndSize(u32, CryptoHash),
}

#[derive(Clone, Hash, Debug)]
enum TrieNode {
    /// Null trie node. Could be an empty root or an empty branch entry.
    Empty,
    /// Key and value of the leaf node.
    Leaf(Vec<u8>, ValueHandle),
    /// Branch of 16 possible children and value if key ends here.
    Branch(Box<[Option<NodeHandle>; 16]>, Option<ValueHandle>),
    /// Key and child of extension.
    Extension(Vec<u8>, NodeHandle),
}

#[derive(Clone, Debug)]
pub struct TrieNodeWithSize {
    node: TrieNode,
    pub memory_usage: u64,
}

impl TrieNodeWithSize {
    fn from_raw(rc_node: RawTrieNodeWithSize) -> TrieNodeWithSize {
        TrieNodeWithSize { node: TrieNode::new(rc_node.node), memory_usage: rc_node.memory_usage }
    }

    fn new(node: TrieNode, memory_usage: u64) -> TrieNodeWithSize {
        TrieNodeWithSize { node, memory_usage }
    }

    fn memory_usage(&self) -> u64 {
        self.memory_usage
    }

    fn empty() -> TrieNodeWithSize {
        TrieNodeWithSize { node: TrieNode::Empty, memory_usage: 0 }
    }
}

impl TrieNode {
    fn new(rc_node: RawTrieNode) -> TrieNode {
        match rc_node {
            RawTrieNode::Leaf(key, value_length, value_hash) => {
                TrieNode::Leaf(key, ValueHandle::HashAndSize(value_length, value_hash))
            }
            RawTrieNode::Branch(children, value) => {
                let mut new_children: Box<[Option<NodeHandle>; 16]> = Default::default();
                for i in 0..children.len() {
                    new_children[i] = children[i].map(NodeHandle::Hash);
                }
                TrieNode::Branch(
                    new_children,
                    value.map(|(value_length, value_hash)| {
                        ValueHandle::HashAndSize(value_length, value_hash)
                    }),
                )
            }
            RawTrieNode::Extension(key, child) => TrieNode::Extension(key, NodeHandle::Hash(child)),
        }
    }

    fn print(
        &self,
        f: &mut dyn fmt::Write,
        memory: &NodesStorage,
        spaces: &mut String,
    ) -> fmt::Result {
        match self {
            TrieNode::Empty => {
                write!(f, "{}Empty", spaces)?;
            }
            TrieNode::Leaf(key, _value) => {
                let slice = NibbleSlice::from_encoded(key);
                write!(f, "{}Leaf({:?}, val)", spaces, slice.0)?;
            }
            TrieNode::Branch(children, value) => {
                writeln!(
                    f,
                    "{}Branch({}){{",
                    spaces,
                    if value.is_some() { "Some" } else { "None" }
                )?;
                spaces.push_str(" ");
                for (idx, child) in
                    children.iter().enumerate().filter(|(_idx, child)| child.is_some())
                {
                    let child = child.as_ref().unwrap();
                    write!(f, "{}{:01x}->", spaces, idx)?;
                    match child {
                        NodeHandle::Hash(hash) => {
                            write!(f, "{}", hash)?;
                        }
                        NodeHandle::InMemory(handle) => {
                            let child = &memory.node_ref(*handle).node;
                            child.print(f, memory, spaces)?;
                        }
                    }
                    writeln!(f)?;
                }
                spaces.remove(spaces.len() - 1);
                write!(f, "{}}}", spaces)?;
            }
            TrieNode::Extension(key, child) => {
                let slice = NibbleSlice::from_encoded(key);
                writeln!(f, "{}Extension({:?})", spaces, slice)?;
                spaces.push_str(" ");
                match child {
                    NodeHandle::Hash(hash) => {
                        write!(f, "{}{}", spaces, hash)?;
                    }
                    NodeHandle::InMemory(handle) => {
                        let child = &memory.node_ref(*handle).node;
                        child.print(f, memory, spaces)?;
                    }
                }
                writeln!(f)?;
                spaces.remove(spaces.len() - 1);
            }
        }
        Ok(())
    }

    #[allow(dead_code)]
    fn deep_to_string(&self, memory: &NodesStorage) -> String {
        let mut buf = String::new();
        self.print(&mut buf, memory, &mut "".to_string()).expect("printing failed");
        buf
    }

    fn memory_usage_for_value_length(value_length: u64) -> u64 {
        value_length * TRIE_COSTS.byte_of_value + TRIE_COSTS.node_cost
    }

    fn memory_usage_value(value: &ValueHandle, memory: Option<&NodesStorage>) -> u64 {
        let value_length = match value {
            ValueHandle::InMemory(handle) => memory
                .expect("InMemory nodes exist, but storage is not provided")
                .value_ref(*handle)
                .len() as u64,
            ValueHandle::HashAndSize(value_length, _value_hash) => *value_length as u64,
        };
        Self::memory_usage_for_value_length(value_length)
    }

    fn memory_usage_direct_no_memory(&self) -> u64 {
        self.memory_usage_direct_internal(None)
    }

    fn memory_usage_direct(&self, memory: &NodesStorage) -> u64 {
        self.memory_usage_direct_internal(Some(memory))
    }

    fn memory_usage_direct_internal(&self, memory: Option<&NodesStorage>) -> u64 {
        match self {
            TrieNode::Empty => {
                // DEVNOTE: empty nodes don't exist in storage.
                // In the in-memory implementation Some(TrieNode::Empty) and None are interchangeable as
                // children of branch nodes which means cost has to be 0
                0
            }
            TrieNode::Leaf(key, value) => {
                TRIE_COSTS.node_cost
                    + (key.len() as u64) * TRIE_COSTS.byte_of_key
                    + Self::memory_usage_value(value, memory)
            }
            TrieNode::Branch(_children, value) => {
                TRIE_COSTS.node_cost
                    + value.as_ref().map_or(0, |value| Self::memory_usage_value(value, memory))
            }
            TrieNode::Extension(key, _child) => {
                TRIE_COSTS.node_cost + (key.len() as u64) * TRIE_COSTS.byte_of_key
            }
        }
    }
}

#[derive(Debug, Eq, PartialEq)]
#[allow(clippy::large_enum_variant)]
enum RawTrieNode {
    Leaf(Vec<u8>, u32, CryptoHash),
    Branch([Option<CryptoHash>; 16], Option<(u32, CryptoHash)>),
    Extension(Vec<u8>, CryptoHash),
}

/// Trie node + memory cost of its subtree
/// memory_usage is serialized, stored, and contributes to hash
#[derive(Debug, Eq, PartialEq)]
struct RawTrieNodeWithSize {
    node: RawTrieNode,
    memory_usage: u64,
}

const LEAF_NODE: u8 = 0;
const BRANCH_NODE_NO_VALUE: u8 = 1;
const BRANCH_NODE_WITH_VALUE: u8 = 2;
const EXTENSION_NODE: u8 = 3;

#[derive(Debug, Eq, PartialEq)]
/// Trie node + refcount of copies of this node in storage
struct RcTrieNode {
    data: RawTrieNodeWithSize,
    rc: u32,
}

fn decode_children(cursor: &mut Cursor<&[u8]>) -> Result<[Option<CryptoHash>; 16], std::io::Error> {
    let mut children: [Option<CryptoHash>; 16] = Default::default();
    let bitmap = cursor.read_u16::<LittleEndian>()?;
    let mut pos = 1;
    for child in &mut children {
        if bitmap & pos != 0 {
            let mut arr = [0; 32];
            cursor.read_exact(&mut arr)?;
            *child = Some(CryptoHash::try_from(&arr[..]).unwrap());
        }
        pos <<= 1;
    }
    Ok(children)
}

impl RawTrieNode {
    fn encode_into(&self, out: &mut Vec<u8>) -> Result<(), std::io::Error> {
        let mut cursor = Cursor::new(out);
        // size in state_parts = size + 8 for RawTrieNodeWithSize + 8 for borsh vector length
        match &self {
            // size <= 1 + 4 + 4 + 32 + key_length + value_length
            RawTrieNode::Leaf(key, value_length, value_hash) => {
                cursor.write_u8(LEAF_NODE)?;
                cursor.write_u32::<LittleEndian>(key.len() as u32)?;
                cursor.write_all(&key)?;
                cursor.write_u32::<LittleEndian>(*value_length)?;
                cursor.write_all(value_hash.as_ref())?;
            }
            // size <= 1 + 4 + 32 + value_length + 2 + 32 * num_children
            RawTrieNode::Branch(children, value) => {
                if let Some((value_length, value_hash)) = value {
                    cursor.write_u8(BRANCH_NODE_WITH_VALUE)?;
                    cursor.write_u32::<LittleEndian>(*value_length)?;
                    cursor.write_all(value_hash.as_ref())?;
                } else {
                    cursor.write_u8(BRANCH_NODE_NO_VALUE)?;
                }
                let mut bitmap: u16 = 0;
                let mut pos: u16 = 1;
                for child in children.iter() {
                    if child.is_some() {
                        bitmap |= pos
                    }
                    pos <<= 1;
                }
                cursor.write_u16::<LittleEndian>(bitmap)?;
                for child in children.iter() {
                    if let Some(hash) = child {
                        cursor.write_all(hash.as_ref())?;
                    }
                }
            }
            // size <= 1 + 4 + key_length + 32
            RawTrieNode::Extension(key, child) => {
                cursor.write_u8(EXTENSION_NODE)?;
                cursor.write_u32::<LittleEndian>(key.len() as u32)?;
                cursor.write_all(&key)?;
                cursor.write_all(child.as_ref())?;
            }
        }
        Ok(())
    }

    #[allow(dead_code)]
    fn encode(&self) -> Result<Vec<u8>, std::io::Error> {
        let mut out = Vec::new();
        self.encode_into(&mut out)?;
        Ok(out)
    }

    fn decode(bytes: &[u8]) -> Result<Self, std::io::Error> {
        let mut cursor = Cursor::new(bytes);
        match cursor.read_u8()? {
            LEAF_NODE => {
                let key_length = cursor.read_u32::<LittleEndian>()?;
                let mut key = vec![0; key_length as usize];
                cursor.read_exact(&mut key)?;
                let value_length = cursor.read_u32::<LittleEndian>()?;
                let mut arr = [0; 32];
                cursor.read_exact(&mut arr)?;
                let value_hash = CryptoHash::try_from(&arr[..]).unwrap();
                Ok(RawTrieNode::Leaf(key, value_length, value_hash))
            }
            BRANCH_NODE_NO_VALUE => {
                let children = decode_children(&mut cursor)?;
                Ok(RawTrieNode::Branch(children, None))
            }
            BRANCH_NODE_WITH_VALUE => {
                let value_length = cursor.read_u32::<LittleEndian>()?;
                let mut arr = [0; 32];
                cursor.read_exact(&mut arr)?;
                let value_hash = CryptoHash::try_from(&arr[..]).unwrap();
                let children = decode_children(&mut cursor)?;
                Ok(RawTrieNode::Branch(children, Some((value_length, value_hash))))
            }
            EXTENSION_NODE => {
                let key_length = cursor.read_u32::<LittleEndian>()?;
                let mut key = vec![0; key_length as usize];
                cursor.read_exact(&mut key)?;
                let mut child = vec![0; 32];
                cursor.read_exact(&mut child)?;
                Ok(RawTrieNode::Extension(key, CryptoHash::try_from(child).unwrap()))
            }
            _ => Err(std::io::Error::new(std::io::ErrorKind::Other, "Wrong type")),
        }
    }
}

impl RawTrieNodeWithSize {
    fn encode_into(&self, out: &mut Vec<u8>) -> Result<(), std::io::Error> {
        self.node.encode_into(out)?;
        out.write_u64::<LittleEndian>(self.memory_usage)
    }

    #[allow(dead_code)]
    fn encode(&self) -> Result<Vec<u8>, std::io::Error> {
        let mut out = Vec::new();
        self.encode_into(&mut out)?;
        Ok(out)
    }

    fn decode(bytes: &[u8]) -> Result<Self, std::io::Error> {
        if bytes.len() < 8 {
            return Err(std::io::Error::new(std::io::ErrorKind::Other, "Wrong type"));
        }
        let node = RawTrieNode::decode(&bytes[0..bytes.len() - 8])?;
        let mut arr: [u8; 8] = Default::default();
        arr.copy_from_slice(&bytes[bytes.len() - 8..]);
        let memory_usage = u64::from_le_bytes(arr);
        Ok(RawTrieNodeWithSize { node, memory_usage })
    }
}

impl RcTrieNode {
    fn encode(data: &[u8], rc: u32) -> Result<Vec<u8>, std::io::Error> {
        let mut cursor = Cursor::new(Vec::with_capacity(data.len() + 4));
        cursor.write_all(data)?;
        cursor.write_u32::<LittleEndian>(rc)?;
        Ok(cursor.into_inner())
    }

    fn decode_raw(bytes: &[u8]) -> Result<(&[u8], u32), std::io::Error> {
        let mut cursor = Cursor::new(&bytes[bytes.len() - 4..]);
        let rc = cursor.read_u32::<LittleEndian>()?;
        Ok((&bytes[..bytes.len() - 4], rc))
    }
}

pub struct Trie {
    pub(crate) storage: Box<dyn TrieStorage>,
    pub counter: TouchedNodesCounter,
}

///
/// TrieChanges stores delta for refcount.
/// Multiple versions of the state work the following way:
///         __changes1___state1
/// state0 /
///        \__changes2___state2
///
/// To store state0, state1 and state2, apply insertions from changes1 and changes2
///
/// Then, to discard state2, apply insertions from changes2 as deletions
///
/// Then, to discard state0, apply deletions from changes1.
/// deleting state0 while both state1 and state2 exist is not possible.
/// Applying deletions from changes1 while state2 exists makes accessing state2 invalid.
///
///
/// create a fork -> apply insertions
/// resolve a fork -> apply opposite of insertions
/// discard old parent which has no forks from it -> apply deletions
///
/// Having old_root and values in deletions allows to apply TrieChanges in reverse
///
/// StoreUpdate are the changes from current state refcount to refcount + delta.
#[derive(BorshSerialize, BorshDeserialize, Clone)]
pub struct TrieChanges {
    #[allow(dead_code)]
    old_root: StateRoot,
    pub new_root: StateRoot,
    insertions: Vec<(CryptoHash, Vec<u8>, u32)>, // key, value, rc
    deletions: Vec<(CryptoHash, Vec<u8>, u32)>,  // key, value, rc
}

impl TrieChanges {
    pub fn empty(old_root: StateRoot) -> Self {
        TrieChanges { old_root, new_root: old_root, insertions: vec![], deletions: vec![] }
    }
    pub fn insertions_into(
        &self,
        trie: Arc<Trie>,
        store_update: &mut StoreUpdate,
    ) -> Result<(), Box<dyn std::error::Error>> {
        store_update.trie = Some(trie.clone());
        for (key, value, rc) in self.insertions.iter() {
            let storage_rc = trie
                .storage
                .as_caching_storage()
                .expect("Must be caching storage")
                .retrieve_rc(&key)
                .unwrap_or_default();
            let bytes = RcTrieNode::encode(&value, storage_rc + rc)?;
            store_update.set(ColState, key.as_ref(), &bytes);
        }
        Ok(())
    }

    pub fn revert_insertions_into(
        &self,
        trie: Arc<Trie>,
        store_update: &mut StoreUpdate,
    ) -> Result<(), Box<dyn std::error::Error>> {
        TrieChanges::deletions_into_inner(&self.insertions, trie, store_update)
    }

    pub fn deletions_into(
        &self,
        trie: Arc<Trie>,
        store_update: &mut StoreUpdate,
    ) -> Result<(), Box<dyn std::error::Error>> {
        TrieChanges::deletions_into_inner(&self.deletions, trie, store_update)
    }

    fn deletions_into_inner(
        deletions: &Vec<(CryptoHash, Vec<u8>, u32)>,
        trie: Arc<Trie>,
        store_update: &mut StoreUpdate,
    ) -> Result<(), Box<dyn std::error::Error>> {
        store_update.trie = Some(trie.clone());
        for (key, value, rc) in deletions.iter() {
            let storage_rc = trie
                .storage
                .as_caching_storage()
                .expect("Must be caching storage")
                .retrieve_rc(&key)
                .unwrap_or_default();
            assert!(*rc <= storage_rc);
            if *rc < storage_rc {
                let bytes = RcTrieNode::encode(&value, storage_rc - rc)?;
                store_update.set(ColState, key.as_ref(), &bytes);
            } else {
                store_update.delete(ColState, key.as_ref());
            }
        }
        Ok(())
    }

    pub fn into(
        self,
        trie: Arc<Trie>,
    ) -> Result<(StoreUpdate, StateRoot), Box<dyn std::error::Error>> {
        self.into_inner(trie, true)
    }

    pub fn into_no_deletions(
        self,
        trie: Arc<Trie>,
    ) -> Result<(StoreUpdate, StateRoot), Box<dyn std::error::Error>> {
        self.into_inner(trie, false)
    }

    fn into_inner(
        self,
        trie: Arc<Trie>,
        apply_deletions: bool,
    ) -> Result<(StoreUpdate, StateRoot), Box<dyn std::error::Error>> {
        let mut store_update = StoreUpdate::new_with_trie(
            trie.storage
                .as_caching_storage()
                .expect("Storage should be TrieCachingStorage")
                .store
                .storage
                .clone(),
            trie.clone(),
        );
        self.insertions_into(trie.clone(), &mut store_update)?;
        if apply_deletions {
            self.deletions_into(trie, &mut store_update)?;
        }
        Ok((store_update, self.new_root))
    }
}

pub struct WrappedTrieChanges {
    trie: Arc<Trie>,
    trie_changes: TrieChanges,
    state_changes: Vec<RawStateChangesWithTrieKey>,
    block_hash: CryptoHash,
}

impl WrappedTrieChanges {
    pub fn new(
        trie: Arc<Trie>,
        trie_changes: TrieChanges,
        state_changes: Vec<RawStateChangesWithTrieKey>,
        block_hash: CryptoHash,
    ) -> Self {
        WrappedTrieChanges { trie, trie_changes, state_changes, block_hash }
    }

    pub fn insertions_into(
        &self,
        store_update: &mut StoreUpdate,
    ) -> Result<(), Box<dyn std::error::Error>> {
        self.trie_changes.insertions_into(self.trie.clone(), store_update)
    }

    pub fn deletions_into(
        &self,
        store_update: &mut StoreUpdate,
    ) -> Result<(), Box<dyn std::error::Error>> {
        self.trie_changes.deletions_into(self.trie.clone(), store_update)
    }

    /// Save state changes into Store.
    ///
    /// NOTE: the changes are drained from `self`.
    pub fn state_changes_into(
        &mut self,
        store_update: &mut StoreUpdate,
    ) -> Result<(), Box<dyn std::error::Error>> {
        store_update.trie = Some(self.trie.clone());
        for change_with_trie_key in self.state_changes.drain(..) {
            assert!(
                !change_with_trie_key.changes.iter().any(|RawStateChange { cause, .. }| matches!(
                    cause,
                    StateChangeCause::NotWritableToDisk
                )),
                "NotWritableToDisk changes must never be finalized."
            );
            let storage_key = KeyForStateChanges::new_from_trie_key(
                &self.block_hash,
                &change_with_trie_key.trie_key,
            );
            store_update.set(
                DBCol::ColStateChanges,
                storage_key.as_ref(),
                &change_with_trie_key.try_to_vec()?,
            );
        }
        Ok(())
    }

    pub fn wrapped_into(
        &mut self,
        mut store_update: &mut StoreUpdate,
    ) -> Result<(), Box<dyn std::error::Error>> {
        self.insertions_into(&mut store_update)?;
        self.state_changes_into(&mut store_update)?;
        store_update.set_ser(ColTrieChanges, self.block_hash.as_ref(), &self.trie_changes)?;
        Ok(())
    }
}

#[derive(derive_more::AsRef, derive_more::Into)]
pub struct KeyForStateChanges(Vec<u8>);

impl KeyForStateChanges {
    fn estimate_prefix_len() -> usize {
        std::mem::size_of::<CryptoHash>()
    }

    fn get_prefix_with_capacity(block_hash: &CryptoHash, reserve_capacity: usize) -> Self {
        let mut key_prefix = Vec::with_capacity(Self::estimate_prefix_len() + reserve_capacity);
        key_prefix.extend(block_hash.as_ref());
        debug_assert_eq!(key_prefix.len(), Self::estimate_prefix_len());
        Self(key_prefix)
    }

    pub fn get_prefix(block_hash: &CryptoHash) -> Self {
        Self::get_prefix_with_capacity(block_hash, 0)
    }

    pub fn new(block_hash: &CryptoHash, raw_key: &[u8]) -> Self {
        let mut key = Self::get_prefix_with_capacity(block_hash, raw_key.len());
        key.0.extend(raw_key);
        key
    }

    pub fn new_from_trie_key(block_hash: &CryptoHash, trie_key: &TrieKey) -> Self {
        let mut key = Self::get_prefix_with_capacity(block_hash, trie_key.len());
        key.0.extend(trie_key.to_vec());
        key
    }

    pub fn find_iter<'a: 'b, 'b>(
        &'a self,
        store: &'b Store,
    ) -> impl Iterator<Item = Result<RawStateChangesWithTrieKey, std::io::Error>> + 'b {
        let prefix_len = Self::estimate_prefix_len();
        debug_assert!(self.0.len() >= prefix_len);
        store.iter_prefix_ser::<RawStateChangesWithTrieKey>(DBCol::ColStateChanges, &self.0).map(
            move |change| {
                // Split off the irrelevant part of the key, so only the original trie_key is left.
                let (key, state_changes) = change?;
                debug_assert!(key.starts_with(&self.0));
                Ok(state_changes)
            },
        )
    }

    pub fn find_exact_iter<'a: 'b, 'b>(
        &'a self,
        store: &'b Store,
    ) -> impl Iterator<Item = Result<RawStateChangesWithTrieKey, std::io::Error>> + 'b {
        let prefix_len = Self::estimate_prefix_len();
        let trie_key_len = self.0.len() - prefix_len;
        self.find_iter(store).filter_map(move |change| {
            let state_changes = match change {
                Ok(change) => change,
                error => {
                    return Some(error);
                }
            };
            if state_changes.trie_key.len() != trie_key_len {
                None
            } else {
                debug_assert_eq!(&state_changes.trie_key.to_vec()[..], &self.0[prefix_len..]);
                Some(Ok(state_changes))
            }
        })
    }
}

impl Trie {
    pub fn new(store: Arc<Store>) -> Self {
        Trie {
            storage: Box::new(TrieCachingStorage::new(store)),
            counter: TouchedNodesCounter::default(),
        }
    }

    pub fn recording_reads(&self) -> Self {
        let storage =
            self.storage.as_caching_storage().expect("Storage should be TrieCachingStorage");
        let storage = TrieRecordingStorage {
            storage: TrieCachingStorage {
                store: Arc::clone(&storage.store),
                cache: Arc::clone(&storage.cache),
            },
            recorded: Arc::new(Mutex::new(Default::default())),
        };
        Trie { storage: Box::new(storage), counter: TouchedNodesCounter::default() }
    }

    pub fn empty_root() -> StateRoot {
        StateRoot::default()
    }

    pub fn recorded_storage(&self) -> Option<PartialStorage> {
        let storage = self.storage.as_recording_storage()?;
        let mut guard = storage.recorded.lock().expect(POISONED_LOCK_ERR);
        let mut nodes: Vec<_> = guard.drain().map(|(_key, value)| value).collect();
        nodes.sort();
        Some(PartialStorage { nodes: PartialState(nodes) })
    }

    pub fn from_recorded_storage(partial_storage: PartialStorage) -> Self {
        let recorded_storage =
            partial_storage.nodes.0.into_iter().map(|value| (hash(&value), value)).collect();
        Trie {
            storage: Box::new(TrieMemoryPartialStorage {
                recorded_storage,
                visited_nodes: Default::default(),
            }),
            counter: TouchedNodesCounter::default(),
        }
    }

    #[cfg(test)]
    fn memory_usage_verify(&self, memory: &NodesStorage, handle: NodeHandle) -> u64 {
        if self.storage.as_recording_storage().is_some() {
            return 0;
        }
        let TrieNodeWithSize { node, memory_usage } = match handle {
            NodeHandle::InMemory(h) => memory.node_ref(h).clone(),
            NodeHandle::Hash(h) => self.retrieve_node(&h).expect("storage failure"),
        };

        let mut memory_usage_naive = node.memory_usage_direct(memory);
        match &node {
            TrieNode::Empty => {}
            TrieNode::Leaf(_key, _value) => {}
            TrieNode::Branch(children, _value) => {
                memory_usage_naive += children
                    .iter()
                    .filter_map(Option::as_ref)
                    .map(|handle| self.memory_usage_verify(memory, handle.clone()))
                    .sum::<u64>();
            }
            TrieNode::Extension(_key, child) => {
                memory_usage_naive += self.memory_usage_verify(memory, child.clone());
            }
        };
        if memory_usage_naive != memory_usage {
            eprintln!("Incorrectly calculated memory usage");
            eprintln!("Correct is {}", memory_usage_naive);
            eprintln!("Computed is {}", memory_usage);
            match handle {
                NodeHandle::InMemory(h) => {
                    eprintln!("TRIE!!!!");
                    eprintln!("{}", memory.node_ref(h).node.deep_to_string(memory));
                }
                NodeHandle::Hash(_h) => {
                    eprintln!("Bad node in storage!");
                }
            };
            assert_eq!(memory_usage_naive, memory_usage);
        }
        memory_usage
    }

    fn delete_value(
        &self,
        memory: &mut NodesStorage,
        value: &ValueHandle,
    ) -> Result<(), StorageError> {
        match value {
            ValueHandle::HashAndSize(_, hash) => {
                let bytes = self.storage.retrieve_raw_bytes(hash)?;
                memory.refcount_changes.entry(*hash).or_insert_with(|| (bytes.to_vec(), 0)).1 -= 1;
            }
            ValueHandle::InMemory(_) => {
                // do nothing
            }
        }
        Ok(())
    }

    fn move_node_to_mutable(
        &self,
        memory: &mut NodesStorage,
        hash: &CryptoHash,
    ) -> Result<StorageHandle, StorageError> {
        if *hash == Trie::empty_root() {
            Ok(memory.store(TrieNodeWithSize::empty()))
        } else {
            self.counter.increment();
            let bytes = self.storage.retrieve_raw_bytes(hash)?;
            match RawTrieNodeWithSize::decode(&bytes) {
                Ok(value) => {
                    let result = memory.store(TrieNodeWithSize::from_raw(value));
                    memory
                        .refcount_changes
                        .entry(*hash)
                        .or_insert_with(|| (bytes.to_vec(), 0))
                        .1 -= 1;
                    Ok(result)
                }
                Err(_) => Err(StorageError::StorageInconsistentState(format!(
                    "Failed to decode node {}",
                    hash
                ))),
            }
        }
    }

    fn retrieve_node(&self, hash: &CryptoHash) -> Result<TrieNodeWithSize, StorageError> {
        if *hash == Trie::empty_root() {
            return Ok(TrieNodeWithSize::empty());
        }
        let bytes = self.retrieve_raw_bytes(hash)?;
        match RawTrieNodeWithSize::decode(&bytes) {
            Ok(value) => Ok(TrieNodeWithSize::from_raw(value)),
            Err(_) => Err(StorageError::StorageInconsistentState(format!(
                "Failed to decode node {}",
                hash
            ))),
        }
    }

    pub(crate) fn retrieve_raw_bytes(&self, hash: &CryptoHash) -> Result<Vec<u8>, StorageError> {
        self.counter.increment();
        self.storage.retrieve_raw_bytes(hash)
    }

    pub fn retrieve_root_node(&self, root: &StateRoot) -> Result<StateRootNode, StorageError> {
        if *root == Trie::empty_root() {
            return Ok(StateRootNode::empty());
        }
        let data = self.retrieve_raw_bytes(root)?;
        match RawTrieNodeWithSize::decode(&data) {
            Ok(value) => {
                let memory_usage = TrieNodeWithSize::from_raw(value).memory_usage;
                Ok(StateRootNode { data, memory_usage })
            }
            Err(_) => Err(StorageError::StorageInconsistentState(format!(
                "Failed to decode node {}",
                root
            ))),
        }
    }

    fn lookup(
        &self,
        root: &CryptoHash,
        mut key: NibbleSlice,
    ) -> Result<Option<(u32, CryptoHash)>, StorageError> {
        let mut hash = *root;

        loop {
            if hash == Trie::empty_root() {
                return Ok(None);
            }
            let bytes = self.retrieve_raw_bytes(&hash)?;
            let node = RawTrieNodeWithSize::decode(&bytes).map_err(|_| {
                StorageError::StorageInconsistentState("RawTrieNode decode failed".to_string())
            })?;

            match node.node {
                RawTrieNode::Leaf(existing_key, value_length, value_hash) => {
                    if NibbleSlice::from_encoded(&existing_key).0 == key {
                        return Ok(Some((value_length, value_hash)));
                    } else {
                        return Ok(None);
                    }
                }
                RawTrieNode::Extension(existing_key, child) => {
                    let existing_key = NibbleSlice::from_encoded(&existing_key).0;
                    if key.starts_with(&existing_key) {
                        hash = child;
                        key = key.mid(existing_key.len());
                    } else {
                        return Ok(None);
                    }
                }
                RawTrieNode::Branch(mut children, value) => {
                    if key.is_empty() {
                        match value {
                            Some((value_length, value_hash)) => {
                                return Ok(Some((value_length, value_hash)));
                            }
                            None => return Ok(None),
                        }
                    } else {
                        match children[key.at(0) as usize].take() {
                            Some(x) => {
                                hash = x;
                                key = key.mid(1);
                            }
                            None => return Ok(None),
                        }
                    }
                }
            };
        }
    }

    pub fn get_ref(
        &self,
        root: &CryptoHash,
        key: &[u8],
    ) -> Result<Option<(u32, CryptoHash)>, StorageError> {
        let key = NibbleSlice::new(key);
        self.lookup(root, key)
    }

    pub fn get(&self, root: &CryptoHash, key: &[u8]) -> Result<Option<Vec<u8>>, StorageError> {
        match self.get_ref(root, key)? {
            Some((_length, hash)) => self.retrieve_raw_bytes(&hash).map(Some),
            None => Ok(None),
        }
    }

    fn convert_to_insertions_and_deletions(
        changes: HashMap<CryptoHash, (Vec<u8>, i32)>,
    ) -> (Vec<(CryptoHash, Vec<u8>, u32)>, Vec<(CryptoHash, Vec<u8>, u32)>) {
        let mut deletions = Vec::new();
        let mut insertions = Vec::new();
        for (key, (value, rc)) in changes.into_iter() {
            match rc.cmp(&0) {
                Ordering::Greater => insertions.push((key, value, rc as u32)),
                Ordering::Less => deletions.push((key, value, (-rc) as u32)),
                Ordering::Equal => {}
            }
        }
        // Sort so that trie changes have unique representation
        insertions.sort();
        deletions.sort();
        (insertions, deletions)
    }

    pub fn update<I>(&self, root: &CryptoHash, changes: I) -> Result<TrieChanges, StorageError>
    where
        I: Iterator<Item = (Vec<u8>, Option<Vec<u8>>)>,
    {
        let mut memory = NodesStorage::new();
        let mut root_node = self.move_node_to_mutable(&mut memory, root)?;
        for (key, value) in changes {
            let key = NibbleSlice::new(&key);
            match value {
                Some(arr) => {
                    root_node = self.insert(&mut memory, root_node, key, arr)?;
                }
                None => {
                    root_node = match self.delete(&mut memory, root_node, key)? {
                        (value, _) => value,
                    };
                }
            }
        }

        #[cfg(test)]
        {
            self.memory_usage_verify(&memory, NodeHandle::InMemory(root_node));
        }
        Trie::flatten_nodes(root, memory, root_node)
    }

    pub fn iter<'a>(&'a self, root: &CryptoHash) -> Result<TrieIterator<'a>, StorageError> {
        TrieIterator::new(self, root)
    }

    #[inline]
    pub fn update_cache(&self, transaction: &DBTransaction) -> std::io::Result<()> {
        let storage =
            self.storage.as_caching_storage().expect("Storage should be TrieCachingStorage");
        let mut guard = storage.cache.lock().expect(POISONED_LOCK_ERR);
        for op in &transaction.ops {
            match op {
                DBOp::Insert { col, ref key, ref value } if *col == ColState => (*guard).cache_set(
                    CryptoHash::try_from(&key[..]).map_err(|_| {
                        std::io::Error::new(ErrorKind::Other, "Key is always a hash")
                    })?,
                    Some(value.to_vec()),
                ),
                DBOp::Delete { col, ref key } if *col == ColState => (*guard).cache_set(
                    CryptoHash::try_from(&key[..]).map_err(|_| {
                        std::io::Error::new(ErrorKind::Other, "Key is always a hash")
                    })?,
                    None,
                ),
                _ => {}
            }
        }
        Ok(())
    }
}

#[cfg(test)]
mod tests {
    use rand::Rng;
    use tempdir::TempDir;

    use crate::test_utils::{create_test_store, create_trie, gen_changes, simplify_changes};

    use super::*;

    type TrieChanges = Vec<(Vec<u8>, Option<Vec<u8>>)>;

    fn test_populate_trie(trie: Arc<Trie>, root: &CryptoHash, changes: TrieChanges) -> CryptoHash {
        let mut other_changes = changes.clone();
        let (store_update, root) =
            trie.update(root, other_changes.drain(..)).unwrap().into(trie.clone()).unwrap();
        store_update.commit().unwrap();
        for (key, value) in changes {
            assert_eq!(trie.get(&root, &key), Ok(value));
        }
        root
    }

    fn test_clear_trie(trie: Arc<Trie>, root: &CryptoHash, changes: TrieChanges) -> CryptoHash {
        let delete_changes: TrieChanges =
            changes.iter().map(|(key, _)| (key.clone(), None)).collect();
        let mut other_delete_changes = delete_changes.clone();
        let (store_update, root) =
            trie.update(root, other_delete_changes.drain(..)).unwrap().into(trie.clone()).unwrap();
        store_update.commit().unwrap();
        for (key, _) in delete_changes {
            assert_eq!(trie.get(&root, &key), Ok(None));
        }
        root
    }

    #[test]
    fn test_encode_decode() {
        let value = vec![123, 245, 255];
        let value_length = 3;
        let value_hash = hash(&value);
        let node = RawTrieNode::Leaf(vec![1, 2, 3], value_length, value_hash);
        let buf = node.encode().expect("Failed to serialize");
        let new_node = RawTrieNode::decode(&buf).expect("Failed to deserialize");
        assert_eq!(node, new_node);

        let mut children: [Option<CryptoHash>; 16] = Default::default();
        children[3] = Some(CryptoHash::default());
        let node = RawTrieNode::Branch(children, Some((value_length, value_hash)));
        let buf = node.encode().expect("Failed to serialize");
        let new_node = RawTrieNode::decode(&buf).expect("Failed to deserialize");
        assert_eq!(node, new_node);

        let node = RawTrieNode::Extension(vec![123, 245, 255], CryptoHash::default());
        let buf = node.encode().expect("Failed to serialize");
        let new_node = RawTrieNode::decode(&buf).expect("Failed to deserialize");
        assert_eq!(node, new_node);
    }

    #[test]
    fn test_basic_trie() {
        let trie = create_trie();
        let empty_root = Trie::empty_root();
        assert_eq!(trie.get(&empty_root, &[122]), Ok(None));
        let changes = vec![
            (b"doge".to_vec(), Some(b"coin".to_vec())),
            (b"docu".to_vec(), Some(b"value".to_vec())),
            (b"do".to_vec(), Some(b"verb".to_vec())),
            (b"horse".to_vec(), Some(b"stallion".to_vec())),
            (b"dog".to_vec(), Some(b"puppy".to_vec())),
            (b"h".to_vec(), Some(b"value".to_vec())),
        ];
        let root = test_populate_trie(trie.clone(), &empty_root, changes.clone());
        let new_root = test_clear_trie(trie.clone(), &root, changes);
        assert_eq!(new_root, empty_root);
        assert_eq!(trie.iter(&new_root).unwrap().fold(0, |acc, _| acc + 1), 0);
    }

    #[test]
    fn test_trie_iter() {
        let trie = create_trie();
        let pairs = vec![
            (b"a".to_vec(), Some(b"111".to_vec())),
            (b"b".to_vec(), Some(b"222".to_vec())),
            (b"x".to_vec(), Some(b"333".to_vec())),
            (b"y".to_vec(), Some(b"444".to_vec())),
        ];
        let root = test_populate_trie(trie.clone(), &Trie::empty_root(), pairs.clone());
        let mut iter_pairs = vec![];
        for pair in trie.iter(&root).unwrap() {
            let (key, value) = pair.unwrap();
            iter_pairs.push((key, Some(value.to_vec())));
        }
        assert_eq!(pairs, iter_pairs);

        let mut other_iter = trie.iter(&root).unwrap();
        other_iter.seek(b"r").unwrap();
        assert_eq!(other_iter.next().unwrap().unwrap().0, b"x".to_vec());
    }

    #[test]
    fn test_trie_leaf_into_branch() {
        let trie = create_trie();
        let changes = vec![
            (b"dog".to_vec(), Some(b"puppy".to_vec())),
            (b"dog2".to_vec(), Some(b"puppy".to_vec())),
            (b"xxx".to_vec(), Some(b"puppy".to_vec())),
        ];
        test_populate_trie(trie, &Trie::empty_root(), changes);
    }

    #[test]
    fn test_trie_same_node() {
        let trie = create_trie();
        let changes = vec![
            (b"dogaa".to_vec(), Some(b"puppy".to_vec())),
            (b"dogbb".to_vec(), Some(b"puppy".to_vec())),
            (b"cataa".to_vec(), Some(b"puppy".to_vec())),
            (b"catbb".to_vec(), Some(b"puppy".to_vec())),
            (b"dogax".to_vec(), Some(b"puppy".to_vec())),
        ];
        test_populate_trie(trie, &Trie::empty_root(), changes);
    }

    #[test]
    fn test_trie_iter_seek_stop_at_extension() {
        let trie = create_trie();
        let changes = vec![
            (vec![0, 116, 101, 115, 116], Some(vec![0])),
            (vec![2, 116, 101, 115, 116], Some(vec![0])),
            (
                vec![
                    0, 116, 101, 115, 116, 44, 98, 97, 108, 97, 110, 99, 101, 115, 58, 98, 111, 98,
                    46, 110, 101, 97, 114,
                ],
                Some(vec![0]),
            ),
            (
                vec![
                    0, 116, 101, 115, 116, 44, 98, 97, 108, 97, 110, 99, 101, 115, 58, 110, 117,
                    108, 108,
                ],
                Some(vec![0]),
            ),
        ];
        let root = test_populate_trie(trie.clone(), &Trie::empty_root(), changes);
        let mut iter = trie.iter(&root).unwrap();
        iter.seek(&vec![0, 116, 101, 115, 116, 44]).unwrap();
        let mut pairs = vec![];
        for pair in iter {
            pairs.push(pair.unwrap().0);
        }
        assert_eq!(
            pairs[..2],
            [
                vec![
                    0, 116, 101, 115, 116, 44, 98, 97, 108, 97, 110, 99, 101, 115, 58, 98, 111, 98,
                    46, 110, 101, 97, 114
                ],
                vec![
                    0, 116, 101, 115, 116, 44, 98, 97, 108, 97, 110, 99, 101, 115, 58, 110, 117,
                    108, 108
                ],
            ]
        );
    }

    #[test]
    fn test_trie_remove_non_existent_key() {
        let trie = create_trie();
        let mut initial = vec![
            (vec![99, 44, 100, 58, 58, 49], Some(vec![1])),
            (vec![99, 44, 100, 58, 58, 50], Some(vec![1])),
            (vec![99, 44, 100, 58, 58, 50, 51], Some(vec![1])),
        ];
        let (store_update, root) = trie
            .update(&Trie::empty_root(), initial.drain(..))
            .unwrap()
            .into(trie.clone())
            .unwrap();
        store_update.commit().unwrap();

        let mut changes = vec![
            (vec![99, 44, 100, 58, 58, 45, 49], None),
            (vec![99, 44, 100, 58, 58, 50, 52], None),
        ];
        let (store_update, root) =
            trie.update(&root, changes.drain(..)).unwrap().into(trie.clone()).unwrap();
        store_update.commit().unwrap();
        for r in trie.iter(&root).unwrap() {
            r.unwrap();
        }
    }

    #[test]
    fn test_equal_leafs() {
        let trie = create_trie();
        let mut initial = vec![
            (vec![1, 2, 3], Some(vec![1])),
            (vec![2, 2, 3], Some(vec![1])),
            (vec![3, 2, 3], Some(vec![1])),
        ];
        let (store_update, root) = trie
            .update(&Trie::empty_root(), initial.drain(..))
            .unwrap()
            .into(trie.clone())
            .unwrap();
        store_update.commit().unwrap();
        for r in trie.iter(&root).unwrap() {
            r.unwrap();
        }

        let mut changes = vec![(vec![1, 2, 3], None)];
        let (store_update, root) =
            trie.update(&root, changes.drain(..)).unwrap().into(trie.clone()).unwrap();
        store_update.commit().unwrap();
        for r in trie.iter(&root).unwrap() {
            r.unwrap();
        }
    }

    #[test]
    fn test_trie_unique() {
        let mut rng = rand::thread_rng();
        for _ in 0..100 {
            let trie = create_trie();
            let trie_changes = gen_changes(&mut rng, 20);
            let simplified_changes = simplify_changes(&trie_changes);

            let (_store_update1, root1) = trie
                .update(&Trie::empty_root(), trie_changes.iter().cloned())
                .unwrap()
                .into(trie.clone())
                .unwrap();
            let (_store_update2, root2) = trie
                .update(&Trie::empty_root(), simplified_changes.iter().cloned())
                .unwrap()
                .into(trie.clone())
                .unwrap();
            if root1 != root2 {
                eprintln!("{:?}", trie_changes);
                eprintln!("{:?}", simplified_changes);
                eprintln!("root1: {:?}", root1);
                eprintln!("root2: {:?}", root2);
                panic!("MISMATCH!");
            }
            // TODO: compare state updates?
        }
    }

    #[test]
    fn test_refcounts() {
        let mut rng = rand::thread_rng();
        for _test_run in 0..10 {
            let num_iterations = rng.gen_range(1, 20);
            let trie = create_trie();
            let mut state_root = Trie::empty_root();
            for _ in 0..num_iterations {
                let trie_changes = gen_changes(&mut rng, 20);
                let (store_update, new_root) = trie
                    .update(&state_root, trie_changes.iter().cloned())
                    .unwrap()
                    .into(trie.clone())
                    .unwrap();

                store_update.commit().unwrap();
                state_root = new_root;
                println!(
                    "New memory_usage: {}",
                    trie.retrieve_root_node(&state_root).unwrap().memory_usage
                );
            }
            {
                let trie_changes = trie
                    .iter(&state_root)
                    .unwrap()
                    .map(|item| {
                        let (key, _) = item.unwrap();
                        (key, None)
                    })
                    .collect::<Vec<_>>();
                let (store_update, new_root) = trie
                    .update(&state_root, trie_changes.iter().cloned())
                    .unwrap()
                    .into(trie.clone())
                    .unwrap();
                store_update.commit().unwrap();
                state_root = new_root;
                assert_eq!(state_root, Trie::empty_root(), "Trie must be empty");
                assert!(
                    trie.storage
                        .as_caching_storage()
                        .unwrap()
                        .store
                        .iter(ColState)
                        .peekable()
                        .peek()
                        .is_none(),
                    "Storage must be empty"
                );
            }
        }
    }

    #[test]
    fn test_trie_restart() {
        let store = create_test_store();
        let trie1 = Arc::new(Trie::new(store.clone()));
        let empty_root = Trie::empty_root();
        let changes = vec![
            (b"doge".to_vec(), Some(b"coin".to_vec())),
            (b"docu".to_vec(), Some(b"value".to_vec())),
            (b"do".to_vec(), Some(b"verb".to_vec())),
            (b"horse".to_vec(), Some(b"stallion".to_vec())),
            (b"dog".to_vec(), Some(b"puppy".to_vec())),
            (b"h".to_vec(), Some(b"value".to_vec())),
        ];
        let root = test_populate_trie(trie1, &empty_root, changes.clone());

        let trie2 = Arc::new(Trie::new(store));
        assert_eq!(trie2.get(&root, b"doge"), Ok(Some(b"coin".to_vec())));
    }

    // TODO: somehow also test that we don't record unnecessary nodes
    #[test]
    fn test_trie_recording_reads() {
        let store = create_test_store();
        let trie1 = Arc::new(Trie::new(store.clone()));
        let empty_root = Trie::empty_root();
        let changes = vec![
            (b"doge".to_vec(), Some(b"coin".to_vec())),
            (b"docu".to_vec(), Some(b"value".to_vec())),
            (b"do".to_vec(), Some(b"verb".to_vec())),
            (b"horse".to_vec(), Some(b"stallion".to_vec())),
            (b"dog".to_vec(), Some(b"puppy".to_vec())),
            (b"h".to_vec(), Some(b"value".to_vec())),
        ];
        let root = test_populate_trie(trie1, &empty_root, changes.clone());

        let trie2 = Trie::new(store).recording_reads();
        trie2.get(&root, b"dog").unwrap();
        trie2.get(&root, b"horse").unwrap();
        let partial_storage = trie2.recorded_storage();

        let trie3 = Trie::from_recorded_storage(partial_storage.unwrap());

        assert_eq!(trie3.get(&root, b"dog"), Ok(Some(b"puppy".to_vec())));
        assert_eq!(trie3.get(&root, b"horse"), Ok(Some(b"stallion".to_vec())));
        assert_eq!(trie3.get(&root, b"doge"), Err(StorageError::TrieNodeMissing));
    }

    #[test]
    fn test_trie_recording_reads_update() {
        let store = create_test_store();
        let trie1 = Arc::new(Trie::new(store.clone()));
        let empty_root = Trie::empty_root();
        let changes = vec![
            (b"doge".to_vec(), Some(b"coin".to_vec())),
            (b"docu".to_vec(), Some(b"value".to_vec())),
        ];
        let root = test_populate_trie(trie1, &empty_root, changes.clone());
        // Trie: extension -> branch -> 2 leaves
        {
            let trie2 = Trie::new(Arc::clone(&store)).recording_reads();
            trie2.get(&root, b"doge").unwrap();
            // record extension, branch and one leaf with value, but not the other
            assert_eq!(trie2.recorded_storage().unwrap().nodes.0.len(), 4);
        }

        {
            let trie2 = Trie::new(Arc::clone(&store)).recording_reads();
            let updates = vec![(b"doge".to_vec(), None)];
            trie2.update(&root, updates.into_iter()).unwrap();
            // record extension, branch and both leaves (one with value)
            assert_eq!(trie2.recorded_storage().unwrap().nodes.0.len(), 5);
        }

        {
            let trie2 = Trie::new(Arc::clone(&store)).recording_reads();
            let updates = vec![(b"dodo".to_vec(), Some(b"asdf".to_vec()))];
            trie2.update(&root, updates.into_iter()).unwrap();
            // record extension and branch, but not leaves
            assert_eq!(trie2.recorded_storage().unwrap().nodes.0.len(), 2);
        }
    }

    #[test]
    fn test_dump_load_trie() {
        let store = create_test_store();
        let trie1 = Arc::new(Trie::new(store.clone()));
        let empty_root = Trie::empty_root();
        let changes = vec![
            (b"doge".to_vec(), Some(b"coin".to_vec())),
            (b"docu".to_vec(), Some(b"value".to_vec())),
        ];
        let root = test_populate_trie(trie1, &empty_root, changes.clone());
        let dir = TempDir::new("test_dump_load_trie").unwrap();
        store.save_to_file(ColState, &dir.path().join("test.bin")).unwrap();
        let store2 = create_test_store();
        store2.load_from_file(ColState, &dir.path().join("test.bin")).unwrap();
        let trie2 = Arc::new(Trie::new(store2.clone()));
        assert_eq!(trie2.get(&root, b"doge").unwrap().unwrap(), b"coin");
    }
}<|MERGE_RESOLUTION|>--- conflicted
+++ resolved
@@ -24,12 +24,8 @@
     TouchedNodesCounter, TrieCachingStorage, TrieMemoryPartialStorage, TrieRecordingStorage,
     TrieStorage,
 };
-<<<<<<< HEAD
-use crate::{ColState, StorageError, Store, StoreUpdate};
+use crate::{ColState, ColTrieChanges, StorageError, Store, StoreUpdate};
 use near_primitives::utils::TrieKey;
-=======
-use crate::{ColState, ColTrieChanges, StorageError, Store, StoreUpdate};
->>>>>>> 79610c20
 
 mod insert_delete;
 pub mod iterator;
