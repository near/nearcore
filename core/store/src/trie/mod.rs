use std::cell::RefCell;
use std::collections::HashMap;
use std::fmt::Write;
use std::str;

use borsh::{BorshDeserialize, BorshSerialize};

use near_primitives::challenge::PartialState;
use near_primitives::contract::ContractCode;
use near_primitives::hash::{hash, CryptoHash};
pub use near_primitives::shard_layout::ShardUId;
use near_primitives::state::ValueRef;
use near_primitives::state_record::StateRecord;
use near_primitives::trie_key::TrieKey;
use near_primitives::types::{StateRoot, StateRootNode};

use crate::flat::{FlatStateChanges, FlatStorageChunkView};
pub use crate::trie::config::TrieConfig;
pub(crate) use crate::trie::config::DEFAULT_SHARD_CACHE_TOTAL_SIZE_LIMIT;
use crate::trie::insert_delete::NodesStorage;
use crate::trie::iterator::TrieIterator;
pub use crate::trie::nibble_slice::NibbleSlice;
pub use crate::trie::prefetching_trie_storage::{PrefetchApi, PrefetchError};
pub use crate::trie::shard_tries::{KeyForStateChanges, ShardTries, WrappedTrieChanges};
pub use crate::trie::trie_storage::{TrieCache, TrieCachingStorage, TrieDBStorage, TrieStorage};
use crate::trie::trie_storage::{TrieMemoryPartialStorage, TrieRecordingStorage};
use crate::StorageError;
pub use near_primitives::types::TrieNodesCount;

mod config;
mod insert_delete;
pub mod iterator;
mod nibble_slice;
mod prefetching_trie_storage;
mod raw_node;
mod shard_tries;
pub mod split_state;
mod state_parts;
mod trie_storage;
#[cfg(test)]
mod trie_tests;
pub mod update;

pub use raw_node::{Children, RawTrieNode, RawTrieNodeWithSize};

const POISONED_LOCK_ERR: &str = "The lock was poisoned.";

/// For fraud proofs
#[derive(Debug, Clone)]
pub struct PartialStorage {
    pub nodes: PartialState,
}

#[derive(Clone, Hash, Debug, Copy)]
pub(crate) struct StorageHandle(usize);

#[derive(Clone, Hash, Debug, Copy)]
pub(crate) struct StorageValueHandle(usize);

pub struct TrieCosts {
    pub byte_of_key: u64,
    pub byte_of_value: u64,
    pub node_cost: u64,
}

/// Whether a key lookup will be performed through flat storage or through iterating the trie
pub enum KeyLookupMode {
    FlatStorage,
    Trie,
}

const TRIE_COSTS: TrieCosts = TrieCosts { byte_of_key: 2, byte_of_value: 1, node_cost: 50 };

#[derive(Clone, Hash)]
enum NodeHandle {
    InMemory(StorageHandle),
    Hash(CryptoHash),
}

impl NodeHandle {
    fn unwrap_hash(&self) -> &CryptoHash {
        match self {
            Self::Hash(hash) => hash,
            Self::InMemory(_) => unreachable!(),
        }
    }
}

impl std::fmt::Debug for NodeHandle {
    fn fmt(&self, fmtr: &mut std::fmt::Formatter<'_>) -> std::fmt::Result {
        match self {
            Self::Hash(hash) => write!(fmtr, "{hash}"),
            Self::InMemory(handle) => write!(fmtr, "@{}", handle.0),
        }
    }
}

#[derive(Clone, Hash)]
enum ValueHandle {
    InMemory(StorageValueHandle),
    HashAndSize(ValueRef),
}

impl std::fmt::Debug for ValueHandle {
    fn fmt(&self, fmtr: &mut std::fmt::Formatter<'_>) -> std::fmt::Result {
        match self {
            Self::HashAndSize(value) => write!(fmtr, "{value:?}"),
            Self::InMemory(StorageValueHandle(num)) => write!(fmtr, "@{num}"),
        }
    }
}

#[derive(Clone, Hash)]
enum TrieNode {
    /// Null trie node. Could be an empty root or an empty branch entry.
    Empty,
    /// Key and value of the leaf node.
    Leaf(Vec<u8>, ValueHandle),
    /// Branch of 16 possible children and value if key ends here.
    Branch(Box<Children<NodeHandle>>, Option<ValueHandle>),
    /// Key and child of extension.
    Extension(Vec<u8>, NodeHandle),
}

#[derive(Clone, Debug)]
pub struct TrieNodeWithSize {
    node: TrieNode,
    memory_usage: u64,
}

impl TrieNodeWithSize {
    fn from_raw(rc_node: RawTrieNodeWithSize) -> TrieNodeWithSize {
        TrieNodeWithSize::new(TrieNode::new(rc_node.node), rc_node.memory_usage)
    }

    fn new(node: TrieNode, memory_usage: u64) -> TrieNodeWithSize {
        TrieNodeWithSize { node, memory_usage }
    }

    fn memory_usage(&self) -> u64 {
        self.memory_usage
    }

    fn empty() -> TrieNodeWithSize {
        TrieNodeWithSize { node: TrieNode::Empty, memory_usage: 0 }
    }
}

impl TrieNode {
    fn new(rc_node: RawTrieNode) -> TrieNode {
        fn new_branch(children: Children, value: Option<ValueRef>) -> TrieNode {
            let children = children.0.map(|el| el.map(NodeHandle::Hash));
            let children = Box::new(Children(children));
            let value = value.map(ValueHandle::HashAndSize);
            TrieNode::Branch(children, value)
        }

        match rc_node {
            RawTrieNode::Leaf(key, value) => TrieNode::Leaf(key, ValueHandle::HashAndSize(value)),
            RawTrieNode::BranchNoValue(children) => new_branch(children, None),
            RawTrieNode::BranchWithValue(value, children) => new_branch(children, Some(value)),
            RawTrieNode::Extension(key, child) => TrieNode::Extension(key, NodeHandle::Hash(child)),
        }
    }

    #[cfg(test)]
    fn print(
        &self,
        f: &mut dyn std::fmt::Write,
        memory: &NodesStorage,
        spaces: &mut String,
    ) -> std::fmt::Result {
        match self {
            TrieNode::Empty => {
                write!(f, "{}Empty", spaces)?;
            }
            TrieNode::Leaf(key, _value) => {
                let slice = NibbleSlice::from_encoded(key);
                write!(f, "{}Leaf({:?}, val)", spaces, slice.0)?;
            }
            TrieNode::Branch(children, value) => {
                writeln!(
                    f,
                    "{}Branch({}){{",
                    spaces,
                    if value.is_some() { "Some" } else { "None" }
                )?;
                spaces.push(' ');
                for (idx, child) in children.iter() {
                    write!(f, "{}{:01x}->", spaces, idx)?;
                    match child {
                        NodeHandle::Hash(hash) => {
                            write!(f, "{}", hash)?;
                        }
                        NodeHandle::InMemory(handle) => {
                            let child = &memory.node_ref(*handle).node;
                            child.print(f, memory, spaces)?;
                        }
                    }
                    writeln!(f)?;
                }
                spaces.remove(spaces.len() - 1);
                write!(f, "{}}}", spaces)?;
            }
            TrieNode::Extension(key, child) => {
                let slice = NibbleSlice::from_encoded(key);
                writeln!(f, "{}Extension({:?})", spaces, slice)?;
                spaces.push(' ');
                match child {
                    NodeHandle::Hash(hash) => {
                        write!(f, "{}{}", spaces, hash)?;
                    }
                    NodeHandle::InMemory(handle) => {
                        let child = &memory.node_ref(*handle).node;
                        child.print(f, memory, spaces)?;
                    }
                }
                writeln!(f)?;
                spaces.remove(spaces.len() - 1);
            }
        }
        Ok(())
    }

    #[cfg(test)]
    fn deep_to_string(&self, memory: &NodesStorage) -> String {
        let mut buf = String::new();
        self.print(&mut buf, memory, &mut "".to_string()).expect("printing failed");
        buf
    }

    fn memory_usage_for_value_length(value_length: u64) -> u64 {
        value_length * TRIE_COSTS.byte_of_value + TRIE_COSTS.node_cost
    }

    fn memory_usage_value(value: &ValueHandle, memory: Option<&NodesStorage>) -> u64 {
        let value_length = match value {
            ValueHandle::InMemory(handle) => memory
                .expect("InMemory nodes exist, but storage is not provided")
                .value_ref(*handle)
                .len() as u64,
            ValueHandle::HashAndSize(value) => u64::from(value.length),
        };
        Self::memory_usage_for_value_length(value_length)
    }

    fn memory_usage_direct_no_memory(&self) -> u64 {
        self.memory_usage_direct_internal(None)
    }

    fn memory_usage_direct(&self, memory: &NodesStorage) -> u64 {
        self.memory_usage_direct_internal(Some(memory))
    }

    fn memory_usage_direct_internal(&self, memory: Option<&NodesStorage>) -> u64 {
        match self {
            TrieNode::Empty => {
                // DEVNOTE: empty nodes don't exist in storage.
                // In the in-memory implementation Some(TrieNode::Empty) and None are interchangeable as
                // children of branch nodes which means cost has to be 0
                0
            }
            TrieNode::Leaf(key, value) => {
                TRIE_COSTS.node_cost
                    + (key.len() as u64) * TRIE_COSTS.byte_of_key
                    + Self::memory_usage_value(value, memory)
            }
            TrieNode::Branch(_children, value) => {
                TRIE_COSTS.node_cost
                    + value.as_ref().map_or(0, |value| Self::memory_usage_value(value, memory))
            }
            TrieNode::Extension(key, _child) => {
                TRIE_COSTS.node_cost + (key.len() as u64) * TRIE_COSTS.byte_of_key
            }
        }
    }
}

impl std::fmt::Debug for TrieNode {
    /// Formats single trie node.
    ///
    /// Width can be used to specify indentation.
    fn fmt(&self, fmtr: &mut std::fmt::Formatter<'_>) -> std::fmt::Result {
        let empty = "";
        let indent = fmtr.width().unwrap_or(0);
        match self {
            TrieNode::Empty => write!(fmtr, "{empty:indent$}Empty"),
            TrieNode::Leaf(key, value) => write!(
                fmtr,
                "{empty:indent$}Leaf({:?}, {value:?})",
                NibbleSlice::from_encoded(key).0
            ),
            TrieNode::Branch(children, value) => {
                match value {
                    Some(value) => write!(fmtr, "{empty:indent$}Branch({value:?}):"),
                    None => write!(fmtr, "{empty:indent$}Branch:"),
                }?;
                for (idx, child) in children.iter() {
                    write!(fmtr, "\n{empty:indent$} {idx:x}: {child:?}")?;
                }
                Ok(())
            }
            TrieNode::Extension(key, child) => {
                let key = NibbleSlice::from_encoded(key).0;
                write!(fmtr, "{empty:indent$}Extension({key:?}, {child:?})")
            }
        }
    }
}

pub struct Trie {
    pub storage: Box<dyn TrieStorage + Send>,
    root: StateRoot,
    pub flat_storage_chunk_view: Option<FlatStorageChunkView>,
}

/// Trait for reading data from a trie.
pub trait TrieAccess {
    /// Retrieves value with given key from the trie.
    ///
    /// This doesn’t allow to read data from different chunks (be it from
    /// different shards or different blocks).  That is, the shard and state
    /// root are already known by the object rather than being passed as
    /// argument.
    fn get(&self, key: &TrieKey) -> Result<Option<Vec<u8>>, StorageError>;
}

/// Stores reference count change for some key-value pair in DB.
#[derive(BorshSerialize, BorshDeserialize, Clone, PartialEq, Eq, PartialOrd, Ord, Debug)]
pub struct TrieRefcountChange {
    /// Hash of trie_node_or_value and part of the DB key.
    /// Used for uniting with shard id to get actual DB key.
    trie_node_or_value_hash: CryptoHash,
    /// DB value. Can be either serialized RawTrieNodeWithSize or value corresponding to
    /// some TrieKey.
    trie_node_or_value: Vec<u8>,
    /// Reference count difference which will be added to the total refcount if it corresponds to
    /// insertion and subtracted from it in the case of deletion.
    rc: std::num::NonZeroU32,
}

impl TrieRefcountChange {
    pub fn hash(&self) -> &CryptoHash {
        &self.trie_node_or_value_hash
    }

    pub fn payload(&self) -> &[u8] {
        self.trie_node_or_value.as_slice()
    }
}

///
/// TrieChanges stores delta for refcount.
/// Multiple versions of the state work the following way:
///         __changes1___state1
/// state0 /
///        \__changes2___state2
///
/// To store state0, state1 and state2, apply insertions from changes1 and changes2
///
/// Then, to discard state2, apply insertions from changes2 as deletions
///
/// Then, to discard state0, apply deletions from changes1.
/// deleting state0 while both state1 and state2 exist is not possible.
/// Applying deletions from changes1 while state2 exists makes accessing state2 invalid.
///
///
/// create a fork -> apply insertions
/// resolve a fork -> apply opposite of insertions
/// discard old parent which has no forks from it -> apply deletions
///
/// Having old_root and values in deletions allows to apply TrieChanges in reverse
///
/// StoreUpdate are the changes from current state refcount to refcount + delta.
#[derive(BorshSerialize, BorshDeserialize, Clone, PartialEq, Eq, Debug)]
pub struct TrieChanges {
    pub old_root: StateRoot,
    pub new_root: StateRoot,
    insertions: Vec<TrieRefcountChange>,
    deletions: Vec<TrieRefcountChange>,
}

impl TrieChanges {
    pub fn empty(old_root: StateRoot) -> Self {
        TrieChanges { old_root, new_root: old_root, insertions: vec![], deletions: vec![] }
    }

    pub fn insertions(&self) -> &[TrieRefcountChange] {
        self.insertions.as_slice()
    }
}

/// Result of applying state part to Trie.
pub struct ApplyStatePartResult {
    /// Trie changes after applying state part.
    pub trie_changes: TrieChanges,
    /// Flat state changes after applying state part, stored as delta.
    pub flat_state_delta: FlatStateChanges,
    /// Contract codes belonging to the state part.
    pub contract_codes: Vec<ContractCode>,
}

enum NodeOrValue {
    Node(RawTrieNodeWithSize),
    Value(std::sync::Arc<[u8]>),
}

impl Trie {
    pub const EMPTY_ROOT: StateRoot = StateRoot::new();

    pub fn new(
        storage: Box<dyn TrieStorage + Send>,
        root: StateRoot,
        flat_storage_chunk_view: Option<FlatStorageChunkView>,
    ) -> Self {
        Trie { storage, root, flat_storage_chunk_view }
    }

    pub fn recording_reads(&self) -> Self {
        let storage =
            self.storage.as_caching_storage().expect("Storage should be TrieCachingStorage");
        let storage = TrieRecordingStorage {
            store: storage.store.clone(),
            shard_uid: storage.shard_uid,
            recorded: RefCell::new(Default::default()),
        };
        Trie { storage: Box::new(storage), root: self.root, flat_storage_chunk_view: None }
    }

    pub fn recorded_storage(&self) -> Option<PartialStorage> {
        let storage = self.storage.as_recording_storage()?;
        let mut nodes: Vec<_> =
            storage.recorded.borrow_mut().drain().map(|(_key, value)| value).collect();
        nodes.sort();
        Some(PartialStorage { nodes: PartialState(nodes) })
    }

    pub fn from_recorded_storage(partial_storage: PartialStorage, root: StateRoot) -> Self {
        let recorded_storage =
            partial_storage.nodes.0.into_iter().map(|value| (hash(&value), value)).collect();
        let storage = Box::new(TrieMemoryPartialStorage {
            recorded_storage,
            visited_nodes: Default::default(),
        });
        Self::new(storage, root, None)
    }

    pub fn get_root(&self) -> &StateRoot {
        &self.root
    }

    #[cfg(test)]
    fn memory_usage_verify(&self, memory: &NodesStorage, handle: NodeHandle) -> u64 {
        if self.storage.as_recording_storage().is_some() {
            return 0;
        }
        let TrieNodeWithSize { node, memory_usage } = match handle {
            NodeHandle::InMemory(h) => memory.node_ref(h).clone(),
            NodeHandle::Hash(h) => self.retrieve_node(&h).expect("storage failure").1,
        };

        let mut memory_usage_naive = node.memory_usage_direct(memory);
        match &node {
            TrieNode::Empty => {}
            TrieNode::Leaf(_key, _value) => {}
            TrieNode::Branch(children, _value) => {
                memory_usage_naive += children
                    .iter()
                    .map(|(_, handle)| self.memory_usage_verify(memory, handle.clone()))
                    .sum::<u64>();
            }
            TrieNode::Extension(_key, child) => {
                memory_usage_naive += self.memory_usage_verify(memory, child.clone());
            }
        };
        if memory_usage_naive != memory_usage {
            eprintln!("Incorrectly calculated memory usage");
            eprintln!("Correct is {}", memory_usage_naive);
            eprintln!("Computed is {}", memory_usage);
            match handle {
                NodeHandle::InMemory(h) => {
                    eprintln!("TRIE!!!!");
                    eprintln!("{}", memory.node_ref(h).node.deep_to_string(memory));
                }
                NodeHandle::Hash(_h) => {
                    eprintln!("Bad node in storage!");
                }
            };
            assert_eq!(memory_usage_naive, memory_usage);
        }
        memory_usage
    }

    fn delete_value(
        &self,
        memory: &mut NodesStorage,
        value: &ValueHandle,
    ) -> Result<(), StorageError> {
        match value {
            ValueHandle::HashAndSize(value) => {
                let bytes = self.storage.retrieve_raw_bytes(&value.hash)?;
                memory
                    .refcount_changes
                    .entry(value.hash)
                    .or_insert_with(|| (bytes.to_vec(), 0))
                    .1 -= 1;
            }
            ValueHandle::InMemory(_) => {
                // do nothing
            }
        }
        Ok(())
    }

    // Prints the trie nodes starting from hash, up to max_depth depth.
    // The node hash can be any node in the trie.
    pub fn print_recursive(&self, f: &mut dyn std::io::Write, hash: &CryptoHash, max_depth: u32) {
        match self.retrieve_raw_node_or_value(hash) {
            Ok(NodeOrValue::Node(_)) => {
                let mut prefix: Vec<u8> = Vec::new();
                self.print_recursive_internal(f, hash, max_depth, &mut "".to_string(), &mut prefix)
                    .expect("write failed");
            }
            Ok(NodeOrValue::Value(value_bytes)) => {
                writeln!(
                    f,
                    "Given node is a value. Len: {}, Data: {:?} ",
                    value_bytes.len(),
                    &value_bytes[..std::cmp::min(10, value_bytes.len())]
                )
                .expect("write failed");
            }
            Err(err) => {
                writeln!(f, "Error when reading: {}", err).expect("write failed");
            }
        };
    }

    // Prints the trie leaves starting from the state root node, up to max_depth depth.
    // This method can only iterate starting from the root node and it only prints the
    // leaf nodes but it shows output in more human friendly way.
    pub fn print_recursive_leaves(&self, f: &mut dyn std::io::Write, max_depth: u32) {
        let iter = match self.iter_with_max_depth(max_depth as usize) {
            Ok(iter) => iter,
            Err(err) => {
                writeln!(f, "Error when getting the trie iterator: {}", err).expect("write failed");
                return;
            }
        };
        for node in iter {
            let (key, value) = match node {
                Ok((key, value)) => (key, value),
                Err(err) => {
                    writeln!(f, "Failed to iterate node with error: {err}").expect("write failed");
                    continue;
                }
            };

            // Try to parse the key in UTF8 which works only for the simplest keys (e.g. account),
            // or get whitespace padding instead.
            let key_string = match str::from_utf8(&key) {
                Ok(value) => String::from(value),
                Err(_) => " ".repeat(key.len()),
            };
            let state_record = StateRecord::from_raw_key_value(key.clone(), value);

            writeln!(f, "{} {state_record:?}", key_string).expect("write failed");
        }
    }

    // Converts the list of Nibbles to a readable string.
    fn nibbles_to_string(prefix: &[u8]) -> String {
        let (chunks, remainder) = stdx::as_chunks::<2, _>(prefix);
        let mut result = chunks
            .into_iter()
            .map(|chunk| (chunk[0] * 16) + chunk[1])
            .flat_map(|ch| std::ascii::escape_default(ch).map(char::from))
            .collect::<String>();
        if let Some(final_nibble) = remainder.first() {
            write!(&mut result, "\\x{:x}_", final_nibble).unwrap();
        }
        result
    }

    fn print_recursive_internal(
        &self,
        f: &mut dyn std::io::Write,
        hash: &CryptoHash,
        max_depth: u32,
        spaces: &mut String,
        prefix: &mut Vec<u8>,
    ) -> std::io::Result<()> {
        if max_depth == 0 {
            return Ok(());
        }

        let raw_node = match self.retrieve_raw_node(hash) {
            Ok(Some((_, raw_node))) => raw_node.node,
            Ok(None) => return writeln!(f, "{spaces}EmptyNode"),
            Err(err) => return writeln!(f, "error {err}"),
        };

        let children = match raw_node {
            RawTrieNode::Leaf(key, value) => {
                let (slice, _) = NibbleSlice::from_encoded(key.as_slice());
                prefix.extend(slice.iter());
                writeln!(
                    f,
                    "{spaces}Leaf {slice:?} {value:?} prefix:{}",
                    Self::nibbles_to_string(prefix)
                )?;
                prefix.truncate(prefix.len() - slice.len());
                return Ok(());
            }
            RawTrieNode::BranchNoValue(children) => {
                writeln!(
                    f,
                    "{spaces}Branch value:(none) prefix:{}",
                    Self::nibbles_to_string(prefix)
                )?;
                children
            }
            RawTrieNode::BranchWithValue(value, children) => {
                writeln!(
                    f,
                    "{spaces}Branch value:{value:?} prefix:{}",
                    Self::nibbles_to_string(prefix)
                )?;
                children
            }
            RawTrieNode::Extension(key, child) => {
                let (slice, _) = NibbleSlice::from_encoded(key.as_slice());
                writeln!(
                    f,
                    "{}Extension {:?} child_hash:{} prefix:{}",
                    spaces,
                    slice,
                    child,
                    Self::nibbles_to_string(prefix)
                )?;
                spaces.push_str("  ");
                prefix.extend(slice.iter());
                self.print_recursive_internal(f, &child, max_depth - 1, spaces, prefix)?;
                prefix.truncate(prefix.len() - slice.len());
                spaces.truncate(spaces.len() - 2);
                return Ok(());
            }
        };

        for (idx, child) in children.iter() {
            writeln!(f, "{spaces} {idx:01x}->")?;
            spaces.push_str("  ");
            prefix.push(idx);
            self.print_recursive_internal(f, child, max_depth - 1, spaces, prefix)?;
            prefix.pop();
            spaces.truncate(spaces.len() - 2);
        }

        Ok(())
    }

    fn retrieve_raw_node(
        &self,
        hash: &CryptoHash,
    ) -> Result<Option<(std::sync::Arc<[u8]>, RawTrieNodeWithSize)>, StorageError> {
        if hash == &Self::EMPTY_ROOT {
            return Ok(None);
        }
        let bytes = self.storage.retrieve_raw_bytes(hash)?;
        let node = RawTrieNodeWithSize::try_from_slice(&bytes).map_err(|err| {
            StorageError::StorageInconsistentState(format!("Failed to decode node {hash}: {err}"))
        })?;
        Ok(Some((bytes, node)))
    }

    // Similar to retrieve_raw_node but handles the case where there is a Value (and not a Node) in the database.
    // This method is not safe to be used in any real scenario as it can incorrectly interpret a value as a trie node.
    // It's only provided as a convenience for debugging tools.
    fn retrieve_raw_node_or_value(&self, hash: &CryptoHash) -> Result<NodeOrValue, StorageError> {
        let bytes = self.storage.retrieve_raw_bytes(hash)?;
        match RawTrieNodeWithSize::try_from_slice(&bytes) {
            Ok(node) => Ok(NodeOrValue::Node(node)),
            Err(_) => Ok(NodeOrValue::Value(bytes)),
        }
    }

    fn move_node_to_mutable(
        &self,
        memory: &mut NodesStorage,
        hash: &CryptoHash,
    ) -> Result<StorageHandle, StorageError> {
        match self.retrieve_raw_node(hash)? {
            None => Ok(memory.store(TrieNodeWithSize::empty())),
            Some((bytes, node)) => {
                let result = memory.store(TrieNodeWithSize::from_raw(node));
                memory.refcount_changes.entry(*hash).or_insert_with(|| (bytes.to_vec(), 0)).1 -= 1;
                Ok(result)
            }
        }
    }

    /// Retrieves decoded node alongside with its raw bytes representation.
    ///
    /// Note that because Empty nodes (those which are referenced by
    /// [`Self::EMPTY_ROOT`] hash) aren’t stored in the database, they don’t
    /// have a bytes representation.  For those nodes the first return value
    /// will be `None`.
    fn retrieve_node(
        &self,
        hash: &CryptoHash,
    ) -> Result<(Option<std::sync::Arc<[u8]>>, TrieNodeWithSize), StorageError> {
        match self.retrieve_raw_node(hash)? {
            None => Ok((None, TrieNodeWithSize::empty())),
            Some((bytes, node)) => Ok((Some(bytes), TrieNodeWithSize::from_raw(node))),
        }
    }

    pub fn retrieve_root_node(&self) -> Result<StateRootNode, StorageError> {
        match self.retrieve_raw_node(&self.root)? {
            None => Ok(StateRootNode::empty()),
            Some((bytes, node)) => {
                Ok(StateRootNode { data: bytes, memory_usage: node.memory_usage })
            }
        }
    }

    fn lookup(&self, mut key: NibbleSlice<'_>) -> Result<Option<ValueRef>, StorageError> {
        let mut hash = self.root;
        loop {
            let node = match self.retrieve_raw_node(&hash)? {
                None => return Ok(None),
                Some((_bytes, node)) => node.node,
            };
            match node {
                RawTrieNode::Leaf(existing_key, value) => {
                    return Ok(if NibbleSlice::from_encoded(&existing_key).0 == key {
                        Some(value)
                    } else {
                        None
                    });
                }
                RawTrieNode::Extension(existing_key, child) => {
                    let existing_key = NibbleSlice::from_encoded(&existing_key).0;
                    if key.starts_with(&existing_key) {
                        hash = child;
                        key = key.mid(existing_key.len());
                    } else {
                        return Ok(None);
                    }
                }
                RawTrieNode::BranchNoValue(mut children) => {
                    if key.is_empty() {
                        return Ok(None);
                    } else if let Some(h) = children[key.at(0)].take() {
                        hash = h;
                        key = key.mid(1);
                    } else {
                        return Ok(None);
                    }
                }
                RawTrieNode::BranchWithValue(value, mut children) => {
                    if key.is_empty() {
                        return Ok(Some(value));
                    } else if let Some(h) = children[key.at(0)].take() {
                        hash = h;
                        key = key.mid(1);
                    } else {
                        return Ok(None);
                    }
                }
            };
        }
    }

    /// Return the value reference to the `key`
    /// `mode`: whether we will try to perform the lookup through flat storage or trie.
    ///         Note that even if `mode == KeyLookupMode::FlatStorage`, we still may not use
    ///         flat storage if the trie is not created with a flat storage object in it.
    ///         Such double check may seem redundant but it is necessary for now.
    ///         Not all tries are created with flat storage, for example, we don't
    ///         enable flat storage for state-viewer. And we do not use flat
    ///         storage for key lookup performed in `storage_write`, so we need
    ///         the `use_flat_storage` to differentiate whether the lookup is performed for
    ///         storage_write or not.
    pub fn get_ref(
        &self,
        key: &[u8],
        mode: KeyLookupMode,
    ) -> Result<Option<ValueRef>, StorageError> {
        let use_flat_storage =
            matches!(mode, KeyLookupMode::FlatStorage) && self.flat_storage_chunk_view.is_some();

        if use_flat_storage {
            self.flat_storage_chunk_view.as_ref().unwrap().get_ref(&key)
        } else {
            let key_nibbles = NibbleSlice::new(key);
            self.lookup(key_nibbles)
        }
    }

    pub fn get(&self, key: &[u8]) -> Result<Option<Vec<u8>>, StorageError> {
        match self.get_ref(key, KeyLookupMode::FlatStorage)? {
            Some(ValueRef { hash, .. }) => {
                self.storage.retrieve_raw_bytes(&hash).map(|bytes| Some(bytes.to_vec()))
            }
            None => Ok(None),
        }
    }

    pub(crate) fn convert_to_insertions_and_deletions(
        changes: HashMap<CryptoHash, (Vec<u8>, i32)>,
    ) -> (Vec<TrieRefcountChange>, Vec<TrieRefcountChange>) {
        let mut deletions = Vec::new();
        let mut insertions = Vec::new();
        for (trie_node_or_value_hash, (trie_node_or_value, rc)) in changes.into_iter() {
            if rc > 0 {
                insertions.push(TrieRefcountChange {
                    trie_node_or_value_hash,
                    trie_node_or_value,
                    rc: std::num::NonZeroU32::new(rc as u32).unwrap(),
                });
            } else if rc < 0 {
                deletions.push(TrieRefcountChange {
                    trie_node_or_value_hash,
                    trie_node_or_value,
                    rc: std::num::NonZeroU32::new((-rc) as u32).unwrap(),
                });
            }
        }
        // Sort so that trie changes have unique representation
        insertions.sort();
        deletions.sort();
        (insertions, deletions)
    }

    pub fn update<I>(&self, changes: I) -> Result<TrieChanges, StorageError>
    where
        I: IntoIterator<Item = (Vec<u8>, Option<Vec<u8>>)>,
    {
        let mut memory = NodesStorage::new();
        let mut root_node = self.move_node_to_mutable(&mut memory, &self.root)?;
        for (key, value) in changes {
            let key = NibbleSlice::new(&key);
            root_node = match value {
                Some(arr) => self.insert(&mut memory, root_node, key, arr),
                None => self.delete(&mut memory, root_node, key),
            }?;
        }

        #[cfg(test)]
        {
            self.memory_usage_verify(&memory, NodeHandle::InMemory(root_node));
        }
        Trie::flatten_nodes(&self.root, memory, root_node)
    }

    pub fn iter<'a>(&'a self) -> Result<TrieIterator<'a>, StorageError> {
        TrieIterator::new(self, None)
    }

    pub fn iter_with_max_depth<'a>(
        &'a self,
        max_depth: usize,
    ) -> Result<TrieIterator<'a>, StorageError> {
        TrieIterator::new(self, Some(max_depth))
    }

    pub fn get_trie_nodes_count(&self) -> TrieNodesCount {
        self.storage.get_trie_nodes_count()
    }
}

impl TrieAccess for Trie {
    fn get(&self, key: &TrieKey) -> Result<Option<Vec<u8>>, StorageError> {
        Trie::get(self, &key.to_vec())
    }
}

/// Methods used in the runtime-parameter-estimator for measuring trie internal
/// operations.
pub mod estimator {
    use borsh::{BorshDeserialize, BorshSerialize};
    use near_primitives::hash::CryptoHash;

    /// Create an encoded extension node with the given value as the key.
    /// This serves no purpose other than for the estimator.
    pub fn encode_extension_node(key: Vec<u8>) -> Vec<u8> {
        let hash = CryptoHash::hash_bytes(&key);
        let node = super::RawTrieNode::Extension(key, hash);
        let node = super::RawTrieNodeWithSize { node, memory_usage: 1 };
        node.try_to_vec().unwrap()
    }
    /// Decode am extension node and return its inner key.
    /// This serves no purpose other than for the estimator.
    pub fn decode_extension_node(bytes: &[u8]) -> Vec<u8> {
        let node = super::RawTrieNodeWithSize::try_from_slice(bytes).unwrap();
        match node.node {
            super::RawTrieNode::Extension(v, _) => v,
            _ => unreachable!(),
        }
    }
}

#[cfg(test)]
mod tests {
    use rand::Rng;

    use crate::test_utils::{
        create_test_store, create_tries, create_tries_complex, gen_changes, simplify_changes,
        test_populate_trie,
    };
    use crate::DBCol;

    use super::*;

    type TrieChanges = Vec<(Vec<u8>, Option<Vec<u8>>)>;
    const SHARD_VERSION: u32 = 1;

    fn test_clear_trie(
        tries: &ShardTries,
        root: &CryptoHash,
        shard_uid: ShardUId,
        changes: TrieChanges,
    ) -> CryptoHash {
        let delete_changes: TrieChanges =
            changes.iter().map(|(key, _)| (key.clone(), None)).collect();
        let trie_changes =
            tries.get_trie_for_shard(shard_uid, *root).update(delete_changes).unwrap();
        let mut store_update = tries.store_update();
        let root = tries.apply_all(&trie_changes, shard_uid, &mut store_update);
        let trie = tries.get_trie_for_shard(shard_uid, root);
        store_update.commit().unwrap();
        for (key, _) in changes {
            assert_eq!(trie.get(&key), Ok(None));
        }
        root
    }

    #[test]
<<<<<<< HEAD
=======
    fn test_encode_decode() {
        #[track_caller]
        fn test(node: RawTrieNode, encoded: &[u8]) {
            let mut buf = Vec::new();
            let node = RawTrieNodeWithSize { node, memory_usage: 42 };
            node.encode_into(&mut buf);
            assert_eq!(encoded, buf.as_slice());
            assert_eq!(node, RawTrieNodeWithSize::decode(&buf).unwrap());

            // Test that adding garbage at the end fails decoding.
            buf.push(b'!');
            let got = RawTrieNodeWithSize::decode(&buf);
            assert!(got.is_err(), "got: {got:?}");
        }

        let value = ValueRef { length: 3, hash: CryptoHash::hash_bytes(&[123, 245, 255]) };
        let node = RawTrieNode::Leaf(vec![1, 2, 3], value.clone());
        #[rustfmt::skip]
        let encoded = [
            /* node type: */ 0,
            /* key: */ 3, 0, 0, 0, 1, 2, 3,
            /* value: */ 3, 0, 0, 0, 194, 40, 8, 24, 64, 219, 69, 132, 86, 52, 110, 175, 57, 198, 165, 200, 83, 237, 211, 11, 194, 83, 251, 33, 145, 138, 234, 226, 7, 242, 186, 73,
            /* memory usage: */ 42, 0, 0, 0, 0, 0, 0, 0,
        ];
        test(node, &encoded);

        let mut children = Children::default();
        children[3] = Some(CryptoHash([1; 32]));
        children[5] = Some(CryptoHash([2; 32]));
        let node = RawTrieNode::Branch(children, None);
        #[rustfmt::skip]
        let encoded = [
            /* node type: */ 1,
            /* bitmask: */ 40, 0,
            /* child: */ 1, 1, 1, 1, 1, 1, 1, 1, 1, 1, 1, 1, 1, 1, 1, 1, 1, 1, 1, 1, 1, 1, 1, 1, 1, 1, 1, 1, 1, 1, 1, 1,
            /* child: */ 2, 2, 2, 2, 2, 2, 2, 2, 2, 2, 2, 2, 2, 2, 2, 2, 2, 2, 2, 2, 2, 2, 2, 2, 2, 2, 2, 2, 2, 2, 2, 2,
            /* memory usage: */ 42, 0, 0, 0, 0, 0, 0, 0
        ];
        test(node, &encoded);

        let mut children = Children::default();
        children[0] = Some(CryptoHash([1; 32]));
        let node = RawTrieNode::Branch(children, None);
        #[rustfmt::skip]
        let encoded = [
            /* node type: */ 1,
            /* bitmask: */ 1, 0,
            /* child: */ 1, 1, 1, 1, 1, 1, 1, 1, 1, 1, 1, 1, 1, 1, 1, 1, 1, 1, 1, 1, 1, 1, 1, 1, 1, 1, 1, 1, 1, 1, 1, 1,
            /* memory usage: */ 42, 0, 0, 0, 0, 0, 0, 0
        ];
        test(node, &encoded);

        let mut children = Children::default();
        children[15] = Some(CryptoHash([1; 32]));
        let node = RawTrieNode::Branch(children, None);
        #[rustfmt::skip]
        let encoded = [
            /* node type: */ 1,
            /* bitmask: */ 0, 128,
            /* child: */ 1, 1, 1, 1, 1, 1, 1, 1, 1, 1, 1, 1, 1, 1, 1, 1, 1, 1, 1, 1, 1, 1, 1, 1, 1, 1, 1, 1, 1, 1, 1, 1,
            /* memory usage: */ 42, 0, 0, 0, 0, 0, 0, 0
        ];
        test(node, &encoded);

        let mut children = Children::default();
        children[3] = Some(CryptoHash([1; 32]));
        let node = RawTrieNode::Branch(children, Some(value));
        #[rustfmt::skip]
        let encoded = [
            /* node type: */ 2,
            /* value: */ 3, 0, 0, 0, 194, 40, 8, 24, 64, 219, 69, 132, 86, 52, 110, 175, 57, 198, 165, 200, 83, 237, 211, 11, 194, 83, 251, 33, 145, 138, 234, 226, 7, 242, 186, 73,
            /* bitmask: */ 8, 0,
            /* child: */ 1, 1, 1, 1, 1, 1, 1, 1, 1, 1, 1, 1, 1, 1, 1, 1, 1, 1, 1, 1, 1, 1, 1, 1, 1, 1, 1, 1, 1, 1, 1, 1,
            /* memory usage: */ 42, 0, 0, 0, 0, 0, 0, 0
        ];
        test(node, &encoded);

        let node = RawTrieNode::Extension(vec![123, 245, 255], Trie::EMPTY_ROOT);
        #[rustfmt::skip]
        let encoded = [
            /* node type: */ 3,
            /* key: */ 3, 0, 0, 0, 123, 245, 255,
            /* node: */ 0, 0, 0, 0, 0, 0, 0, 0, 0, 0, 0, 0, 0, 0, 0, 0, 0, 0, 0, 0, 0, 0, 0, 0, 0, 0, 0, 0, 0, 0, 0, 0,
            /* memory usage: */ 42, 0, 0, 0, 0, 0, 0, 0
        ];
        test(node, &encoded);
    }

    #[test]
>>>>>>> 471fd5cb
    fn test_basic_trie() {
        // test trie version > 0
        let tries = create_tries_complex(SHARD_VERSION, 2);
        let shard_uid = ShardUId { version: SHARD_VERSION, shard_id: 0 };
        let trie = tries.get_trie_for_shard(shard_uid, Trie::EMPTY_ROOT);
        assert_eq!(trie.get(&[122]), Ok(None));
        let changes = vec![
            (b"doge".to_vec(), Some(b"coin".to_vec())),
            (b"docu".to_vec(), Some(b"value".to_vec())),
            (b"do".to_vec(), Some(b"verb".to_vec())),
            (b"horse".to_vec(), Some(b"stallion".to_vec())),
            (b"dog".to_vec(), Some(b"puppy".to_vec())),
            (b"h".to_vec(), Some(b"value".to_vec())),
        ];
        let root = test_populate_trie(&tries, &Trie::EMPTY_ROOT, shard_uid, changes.clone());
        let new_root = test_clear_trie(&tries, &root, shard_uid, changes);
        assert_eq!(new_root, Trie::EMPTY_ROOT);
        assert_eq!(trie.iter().unwrap().fold(0, |acc, _| acc + 1), 0);
    }

    #[test]
    fn test_trie_iter() {
        let tries = create_tries_complex(SHARD_VERSION, 2);
        let shard_uid = ShardUId { version: SHARD_VERSION, shard_id: 0 };
        let pairs = vec![
            (b"a".to_vec(), Some(b"111".to_vec())),
            (b"b".to_vec(), Some(b"222".to_vec())),
            (b"x".to_vec(), Some(b"333".to_vec())),
            (b"y".to_vec(), Some(b"444".to_vec())),
        ];
        let root = test_populate_trie(&tries, &Trie::EMPTY_ROOT, shard_uid, pairs.clone());
        let trie = tries.get_trie_for_shard(shard_uid, root);
        let mut iter_pairs = vec![];
        for pair in trie.iter().unwrap() {
            let (key, value) = pair.unwrap();
            iter_pairs.push((key, Some(value.to_vec())));
        }
        assert_eq!(pairs, iter_pairs);

        let assert_has_next = |want, other_iter: &mut TrieIterator| {
            assert_eq!(Some(want), other_iter.next().map(|item| item.unwrap().0).as_deref());
        };

        let mut other_iter = trie.iter().unwrap();
        other_iter.seek_prefix(b"r").unwrap();
        assert_eq!(other_iter.next(), None);
        other_iter.seek_prefix(b"x").unwrap();
        assert_has_next(b"x", &mut other_iter);
        assert_eq!(other_iter.next(), None);
        other_iter.seek_prefix(b"y").unwrap();
        assert_has_next(b"y", &mut other_iter);
        assert_eq!(other_iter.next(), None);
    }

    #[test]
    fn test_trie_leaf_into_branch() {
        let tries = create_tries_complex(SHARD_VERSION, 2);
        let shard_uid = ShardUId { version: SHARD_VERSION, shard_id: 0 };
        let changes = vec![
            (b"dog".to_vec(), Some(b"puppy".to_vec())),
            (b"dog2".to_vec(), Some(b"puppy".to_vec())),
            (b"xxx".to_vec(), Some(b"puppy".to_vec())),
        ];
        test_populate_trie(&tries, &Trie::EMPTY_ROOT, shard_uid, changes);
    }

    #[test]
    fn test_trie_same_node() {
        let tries = create_tries();
        let changes = vec![
            (b"dogaa".to_vec(), Some(b"puppy".to_vec())),
            (b"dogbb".to_vec(), Some(b"puppy".to_vec())),
            (b"cataa".to_vec(), Some(b"puppy".to_vec())),
            (b"catbb".to_vec(), Some(b"puppy".to_vec())),
            (b"dogax".to_vec(), Some(b"puppy".to_vec())),
        ];
        test_populate_trie(&tries, &Trie::EMPTY_ROOT, ShardUId::single_shard(), changes);
    }

    #[test]
    fn test_trie_iter_seek_stop_at_extension() {
        let tries = create_tries();
        let changes = vec![
            (vec![0, 116, 101, 115, 116], Some(vec![0])),
            (vec![2, 116, 101, 115, 116], Some(vec![0])),
            (
                vec![
                    0, 116, 101, 115, 116, 44, 98, 97, 108, 97, 110, 99, 101, 115, 58, 98, 111, 98,
                    46, 110, 101, 97, 114,
                ],
                Some(vec![0]),
            ),
            (
                vec![
                    0, 116, 101, 115, 116, 44, 98, 97, 108, 97, 110, 99, 101, 115, 58, 110, 117,
                    108, 108,
                ],
                Some(vec![0]),
            ),
        ];
        let root = test_populate_trie(&tries, &Trie::EMPTY_ROOT, ShardUId::single_shard(), changes);
        let trie = tries.get_trie_for_shard(ShardUId::single_shard(), root);
        let mut iter = trie.iter().unwrap();
        iter.seek_prefix(&[0, 116, 101, 115, 116, 44]).unwrap();
        let mut pairs = vec![];
        for pair in iter {
            pairs.push(pair.unwrap().0);
        }
        assert_eq!(
            pairs,
            [
                vec![
                    0, 116, 101, 115, 116, 44, 98, 97, 108, 97, 110, 99, 101, 115, 58, 98, 111, 98,
                    46, 110, 101, 97, 114
                ],
                vec![
                    0, 116, 101, 115, 116, 44, 98, 97, 108, 97, 110, 99, 101, 115, 58, 110, 117,
                    108, 108
                ],
            ]
        );
    }

    #[test]
    fn test_trie_remove_non_existent_key() {
        let tries = create_tries();
        let initial = vec![
            (vec![99, 44, 100, 58, 58, 49], Some(vec![1])),
            (vec![99, 44, 100, 58, 58, 50], Some(vec![1])),
            (vec![99, 44, 100, 58, 58, 50, 51], Some(vec![1])),
        ];
        let root = test_populate_trie(&tries, &Trie::EMPTY_ROOT, ShardUId::single_shard(), initial);

        let changes = vec![
            (vec![99, 44, 100, 58, 58, 45, 49], None),
            (vec![99, 44, 100, 58, 58, 50, 52], None),
        ];
        let root = test_populate_trie(&tries, &root, ShardUId::single_shard(), changes);
        let trie = tries.get_trie_for_shard(ShardUId::single_shard(), root);
        for r in trie.iter().unwrap() {
            r.unwrap();
        }
    }

    #[test]
    fn test_equal_leafs() {
        let initial = vec![
            (vec![1, 2, 3], Some(vec![1])),
            (vec![2, 2, 3], Some(vec![1])),
            (vec![3, 2, 3], Some(vec![1])),
        ];
        let tries = create_tries();
        let root = test_populate_trie(&tries, &Trie::EMPTY_ROOT, ShardUId::single_shard(), initial);
        tries.get_trie_for_shard(ShardUId::single_shard(), root).iter().unwrap().for_each(
            |result| {
                result.unwrap();
            },
        );

        let changes = vec![(vec![1, 2, 3], None)];
        let root = test_populate_trie(&tries, &root, ShardUId::single_shard(), changes);
        tries.get_trie_for_shard(ShardUId::single_shard(), root).iter().unwrap().for_each(
            |result| {
                result.unwrap();
            },
        );
    }

    #[test]
    fn test_trie_unique() {
        let mut rng = rand::thread_rng();
        for _ in 0..100 {
            let tries = create_tries();
            let trie = tries.get_trie_for_shard(ShardUId::single_shard(), Trie::EMPTY_ROOT);
            let trie_changes = gen_changes(&mut rng, 20);
            let simplified_changes = simplify_changes(&trie_changes);

            let trie_changes1 = trie.update(trie_changes.iter().cloned()).unwrap();
            let trie_changes2 = trie.update(simplified_changes.iter().cloned()).unwrap();
            if trie_changes1.new_root != trie_changes2.new_root {
                eprintln!("{:?}", trie_changes);
                eprintln!("{:?}", simplified_changes);
                eprintln!("root1: {:?}", trie_changes1.new_root);
                eprintln!("root2: {:?}", trie_changes2.new_root);
                panic!("MISMATCH!");
            }
            // TODO: compare state updates?
        }
    }

    #[test]
    fn test_iterator_seek_prefix() {
        let mut rng = rand::thread_rng();
        for _test_run in 0..10 {
            let tries = create_tries();
            let trie_changes = gen_changes(&mut rng, 500);
            let state_root = test_populate_trie(
                &tries,
                &Trie::EMPTY_ROOT,
                ShardUId::single_shard(),
                trie_changes.clone(),
            );
            let trie = tries.get_trie_for_shard(ShardUId::single_shard(), state_root);

            // Those known keys.
            for (key, value) in trie_changes.into_iter().collect::<HashMap<_, _>>() {
                if let Some(value) = value {
                    let want = Some(Ok((key.clone(), value)));
                    let mut iterator = trie.iter().unwrap();
                    iterator.seek_prefix(&key).unwrap();
                    assert_eq!(want, iterator.next(), "key: {key:x?}");
                }
            }

            // Test some more random keys.
            let queries = gen_changes(&mut rng, 500).into_iter().map(|(key, _)| key);
            for query in queries {
                let mut iterator = trie.iter().unwrap();
                iterator.seek_prefix(&query).unwrap();
                if let Some(Ok((key, _))) = iterator.next() {
                    assert!(key.starts_with(&query), "‘{key:x?}’ does not start with ‘{query:x?}’");
                }
            }
        }
    }

    #[test]
    fn test_refcounts() {
        let mut rng = rand::thread_rng();
        for _test_run in 0..10 {
            let num_iterations = rng.gen_range(1..20);
            let tries = create_tries();
            let mut state_root = Trie::EMPTY_ROOT;
            for _ in 0..num_iterations {
                let trie_changes = gen_changes(&mut rng, 20);
                state_root =
                    test_populate_trie(&tries, &state_root, ShardUId::single_shard(), trie_changes);
                let memory_usage = tries
                    .get_trie_for_shard(ShardUId::single_shard(), state_root)
                    .retrieve_root_node()
                    .unwrap()
                    .memory_usage;
                println!("New memory_usage: {memory_usage}");
            }

            let trie = tries.get_trie_for_shard(ShardUId::single_shard(), state_root);
            let trie_changes = trie
                .iter()
                .unwrap()
                .map(|item| {
                    let (key, _) = item.unwrap();
                    (key, None)
                })
                .collect::<Vec<_>>();
            state_root =
                test_populate_trie(&tries, &state_root, ShardUId::single_shard(), trie_changes);
            assert_eq!(state_root, Trie::EMPTY_ROOT, "Trie must be empty");
            assert!(
                trie.storage
                    .as_caching_storage()
                    .unwrap()
                    .store
                    .iter(DBCol::State)
                    .peekable()
                    .peek()
                    .is_none(),
                "Storage must be empty"
            );
        }
    }

    #[test]
    fn test_trie_restart() {
        let store = create_test_store();
        let tries = ShardTries::test(store.clone(), 1);
        let empty_root = Trie::EMPTY_ROOT;
        let changes = vec![
            (b"doge".to_vec(), Some(b"coin".to_vec())),
            (b"docu".to_vec(), Some(b"value".to_vec())),
            (b"do".to_vec(), Some(b"verb".to_vec())),
            (b"horse".to_vec(), Some(b"stallion".to_vec())),
            (b"dog".to_vec(), Some(b"puppy".to_vec())),
            (b"h".to_vec(), Some(b"value".to_vec())),
        ];
        let root = test_populate_trie(&tries, &empty_root, ShardUId::single_shard(), changes);

        let tries2 = ShardTries::test(store, 1);
        let trie2 = tries2.get_trie_for_shard(ShardUId::single_shard(), root);
        assert_eq!(trie2.get(b"doge"), Ok(Some(b"coin".to_vec())));
    }

    // TODO: somehow also test that we don't record unnecessary nodes
    #[test]
    fn test_trie_recording_reads() {
        let store = create_test_store();
        let tries = ShardTries::test(store, 1);
        let empty_root = Trie::EMPTY_ROOT;
        let changes = vec![
            (b"doge".to_vec(), Some(b"coin".to_vec())),
            (b"docu".to_vec(), Some(b"value".to_vec())),
            (b"do".to_vec(), Some(b"verb".to_vec())),
            (b"horse".to_vec(), Some(b"stallion".to_vec())),
            (b"dog".to_vec(), Some(b"puppy".to_vec())),
            (b"h".to_vec(), Some(b"value".to_vec())),
        ];
        let root = test_populate_trie(&tries, &empty_root, ShardUId::single_shard(), changes);

        let trie2 = tries.get_trie_for_shard(ShardUId::single_shard(), root).recording_reads();
        trie2.get(b"dog").unwrap();
        trie2.get(b"horse").unwrap();
        let partial_storage = trie2.recorded_storage();

        let trie3 = Trie::from_recorded_storage(partial_storage.unwrap(), root);

        assert_eq!(trie3.get(b"dog"), Ok(Some(b"puppy".to_vec())));
        assert_eq!(trie3.get(b"horse"), Ok(Some(b"stallion".to_vec())));
        assert_eq!(trie3.get(b"doge"), Err(StorageError::TrieNodeMissing));
    }

    #[test]
    fn test_trie_recording_reads_update() {
        let store = create_test_store();
        let tries = ShardTries::test(store, 1);
        let empty_root = Trie::EMPTY_ROOT;
        let changes = vec![
            (b"doge".to_vec(), Some(b"coin".to_vec())),
            (b"docu".to_vec(), Some(b"value".to_vec())),
        ];
        let root = test_populate_trie(&tries, &empty_root, ShardUId::single_shard(), changes);
        // Trie: extension -> branch -> 2 leaves
        {
            let trie2 = tries.get_trie_for_shard(ShardUId::single_shard(), root).recording_reads();
            trie2.get(b"doge").unwrap();
            // record extension, branch and one leaf with value, but not the other
            assert_eq!(trie2.recorded_storage().unwrap().nodes.0.len(), 4);
        }

        {
            let trie2 = tries.get_trie_for_shard(ShardUId::single_shard(), root).recording_reads();
            let updates = vec![(b"doge".to_vec(), None)];
            trie2.update(updates).unwrap();
            // record extension, branch and both leaves (one with value)
            assert_eq!(trie2.recorded_storage().unwrap().nodes.0.len(), 5);
        }

        {
            let trie2 = tries.get_trie_for_shard(ShardUId::single_shard(), root).recording_reads();
            let updates = vec![(b"dodo".to_vec(), Some(b"asdf".to_vec()))];
            trie2.update(updates).unwrap();
            // record extension and branch, but not leaves
            assert_eq!(trie2.recorded_storage().unwrap().nodes.0.len(), 2);
        }
    }

    #[test]
    fn test_dump_load_trie() {
        let store = create_test_store();
        let tries = ShardTries::test(store.clone(), 1);
        let empty_root = Trie::EMPTY_ROOT;
        let changes = vec![
            (b"doge".to_vec(), Some(b"coin".to_vec())),
            (b"docu".to_vec(), Some(b"value".to_vec())),
        ];
        let root = test_populate_trie(&tries, &empty_root, ShardUId::single_shard(), changes);
        let dir = tempfile::Builder::new().prefix("test_dump_load_trie").tempdir().unwrap();
        store.save_state_to_file(&dir.path().join("test.bin")).unwrap();
        let store2 = create_test_store();
        store2.load_state_from_file(&dir.path().join("test.bin")).unwrap();
        let tries2 = ShardTries::test(store2, 1);
        let trie2 = tries2.get_trie_for_shard(ShardUId::single_shard(), root);
        assert_eq!(trie2.get(b"doge").unwrap().unwrap(), b"coin");
    }
}<|MERGE_RESOLUTION|>--- conflicted
+++ resolved
@@ -937,98 +937,6 @@
     }
 
     #[test]
-<<<<<<< HEAD
-=======
-    fn test_encode_decode() {
-        #[track_caller]
-        fn test(node: RawTrieNode, encoded: &[u8]) {
-            let mut buf = Vec::new();
-            let node = RawTrieNodeWithSize { node, memory_usage: 42 };
-            node.encode_into(&mut buf);
-            assert_eq!(encoded, buf.as_slice());
-            assert_eq!(node, RawTrieNodeWithSize::decode(&buf).unwrap());
-
-            // Test that adding garbage at the end fails decoding.
-            buf.push(b'!');
-            let got = RawTrieNodeWithSize::decode(&buf);
-            assert!(got.is_err(), "got: {got:?}");
-        }
-
-        let value = ValueRef { length: 3, hash: CryptoHash::hash_bytes(&[123, 245, 255]) };
-        let node = RawTrieNode::Leaf(vec![1, 2, 3], value.clone());
-        #[rustfmt::skip]
-        let encoded = [
-            /* node type: */ 0,
-            /* key: */ 3, 0, 0, 0, 1, 2, 3,
-            /* value: */ 3, 0, 0, 0, 194, 40, 8, 24, 64, 219, 69, 132, 86, 52, 110, 175, 57, 198, 165, 200, 83, 237, 211, 11, 194, 83, 251, 33, 145, 138, 234, 226, 7, 242, 186, 73,
-            /* memory usage: */ 42, 0, 0, 0, 0, 0, 0, 0,
-        ];
-        test(node, &encoded);
-
-        let mut children = Children::default();
-        children[3] = Some(CryptoHash([1; 32]));
-        children[5] = Some(CryptoHash([2; 32]));
-        let node = RawTrieNode::Branch(children, None);
-        #[rustfmt::skip]
-        let encoded = [
-            /* node type: */ 1,
-            /* bitmask: */ 40, 0,
-            /* child: */ 1, 1, 1, 1, 1, 1, 1, 1, 1, 1, 1, 1, 1, 1, 1, 1, 1, 1, 1, 1, 1, 1, 1, 1, 1, 1, 1, 1, 1, 1, 1, 1,
-            /* child: */ 2, 2, 2, 2, 2, 2, 2, 2, 2, 2, 2, 2, 2, 2, 2, 2, 2, 2, 2, 2, 2, 2, 2, 2, 2, 2, 2, 2, 2, 2, 2, 2,
-            /* memory usage: */ 42, 0, 0, 0, 0, 0, 0, 0
-        ];
-        test(node, &encoded);
-
-        let mut children = Children::default();
-        children[0] = Some(CryptoHash([1; 32]));
-        let node = RawTrieNode::Branch(children, None);
-        #[rustfmt::skip]
-        let encoded = [
-            /* node type: */ 1,
-            /* bitmask: */ 1, 0,
-            /* child: */ 1, 1, 1, 1, 1, 1, 1, 1, 1, 1, 1, 1, 1, 1, 1, 1, 1, 1, 1, 1, 1, 1, 1, 1, 1, 1, 1, 1, 1, 1, 1, 1,
-            /* memory usage: */ 42, 0, 0, 0, 0, 0, 0, 0
-        ];
-        test(node, &encoded);
-
-        let mut children = Children::default();
-        children[15] = Some(CryptoHash([1; 32]));
-        let node = RawTrieNode::Branch(children, None);
-        #[rustfmt::skip]
-        let encoded = [
-            /* node type: */ 1,
-            /* bitmask: */ 0, 128,
-            /* child: */ 1, 1, 1, 1, 1, 1, 1, 1, 1, 1, 1, 1, 1, 1, 1, 1, 1, 1, 1, 1, 1, 1, 1, 1, 1, 1, 1, 1, 1, 1, 1, 1,
-            /* memory usage: */ 42, 0, 0, 0, 0, 0, 0, 0
-        ];
-        test(node, &encoded);
-
-        let mut children = Children::default();
-        children[3] = Some(CryptoHash([1; 32]));
-        let node = RawTrieNode::Branch(children, Some(value));
-        #[rustfmt::skip]
-        let encoded = [
-            /* node type: */ 2,
-            /* value: */ 3, 0, 0, 0, 194, 40, 8, 24, 64, 219, 69, 132, 86, 52, 110, 175, 57, 198, 165, 200, 83, 237, 211, 11, 194, 83, 251, 33, 145, 138, 234, 226, 7, 242, 186, 73,
-            /* bitmask: */ 8, 0,
-            /* child: */ 1, 1, 1, 1, 1, 1, 1, 1, 1, 1, 1, 1, 1, 1, 1, 1, 1, 1, 1, 1, 1, 1, 1, 1, 1, 1, 1, 1, 1, 1, 1, 1,
-            /* memory usage: */ 42, 0, 0, 0, 0, 0, 0, 0
-        ];
-        test(node, &encoded);
-
-        let node = RawTrieNode::Extension(vec![123, 245, 255], Trie::EMPTY_ROOT);
-        #[rustfmt::skip]
-        let encoded = [
-            /* node type: */ 3,
-            /* key: */ 3, 0, 0, 0, 123, 245, 255,
-            /* node: */ 0, 0, 0, 0, 0, 0, 0, 0, 0, 0, 0, 0, 0, 0, 0, 0, 0, 0, 0, 0, 0, 0, 0, 0, 0, 0, 0, 0, 0, 0, 0, 0,
-            /* memory usage: */ 42, 0, 0, 0, 0, 0, 0, 0
-        ];
-        test(node, &encoded);
-    }
-
-    #[test]
->>>>>>> 471fd5cb
     fn test_basic_trie() {
         // test trie version > 0
         let tries = create_tries_complex(SHARD_VERSION, 2);
