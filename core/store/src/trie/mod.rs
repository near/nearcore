use self::accounting_cache::TrieAccountingCache;
use self::iterator::DiskTrieIterator;
use self::mem::flexible_data::value::ValueView;
use self::trie_storage::TrieMemoryPartialStorage;
use crate::flat::{FlatStateChanges, FlatStorageChunkView};
pub use crate::trie::config::TrieConfig;
pub(crate) use crate::trie::config::{
    DEFAULT_SHARD_CACHE_DELETIONS_QUEUE_CAPACITY, DEFAULT_SHARD_CACHE_TOTAL_SIZE_LIMIT,
};
use crate::trie::iterator::TrieIterator;
pub use crate::trie::nibble_slice::NibbleSlice;
pub use crate::trie::prefetching_trie_storage::{PrefetchApi, PrefetchError};
pub use crate::trie::shard_tries::{KeyForStateChanges, ShardTries, WrappedTrieChanges};
pub use crate::trie::state_snapshot::{
    SnapshotError, StateSnapshot, StateSnapshotConfig, STATE_SNAPSHOT_COLUMNS,
};
pub use crate::trie::trie_storage::{TrieCache, TrieCachingStorage, TrieDBStorage, TrieStorage};
use crate::StorageError;
use borsh::{BorshDeserialize, BorshSerialize};
pub use from_flat::construct_trie_from_flat;
use mem::mem_trie_update::{TrackingMode, UpdatedMemTrieNodeWithSize};
use mem::mem_tries::MemTries;
use near_primitives::challenge::PartialState;
use near_primitives::hash::{hash, CryptoHash};
pub use near_primitives::shard_layout::ShardUId;
use near_primitives::state::{FlatStateValue, ValueRef};
use near_primitives::state_record::StateRecord;
use near_primitives::trie_key::trie_key_parsers::parse_account_id_prefix;
use near_primitives::trie_key::TrieKey;
use near_primitives::types::{AccountId, StateRoot, StateRootNode};
use near_schema_checker_lib::ProtocolSchema;
use near_vm_runner::ContractCode;
use ops::insert_delete::GenericTrieUpdateInsertDelete;
#[cfg(test)]
use ops::interface::{GenericNodeOrIndex, GenericTrieNode, GenericTrieUpdate};
use ops::interface::{GenericTrieValue, UpdatedNodeId};
use ops::resharding::{GenericTrieUpdateRetain, RetainMode};
pub use raw_node::{Children, RawTrieNode, RawTrieNodeWithSize};
use std::cell::RefCell;
use std::collections::{BTreeMap, HashSet};
use std::fmt::Write;
use std::hash::Hash;
use std::ops::DerefMut;
use std::str;
use std::sync::{Arc, RwLock, RwLockReadGuard};
pub use trie_recording::{SubtreeSize, TrieRecorder, TrieRecorderStats};
use trie_storage_update::{
    TrieStorageNodeWithSize, TrieStorageUpdate, UpdatedTrieStorageNodeWithSize,
};

pub mod accounting_cache;
mod config;
mod from_flat;
pub mod iterator;
pub mod mem;
mod nibble_slice;
pub mod ops;
pub mod outgoing_metadata;
mod prefetching_trie_storage;
mod raw_node;
pub mod receipts_column_helper;
pub mod resharding_v2;
mod shard_tries;
mod state_parts;
mod state_snapshot;
mod trie_recording;
mod trie_storage;
pub mod trie_storage_update;
#[cfg(test)]
mod trie_tests;
pub mod update;

const POISONED_LOCK_ERR: &str = "The lock was poisoned.";

/// For fraud proofs
#[derive(Debug, Clone, Default, PartialEq, Eq)]
pub struct PartialStorage {
    pub nodes: PartialState,
}

#[derive(Clone, Hash, Debug, Copy)]
pub(crate) struct StorageHandle(usize);

/// Stores index of value in the array of new values and its length for memory
/// counting.
#[derive(Clone, Hash, Debug, Copy)]
pub(crate) struct StorageValueHandle(usize, usize);

pub struct TrieCosts {
    pub byte_of_key: u64,
    pub byte_of_value: u64,
    pub node_cost: u64,
}

/// Whether a key lookup will be performed through flat storage or through iterating the trie
#[derive(Clone, Copy, PartialEq, Eq)]
pub enum KeyLookupMode {
    FlatStorage,
    Trie,
}

const TRIE_COSTS: TrieCosts = TrieCosts { byte_of_key: 2, byte_of_value: 1, node_cost: 50 };

// TODO(#12361): replace with `RawTrieNodeWithSize` fields.
#[derive(Clone, Hash)]
enum NodeHandle {
    Hash(CryptoHash),
}

impl NodeHandle {
    fn unwrap_hash(&self) -> &CryptoHash {
        match self {
            Self::Hash(hash) => hash,
        }
    }
}

impl std::fmt::Debug for NodeHandle {
    fn fmt(&self, fmtr: &mut std::fmt::Formatter<'_>) -> std::fmt::Result {
        match self {
            Self::Hash(hash) => write!(fmtr, "{hash}"),
        }
    }
}

#[derive(Clone, Copy, Hash)]
pub(crate) enum ValueHandle {
    InMemory(StorageValueHandle),
    HashAndSize(ValueRef),
}

impl std::fmt::Debug for ValueHandle {
    fn fmt(&self, fmtr: &mut std::fmt::Formatter<'_>) -> std::fmt::Result {
        match self {
            Self::HashAndSize(value) => write!(fmtr, "{value:?}"),
            Self::InMemory(StorageValueHandle(num, _)) => write!(fmtr, "@{num}"),
        }
    }
}

// TODO(#12361): replace with `RawTrieNode`.
#[derive(Clone, Hash)]
enum TrieNode {
    /// Null trie node. Could be an empty root or an empty branch entry.
    Empty,
    /// Key and value of the leaf node.
    Leaf(Vec<u8>, ValueHandle),
    /// Branch of 16 possible children and value if key ends here.
    Branch(Box<Children<NodeHandle>>, Option<ValueHandle>),
    /// Key and child of extension.
    Extension(Vec<u8>, NodeHandle),
}

// TODO(#12361): replace with `RawTrieNodeWithSize`.
#[derive(Clone, Debug)]
pub struct TrieNodeWithSize {
    node: TrieNode,
    memory_usage: u64,
}

impl TrieNodeWithSize {
    fn from_raw(rc_node: RawTrieNodeWithSize) -> TrieNodeWithSize {
        TrieNodeWithSize::new(TrieNode::new(rc_node.node), rc_node.memory_usage)
    }

    fn new(node: TrieNode, memory_usage: u64) -> TrieNodeWithSize {
        TrieNodeWithSize { node, memory_usage }
    }

    fn empty() -> TrieNodeWithSize {
        TrieNodeWithSize { node: TrieNode::Empty, memory_usage: 0 }
    }
}

impl TrieNode {
    fn new(rc_node: RawTrieNode) -> TrieNode {
        fn new_branch(children: Children, value: Option<ValueRef>) -> TrieNode {
            let children = children.0.map(|el| el.map(NodeHandle::Hash));
            let children = Box::new(Children(children));
            let value = value.map(ValueHandle::HashAndSize);
            TrieNode::Branch(children, value)
        }

        match rc_node {
            RawTrieNode::Leaf(key, value) => TrieNode::Leaf(key, ValueHandle::HashAndSize(value)),
            RawTrieNode::BranchNoValue(children) => new_branch(children, None),
            RawTrieNode::BranchWithValue(value, children) => new_branch(children, Some(value)),
            RawTrieNode::Extension(key, child) => TrieNode::Extension(key, NodeHandle::Hash(child)),
        }
    }
}

impl UpdatedTrieStorageNodeWithSize {
    #[cfg(test)]
    fn print(
        &self,
        f: &mut dyn std::fmt::Write,
        trie_update: &TrieStorageUpdate,
        spaces: &mut String,
    ) -> std::fmt::Result {
        match &self.node {
            GenericTrieNode::Empty => {
                write!(f, "{}Empty", spaces)?;
            }
            GenericTrieNode::Leaf { extension, .. } => {
                let slice = NibbleSlice::from_encoded(&extension);
                write!(f, "{}Leaf({:?}, val)", spaces, slice.0)?;
            }
            GenericTrieNode::Branch { children, value } => {
                writeln!(
                    f,
                    "{}Branch({}){{",
                    spaces,
                    if value.is_some() { "Some" } else { "None" }
                )?;
                spaces.push(' ');
                for (idx, child) in children.iter().enumerate() {
                    let Some(child) = child else {
                        continue;
                    };
                    write!(f, "{}{:01x}->", spaces, idx)?;
                    match child {
                        GenericNodeOrIndex::Old(hash) => {
                            write!(f, "{}", hash)?;
                        }
                        GenericNodeOrIndex::Updated(id) => {
                            let child = trie_update.get_node_ref(*id);
                            child.print(f, trie_update, spaces)?;
                        }
                    }
                    writeln!(f)?;
                }
                spaces.remove(spaces.len() - 1);
                write!(f, "{}}}", spaces)?;
            }
            GenericTrieNode::Extension { extension, child } => {
                let slice = NibbleSlice::from_encoded(&extension);
                writeln!(f, "{}Extension({:?})", spaces, slice)?;
                spaces.push(' ');
                match child {
                    GenericNodeOrIndex::Old(hash) => {
                        write!(f, "{}{}", spaces, hash)?;
                    }
                    GenericNodeOrIndex::Updated(id) => {
                        let child = trie_update.get_node_ref(*id);
                        child.print(f, trie_update, spaces)?;
                    }
                }
                writeln!(f)?;
                spaces.remove(spaces.len() - 1);
            }
        }
        Ok(())
    }

    #[cfg(test)]
    fn deep_to_string(&self, trie_update: &TrieStorageUpdate) -> String {
        let mut buf = String::new();
        self.print(&mut buf, trie_update, &mut "".to_string()).expect("printing failed");
        buf
    }
}

impl TrieNode {
    pub fn has_value(&self) -> bool {
        match self {
            Self::Branch(_, Some(_)) | Self::Leaf(_, _) => true,
            _ => false,
        }
    }

    fn memory_usage_for_value_length(value_length: u64) -> u64 {
        value_length * TRIE_COSTS.byte_of_value + TRIE_COSTS.node_cost
    }

    fn memory_usage_value(value: &ValueHandle) -> u64 {
        let value_length = match value {
            ValueHandle::InMemory(_) => {
                panic!("InMemory nodes exist, but storage is not provided")
            }
            ValueHandle::HashAndSize(value) => u64::from(value.length),
        };
        Self::memory_usage_for_value_length(value_length)
    }

    /// TODO(#12361): in particular, consider replacing with
    /// `GenericUpdatedTrieNode::memory_usage_direct`.
    fn memory_usage_direct(&self) -> u64 {
        match self {
            TrieNode::Empty => {
                // DEVNOTE: empty nodes don't exist in storage.
                // In the in-memory implementation Some(TrieNode::Empty) and None are interchangeable as
                // children of branch nodes which means cost has to be 0
                0
            }
            TrieNode::Leaf(key, value) => {
                TRIE_COSTS.node_cost
                    + (key.len() as u64) * TRIE_COSTS.byte_of_key
                    + Self::memory_usage_value(value)
            }
            TrieNode::Branch(_children, value) => {
                TRIE_COSTS.node_cost
                    + value.as_ref().map_or(0, |value| Self::memory_usage_value(value))
            }
            TrieNode::Extension(key, _child) => {
                TRIE_COSTS.node_cost + (key.len() as u64) * TRIE_COSTS.byte_of_key
            }
        }
    }
}

impl std::fmt::Debug for TrieNode {
    /// Formats single trie node.
    ///
    /// Width can be used to specify indentation.
    fn fmt(&self, fmtr: &mut std::fmt::Formatter<'_>) -> std::fmt::Result {
        let empty = "";
        let indent = fmtr.width().unwrap_or(0);
        match self {
            TrieNode::Empty => write!(fmtr, "{empty:indent$}Empty"),
            TrieNode::Leaf(key, value) => write!(
                fmtr,
                "{empty:indent$}Leaf({:?}, {value:?})",
                NibbleSlice::from_encoded(key).0
            ),
            TrieNode::Branch(children, value) => {
                match value {
                    Some(value) => write!(fmtr, "{empty:indent$}Branch({value:?}):"),
                    None => write!(fmtr, "{empty:indent$}Branch:"),
                }?;
                for (idx, child) in children.iter() {
                    write!(fmtr, "\n{empty:indent$} {idx:x}: {child:?}")?;
                }
                Ok(())
            }
            TrieNode::Extension(key, child) => {
                let key = NibbleSlice::from_encoded(key).0;
                write!(fmtr, "{empty:indent$}Extension({key:?}, {child:?})")
            }
        }
    }
}

pub struct Trie {
    storage: Arc<dyn TrieStorage>,
    memtries: Option<Arc<RwLock<MemTries>>>,
    root: StateRoot,
    /// If present, flat storage is used to look up keys (if asked for).
    /// Otherwise, we would crawl through the trie.
    flat_storage_chunk_view: Option<FlatStorageChunkView>,
    /// This is the deterministic accounting cache, meaning that for the
    /// lifetime of this Trie struct, whenever the accounting cache is enabled
    /// (which can be toggled on the fly), trie nodes that have been looked up
    /// once will be guaranteed to be cached, and further reads to these nodes
    /// will encounter less gas cost.
    accounting_cache: RefCell<TrieAccountingCache>,
    /// If present, we're capturing all trie nodes that have been accessed
    /// during the lifetime of this Trie struct. This is used to produce a
    /// state proof so that the same access pattern can be replayed using only
    /// the captured result.
    recorder: Option<RefCell<TrieRecorder>>,
    /// If true, access to trie nodes (not values) charges gas and affects the
    /// accounting cache. If false, access to trie nodes will not charge gas or
    /// affect the accounting cache. Value accesses always charge gas no matter
    /// what, and lookups done via get_ref with `KeyLookupMode::Trie` will
    /// also charge gas no matter what.
    charge_gas_for_trie_node_access: bool,
}

/// Trait for reading data from a trie.
pub trait TrieAccess {
    /// Retrieves value with given key from the trie.
    ///
    /// This doesn’t allow to read data from different chunks (be it from
    /// different shards or different blocks).  That is, the shard and state
    /// root are already known by the object rather than being passed as
    /// argument.
    fn get(&self, key: &TrieKey) -> Result<Option<Vec<u8>>, StorageError>;

    /// Retrieves value with given key without incurring any side-effects.
    fn get_no_side_effects(&self, key: &TrieKey) -> Result<Option<Vec<u8>>, StorageError>;

    /// Check if the key is present.
    ///
    /// Equivalent to `Self::get(k)?.is_some()`, but avoids reading out the value.
    fn contains_key(&self, key: &TrieKey) -> Result<bool, StorageError>;
}

/// Stores reference count addition for some key-value pair in DB.
#[derive(
    BorshSerialize,
    BorshDeserialize,
    Clone,
    PartialEq,
    Eq,
    PartialOrd,
    Ord,
    Debug,
    Hash,
    ProtocolSchema,
)]
pub struct TrieRefcountAddition {
    /// Hash of trie_node_or_value and part of the DB key.
    /// Used for uniting with shard id to get actual DB key.
    trie_node_or_value_hash: CryptoHash,
    /// DB value. Can be either serialized RawTrieNodeWithSize or value corresponding to
    /// some TrieKey.
    trie_node_or_value: Vec<u8>,
    /// Reference count difference which will be added to the total refcount.
    rc: std::num::NonZeroU32,
}

/// Stores reference count subtraction for some key in DB.
#[derive(
    BorshSerialize,
    BorshDeserialize,
    Clone,
    PartialEq,
    Eq,
    PartialOrd,
    Ord,
    Debug,
    Hash,
    ProtocolSchema,
)]
pub struct TrieRefcountSubtraction {
    /// Hash of trie_node_or_value and part of the DB key.
    /// Used for uniting with shard id to get actual DB key.
    trie_node_or_value_hash: CryptoHash,
    /// Obsolete field but which we cannot remove because this data is persisted
    /// to the database.
    _ignored: IgnoredVecU8,
    /// Reference count difference which will be subtracted to the total refcount.
    rc: std::num::NonZeroU32,
}

/// Struct that is borsh compatible with Vec<u8> but which is logically the unit type.
#[derive(Default, BorshSerialize, BorshDeserialize, Clone, Debug, ProtocolSchema)]
struct IgnoredVecU8 {
    _ignored: Vec<u8>,
}

impl PartialEq for IgnoredVecU8 {
    fn eq(&self, _other: &Self) -> bool {
        true
    }
}
impl Eq for IgnoredVecU8 {}
impl Hash for IgnoredVecU8 {
    fn hash<H: std::hash::Hasher>(&self, _state: &mut H) {}
}
impl PartialOrd for IgnoredVecU8 {
    fn partial_cmp(&self, other: &Self) -> Option<std::cmp::Ordering> {
        Some(self.cmp(other))
    }
}
impl Ord for IgnoredVecU8 {
    fn cmp(&self, _other: &Self) -> std::cmp::Ordering {
        std::cmp::Ordering::Equal
    }
}

impl TrieRefcountAddition {
    pub fn hash(&self) -> &CryptoHash {
        &self.trie_node_or_value_hash
    }

    pub fn payload(&self) -> &[u8] {
        self.trie_node_or_value.as_slice()
    }

    pub fn revert(&self) -> TrieRefcountSubtraction {
        TrieRefcountSubtraction::new(self.trie_node_or_value_hash, self.rc)
    }
}

impl TrieRefcountSubtraction {
    pub fn new(trie_node_or_value_hash: CryptoHash, rc: std::num::NonZeroU32) -> Self {
        Self { trie_node_or_value_hash, _ignored: Default::default(), rc }
    }
}

/// Helps produce a list of additions and subtractions to the trie,
/// especially in the case where deletions don't carry the full value.
pub struct TrieRefcountDeltaMap {
    map: BTreeMap<CryptoHash, (Option<Vec<u8>>, i32)>,
}

impl TrieRefcountDeltaMap {
    pub fn new() -> Self {
        Self { map: BTreeMap::new() }
    }

    pub fn add(&mut self, hash: CryptoHash, data: Vec<u8>, refcount: u32) {
        let (old_value, old_rc) = self.map.entry(hash).or_insert((None, 0));
        *old_value = Some(data);
        *old_rc += refcount as i32;
    }

    pub fn subtract(&mut self, hash: CryptoHash, refcount: u32) {
        let (_, old_rc) = self.map.entry(hash).or_insert((None, 0));
        *old_rc -= refcount as i32;
    }

    pub fn into_changes(self) -> (Vec<TrieRefcountAddition>, Vec<TrieRefcountSubtraction>) {
        let num_insertions = self.map.iter().filter(|(_h, (_v, rc))| *rc > 0).count();
        let mut insertions = Vec::with_capacity(num_insertions);
        let mut deletions = Vec::with_capacity(self.map.len().saturating_sub(num_insertions));
        for (hash, (value, rc)) in self.map.into_iter() {
            if rc > 0 {
                insertions.push(TrieRefcountAddition {
                    trie_node_or_value_hash: hash,
                    trie_node_or_value: value.expect("value must be present"),
                    rc: std::num::NonZeroU32::new(rc as u32).unwrap(),
                });
            } else if rc < 0 {
                deletions.push(TrieRefcountSubtraction::new(
                    hash,
                    std::num::NonZeroU32::new((-rc) as u32).unwrap(),
                ));
            }
        }
        // Sort so that trie changes have unique representation.
        insertions.sort();
        deletions.sort();
        (insertions, deletions)
    }
}

/// Changes to be applied to in-memory trie.
/// Result is the new state root attached to existing persistent trie structure.
#[derive(Default, Clone, PartialEq, Eq, Debug)]
pub struct MemTrieChanges {
    /// Node ids with hashes of updated nodes.
    /// Should be in the post-order traversal of the updated nodes.
    /// It implies that the root node is the last one in the list.
    node_ids_with_hashes: Vec<(UpdatedNodeId, CryptoHash)>,
    updated_nodes: Vec<Option<UpdatedMemTrieNodeWithSize>>,
}

///
/// TrieChanges stores delta for refcount.
/// Multiple versions of the state work the following way:
///         __changes1___state1
/// state0 /
///        \__changes2___state2
///
/// To store state0, state1 and state2, apply insertions from changes1 and changes2
///
/// Then, to discard state2, apply insertions from changes2 as deletions
///
/// Then, to discard state0, apply deletions from changes1.
/// deleting state0 while both state1 and state2 exist is not possible.
/// Applying deletions from changes1 while state2 exists makes accessing state2 invalid.
///
///
/// create a fork -> apply insertions
/// resolve a fork -> apply opposite of insertions
/// discard old parent which has no forks from it -> apply deletions
///
/// Having old_root and values in deletions allows to apply TrieChanges in reverse
///
/// StoreUpdate are the changes from current state refcount to refcount + delta.
#[derive(BorshSerialize, BorshDeserialize, Clone, PartialEq, Eq, Debug, ProtocolSchema)]
pub struct TrieChanges {
    pub old_root: StateRoot,
    pub new_root: StateRoot,
    insertions: Vec<TrieRefcountAddition>,
    deletions: Vec<TrieRefcountSubtraction>,
    // If Some, in-memory changes are applied as well.
    #[borsh(skip)]
    pub mem_trie_changes: Option<MemTrieChanges>,
}

impl TrieChanges {
    pub fn empty(old_root: StateRoot) -> Self {
        TrieChanges {
            old_root,
            new_root: old_root,
            insertions: vec![],
            deletions: vec![],
            mem_trie_changes: Default::default(),
        }
    }

    pub fn insertions(&self) -> &[TrieRefcountAddition] {
        self.insertions.as_slice()
    }

    pub fn deletions(&self) -> &[TrieRefcountSubtraction] {
        self.deletions.as_slice()
    }
}

/// Result of applying state part to Trie.
pub struct ApplyStatePartResult {
    /// Trie changes after applying state part.
    pub trie_changes: TrieChanges,
    /// Flat state changes after applying state part, stored as delta.
    pub flat_state_delta: FlatStateChanges,
    /// Contract codes belonging to the state part.
    pub contract_codes: Vec<ContractCode>,
}

enum NodeOrValue {
    Node,
    Value(std::sync::Arc<[u8]>),
}

/// Like a ValueRef, but allows for optimized retrieval of the value if the
/// value were already readily available when the ValueRef was retrieved.
///
/// This can be the case if the value came from flat storage, for example,
/// when some values are inlined into the storage.
///
/// Information-wise, this struct contains the same information as a
/// FlatStateValue; however, we make this a separate struct because
/// dereferencing a ValueRef (and likewise, OptimizedValueRef) requires proper
/// gas accounting; it is not a free operation. Therefore, while
/// OptimizedValueRef can be directly converted to a ValueRef, dereferencing
/// the value, even if the value is already available, can only be done via
/// `Trie::deref_optimized`.
#[derive(Debug, PartialEq, Eq)]
pub enum OptimizedValueRef {
    Ref(ValueRef),
    AvailableValue(ValueAccessToken),
}

/// Opaque wrapper around Vec<u8> so that the value cannot be used directly and
/// must instead be dereferenced via `Trie::deref_optimized`, so that gas
/// accounting is never skipped.
#[derive(Debug, PartialEq, Eq)]
pub struct ValueAccessToken {
    // Must stay private.
    value: Vec<u8>,
}

impl OptimizedValueRef {
    fn from_flat_value(value: FlatStateValue) -> Self {
        match value {
            FlatStateValue::Ref(value_ref) => Self::Ref(value_ref),
            FlatStateValue::Inlined(value) => Self::AvailableValue(ValueAccessToken { value }),
        }
    }

    /// Returns the length (in num bytes) of the value pointed by this reference.
    pub fn len(&self) -> usize {
        match self {
            Self::Ref(value_ref) => value_ref.len(),
            Self::AvailableValue(token) => token.value.len(),
        }
    }

    /// Returns the hash of the value pointed by this reference.
    pub fn value_hash(&self) -> CryptoHash {
        match self {
            OptimizedValueRef::Ref(value_ref) => value_ref.hash,
            OptimizedValueRef::AvailableValue(ValueAccessToken { value }) => hash(value.as_slice()),
        }
    }

    pub fn into_value_ref(self) -> ValueRef {
        match self {
            Self::Ref(value_ref) => value_ref,
            Self::AvailableValue(token) => ValueRef::new(&token.value),
        }
    }
}

impl Trie {
    pub const EMPTY_ROOT: StateRoot = StateRoot::new();

    /// Starts accessing a trie with the given storage.
    /// By default, the accounting cache is not enabled. To enable or disable it
    /// (only in this crate), call self.accounting_cache.borrow_mut().set_enabled().
    pub fn new(
        storage: Arc<dyn TrieStorage>,
        root: StateRoot,
        flat_storage_chunk_view: Option<FlatStorageChunkView>,
    ) -> Self {
        Self::new_with_memtries(storage, None, root, flat_storage_chunk_view)
    }

    pub fn new_with_memtries(
        storage: Arc<dyn TrieStorage>,
        memtries: Option<Arc<RwLock<MemTries>>>,
        root: StateRoot,
        flat_storage_chunk_view: Option<FlatStorageChunkView>,
    ) -> Self {
        let accounting_cache = match storage.as_caching_storage() {
            Some(caching_storage) => RefCell::new(TrieAccountingCache::new(Some((
                caching_storage.shard_uid,
                caching_storage.is_view,
            )))),
            None => RefCell::new(TrieAccountingCache::new(None)),
        };
        // Technically the charge_gas_for_trie_node_access should be set based
        // on the flat storage protocol feature. When flat storage is enabled
        // the trie node access should be free and the charge flag should be set
        // to false.
        let charge_gas_for_trie_node_access = false;
        Trie {
            storage,
            memtries,
            root,
            charge_gas_for_trie_node_access,
            flat_storage_chunk_view,
            accounting_cache,
            recorder: None,
        }
    }

    /// Returns `true` if this `Trie` is configured to use in memory tries.
    pub fn has_memtries(&self) -> bool {
        self.memtries.is_some()
    }

    /// Helper to simulate gas costs as if flat storage was present.
    pub fn set_charge_gas_for_trie_node_access(&mut self, value: bool) {
        self.charge_gas_for_trie_node_access = value;
    }

    /// Makes a new trie that has everything the same except that access
    /// through that trie accumulates a state proof for all nodes accessed.
<<<<<<< HEAD
    pub fn recording_reads(&self) -> Self {
        self.recording_reads_internal(None)
=======
    pub fn recording_reads_new_recorder(&self) -> Self {
        self.recording_reads_with_recorder(RefCell::new(TrieRecorder::new()))
>>>>>>> 0e29e018
    }

    /// Makes a new trie that has everything the same except that access
    /// through that trie accumulates a state proof for all nodes accessed.
<<<<<<< HEAD
    /// We also supply a proof size limit to prevent the proof from growing too large.
    pub fn recording_reads_with_proof_size_limit(&self, proof_size_limit: usize) -> Self {
        self.recording_reads_internal(Some(proof_size_limit))
    }

    fn recording_reads_internal(&self, proof_size_limit: Option<usize>) -> Self {
=======
    pub fn recording_reads_with_recorder(&self, recorder: RefCell<TrieRecorder>) -> Self {
>>>>>>> 0e29e018
        let mut trie = Self::new_with_memtries(
            self.storage.clone(),
            self.memtries.clone(),
            self.root,
            self.flat_storage_chunk_view.clone(),
        );
<<<<<<< HEAD
        trie.recorder = Some(RefCell::new(TrieRecorder::new(proof_size_limit)));
=======
        trie.recorder = Some(recorder);
>>>>>>> 0e29e018
        trie.charge_gas_for_trie_node_access = self.charge_gas_for_trie_node_access;
        trie
    }

    pub fn take_recorder(self) -> Option<RefCell<TrieRecorder>> {
        self.recorder
    }

    /// Takes the recorded state proof out of the trie.
    pub fn recorded_storage(&self) -> Option<PartialStorage> {
        self.recorder.as_ref().map(|recorder| recorder.borrow_mut().recorded_storage())
    }

    /// Returns the in-memory size of the recorded state proof. Useful for checking size limit of state witness
    pub fn recorded_storage_size(&self) -> usize {
        self.recorder
            .as_ref()
            .map(|recorder| recorder.borrow().recorded_storage_size())
            .unwrap_or_default()
    }

    /// Size of the recorded state proof plus some additional size added to cover removals.
    /// An upper-bound estimation of the true recorded size after finalization.
    pub fn recorded_storage_size_upper_bound(&self) -> usize {
        self.recorder
            .as_ref()
            .map(|recorder| recorder.borrow().recorded_storage_size_upper_bound())
            .unwrap_or_default()
    }

    pub fn check_proof_size_limit_exceed(&self) -> bool {
        self.recorder
            .as_ref()
            .map(|recorder| recorder.borrow().check_proof_size_limit_exceed())
            .unwrap_or_default()
    }

    /// Constructs a Trie from the partial storage (i.e. state proof) that
    /// was returned from recorded_storage(). If used to access the same trie
    /// nodes as when the partial storage was generated, this trie will behave
    /// identically.
    ///
    /// The flat_storage_used parameter should be true iff originally the trie
    /// was accessed with flat storage present. It will be used to simulate the
    /// same costs as if flat storage were present.
    pub fn from_recorded_storage(
        partial_storage: PartialStorage,
        root: StateRoot,
        flat_storage_used: bool,
    ) -> Self {
        let PartialState::TrieValues(nodes) = partial_storage.nodes;
        let recorded_storage = nodes.into_iter().map(|value| (hash(&value), value)).collect();
        let storage = Arc::new(TrieMemoryPartialStorage::new(recorded_storage));
        let mut trie = Self::new(storage, root, None);
        trie.charge_gas_for_trie_node_access = !flat_storage_used;
        trie
    }

    /// Get statistics about the recorded trie. Useful for observability and debugging.
    /// This scans all of the recorded data, so could potentially be expensive to run.
    pub fn recorder_stats(&self) -> Option<TrieRecorderStats> {
        self.recorder.as_ref().map(|recorder| recorder.borrow().get_stats(&self.root))
    }

    pub fn get_root(&self) -> &StateRoot {
        &self.root
    }

    pub fn has_flat_storage_chunk_view(&self) -> bool {
        self.flat_storage_chunk_view.is_some()
    }

    pub fn internal_get_storage_as_caching_storage(&self) -> Option<&TrieCachingStorage> {
        self.storage.as_caching_storage()
    }

    /// Request recording of the code for the given account.
    pub fn request_code_recording(&self, account_id: AccountId) {
        let Some(recorder) = &self.recorder else {
            return;
        };
        {
            let mut r = recorder.borrow_mut();
            if r.codes_to_record.contains(&account_id) {
                return;
            }
            r.codes_to_record.insert(account_id.clone());
        }

        // Get code length from ValueRef to update estimated upper bound for
        // recorded state.
        let key = TrieKey::ContractCode { account_id };
        let value_ref = self.get_optimized_ref(&key.to_vec(), KeyLookupMode::FlatStorage);
        if let Ok(Some(value_ref)) = value_ref {
            let mut r = recorder.borrow_mut();
            r.record_code_len(value_ref.len());
        }
    }

    #[cfg(feature = "test_features")]
    pub fn record_storage_garbage(&self, size_mbs: usize) -> bool {
        let Some(recorder) = &self.recorder else {
            return false;
        };
        let mut data = vec![0u8; (size_mbs as usize) * 1000_000];
        rand::RngCore::fill_bytes(&mut rand::thread_rng(), &mut data);
        // We want to have at most 1 instance of garbage data included per chunk so
        // that it is possible to generated continuous stream of witnesses with a fixed
        // size. Using static key achieves that since in case of multiple receipts garbage
        // data will simply be overwritten, not accumulated.
        recorder.borrow_mut().record_unaccounted(
            &CryptoHash::hash_bytes(b"__garbage_data_key_1720025071757228"),
            data.into(),
        );
        true
    }

    /// All access to trie nodes or values must go through this method, so it
    /// can be properly cached and recorded.
    ///
    /// count_cost can be false to skip caching. This is used when we're
    /// generating a state proof, but the value is supposed to fetched from
    /// flat storage.
    fn internal_retrieve_trie_node(
        &self,
        hash: &CryptoHash,
        use_accounting_cache: bool,
        side_effects: bool,
    ) -> Result<Arc<[u8]>, StorageError> {
        let result = if side_effects && use_accounting_cache {
            self.accounting_cache
                .borrow_mut()
                .retrieve_raw_bytes_with_accounting(hash, &*self.storage)?
        } else {
            self.storage.retrieve_raw_bytes(hash)?
        };
        if side_effects {
            if let Some(recorder) = &self.recorder {
                recorder.borrow_mut().record(hash, result.clone());
            }
        }
        Ok(result)
    }

    #[cfg(test)]
    fn memory_usage_verify(
        &self,
        trie_update: &TrieStorageUpdate,
        handle: GenericNodeOrIndex<CryptoHash>,
    ) -> u64 {
        // Cannot compute memory usage naively if given only partial storage.

        if self.storage.as_partial_storage().is_some() {
            return 0;
        }
        // We don't want to impact recorded storage by retrieving nodes for
        // this sanity check.
        if self.recorder.is_some() {
            return 0;
        }

        let UpdatedTrieStorageNodeWithSize { node, memory_usage } = match handle {
            GenericNodeOrIndex::Updated(h) => trie_update.get_node_ref(h).clone(),
            GenericNodeOrIndex::Old(h) => {
                let raw_node = self
                    .retrieve_raw_node(&h, false, false)
                    .expect("storage failure")
                    .expect("node cannot be Empty")
                    .1;
                TrieStorageNodeWithSize::from_raw_trie_node_with_size(raw_node).into()
            }
        };

        let mut memory_usage_naive = node.memory_usage_direct();
        match &node {
            GenericTrieNode::Empty => {}
            GenericTrieNode::Leaf { .. } => {}
            GenericTrieNode::Branch { children, .. } => {
                memory_usage_naive += children
                    .iter()
                    .filter_map(|handle| {
                        handle.as_ref().map(|h| self.memory_usage_verify(trie_update, *h))
                    })
                    .sum::<u64>();
            }
            GenericTrieNode::Extension { child, .. } => {
                memory_usage_naive += self.memory_usage_verify(trie_update, *child);
            }
        };
        if memory_usage_naive != memory_usage {
            eprintln!("Incorrectly calculated memory usage");
            eprintln!("Correct is {}", memory_usage_naive);
            eprintln!("Computed is {}", memory_usage);
            match handle {
                GenericNodeOrIndex::Updated(h) => {
                    eprintln!("In-memory node:");
                    let node = trie_update.get_node_ref(h);
                    eprintln!("{}", node.deep_to_string(trie_update));
                }
                GenericNodeOrIndex::Old(_h) => {
                    eprintln!("Bad node in storage!");
                }
            };
            assert_eq!(memory_usage_naive, memory_usage);
        }
        memory_usage
    }

    /// Prints the trie nodes starting from `hash`, up to `max_depth` depth. The node hash can be any node in the trie.
    /// Depending on arguments provided, can limit output to no more than `limit` entries,
    /// show only subtree for a given `record_type`, or skip subtrees where `AccountId` is less than `from` or greater than `to`.
    pub fn print_recursive(
        &self,
        f: &mut dyn std::io::Write,
        hash: &CryptoHash,
        max_depth: u32,
        limit: Option<u32>,
        record_type: Option<u8>,
        from: &Option<&AccountId>,
        to: &Option<&AccountId>,
    ) {
        match self.debug_retrieve_raw_node_or_value(hash) {
            Ok(NodeOrValue::Node) => {
                let mut prefix: Vec<u8> = Vec::new();
                let mut limit = limit.unwrap_or(u32::MAX);
                self.print_recursive_internal(
                    f,
                    hash,
                    &mut "".to_string(),
                    &mut prefix,
                    max_depth,
                    &mut limit,
                    record_type,
                    from,
                    to,
                )
                .expect("write failed");
            }
            Ok(NodeOrValue::Value(value_bytes)) => {
                writeln!(
                    f,
                    "Given node is a value. Len: {}, Data: {:?} ",
                    value_bytes.len(),
                    &value_bytes[..std::cmp::min(10, value_bytes.len())]
                )
                .expect("write failed");
            }
            Err(err) => {
                writeln!(f, "Error when reading: {}", err).expect("write failed");
            }
        };
    }

    /// Prints the trie leaves starting from the state root node, up to max_depth depth.
    /// This method can only iterate starting from the root node and it only prints the
    /// leaf nodes but it shows output in more human friendly way.
    /// Optional arguments `limit` and `record_type` limits the output to at most `limit`
    /// entries and shows trie nodes of `record_type` type only.
    /// `from` and `to` can be used skip leaves with `AccountId` less than `from` or greater than `to`.
    pub fn print_recursive_leaves(
        &self,
        f: &mut dyn std::io::Write,
        max_depth: u32,
        limit: Option<u32>,
        record_type: Option<u8>,
        from: &Option<&AccountId>,
        to: &Option<&AccountId>,
    ) {
        let mut limit = limit.unwrap_or(u32::MAX);
        let from = from.cloned();
        let to = to.cloned();

        let prune_condition = move |key_nibbles: &Vec<u8>| {
            if key_nibbles.len() > max_depth as usize {
                return true;
            }
            let (partial_key, _) = Self::nibbles_to_bytes(&key_nibbles);
            Self::should_prune_view_trie(&partial_key, record_type, &from.as_ref(), &to.as_ref())
        };

        let iter = match self.disk_iter_with_prune_condition(Some(Box::new(prune_condition))) {
            Ok(iter) => iter,
            Err(err) => {
                writeln!(f, "Error when getting the trie iterator: {}", err).expect("write failed");
                return;
            }
        };

        for node in iter {
            if limit == 0 {
                break;
            }
            let (key, value) = match node {
                Ok((key, value)) => (key, value),
                Err(err) => {
                    writeln!(f, "Failed to iterate node with error: {err}").expect("write failed");
                    continue;
                }
            };

            // Try to parse the key in UTF8 which works only for the simplest keys (e.g. account),
            // or get whitespace padding instead.
            let key_string = match str::from_utf8(&key) {
                Ok(value) => String::from(value),
                Err(_) => " ".repeat(key.len()),
            };
            let state_record = StateRecord::from_raw_key_value(key.clone(), value);

            limit -= 1;
            writeln!(f, "{} {state_record:?}", key_string).expect("write failed");
        }
    }

    /// Converts the list of Nibbles to `Vec<u8>` and remainder (in case the length of the input was odd).
    fn nibbles_to_bytes(nibbles: &[u8]) -> (Vec<u8>, &[u8]) {
        let (chunks, remainder) = stdx::as_chunks::<2, _>(nibbles);
        let bytes = chunks.into_iter().map(|chunk| (chunk[0] * 16) + chunk[1]).collect::<Vec<u8>>();
        (bytes, remainder)
    }

    // Converts the list of Nibbles to a readable string.
    fn nibbles_to_string(prefix: &[u8]) -> String {
        let (bytes, remainder) = Self::nibbles_to_bytes(prefix);
        let mut result = bytes
            .iter()
            .flat_map(|ch| std::ascii::escape_default(*ch).map(char::from))
            .collect::<String>();
        if let Some(final_nibble) = remainder.first() {
            write!(&mut result, "\\x{:x}_", final_nibble).unwrap();
        }
        result
    }

    /// Checks whether the provided `account_id_prefix` is lexicographically greater than `to` (if provided),
    /// or whether it is lexicographically less than `from` (if provided, except being a prefix of `from`).
    /// Although prefix of `from` is lexicographically less than `from`, pruning such subtree would cut off `from`.
    fn is_out_of_account_id_bounds(
        account_id_prefix: &[u8],
        from: &Option<&AccountId>,
        to: &Option<&AccountId>,
    ) -> bool {
        if let Some(from) = from {
            if !from.as_bytes().starts_with(account_id_prefix)
                && from.as_bytes() > account_id_prefix
            {
                return true;
            }
        }
        if let Some(to) = to {
            return account_id_prefix > to.as_bytes();
        }
        false
    }

    /// Returns true if the node with key `node_key` and its subtree should be skipped based on provided arguments.
    /// If `record_type` is provided and the node is of different type, returns true.
    /// If `AccountId`s in the subtree will not fall in the range [`from`, `to`], returns true.
    /// Otherwise returns false.
    fn should_prune_view_trie(
        node_key: &Vec<u8>,
        record_type: Option<u8>,
        from: &Option<&AccountId>,
        to: &Option<&AccountId>,
    ) -> bool {
        if node_key.is_empty() {
            return false;
        }

        let column = node_key[0];
        if let Some(record_type) = record_type {
            if column != record_type {
                return true;
            }
        }
        if let Ok(account_id_prefix) = parse_account_id_prefix(column, &node_key) {
            if Self::is_out_of_account_id_bounds(account_id_prefix, from, to) {
                return true;
            }
        }
        false
    }

    fn print_recursive_internal(
        &self,
        f: &mut dyn std::io::Write,
        hash: &CryptoHash,
        spaces: &mut String,
        prefix: &mut Vec<u8>,
        max_depth: u32,
        limit: &mut u32,
        record_type: Option<u8>,
        from: &Option<&AccountId>,
        to: &Option<&AccountId>,
    ) -> std::io::Result<()> {
        if max_depth == 0 || *limit == 0 {
            return Ok(());
        }
        *limit -= 1;

        let (bytes, raw_node, mem_usage) = match self.retrieve_raw_node(hash, true, true) {
            Ok(Some((bytes, raw_node))) => (bytes, raw_node.node, raw_node.memory_usage),
            Ok(None) => return writeln!(f, "{spaces}EmptyNode"),
            Err(err) => return writeln!(f, "{spaces}error {err}"),
        };

        let children = match raw_node {
            RawTrieNode::Leaf(key, value) => {
                let (slice, _) = NibbleSlice::from_encoded(key.as_slice());
                prefix.extend(slice.iter());

                let (leaf_key, remainder) = Self::nibbles_to_bytes(&prefix);
                assert!(remainder.is_empty());

                if !Self::should_prune_view_trie(&leaf_key, record_type, from, to) {
                    let state_record = StateRecord::from_raw_key_value(leaf_key, bytes.to_vec());

                    writeln!(
                        f,
                        "{spaces}Leaf {slice:?} {value:?} prefix:{} hash:{hash} mem_usage:{mem_usage} state_record:{:?}",
                        Self::nibbles_to_string(prefix),
                        state_record.map(|sr|format!("{}", sr)),
                    )?;
                }

                prefix.truncate(prefix.len() - slice.len());
                return Ok(());
            }
            RawTrieNode::BranchNoValue(children) => {
                writeln!(
                    f,
                    "{spaces}Branch value:(none) prefix:{} hash:{hash} mem_usage:{mem_usage}",
                    Self::nibbles_to_string(prefix),
                )?;
                children
            }
            RawTrieNode::BranchWithValue(value, children) => {
                writeln!(
                    f,
                    "{spaces}Branch value:{value:?} prefix:{} hash:{hash} mem_usage:{mem_usage}",
                    Self::nibbles_to_string(prefix),
                )?;
                children
            }
            RawTrieNode::Extension(key, child) => {
                let (slice, _) = NibbleSlice::from_encoded(key.as_slice());
                let node_info = format!(
                    "{}Extension {:?} child_hash:{} prefix:{} hash:{hash} mem_usage:{mem_usage}",
                    spaces,
                    slice,
                    child,
                    Self::nibbles_to_string(prefix),
                );
                spaces.push_str("  ");
                prefix.extend(slice.iter());

                let (partial_key, _) = Self::nibbles_to_bytes(&prefix);

                if !Self::should_prune_view_trie(&partial_key, record_type, from, to) {
                    writeln!(f, "{}", node_info)?;

                    self.print_recursive_internal(
                        f,
                        &child,
                        spaces,
                        prefix,
                        max_depth - 1,
                        limit,
                        record_type,
                        from,
                        to,
                    )?;
                }

                prefix.truncate(prefix.len() - slice.len());
                spaces.truncate(spaces.len() - 2);
                return Ok(());
            }
        };

        for (idx, child) in children.iter() {
            writeln!(f, "{spaces} {idx:01x}->")?;
            spaces.push_str("  ");
            prefix.push(idx);
            self.print_recursive_internal(
                f,
                child,
                spaces,
                prefix,
                max_depth - 1,
                limit,
                record_type,
                from,
                to,
            )?;
            prefix.pop();
            spaces.truncate(spaces.len() - 2);
        }

        Ok(())
    }

    fn retrieve_raw_node(
        &self,
        hash: &CryptoHash,
        use_accounting_cache: bool,
        side_effects: bool,
    ) -> Result<Option<(std::sync::Arc<[u8]>, RawTrieNodeWithSize)>, StorageError> {
        if hash == &Self::EMPTY_ROOT {
            return Ok(None);
        }
        let bytes = self.internal_retrieve_trie_node(hash, use_accounting_cache, side_effects)?;
        let node = RawTrieNodeWithSize::try_from_slice(&bytes).map_err(|err| {
            StorageError::StorageInconsistentState(format!("Failed to decode node {hash}: {err}"))
        })?;
        Ok(Some((bytes, node)))
    }

    // Similar to retrieve_raw_node but handles the case where there is a Value (and not a Node) in the database.
    // This method is not safe to be used in any real scenario as it can incorrectly interpret a value as a trie node.
    // It's only provided as a convenience for debugging tools.
    fn debug_retrieve_raw_node_or_value(
        &self,
        hash: &CryptoHash,
    ) -> Result<NodeOrValue, StorageError> {
        let bytes = self.internal_retrieve_trie_node(hash, true, true)?;
        match RawTrieNodeWithSize::try_from_slice(&bytes) {
            Ok(_) => Ok(NodeOrValue::Node),
            Err(_) => Ok(NodeOrValue::Value(bytes)),
        }
    }

    pub(crate) fn move_node_to_mutable(
        &self,
        trie_update: &mut TrieStorageUpdate,
        hash: &CryptoHash,
    ) -> Result<StorageHandle, StorageError> {
        match self.retrieve_raw_node(hash, true, true)? {
            None => Ok(trie_update.store(UpdatedTrieStorageNodeWithSize::empty())),
            Some((_, node)) => {
                let result = trie_update
                    .store(TrieStorageNodeWithSize::from_raw_trie_node_with_size(node).into());
                trie_update.refcount_changes.subtract(*hash, 1);
                Ok(result)
            }
        }
    }

    /// Retrieves decoded node alongside with its raw bytes representation.
    ///
    /// Note that because Empty nodes (those which are referenced by
    /// [`Self::EMPTY_ROOT`] hash) aren’t stored in the database, they don’t
    /// have a bytes representation.  For those nodes the first return value
    /// will be `None`.
    fn retrieve_node(
        &self,
        hash: &CryptoHash,
    ) -> Result<(Option<std::sync::Arc<[u8]>>, TrieNodeWithSize), StorageError> {
        match self.retrieve_raw_node(hash, true, true)? {
            None => Ok((None, TrieNodeWithSize::empty())),
            Some((bytes, node)) => Ok((Some(bytes), TrieNodeWithSize::from_raw(node))),
        }
    }

    pub fn retrieve_root_node(&self) -> Result<StateRootNode, StorageError> {
        match self.retrieve_raw_node(&self.root, true, true)? {
            None => Ok(StateRootNode::empty()),
            Some((bytes, node)) => {
                Ok(StateRootNode { data: bytes, memory_usage: node.memory_usage })
            }
        }
    }

    /// Retrieves the value (inlined or reference) for the given key, from flat storage.
    /// In general, flat storage may inline a value if the value is short, but otherwise
    /// it would defer the storage of the value to the trie. This method will return
    /// whatever the flat storage has.
    ///
    /// If an inlined value is returned, this method will charge the corresponding gas
    /// as if the value were accessed from the trie storage. It will also insert the
    /// value into the accounting cache, as well as recording the access to the value
    /// if recording is enabled. In other words, if an inlined value is returned the
    /// behavior is equivalent to if the trie were used to access the value reference
    /// and then the reference were used to look up the full value.
    ///
    /// If `ref_only` is true, even if the flat storage gives us the inlined value, we
    /// would still convert it to a reference. This is useful if making an access for
    /// the value (thereby charging gas for it) is not desired.
    fn lookup_from_flat_storage(
        &self,
        key: &[u8],
        side_effects: bool,
    ) -> Result<Option<OptimizedValueRef>, StorageError> {
        let flat_storage_chunk_view = self.flat_storage_chunk_view.as_ref().unwrap();
        let value = flat_storage_chunk_view.get_value(key)?;
        if side_effects && self.recorder.is_some() {
            // If recording, we need to look up in the trie as well to record the trie nodes,
            // as they are needed to prove the value. Also, it's important that this lookup
            // is done even if the key was not found, because intermediate trie nodes may be
            // needed to prove the non-existence of the key.
            let value_ref_from_trie =
                self.lookup_from_state_column(NibbleSlice::new(key), false, side_effects)?;
            debug_assert_eq!(
                &value_ref_from_trie,
                &value.as_ref().map(|value| value.to_value_ref())
            );
        }
        Ok(value.map(OptimizedValueRef::from_flat_value))
    }

    /// Looks up the given key by walking the trie nodes stored in the
    /// `DBCol::State` column in the database (but still going through
    /// applicable caches).
    ///
    /// The `charge_gas_for_trie_node_access` parameter controls whether the
    /// lookup incurs any gas.
    fn lookup_from_state_column(
        &self,
        mut key: NibbleSlice<'_>,
        charge_gas_for_trie_node_access: bool,
        side_effects: bool,
    ) -> Result<Option<ValueRef>, StorageError> {
        let mut hash = self.root;
        loop {
            let node = match self.retrieve_raw_node(
                &hash,
                charge_gas_for_trie_node_access,
                side_effects,
            )? {
                None => return Ok(None),
                Some((_bytes, node)) => node.node,
            };
            match node {
                RawTrieNode::Leaf(existing_key, value) => {
                    return Ok(if NibbleSlice::from_encoded(&existing_key).0 == key {
                        Some(value)
                    } else {
                        None
                    });
                }
                RawTrieNode::Extension(existing_key, child) => {
                    let existing_key = NibbleSlice::from_encoded(&existing_key).0;
                    if key.starts_with(&existing_key) {
                        hash = child;
                        key = key.mid(existing_key.len());
                    } else {
                        return Ok(None);
                    }
                }
                RawTrieNode::BranchNoValue(mut children) => {
                    if key.is_empty() {
                        return Ok(None);
                    } else if let Some(h) = children[key.at(0)].take() {
                        hash = h;
                        key = key.mid(1);
                    } else {
                        return Ok(None);
                    }
                }
                RawTrieNode::BranchWithValue(value, mut children) => {
                    if key.is_empty() {
                        return Ok(Some(value));
                    } else if let Some(h) = children[key.at(0)].take() {
                        hash = h;
                        key = key.mid(1);
                    } else {
                        return Ok(None);
                    }
                }
            };
        }
    }

    /// Retrieves an `OptimizedValueRef` (a hash of or inlined value) for the given
    /// key from the in-memory trie. In general, in-memory tries may inline a value
    /// if the value is short, but otherwise it would defer the storage of the value
    /// to the state column. This method will return whichever the in-memory trie has.
    /// Refer to `get_optimized_ref` for the semantics of using the returned type.
    ///
    /// `charge_gas_for_trie_node_access` is used to control whether Trie node
    /// accesses incur any gas. Note that access to values is never charged here;
    /// it is only charged when the returned ref is dereferenced.
    ///
    /// The storage of memtries and the data therein are behind a lock, as thus unlike many other
    /// functions here, the access to the value reference is provided as an argument to the
    /// `map_result` closure.
    ///
    /// This function also takes care of the accounting cache for gas calculation purposes.
    fn lookup_from_memory<R: 'static>(
        &self,
        key: &[u8],
        charge_gas_for_trie_node_access: bool,
        side_effects: bool,
        map_result: impl FnOnce(ValueView<'_>) -> R,
    ) -> Result<Option<R>, StorageError> {
        if self.root == Self::EMPTY_ROOT {
            return Ok(None);
        }

        let lock = self.memtries.as_ref().unwrap().read().unwrap();
        let mem_value = if side_effects {
            let mut accessed_nodes = Vec::new();
            let mem_value = lock.lookup(&self.root, key, Some(&mut accessed_nodes))?;
            if charge_gas_for_trie_node_access {
                for (node_hash, serialized_node) in &accessed_nodes {
                    self.accounting_cache
                        .borrow_mut()
                        .retroactively_account(*node_hash, serialized_node.clone());
                }
            }
            if let Some(recorder) = &self.recorder {
                for (node_hash, serialized_node) in accessed_nodes {
                    recorder.borrow_mut().record(&node_hash, serialized_node);
                }
            }
            mem_value
        } else {
            lock.lookup(&self.root, key, None)?
        };
        Ok(mem_value.map(map_result))
    }

    /// For debugging only. Returns the raw node at the given path starting from the root.
    /// The format of the nibbles parameter is that each element represents 4 bits of the
    /// path. (Even though we use a u8 for each element, we only use the lower 4 bits.)
    pub fn debug_get_node(&self, nibbles: &[u8]) -> Result<Option<RawTrieNode>, StorageError> {
        // We need to construct an equivalent NibbleSlice so we can easily use it
        // to traverse the trie. The tricky part is that the NibbleSlice implementation
        // only allows *starting* from the middle of a byte, and always requires ending at
        // the end of the internal array - this is sufficient because for production purposes
        // we always have a complete leaf path to use. But for our debugging purposes we
        // specify an incomplete trie path that may *end* at the middle of a byte, so to get
        // around that, if the provided path length is odd, we prepend a 0 and then start in
        // the middle of the first byte.
        let odd = nibbles.len() % 2 == 1;
        let mut nibble_array = Vec::new();
        if odd {
            nibble_array.push(0);
        }
        for nibble in nibbles {
            nibble_array.push(*nibble);
        }
        let mut nibble_data = Vec::new();
        for i in 0..nibble_array.len() / 2 {
            let first = nibble_array[i * 2];
            let second = nibble_array[i * 2 + 1];
            nibble_data.push((first << 4) + second);
        }
        let mut key = NibbleSlice::new_offset(&nibble_data, if odd { 1 } else { 0 });

        // The rest of the logic is very similar to the standard lookup() function, except
        // we return the raw node and don't expect to hit a leaf.
        let mut node = self.retrieve_raw_node(&self.root, true, true)?;
        while !key.is_empty() {
            match node {
                Some((_, raw_node)) => match raw_node.node {
                    RawTrieNode::Leaf(_, _) => {
                        return Ok(None);
                    }
                    RawTrieNode::BranchNoValue(children)
                    | RawTrieNode::BranchWithValue(_, children) => {
                        let child = children[key.at(0)];
                        match child {
                            Some(child) => {
                                node = self.retrieve_raw_node(&child, true, true)?;
                                key = key.mid(1);
                            }
                            None => return Ok(None),
                        }
                    }
                    RawTrieNode::Extension(existing_key, child) => {
                        let existing_key = NibbleSlice::from_encoded(&existing_key).0;
                        if key.starts_with(&existing_key) {
                            node = self.retrieve_raw_node(&child, true, true)?;
                            key = key.mid(existing_key.len());
                        } else {
                            return Ok(None);
                        }
                    }
                },
                None => return Ok(None),
            }
        }
        match node {
            Some((_, raw_node)) => Ok(Some(raw_node.node)),
            None => Ok(None),
        }
    }

    /// Returns the raw bytes corresponding to a ValueRef that came from a node with
    /// value (either Leaf or BranchWithValue).
    pub fn retrieve_value(&self, hash: &CryptoHash) -> Result<Vec<u8>, StorageError> {
        let bytes = self.internal_retrieve_trie_node(hash, true, true)?;
        Ok(bytes.to_vec())
    }

    /// Check if the column contains a value with the given `key`.
    ///
    /// This method is guaranteed to not inspect the value stored for this key, which would
    /// otherwise have potential gas cost implications.
    pub fn contains_key(&self, key: &[u8]) -> Result<bool, StorageError> {
        self.contains_key_mode(key, KeyLookupMode::FlatStorage)
    }

    /// Check if the column contains a value with the given `key`.
    ///
    /// This method is guaranteed to not inspect the value stored for this key, which would
    /// otherwise have potential gas cost implications.
    pub fn contains_key_mode(&self, key: &[u8], mode: KeyLookupMode) -> Result<bool, StorageError> {
        let charge_gas_for_trie_node_access =
            mode == KeyLookupMode::Trie || self.charge_gas_for_trie_node_access;
        if self.memtries.is_some() {
            return Ok(self
                .lookup_from_memory(key, charge_gas_for_trie_node_access, true, |_| ())?
                .is_some());
        }

        'flat: {
            let KeyLookupMode::FlatStorage = mode else { break 'flat };
            let Some(flat_storage_chunk_view) = &self.flat_storage_chunk_view else { break 'flat };
            let value = flat_storage_chunk_view.contains_key(key)?;
            if self.recorder.is_some() {
                // If recording, we need to look up in the trie as well to record the trie nodes,
                // as they are needed to prove the value. Also, it's important that this lookup
                // is done even if the key was not found, because intermediate trie nodes may be
                // needed to prove the non-existence of the key.
                let value_ref_from_trie =
                    self.lookup_from_state_column(NibbleSlice::new(key), false, true)?;
                debug_assert_eq!(&value_ref_from_trie.is_some(), &value);
            }
            return Ok(value);
        }

        Ok(self
            .lookup_from_state_column(NibbleSlice::new(key), charge_gas_for_trie_node_access, true)?
            .is_some())
    }

    /// Retrieves an `OptimizedValueRef`` for the given key. See `OptimizedValueRef`.
    ///
    /// `mode`: whether we will try to perform the lookup through flat storage or trie.
    ///         Note that even if `mode == KeyLookupMode::FlatStorage`, we still may not use
    ///         flat storage if the trie is not created with a flat storage object in it.
    ///         Such double check may seem redundant but it is necessary for now.
    ///         Not all tries are created with flat storage, for example, we don't
    ///         enable flat storage for state-viewer. And we do not use flat
    ///         storage for key lookup performed in `storage_write`, so we need
    ///         the `use_flat_storage` to differentiate whether the lookup is performed for
    ///         storage_write or not.
    pub fn get_optimized_ref(
        &self,
        key: &[u8],
        mode: KeyLookupMode,
    ) -> Result<Option<OptimizedValueRef>, StorageError> {
        let charge_gas_for_trie_node_access =
            mode == KeyLookupMode::Trie || self.charge_gas_for_trie_node_access;
        if self.memtries.is_some() {
            self.lookup_from_memory(key, charge_gas_for_trie_node_access, true, |v| {
                v.to_optimized_value_ref()
            })
        } else if mode == KeyLookupMode::FlatStorage && self.flat_storage_chunk_view.is_some() {
            self.lookup_from_flat_storage(key, true)
        } else {
            Ok(self
                .lookup_from_state_column(
                    NibbleSlice::new(key),
                    charge_gas_for_trie_node_access,
                    true,
                )?
                .map(OptimizedValueRef::Ref))
        }
    }

    /// Retrieves an `OptimizedValueRef`` for the given key. See `OptimizedValueRef`.
    ///
    /// This method is similar to `get_optimized` but has no side effects (not charging gas or recording trie nodes).
    fn get_optimized_ref_no_side_effects(
        &self,
        key: &[u8],
        mode: KeyLookupMode,
    ) -> Result<Option<OptimizedValueRef>, StorageError> {
        if self.memtries.is_some() {
            self.lookup_from_memory(&key, false, false, |v| v.to_optimized_value_ref())
        } else if mode == KeyLookupMode::FlatStorage && self.flat_storage_chunk_view.is_some() {
            self.lookup_from_flat_storage(&key, false)
        } else {
            Ok(self
                .lookup_from_state_column(NibbleSlice::new(&key), false, false)?
                .map(OptimizedValueRef::Ref))
        }
    }

    /// Dereferences an `OptimizedValueRef` into the full value, and properly
    /// accounts for the gas, caching, and recording (if enabled). This may or
    /// may not incur a on-disk lookup, depending on whether the
    /// `OptimizedValueRef` contains an already available value.
    pub fn deref_optimized(
        &self,
        optimized_value_ref: &OptimizedValueRef,
    ) -> Result<Vec<u8>, StorageError> {
        match optimized_value_ref {
            OptimizedValueRef::Ref(value_ref) => self.retrieve_value(&value_ref.hash),
            OptimizedValueRef::AvailableValue(ValueAccessToken { value }) => {
                let value_hash = hash(value);
                let arc_value: Arc<[u8]> = value.clone().into();
                self.accounting_cache
                    .borrow_mut()
                    .retroactively_account(value_hash, arc_value.clone());
                if let Some(recorder) = &self.recorder {
                    recorder.borrow_mut().record(&value_hash, arc_value);
                }
                Ok(value.clone())
            }
        }
    }

    /// Retrieves the full value for the given key.
    pub fn get(&self, key: &[u8]) -> Result<Option<Vec<u8>>, StorageError> {
        match self.get_optimized_ref(key, KeyLookupMode::FlatStorage)? {
            Some(optimized_ref) => Ok(Some(self.deref_optimized(&optimized_ref)?)),
            None => Ok(None),
        }
    }

    pub fn update<I>(&self, changes: I) -> Result<TrieChanges, StorageError>
    where
        I: IntoIterator<Item = (Vec<u8>, Option<Vec<u8>>)>,
    {
        // Call `get` for contract codes requested to be recorded.
        let codes_to_record = if let Some(recorder) = &self.recorder {
            recorder.borrow().codes_to_record.clone()
        } else {
            HashSet::default()
        };
        for account_id in codes_to_record {
            let trie_key = TrieKey::ContractCode { account_id: account_id.clone() };
            let _ = self.get(&trie_key.to_vec());
        }

        match &self.memtries {
            Some(memtries) => {
                let guard = memtries.read().unwrap();
                let mut recorder = self.recorder.as_ref().map(|recorder| recorder.borrow_mut());
                let tracking_mode = match &mut recorder {
                    Some(recorder) => TrackingMode::RefcountsAndAccesses(recorder.deref_mut()),
                    None => TrackingMode::Refcounts,
                };

                let mut trie_update = guard.update(self.root, tracking_mode)?;
                for (key, value) in changes {
                    match value {
                        Some(arr) => trie_update.insert(&key, arr)?,
                        None => trie_update.generic_delete(0, &key)?,
                    }
                }

                Ok(trie_update.to_trie_changes())
            }
            None => {
                let mut trie_update = TrieStorageUpdate::new(&self);
                let root_node = self.move_node_to_mutable(&mut trie_update, &self.root)?;
                for (key, value) in changes {
                    match value {
                        Some(arr) => trie_update.generic_insert(
                            root_node.0,
                            &key,
                            GenericTrieValue::MemtrieAndDisk(arr),
                        )?,
                        None => trie_update.generic_delete(0, &key)?,
                    };
                }

                #[cfg(test)]
                {
                    self.memory_usage_verify(
                        &trie_update,
                        GenericNodeOrIndex::Updated(root_node.0),
                    );
                }

                trie_update.flatten_nodes(&self.root, root_node.0)
            }
        }
    }

    /// Returns an iterator that can be used to traverse any range in the trie.
    /// This only uses the on-disk trie. If memtrie iteration is desired, see
    /// `lock_for_iter`.
    pub fn disk_iter(&self) -> Result<DiskTrieIterator<'_>, StorageError> {
        DiskTrieIterator::new(self, None)
    }

    pub fn disk_iter_with_max_depth<'a>(
        &'a self,
        max_depth: usize,
    ) -> Result<DiskTrieIterator<'a>, StorageError> {
        DiskTrieIterator::new(
            self,
            Some(Box::new(move |key_nibbles: &Vec<u8>| key_nibbles.len() > max_depth)),
        )
    }

    pub fn disk_iter_with_prune_condition<'a>(
        &'a self,
        prune_condition: Option<Box<dyn Fn(&Vec<u8>) -> bool>>,
    ) -> Result<DiskTrieIterator<'a>, StorageError> {
        DiskTrieIterator::new(self, prune_condition)
    }

    /// Grabs a read lock on the trie, so that a memtrie iterator can be
    /// constructed afterward. This is needed because memtries are not
    /// thread-safe.
    pub fn lock_for_iter(&self) -> TrieWithReadLock<'_> {
        TrieWithReadLock { trie: self, memtries: self.memtries.as_ref().map(|m| m.read().unwrap()) }
    }

    pub fn get_trie_nodes_count(&self) -> TrieNodesCount {
        self.accounting_cache.borrow().get_trie_nodes_count()
    }

    /// Splits the trie, separating entries by the boundary account.
    /// Leaves the left or right part of the trie, depending on the retain mode.
    ///
    /// Returns the new root hash of the trie.
    pub fn retain_split_shard(
        &self,
        boundary_account: &AccountId,
        retain_mode: RetainMode,
    ) -> Result<StateRoot, StorageError> {
        let mut trie_update = TrieStorageUpdate::new(&self);
        let root_node = self.move_node_to_mutable(&mut trie_update, &self.root)?;
        trie_update.retain_split_shard(boundary_account, retain_mode);
        #[cfg(test)]
        {
            self.memory_usage_verify(&trie_update, GenericNodeOrIndex::Updated(root_node.0));
        }
        let result = trie_update.flatten_nodes(&self.root, root_node.0)?;
        Ok(result.new_root)
    }
}

/// A wrapper around `Trie`, but holding a read lock on memtries if they are present.
/// This is needed to construct an memtrie iterator, as memtries are not thread-safe.
pub struct TrieWithReadLock<'a> {
    trie: &'a Trie,
    memtries: Option<RwLockReadGuard<'a, MemTries>>,
}

impl<'a> TrieWithReadLock<'a> {
    /// Obtains an iterator that can be used to traverse any range in the trie.
    /// If memtries are present, returns an iterator that traverses the memtrie.
    /// Otherwise, it falls back to an iterator that traverses the on-disk trie.
    pub fn iter(&self) -> Result<TrieIterator<'_>, StorageError> {
        match &self.memtries {
            Some(memtries) => Ok(TrieIterator::Memtrie(memtries.get_iter(self.trie)?)),
            None => Ok(TrieIterator::Disk(DiskTrieIterator::new(self.trie, None)?)),
        }
    }
}

impl TrieAccess for Trie {
    fn get(&self, key: &TrieKey) -> Result<Option<Vec<u8>>, StorageError> {
        Trie::get(self, &key.to_vec())
    }

    fn get_no_side_effects(&self, key: &TrieKey) -> Result<Option<Vec<u8>>, StorageError> {
        match Trie::get_optimized_ref_no_side_effects(
            self,
            &key.to_vec(),
            KeyLookupMode::FlatStorage,
        )? {
            Some(optimized_ref) => Ok(Some(match &optimized_ref {
                OptimizedValueRef::Ref(value_ref) => {
                    let bytes = self.internal_retrieve_trie_node(&value_ref.hash, false, false)?;
                    bytes.to_vec()
                }
                OptimizedValueRef::AvailableValue(ValueAccessToken { value }) => value.clone(),
            })),
            None => Ok(None),
        }
    }

    fn contains_key(&self, key: &TrieKey) -> Result<bool, StorageError> {
        Trie::contains_key(&self, &key.to_vec())
    }
}

/// Counts trie nodes reads during tx/receipt execution for proper storage costs charging.
#[derive(Debug, PartialEq)]
pub struct TrieNodesCount {
    /// Potentially expensive trie node reads which are served from disk in the worst case.
    pub db_reads: u64,
    /// Cheap trie node reads which are guaranteed to be served from RAM.
    pub mem_reads: u64,
}

impl TrieNodesCount {
    /// Used to determine the number of trie nodes charged during some operation.
    pub fn checked_sub(self, other: &Self) -> Option<Self> {
        Some(Self {
            db_reads: self.db_reads.checked_sub(other.db_reads)?,
            mem_reads: self.mem_reads.checked_sub(other.mem_reads)?,
        })
    }
}

/// Methods used in the runtime-parameter-estimator for measuring trie internal
/// operations.
pub mod estimator {
    use borsh::BorshDeserialize;
    use near_primitives::hash::CryptoHash;

    /// Create an encoded extension node with the given value as the key.
    /// This serves no purpose other than for the estimator.
    pub fn encode_extension_node(key: Vec<u8>) -> Vec<u8> {
        let hash = CryptoHash::hash_bytes(&key);
        let node = super::RawTrieNode::Extension(key, hash);
        let node = super::RawTrieNodeWithSize { node, memory_usage: 1 };
        borsh::to_vec(&node).unwrap()
    }
    /// Decode am extension node and return its inner key.
    /// This serves no purpose other than for the estimator.
    pub fn decode_extension_node(bytes: &[u8]) -> Vec<u8> {
        let node = super::RawTrieNodeWithSize::try_from_slice(bytes).unwrap();
        match node.node {
            super::RawTrieNode::Extension(v, _) => v,
            _ => unreachable!(),
        }
    }
}

#[cfg(test)]
mod tests {
    use assert_matches::assert_matches;
    use near_primitives::shard_layout::ShardLayout;
    use rand::Rng;

    use crate::test_utils::{
        create_test_store, gen_changes, simplify_changes, test_populate_flat_storage,
        test_populate_trie, TestTriesBuilder,
    };
    use crate::MissingTrieValueContext;

    use super::*;

    type TrieChanges = Vec<(Vec<u8>, Option<Vec<u8>>)>;
    const SHARD_VERSION: u32 = 1;

    fn test_clear_trie(
        tries: &ShardTries,
        root: &CryptoHash,
        shard_uid: ShardUId,
        changes: TrieChanges,
    ) -> CryptoHash {
        let delete_changes: TrieChanges =
            changes.iter().map(|(key, _)| (key.clone(), None)).collect();
        let trie_changes =
            tries.get_trie_for_shard(shard_uid, *root).update(delete_changes).unwrap();
        let mut store_update = tries.store_update();
        let root = tries.apply_all(&trie_changes, shard_uid, &mut store_update);
        let trie = tries.get_trie_for_shard(shard_uid, root);
        store_update.commit().unwrap();
        for (key, _) in changes {
            assert_eq!(trie.get(&key), Ok(None));
        }
        root
    }

    #[test]
    fn test_basic_trie() {
        // test trie version > 0
        let shard_layout = ShardLayout::multi_shard(2, SHARD_VERSION);
        let shard_uid = shard_layout.shard_uids().next().unwrap();

        let tries = TestTriesBuilder::new().with_shard_layout(shard_layout).build();
        let trie = tries.get_trie_for_shard(shard_uid, Trie::EMPTY_ROOT);
        assert_eq!(trie.get(&[122]), Ok(None));
        let changes = vec![
            (b"doge".to_vec(), Some(b"coin".to_vec())),
            (b"docu".to_vec(), Some(b"value".to_vec())),
            (b"do".to_vec(), Some(b"verb".to_vec())),
            (b"horse".to_vec(), Some(b"stallion".to_vec())),
            (b"dog".to_vec(), Some(b"puppy".to_vec())),
            (b"h".to_vec(), Some(b"value".to_vec())),
        ];
        let root = test_populate_trie(&tries, &Trie::EMPTY_ROOT, shard_uid, changes.clone());
        let new_root = test_clear_trie(&tries, &root, shard_uid, changes);
        assert_eq!(new_root, Trie::EMPTY_ROOT);
        assert_eq!(trie.disk_iter().unwrap().fold(0, |acc, _| acc + 1), 0);
    }

    #[test]
    fn test_trie_iter() {
        let shard_layout = ShardLayout::multi_shard(2, SHARD_VERSION);
        let shard_uid = shard_layout.shard_uids().next().unwrap();

        let tries = TestTriesBuilder::new().with_shard_layout(shard_layout).build();
        let pairs = vec![
            (b"a".to_vec(), Some(b"111".to_vec())),
            (b"b".to_vec(), Some(b"222".to_vec())),
            (b"x".to_vec(), Some(b"333".to_vec())),
            (b"y".to_vec(), Some(b"444".to_vec())),
        ];
        let root = test_populate_trie(&tries, &Trie::EMPTY_ROOT, shard_uid, pairs.clone());
        let trie = tries.get_trie_for_shard(shard_uid, root);
        let mut iter_pairs = vec![];
        for pair in trie.disk_iter().unwrap() {
            let (key, value) = pair.unwrap();
            iter_pairs.push((key, Some(value.to_vec())));
        }
        assert_eq!(pairs, iter_pairs);

        let assert_has_next = |want, other_iter: &mut DiskTrieIterator| {
            assert_eq!(Some(want), other_iter.next().map(|item| item.unwrap().0).as_deref());
        };

        let mut other_iter = trie.disk_iter().unwrap();
        other_iter.seek_prefix(b"r").unwrap();
        assert_eq!(other_iter.next(), None);
        other_iter.seek_prefix(b"x").unwrap();
        assert_has_next(b"x", &mut other_iter);
        assert_eq!(other_iter.next(), None);
        other_iter.seek_prefix(b"y").unwrap();
        assert_has_next(b"y", &mut other_iter);
        assert_eq!(other_iter.next(), None);
    }

    #[test]
    fn test_trie_leaf_into_branch() {
        let shard_layout = ShardLayout::multi_shard(2, SHARD_VERSION);
        let shard_uid = shard_layout.shard_uids().next().unwrap();

        let tries = TestTriesBuilder::new().with_shard_layout(shard_layout).build();
        let changes = vec![
            (b"dog".to_vec(), Some(b"puppy".to_vec())),
            (b"dog2".to_vec(), Some(b"puppy".to_vec())),
            (b"xxx".to_vec(), Some(b"puppy".to_vec())),
        ];
        test_populate_trie(&tries, &Trie::EMPTY_ROOT, shard_uid, changes);
    }

    #[test]
    fn test_trie_same_node() {
        let tries = TestTriesBuilder::new().build();
        let changes = vec![
            (b"dogaa".to_vec(), Some(b"puppy".to_vec())),
            (b"dogbb".to_vec(), Some(b"puppy".to_vec())),
            (b"cataa".to_vec(), Some(b"puppy".to_vec())),
            (b"catbb".to_vec(), Some(b"puppy".to_vec())),
            (b"dogax".to_vec(), Some(b"puppy".to_vec())),
        ];
        test_populate_trie(&tries, &Trie::EMPTY_ROOT, ShardUId::single_shard(), changes);
    }

    #[test]
    fn test_trie_iter_seek_stop_at_extension() {
        let tries = TestTriesBuilder::new().build();
        let changes = vec![
            (vec![0, 116, 101, 115, 116], Some(vec![0])),
            (vec![2, 116, 101, 115, 116], Some(vec![0])),
            (
                vec![
                    0, 116, 101, 115, 116, 44, 98, 97, 108, 97, 110, 99, 101, 115, 58, 98, 111, 98,
                    46, 110, 101, 97, 114,
                ],
                Some(vec![0]),
            ),
            (
                vec![
                    0, 116, 101, 115, 116, 44, 98, 97, 108, 97, 110, 99, 101, 115, 58, 110, 117,
                    108, 108,
                ],
                Some(vec![0]),
            ),
        ];
        let root = test_populate_trie(&tries, &Trie::EMPTY_ROOT, ShardUId::single_shard(), changes);
        let trie = tries.get_trie_for_shard(ShardUId::single_shard(), root);
        let mut iter = trie.disk_iter().unwrap();
        iter.seek_prefix(&[0, 116, 101, 115, 116, 44]).unwrap();
        let mut pairs = vec![];
        for pair in iter {
            pairs.push(pair.unwrap().0);
        }
        assert_eq!(
            pairs,
            [
                vec![
                    0, 116, 101, 115, 116, 44, 98, 97, 108, 97, 110, 99, 101, 115, 58, 98, 111, 98,
                    46, 110, 101, 97, 114
                ],
                vec![
                    0, 116, 101, 115, 116, 44, 98, 97, 108, 97, 110, 99, 101, 115, 58, 110, 117,
                    108, 108
                ],
            ]
        );
    }

    #[test]
    fn test_trie_remove_non_existent_key() {
        let tries = TestTriesBuilder::new().build();
        let initial = vec![
            (vec![99, 44, 100, 58, 58, 49], Some(vec![1])),
            (vec![99, 44, 100, 58, 58, 50], Some(vec![1])),
            (vec![99, 44, 100, 58, 58, 50, 51], Some(vec![1])),
        ];
        let root = test_populate_trie(&tries, &Trie::EMPTY_ROOT, ShardUId::single_shard(), initial);

        let changes = vec![
            (vec![99, 44, 100, 58, 58, 45, 49], None),
            (vec![99, 44, 100, 58, 58, 50, 52], None),
        ];
        let root = test_populate_trie(&tries, &root, ShardUId::single_shard(), changes);
        let trie = tries.get_trie_for_shard(ShardUId::single_shard(), root);
        for r in trie.disk_iter().unwrap() {
            r.unwrap();
        }
    }

    #[test]
    fn test_contains_key() {
        let sid = ShardUId::single_shard();
        let bid = CryptoHash::default();
        let tries = TestTriesBuilder::new().with_flat_storage(true).build();
        let initial = vec![
            (vec![99, 44, 100, 58, 58, 49], Some(vec![1])),
            (vec![99, 44, 100, 58, 58, 50], Some(vec![1])),
            (vec![99, 44, 100, 58, 58, 50, 51], Some(vec![1])),
        ];
        test_populate_flat_storage(&tries, sid, &bid, &bid, &initial);
        let root = test_populate_trie(&tries, &Trie::EMPTY_ROOT, sid, initial);
        let trie = tries.get_trie_with_block_hash_for_shard(sid, root, &bid, false);
        assert!(trie.has_flat_storage_chunk_view());
        assert!(trie.contains_key_mode(&[99, 44, 100, 58, 58, 49], KeyLookupMode::Trie).unwrap());
        assert!(trie
            .contains_key_mode(&[99, 44, 100, 58, 58, 49], KeyLookupMode::FlatStorage)
            .unwrap());
        assert!(!trie.contains_key_mode(&[99, 44, 100, 58, 58, 48], KeyLookupMode::Trie).unwrap());
        assert!(!trie
            .contains_key_mode(&[99, 44, 100, 58, 58, 48], KeyLookupMode::FlatStorage)
            .unwrap());
        let changes = vec![(vec![99, 44, 100, 58, 58, 49], None)];
        test_populate_flat_storage(&tries, sid, &bid, &bid, &changes);
        let root = test_populate_trie(&tries, &root, sid, changes);
        let trie = tries.get_trie_with_block_hash_for_shard(sid, root, &bid, false);
        assert!(trie.has_flat_storage_chunk_view());
        assert!(trie.contains_key_mode(&[99, 44, 100, 58, 58, 50], KeyLookupMode::Trie).unwrap());
        assert!(trie
            .contains_key_mode(&[99, 44, 100, 58, 58, 50], KeyLookupMode::FlatStorage)
            .unwrap());
        assert!(!trie
            .contains_key_mode(&[99, 44, 100, 58, 58, 49], KeyLookupMode::FlatStorage)
            .unwrap());
        assert!(!trie.contains_key_mode(&[99, 44, 100, 58, 58, 49], KeyLookupMode::Trie).unwrap());
    }

    #[test]
    fn test_equal_leafs() {
        let initial = vec![
            (vec![1, 2, 3], Some(vec![1])),
            (vec![2, 2, 3], Some(vec![1])),
            (vec![3, 2, 3], Some(vec![1])),
        ];
        let tries = TestTriesBuilder::new().build();
        let root = test_populate_trie(&tries, &Trie::EMPTY_ROOT, ShardUId::single_shard(), initial);
        tries.get_trie_for_shard(ShardUId::single_shard(), root).disk_iter().unwrap().for_each(
            |result| {
                result.unwrap();
            },
        );

        let changes = vec![(vec![1, 2, 3], None)];
        let root = test_populate_trie(&tries, &root, ShardUId::single_shard(), changes);
        tries.get_trie_for_shard(ShardUId::single_shard(), root).disk_iter().unwrap().for_each(
            |result| {
                result.unwrap();
            },
        );
    }

    #[test]
    fn test_trie_unique() {
        let mut rng = rand::thread_rng();
        for _ in 0..100 {
            let tries = TestTriesBuilder::new().build();
            let trie = tries.get_trie_for_shard(ShardUId::single_shard(), Trie::EMPTY_ROOT);
            let trie_changes = gen_changes(&mut rng, 20);
            let simplified_changes = simplify_changes(&trie_changes);

            let trie_changes1 = trie.update(trie_changes.iter().cloned()).unwrap();
            let trie_changes2 = trie.update(simplified_changes.iter().cloned()).unwrap();
            if trie_changes1.new_root != trie_changes2.new_root {
                eprintln!("{:?}", trie_changes);
                eprintln!("{:?}", simplified_changes);
                eprintln!("root1: {:?}", trie_changes1.new_root);
                eprintln!("root2: {:?}", trie_changes2.new_root);
                panic!("MISMATCH!");
            }
            // TODO: compare state updates?
        }
    }

    #[test]
    fn test_iterator_seek_prefix() {
        let mut rng = rand::thread_rng();
        for _test_run in 0..10 {
            let tries = TestTriesBuilder::new().build();
            let trie_changes = gen_changes(&mut rng, 500);
            let state_root = test_populate_trie(
                &tries,
                &Trie::EMPTY_ROOT,
                ShardUId::single_shard(),
                trie_changes.clone(),
            );
            let trie = tries.get_trie_for_shard(ShardUId::single_shard(), state_root);

            // Those known keys.
            for (key, value) in
                trie_changes.into_iter().collect::<std::collections::HashMap<_, _>>()
            {
                if let Some(value) = value {
                    let want = Some(Ok((key.clone(), value)));
                    let mut iterator = trie.disk_iter().unwrap();
                    iterator.seek_prefix(&key).unwrap();
                    assert_eq!(want, iterator.next(), "key: {key:x?}");
                }
            }

            // Test some more random keys.
            let queries = gen_changes(&mut rng, 500).into_iter().map(|(key, _)| key);
            for query in queries {
                let mut iterator = trie.disk_iter().unwrap();
                iterator.seek_prefix(&query).unwrap();
                if let Some(Ok((key, _))) = iterator.next() {
                    assert!(key.starts_with(&query), "‘{key:x?}’ does not start with ‘{query:x?}’");
                }
            }
        }
    }

    #[test]
    fn test_refcounts() {
        let mut rng = rand::thread_rng();
        for _test_run in 0..10 {
            let num_iterations = rng.gen_range(1..20);
            let tries = TestTriesBuilder::new().build();
            let store = tries.store();
            let mut state_root = Trie::EMPTY_ROOT;
            for _ in 0..num_iterations {
                let trie_changes = gen_changes(&mut rng, 20);
                state_root =
                    test_populate_trie(&tries, &state_root, ShardUId::single_shard(), trie_changes);
                let memory_usage = tries
                    .get_trie_for_shard(ShardUId::single_shard(), state_root)
                    .retrieve_root_node()
                    .unwrap()
                    .memory_usage;
                println!("New memory_usage: {memory_usage}");
            }

            let trie = tries.get_trie_for_shard(ShardUId::single_shard(), state_root);
            let trie_changes = trie
                .disk_iter()
                .unwrap()
                .map(|item| {
                    let (key, _) = item.unwrap();
                    (key, None)
                })
                .collect::<Vec<_>>();
            state_root =
                test_populate_trie(&tries, &state_root, ShardUId::single_shard(), trie_changes);
            assert_eq!(state_root, Trie::EMPTY_ROOT, "Trie must be empty");
            assert!(store.iter_raw_bytes().peekable().peek().is_none(), "Storage must be empty");
        }
    }

    #[test]
    fn test_trie_restart() {
        let store = create_test_store();
        let tries = TestTriesBuilder::new().with_store(store.clone()).build();
        let empty_root = Trie::EMPTY_ROOT;
        let changes = vec![
            (b"doge".to_vec(), Some(b"coin".to_vec())),
            (b"docu".to_vec(), Some(b"value".to_vec())),
            (b"do".to_vec(), Some(b"verb".to_vec())),
            (b"horse".to_vec(), Some(b"stallion".to_vec())),
            (b"dog".to_vec(), Some(b"puppy".to_vec())),
            (b"h".to_vec(), Some(b"value".to_vec())),
        ];
        let root = test_populate_trie(&tries, &empty_root, ShardUId::single_shard(), changes);

        let tries2 = TestTriesBuilder::new().with_store(store).build();
        let trie2 = tries2.get_trie_for_shard(ShardUId::single_shard(), root);
        assert_eq!(trie2.get(b"doge"), Ok(Some(b"coin".to_vec())));
    }

    // TODO: somehow also test that we don't record unnecessary nodes
    #[test]
    fn test_trie_recording_reads() {
        let tries = TestTriesBuilder::new().build();
        let empty_root = Trie::EMPTY_ROOT;
        let changes = vec![
            (b"doge".to_vec(), Some(b"coin".to_vec())),
            (b"docu".to_vec(), Some(b"value".to_vec())),
            (b"do".to_vec(), Some(b"verb".to_vec())),
            (b"horse".to_vec(), Some(b"stallion".to_vec())),
            (b"dog".to_vec(), Some(b"puppy".to_vec())),
            (b"h".to_vec(), Some(b"value".to_vec())),
        ];
        let root = test_populate_trie(&tries, &empty_root, ShardUId::single_shard(), changes);

        let trie2 =
            tries.get_trie_for_shard(ShardUId::single_shard(), root).recording_reads_new_recorder();
        trie2.get(b"dog").unwrap();
        trie2.get(b"horse").unwrap();
        let partial_storage = trie2.recorded_storage();

        let trie3 = Trie::from_recorded_storage(partial_storage.unwrap(), root, false);

        assert_eq!(trie3.get(b"dog"), Ok(Some(b"puppy".to_vec())));
        assert_eq!(trie3.get(b"horse"), Ok(Some(b"stallion".to_vec())));
        assert_matches!(
            trie3.get(b"doge"),
            Err(StorageError::MissingTrieValue(
                MissingTrieValueContext::TrieMemoryPartialStorage,
                _
            ))
        );
    }

    #[test]
    fn test_trie_recording_reads_update() {
        let tries = TestTriesBuilder::new().build();
        let empty_root = Trie::EMPTY_ROOT;
        let changes = vec![
            (b"doge".to_vec(), Some(b"coin".to_vec())),
            (b"docu".to_vec(), Some(b"value".to_vec())),
        ];
        let root = test_populate_trie(&tries, &empty_root, ShardUId::single_shard(), changes);
        // Trie: extension -> branch -> 2 leaves
        {
            let trie2 = tries
                .get_trie_for_shard(ShardUId::single_shard(), root)
                .recording_reads_new_recorder();
            trie2.get(b"doge").unwrap();
            // record extension, branch and one leaf with value, but not the other
            assert_eq!(trie2.recorded_storage().unwrap().nodes.len(), 4);
        }

        {
            let trie2 = tries
                .get_trie_for_shard(ShardUId::single_shard(), root)
                .recording_reads_new_recorder();
            let updates = vec![(b"doge".to_vec(), None)];
            trie2.update(updates).unwrap();
            // record extension, branch and both leaves, but not the value.
            assert_eq!(trie2.recorded_storage().unwrap().nodes.len(), 4);
        }

        {
            let trie2 = tries
                .get_trie_for_shard(ShardUId::single_shard(), root)
                .recording_reads_new_recorder();
            let updates = vec![(b"dodo".to_vec(), Some(b"asdf".to_vec()))];
            trie2.update(updates).unwrap();
            // record extension and branch, but not leaves
            assert_eq!(trie2.recorded_storage().unwrap().nodes.len(), 2);
        }
    }

    #[test]
    fn test_dump_load_trie() {
        let store = create_test_store();
        let tries = TestTriesBuilder::new().with_store(store.clone()).build();
        let empty_root = Trie::EMPTY_ROOT;
        let changes = vec![
            (b"doge".to_vec(), Some(b"coin".to_vec())),
            (b"docu".to_vec(), Some(b"value".to_vec())),
        ];
        let root = test_populate_trie(&tries, &empty_root, ShardUId::single_shard(), changes);
        let dir = tempfile::Builder::new().prefix("test_dump_load_trie").tempdir().unwrap();
        store.save_state_to_file(&dir.path().join("test.bin")).unwrap();
        let store2 = create_test_store();
        store2.load_state_from_file(&dir.path().join("test.bin")).unwrap();
        let tries2 = TestTriesBuilder::new().with_store(store2).build();
        let trie2 = tries2.get_trie_for_shard(ShardUId::single_shard(), root);
        assert_eq!(trie2.get(b"doge").unwrap().unwrap(), b"coin");
    }
}

#[cfg(test)]
mod borsh_compatibility_test {
    use borsh::{BorshDeserialize, BorshSerialize};
    use near_primitives::hash::{hash, CryptoHash};
    use near_primitives::types::StateRoot;

    use crate::trie::{TrieRefcountAddition, TrieRefcountSubtraction};
    use crate::TrieChanges;

    #[test]
    fn test_trie_changes_compatibility() {
        #[derive(BorshSerialize)]
        struct LegacyTrieRefcountChange {
            trie_node_or_value_hash: CryptoHash,
            trie_node_or_value: Vec<u8>,
            rc: std::num::NonZeroU32,
        }

        #[derive(BorshSerialize)]
        struct LegacyTrieChanges {
            old_root: StateRoot,
            new_root: StateRoot,
            insertions: Vec<LegacyTrieRefcountChange>,
            deletions: Vec<LegacyTrieRefcountChange>,
        }

        let changes = LegacyTrieChanges {
            old_root: hash(b"a"),
            new_root: hash(b"b"),
            insertions: vec![LegacyTrieRefcountChange {
                trie_node_or_value_hash: hash(b"c"),
                trie_node_or_value: b"d".to_vec(),
                rc: std::num::NonZeroU32::new(1).unwrap(),
            }],
            deletions: vec![LegacyTrieRefcountChange {
                trie_node_or_value_hash: hash(b"e"),
                trie_node_or_value: b"f".to_vec(),
                rc: std::num::NonZeroU32::new(2).unwrap(),
            }],
        };

        let serialized = borsh::to_vec(&changes).unwrap();
        let deserialized = TrieChanges::try_from_slice(&serialized).unwrap();
        assert_eq!(
            deserialized,
            TrieChanges {
                old_root: hash(b"a"),
                new_root: hash(b"b"),
                insertions: vec![TrieRefcountAddition {
                    trie_node_or_value_hash: hash(b"c"),
                    trie_node_or_value: b"d".to_vec(),
                    rc: std::num::NonZeroU32::new(1).unwrap(),
                }],
                deletions: vec![TrieRefcountSubtraction::new(
                    hash(b"e"),
                    std::num::NonZeroU32::new(2).unwrap(),
                )],
                mem_trie_changes: None,
            }
        );
    }
}<|MERGE_RESOLUTION|>--- conflicted
+++ resolved
@@ -722,38 +722,27 @@
 
     /// Makes a new trie that has everything the same except that access
     /// through that trie accumulates a state proof for all nodes accessed.
-<<<<<<< HEAD
-    pub fn recording_reads(&self) -> Self {
-        self.recording_reads_internal(None)
-=======
     pub fn recording_reads_new_recorder(&self) -> Self {
-        self.recording_reads_with_recorder(RefCell::new(TrieRecorder::new()))
->>>>>>> 0e29e018
+        let recorder = RefCell::new(TrieRecorder::new(None));
+        self.recording_reads_with_recorder(recorder)
     }
 
     /// Makes a new trie that has everything the same except that access
     /// through that trie accumulates a state proof for all nodes accessed.
-<<<<<<< HEAD
     /// We also supply a proof size limit to prevent the proof from growing too large.
     pub fn recording_reads_with_proof_size_limit(&self, proof_size_limit: usize) -> Self {
-        self.recording_reads_internal(Some(proof_size_limit))
-    }
-
-    fn recording_reads_internal(&self, proof_size_limit: Option<usize>) -> Self {
-=======
+        let recorder = RefCell::new(TrieRecorder::new(Some(proof_size_limit)));
+        self.recording_reads_with_recorder(recorder)
+    }
+
     pub fn recording_reads_with_recorder(&self, recorder: RefCell<TrieRecorder>) -> Self {
->>>>>>> 0e29e018
         let mut trie = Self::new_with_memtries(
             self.storage.clone(),
             self.memtries.clone(),
             self.root,
             self.flat_storage_chunk_view.clone(),
         );
-<<<<<<< HEAD
-        trie.recorder = Some(RefCell::new(TrieRecorder::new(proof_size_limit)));
-=======
         trie.recorder = Some(recorder);
->>>>>>> 0e29e018
         trie.charge_gas_for_trie_node_access = self.charge_gas_for_trie_node_access;
         trie
     }
