use std::fmt::Debug;
use std::ops::Range;

use itertools::Itertools;
use near_primitives::errors::StorageError;
use near_primitives::trie_key::col;
use near_primitives::types::AccountId;

use crate::NibbleSlice;
use crate::trie::AccessOptions;

use super::interface::{
    GenericNodeOrIndex, GenericUpdatedTrieNode, GenericUpdatedTrieNodeWithSize, HasValueLength,
    UpdatedNodeId,
};
use super::squash::GenericTrieUpdateSquash;

#[derive(Debug, Clone, Copy, Eq, PartialEq)]
/// Whether to retain left or right part of trie after shard split.
pub enum RetainMode {
    Left,
    Right,
}

/// Decision on the subtree exploration.
#[derive(Debug)]
enum RetainDecision {
    /// Retain the whole subtree.
    RetainAll,
    /// The whole subtree is not retained.
    DiscardAll,
    /// Descend into all child subtrees.
    Descend,
}

/// By the boundary account and the retain mode, generates the list of ranges
/// to be retained in trie.
fn boundary_account_to_intervals(
    boundary_account: &AccountId,
    retain_mode: RetainMode,
) -> Vec<Range<Vec<u8>>> {
    let mut intervals = vec![];
    for (prefix, name) in col::ALL_COLUMNS_WITH_NAMES {
        // Here we are handling all the keys that have the account_id prefix.
        // These are considered to be the `green` keys in resharding design.
        if col::COLUMNS_WITH_ACCOUNT_ID_IN_KEY.contains(&(prefix, name)) {
            intervals.push(get_interval_for_split_keys(boundary_account, &retain_mode, prefix));
            continue;
        }
        // Here we are handling all the keys that DO NOT have the account_id prefix.
        // These are the `red` and `yellow` keys in resharding design.
        // They are handled by either copying the keys to both shards or only to the lower index shard.
        match prefix {
            col::DELAYED_RECEIPT_OR_INDICES
            | col::PROMISE_YIELD_INDICES
            | col::PROMISE_YIELD_TIMEOUT
            | col::BANDWIDTH_SCHEDULER_STATE
            | col::GLOBAL_CONTRACT_CODE => {
                // This section contains the keys that we need to copy to both shards.
                intervals.push(get_interval_for_copy_to_both_children(prefix))
            }
            col::BUFFERED_RECEIPT_INDICES
            | col::BUFFERED_RECEIPT
            | col::BUFFERED_RECEIPT_GROUPS_QUEUE_DATA
            | col::BUFFERED_RECEIPT_GROUPS_QUEUE_ITEM => {
                // This section contains the keys that we only copy to the lower index shard.
                if let Some(interval) = get_interval_for_copy_to_one_child(&retain_mode, prefix) {
                    intervals.push(interval);
                }
            }
            // Poor man's exhaustive check for handling all column types.
            _ => panic!("Unhandled trie key type: {}", name),
        }
    }
    intervals
}

fn append_key(trie_key: u8, boundary_account: &AccountId) -> Vec<u8> {
    let mut key = vec![trie_key];
    key.extend_from_slice(boundary_account.as_bytes());
    key
}

// This function generates the range of keys that need to be retained in the trie
// for trie keys that contain the account_id prefix.
// This includes trie keys like account, contract code, access key, received data, etc.
//
// Suppose the boundary account is "alice.near" and the trie key is ACCESS_KEY with u8 value 2.
// Left child interval: ["2", "2alice.near")
// Right child interval: ["2alice.near", "3")
fn get_interval_for_split_keys(
    boundary_account: &AccountId,
    retain_mode: &RetainMode,
    prefix: u8,
) -> Range<Vec<u8>> {
    match retain_mode {
        RetainMode::Left => vec![prefix]..append_key(prefix, boundary_account),
        RetainMode::Right => append_key(prefix, boundary_account)..vec![prefix + 1],
    }
}

// This function generates the range of keys that need to be retained in the both children.
// This includes trie keys related to delayed receipts, promise yield and bandwidth scheduler.
//
// Suppose the trie key has u8 value K
// Left child interval: [K, K+1)
// Right child interval: [K, K+1)
fn get_interval_for_copy_to_both_children(prefix: u8) -> Range<Vec<u8>> {
    vec![prefix]..vec![prefix + 1]
}

// This function generates the range of keys that only need to be retained by the
// lower index child.
// This includes trie keys related to buffered receipts.
//
// Suppose the trie key has u8 value K
// Left child interval: [K, K+1)
// Right child interval: None
fn get_interval_for_copy_to_one_child(
    retain_mode: &RetainMode,
    prefix: u8,
) -> Option<Range<Vec<u8>>> {
    match retain_mode {
        RetainMode::Left => Some(vec![prefix]..vec![prefix + 1]),
        RetainMode::Right => None,
    }
}

/// Converts the list of ranges in bytes to the list of ranges in nibbles.
fn intervals_to_nibbles(intervals: &[Range<Vec<u8>>]) -> Vec<Range<Vec<u8>>> {
    intervals
        .iter()
        .map(|range| {
            NibbleSlice::new(&range.start).iter().collect_vec()
                ..NibbleSlice::new(&range.end).iter().collect_vec()
        })
        .collect_vec()
}

trait GenericTrieUpdateRetainInner<'a, N, V>: GenericTrieUpdateSquash<'a, N, V>
where
    N: Debug,
    V: Debug + HasValueLength,
{
    /// Recursive implementation of the algorithm of retaining keys belonging to
    /// any of the ranges given in `intervals` from the trie. All changes are
    /// applied in `updated_nodes`.
    ///
    /// `node_id` is the root of subtree being explored.
    /// `key_nibbles` is the key corresponding to `root`.
    /// `intervals_nibbles` is the list of ranges to be retained.
    fn retain_multi_range_recursive(
        &mut self,
        node_id: UpdatedNodeId,
        key_nibbles: Vec<u8>,
        intervals_nibbles: &[Range<Vec<u8>>],
        opts: AccessOptions,
    ) -> Result<(), StorageError> {
        let decision = retain_decision(&key_nibbles, intervals_nibbles);
        match decision {
            RetainDecision::RetainAll => return Ok(()),
            RetainDecision::DiscardAll => {
                let _ = self.take_node(node_id);
                self.place_node_at(node_id, GenericUpdatedTrieNodeWithSize::empty());
                return Ok(());
            }
            RetainDecision::Descend => {
                // We need to descend into all children. The logic follows below.
            }
        }

        let GenericUpdatedTrieNodeWithSize { node, memory_usage } = self.take_node(node_id);
        match node {
            GenericUpdatedTrieNode::Empty => {
                // Nowhere to descend.
                self.place_node_at(node_id, GenericUpdatedTrieNodeWithSize::empty());
                return Ok(());
            }
            GenericUpdatedTrieNode::Leaf { extension, value } => {
                let full_key_nibbles =
                    [key_nibbles, NibbleSlice::from_encoded(&extension).0.iter().collect_vec()]
                        .concat();
                if !intervals_nibbles.iter().any(|interval| interval.contains(&full_key_nibbles)) {
                    self.place_node_at(node_id, GenericUpdatedTrieNodeWithSize::empty());
                } else {
                    self.place_node_at(
                        node_id,
                        GenericUpdatedTrieNodeWithSize {
                            node: GenericUpdatedTrieNode::Leaf { extension, value },
                            memory_usage,
                        },
                    );
                }
                return Ok(());
            }
            GenericUpdatedTrieNode::Branch { mut children, mut value } => {
                if !intervals_nibbles.iter().any(|interval| interval.contains(&key_nibbles)) {
                    value = None;
                }

                let mut memory_usage = 0;
                for (i, child) in children.iter_mut().enumerate() {
                    let Some(old_child_id) = child.take() else {
                        continue;
                    };

                    let new_child_id = self.ensure_updated(old_child_id, opts)?;
                    let child_key_nibbles = [key_nibbles.clone(), vec![i as u8]].concat();
                    self.retain_multi_range_recursive(
                        new_child_id,
                        child_key_nibbles,
                        intervals_nibbles,
                        opts,
                    )?;

                    let GenericUpdatedTrieNodeWithSize { node, memory_usage: child_memory_usage } =
                        self.get_node_ref(new_child_id);
                    if matches!(node, GenericUpdatedTrieNode::Empty) {
                        *child = None;
                    } else {
                        *child = Some(GenericNodeOrIndex::Updated(new_child_id));
                        memory_usage += child_memory_usage;
                    }
                }

                let node = GenericUpdatedTrieNode::Branch { children, value };
                memory_usage += node.memory_usage_direct();
                self.place_node_at(node_id, GenericUpdatedTrieNodeWithSize { node, memory_usage });
            }
            GenericUpdatedTrieNode::Extension { extension, child } => {
                let new_child_id = self.ensure_updated(child, opts)?;
                let extension_nibbles =
                    NibbleSlice::from_encoded(&extension).0.iter().collect_vec();
                let child_key = [key_nibbles, extension_nibbles].concat();
                self.retain_multi_range_recursive(
                    new_child_id,
                    child_key,
                    intervals_nibbles,
                    opts,
                )?;

                let node = GenericUpdatedTrieNode::Extension {
                    extension,
                    child: GenericNodeOrIndex::Updated(new_child_id),
                };
                let child_memory_usage = self.get_node_ref(new_child_id).memory_usage;
                let memory_usage = node.memory_usage_direct() + child_memory_usage;
                self.place_node_at(node_id, GenericUpdatedTrieNodeWithSize { node, memory_usage });
            }
        }

        // We may need to change node type to keep the trie structure unique.
        self.squash_node(node_id, opts)
    }
}

// Default impl for all types that implement `GenericTrieUpdateSquash`.
impl<'a, N, V, T> GenericTrieUpdateRetainInner<'a, N, V> for T
where
    N: Debug,
    V: Debug + HasValueLength,
    T: GenericTrieUpdateSquash<'a, N, V>,
{
}

/// Based on the key and the intervals, makes decision on the subtree exploration.
fn retain_decision(key: &[u8], intervals: &[Range<Vec<u8>>]) -> RetainDecision {
    let mut should_descend = false;
    for interval in intervals {
        // If key can be extended to be equal to start or end of the interval,
        // its subtree may have keys inside the interval. At the same time,
        // it can be extended with bytes which would fall outside the interval.
        //
        // For example, if key is "a" and interval is "ab".."cd", subtree may
        // contain both "aa" which must be excluded and "ac" which must be
        // retained.
        if interval.start.starts_with(key) || interval.end.starts_with(key) {
            should_descend = true;
            continue;
        }

        // If key is not a prefix of boundaries and falls inside the interval,
        // one can show that all the keys in the subtree are also inside the
        // interval.
        if interval.start.as_slice() <= key && key < interval.end.as_slice() {
            return RetainDecision::RetainAll;
        }

        // Otherwise, all the keys in the subtree are outside the interval.
    }

    if should_descend { RetainDecision::Descend } else { RetainDecision::DiscardAll }
}

pub(crate) trait GenericTrieUpdateRetain<'a, N, V>:
    GenericTrieUpdateSquash<'a, N, V>
where
    N: Debug,
    V: Debug + HasValueLength,
{
<<<<<<< HEAD
    /// Splits the trie, separating entries by the boundary account.
    /// Leaves the left or right part of the trie, depending on the retain mode.
    fn retain_split_shard(&mut self, boundary_account: &AccountId, retain_mode: RetainMode);
=======
    fn retain_split_shard(
        &mut self,
        boundary_account: &AccountId,
        retain_mode: RetainMode,
        opts: AccessOptions,
    );
>>>>>>> cd2916a7
}

impl<'a, N, V, T> GenericTrieUpdateRetain<'a, N, V> for T
where
    N: Debug,
    V: Debug + HasValueLength,
    T: GenericTrieUpdateRetainInner<'a, N, V>,
{
<<<<<<< HEAD
    /// Splits the trie, separating entries by the boundary account.
    /// Leaves the left or right part of the trie, depending on the retain mode.
    fn retain_split_shard(&mut self, boundary_account: &AccountId, retain_mode: RetainMode) {
=======
    fn retain_split_shard(
        &mut self,
        boundary_account: &AccountId,
        retain_mode: RetainMode,
        opts: AccessOptions,
    ) {
>>>>>>> cd2916a7
        let intervals = boundary_account_to_intervals(boundary_account, retain_mode);
        let intervals_nibbles = intervals_to_nibbles(&intervals);
        self.retain_multi_range_recursive(0, vec![], &intervals_nibbles, opts).unwrap();
    }
}

// Expose function that takes custom ranges for testing.
#[cfg(test)]
#[allow(private_bounds)]
pub fn retain_split_shard_custom_ranges<'a, N, V>(
    update: &mut impl GenericTrieUpdateRetainInner<'a, N, V>,
    retain_multi_ranges: &Vec<Range<Vec<u8>>>,
) where
    N: Debug,
    V: Debug + HasValueLength,
{
    let intervals_nibbles = intervals_to_nibbles(retain_multi_ranges);
    update
        .retain_multi_range_recursive(0, vec![], &intervals_nibbles, AccessOptions::DEFAULT)
        .unwrap();
}

#[cfg(test)]
mod tests {
    use std::collections::HashMap;

    use itertools::Itertools;
    use near_primitives::trie_key::col;
    use near_primitives::types::AccountId;

    use super::{RetainMode, append_key, boundary_account_to_intervals};

    #[test]
    fn test_boundary_account_to_intervals() {
        let column_name_map =
            col::ALL_COLUMNS_WITH_NAMES.iter().cloned().collect::<HashMap<_, _>>();
        let alice_account = AccountId::try_from("alice.near".to_string()).unwrap();

        let left_intervals = boundary_account_to_intervals(&alice_account, RetainMode::Left);
        let expected_left_intervals = vec![
            vec![col::ACCOUNT]..append_key(col::ACCOUNT, &alice_account),
            vec![col::CONTRACT_CODE]..append_key(col::CONTRACT_CODE, &alice_account),
            vec![col::ACCESS_KEY]..append_key(col::ACCESS_KEY, &alice_account),
            vec![col::RECEIVED_DATA]..append_key(col::RECEIVED_DATA, &alice_account),
            vec![col::POSTPONED_RECEIPT_ID]..append_key(col::POSTPONED_RECEIPT_ID, &alice_account),
            vec![col::PENDING_DATA_COUNT]..append_key(col::PENDING_DATA_COUNT, &alice_account),
            vec![col::POSTPONED_RECEIPT]..append_key(col::POSTPONED_RECEIPT, &alice_account),
            vec![col::DELAYED_RECEIPT_OR_INDICES]..vec![col::DELAYED_RECEIPT_OR_INDICES + 1],
            vec![col::CONTRACT_DATA]..append_key(col::CONTRACT_DATA, &alice_account),
            vec![col::PROMISE_YIELD_INDICES]..vec![col::PROMISE_YIELD_INDICES + 1],
            vec![col::PROMISE_YIELD_TIMEOUT]..vec![col::PROMISE_YIELD_TIMEOUT + 1],
            vec![col::PROMISE_YIELD_RECEIPT]
                ..append_key(col::PROMISE_YIELD_RECEIPT, &alice_account),
            vec![col::BUFFERED_RECEIPT_INDICES]..vec![col::BUFFERED_RECEIPT_INDICES + 1],
            vec![col::BUFFERED_RECEIPT]..vec![col::BUFFERED_RECEIPT + 1],
            vec![col::BANDWIDTH_SCHEDULER_STATE]..vec![col::BANDWIDTH_SCHEDULER_STATE + 1],
            vec![col::BUFFERED_RECEIPT_GROUPS_QUEUE_DATA]
                ..vec![col::BUFFERED_RECEIPT_GROUPS_QUEUE_DATA + 1],
            vec![col::BUFFERED_RECEIPT_GROUPS_QUEUE_ITEM]
                ..vec![col::BUFFERED_RECEIPT_GROUPS_QUEUE_ITEM + 1],
            vec![col::GLOBAL_CONTRACT_CODE]..vec![col::GLOBAL_CONTRACT_CODE + 1],
        ];
        assert!(left_intervals.iter().all(|range| range.start < range.end));
        for (actual, expected) in left_intervals.iter().zip_eq(expected_left_intervals.iter()) {
            let column_name = column_name_map[&expected.start[0]];
            assert_eq!(actual, expected, "Mismatch in key: {:?}", column_name);
        }

        let right_intervals = boundary_account_to_intervals(&alice_account, RetainMode::Right);
        let expected_right_intervals = vec![
            append_key(col::ACCOUNT, &alice_account)..vec![col::ACCOUNT + 1],
            append_key(col::CONTRACT_CODE, &alice_account)..vec![col::CONTRACT_CODE + 1],
            append_key(col::ACCESS_KEY, &alice_account)..vec![col::ACCESS_KEY + 1],
            append_key(col::RECEIVED_DATA, &alice_account)..vec![col::RECEIVED_DATA + 1],
            append_key(col::POSTPONED_RECEIPT_ID, &alice_account)
                ..vec![col::POSTPONED_RECEIPT_ID + 1],
            append_key(col::PENDING_DATA_COUNT, &alice_account)..vec![col::PENDING_DATA_COUNT + 1],
            append_key(col::POSTPONED_RECEIPT, &alice_account)..vec![col::POSTPONED_RECEIPT + 1],
            vec![col::DELAYED_RECEIPT_OR_INDICES]..vec![col::DELAYED_RECEIPT_OR_INDICES + 1],
            append_key(col::CONTRACT_DATA, &alice_account)..vec![col::CONTRACT_DATA + 1],
            vec![col::PROMISE_YIELD_INDICES]..vec![col::PROMISE_YIELD_INDICES + 1],
            vec![col::PROMISE_YIELD_TIMEOUT]..vec![col::PROMISE_YIELD_TIMEOUT + 1],
            append_key(col::PROMISE_YIELD_RECEIPT, &alice_account)
                ..vec![col::PROMISE_YIELD_RECEIPT + 1],
            vec![col::BANDWIDTH_SCHEDULER_STATE]..vec![col::BANDWIDTH_SCHEDULER_STATE + 1],
            vec![col::GLOBAL_CONTRACT_CODE]..vec![col::GLOBAL_CONTRACT_CODE + 1],
        ];
        assert!(right_intervals.iter().all(|range| range.start < range.end));
        for (actual, expected) in right_intervals.iter().zip_eq(expected_right_intervals.iter()) {
            let column_name = column_name_map[&expected.start[0]];
            assert_eq!(actual, expected, "Mismatch in key: {:?}", column_name);
        }
    }
}<|MERGE_RESOLUTION|>--- conflicted
+++ resolved
@@ -298,18 +298,14 @@
     N: Debug,
     V: Debug + HasValueLength,
 {
-<<<<<<< HEAD
     /// Splits the trie, separating entries by the boundary account.
     /// Leaves the left or right part of the trie, depending on the retain mode.
-    fn retain_split_shard(&mut self, boundary_account: &AccountId, retain_mode: RetainMode);
-=======
     fn retain_split_shard(
         &mut self,
         boundary_account: &AccountId,
         retain_mode: RetainMode,
         opts: AccessOptions,
     );
->>>>>>> cd2916a7
 }
 
 impl<'a, N, V, T> GenericTrieUpdateRetain<'a, N, V> for T
@@ -318,18 +314,14 @@
     V: Debug + HasValueLength,
     T: GenericTrieUpdateRetainInner<'a, N, V>,
 {
-<<<<<<< HEAD
     /// Splits the trie, separating entries by the boundary account.
     /// Leaves the left or right part of the trie, depending on the retain mode.
-    fn retain_split_shard(&mut self, boundary_account: &AccountId, retain_mode: RetainMode) {
-=======
     fn retain_split_shard(
         &mut self,
         boundary_account: &AccountId,
         retain_mode: RetainMode,
         opts: AccessOptions,
     ) {
->>>>>>> cd2916a7
         let intervals = boundary_account_to_intervals(boundary_account, retain_mode);
         let intervals_nibbles = intervals_to_nibbles(&intervals);
         self.retain_multi_range_recursive(0, vec![], &intervals_nibbles, opts).unwrap();
