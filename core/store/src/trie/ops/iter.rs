--- conflicted
+++ resolved
@@ -131,15 +131,6 @@
     }
 
     /// Position the iterator on the first element with key >= `key`, or the
-<<<<<<< HEAD
-    /// first element with key > `key` if `include_start` is Exclusive. Does
-    /// not record nodes accessed during the seek.
-    pub fn seek<K: AsRef<[u8]>>(
-        &mut self,
-        key: K,
-        include_start: RangeBound,
-    ) -> Result<(), StorageError> {
-=======
     /// first element with key > `key` if `key` is Excluded. Does not record
     /// nodes accessed during the seek.
     pub fn seek<K: AsRef<[u8]>>(&mut self, key: Bound<K>) -> Result<(), StorageError> {
@@ -149,7 +140,6 @@
             Bound::Unbounded => return Ok(()),
         };
 
->>>>>>> 6c7c2d4a
         self.seek_nibble_slice(
             NibbleSlice::new(key.as_ref()),
             false,
@@ -157,17 +147,10 @@
         )?;
 
         // By this point, we are already positioned the iterator such that
-<<<<<<< HEAD
-        // next() will return the first element with key >= `key`.
-        // If `include_start` is Exclusive, we need to check if the next element
-        // is actually key == `key` and skip it.
-        if include_start == RangeBound::Exclusive {
-=======
         // next() will return the first element with key >= `key`. If `key` is
         // Excluded, we need to check if the next element is actually key ==
         // `key` and skip it.
         if exclusive {
->>>>>>> 6c7c2d4a
             let last =
                 self.trail.last().expect("Trail should not be empty after seek_nibble_slice");
             let mut compare_with = self.key_nibbles.clone();
