--- conflicted
+++ resolved
@@ -169,33 +169,20 @@
                         }
                         IterStep::PopTrail
                     }
-<<<<<<< HEAD
-                    (CrumbStatus::At, TrieNode::Branch(_, value)) => {
-                        if let Some(value) = value {
-                            return Some(Ok((self.key(), value.clone())));
-                        } else {
-                            IterStep::Continue
-                        }
-=======
                     (CrumbStatus::At, TrieNode::Branch(_, Some(value))) => {
                         let value = match value {
                             ValueHandle::HashAndSize(_, hash) => self.trie.retrieve_raw_bytes(hash),
                             ValueHandle::InMemory(_node) => unreachable!(),
                         };
-                        return Some(value.map(|value| (self.key(), DBValue::from_vec(value))));
->>>>>>> 5c31e001
+                        return Some(value.map(|value| (self.key(), value.clone())));
                     }
                     (CrumbStatus::At, TrieNode::Branch(_, None)) => IterStep::Continue,
                     (CrumbStatus::At, TrieNode::Leaf(_, value)) => {
-<<<<<<< HEAD
-                        return Some(Ok((self.key(), value.clone())));
-=======
                         let value = match value {
                             ValueHandle::HashAndSize(_, hash) => self.trie.retrieve_raw_bytes(hash),
                             ValueHandle::InMemory(_node) => unreachable!(),
                         };
-                        return Some(value.map(|value| (self.key(), DBValue::from_vec(value))));
->>>>>>> 5c31e001
+                        return Some(value.map(|value| (self.key(), value.clone())));
                     }
                     (CrumbStatus::At, TrieNode::Extension(_, child)) => {
                         let next_node = match child {
