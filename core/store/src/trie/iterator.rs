use std::cell::RefCell;
use std::ops::Bound;
use std::sync::Arc;

use near_primitives::errors::StorageError;
use near_primitives::hash::CryptoHash;

use super::mem::iter::STMemTrieIterator;
use super::ops::interface::GenericTrieInternalStorage;
use super::ops::iter::{TrieItem, TrieIteratorImpl};
use super::trie_storage_update::{TrieStorageNode, TrieStorageNodePtr};
use super::{AccessOptions, Trie, ValueHandle};

pub struct DiskTrieIteratorInner<'a> {
    trie: &'a Trie,
    /// If not `None`, a list of all nodes that the iterator has visited.
    /// This is used only for TrieViewer.
    /// TODO: Remove this once we shift to using recorded storage in trie iterator.
    visited_nodes: Option<RefCell<Vec<Arc<[u8]>>>>,
}

impl<'a> DiskTrieIteratorInner<'a> {
    pub fn new(trie: &'a Trie) -> Self {
        Self { trie, visited_nodes: None }
    }

    pub fn remember_visited_nodes(&mut self, record_nodes: bool) {
        self.visited_nodes = record_nodes.then(|| RefCell::new(Vec::new()))
    }

    pub fn into_visited_nodes(self) -> Vec<Arc<[u8]>> {
        self.visited_nodes.map(|n| n.into_inner()).unwrap_or_default()
    }
}

impl<'a> GenericTrieInternalStorage<TrieStorageNodePtr, ValueHandle> for DiskTrieIteratorInner<'a> {
    fn get_root(&self) -> Option<TrieStorageNodePtr> {
        if self.trie.root == CryptoHash::default() {
            return None;
        }
        Some(self.trie.root)
    }

    fn get_node(
        &self,
        ptr: TrieStorageNodePtr,
        opts: AccessOptions,
    ) -> Result<TrieStorageNode, StorageError> {
        let node = self.trie.retrieve_raw_node(&ptr, true, opts)?.map(|(bytes, node)| {
            if opts.enable_state_witness_recording {
                if let Some(ref visited_nodes) = self.visited_nodes {
                    visited_nodes.borrow_mut().push(bytes);
                }
            }
            TrieStorageNode::from_raw_trie_node(node.node)
        });
        Ok(node.unwrap_or_default())
    }

    fn get_value(
        &self,
        value_ref: ValueHandle,
        opts: AccessOptions,
    ) -> Result<Vec<u8>, StorageError> {
        match value_ref {
            ValueHandle::HashAndSize(value) => self.trie.retrieve_value(&value.hash, opts),
            ValueHandle::InMemory(value) => panic!("Unexpected in-memory value: {:?}", value),
        }
    }
}

pub(crate) type DiskTrieIterator<'a> =
    TrieIteratorImpl<TrieStorageNodePtr, ValueHandle, DiskTrieIteratorInner<'a>>;

pub enum TrieIterator<'a> {
    Disk(DiskTrieIterator<'a>),
    Memtrie(STMemTrieIterator<'a>),
}

impl<'a> Iterator for TrieIterator<'a> {
    type Item = Result<TrieItem, StorageError>;

    fn next(&mut self) -> Option<Result<TrieItem, StorageError>> {
        match self {
            TrieIterator::Disk(iter) => iter.next(),
            TrieIterator::Memtrie(iter) => iter.next(),
        }
    }
}

#[derive(Clone, Copy, Debug, PartialEq, Eq)]
pub enum RangeBound {
    Inclusive,
    Exclusive,
}

impl<'a> TrieIterator<'a> {
    pub fn seek_prefix<K: AsRef<[u8]>>(&mut self, key: K) -> Result<(), StorageError> {
        match self {
            TrieIterator::Disk(iter) => iter.seek_prefix(key),
            TrieIterator::Memtrie(iter) => iter.seek_prefix(key),
        }
    }

    /// Position the iterator on the first element with key >= `key`, or the
<<<<<<< HEAD
    /// first element with key > `key` if `include_start` is Exclusive. Does
    /// not record nodes accessed during the seek.
    pub fn seek<K: AsRef<[u8]>>(
        &mut self,
        key: K,
        include_start: RangeBound,
    ) -> Result<(), StorageError> {
        match self {
            TrieIterator::Disk(iter) => iter.seek(key, include_start),
            TrieIterator::Memtrie(iter) => iter.seek(key, include_start),
=======
    /// first element with key > `key` if `key` is Excluded. Does not record
    /// nodes accessed during the seek.
    pub fn seek<K: AsRef<[u8]>>(&mut self, key: Bound<K>) -> Result<(), StorageError> {
        match self {
            TrieIterator::Disk(iter) => iter.seek(key),
            TrieIterator::Memtrie(iter) => iter.seek(key),
>>>>>>> 6c7c2d4a
        }
    }
}

#[cfg(test)]
mod tests {
    use crate::Trie;
    use crate::test_utils::{TestTriesBuilder, gen_changes, simplify_changes, test_populate_trie};
    use crate::trie::iterator::TrieIterator;
    use crate::trie::nibble_slice::NibbleSlice;
    use itertools::Itertools;
    use near_primitives::shard_layout::{ShardLayout, ShardUId};
    use rand::Rng;
    use rand::seq::SliceRandom;
    use std::collections::BTreeMap;
    use std::ops::Bound;

    use super::RangeBound;

    fn value() -> Option<Vec<u8>> {
        Some(vec![0])
    }

    /// Checks that for visiting interval of trie nodes first state key is
    /// included and the last one is excluded.
    #[test]
    fn test_visit_interval() {
        let trie_changes = vec![(b"aa".to_vec(), Some(vec![1])), (b"abb".to_vec(), Some(vec![2]))];
        let tries = TestTriesBuilder::new().build();
        let state_root =
            test_populate_trie(&tries, &Trie::EMPTY_ROOT, ShardUId::single_shard(), trie_changes);
        let trie = tries.get_trie_for_shard(ShardUId::single_shard(), state_root);
        let path_begin: Vec<_> = NibbleSlice::new(b"aa").iter().collect();
        let path_end: Vec<_> = NibbleSlice::new(b"abb").iter().collect();
        let mut trie_iter = trie.disk_iter().unwrap();
        let items = trie_iter.visit_nodes_interval(&path_begin, &path_end).unwrap();
        let trie_items: Vec<_> = items.into_iter().map(|item| item.key).flatten().collect();
        assert_eq!(trie_items, vec![b"aa"]);
    }

    fn test_iterator(use_memtries: bool) {
        let mut rng = rand::thread_rng();
        for _ in 0..100 {
            let (trie_changes, map, trie) = gen_random_trie(&mut rng, use_memtries);

            {
                let lock = trie.lock_for_iter();
                let iter = lock.iter().unwrap();
                if use_memtries {
                    assert!(matches!(iter, TrieIterator::Memtrie(_)));
                } else {
                    assert!(matches!(iter, TrieIterator::Disk(_)));
                }
                let result1: Vec<_> = iter.map(Result::unwrap).collect();
                let result2: Vec<_> = map.iter().map(|(k, v)| (k.clone(), v.clone())).collect();
                assert_eq!(result1, result2);
            }
            test_seek_prefix(&trie, &map, &[], use_memtries);

            let pick_non_existing_key = |rng: &mut rand::rngs::ThreadRng| {
                loop {
                    let alphabet = &b"abcdefgh"[0..rng.gen_range(2..8)];
                    let key_length = rng.gen_range(1..8);
                    let key = (0..key_length)
                        .map(|_| *alphabet.choose(rng).unwrap())
                        .collect::<Vec<u8>>();
                    if !map.contains_key(&key) {
                        return key;
                    }
                }
            };

            for (seek_key, _) in &trie_changes {
                test_seek_prefix(&trie, &map, seek_key, use_memtries);
            }
            for _ in 0..20 {
                let seek_key = pick_non_existing_key(&mut rng);
                test_seek_prefix(&trie, &map, &seek_key, use_memtries);
            }

<<<<<<< HEAD
            for include_start in [RangeBound::Inclusive, RangeBound::Exclusive] {
=======
            for include_start in [true, false] {
>>>>>>> 6c7c2d4a
                for (seek_key, _) in &trie_changes {
                    test_seek(&trie, &map, seek_key, include_start, use_memtries);
                }
                for _ in 0..20 {
                    let seek_key = pick_non_existing_key(&mut rng);
                    test_seek(&trie, &map, &seek_key, include_start, use_memtries);
                }
            }
        }
    }

    #[test]
    fn test_disk_iterator() {
        test_iterator(false);
    }

    #[test]
    fn test_memtrie_iterator() {
        test_iterator(true);
    }

    #[test]
    fn test_iterator_with_prune_condition_base() {
        let mut rng = rand::thread_rng();
        for _ in 0..100 {
            let (trie_changes, map, trie) = gen_random_trie(&mut rng, false);

            // Check that pruning just one key (and it's subtree) works as expected.
            for (prune_key, _) in &trie_changes {
                let prune_key = prune_key.clone();
                let prune_key_nibbles = NibbleSlice::new(prune_key.as_slice()).iter().collect_vec();
                let prune_condition =
                    move |key_nibbles: &Vec<u8>| key_nibbles.starts_with(&prune_key_nibbles);

                let result1 = trie
                    .disk_iter_with_prune_condition(Some(Box::new(prune_condition.clone())))
                    .unwrap()
                    .map(Result::unwrap)
                    .collect_vec();

                let result2 = map
                    .iter()
                    .filter(|(key, _)| {
                        !prune_condition(&NibbleSlice::new(key).iter().collect_vec())
                    })
                    .map(|(key, value)| (key.clone(), value.clone()))
                    .collect_vec();

                assert_eq!(result1, result2);
            }
        }
    }

    // Check that pruning a node doesn't descend into it's subtree.
    // A buggy pruning implementation could still iterate over all the
    // nodes but simply not return them. This test makes sure this is
    // not the case.
    #[test]
    fn test_iterator_with_prune_condition_subtree() {
        let mut rng = rand::thread_rng();
        for _ in 0..100 {
            let (trie_changes, map, trie) = gen_random_trie(&mut rng, false);

            // Test pruning by all keys that are present in the trie.
            for (prune_key, _) in &trie_changes {
                // This prune condition is not valid in a sense that it only
                // prunes a single node but not it's subtree. This is
                // intentional to test that iterator won't descend into the
                // subtree.
                let prune_key_nibbles = NibbleSlice::new(prune_key.as_slice()).iter().collect_vec();
                let prune_condition =
                    move |key_nibbles: &Vec<u8>| key_nibbles == &prune_key_nibbles;
                // This is how the prune condition should work.
                let prune_key_nibbles = NibbleSlice::new(prune_key.as_slice()).iter().collect_vec();
                let proper_prune_condition =
                    move |key_nibbles: &Vec<u8>| key_nibbles.starts_with(&prune_key_nibbles);

                let result1 = trie
                    .disk_iter_with_prune_condition(Some(Box::new(prune_condition.clone())))
                    .unwrap()
                    .map(Result::unwrap)
                    .collect_vec();
                let result2 = map
                    .iter()
                    .filter(|(key, _)| {
                        !proper_prune_condition(&NibbleSlice::new(key).iter().collect_vec())
                    })
                    .map(|(key, value)| (key.clone(), value.clone()))
                    .collect_vec();

                assert_eq!(result1, result2);
            }
        }
    }

    // Utility function for testing trie iteration with the prune condition set.
    // * `keys` is a list of keys to be inserted into the trie
    // * `pruned_keys` is the expected list of keys that should be the result of iteration
    fn test_prune_max_depth_impl(
        keys: &Vec<Vec<u8>>,
        pruned_keys: &Vec<Vec<u8>>,
        max_depth: usize,
    ) {
        let shard_uid = ShardUId::single_shard();
        let tries = TestTriesBuilder::new().build();
        let trie_changes = keys.iter().map(|key| (key.clone(), value())).collect();
        let state_root = test_populate_trie(&tries, &Trie::EMPTY_ROOT, shard_uid, trie_changes);
        let trie = tries.get_trie_for_shard(shard_uid, state_root);
        let iter = trie.disk_iter_with_max_depth(max_depth).unwrap();
        let keys: Vec<_> = iter.map(|item| item.unwrap().0).collect();

        assert_eq!(&keys, pruned_keys);
    }

    #[test]
    fn test_prune_max_depth() {
        // simple trie with an extension
        //     extension(11111)
        //      branch(5, 6)
        //    leaf(5)  leaf(6)
        let extension_keys = vec![vec![0x11, 0x11, 0x15], vec![0x11, 0x11, 0x16]];
        // max_depth is expressed in nibbles
        // both leaf nodes are at depth 6 (11 11 15) and (11 11 16)

        // pruning by max depth 5 should return an empty result
        test_prune_max_depth_impl(&extension_keys, &vec![], 5);
        // pruning by max depth 6 should return both leaves
        test_prune_max_depth_impl(&extension_keys, &extension_keys, 6);

        // long chain of branches
        let chain_keys = vec![
            vec![0x11],
            vec![0x11, 0x11],
            vec![0x11, 0x11, 0x11],
            vec![0x11, 0x11, 0x11, 0x11],
            vec![0x11, 0x11, 0x11, 0x11, 0x11],
        ];
        test_prune_max_depth_impl(&chain_keys, &vec![], 1);
        test_prune_max_depth_impl(&chain_keys, &vec![vec![0x11]], 2);
        test_prune_max_depth_impl(&chain_keys, &vec![vec![0x11]], 3);
        test_prune_max_depth_impl(&chain_keys, &vec![vec![0x11], vec![0x11, 0x11]], 4);
        test_prune_max_depth_impl(&chain_keys, &vec![vec![0x11], vec![0x11, 0x11]], 5);
    }

    fn gen_random_trie(
        rng: &mut rand::rngs::ThreadRng,
        use_memtries: bool,
    ) -> (Vec<(Vec<u8>, Option<Vec<u8>>)>, BTreeMap<Vec<u8>, Vec<u8>>, Trie) {
        let shard_layout = ShardLayout::multi_shard(2, 1);
        let shard_uid = shard_layout.shard_uids().next().unwrap();
        let tries = TestTriesBuilder::new()
            .with_shard_layout(shard_layout)
            .with_flat_storage(use_memtries)
            .with_in_memory_tries(use_memtries)
            .build();
        let trie_changes = gen_changes(rng, 100);
        let trie_changes = simplify_changes(&trie_changes);

        let mut map = BTreeMap::new();
        for (key, value) in &trie_changes {
            if let Some(value) = value {
                map.insert(key.clone(), value.clone());
            }
        }
        let state_root =
            test_populate_trie(&tries, &Trie::EMPTY_ROOT, shard_uid, trie_changes.clone());
        let trie = tries.get_trie_for_shard(shard_uid, state_root);
        (trie_changes, map, trie)
    }

    fn test_seek_prefix(
        trie: &Trie,
        map: &BTreeMap<Vec<u8>, Vec<u8>>,
        seek_key: &[u8],
        is_memtrie: bool,
    ) {
        let lock = trie.lock_for_iter();
        let mut iterator = lock.iter().unwrap();
        if is_memtrie {
            assert!(matches!(iterator, TrieIterator::Memtrie(_)));
        } else {
            assert!(matches!(iterator, TrieIterator::Disk(_)));
        }
        iterator.seek_prefix(&seek_key).unwrap();
        let got = iterator
            .map(|item| {
                let (key, value) = item.unwrap();
                assert!(
                    key.starts_with(seek_key),
                    "‘{key:x?}’ does not start with ‘{seek_key:x?}’"
                );
                (key, value)
            })
            .collect::<Vec<_>>();

        let want: Vec<_> = map
            .range(seek_key.to_vec()..)
            .map(|(k, v)| (k.clone(), v.clone()))
            .filter(|(x, _)| x.starts_with(seek_key))
            .collect();
        assert_eq!(got, want);
    }

    fn test_seek(
        trie: &Trie,
        map: &BTreeMap<Vec<u8>, Vec<u8>>,
        seek_key: &[u8],
<<<<<<< HEAD
        include_start: RangeBound,
=======
        include_start: bool,
>>>>>>> 6c7c2d4a
        is_memtrie: bool,
    ) {
        let trie_with_recorder = trie.recording_reads_new_recorder();
        let lock = trie_with_recorder.lock_for_iter();
        let mut iterator = lock.iter().unwrap();
        if is_memtrie {
            assert!(matches!(iterator, TrieIterator::Memtrie(_)));
        } else {
            assert!(matches!(iterator, TrieIterator::Disk(_)));
        }

<<<<<<< HEAD
        iterator.seek(seek_key, include_start).unwrap();
=======
        let seek_bound =
            if include_start { Bound::Included(seek_key) } else { Bound::Excluded(seek_key) };
        iterator.seek(seek_bound).unwrap();
>>>>>>> 6c7c2d4a

        // Calling seek should not record any nodes.
        let recorded_storage =
            trie_with_recorder.recorded_storage().expect("missing recorded storage");
        assert_eq!(0, recorded_storage.nodes.len());

        let got = iterator
            .map(|item| {
                let (key, value) = item.unwrap();
<<<<<<< HEAD
                if include_start == RangeBound::Exclusive {
=======
                if include_start == false {
>>>>>>> 6c7c2d4a
                    assert!(
                        key.as_slice() > seek_key,
                        "‘{key:x?}’ is not greater than ‘{seek_key:x?}’"
                    );
                } else {
                    assert!(
                        key.as_slice() >= seek_key,
                        "‘{key:x?}’ is not greater than or equal to ‘{seek_key:x?}’"
                    );
                }
                (key, value)
            })
            .collect::<Vec<_>>();

        // Iteration should have recorded some nodes.
        if !got.is_empty() {
            let recorded_storage =
                trie_with_recorder.recorded_storage().expect("missing recorded storage");
            assert!(recorded_storage.nodes.len() > 0, "no nodes recorded");
        }

        let want: Vec<_> = map
            .range(seek_key.to_vec()..)
            .map(|(k, v)| (k.clone(), v.clone()))
<<<<<<< HEAD
            .filter(|(x, _)| {
                x.as_slice() > seek_key
                    || include_start != RangeBound::Exclusive && x.as_slice() == seek_key
            })
=======
            .filter(|(x, _)| x.as_slice() > seek_key || include_start && x.as_slice() == seek_key)
>>>>>>> 6c7c2d4a
            .collect();
        assert_eq!(got, want);
    }
}<|MERGE_RESOLUTION|>--- conflicted
+++ resolved
@@ -103,25 +103,12 @@
     }
 
     /// Position the iterator on the first element with key >= `key`, or the
-<<<<<<< HEAD
-    /// first element with key > `key` if `include_start` is Exclusive. Does
-    /// not record nodes accessed during the seek.
-    pub fn seek<K: AsRef<[u8]>>(
-        &mut self,
-        key: K,
-        include_start: RangeBound,
-    ) -> Result<(), StorageError> {
-        match self {
-            TrieIterator::Disk(iter) => iter.seek(key, include_start),
-            TrieIterator::Memtrie(iter) => iter.seek(key, include_start),
-=======
     /// first element with key > `key` if `key` is Excluded. Does not record
     /// nodes accessed during the seek.
     pub fn seek<K: AsRef<[u8]>>(&mut self, key: Bound<K>) -> Result<(), StorageError> {
         match self {
             TrieIterator::Disk(iter) => iter.seek(key),
             TrieIterator::Memtrie(iter) => iter.seek(key),
->>>>>>> 6c7c2d4a
         }
     }
 }
@@ -202,11 +189,7 @@
                 test_seek_prefix(&trie, &map, &seek_key, use_memtries);
             }
 
-<<<<<<< HEAD
-            for include_start in [RangeBound::Inclusive, RangeBound::Exclusive] {
-=======
             for include_start in [true, false] {
->>>>>>> 6c7c2d4a
                 for (seek_key, _) in &trie_changes {
                     test_seek(&trie, &map, seek_key, include_start, use_memtries);
                 }
@@ -414,11 +397,7 @@
         trie: &Trie,
         map: &BTreeMap<Vec<u8>, Vec<u8>>,
         seek_key: &[u8],
-<<<<<<< HEAD
-        include_start: RangeBound,
-=======
         include_start: bool,
->>>>>>> 6c7c2d4a
         is_memtrie: bool,
     ) {
         let trie_with_recorder = trie.recording_reads_new_recorder();
@@ -430,13 +409,9 @@
             assert!(matches!(iterator, TrieIterator::Disk(_)));
         }
 
-<<<<<<< HEAD
-        iterator.seek(seek_key, include_start).unwrap();
-=======
         let seek_bound =
             if include_start { Bound::Included(seek_key) } else { Bound::Excluded(seek_key) };
         iterator.seek(seek_bound).unwrap();
->>>>>>> 6c7c2d4a
 
         // Calling seek should not record any nodes.
         let recorded_storage =
@@ -446,11 +421,7 @@
         let got = iterator
             .map(|item| {
                 let (key, value) = item.unwrap();
-<<<<<<< HEAD
-                if include_start == RangeBound::Exclusive {
-=======
                 if include_start == false {
->>>>>>> 6c7c2d4a
                     assert!(
                         key.as_slice() > seek_key,
                         "‘{key:x?}’ is not greater than ‘{seek_key:x?}’"
@@ -475,14 +446,7 @@
         let want: Vec<_> = map
             .range(seek_key.to_vec()..)
             .map(|(k, v)| (k.clone(), v.clone()))
-<<<<<<< HEAD
-            .filter(|(x, _)| {
-                x.as_slice() > seek_key
-                    || include_start != RangeBound::Exclusive && x.as_slice() == seek_key
-            })
-=======
             .filter(|(x, _)| x.as_slice() > seek_key || include_start && x.as_slice() == seek_key)
->>>>>>> 6c7c2d4a
             .collect();
         assert_eq!(got, want);
     }
