use std::borrow::Borrow;
<<<<<<< HEAD
use std::collections::{HashMap, HashSet};
use std::str::FromStr;
use std::sync::{Arc, Mutex};

use near_o11y::backtrace::Backtrace;
=======
use std::collections::{HashMap, HashSet, VecDeque};
use std::sync::{Arc, Mutex};

use near_metrics::prometheus;
use near_metrics::prometheus::core::{GenericCounter, GenericGauge};
>>>>>>> 746320bb
use near_primitives::hash::CryptoHash;

use crate::db::refcount::decode_value_with_rc;
use crate::trie::POISONED_LOCK_ERR;
use crate::{metrics, DBCol, StorageError, Store};
use lru::LruCache;
use near_o11y::log_assert;
use near_primitives::shard_layout::ShardUId;
use near_primitives::types::{TrieCacheMode, TrieNodesCount};
use std::cell::{Cell, RefCell};
use std::io::ErrorKind;

pub(crate) struct BoundedQueue<T> {
    queue: VecDeque<T>,
    /// If queue size exceeds capacity, item from the tail is removed.
    capacity: usize,
}

impl<T> BoundedQueue<T> {
    pub(crate) fn new(capacity: usize) -> Self {
        // Reserve space for one extra element to simplify `put`.
        Self { queue: VecDeque::with_capacity(capacity + 1), capacity }
    }

    pub(crate) fn clear(&mut self) {
        self.queue.clear();
    }

    pub(crate) fn pop(&mut self) -> Option<T> {
        self.queue.pop_front()
    }

    pub(crate) fn put(&mut self, key: T) -> Option<T> {
        self.queue.push_back(key);
        if self.queue.len() > self.capacity {
            Some(self.pop().expect("Queue cannot be empty"))
        } else {
            None
        }
    }

    pub(crate) fn len(&self) -> usize {
        self.queue.len()
    }
}

/// In-memory cache for trie items - nodes and values. All nodes are stored in the LRU cache with three modifications.
/// 1) Size of each value must not exceed `TRIE_LIMIT_CACHED_VALUE_SIZE`.
/// Needed to avoid caching large values like contract codes.
/// 2) If we put new value to LRU cache and total size of existing values exceeds `total_sizes_capacity`, we evict
/// values from it until that is no longer the case. So the actual total size should never exceed
/// `total_size_limit` + `TRIE_LIMIT_CACHED_VALUE_SIZE`.
/// Needed because value sizes generally vary from 1 B to 500 B and we want to count cache size precisely.
/// 3) If value is popped, it is put to the `deletions` queue with `deletions_queue_capacity` first. If popped value
/// doesn't fit in the queue, the last value is removed from the queue and LRU cache, and newly popped value is inserted
/// to the queue.
/// Needed to delay deletions when we have forks. In such case, many blocks can share same parent, and we want to keep
/// old nodes in cache for a while to process all new roots. For example, it helps to read old state root.
pub struct TrieCacheInner {
    /// LRU cache keeping mapping from keys to values.
    cache: LruCache<CryptoHash, Arc<[u8]>>,
    /// Queue of items which were popped, which postpones deletion of old nodes.
    deletions: BoundedQueue<CryptoHash>,
    /// Current total size of all values in the cache.
    total_size: u64,
    /// Upper bound for the total size.
    total_size_limit: u64,
    /// Shard id of the nodes being cached.
    shard_id: u32,
    /// Whether cache is used for view calls execution.
    is_view: bool,
    // Counters tracking operations happening inside the shard cache.
    // Stored here to avoid overhead of looking them up on hot paths.
    metrics: TrieCacheMetrics,
}

struct TrieCacheMetrics {
    shard_cache_too_large: GenericCounter<prometheus::core::AtomicU64>,
    shard_cache_pop_hits: GenericCounter<prometheus::core::AtomicU64>,
    shard_cache_pop_misses: GenericCounter<prometheus::core::AtomicU64>,
    shard_cache_pop_lru: GenericCounter<prometheus::core::AtomicU64>,
    shard_cache_gc_pop_misses: GenericCounter<prometheus::core::AtomicU64>,
    shard_cache_deletions_size: GenericGauge<prometheus::core::AtomicI64>,
}

impl TrieCacheInner {
    pub(crate) fn new(
        cache_capacity: usize,
        deletions_queue_capacity: usize,
        total_size_limit: u64,
        shard_id: u32,
        is_view: bool,
    ) -> Self {
        assert!(cache_capacity > 0 && total_size_limit > 0);
        let metrics_labels: [&str; 2] = [&format!("{}", shard_id), &format!("{}", is_view as u8)];
        let metrics = TrieCacheMetrics {
            shard_cache_too_large: metrics::SHARD_CACHE_TOO_LARGE
                .with_label_values(&metrics_labels),
            shard_cache_pop_hits: metrics::SHARD_CACHE_POP_HITS.with_label_values(&metrics_labels),
            shard_cache_pop_misses: metrics::SHARD_CACHE_POP_MISSES
                .with_label_values(&metrics_labels),
            shard_cache_pop_lru: metrics::SHARD_CACHE_POP_LRU.with_label_values(&metrics_labels),
            shard_cache_gc_pop_misses: metrics::SHARD_CACHE_GC_POP_MISSES
                .with_label_values(&metrics_labels),
            shard_cache_deletions_size: metrics::SHARD_CACHE_DELETIONS_SIZE
                .with_label_values(&metrics_labels),
        };
        Self {
            cache: LruCache::new(cache_capacity),
            deletions: BoundedQueue::new(deletions_queue_capacity),
            total_size: 0,
            total_size_limit,
            shard_id,
            is_view,
            metrics,
        }
    }

    pub(crate) fn get(&mut self, key: &CryptoHash) -> Option<Arc<[u8]>> {
        self.cache.get(key).cloned()
    }

    pub(crate) fn clear(&mut self) {
        self.total_size = 0;
        self.deletions.clear();
        self.cache.clear();
    }

    pub(crate) fn put(&mut self, key: CryptoHash, value: Arc<[u8]>) {
        while self.total_size > self.total_size_limit || self.cache.len() == self.cache.cap() {
            // First, try to evict value using the key from deletions queue.
            match self.deletions.pop() {
                Some(key) => match self.cache.pop(&key) {
                    Some(value) => {
                        self.metrics.shard_cache_pop_hits.inc();
                        self.total_size -= value.len() as u64;
                        continue;
                    }
                    None => {
                        self.metrics.shard_cache_pop_misses.inc();
                    }
                },
                None => {}
            }

            // Second, pop LRU value.
            self.metrics.shard_cache_pop_lru.inc();
            let (_, value) =
                self.cache.pop_lru().expect("Cannot fail because total size capacity is > 0");
            self.total_size -= value.len() as u64;
        }

        // Add value to the cache.
        self.total_size += value.len() as u64;
        match self.cache.push(key, value) {
            Some((evicted_key, evicted_value)) => {
                log_assert!(key == evicted_key, "LRU cache with shard_id = {}, is_view = {} can't be full before inserting key {}", self.shard_id, self.is_view, key);
                self.total_size -= evicted_value.len() as u64;
            }
            None => {}
        };
    }

    // Adds key to the deletions queue if it is present in cache.
    // Returns key-value pair which are popped if deletions queue is full.
    pub(crate) fn pop(&mut self, key: &CryptoHash) -> Option<(CryptoHash, Arc<[u8]>)> {
        self.metrics.shard_cache_deletions_size.set(self.deletions.len() as i64);
        // Do nothing if key was removed before.
        if self.cache.contains(key) {
            // Put key to the queue of deletions and possibly remove another key we have to delete.
            match self.deletions.put(key.clone()) {
                Some(key_to_delete) => match self.cache.pop(&key_to_delete) {
                    Some(evicted_value) => {
                        self.metrics.shard_cache_pop_hits.inc();
                        self.total_size -= evicted_value.len() as u64;
                        Some((key_to_delete, evicted_value))
                    }
                    None => {
                        self.metrics.shard_cache_pop_misses.inc();
                        None
                    }
                },
                None => None,
            }
        } else {
            self.metrics.shard_cache_gc_pop_misses.inc();
            None
        }
    }

    pub fn len(&self) -> usize {
        self.cache.len()
    }

    pub fn current_total_size(&self) -> u64 {
        self.total_size
    }
}

/// Wrapper over LruCache to handle concurrent access.
#[derive(Clone)]
pub struct TrieCache(Arc<Mutex<TrieCacheInner>>);

impl TrieCache {
    pub fn new(shard_id: u32, is_view: bool) -> Self {
        Self::with_capacities(TRIE_DEFAULT_SHARD_CACHE_SIZE, shard_id, is_view)
    }

    pub fn with_capacities(cap: usize, shard_id: u32, is_view: bool) -> Self {
        Self(Arc::new(Mutex::new(TrieCacheInner::new(
            cap,
            DEFAULT_SHARD_CACHE_DELETIONS_QUEUE_CAPACITY,
            DEFAULT_SHARD_CACHE_TOTAL_SIZE_LIMIT,
            shard_id,
            is_view,
        ))))
    }

    pub fn get(&self, key: &CryptoHash) -> Option<Arc<[u8]>> {
        self.0.lock().expect(POISONED_LOCK_ERR).get(key)
    }

    pub fn clear(&self) {
        self.0.lock().expect(POISONED_LOCK_ERR).clear()
    }

    pub fn update_cache(&self, ops: Vec<(CryptoHash, Option<&Vec<u8>>)>) {
        tracing::error!("In update cache");
        let mut pops = 0;
        let mut puts = 0;
        let mut guard = self.0.lock().expect(POISONED_LOCK_ERR);
        for (hash, opt_value_rc) in ops {
            if let Some(value_rc) = opt_value_rc {
                if let (Some(value), _rc) = decode_value_with_rc(&value_rc) {
                    if value.len() < TRIE_LIMIT_CACHED_VALUE_SIZE {
                        puts += 1;
                        guard.put(hash, value.into());
                    } else {
                        guard.metrics.shard_cache_too_large.inc();
                    }
                } else {
                    guard.pop(&hash);
                    pops += 1;
                }
            } else {
                guard.pop(&hash);
                pops += 1;
            }
        }
        tracing::error!("Finished in update cache: puts {} pops {}", puts, pops);
    }

    #[cfg(test)]
    pub(crate) fn len(&self) -> usize {
        let guard = self.0.lock().expect(POISONED_LOCK_ERR);
        guard.len()
    }
}

pub trait TrieStorage {
    /// Get bytes of a serialized TrieNode.
    /// # Errors
    /// StorageError if the storage fails internally or the hash is not present.
    fn retrieve_raw_bytes(&self, hash: &CryptoHash) -> Result<Arc<[u8]>, StorageError>;

    fn as_caching_storage(&self) -> Option<&TrieCachingStorage> {
        None
    }

    fn as_recording_storage(&self) -> Option<&TrieRecordingStorage> {
        None
    }

    fn as_partial_storage(&self) -> Option<&TrieMemoryPartialStorage> {
        None
    }

    fn get_trie_nodes_count(&self) -> TrieNodesCount;
}

/// Records every value read by retrieve_raw_bytes.
/// Used for obtaining state parts (and challenges in the future).
/// TODO (#6316): implement proper nodes counting logic as in TrieCachingStorage
pub struct TrieRecordingStorage {
    pub(crate) store: Store,
    pub(crate) shard_uid: ShardUId,
    pub(crate) recorded: RefCell<HashMap<CryptoHash, Arc<[u8]>>>,
}

impl TrieStorage for TrieRecordingStorage {
    fn retrieve_raw_bytes(&self, hash: &CryptoHash) -> Result<Arc<[u8]>, StorageError> {
        if let Some(val) = self.recorded.borrow().get(hash).cloned() {
            return Ok(val);
        }
        let key = TrieCachingStorage::get_key_from_shard_uid_and_hash(self.shard_uid, hash);
        let val = self
            .store
            .get(DBCol::State, key.as_ref())
            .map_err(|_| StorageError::StorageInternalError)?;
        if let Some(val) = val {
            let val = Arc::from(val);
            self.recorded.borrow_mut().insert(*hash, Arc::clone(&val));
            Ok(val)
        } else {
            Err(StorageError::StorageInconsistentState("Trie node missing".to_string()))
        }
    }

    fn as_recording_storage(&self) -> Option<&TrieRecordingStorage> {
        Some(self)
    }

    fn get_trie_nodes_count(&self) -> TrieNodesCount {
        unimplemented!();
    }
}

/// Storage for validating recorded partial storage.
/// visited_nodes are to validate that partial storage doesn't contain unnecessary nodes.
pub struct TrieMemoryPartialStorage {
    pub(crate) recorded_storage: HashMap<CryptoHash, Arc<[u8]>>,
    pub(crate) visited_nodes: RefCell<HashSet<CryptoHash>>,
}

impl TrieStorage for TrieMemoryPartialStorage {
    fn retrieve_raw_bytes(&self, hash: &CryptoHash) -> Result<Arc<[u8]>, StorageError> {
        let result = self.recorded_storage.get(hash).cloned().ok_or(StorageError::TrieNodeMissing);
        if result.is_ok() {
            self.visited_nodes.borrow_mut().insert(*hash);
        }
        result
    }

    fn as_partial_storage(&self) -> Option<&TrieMemoryPartialStorage> {
        Some(self)
    }

    fn get_trie_nodes_count(&self) -> TrieNodesCount {
        unimplemented!();
    }
}

/// Default number of cache entries.
/// It was chosen to fit into RAM well. RAM spend on trie cache should not exceed 50_000 * 4 (number of shards) *
/// TRIE_LIMIT_CACHED_VALUE_SIZE * 2 (number of caches - for regular and view client) = 0.4 GB.
/// In our tests on a single shard, it barely occupied 40 MB, which is dominated by state cache size
/// with 512 MB limit. The total RAM usage for a single shard was 1 GB.
#[cfg(not(feature = "no_cache"))]
const TRIE_DEFAULT_SHARD_CACHE_SIZE: usize = 50000;
#[cfg(feature = "no_cache")]
const TRIE_DEFAULT_SHARD_CACHE_SIZE: usize = 1;

/// Default total size of values which may simultaneously exist the cache.
/// It is chosen by the estimation of the largest contract storage size we are aware as of 23/08/2022.
#[cfg(not(feature = "no_cache"))]
const DEFAULT_SHARD_CACHE_TOTAL_SIZE_LIMIT: u64 = 3_000_000_000;
#[cfg(feature = "no_cache")]
const DEFAULT_SHARD_CACHE_TOTAL_SIZE_LIMIT: u64 = 1;

/// Capacity for the deletions queue.
/// It is chosen to fit all hashes of deleted nodes for 3 completely full blocks.
#[cfg(not(feature = "no_cache"))]
const DEFAULT_SHARD_CACHE_DELETIONS_QUEUE_CAPACITY: usize = 100_000;
#[cfg(feature = "no_cache")]
const DEFAULT_SHARD_CACHE_DELETIONS_QUEUE_CAPACITY: usize = 1;

/// Values above this size (in bytes) are never cached.
/// Note that most of Trie inner nodes are smaller than this - e.g. branches use around 32 * 16 = 512 bytes.
pub(crate) const TRIE_LIMIT_CACHED_VALUE_SIZE: usize = 1000;

pub struct TrieCachingStorage {
    pub(crate) store: Store,
    pub(crate) shard_uid: ShardUId,

    /// Caches ever requested items for the shard `shard_uid`. Used to speed up DB operations, presence of any item is
    /// not guaranteed.
    pub(crate) shard_cache: TrieCache,
    /// Caches all items requested in the mode `TrieCacheMode::CachingChunk`. It is created in
    /// `apply_transactions_with_optional_storage_proof` by calling `get_trie_for_shard`. Before we start to apply
    /// txs and receipts in the chunk, it must be empty, and all items placed here must remain until applying
    /// txs/receipts ends. Then cache is removed automatically in `apply_transactions_with_optional_storage_proof` when
    /// `TrieCachingStorage` is removed.
    /// Note that for both caches key is the hash of value, so for the fixed key the value is unique.
    pub(crate) chunk_cache: RefCell<HashMap<CryptoHash, Arc<[u8]>>>,
    pub(crate) cache_mode: Cell<TrieCacheMode>,

    /// Counts potentially expensive trie node reads which are served from disk in the worst case. Here we count reads
    /// from DB or shard cache.
    pub(crate) db_read_nodes: Cell<u64>,
    /// Counts trie nodes retrieved from the chunk cache.
    pub(crate) mem_read_nodes: Cell<u64>,
    // Counters tracking operations happening inside the shard cache.
    // Stored here to avoid overhead of looking them up on hot paths.
    metrics: TrieCacheInnerMetrics,
}

struct TrieCacheInnerMetrics {
    chunk_cache_hits: GenericCounter<prometheus::core::AtomicU64>,
    chunk_cache_misses: GenericCounter<prometheus::core::AtomicU64>,
    shard_cache_hits: GenericCounter<prometheus::core::AtomicU64>,
    shard_cache_misses: GenericCounter<prometheus::core::AtomicU64>,
    shard_cache_too_large: GenericCounter<prometheus::core::AtomicU64>,
    shard_cache_size: GenericGauge<prometheus::core::AtomicI64>,
    chunk_cache_size: GenericGauge<prometheus::core::AtomicI64>,
    shard_cache_current_total_size: GenericGauge<prometheus::core::AtomicI64>,
}

impl TrieCachingStorage {
    pub fn new(
        store: Store,
        shard_cache: TrieCache,
        shard_uid: ShardUId,
        is_view: bool,
    ) -> TrieCachingStorage {
        let metrics_labels: [&str; 2] =
            [&format!("{}", shard_uid.shard_id), &format!("{}", is_view as u8)];
        let metrics = TrieCacheInnerMetrics {
            chunk_cache_hits: metrics::CHUNK_CACHE_HITS.with_label_values(&metrics_labels),
            chunk_cache_misses: metrics::CHUNK_CACHE_MISSES.with_label_values(&metrics_labels),
            shard_cache_hits: metrics::SHARD_CACHE_HITS.with_label_values(&metrics_labels),
            shard_cache_misses: metrics::SHARD_CACHE_MISSES.with_label_values(&metrics_labels),
            shard_cache_too_large: metrics::SHARD_CACHE_TOO_LARGE
                .with_label_values(&metrics_labels),
            shard_cache_size: metrics::SHARD_CACHE_SIZE.with_label_values(&metrics_labels),
            chunk_cache_size: metrics::CHUNK_CACHE_SIZE.with_label_values(&metrics_labels),
            shard_cache_current_total_size: metrics::SHARD_CACHE_CURRENT_TOTAL_SIZE
                .with_label_values(&metrics_labels),
        };
        TrieCachingStorage {
            store,
            shard_uid,
            shard_cache,
            cache_mode: Cell::new(TrieCacheMode::CachingShard),
            chunk_cache: RefCell::new(Default::default()),
            db_read_nodes: Cell::new(0),
            mem_read_nodes: Cell::new(0),
            metrics,
        }
    }

    pub(crate) fn get_shard_uid_and_hash_from_key(
        key: &[u8],
    ) -> Result<(ShardUId, CryptoHash), std::io::Error> {
        if key.len() != 40 {
            return Err(std::io::Error::new(ErrorKind::Other, "Key is always shard_uid + hash"));
        }
        let id = ShardUId::try_from(&key[..8]).unwrap();
        let hash = CryptoHash::try_from(&key[8..]).unwrap();
        Ok((id, hash))
    }

    pub fn get_key_from_shard_uid_and_hash(shard_uid: ShardUId, hash: &CryptoHash) -> [u8; 40] {
        let mut key = [0; 40];
        key[0..8].copy_from_slice(&shard_uid.to_bytes());
        key[8..].copy_from_slice(hash.as_ref());
        key
    }

    fn inc_db_read_nodes(&self) {
        self.db_read_nodes.set(self.db_read_nodes.get() + 1);
    }

    fn inc_mem_read_nodes(&self) {
        self.mem_read_nodes.set(self.mem_read_nodes.get() + 1);
    }

    /// Set cache mode.
    pub fn set_mode(&self, state: TrieCacheMode) {
        self.cache_mode.set(state);
    }
}

impl TrieStorage for TrieCachingStorage {
    fn retrieve_raw_bytes(&self, hash: &CryptoHash) -> Result<Arc<[u8]>, StorageError> {
<<<<<<< HEAD
        /*if hash == &CryptoHash::from_str("mKoEHQ8dpPndZtLkicWhs8zjtrW1gHMTfQ97HuokEBM").unwrap() {
            //let bt = Backtrace::new();
            //tracing::error!("Found it.. {:?}", bt);
            tracing::error!("Found it.. mK");
        }*/
        if hash == &CryptoHash::from_str("qe9utVQpNGkEARPSKbWYcUh1aV9ozbZ8LMncYpT8D3q").unwrap() {
            tracing::error!("Found it.. qe");
        }
        if hash == &CryptoHash::from_str("mKoEHQ8dpPndZtLkicWhs8zjtrW1gHMTfQ97HuokEBM").unwrap() {
            tracing::error!("Found it.. mK");
        }
        if hash == &CryptoHash::from_str("e9s5kGzCF8XcrvF1SfcUqq27LU1mAEDh1uDEpwEECXr").unwrap() {
            tracing::error!("Found it.. e9");
        }
        
=======
        self.metrics.chunk_cache_size.set(self.chunk_cache.borrow().len() as i64);
>>>>>>> 746320bb
        // Try to get value from chunk cache containing nodes with cheaper access. We can do it for any `TrieCacheMode`,
        // because we charge for reading nodes only when `CachingChunk` mode is enabled anyway.
        if let Some(val) = self.chunk_cache.borrow_mut().get(hash) {
            self.metrics.chunk_cache_hits.inc();
            self.inc_mem_read_nodes();
            return Ok(val.clone());
        }
        self.metrics.chunk_cache_misses.inc();

        // Try to get value from shard cache containing most recently touched nodes.
        let mut guard = self.shard_cache.0.lock().expect(POISONED_LOCK_ERR);
        self.metrics.shard_cache_size.set(guard.len() as i64);
        self.metrics.shard_cache_current_total_size.set(guard.current_total_size() as i64);
        let val = match guard.get(hash) {
            Some(val) => {
                self.metrics.shard_cache_hits.inc();
                near_o11y::io_trace!(count: "shard_cache_hit");
                val.clone()
            }
            None => {
                self.metrics.shard_cache_misses.inc();
                near_o11y::io_trace!(count: "shard_cache_miss");
                // If value is not present in cache, get it from the storage.
                let key = Self::get_key_from_shard_uid_and_hash(self.shard_uid, hash);
                let val = self
                    .store
                    .get(DBCol::State, key.as_ref())
                    .map_err(|_| StorageError::StorageInternalError)?
                    .ok_or_else(|| {
                        StorageError::StorageInconsistentState("Trie node missing".to_string())
                    })?;
                let val: Arc<[u8]> = val.into();

                // Insert value to shard cache, if its size is small enough.
                // It is fine to have a size limit for shard cache and **not** have a limit for chunk cache, because key
                // is always a value hash, so for each key there could be only one value, and it is impossible to have
                // **different** values for the given key in shard and chunk caches.
                if val.len() < TRIE_LIMIT_CACHED_VALUE_SIZE {
                    guard.put(*hash, val.clone());
                } else {
                    self.metrics.shard_cache_too_large.inc();
                    near_o11y::io_trace!(count: "shard_cache_too_large");
                }

                val
            }
        };

        // Because node is not present in chunk cache, increment the nodes counter and optionally insert it into the
        // chunk cache.
        // Note that we don't have a size limit for values in the chunk cache. There are two reasons:
        // - for nodes, value size is an implementation detail. If we change internal representation of a node (e.g.
        // change `memory_usage` field from `RawTrieNodeWithSize`), this would have to be a protocol upgrade.
        // - total size of all values is limited by the runtime fees. More thoroughly:
        // - - number of nodes is limited by receipt gas limit / touching trie node fee ~= 500 Tgas / 16 Ggas = 31_250;
        // - - size of trie keys and values is limited by receipt gas limit / lowest per byte fee
        // (`storage_read_value_byte`) ~= (500 * 10**12 / 5611005) / 2**20 ~= 85 MB.
        // All values are given as of 16/03/2022. We may consider more precise limit for the chunk cache as well.
        self.inc_db_read_nodes();
        if let TrieCacheMode::CachingChunk = self.cache_mode.borrow().get() {
            self.chunk_cache.borrow_mut().insert(*hash, val.clone());
        };

        Ok(val)
    }

    fn as_caching_storage(&self) -> Option<&TrieCachingStorage> {
        Some(self)
    }

    fn get_trie_nodes_count(&self) -> TrieNodesCount {
        TrieNodesCount { db_reads: self.db_read_nodes.get(), mem_reads: self.mem_read_nodes.get() }
    }
}

#[cfg(test)]
mod bounded_queue_tests {
    use crate::trie::trie_storage::BoundedQueue;

    #[test]
    fn test_put_pop() {
        let mut queue = BoundedQueue::new(2);
        assert_eq!(queue.put(1), None);
        assert_eq!(queue.put(2), None);
        assert_eq!(queue.put(3), Some(1));

        assert_eq!(queue.pop(), Some(2));
        assert_eq!(queue.pop(), Some(3));
        assert_eq!(queue.pop(), None);
    }

    #[test]
    fn test_clear() {
        let mut queue = BoundedQueue::new(2);
        queue.put(1);
        assert_eq!(queue.queue.get(0), Some(&1));
        queue.clear();
        assert!(queue.queue.is_empty());
    }

    #[test]
    fn test_zero_capacity() {
        let mut queue = BoundedQueue::new(0);
        assert_eq!(queue.put(1), Some(1));
        assert!(queue.queue.is_empty());
    }
}

#[cfg(test)]
mod trie_cache_tests {
    use crate::trie::trie_storage::TrieCacheInner;
    use near_primitives::hash::hash;

    fn put_value(cache: &mut TrieCacheInner, value: &[u8]) {
        cache.put(hash(value), value.into());
    }

    #[test]
    fn test_size_limit() {
        let mut cache = TrieCacheInner::new(100, 100, 5, 0, false);
        // Add three values. Before each put, condition on total size should not be triggered.
        put_value(&mut cache, &[1, 1]);
        assert_eq!(cache.total_size, 2);
        put_value(&mut cache, &[1, 1, 1]);
        assert_eq!(cache.total_size, 5);
        put_value(&mut cache, &[1]);
        assert_eq!(cache.total_size, 6);

        // Add one of previous values. LRU value should be evicted.
        put_value(&mut cache, &[1, 1, 1]);
        assert_eq!(cache.total_size, 4);
        assert_eq!(cache.cache.pop_lru(), Some((hash(&[1]), vec![1].into())));
        assert_eq!(cache.cache.pop_lru(), Some((hash(&[1, 1, 1]), vec![1, 1, 1].into())));
    }

    #[test]
    fn test_deletions_queue() {
        let mut cache = TrieCacheInner::new(100, 2, 100, 0, false);
        // Add two values to the cache.
        put_value(&mut cache, &[1]);
        put_value(&mut cache, &[1, 1]);

        // Call pop for inserted values. Because deletions queue is not full, no elements should be deleted.
        assert_eq!(cache.pop(&hash(&[1, 1])), None);
        assert_eq!(cache.pop(&hash(&[1])), None);

        // Call pop two times for a value existing in cache. Because queue is full, both elements should be deleted.
        assert_eq!(cache.pop(&hash(&[1])), Some((hash(&[1, 1]), vec![1, 1].into())));
        assert_eq!(cache.pop(&hash(&[1])), Some((hash(&[1]), vec![1].into())));
    }

    #[test]
    fn test_cache_capacity() {
        let mut cache = TrieCacheInner::new(2, 100, 100, 0, false);
        put_value(&mut cache, &[1]);
        put_value(&mut cache, &[2]);
        put_value(&mut cache, &[3]);

        assert!(!cache.cache.contains(&hash(&[1])));
        assert!(cache.cache.contains(&hash(&[2])));
        assert!(cache.cache.contains(&hash(&[3])));
    }
}<|MERGE_RESOLUTION|>--- conflicted
+++ resolved
@@ -1,17 +1,11 @@
 use std::borrow::Borrow;
-<<<<<<< HEAD
-use std::collections::{HashMap, HashSet};
+use std::collections::{HashMap, HashSet, VecDeque};
 use std::str::FromStr;
 use std::sync::{Arc, Mutex};
 
 use near_o11y::backtrace::Backtrace;
-=======
-use std::collections::{HashMap, HashSet, VecDeque};
-use std::sync::{Arc, Mutex};
-
 use near_metrics::prometheus;
 use near_metrics::prometheus::core::{GenericCounter, GenericGauge};
->>>>>>> 746320bb
 use near_primitives::hash::CryptoHash;
 
 use crate::db::refcount::decode_value_with_rc;
@@ -361,20 +355,7 @@
 /// with 512 MB limit. The total RAM usage for a single shard was 1 GB.
 #[cfg(not(feature = "no_cache"))]
 const TRIE_DEFAULT_SHARD_CACHE_SIZE: usize = 50000;
-#[cfg(feature = "no_cache")]
-const TRIE_DEFAULT_SHARD_CACHE_SIZE: usize = 1;
-
-/// Default total size of values which may simultaneously exist the cache.
-/// It is chosen by the estimation of the largest contract storage size we are aware as of 23/08/2022.
-#[cfg(not(feature = "no_cache"))]
-const DEFAULT_SHARD_CACHE_TOTAL_SIZE_LIMIT: u64 = 3_000_000_000;
-#[cfg(feature = "no_cache")]
-const DEFAULT_SHARD_CACHE_TOTAL_SIZE_LIMIT: u64 = 1;
-
-/// Capacity for the deletions queue.
-/// It is chosen to fit all hashes of deleted nodes for 3 completely full blocks.
-#[cfg(not(feature = "no_cache"))]
-const DEFAULT_SHARD_CACHE_DELETIONS_QUEUE_CAPACITY: usize = 100_000;
+
 #[cfg(feature = "no_cache")]
 const DEFAULT_SHARD_CACHE_DELETIONS_QUEUE_CAPACITY: usize = 1;
 
@@ -486,25 +467,7 @@
 
 impl TrieStorage for TrieCachingStorage {
     fn retrieve_raw_bytes(&self, hash: &CryptoHash) -> Result<Arc<[u8]>, StorageError> {
-<<<<<<< HEAD
-        /*if hash == &CryptoHash::from_str("mKoEHQ8dpPndZtLkicWhs8zjtrW1gHMTfQ97HuokEBM").unwrap() {
-            //let bt = Backtrace::new();
-            //tracing::error!("Found it.. {:?}", bt);
-            tracing::error!("Found it.. mK");
-        }*/
-        if hash == &CryptoHash::from_str("qe9utVQpNGkEARPSKbWYcUh1aV9ozbZ8LMncYpT8D3q").unwrap() {
-            tracing::error!("Found it.. qe");
-        }
-        if hash == &CryptoHash::from_str("mKoEHQ8dpPndZtLkicWhs8zjtrW1gHMTfQ97HuokEBM").unwrap() {
-            tracing::error!("Found it.. mK");
-        }
-        if hash == &CryptoHash::from_str("e9s5kGzCF8XcrvF1SfcUqq27LU1mAEDh1uDEpwEECXr").unwrap() {
-            tracing::error!("Found it.. e9");
-        }
-        
-=======
         self.metrics.chunk_cache_size.set(self.chunk_cache.borrow().len() as i64);
->>>>>>> 746320bb
         // Try to get value from chunk cache containing nodes with cheaper access. We can do it for any `TrieCacheMode`,
         // because we charge for reading nodes only when `CachingChunk` mode is enabled anyway.
         if let Some(val) = self.chunk_cache.borrow_mut().get(hash) {
