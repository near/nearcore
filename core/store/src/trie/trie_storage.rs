--- conflicted
+++ resolved
@@ -1,10 +1,6 @@
 use crate::trie::prefetching_trie_storage::PrefetcherResult;
 use crate::trie::POISONED_LOCK_ERR;
-<<<<<<< HEAD
-use crate::{metrics, DBCol, PrefetchApi, StorageError, Store, TrieConfig};
-=======
-use crate::{metrics, DBCol, MissingTrieValueContext, PrefetchApi, StorageError, Store};
->>>>>>> ae1c6183
+use crate::{metrics, DBCol, MissingTrieValueContext, PrefetchApi, StorageError, Store, TrieConfig};
 use lru::LruCache;
 use near_o11y::log_assert;
 use near_o11y::metrics::prometheus;
@@ -312,21 +308,16 @@
 }
 
 impl TrieStorage for TrieMemoryPartialStorage {
-<<<<<<< HEAD
     fn retrieve_raw_bytes(
         &self,
         hash: &CryptoHash,
         _: Option<AccountId>,
     ) -> Result<Arc<[u8]>, StorageError> {
-        let result = self.recorded_storage.get(hash).cloned().ok_or(StorageError::MissingTrieValue);
-=======
-    fn retrieve_raw_bytes(&self, hash: &CryptoHash) -> Result<Arc<[u8]>, StorageError> {
         let result =
             self.recorded_storage.get(hash).cloned().ok_or(StorageError::MissingTrieValue(
                 MissingTrieValueContext::TrieMemoryPartialStorage,
                 *hash,
             ));
->>>>>>> ae1c6183
         if result.is_ok() {
             self.visited_nodes.borrow_mut().insert(*hash);
         }
