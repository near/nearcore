use crate::{get, get_pure, set, TrieAccess, TrieUpdate};
use borsh::{BorshDeserialize, BorshSerialize};
use near_primitives::errors::{IntegerOverflowError, StorageError};
use near_primitives::receipt::{
    BufferedReceiptIndices, ReceiptOrStateStoredReceipt, TrieQueueIndices,
};
use near_primitives::trie_key::TrieKey;
use near_primitives::types::ShardId;

/// Read-only iterator over items stored in a TrieQueue.
pub struct TrieQueueIterator<'a, Queue: TrieQueue> {
    indices: std::ops::Range<u64>,
    trie_queue: &'a Queue,
    trie: &'a dyn TrieAccess,
    side_effects: bool,
}

/// Type safe access to delayed receipts queue stored in the state. Only use one
/// at the time for the same queue!
///
/// The struct keeps a in-memory copy of the queue indics to avoid reading it
/// from the trie on every access. Modification are written back to the
/// TrieUpdate immediately on every update.
///
/// But if you load two instances of this type at the same time, modifications
/// on one won't be synced to the other!
pub struct DelayedReceiptQueue {
    indices: TrieQueueIndices,
}

/// Type safe access to outgoing receipt buffers from this shard to all other
/// shards. Only use one at the time!
///
/// Call [`ShardsOutgoingReceiptBuffer::to_shard`] to access queue operations on
/// a buffer to a specific shard.
pub struct ShardsOutgoingReceiptBuffer {
    shards_indices: BufferedReceiptIndices,
}

/// Type safe access to buffered receipts to a specific shard.
///
/// Construct this from a parent `ShardsOutgoingReceiptBuffer` by calling
/// [`ShardsOutgoingReceiptBuffer::to_shard`]. Modification are written back to
/// the TrieUpdate immediately on every update.
///
/// Due to the shared indices, modifying two `OutgoingReceiptBuffer` instances
/// independently would lead to inconsistencies. The mutable borrow ensures at
/// compile-time this does not happen.
pub struct OutgoingReceiptBuffer<'parent> {
    shard_id: ShardId,
    parent: &'parent mut ShardsOutgoingReceiptBuffer,
}

/// Common code for persistent queues stored in the trie.
///
/// Here we use a trait to share code between different implementations of the
/// queue. Each impl defines how it loads and stores the queue indices and the
/// queue items. Based on that, a common push(), pop(), len(), and iter()
/// implementation is provided as trait default implementation.
pub trait TrieQueue {
    // TODO - remove the lifetime once we get rid of Cow in StateStoredReceipt.
    type Item<'a>: BorshDeserialize + BorshSerialize;

    /// Read queue indices of the queue from the trie, depending on impl.
    fn load_indices(&self, trie: &dyn TrieAccess) -> Result<TrieQueueIndices, StorageError>;

    /// Read indices from a cached field.
    fn indices(&self) -> TrieQueueIndices;

    /// Read and write indices from a cached field.
    fn indices_mut(&mut self) -> &mut TrieQueueIndices;

    /// Write changed indices back to the trie, using the correct trie key
    /// depending on impl.
    fn write_indices(&self, state_update: &mut TrieUpdate);

    /// Construct the trie key for a queue item depending on impl.
    fn trie_key(&self, queue_index: u64) -> TrieKey;

    fn push_back(
        &mut self,
        state_update: &mut TrieUpdate,
        item: &Self::Item<'_>,
    ) -> Result<(), IntegerOverflowError> {
        self.debug_check_unchanged(state_update);

        let index = self.indices().next_available_index;
        let key = self.trie_key(index);
        set(state_update, key, item);

        self.indices_mut().next_available_index =
            index.checked_add(1).ok_or(IntegerOverflowError)?;
        self.write_indices(state_update);
        Ok(())
    }

    fn pop_front(
        &mut self,
        state_update: &mut TrieUpdate,
    ) -> Result<Option<Self::Item<'static>>, StorageError> {
        self.debug_check_unchanged(state_update);

        let indices = self.indices();
        if indices.first_index >= indices.next_available_index {
            return Ok(None);
        }
        let key = self.trie_key(indices.first_index);
        let item: Self::Item<'static> = get(state_update, &key)?.ok_or_else(|| {
            StorageError::StorageInconsistentState(format!(
                "TrieQueue::Item #{} should be in the state",
                indices.first_index
            ))
        })?;
        state_update.remove(key);
        // Math checked above, first_index < next_available_index
        self.indices_mut().first_index += 1;
        self.write_indices(state_update);
        Ok(Some(item))
    }

    fn pop_back(
        &mut self,
        state_update: &mut TrieUpdate,
    ) -> Result<Option<Self::Item<'static>>, StorageError> {
        self.debug_check_unchanged(state_update);

        let indices = self.indices();
        if indices.first_index >= indices.next_available_index {
            return Ok(None);
        }
        // Math checked above: first_index < next_available_index => next_available_index > 0
        let last_item_index = indices.next_available_index - 1;
        let key = self.trie_key(last_item_index);
        let item: Self::Item<'static> = get(state_update, &key)?.ok_or_else(|| {
            StorageError::StorageInconsistentState(format!(
                "TrieQueue::Item #{} should be in the state",
                last_item_index
            ))
        })?;
        state_update.remove(key);
        self.indices_mut().next_available_index = last_item_index;
        self.write_indices(state_update);
        Ok(Some(item))
    }

    /// Modify the first item in a non-empty queue.
    /// `modify_fn` consumes the first item, modifies it, and returns `Option<Item>`.
    /// If `modify_fn` returns `Some`, the item is updated in the queue.
    /// If `modify_fn` returns `None`, the item is removed from the queue.
    /// Panics if the queue is empty.
    /// TODO(bandwidth_scheduler) - consider adding a push_front method.
    /// Indices could be converted to i64, serialization is the same as u64 for non-negative values.
    fn modify_first<'a>(
        &mut self,
        state_update: &mut TrieUpdate,
        modify_fn: impl Fn(Self::Item<'a>) -> Option<Self::Item<'a>>,
    ) -> Result<(), StorageError> {
        let indices = self.indices();
        if indices.first_index >= indices.next_available_index {
            panic!("TrieQueue::modify_first called on an empty queue! indices: {:?}", indices);
        }
        let key = self.trie_key(indices.first_index);
        let first_item: Self::Item<'_> = get(state_update, &key)?.ok_or_else(|| {
            StorageError::StorageInconsistentState(format!(
                "TrieQueue::Item #{} should be in the state",
                indices.first_index
            ))
        })?;
        let modified_item = modify_fn(first_item);
        match modified_item {
            Some(item) => {
                set(state_update, key, &item);
                self.write_indices(state_update);
            }
            None => {
                // Modify function returned None, remove the first item.
                let _removed = self.pop_front(state_update)?;
            }
        }
        Ok(())
    }

    /// Remove up to `n` values from the end of the queue and return how many
    /// were actually remove.
    ///
    /// Unlike `pop`, this method does not return the actual items or even
    /// check if they existed in state.
    fn pop_n(&mut self, state_update: &mut TrieUpdate, n: u64) -> Result<u64, StorageError> {
        self.debug_check_unchanged(state_update);

        let indices = self.indices();
        let to_remove = std::cmp::min(
            n,
            indices.next_available_index.checked_sub(indices.first_index).unwrap_or(0),
        );

        for index in indices.first_index..(indices.first_index + to_remove) {
            let key = self.trie_key(index);
            state_update.remove(key);
        }

        if to_remove > 0 {
            self.indices_mut().first_index = indices
                .first_index
                .checked_add(to_remove)
                .expect("first_index + to_remove should be < next_available_index");
            self.write_indices(state_update);
        }
        Ok(to_remove)
    }

    fn len(&self) -> u64 {
        self.indices().len()
    }

    fn iter<'a>(
        &'a self,
        trie: &'a dyn TrieAccess,
        side_effects: bool,
    ) -> TrieQueueIterator<'a, Self>
    where
        Self: Sized,
    {
        if side_effects {
            self.debug_check_unchanged(trie);
        }
        TrieQueueIterator {
            indices: self.indices().first_index..self.indices().next_available_index,
            trie_queue: self,
            trie,
            side_effects,
        }
    }

    /// Check the queue has not been modified in the trie view.
    ///
    /// This is a semi-expensive operation. The values should be cached in
    /// memory in at least one layer. But we still want to avoid it in
    /// production.
    #[cfg(debug_assertions)]
    fn debug_check_unchanged(&self, trie: &dyn TrieAccess) {
        debug_assert_eq!(self.indices(), self.load_indices(trie).unwrap());
    }

    #[cfg(not(debug_assertions))]
    fn debug_check_unchanged(&self, _trie: &dyn TrieAccess) {
        // nop in release build
    }
}

impl DelayedReceiptQueue {
    pub fn load(trie: &dyn TrieAccess) -> Result<Self, StorageError> {
        let indices = crate::get_delayed_receipt_indices(trie)?;
        Ok(Self { indices: indices.into() })
    }
}

impl TrieQueue for DelayedReceiptQueue {
    type Item<'a> = ReceiptOrStateStoredReceipt<'a>;

    fn load_indices(&self, trie: &dyn TrieAccess) -> Result<TrieQueueIndices, StorageError> {
        crate::get_delayed_receipt_indices(trie).map(TrieQueueIndices::from)
    }

    fn indices(&self) -> TrieQueueIndices {
        self.indices.clone()
    }

    fn indices_mut(&mut self) -> &mut TrieQueueIndices {
        &mut self.indices
    }

    fn write_indices(&self, state_update: &mut TrieUpdate) {
        set(state_update, TrieKey::DelayedReceiptIndices, &self.indices);
    }

    fn trie_key(&self, index: u64) -> TrieKey {
        TrieKey::DelayedReceipt { index }
    }
}

impl ShardsOutgoingReceiptBuffer {
    pub fn load(trie: &dyn TrieAccess) -> Result<Self, StorageError> {
        let shards_indices = crate::get_buffered_receipt_indices(trie)?;
        Ok(Self { shards_indices })
    }

    pub fn to_shard(&mut self, shard_id: ShardId) -> OutgoingReceiptBuffer {
        OutgoingReceiptBuffer { shard_id, parent: self }
    }

    /// Returns shard IDs of all shards that have a buffer stored.
    pub fn shards(&self) -> Vec<ShardId> {
        self.shards_indices.shard_buffers.keys().copied().collect()
    }

    pub fn buffer_len(&self, shard_id: ShardId) -> Option<u64> {
        self.shards_indices.shard_buffers.get(&shard_id).map(TrieQueueIndices::len)
    }

    fn write_indices(&self, state_update: &mut TrieUpdate) {
        set(state_update, TrieKey::BufferedReceiptIndices, &self.shards_indices);
    }
}

impl TrieQueue for OutgoingReceiptBuffer<'_> {
    type Item<'a> = ReceiptOrStateStoredReceipt<'a>;

    fn load_indices(&self, trie: &dyn TrieAccess) -> Result<TrieQueueIndices, StorageError> {
        let all_indices: BufferedReceiptIndices =
            get(trie, &TrieKey::BufferedReceiptIndices)?.unwrap_or_default();
        let indices = all_indices.shard_buffers.get(&self.shard_id).cloned().unwrap_or_default();
        Ok(indices)
    }

    fn indices(&self) -> TrieQueueIndices {
        self.parent.shards_indices.shard_buffers.get(&self.shard_id).cloned().unwrap_or_default()
    }

    fn indices_mut(&mut self) -> &mut TrieQueueIndices {
        self.parent.shards_indices.shard_buffers.entry(self.shard_id).or_default()
    }

    fn write_indices(&self, state_update: &mut TrieUpdate) {
        self.parent.write_indices(state_update);
    }

    fn trie_key(&self, index: u64) -> TrieKey {
        TrieKey::BufferedReceipt { index, receiving_shard: self.shard_id }
    }
}

impl<'a, Queue: TrieQueue> Iterator for TrieQueueIterator<'a, Queue> {
    type Item = Result<Queue::Item<'static>, StorageError>;

    fn next(&mut self) -> Option<Self::Item> {
        let index = self.indices.next()?;
        let key = self.trie_queue.trie_key(index);
        let value =
            if self.side_effects { get(self.trie, &key) } else { get_pure(self.trie, &key) };
        let result = match value {
            Err(e) => Err(e),
            Ok(None) => Err(StorageError::StorageInconsistentState(
                "TrieQueue::Item referenced by index should be in the state".to_owned(),
            )),
            Ok(Some(item)) => Ok(item),
        };
        Some(result)
    }
}

impl<'a, Queue: TrieQueue> DoubleEndedIterator for TrieQueueIterator<'a, Queue> {
    fn next_back(&mut self) -> Option<Self::Item> {
        let index = self.indices.next_back()?;
        let key = self.trie_queue.trie_key(index);
        let value =
            if self.side_effects { get(self.trie, &key) } else { get_pure(self.trie, &key) };
        let result = match value {
            Err(e) => Err(e),
            Ok(None) => Err(StorageError::StorageInconsistentState(
                "TrieQueue::Item referenced by index should be in the state".to_owned(),
            )),
            Ok(Some(item)) => Ok(item),
        };
        Some(result)
    }
}

#[cfg(test)]
mod tests {
    use std::borrow::Cow;
    use std::collections::VecDeque;

    use super::*;
    use crate::test_utils::{gen_receipts, TestTriesBuilder};
    use crate::Trie;
    use near_primitives::receipt::Receipt;
<<<<<<< HEAD
    use near_primitives::shard_layout::ShardUId;
    use rand::seq::SliceRandom;
    use rand::{Rng, SeedableRng};
    use rand_chacha::ChaCha20Rng;
=======
    use near_primitives::shard_layout::ShardLayout;
>>>>>>> 9e4933b8

    #[test]
    fn test_delayed_receipts_queue() {
        // empty queues
        check_delayed_receipt_queue(&[]);

        // with random receipts
        let mut rng = rand::thread_rng();
        check_delayed_receipt_queue(&gen_receipts(&mut rng, 1));
        check_delayed_receipt_queue(&gen_receipts(&mut rng, 10));
        check_delayed_receipt_queue(&gen_receipts(&mut rng, 1000));
    }

    /// Add given receipts to the delayed receipts queue, then use
    /// `ReceiptIterator` to read them back and assert it has the same receipts
    /// in the same order. Then pop from the queue and check they are the same
    /// receipts.
    #[track_caller]
    fn check_delayed_receipt_queue(input_receipts: &[Receipt]) {
        let mut trie = init_state();

        // load a queue to fill it with receipts
        {
            let mut queue = DelayedReceiptQueue::load(&trie).expect("creating queue must not fail");
            check_push_to_receipt_queue(input_receipts, &mut trie, &mut queue);
        }

        // drop queue and load another one to see if values are persisted
        {
            let mut queue = DelayedReceiptQueue::load(&trie).expect("creating queue must not fail");
            check_receipt_queue_contains_receipts(input_receipts, &mut trie, &mut queue);
        }
    }

    #[test]
    fn test_outgoing_receipt_buffer_separately() {
        // empty queues
        check_outgoing_receipt_buffer_separately(&[]);

        // with random receipts
        let mut rng = rand::thread_rng();
        check_outgoing_receipt_buffer_separately(&gen_receipts(&mut rng, 1));
        check_outgoing_receipt_buffer_separately(&gen_receipts(&mut rng, 10));
        check_outgoing_receipt_buffer_separately(&gen_receipts(&mut rng, 1000));
    }

    /// Check if inserting, reading, and popping from the outgoing buffers
    /// works, loading one buffer at the time.
    #[track_caller]
    fn check_outgoing_receipt_buffer_separately(input_receipts: &[Receipt]) {
        let mut trie = init_state();
        for id in 0..2u32 {
            // load a buffer to fill it with receipts
            {
                let mut buffers = ShardsOutgoingReceiptBuffer::load(&trie)
                    .expect("creating buffers must not fail");
                let mut buffer = buffers.to_shard(ShardId::from(id));
                check_push_to_receipt_queue(input_receipts, &mut trie, &mut buffer);
            }

            // drop queue and load another one to see if values are persisted
            {
                let mut buffers = ShardsOutgoingReceiptBuffer::load(&trie)
                    .expect("creating buffers must not fail");
                let mut buffer = buffers.to_shard(ShardId::from(id));
                check_receipt_queue_contains_receipts(input_receipts, &mut trie, &mut buffer);
            }
        }
    }

    /// Check if inserting, reading, and popping from the outgoing buffers
    /// works, loading buffers to all shards together.
    #[test]
    fn test_outgoing_receipt_buffer_combined() {
        // empty queues
        check_outgoing_receipt_buffer_combined(&[]);

        // with random receipts
        let mut rng = rand::thread_rng();
        check_outgoing_receipt_buffer_combined(&gen_receipts(&mut rng, 1));
        check_outgoing_receipt_buffer_combined(&gen_receipts(&mut rng, 10));
        check_outgoing_receipt_buffer_combined(&gen_receipts(&mut rng, 1000));
    }

    #[track_caller]
    fn check_outgoing_receipt_buffer_combined(input_receipts: &[Receipt]) {
        let mut trie = init_state();
        // load shard_buffers once and hold on to it for the entire duration
        let mut shard_buffers =
            ShardsOutgoingReceiptBuffer::load(&trie).expect("creating buffers must not fail");
        for id in 0..2u32 {
            // load a buffer to fill it with receipts
            {
                let mut buffer = shard_buffers.to_shard(ShardId::from(id));
                check_push_to_receipt_queue(input_receipts, &mut trie, &mut buffer);
            }

            // drop queue and load another one to see if values are persisted
            {
                let mut buffer = shard_buffers.to_shard(ShardId::from(id));
                check_receipt_queue_contains_receipts(input_receipts, &mut trie, &mut buffer);
            }
        }
    }

    /// Add given receipts to the  receipts queue, then use `ReceiptIterator` to
    /// read them back and assert it has the same receipts in the same order.
    #[track_caller]
    fn check_push_to_receipt_queue(
        input_receipts: &[Receipt],
        trie: &mut TrieUpdate,
        queue: &mut impl for<'a> TrieQueue<Item<'a> = ReceiptOrStateStoredReceipt<'a>>,
    ) {
        for receipt in input_receipts {
            let receipt = ReceiptOrStateStoredReceipt::Receipt(Cow::Borrowed(receipt));
            queue.push_back(trie, &receipt).expect("pushing must not fail");
        }
        let iterated_receipts: Vec<ReceiptOrStateStoredReceipt> =
            queue.iter(trie, true).collect::<Result<_, _>>().expect("iterating should not fail");
        let iterated_receipts: Vec<Receipt> =
            iterated_receipts.into_iter().map(|receipt| receipt.into_receipt()).collect();

        // check 1: receipts should be in queue and contained in the iterator
        assert_eq!(input_receipts, iterated_receipts, "receipts were not recorded in queue");
    }

    /// Assert receipts are in the queue and accessible from an iterator and
    /// from popping one by one.
    #[track_caller]
    fn check_receipt_queue_contains_receipts(
        input_receipts: &[Receipt],
        trie: &mut TrieUpdate,
        queue: &mut impl for<'a> TrieQueue<Item<'a> = ReceiptOrStateStoredReceipt<'a>>,
    ) {
        // check 2: assert newly loaded queue still contains the receipts
        let iterated_receipts: Vec<ReceiptOrStateStoredReceipt> =
            queue.iter(trie, true).collect::<Result<_, _>>().expect("iterating should not fail");
        let iterated_receipts: Vec<Receipt> =
            iterated_receipts.into_iter().map(|receipt| receipt.into_receipt()).collect();
        assert_eq!(input_receipts, iterated_receipts, "receipts were not persisted correctly");

        // check 3: pop receipts from queue and check if all are returned in the right order
        let mut popped = vec![];
        while let Some(receipt) = queue.pop_front(trie).expect("pop must not fail") {
            let receipt = receipt.into_receipt();
            popped.push(receipt);
        }
        assert_eq!(input_receipts, popped, "receipts were not popped correctly");
    }

    fn init_state() -> TrieUpdate {
        let shard_layout_version = 1;
        let shard_layout = ShardLayout::multi_shard(2, shard_layout_version);
        let shard_uid = shard_layout.shard_uids().next().unwrap();
        let state_root = Trie::EMPTY_ROOT;

        let tries = TestTriesBuilder::new().with_shard_layout(shard_layout).build();
        let trie = tries.get_trie_for_shard(shard_uid, state_root);
        TrieUpdate::new(trie)
    }

    // Queue used to test the TrieQueue trait.
    struct TestTrieQueue {
        indices: TrieQueueIndices,
    }

    impl TestTrieQueue {
        pub fn new() -> Self {
            Self { indices: Default::default() }
        }

        pub fn load(trie: &dyn TrieAccess) -> Result<Self, StorageError> {
            Ok(Self { indices: Self::read_indices(trie)? })
        }

        fn read_indices(trie: &dyn TrieAccess) -> Result<TrieQueueIndices, StorageError> {
            Ok(get(
                trie,
                &TrieKey::BufferedReceiptGroupsQueueData { receiving_shard: Self::fake_shard_id() },
            )?
            .unwrap_or_default())
        }

        /// TestQueue reuses the trie columns used for storing buffered receipt groups queue.
        /// It pretends to be a buffered receipt groups queue for the shard with the maximum ID.
        /// Reusing the columns is the easiest way to implement the TrieQueue trait
        /// for a test queue that doesn't have a dedicated trie column.
        fn fake_shard_id() -> ShardId {
            ShardId::max()
        }
    }

    impl TrieQueue for TestTrieQueue {
        type Item<'a> = i32;

        fn load_indices(&self, trie: &dyn TrieAccess) -> Result<TrieQueueIndices, StorageError> {
            Self::read_indices(trie)
        }

        fn indices(&self) -> TrieQueueIndices {
            self.indices.clone()
        }

        fn indices_mut(&mut self) -> &mut TrieQueueIndices {
            &mut self.indices
        }

        fn write_indices(&self, state_update: &mut TrieUpdate) {
            set(
                state_update,
                TrieKey::BufferedReceiptGroupsQueueData { receiving_shard: Self::fake_shard_id() },
                &self.indices,
            );
        }

        fn trie_key(&self, index: u64) -> TrieKey {
            TrieKey::BufferedReceiptGroupsQueueItem {
                receiving_shard: Self::fake_shard_id(),
                index,
            }
        }
    }

    #[derive(Debug, Clone, Copy)]
    enum RandomOperation {
        PushBack(i32),
        PopFront,
        PopBack,
        ModifyFirst,
        PopN(usize),
    }

    /// Generates random TrieQueue operations.
    /// Special care is taken to ensure that queue size sometimes reaches zero.
    /// For 100 operations the queue has a balanced number of pushes and pops.
    /// For the next 100 operations, the pops outweigh pushes 2:1. The queue will most likely
    /// be cleared during this phase.
    /// And so on, the phases repeat.
    fn generate_random_operation(rng: &mut impl Rng, i: usize) -> RandomOperation {
        // The mode of operations switches every 100 operations.
        let mode = if (i / 100) % 2 == 0 { "random_balanced" } else { "mostly_pops" };

        let weighted_items = match mode {
            "random_balanced" => {
                // Same number of items removed and added on average
                vec![
                    (RandomOperation::PushBack(rng.gen_range(0..1000)), 3), // On average adds 3 items
                    (RandomOperation::PopFront, 1), // On average removes 1 item
                    (RandomOperation::PopBack, 1),  // On average removes 1 item
                    (RandomOperation::ModifyFirst, 1), // Doesn't remove any items
                    (RandomOperation::PopN(rng.gen_range(0..=2)), 1), // On average removes 1 item
                ]
            }
            "mostly_pops" => {
                // Pops are 2x as likely as pushes, to clear the queue
                vec![
                    (RandomOperation::PushBack(rng.gen_range(0..1000)), 3), // On average adds 3 items
                    (RandomOperation::PopFront, 2), // On average removes 2 items
                    (RandomOperation::PopBack, 2),  // On average removes 2 items
                    (RandomOperation::ModifyFirst, 2), // Doesn't remove any items
                    (RandomOperation::PopN(rng.gen_range(0..=2)), 2), // On average removes 2 items
                ]
            }
            other => panic!("Unknown mode: {}", other),
        };

        weighted_items.choose_weighted(rng, |item| item.1).unwrap().0
    }

    // Load the queue from the trie, discarding the current data stored in the variable.
    // Ensures that all changes are written to the trie after every operation.
    fn maybe_reload_queue(trie: &mut TrieUpdate, queue: &mut TestTrieQueue, rng: &mut impl Rng) {
        if rng.gen::<bool>() {
            *queue = TestTrieQueue::load(trie).unwrap();
        }
    }

    /// Test the TrieQueue trait by performing random operations on the queue
    /// and comparing the results with a VecDeque.
    #[test]
    fn test_random_trie_queue_operations() {
        let rng = &mut ChaCha20Rng::seed_from_u64(0);

        let mut trie = init_state();
        // Trie queue
        let mut trie_queue = TestTrieQueue::new();
        // In-memory queue to compare against
        let mut memory_queue = VecDeque::new();

        // Run 20_000 random operations on the queue
        for i in 0..20_000 {
            maybe_reload_queue(&mut trie, &mut trie_queue, rng);

            let op = generate_random_operation(rng, i);
            match op {
                RandomOperation::PushBack(value) => {
                    trie_queue.push_back(&mut trie, &value).unwrap();
                    memory_queue.push_back(value);
                }
                RandomOperation::PopFront => {
                    let trie_item = trie_queue.pop_front(&mut trie).unwrap();
                    let memory_item = memory_queue.pop_front();
                    assert_eq!(trie_item, memory_item);
                }
                RandomOperation::PopBack => {
                    let trie_item = trie_queue.pop_back(&mut trie).unwrap();
                    let memory_item = memory_queue.pop_back();
                    assert_eq!(trie_item, memory_item);
                }
                RandomOperation::ModifyFirst => {
                    if memory_queue.is_empty() {
                        // modify_first panics if the queue is empty
                        continue;
                    }

                    let modify_fn: Box<dyn Fn(i32) -> Option<i32>> = if rng.gen::<bool>() {
                        Box::new(|item: i32| -> Option<i32> { Some(item.wrapping_add(1)) })
                    } else {
                        Box::new(|_: i32| -> Option<i32> { None })
                    };

                    trie_queue.modify_first(&mut trie, &modify_fn).unwrap();

                    let memory_item = memory_queue.pop_front().unwrap();
                    if let Some(new_item) = modify_fn(memory_item) {
                        memory_queue.push_front(new_item);
                    }
                }
                RandomOperation::PopN(n) => {
                    let trie_popped = trie_queue.pop_n(&mut trie, n as u64).unwrap();
                    let mut memory_popped = 0;
                    for _ in 0..n {
                        if memory_queue.pop_front().is_some() {
                            memory_popped += 1;
                        }
                    }
                    assert_eq!(trie_popped, memory_popped as u64);
                }
            }

            maybe_reload_queue(&mut trie, &mut trie_queue, rng);

            if rng.gen::<bool>() {
                // Compare a random prefix from both queues
                let prefix_len = if rng.gen::<bool>() || memory_queue.is_empty() {
                    memory_queue.len()
                } else {
                    rng.gen_range(0..memory_queue.len())
                };
                let mut trie_items = Vec::new();
                let mut trie_iter = trie_queue.iter(&trie, rng.gen::<bool>());
                for _ in 0..prefix_len {
                    let trie_item = trie_iter.next().unwrap().unwrap();
                    trie_items.push(trie_item);
                }
                let memory_items =
                    memory_queue.iter().take(prefix_len).copied().collect::<Vec<_>>();
                assert_eq!(trie_items, memory_items);
            }
        }
    }
}<|MERGE_RESOLUTION|>--- conflicted
+++ resolved
@@ -375,14 +375,10 @@
     use crate::test_utils::{gen_receipts, TestTriesBuilder};
     use crate::Trie;
     use near_primitives::receipt::Receipt;
-<<<<<<< HEAD
-    use near_primitives::shard_layout::ShardUId;
+    use near_primitives::shard_layout::ShardLayout;
     use rand::seq::SliceRandom;
     use rand::{Rng, SeedableRng};
     use rand_chacha::ChaCha20Rng;
-=======
-    use near_primitives::shard_layout::ShardLayout;
->>>>>>> 9e4933b8
 
     #[test]
     fn test_delayed_receipts_queue() {
