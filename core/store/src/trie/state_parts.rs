--- conflicted
+++ resolved
@@ -510,61 +510,6 @@
             }
             Ok(())
         }
-<<<<<<< HEAD
-=======
-
-        fn visit_nodes_for_size_range_old(
-            &self,
-            size_start: u64,
-            size_end: u64,
-        ) -> Result<(), StorageError> {
-            let root_node = self.retrieve_node(&self.root)?.1;
-            let path_begin = self.find_path(&root_node, size_start)?;
-            let path_end = self.find_path(&root_node, size_end)?;
-
-            let mut iterator = self.iter()?;
-            let path_begin_encoded = NibbleSlice::encode_nibbles(&path_begin, false);
-            iterator
-                .seek_nibble_slice(NibbleSlice::from_encoded(&path_begin_encoded[..]).0, false)?;
-            loop {
-                match iterator.next() {
-                    None => break,
-                    Some(Err(e)) => {
-                        return Err(e);
-                    }
-                    Some(Ok(_item)) => {
-                        // The last iteration actually reads a value we don't need.
-                    }
-                }
-                // TODO #1603 this is bad for large keys
-                if iterator.key_nibbles >= path_end {
-                    break;
-                }
-            }
-            Ok(())
-        }
-
-        pub fn get_trie_nodes_for_part_old(
-            &self,
-            part_id: PartId,
-        ) -> Result<PartialState, StorageError> {
-            let root_node = self.retrieve_node(&self.root)?.1;
-            let total_size = root_node.memory_usage;
-            let size_start = (total_size + part_id.total - 1) / part_id.total * part_id.idx;
-            let size_end = std::cmp::min(
-                (total_size + part_id.total - 1) / part_id.total * (part_id.idx + 1),
-                total_size,
-            );
-
-            let with_recording = self.recording_reads();
-            with_recording.visit_nodes_for_size_range_old(size_start, size_end)?;
-            let recorded = with_recording.recorded_storage().unwrap();
-
-            let trie_nodes = recorded.nodes;
-
-            Ok(trie_nodes)
-        }
->>>>>>> 5339995f
     }
 
     #[test]
