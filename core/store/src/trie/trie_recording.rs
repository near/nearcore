use crate::{NibbleSlice, PartialStorage, RawTrieNode, RawTrieNodeWithSize};
use borsh::BorshDeserialize;
use near_primitives::hash::CryptoHash;
use near_primitives::state::PartialState;
use near_primitives::trie_key::col::ALL_COLUMNS_WITH_NAMES;
use near_primitives::types::AccountId;
use std::collections::{HashMap, HashSet, VecDeque};
use std::sync::Arc;

use super::{Trie, TrieChanges, TrieRefcountDeltaMap};

/// A simple struct to capture a state proof as it's being accumulated.
pub struct TrieRecorder {
    recorded: HashMap<CryptoHash, TrieNodeWithRefcount>,
    size: usize,
    /// Size of the recorded state proof plus some additional size added to cover removals and contract code.
    /// An upper-bound estimation of the true recorded size after finalization.
    /// See https://github.com/near/nearcore/issues/10890 and https://github.com/near/nearcore/pull/11000 for details.
    upper_bound_size: usize,
    /// Soft limit on the maximum size of the state proof that can be recorded.
    proof_size_limit: Option<usize>,
    /// Counts removals performed while recording.
    /// recorded_storage_size_upper_bound takes it into account when calculating the total size.
    removal_counter: usize,
    /// Counts the total size of the contract codes read while recording.
    code_len_counter: usize,
    /// Account IDs for which the code should be recorded.
    pub codes_to_record: HashSet<AccountId>,
}
struct TrieNodeWithRefcount(Arc<[u8]>, u32);

impl From<Arc<[u8]>> for TrieNodeWithRefcount {
    fn from(value: Arc<[u8]>) -> Self {
        Self(value, 0)
    }
}

impl TrieNodeWithRefcount {
    /// Increment the reference count for this node, returning the new count.
    fn increment(&mut self) -> u32 {
        self.1 += 1;
        self.1
    }

    fn value(&self) -> &Arc<[u8]> {
        &self.0
    }
}

#[derive(Clone, Debug)]
pub struct TrieRecorderStats {
    pub items_count: usize,
    pub total_size: usize,
    pub removal_counter: usize,
    pub code_len_counter: usize,
    pub trie_column_sizes: Vec<TrieColumnSize>,
}

#[derive(Clone, Copy, Debug)]
pub struct TrieColumnSize {
    pub column: u8,
    pub column_name: &'static str,
    pub size: SubtreeSize,
}

#[derive(Clone, Copy, Debug, Default)]
pub struct SubtreeSize {
    /// Size of trie nodes in a subtree.
    pub nodes_size: usize,
    /// Size of all values in a subtree.
    pub values_size: usize,
}

impl TrieRecorder {
    pub fn new(proof_size_limit: Option<usize>) -> Self {
        Self {
            recorded: HashMap::new(),
            size: 0,
            upper_bound_size: 0,
            proof_size_limit,
            removal_counter: 0,
            code_len_counter: 0,
            codes_to_record: Default::default(),
        }
    }

    /// Records value without increasing the recorded size.
    /// This is used to bypass witness size checks in order to generate
    /// large witness for testing.
    #[cfg(feature = "test_features")]
    pub fn record_unaccounted(&mut self, hash: &CryptoHash, node: Arc<[u8]>) {
        self.recorded.entry(*hash).or_insert_with(|| node.into()).increment();
    }

    pub fn record(&mut self, hash: &CryptoHash, node: Arc<[u8]>) {
        let size = node.len();
        let times_seen = self.recorded.entry(*hash).or_insert_with(|| node.into()).increment();

        // Only do size accounting if this is the first time we see this value.
        if times_seen == 1 {
            self.size = self.size.checked_add(size).unwrap();
            self.upper_bound_size = self.upper_bound_size.checked_add(size).unwrap();
        }
    }

    pub fn record_key_removal(&mut self) {
        // Charge 2000 bytes for every removal
        self.removal_counter = self.removal_counter.checked_add(1).unwrap();
        self.upper_bound_size = self.upper_bound_size.checked_add(2000).unwrap();
    }

    pub fn record_code_len(&mut self, code_len: usize) {
        self.code_len_counter = self.code_len_counter.checked_add(code_len).unwrap();
        self.upper_bound_size = self.upper_bound_size.checked_add(code_len).unwrap();
    }

    pub fn check_proof_size_limit_exceed(&self) -> bool {
        if let Some(proof_size_limit) = self.proof_size_limit {
            return self.upper_bound_size > proof_size_limit;
        }
        false
    }

    pub fn recorded_storage(&mut self) -> PartialStorage {
        let mut nodes: Vec<_> =
            self.recorded.drain().map(|(_key, value)| value.value().clone()).collect();
        nodes.sort();
        PartialStorage { nodes: PartialState::TrieValues(nodes) }
    }

    pub fn recorded_trie_changes(&mut self, state_root: CryptoHash) -> TrieChanges {
        let recorded: HashMap<_, _> = self.recorded.drain().collect();
        let mut refcounts = TrieRefcountDeltaMap::new();
        for (key, TrieNodeWithRefcount(value, refcount)) in recorded {
            refcounts.add(key, value.to_vec(), refcount);
        }
        let (insertions, deletions) = refcounts.into_changes();
        TrieChanges {
            old_root: Trie::EMPTY_ROOT,
            new_root: state_root,
            insertions,
            deletions,
            memtrie_changes: None,
            children_memtrie_changes: Default::default(),
        }
    }

    // TODO(resharding): remove this method after proper fix for refcount issue
    pub fn recorded_iter<'a>(&'a self) -> impl Iterator<Item = (&'a CryptoHash, &'a Arc<[u8]>)> {
        self.recorded.iter().map(|(key, value)| (key, value.value()))
    }

    pub fn recorded_storage_size(&self) -> usize {
        self.size
    }

    pub fn recorded_storage_size_upper_bound(&self) -> usize {
        self.upper_bound_size
    }

    /// Get statistics about the recorded trie. Useful for observability and debugging.
    /// This scans all of the recorded data, so could potentially be expensive to run.
    pub fn get_stats(&self, trie_root: &CryptoHash) -> TrieRecorderStats {
        let mut trie_column_sizes = Vec::new();
        for (col, col_name) in ALL_COLUMNS_WITH_NAMES {
            let subtree_size = self.get_subtree_size_by_key(trie_root, NibbleSlice::new(&[col]));
            trie_column_sizes.push(TrieColumnSize {
                column: col,
                column_name: col_name,
                size: subtree_size,
            });
        }
        TrieRecorderStats {
            items_count: self.recorded.len(),
            total_size: self.size,
            removal_counter: self.removal_counter,
            code_len_counter: self.code_len_counter,
            trie_column_sizes,
        }
    }

    /// Get total size of all recorded nodes and values belonging to the subtree with the given key.
    fn get_subtree_size_by_key(
        &self,
        trie_root: &CryptoHash,
        subtree_key: NibbleSlice<'_>,
    ) -> SubtreeSize {
        self.get_subtree_root_by_key(trie_root, subtree_key)
            .map(|subtree_root| self.get_subtree_size(&subtree_root))
            .unwrap_or_default()
    }

    /// Find the highest node whose trie key starts with `subtree_key`.
    fn get_subtree_root_by_key(
        &self,
        trie_root: &CryptoHash,
        mut subtree_key: NibbleSlice<'_>,
    ) -> Option<CryptoHash> {
        let mut cur_node_hash = *trie_root;

        while !subtree_key.is_empty() {
            let Some(TrieNodeWithRefcount(raw_node_bytes, _)) = self.recorded.get(&cur_node_hash)
            else {
                // This node wasn't recorded.
                return None;
            };
            let raw_node = match RawTrieNodeWithSize::try_from_slice(&raw_node_bytes) {
                Ok(raw_node_with_size) => raw_node_with_size.node,
                Err(_) => {
                    tracing::error!(
                        "get_subtree_root_by_key: failed to decode node, this shouldn't happen!"
                    );
                    return None;
                }
            };

            match raw_node {
                RawTrieNode::Leaf(_, _) => {
                    return None;
                }
                RawTrieNode::BranchNoValue(children)
                | RawTrieNode::BranchWithValue(_, children) => {
                    let child = children[subtree_key.at(0)];
                    match child {
                        Some(child) => {
                            cur_node_hash = child;
                            subtree_key = subtree_key.mid(1);
                        }
                        None => return None,
                    }
                }
                RawTrieNode::Extension(existing_key, child) => {
                    let existing_key = NibbleSlice::from_encoded(&existing_key).0;
                    if subtree_key.starts_with(&existing_key) {
                        cur_node_hash = child;
                        subtree_key = subtree_key.mid(existing_key.len());
                    } else if existing_key.starts_with(&subtree_key) {
                        // The `subtree_key` ends in the middle of this extension, result is the extension's child.
                        return Some(child);
                    } else {
                        // No match.
                        return None;
                    }
                }
            }
        }

        Some(cur_node_hash)
    }

    /// Get size of all recorded nodes and values which are under `subtree_root` (including `subtree_root`).
    fn get_subtree_size(&self, subtree_root: &CryptoHash) -> SubtreeSize {
        let mut nodes_size: usize = 0;
        let mut values_size: usize = 0;

        // Non recursive approach to avoid any potential stack overflows.
        let mut queue: VecDeque<CryptoHash> = VecDeque::new();
        queue.push_back(*subtree_root);

        let mut seen_items: HashSet<CryptoHash> = HashSet::new();

        while let Some(cur_node_hash) = queue.pop_front() {
            if seen_items.contains(&cur_node_hash) {
                // This node (or value with the same hash) has already been processed.
                continue;
            }

            let Some(TrieNodeWithRefcount(raw_node_bytes, _)) = self.recorded.get(&cur_node_hash)
            else {
                // This node wasn't recorded.
                continue;
            };
            nodes_size = nodes_size.saturating_add(raw_node_bytes.len());
            seen_items.insert(cur_node_hash);

            let raw_node = match RawTrieNodeWithSize::try_from_slice(&raw_node_bytes) {
                Ok(raw_node_with_size) => raw_node_with_size.node,
                Err(_) => {
                    tracing::error!(
                        "get_subtree_size: failed to decode node, this shouldn't happen!"
                    );
                    continue;
                }
            };

            match raw_node {
                RawTrieNode::Leaf(_key, value) => {
                    if let Some(TrieNodeWithRefcount(value_bytes, _)) =
                        self.recorded.get(&value.hash)
                    {
                        if !seen_items.contains(&value.hash) {
                            values_size = values_size.saturating_add(value_bytes.len());
                            seen_items.insert(value.hash);
                        }
                    }
                }
                RawTrieNode::BranchNoValue(children) => {
                    for child_opt in children.0 {
                        if let Some(child) = child_opt {
                            queue.push_back(child);
                        }
                    }
                }
                RawTrieNode::BranchWithValue(value, children) => {
                    for child_opt in children.0 {
                        if let Some(child) = child_opt {
                            queue.push_back(child);
                        }
                    }

                    if let Some(TrieNodeWithRefcount(value_bytes, _)) =
                        self.recorded.get(&value.hash)
                    {
                        if !seen_items.contains(&value.hash) {
                            values_size = values_size.saturating_add(value_bytes.len());
                            seen_items.insert(value.hash);
                        }
                    }
                }
                RawTrieNode::Extension(_key, child) => {
                    queue.push_back(child);
                }
            };
        }

        SubtreeSize { nodes_size, values_size }
    }
}

impl SubtreeSize {
    pub fn saturating_add(self, other: Self) -> Self {
        SubtreeSize {
            nodes_size: self.nodes_size.saturating_add(other.nodes_size),
            values_size: self.values_size.saturating_add(other.values_size),
        }
    }
}

#[cfg(test)]
mod trie_recording_tests {
    use crate::adapter::trie_store::TrieStoreAdapter;
    use crate::adapter::{StoreAdapter, StoreUpdateAdapter};
    use crate::db::refcount::decode_value_with_rc;
    use crate::test_utils::{
        TestTriesBuilder, gen_larger_changes, simplify_changes, test_populate_flat_storage,
        test_populate_trie,
    };
    use crate::trie::mem::metrics::MEMTRIE_NUM_LOOKUPS;
    use crate::trie::{AccessOptions, AccessTracker, TrieNodesCount};
    use crate::{DBCol, KeyLookupMode, PartialStorage, ShardTries, Store, Trie};
    use borsh::BorshDeserialize;
    use near_primitives::bandwidth_scheduler::BandwidthRequests;
    use near_primitives::congestion_info::CongestionInfo;
    use near_primitives::hash::{CryptoHash, hash};
    use near_primitives::shard_layout::{ShardUId, get_block_shard_uid};
    use near_primitives::state::PartialState;
    use near_primitives::state::ValueRef;
    use near_primitives::types::StateRoot;
    use near_primitives::types::chunk_extra::ChunkExtra;
    use rand::prelude::SliceRandom;
    use rand::{Rng, random, thread_rng};
    use std::cell::{Cell, RefCell};
    use std::collections::{BTreeMap, HashMap, HashSet};
    use std::num::NonZeroU32;
    use std::sync::Arc;

    const NUM_ITERATIONS_PER_TEST: usize = 300;

    /// Prepared on-disk trie and flat storage for testing.
    struct PreparedTrie {
        store: Store,
        shard_uid: ShardUId,
        /// All the data we've put into the trie.
        data_in_trie: HashMap<Vec<u8>, Vec<u8>>,
        /// The keys that we should be using to call get() on the trie with.
        keys_to_get: Vec<Vec<u8>>,
        /// The keys that we should be using to call get_optimized_ref() on the
        /// trie with.
        keys_to_get_ref: Vec<Vec<u8>>,
        /// The keys to be updated after trie reads.
        updates: Vec<(Vec<u8>, Option<Vec<u8>>)>,
        state_root: StateRoot,
    }

    /// Prepare a trie for testing; this will prepare both a trie and a flat
    /// storage with some dummy block info. If `use_missing_keys` is true,
    /// the keys to test with will also include some keys that are not in the
    /// trie.
    fn prepare_trie(
        use_missing_keys: bool,
        p_existing_key: f64,
        p_missing_key: f64,
    ) -> PreparedTrie {
        let tries_for_building = TestTriesBuilder::new().with_flat_storage(true).build();
        let shard_uid = ShardUId::single_shard();
        let trie_changes = gen_larger_changes(&mut thread_rng(), 50);
        let trie_changes = simplify_changes(&trie_changes);
        if trie_changes.is_empty() {
            // try again
            return prepare_trie(use_missing_keys, p_existing_key, p_missing_key);
        }
        let state_root = test_populate_trie(
            &tries_for_building,
            &Trie::EMPTY_ROOT,
            shard_uid,
            trie_changes.clone(),
        );
        test_populate_flat_storage(
            &tries_for_building,
            shard_uid,
            &CryptoHash::default(),
            &CryptoHash::default(),
            &trie_changes,
        );

        // ChunkExtra is needed for in-memory trie loading code to query state roots.
        let chunk_extra = ChunkExtra::new(
            &state_root,
            CryptoHash::default(),
            Vec::new(),
            0,
            0,
            0,
            Some(CongestionInfo::default()),
            BandwidthRequests::empty(),
        );
        let mut update_for_chunk_extra = tries_for_building.store_update();
        update_for_chunk_extra
            .store_update()
            .set_ser(
                DBCol::ChunkExtra,
                &get_block_shard_uid(&CryptoHash::default(), &shard_uid),
                &chunk_extra,
            )
            .unwrap();
        update_for_chunk_extra.commit().unwrap();

        let data_in_trie = trie_changes
            .iter()
            .map(|(key, value)| (key.clone(), value.clone().unwrap()))
            .collect::<HashMap<_, _>>();
        let existing_keys: HashSet<_> = trie_changes
            .into_iter()
            .map(|(key, _)| key)
            .filter(|_| thread_rng().gen_bool(p_existing_key))
            .collect();
        let missing_keys = if use_missing_keys {
            existing_keys
                .iter()
                .cloned()
                .map(|mut key| {
                    *key.last_mut().unwrap() = 100;
                    key
                })
                .filter(|key| !existing_keys.contains(key) && thread_rng().gen_bool(p_missing_key))
                .collect::<HashSet<_>>()
                .into_iter()
                .collect::<Vec<_>>()
        } else {
            vec![]
        };
        let mut keys: Vec<_> =
            existing_keys.iter().cloned().chain(missing_keys.into_iter()).collect();
        keys.shuffle(&mut thread_rng());
        let updates = keys
            .iter()
            .map(|key| {
                let value = if thread_rng().gen_bool(0.5) {
                    Some(vec![thread_rng().gen_range(0..10) as u8])
                } else {
                    None
                };
                (key.clone(), value)
            })
            .filter(|_| random())
            .collect::<Vec<_>>();
        let (keys_to_get, keys_to_get_ref) =
            keys.into_iter().filter(|_| random()).partition::<Vec<_>, _>(|_| random());
        PreparedTrie {
            store: tries_for_building.store().store(),
            shard_uid,
            data_in_trie,
            keys_to_get,
            keys_to_get_ref,
            updates,
            state_root,
        }
    }

    /// Delete state that we should not be relying on if in-memory tries are
    /// loaded, to help make sure that in-memory tries are used.
    ///
    /// The only thing we don't delete are the values, which may not be
    /// inlined.
    fn destructively_delete_in_memory_state_from_disk(
        store: &TrieStoreAdapter,
        data_in_trie: &HashMap<Vec<u8>, Vec<u8>>,
    ) {
        let key_hashes_to_keep = data_in_trie.iter().map(|(_, v)| hash(&v)).collect::<HashSet<_>>();
        let mut update = store.store_update();
        for result in store.iter_raw_bytes() {
            let (key, value) = result.unwrap();
            let (_, refcount) = decode_value_with_rc(&value);
            let shard_uid = ShardUId::try_from_slice(&key[0..8]).unwrap();
            let key_hash = CryptoHash::try_from_slice(&key[8..]).unwrap();
            if !key_hashes_to_keep.contains(&key_hash) {
                update.decrement_refcount_by(
                    shard_uid,
                    &key_hash,
                    NonZeroU32::new(refcount as u32).unwrap(),
                );
            }
        }
        update.store_update().delete_all(DBCol::FlatState);
        update.commit().unwrap();
    }

    fn get_trie_for_shard(
        tries: &ShardTries,
        shard_uid: ShardUId,
        state_root: StateRoot,
        use_flat_storage: bool,
    ) -> Trie {
        if use_flat_storage {
            tries.get_trie_with_block_hash_for_shard(
                shard_uid,
                state_root,
                &CryptoHash::default(),
                false,
            )
        } else {
            let mut trie = tries.get_trie_for_shard(shard_uid, state_root);
            trie.use_access_tracker = true;
            trie
        }
    }

    /// Assert equality of partial storages with human-readable output.
    fn assert_partial_storage(storage: &PartialStorage, other_storage: &PartialStorage) {
        let PartialState::TrieValues(nodes) = &storage.nodes;
        let PartialState::TrieValues(other_nodes) = &other_storage.nodes;
        let nodes: HashSet<Vec<u8>> = HashSet::from_iter(nodes.into_iter().map(|key| key.to_vec()));
        let other_nodes: HashSet<Vec<u8>> =
            HashSet::from_iter(other_nodes.into_iter().map(|key| key.to_vec()));
        let d: Vec<&Vec<u8>> = other_nodes.difference(&nodes).collect();
        assert_eq!(d, Vec::<&Vec<u8>>::default(), "Missing nodes in first storage");
        let d: Vec<&Vec<u8>> = nodes.difference(&other_nodes).collect();
        assert_eq!(d, Vec::<&Vec<u8>>::default(), "Missing nodes in second storage");
    }

    #[derive(Debug, Default)]
    struct AccountingAccessTracker {
        allow_insert: bool,
        mem_reads: Cell<u64>,
        db_reads: Cell<u64>,
        cache: RefCell<BTreeMap<CryptoHash, Arc<[u8]>>>,
    }

    impl AccessTracker for AccountingAccessTracker {
        fn track_mem_lookup(&self, key: &CryptoHash) -> Option<std::sync::Arc<[u8]>> {
            let value = Arc::clone(self.cache.borrow().get(key)?);
            self.mem_reads.set(self.mem_reads.get() + 1);
            Some(value)
        }

        fn track_disk_lookup(&self, key: CryptoHash, value: std::sync::Arc<[u8]>) {
            self.db_reads.set(self.db_reads.get() + 1);
            if self.allow_insert {
                self.cache.borrow_mut().insert(key, value);
            }
        }
    }

    impl AccountingAccessTracker {
        fn get_trie_nodes_count(&self) -> TrieNodesCount {
            TrieNodesCount { mem_reads: self.mem_reads.get(), db_reads: self.db_reads.get() }
        }
    }

    /// Verifies that when operating on a trie, the results are completely consistent
    /// regardless of whether we're operating on the real storage (with or without chunk
    /// cache), while recording reads, or when operating on recorded partial storage.
    fn test_trie_recording_consistency(
        enable_trie_accounting_cache_insertion: bool,
        use_missing_keys: bool,
        use_flat_storage: bool,
    ) {
        for _ in 0..NUM_ITERATIONS_PER_TEST {
            let p_existing_key = thread_rng().gen_range(0.3..1.0);
            let p_missing_key = thread_rng().gen_range(0.7..1.0);
            let PreparedTrie {
                store,
                shard_uid,
                data_in_trie,
                keys_to_get,
                keys_to_get_ref,
                updates,
                state_root,
            } = prepare_trie(use_missing_keys, p_existing_key, p_missing_key);
            let tries = TestTriesBuilder::new()
                .with_store(store.clone())
                .with_flat_storage(use_flat_storage)
                .build();
            let lookup_mode = if use_flat_storage {
                KeyLookupMode::MemOrFlatOrTrie
            } else {
                KeyLookupMode::MemOrTrie
            };
            let memtrie_lookup_counts_before = MEMTRIE_NUM_LOOKUPS.get();

            // Check that while using flat storage counters are all zero.
            // Only use get_optimized_ref(), because get() will actually
            // dereference values which can cause trie reads.
            if use_flat_storage {
                let tracker = AccountingAccessTracker::default();
                let opts =
                    AccessOptions { trie_access_tracker: &tracker, ..AccessOptions::DEFAULT };
                let trie = get_trie_for_shard(&tries, shard_uid, state_root, use_flat_storage);
                for key in data_in_trie.keys() {
                    trie.get_optimized_ref(key, lookup_mode, opts).unwrap();
                }
                assert_eq!(
                    tracker.get_trie_nodes_count(),
                    TrieNodesCount { db_reads: 0, mem_reads: 0 }
                );
            }

            // Let's capture the baseline node counts - this is what will happen
            // in production.
            let tracker = AccountingAccessTracker::default();
            let opts = AccessOptions { trie_access_tracker: &tracker, ..AccessOptions::DEFAULT };
            let trie = get_trie_for_shard(&tries, shard_uid, state_root, use_flat_storage);
            for key in &keys_to_get {
                assert_eq!(trie.get(key, opts).unwrap(), data_in_trie.get(key).cloned());
            }
            for key in &keys_to_get_ref {
                assert_eq!(
                    trie.get_optimized_ref(key, lookup_mode, opts)
                        .unwrap()
                        .map(|value| value.into_value_ref()),
                    data_in_trie.get(key).map(|value| ValueRef::new(&value))
                );
            }
            let baseline_trie_nodes_count = tracker.get_trie_nodes_count();
            println!("Baseline trie nodes count: {:?}", baseline_trie_nodes_count);
            trie.update(updates.iter().cloned(), opts).unwrap();

            // Now let's do this again while recording, and make sure that the counters
            // we get are exactly the same.
            let tracker = AccountingAccessTracker::default();
            let opts = AccessOptions { trie_access_tracker: &tracker, ..AccessOptions::DEFAULT };
            let trie = get_trie_for_shard(&tries, shard_uid, state_root, use_flat_storage)
                .recording_reads_new_recorder();
            for key in &keys_to_get {
                assert_eq!(trie.get(key, opts).unwrap(), data_in_trie.get(key).cloned());
            }
            for key in &keys_to_get_ref {
                assert_eq!(
                    trie.get_optimized_ref(key, lookup_mode, opts)
                        .unwrap()
                        .map(|value| value.into_value_ref()),
                    data_in_trie.get(key).map(|value| ValueRef::new(&value))
                );
            }
            assert_eq!(tracker.get_trie_nodes_count(), baseline_trie_nodes_count);
            println!("enable_tac_insertion = {:?}", enable_trie_accounting_cache_insertion);
            trie.update(updates.iter().cloned(), opts).unwrap();
            let baseline_partial_storage = trie.recorded_storage().unwrap();

            // Now let's do this again with memtries enabled. Check that counters
            // are the same.
            assert_eq!(MEMTRIE_NUM_LOOKUPS.get(), memtrie_lookup_counts_before);
            tries.load_memtrie(&shard_uid, None, false).unwrap();
            // Delete the on-disk state so that we really know we're using
            // in-memory tries.
            destructively_delete_in_memory_state_from_disk(&store.trie_store(), &data_in_trie);
            let tracker = AccountingAccessTracker::default();
            let opts = AccessOptions { trie_access_tracker: &tracker, ..AccessOptions::DEFAULT };
            let trie = get_trie_for_shard(&tries, shard_uid, state_root, use_flat_storage)
                .recording_reads_new_recorder();
            for key in &keys_to_get {
                assert_eq!(trie.get(key, opts).unwrap(), data_in_trie.get(key).cloned());
            }
            for key in &keys_to_get_ref {
                assert_eq!(
                    trie.get_optimized_ref(key, lookup_mode, opts)
                        .unwrap()
                        .map(|value| value.into_value_ref()),
                    data_in_trie.get(key).map(|value| ValueRef::new(&value))
                );
            }
            assert_eq!(tracker.get_trie_nodes_count(), baseline_trie_nodes_count);
            trie.update(updates.iter().cloned(), opts).unwrap();

            // Now, let's check that when doing the same lookups with the captured partial storage,
            // we still get the same counters.
            let partial_storage = trie.recorded_storage().unwrap();
            assert_partial_storage(&baseline_partial_storage, &partial_storage);
            println!(
                "Partial storage has {} nodes from {} entries",
                partial_storage.nodes.len(),
                data_in_trie.len()
            );
            let tracker = AccountingAccessTracker::default();
            let opts = AccessOptions { trie_access_tracker: &tracker, ..AccessOptions::DEFAULT };
            let trie =
                Trie::from_recorded_storage(partial_storage.clone(), state_root, use_flat_storage);
            for key in &keys_to_get {
                assert_eq!(trie.get(key, opts).unwrap(), data_in_trie.get(key).cloned());
            }
            for key in &keys_to_get_ref {
                assert_eq!(
                    trie.get_optimized_ref(key, lookup_mode, opts)
                        .unwrap()
                        .map(|value| value.into_value_ref()),
                    data_in_trie.get(key).map(|value| ValueRef::new(&value))
                );
            }
            assert_eq!(tracker.get_trie_nodes_count(), baseline_trie_nodes_count);
            trie.update(updates.iter().cloned(), opts).unwrap();

            // Build a Trie using recorded storage and enable recording_reads on this Trie
            let tracker = AccountingAccessTracker::default();
            let opts = AccessOptions { trie_access_tracker: &tracker, ..AccessOptions::DEFAULT };
            let trie = Trie::from_recorded_storage(partial_storage, state_root, use_flat_storage)
                .recording_reads_new_recorder();
            for key in &keys_to_get {
                assert_eq!(trie.get(key, opts).unwrap(), data_in_trie.get(key).cloned());
            }
            for key in &keys_to_get_ref {
                assert_eq!(
                    trie.get_optimized_ref(key, lookup_mode, opts)
                        .unwrap()
                        .map(|value| value.into_value_ref()),
                    data_in_trie.get(key).map(|value| ValueRef::new(&value))
                );
            }
            assert_eq!(tracker.get_trie_nodes_count(), baseline_trie_nodes_count);
            trie.update(updates.iter().cloned(), opts).unwrap();
            assert_partial_storage(&baseline_partial_storage, &trie.recorded_storage().unwrap());

            if !keys_to_get.is_empty() || !keys_to_get_ref.is_empty() {
                // sanity check that we did indeed use in-memory tries.
                assert!(MEMTRIE_NUM_LOOKUPS.get() > memtrie_lookup_counts_before);
            }
        }
    }

    #[test]
    fn test_trie_recording_consistency_no_accounting_cache() {
        test_trie_recording_consistency(false, false, false);
    }

    #[test]
    fn test_trie_recording_consistency_with_accounting_cache() {
        test_trie_recording_consistency(true, false, false);
    }

    #[test]
    fn test_trie_recording_consistency_no_accounting_cache_with_missing_keys() {
        test_trie_recording_consistency(false, true, false);
    }

    #[test]
    fn test_trie_recording_consistency_with_accounting_cache_and_missing_keys() {
        test_trie_recording_consistency(true, true, false);
    }

    #[test]
    fn test_trie_recording_consistency_with_flat_storage_no_accounting_cache() {
        test_trie_recording_consistency(false, false, true);
    }

    #[test]
    fn test_trie_recording_consistency_with_flat_storage_with_accounting_cache() {
        test_trie_recording_consistency(true, false, true);
    }

    #[test]
    fn test_trie_recording_consistency_with_flat_storage_no_accounting_cache_with_missing_keys() {
        test_trie_recording_consistency(false, true, true);
    }

    #[test]
    fn test_trie_recording_consistency_with_flat_storage_with_accounting_cache_and_missing_keys() {
        test_trie_recording_consistency(true, true, true);
    }
}

#[cfg(test)]
mod memtrie_batch_iteration_tests {
    use std::ops::Bound;

    use crate::Trie;
    use crate::test_utils::{
        TestTriesBuilder, create_test_store, simplify_changes, test_populate_flat_storage,
        test_populate_trie,
    };
    use crate::trie::AccessOptions;
    use crate::trie::iterator::RangeBound;
    use crate::trie::trie_tests::merge_trie_changes;
    use near_primitives::hash::hash;
    use near_primitives::shard_layout::ShardUId;

    use super::*;

    /// Returns the hash of height (as le_bytes) for use as a fake block hash in tests.
    fn fake_hash(height: usize) -> CryptoHash {
        hash(height.to_le_bytes().as_ref())
    }

    fn iterate_batch(
        trie: &Trie,
        previous_batch_last_key: Option<Vec<u8>>,
        batch_limit: usize,
    ) -> Option<Vec<u8>> {
        let read_trie = trie.lock_for_iter();
        // Get the iterator for the trie, skipping the first key if needed
        let mut iter = read_trie.iter().expect("failed to get iterator");
        if let Some(key) = previous_batch_last_key {
<<<<<<< HEAD
            iter.seek(&key, RangeBound::Exclusive).expect("failed to seek");
=======
            iter.seek(Bound::Excluded(key)).expect("failed to seek");
>>>>>>> 6c7c2d4a
        }

        // Iterate over the trie, stopping when we reach the batch size
        let mut items = 0;
        while let Some(result) = iter.next() {
            let Ok((key, _value)) = result else {
                panic!("failed to iterate");
            };
            if items >= batch_limit {
                return Some(key);
            }
            items += 1;
        }

        None // No more items to iterate
    }

    fn test_batched_iteration_impl(use_memtries: bool) {
        let store = create_test_store();
        let tries = TestTriesBuilder::new()
            .with_store(store)
            .with_flat_storage(use_memtries)
            .with_in_memory_tries(use_memtries)
            .build();
        let shard_uid = ShardUId::single_shard();
        let block_id = CryptoHash::default();

        // Create arbitrary data to populate the trie
        // Deliberately contains duplicate values to test reference counting
        let initial =
            (0..1000).map(|i| (Vec::from(fake_hash(i)), Some(vec![i as u8]))).collect::<Vec<_>>();

        test_populate_flat_storage(&tries, shard_uid, &block_id, &block_id, &initial);
        let root = test_populate_trie(&tries, &Trie::EMPTY_ROOT, shard_uid, initial.clone());
        let trie = tries.get_trie_for_shard(shard_uid, root).recording_reads_new_recorder();

        let batch_size = 20;
        let mut last_key: Option<Vec<u8>> = None;
        let mut change_batches: Vec<TrieChanges> = Vec::new();
        loop {
            last_key = iterate_batch(&trie, last_key, batch_size);
            let trie_changes =
                trie.recorded_trie_changes(root).expect("failed to get trie changes");
            change_batches.push(trie_changes);

            if last_key.is_none() {
                break;
            }
        }
        let all_changes = merge_trie_changes(change_batches);

        // Inserting the same key/values into an empty trie should result in the same TrieChanges
        let new_trie = tries.get_trie_for_shard(shard_uid, Trie::EMPTY_ROOT);
        let trie_changes = new_trie
            .update_with_trie_storage(initial.clone(), AccessOptions::DEFAULT)
            .expect("failed to update trie");
        assert_eq!(trie_changes, all_changes);

        // Create a new store and apply the changes to it, then iterate the trie
        // as a consistency check. We should get the same key/values and
        // recorded changes.
        let new_store = create_test_store();
        let new_tries = TestTriesBuilder::new().with_store(new_store).build();
        let mut store_update = new_tries.store_update();
        new_tries.apply_all(&trie_changes, shard_uid, &mut store_update);
        store_update.commit().expect("failed to commit store update");

        let trie = new_tries.get_trie_for_shard(shard_uid, root).recording_reads_new_recorder();
        let read_trie = trie.lock_for_iter();
        let iter = read_trie.iter().expect("failed to get iterator");
        let got = iter
            .map(|item| item.expect("got error iterating"))
            .map(|(k, v)| (k, Some(v)))
            .collect::<Vec<_>>();
        assert_eq!(simplify_changes(&initial), got);

        let recorded_changes =
            trie.recorded_trie_changes(root).expect("failed to get recorded changes");
        assert_eq!(trie_changes, recorded_changes);
    }

    #[test]
    fn test_batched_iteration_memtrie() {
        for use_memtries in [true, false] {
            test_batched_iteration_impl(use_memtries);
        }
    }
}<|MERGE_RESOLUTION|>--- conflicted
+++ resolved
@@ -818,11 +818,7 @@
         // Get the iterator for the trie, skipping the first key if needed
         let mut iter = read_trie.iter().expect("failed to get iterator");
         if let Some(key) = previous_batch_last_key {
-<<<<<<< HEAD
-            iter.seek(&key, RangeBound::Exclusive).expect("failed to seek");
-=======
             iter.seek(Bound::Excluded(key)).expect("failed to seek");
->>>>>>> 6c7c2d4a
         }
 
         // Iterate over the trie, stopping when we reach the batch size
