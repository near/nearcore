--- conflicted
+++ resolved
@@ -1,12 +1,5 @@
 use crate::flat::FlatStateChanges;
-<<<<<<< HEAD
-use crate::{
-    get, get_delayed_receipt_indices, set, ShardTries, StoreUpdate, TrieChanges, TrieUpdate,
-};
-=======
-use crate::trie::iterator::TrieItem;
-use crate::{get, get_delayed_receipt_indices, set, ShardTries, StoreUpdate, Trie, TrieUpdate};
->>>>>>> 9e5794dc
+use crate::{get, get_delayed_receipt_indices, set, ShardTries, StoreUpdate, TrieUpdate};
 use borsh::BorshDeserialize;
 use bytesize::ByteSize;
 use near_primitives::account::id::AccountId;
@@ -31,13 +24,8 @@
         &self,
         state_roots: &HashMap<ShardUId, StateRoot>,
         changes: StateChangesForSplitStates,
-<<<<<<< HEAD
         account_id_to_shard_uid: &dyn Fn(&AccountId) -> ShardUId,
-    ) -> Result<HashMap<ShardUId, TrieChanges>, StorageError> {
-=======
-        account_id_to_shard_id: &dyn Fn(&AccountId) -> ShardUId,
     ) -> Result<HashMap<ShardUId, TrieUpdate>, StorageError> {
->>>>>>> 9e5794dc
         let mut trie_updates: HashMap<_, _> = self.get_trie_updates(state_roots);
         let mut insert_receipts = Vec::new();
         for ConsolidatedStateChange { trie_key, value } in changes.changes {
@@ -64,14 +52,9 @@
                 | TrieKey::PendingDataCount { receiver_id: account_id, .. }
                 | TrieKey::PostponedReceipt { receiver_id: account_id, .. }
                 | TrieKey::ContractData { account_id, .. } => {
-<<<<<<< HEAD
                     let new_shard_uid = account_id_to_shard_uid(account_id);
-                    // we can safely unwrap here because the caller of this function guarantees trie_updates contains all shard_uids for the new shards
-=======
-                    let new_shard_uid = account_id_to_shard_id(account_id);
                     // we can safely unwrap here because the caller of this function guarantees trie_updates
                     // contains all shard_uids for the new shards
->>>>>>> 9e5794dc
                     let trie_update = trie_updates.get_mut(&new_shard_uid).unwrap();
                     match value {
                         Some(value) => trie_update.set(trie_key, value),
