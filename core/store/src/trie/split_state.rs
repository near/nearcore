use crate::flat::FlatStateChanges;
use crate::trie::iterator::TrieItem;
use crate::{
    get, get_delayed_receipt_indices, set, ShardTries, StoreUpdate, Trie, TrieChanges, TrieUpdate,
};
use borsh::BorshDeserialize;
use bytesize::ByteSize;
use near_primitives::account::id::AccountId;
use near_primitives::errors::StorageError;
use near_primitives::receipt::Receipt;
use near_primitives::shard_layout::ShardUId;
use near_primitives::state_part::PartId;
use near_primitives::trie_key::trie_key_parsers::parse_account_id_from_raw_key;
use near_primitives::trie_key::TrieKey;
use near_primitives::types::{
    ConsolidatedStateChange, StateChangeCause, StateChangesForSplitStates, StateRoot,
};
use std::collections::HashMap;

impl Trie {
    /// Computes the set of trie items (nodes with keys and values) for a state part.
    ///
    /// # Panics
    /// part_id must be in [0..num_parts)
    ///
    /// # Errors
    /// StorageError if the storage is corrupted
    pub fn get_trie_items_for_part(&self, part_id: PartId) -> Result<Vec<TrieItem>, StorageError> {
<<<<<<< HEAD
        assert!(self.storage.as_caching_storage().is_some());

        let path_begin = self.find_state_part_boundary(part_id.idx, part_id.total)?;
        let path_end = self.find_state_part_boundary(part_id.idx + 1, part_id.total)?;
=======
        let path_begin = self.find_path_for_part_boundary(part_id.idx, part_id.total)?;
        let path_end = self.find_path_for_part_boundary(part_id.idx + 1, part_id.total)?;
>>>>>>> 5339995f
        self.iter()?.get_trie_items(&path_begin, &path_end)
    }
}

impl ShardTries {
    /// applies `changes` to split states
    /// and returns the generated TrieChanges for all split states
    /// Note that this function is different from the function `add_values_to_split_states`
    /// This function is used for applying updates to split states when processing blocks
    /// `add_values_to_split_states` are used to generate the initial states for shards split
    /// from the original parent shard.
    pub fn apply_state_changes_to_split_states(
        &self,
        state_roots: &HashMap<ShardUId, StateRoot>,
        changes: StateChangesForSplitStates,
        account_id_to_shard_id: &dyn Fn(&AccountId) -> ShardUId,
    ) -> Result<HashMap<ShardUId, TrieChanges>, StorageError> {
        let mut trie_updates: HashMap<_, _> = self.get_trie_updates(state_roots);
        let mut insert_receipts = Vec::new();
        for ConsolidatedStateChange { trie_key, value } in changes.changes {
            match &trie_key {
                TrieKey::DelayedReceiptIndices => {}
                TrieKey::DelayedReceipt { index } => match value {
                    Some(value) => {
                        let receipt = Receipt::try_from_slice(&value).map_err(|err| {
                            StorageError::StorageInconsistentState(format!(
                                "invalid delayed receipt {:?}, err: {}",
                                value,
                                err.to_string(),
                            ))
                        })?;
                        insert_receipts.push((*index, receipt));
                    }
                    None => {}
                },
                TrieKey::Account { account_id }
                | TrieKey::ContractCode { account_id }
                | TrieKey::AccessKey { account_id, .. }
                | TrieKey::ReceivedData { receiver_id: account_id, .. }
                | TrieKey::PostponedReceiptId { receiver_id: account_id, .. }
                | TrieKey::PendingDataCount { receiver_id: account_id, .. }
                | TrieKey::PostponedReceipt { receiver_id: account_id, .. }
                | TrieKey::ContractData { account_id, .. } => {
                    let new_shard_uid = account_id_to_shard_id(account_id);
                    // we can safely unwrap here because the caller of this function guarantees trie_updates contains all shard_uids for the new shards
                    let trie_update = trie_updates.get_mut(&new_shard_uid).unwrap();
                    match value {
                        Some(value) => trie_update.set(trie_key, value),
                        None => trie_update.remove(trie_key),
                    }
                }
            }
        }
        for (_, update) in trie_updates.iter_mut() {
            update.commit(StateChangeCause::Resharding);
        }

        insert_receipts.sort_by_key(|it| it.0);

        let insert_receipts: Vec<_> =
            insert_receipts.into_iter().map(|(_, receipt)| receipt).collect();

        apply_delayed_receipts_to_split_states_impl(
            &mut trie_updates,
            &insert_receipts,
            &changes.processed_delayed_receipts,
            account_id_to_shard_id,
        )?;

        let mut trie_changes_map = HashMap::new();
        for (shard_uid, update) in trie_updates {
            let (_, trie_changes, _) = update.finalize()?;
            trie_changes_map.insert(shard_uid, trie_changes);
        }
        Ok(trie_changes_map)
    }

    /// add `values` (key-value pairs of items stored in states) to build states for new shards
    /// `state_roots` contains state roots for the new shards
    /// The caller must guarantee that `state_roots` contains all shard_ids
    /// that `key_to_shard_id` that may return
    /// Ignore changes on DelayedReceipts or DelayedReceiptsIndices
    /// Returns `store_update` and the new state_roots for split states
    pub fn add_values_to_split_states(
        &self,
        state_roots: &HashMap<ShardUId, StateRoot>,
        values: Vec<(Vec<u8>, Option<Vec<u8>>)>,
        account_id_to_shard_id: &dyn Fn(&AccountId) -> ShardUId,
    ) -> Result<(StoreUpdate, HashMap<ShardUId, StateRoot>), StorageError> {
        self.add_values_to_split_states_impl(state_roots, values, &|raw_key| {
            // Here changes on DelayedReceipts or DelayedReceiptsIndices will be excluded
            // This is because we cannot migrate delayed receipts part by part. They have to be
            // reconstructed in the new states after all DelayedReceipts are ready in the original
            // shard.
            if let Some(account_id) = parse_account_id_from_raw_key(raw_key).map_err(|e| {
                let err = format!("error parsing account id from trie key {:?}: {:?}", raw_key, e);
                StorageError::StorageInconsistentState(err)
            })? {
                let new_shard_uid = account_id_to_shard_id(&account_id);
                Ok(Some(new_shard_uid))
            } else {
                Ok(None)
            }
        })
    }

    fn add_values_to_split_states_impl(
        &self,
        state_roots: &HashMap<ShardUId, StateRoot>,
        values: Vec<(Vec<u8>, Option<Vec<u8>>)>,
        key_to_shard_id: &dyn Fn(&[u8]) -> Result<Option<ShardUId>, StorageError>,
    ) -> Result<(StoreUpdate, HashMap<ShardUId, StateRoot>), StorageError> {
        let mut changes_by_shard: HashMap<_, Vec<_>> = HashMap::new();
        for (raw_key, value) in values.into_iter() {
            if let Some(new_shard_uid) = key_to_shard_id(&raw_key)? {
                changes_by_shard.entry(new_shard_uid).or_default().push((raw_key, value));
            }
        }
        let mut new_state_roots = state_roots.clone();
        let mut store_update = self.store_update();
        for (shard_uid, changes) in changes_by_shard {
            // Here we assume that state_roots contains shard_uid, the caller of this method will guarantee that.
            let trie_changes =
                self.get_trie_for_shard(shard_uid, state_roots[&shard_uid]).update(changes)?;
            let state_root = self.apply_all(&trie_changes, shard_uid, &mut store_update);
            new_state_roots.insert(shard_uid, state_root);
        }
        Ok((store_update, new_state_roots))
    }

    fn get_trie_updates(
        &self,
        state_roots: &HashMap<ShardUId, StateRoot>,
    ) -> HashMap<ShardUId, TrieUpdate> {
        state_roots
            .iter()
            .map(|(shard_uid, state_root)| {
                (*shard_uid, self.new_trie_update(*shard_uid, *state_root))
            })
            .collect()
    }

    pub fn apply_delayed_receipts_to_split_states(
        &self,
        state_roots: &HashMap<ShardUId, StateRoot>,
        receipts: &[Receipt],
        account_id_to_shard_id: &dyn Fn(&AccountId) -> ShardUId,
    ) -> Result<(StoreUpdate, HashMap<ShardUId, StateRoot>), StorageError> {
        let mut trie_updates: HashMap<_, _> = self.get_trie_updates(state_roots);
        apply_delayed_receipts_to_split_states_impl(
            &mut trie_updates,
            receipts,
            &[],
            account_id_to_shard_id,
        )?;
        self.finalize_and_apply_trie_updates(trie_updates)
    }

    fn finalize_and_apply_trie_updates(
        &self,
        updates: HashMap<ShardUId, TrieUpdate>,
    ) -> Result<(StoreUpdate, HashMap<ShardUId, StateRoot>), StorageError> {
        let mut new_state_roots = HashMap::new();
        let mut store_update = self.store_update();
        for (shard_uid, update) in updates {
            let (_, trie_changes, state_changes) = update.finalize()?;
            let state_root = self.apply_all(&trie_changes, shard_uid, &mut store_update);
            FlatStateChanges::from_state_changes(&state_changes)
                .apply_to_flat_state(&mut store_update, shard_uid);
            new_state_roots.insert(shard_uid, state_root);
        }
        Ok((store_update, new_state_roots))
    }
}

fn apply_delayed_receipts_to_split_states_impl(
    trie_updates: &mut HashMap<ShardUId, TrieUpdate>,
    insert_receipts: &[Receipt],
    delete_receipts: &[Receipt],
    account_id_to_shard_id: &dyn Fn(&AccountId) -> ShardUId,
) -> Result<(), StorageError> {
    let mut delayed_receipts_indices_by_shard = HashMap::new();
    for (shard_uid, update) in trie_updates.iter() {
        delayed_receipts_indices_by_shard.insert(*shard_uid, get_delayed_receipt_indices(update)?);
    }

    for receipt in insert_receipts {
        let new_shard_uid: ShardUId = account_id_to_shard_id(&receipt.receiver_id);
        if !trie_updates.contains_key(&new_shard_uid) {
            let err = format!(
                "Account {} is in new shard {:?} but state_roots only contains {:?}",
                receipt.receiver_id,
                new_shard_uid,
                trie_updates.keys(),
            );
            return Err(StorageError::StorageInconsistentState(err));
        }
        // we already checked that new_shard_uid is in trie_updates and delayed_receipts_indices
        // so we can safely unwrap here
        let mut delayed_receipts_indices =
            delayed_receipts_indices_by_shard.get_mut(&new_shard_uid).unwrap();
        set(
            trie_updates.get_mut(&new_shard_uid).unwrap(),
            TrieKey::DelayedReceipt { index: delayed_receipts_indices.next_available_index },
            receipt,
        );
        delayed_receipts_indices.next_available_index =
            delayed_receipts_indices.next_available_index.checked_add(1).ok_or_else(|| {
                StorageError::StorageInconsistentState(
                    "Next available index for delayed receipt exceeded the integer limit"
                        .to_string(),
                )
            })?;
    }

    for receipt in delete_receipts {
        let new_shard_uid: ShardUId = account_id_to_shard_id(&receipt.receiver_id);
        if !trie_updates.contains_key(&new_shard_uid) {
            let err = format!(
                "Account {} is in new shard {:?} but state_roots only contains {:?}",
                receipt.receiver_id,
                new_shard_uid,
                trie_updates.keys(),
            );
            return Err(StorageError::StorageInconsistentState(err));
        }
        let mut delayed_receipts_indices =
            delayed_receipts_indices_by_shard.get_mut(&new_shard_uid).unwrap();

        let trie_update = trie_updates.get_mut(&new_shard_uid).unwrap();
        let trie_key = TrieKey::DelayedReceipt { index: delayed_receipts_indices.first_index };

        let stored_receipt = get::<Receipt>(trie_update, &trie_key)?
            .expect("removed receipt does not exist in new state");
        // check that the receipt to remove is at the first of delayed receipt queue
        assert_eq!(&stored_receipt, receipt);
        trie_update.remove(trie_key);
        delayed_receipts_indices.first_index += 1;
    }

    // commit the trie_updates and update state_roots
    for (shard_uid, trie_update) in trie_updates {
        set(
            trie_update,
            TrieKey::DelayedReceiptIndices,
            delayed_receipts_indices_by_shard.get(shard_uid).unwrap(),
        );
        trie_update.commit(StateChangeCause::Resharding);
    }
    Ok(())
}

/// Retrieve delayed receipts starting with `start_index` until `memory_limit` is hit
/// return None if there is no delayed receipts with index >= start_index
pub fn get_delayed_receipts(
    state_update: &TrieUpdate,
    start_index: Option<u64>,
    memory_limit: ByteSize,
) -> Result<Option<(u64, Vec<Receipt>)>, StorageError> {
    let mut delayed_receipt_indices = get_delayed_receipt_indices(state_update)?;
    if let Some(start_index) = start_index {
        if start_index >= delayed_receipt_indices.next_available_index {
            return Ok(None);
        }
        delayed_receipt_indices.first_index = start_index.max(delayed_receipt_indices.first_index);
    }
    let mut used_memory = 0;
    let mut receipts = vec![];

    while used_memory < memory_limit.as_u64()
        && delayed_receipt_indices.first_index < delayed_receipt_indices.next_available_index
    {
        let key = TrieKey::DelayedReceipt { index: delayed_receipt_indices.first_index };
        let data = state_update.get(&key)?.ok_or_else(|| {
            StorageError::StorageInconsistentState(format!(
                "Delayed receipt #{} should be in the state",
                delayed_receipt_indices.first_index
            ))
        })?;
        used_memory += data.len() as u64;
        delayed_receipt_indices.first_index += 1;

        let receipt = Receipt::try_from_slice(&data).map_err(|_| {
            StorageError::StorageInconsistentState("Failed to deserialize".to_string())
        })?;
        receipts.push(receipt);
    }
    Ok(Some((delayed_receipt_indices.first_index, receipts)))
}

#[cfg(test)]
mod tests {
    use crate::split_state::{apply_delayed_receipts_to_split_states_impl, get_delayed_receipts};
    use crate::test_utils::{
        create_tries, gen_changes, gen_larger_changes, gen_receipts, gen_unique_accounts,
        simplify_changes, test_populate_trie,
    };

    use crate::{get, get_delayed_receipt_indices, set, set_account, ShardTries, ShardUId, Trie};
    use near_primitives::account::id::AccountId;
    use near_primitives::account::Account;
    use near_primitives::borsh::BorshSerialize;
    use near_primitives::hash::{hash, CryptoHash};
    use near_primitives::receipt::{DelayedReceiptIndices, Receipt};
    use near_primitives::state_part::PartId;
    use near_primitives::trie_key::trie_key_parsers::parse_account_id_from_raw_key;
    use near_primitives::trie_key::TrieKey;
    use near_primitives::types::{
        NumShards, StateChangeCause, StateChangesForSplitStates, StateRoot,
    };
    use rand::seq::SliceRandom;
    use rand::Rng;
    use std::collections::HashMap;

    fn get_all_delayed_receipts(
        tries: &ShardTries,
        shard_uid: &ShardUId,
        state_root: &StateRoot,
    ) -> Vec<Receipt> {
        let state_update = &tries.new_trie_update(*shard_uid, *state_root);
        let mut delayed_receipt_indices = get_delayed_receipt_indices(state_update).unwrap();

        let mut receipts = vec![];
        while delayed_receipt_indices.first_index < delayed_receipt_indices.next_available_index {
            let key = TrieKey::DelayedReceipt { index: delayed_receipt_indices.first_index };
            let receipt = get(state_update, &key).unwrap().unwrap();
            delayed_receipt_indices.first_index += 1;
            receipts.push(receipt);
        }
        receipts
    }

    fn get_trie_nodes_except_delayed_receipts(
        tries: &ShardTries,
        shard_uid: &ShardUId,
        state_root: &StateRoot,
    ) -> Vec<(Vec<u8>, Vec<u8>)> {
        tries
            .get_trie_for_shard(*shard_uid, *state_root)
            .iter()
            .unwrap()
            .map(Result::unwrap)
            .filter(|(key, _)| parse_account_id_from_raw_key(key).unwrap().is_some())
            .collect()
    }

    fn compare_state_and_split_states(
        tries: &ShardTries,
        state_root: &StateRoot,
        state_roots: &HashMap<ShardUId, StateRoot>,
        account_id_to_shard_id: &dyn Fn(&AccountId) -> ShardUId,
    ) {
        // check that the 4 tries combined to the orig trie
        let trie_items =
            get_trie_nodes_except_delayed_receipts(tries, &ShardUId::single_shard(), state_root);
        let trie_items_by_shard: HashMap<_, _> = state_roots
            .iter()
            .map(|(&shard_uid, state_root)| {
                (shard_uid, get_trie_nodes_except_delayed_receipts(tries, &shard_uid, state_root))
            })
            .collect();

        let mut expected_trie_items_by_shard: HashMap<_, _> =
            state_roots.iter().map(|(&shard_uid, _)| (shard_uid, vec![])).collect();
        for item in trie_items {
            let account_id = parse_account_id_from_raw_key(&item.0).unwrap().unwrap();
            let shard_uid: ShardUId = account_id_to_shard_id(&account_id);
            expected_trie_items_by_shard.get_mut(&shard_uid).unwrap().push(item);
        }
        assert_eq!(trie_items_by_shard, expected_trie_items_by_shard);

        let receipts_from_split_states: HashMap<_, _> = state_roots
            .iter()
            .map(|(&shard_uid, state_root)| {
                let receipts = get_all_delayed_receipts(tries, &shard_uid, state_root);
                (shard_uid, receipts)
            })
            .collect();

        let mut expected_receipts_by_shard: HashMap<_, Vec<_>> =
            state_roots.iter().map(|(&shard_uid, _)| (shard_uid, vec![])).collect();
        for receipt in get_all_delayed_receipts(tries, &ShardUId::single_shard(), state_root) {
            let shard_uid = account_id_to_shard_id(&receipt.receiver_id);
            expected_receipts_by_shard.get_mut(&shard_uid).unwrap().push(receipt.clone());
        }
        assert_eq!(expected_receipts_by_shard, receipts_from_split_states);
    }

    #[test]
    fn test_get_trie_items_for_part() {
        let mut rng = rand::thread_rng();
        let tries = create_tries();
        let num_parts = rng.gen_range(5..10);

        let changes = gen_larger_changes(&mut rng, 1000);
        let changes = simplify_changes(&changes);
        let state_root = test_populate_trie(
            &tries,
            &Trie::EMPTY_ROOT,
            ShardUId::single_shard(),
            changes.clone(),
        );
        let mut expected_trie_items: Vec<_> =
            changes.into_iter().map(|(key, value)| (key, value.unwrap())).collect();
        expected_trie_items.sort();

        let trie = tries.get_trie_for_shard(ShardUId::single_shard(), state_root);
        let total_trie_items = trie.get_trie_items_for_part(PartId::new(0, 1)).unwrap();
        assert_eq!(expected_trie_items, total_trie_items);

        let mut combined_trie_items = vec![];
        for part_id in 0..num_parts {
            let trie_items = trie.get_trie_items_for_part(PartId::new(part_id, num_parts)).unwrap();
            combined_trie_items.extend_from_slice(&trie_items);
            // check that items are split relatively evenly across all parts
            assert!(
                trie_items.len()
                    >= (total_trie_items.len() / num_parts as usize / 2)
                        .checked_sub(10)
                        .unwrap_or_default()
                    && trie_items.len() <= total_trie_items.len() / num_parts as usize * 2 + 10,
                "part length {} avg length {}",
                trie_items.len(),
                total_trie_items.len() / num_parts as usize
            );
        }
        assert_eq!(expected_trie_items, combined_trie_items);
    }

    #[test]
    fn test_add_values_to_split_states() {
        let mut rng = rand::thread_rng();

        for _ in 0..20 {
            let tries = create_tries();
            // add 4 new shards for version 1
            let num_shards = 4;
            let mut state_root = Trie::EMPTY_ROOT;
            let mut state_roots: HashMap<_, _> = (0..num_shards)
                .map(|x| (ShardUId { version: 1, shard_id: x as u32 }, Trie::EMPTY_ROOT))
                .collect();
            for _ in 0..10 {
                let changes = gen_changes(&mut rng, 100);
                state_root = test_populate_trie(
                    &tries,
                    &state_root,
                    ShardUId::single_shard(),
                    changes.clone(),
                );

                let (store_update, new_state_roots) = tries
                    .add_values_to_split_states_impl(&state_roots, changes, &|raw_key| {
                        Ok(Some(ShardUId {
                            version: 1,
                            shard_id: (hash(raw_key).0[0] as NumShards % num_shards) as u32,
                        }))
                    })
                    .unwrap();
                store_update.commit().unwrap();
                state_roots = new_state_roots;

                // check that the 4 tries combined to the orig trie
                let trie = tries.get_trie_for_shard(ShardUId::single_shard(), state_root);
                let trie_items: HashMap<_, _> = trie.iter().unwrap().map(Result::unwrap).collect();
                let mut combined_trie_items: HashMap<Vec<u8>, Vec<u8>> = HashMap::new();
                for (shard_uid, state_root) in state_roots.iter() {
                    let trie = tries.get_view_trie_for_shard(*shard_uid, *state_root);
                    combined_trie_items.extend(trie.iter().unwrap().map(Result::unwrap));
                }
                assert_eq!(trie_items, combined_trie_items);
            }
        }
    }

    #[test]
    fn test_get_delayed_receipts() {
        let mut rng = rand::thread_rng();
        for _ in 0..20 {
            let memory_limit = bytesize::ByteSize::b(rng.gen_range(200..1000));
            let all_receipts = gen_receipts(&mut rng, 200);

            // push receipt to trie
            let tries = create_tries();
            let mut trie_update = tries.new_trie_update(ShardUId::single_shard(), Trie::EMPTY_ROOT);
            let mut delayed_receipt_indices = DelayedReceiptIndices::default();

            for (i, receipt) in all_receipts.iter().enumerate() {
                set(&mut trie_update, TrieKey::DelayedReceipt { index: i as u64 }, receipt);
            }
            delayed_receipt_indices.next_available_index = all_receipts.len() as u64;
            set(&mut trie_update, TrieKey::DelayedReceiptIndices, &delayed_receipt_indices);
            trie_update.commit(StateChangeCause::Resharding);
            let (_, trie_changes, _) = trie_update.finalize().unwrap();
            let mut store_update = tries.store_update();
            let state_root =
                tries.apply_all(&trie_changes, ShardUId::single_shard(), &mut store_update);
            store_update.commit().unwrap();

            assert_eq!(
                all_receipts,
                get_all_delayed_receipts(&tries, &ShardUId::single_shard(), &state_root)
            );
            let mut start_index = 0;

            let trie_update = tries.new_trie_update(ShardUId::single_shard(), state_root);
            while let Some((next_index, receipts)) =
                get_delayed_receipts(&trie_update, Some(start_index), memory_limit).unwrap()
            {
                assert_eq!(receipts, all_receipts[start_index as usize..next_index as usize]);
                start_index = next_index;

                let total_memory_use = receipts
                    .iter()
                    .fold(0_u64, |sum, receipt| sum + receipt.try_to_vec().unwrap().len() as u64);
                let memory_use_without_last_receipt = receipts[..receipts.len() - 1]
                    .iter()
                    .fold(0_u64, |sum, receipt| sum + receipt.try_to_vec().unwrap().len() as u64);

                assert!(
                    total_memory_use >= memory_limit.as_u64()
                        || next_index == all_receipts.len() as u64
                );
                assert!(memory_use_without_last_receipt < memory_limit.as_u64());
            }
        }
    }

    fn test_apply_delayed_receipts(
        tries: &ShardTries,
        new_receipts: &[Receipt],
        delete_receipts: &[Receipt],
        expected_all_receipts: &[Receipt],
        state_roots: HashMap<ShardUId, StateRoot>,
        account_id_to_shard_id: &dyn Fn(&AccountId) -> ShardUId,
    ) -> HashMap<ShardUId, StateRoot> {
        let mut trie_updates: HashMap<_, _> = tries.get_trie_updates(&state_roots);
        apply_delayed_receipts_to_split_states_impl(
            &mut trie_updates,
            new_receipts,
            delete_receipts,
            account_id_to_shard_id,
        )
        .unwrap();
        let (state_update, new_state_roots) =
            tries.finalize_and_apply_trie_updates(trie_updates).unwrap();
        state_update.commit().unwrap();

        let receipts_by_shard: HashMap<_, _> = new_state_roots
            .iter()
            .map(|(shard_uid, state_root)| {
                let receipts = get_all_delayed_receipts(tries, shard_uid, state_root);
                (shard_uid, receipts)
            })
            .collect();

        let mut expected_receipts_by_shard: HashMap<_, _> =
            state_roots.iter().map(|(shard_uid, _)| (shard_uid, vec![])).collect();
        for receipt in expected_all_receipts {
            let shard_uid = account_id_to_shard_id(&receipt.receiver_id);
            expected_receipts_by_shard.get_mut(&shard_uid).unwrap().push(receipt.clone());
        }
        assert_eq!(expected_receipts_by_shard, receipts_by_shard);

        new_state_roots
    }

    #[test]
    fn test_apply_delayed_receipts_to_new_states() {
        let mut rng = rand::thread_rng();

        let tries = create_tries();
        let num_shards = 4;

        for _ in 0..10 {
            let mut state_roots: HashMap<_, _> = (0..num_shards)
                .map(|x| (ShardUId { version: 1, shard_id: x as u32 }, Trie::EMPTY_ROOT))
                .collect();
            let mut all_receipts = vec![];
            let mut start_index = 0;
            for _ in 0..10 {
                let receipts = gen_receipts(&mut rng, 100);
                let new_start_index = rng.gen_range(start_index..all_receipts.len() + 1);

                all_receipts.extend_from_slice(&receipts);
                state_roots = test_apply_delayed_receipts(
                    &tries,
                    &receipts,
                    &all_receipts[start_index..new_start_index],
                    &all_receipts[new_start_index..],
                    state_roots,
                    &|account_id| ShardUId {
                        shard_id: (hash(account_id.as_ref().as_bytes()).0[0] as NumShards
                            % num_shards) as u32,
                        version: 1,
                    },
                );
                start_index = new_start_index;
            }
        }
    }

    fn test_split_and_update_state_impl(rng: &mut impl Rng) {
        let tries = create_tries();
        // add accounts and receipts to state
        let mut account_ids = gen_unique_accounts(rng, 1, 100);
        let mut trie_update = tries.new_trie_update(ShardUId::single_shard(), Trie::EMPTY_ROOT);
        for account_id in account_ids.iter() {
            set_account(
                &mut trie_update,
                account_id.clone(),
                &Account::new(0, 0, CryptoHash::default(), 0),
            );
        }
        let receipts = gen_receipts(rng, 100);
        // add accounts and receipts to the original shard
        let mut state_root = {
            for (index, receipt) in receipts.iter().enumerate() {
                set(&mut trie_update, TrieKey::DelayedReceipt { index: index as u64 }, receipt);
            }
            set(
                &mut trie_update,
                TrieKey::DelayedReceiptIndices,
                &DelayedReceiptIndices {
                    first_index: 0,
                    next_available_index: receipts.len() as u64,
                },
            );
            trie_update.commit(StateChangeCause::Resharding);
            let (_, trie_changes, _) = trie_update.finalize().unwrap();
            let mut store_update = tries.store_update();
            let state_root =
                tries.apply_all(&trie_changes, ShardUId::single_shard(), &mut store_update);
            store_update.commit().unwrap();
            state_root
        };

        let num_shards = 4;
        let account_id_to_shard_id = &|account_id: &AccountId| ShardUId {
            shard_id: (hash(account_id.as_ref().as_bytes()).0[0] as NumShards % num_shards) as u32,
            version: 1,
        };

        // add accounts and receipts to the split shards
        let mut split_state_roots = {
            let trie_items = tries
                .get_view_trie_for_shard(ShardUId::single_shard(), state_root)
                .get_trie_items_for_part(PartId::new(0, 1))
                .unwrap();
            let split_state_roots: HashMap<_, _> = (0..num_shards)
                .map(|shard_id| {
                    (ShardUId { version: 1, shard_id: shard_id as u32 }, Trie::EMPTY_ROOT)
                })
                .collect();
            let (store_update, split_state_roots) = tries
                .add_values_to_split_states(
                    &split_state_roots,
                    trie_items.into_iter().map(|(key, value)| (key, Some(value))).collect(),
                    account_id_to_shard_id,
                )
                .unwrap();
            store_update.commit().unwrap();
            let (store_update, split_state_roots) = tries
                .apply_delayed_receipts_to_split_states(
                    &split_state_roots,
                    &get_all_delayed_receipts(&tries, &ShardUId::single_shard(), &state_root),
                    account_id_to_shard_id,
                )
                .unwrap();
            store_update.commit().unwrap();
            split_state_roots
        };
        compare_state_and_split_states(
            &tries,
            &state_root,
            &split_state_roots,
            account_id_to_shard_id,
        );

        // update the original shard
        for _ in 0..10 {
            // add accounts
            let new_accounts = gen_unique_accounts(rng, 1, 10);
            let mut trie_update = tries.new_trie_update(ShardUId::single_shard(), state_root);
            for account_id in new_accounts.iter() {
                set_account(
                    &mut trie_update,
                    account_id.clone(),
                    &Account::new(0, 0, CryptoHash::default(), 0),
                );
            }
            // remove accounts
            account_ids.shuffle(rng);
            let remove_count = rng.gen_range(0..10).min(account_ids.len());
            for account_id in account_ids[0..remove_count].iter() {
                trie_update.remove(TrieKey::Account { account_id: account_id.clone() });
            }
            account_ids = account_ids[remove_count..].to_vec();
            account_ids.extend(new_accounts);

            // remove delayed receipts
            let mut delayed_receipt_indices = get_delayed_receipt_indices(&trie_update).unwrap();
            println!(
                "delayed receipt indices {} {}",
                delayed_receipt_indices.first_index, delayed_receipt_indices.next_available_index
            );
            let next_first_index = rng.gen_range(
                delayed_receipt_indices.first_index
                    ..delayed_receipt_indices.next_available_index + 1,
            );
            let mut removed_receipts = vec![];
            for index in delayed_receipt_indices.first_index..next_first_index {
                let trie_key = TrieKey::DelayedReceipt { index };
                removed_receipts.push(get::<Receipt>(&trie_update, &trie_key).unwrap().unwrap());
                trie_update.remove(trie_key);
            }
            delayed_receipt_indices.first_index = next_first_index;
            // add delayed receipts
            let new_receipts = gen_receipts(rng, 10);
            for receipt in new_receipts {
                set(
                    &mut trie_update,
                    TrieKey::DelayedReceipt { index: delayed_receipt_indices.next_available_index },
                    &receipt,
                );
                delayed_receipt_indices.next_available_index += 1;
            }
            println!(
                "after: delayed receipt indices {} {}",
                delayed_receipt_indices.first_index, delayed_receipt_indices.next_available_index
            );
            set(&mut trie_update, TrieKey::DelayedReceiptIndices, &delayed_receipt_indices);
            trie_update.commit(StateChangeCause::Resharding);
            let (_, trie_changes, state_changes) = trie_update.finalize().unwrap();
            let mut store_update = tries.store_update();
            let new_state_root =
                tries.apply_all(&trie_changes, ShardUId::single_shard(), &mut store_update);
            store_update.commit().unwrap();
            state_root = new_state_root;

            // update split states
            let trie_changes = tries
                .apply_state_changes_to_split_states(
                    &split_state_roots,
                    StateChangesForSplitStates::from_raw_state_changes(
                        &state_changes,
                        removed_receipts,
                    ),
                    account_id_to_shard_id,
                )
                .unwrap();
            split_state_roots = trie_changes
                .iter()
                .map(|(shard_uid, trie_changes)| {
                    let mut state_update = tries.store_update();
                    let state_root = tries.apply_all(trie_changes, *shard_uid, &mut state_update);
                    state_update.commit().unwrap();
                    (*shard_uid, state_root)
                })
                .collect();

            compare_state_and_split_states(
                &tries,
                &state_root,
                &split_state_roots,
                account_id_to_shard_id,
            );
        }
    }

    #[test]
    fn test_split_and_update_states() {
        // build states
        let mut rng = rand::thread_rng();
        for _ in 0..20 {
            test_split_and_update_state_impl(&mut rng);
        }
    }
}<|MERGE_RESOLUTION|>--- conflicted
+++ resolved
@@ -26,15 +26,8 @@
     /// # Errors
     /// StorageError if the storage is corrupted
     pub fn get_trie_items_for_part(&self, part_id: PartId) -> Result<Vec<TrieItem>, StorageError> {
-<<<<<<< HEAD
-        assert!(self.storage.as_caching_storage().is_some());
-
         let path_begin = self.find_state_part_boundary(part_id.idx, part_id.total)?;
         let path_end = self.find_state_part_boundary(part_id.idx + 1, part_id.total)?;
-=======
-        let path_begin = self.find_path_for_part_boundary(part_id.idx, part_id.total)?;
-        let path_end = self.find_path_for_part_boundary(part_id.idx + 1, part_id.total)?;
->>>>>>> 5339995f
         self.iter()?.get_trie_items(&path_begin, &path_end)
     }
 }
