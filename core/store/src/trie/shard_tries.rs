--- conflicted
+++ resolved
@@ -117,14 +117,10 @@
         // 2) A lot of the prefetcher code assumes there is only one "main-thread" per shard active.
         //    If you want to enable it for view calls, at least make sure they don't share
         //    the `PrefetchApi` instances with the normal calls.
-<<<<<<< HEAD
-        let prefetch_enabled = !is_view && self.0.trie_config.enable_receipt_prefetching
-            || (!self.0.trie_config.sweat_prefetch_receivers.is_empty()
-                && !self.0.trie_config.sweat_prefetch_senders.is_empty());
-=======
-        let prefetch_enabled = !is_view && self.0.trie_config.enable_receipt_prefetching;
-
->>>>>>> faf78959
+        let prefetch_enabled = !is_view
+            && (self.0.trie_config.enable_receipt_prefetching
+                || (!self.0.trie_config.sweat_prefetch_receivers.is_empty()
+                    && !self.0.trie_config.sweat_prefetch_senders.is_empty()));
         let prefetch_api = prefetch_enabled.then(|| {
             self.0
                 .prefetchers
@@ -132,16 +128,12 @@
                 .expect(POISONED_LOCK_ERR)
                 .entry(shard_uid)
                 .or_insert_with(|| {
-<<<<<<< HEAD
                     PrefetchApi::new(
                         self.0.store.clone(),
                         cache.clone(),
                         shard_uid.clone(),
                         &self.0.trie_config,
                     )
-=======
-                    PrefetchApi::new(self.0.store.clone(), cache.clone(), shard_uid.clone())
->>>>>>> faf78959
                 })
                 .clone()
         });
