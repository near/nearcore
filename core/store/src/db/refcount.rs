--- conflicted
+++ resolved
@@ -53,25 +53,6 @@
 
 /// Strips refcount from an owned buffer.
 ///
-<<<<<<< HEAD
-/// Works like [`decode_value_with_rc`] but rather than returning reference to
-/// subslice of the argument, adjusts given argument by removing the refcount
-/// from it.  This also means that if the refcount is zero or negative, the
-/// argument will be cleared.
-pub(crate) fn strip_refcount(bytes: &mut Vec<u8>) -> i64 {
-    match bytes.len().checked_sub(8) {
-        None => {
-            debug_assert!(bytes.is_empty());
-            bytes.clear();
-            0
-        }
-        Some(len) => {
-            let rc = i64::from_le_bytes(bytes[len..].try_into().unwrap());
-            bytes.truncate(if rc <= 0 { 0 } else { len });
-            rc
-        }
-    }
-=======
 /// Works like [`decode_value_with_rc`] but operates on an owned vector thus
 /// potentially avoiding memory allocations.  Returns None if the refcount on
 /// the argument is non-positive.
@@ -85,7 +66,6 @@
         debug_assert!(bytes.is_empty());
     }
     None
->>>>>>> 046e1d0c
 }
 
 /// Encode a positive reference count into the value.
@@ -204,14 +184,8 @@
             let got = super::decode_value_with_rc(bytes);
             assert_eq!((want_value, want_rc), got);
 
-<<<<<<< HEAD
-            let mut bytes = bytes.to_vec();
-            assert_eq!(want_rc, super::strip_refcount(&mut bytes));
-            assert_eq!(want_value.unwrap_or(&[]), bytes.as_slice());
-=======
             let got = super::strip_refcount(bytes.to_vec());
             assert_eq!(want_value, got.as_deref());
->>>>>>> 046e1d0c
         }
 
         test(None, -2, MINUS_TWO);
