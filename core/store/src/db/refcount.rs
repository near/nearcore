--- conflicted
+++ resolved
@@ -8,9 +8,10 @@
 //!
 //! The reference counts are stored together with the values by simply attaching
 //! little-endian encoded 64-bit signed integer at the end of it.  See
-//! [`encode_value_with_rc`] for more details about the encoding.  During
-//! compaction, RocksDB merges the values by adding the reference counts.  When
-//! the reference count reaches zero RocksDB removes the key from the database.
+//! [`add_positive_refcount`] and [`encode_negative_refcount`] functions for
+//! a way to encode reference count.  During compaction, RocksDB merges the
+//! values by adding the reference counts.  When the reference count reaches
+//! zero RocksDB removes the key from the database.
 
 use std::cmp::Ordering;
 use std::io::Cursor;
@@ -84,11 +85,8 @@
     }
 }
 
-<<<<<<< HEAD
-/// Adds a positive reference count to the value.
-///
-/// This is roughly equivalent to `encode_value_with_rc(data, rc)`.
-pub(crate) fn add_refcount(data: &[u8], rc: std::num::NonZeroU32) -> Vec<u8> {
+/// Encode a positive reference count into the value.
+pub(crate) fn add_positive_refcount(data: &[u8], rc: std::num::NonZeroU32) -> Vec<u8> {
     let rc = std::num::NonZeroI64::from(rc).get();
     let mut value = Vec::with_capacity(data.len() + 8);
     value.extend_from_slice(data);
@@ -98,28 +96,9 @@
 
 /// Returns empty value with encoded negative reference count.
 ///
-/// `rc` gives the absolute value of the reference count.  This is roughly
-/// equivalent to `encode_value_with_rc("", -rc)`.
-pub(crate) fn encode_refcount_decrease(rc: std::num::NonZeroU32) -> Vec<u8> {
+/// `rc` gives the absolute value of the reference count.
+pub(crate) fn encode_negative_refcount(rc: std::num::NonZeroU32) -> Vec<u8> {
     (-(rc.get() as i64)).to_le_bytes().to_vec()
-=======
-/// Encodes value with reference count.
-///
-/// Returned value depends on the reference count.
-/// - rc = 0 ⇒ an empty vector,
-/// - rc < 0 ⇒ reference count encoded in little endian,
-/// - rc > 0 ⇒ data followed by the reference count encoded in little endian.
-pub(crate) fn encode_value_with_rc(data: &[u8], rc: i64) -> Vec<u8> {
-    if rc == 0 {
-        return vec![];
-    }
-    let mut cursor = Cursor::new(Vec::with_capacity(data.len() + 8));
-    if rc > 0 {
-        cursor.write_all(data).unwrap();
-    }
-    cursor.write_i64::<LittleEndian>(rc).unwrap();
-    cursor.into_inner()
->>>>>>> 7aa42dda
 }
 
 /// Merge reference counted values together.
@@ -231,7 +210,7 @@
     }
 
     #[test]
-    fn test_decode_value_with_rc() {
+    fn decode_value_with_rc() {
         fn test(want_value: Option<&[u8]>, want_rc: i64, bytes: &[u8]) {
             let got = super::decode_value_with_rc(bytes);
             assert_eq!((want_value, want_rc), got);
@@ -253,17 +232,17 @@
     }
 
     #[test]
-    fn test_encode_value_with_rc() {
-        fn test(want: &[u8], data: &[u8], rc: i64) {
-            assert_eq!(want, &super::encode_value_with_rc(data, rc));
-        }
-
-        test(b"", b"", 0);
-        test(b"", b"foo", 0);
-        test(MINUS_TWO, b"", -2);
-        test(MINUS_TWO, b"foo", -2);
+    fn add_encode_refcount() {
+        fn test(want: &[u8], data: &[u8], rc: u32) {
+            let rc = std::num::NonZeroU32::new(rc).unwrap();
+            assert_eq!(want, &super::add_positive_refcount(data, rc));
+        }
+
         test(PLUS_TWO, b"", 2);
         test(b"foo\x02\0\0\0\0\0\0\0", b"foo", 2);
+
+        let rc = std::num::NonZeroU32::new(2).unwrap();
+        assert_eq!(MINUS_TWO, &super::encode_negative_refcount(rc));
     }
 
     #[test]
