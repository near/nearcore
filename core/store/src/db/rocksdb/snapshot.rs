use std::io;

use ::rocksdb::checkpoint::Checkpoint;

/// Representation of a RocksDB checkpoint.
///
/// Serves as kind of RAII type which logs information about the checkpoint when
/// object is dropped if the checkpoint hasn’t been removed beforehand by
/// [`Snapshot::remove`] method.
///
/// The usage of the type is to create a checkpoint before a risky database
/// operation and then [`Snapshot::remove`] it when the operation finishes
/// successfully.  In that scenario, the checkpoint will be gracefully deleted
/// from the file system.  On the other hand, if the operation fails an the
/// checkpoint is not deleted, this type’s Drop implementation will log
/// informational messages pointing where the snapshot resides and how to
/// recover data from it.
#[derive(Debug)]
pub struct Snapshot(Option<std::path::PathBuf>);

/// Possible errors when creating a checkpoint.
#[derive(Debug)]
pub enum SnapshotError {
    /// Snapshot at requested location already exists.
    ///
    /// More specifically, the specified path exists (since the code does only
    /// rudimentary check whether the path is a checkpoint or not).
    AlreadyExists(std::path::PathBuf),

    /// Error while creating a snapshot.
    IOError(io::Error),
}

impl std::convert::From<io::Error> for SnapshotError {
    fn from(err: io::Error) -> Self {
        Self::IOError(err)
    }
}

impl std::convert::From<::rocksdb::Error> for SnapshotError {
    fn from(err: ::rocksdb::Error) -> Self {
        super::into_other(err).into()
    }
}

impl Snapshot {
    /// Creates a Snapshot object which represents lack of a snapshot.
    pub const fn no_snapshot() -> Self {
        Self(None)
    }

    /// Creates a new snapshot for given database.
    ///
    /// If the snapshot already exists, returns [`SnapshotError::AlreadyExists`]
    /// error.  (More specifically, if the `snapshot_path` already exists since
    /// the method does not make any more sophisticated checks whether the path
    /// contains a snapshot or not).
    pub(crate) fn new(
        db_path: &std::path::Path,
        config: &crate::StoreConfig,
        snapshot_path: std::path::PathBuf,
    ) -> Result<Self, SnapshotError> {
        tracing::info!(target: "db", snapshot_path=%snapshot_path.display(),
                       "Creating database snapshot");
        if snapshot_path.exists() {
            return Err(SnapshotError::AlreadyExists(snapshot_path));
        }

        let db = super::RocksDB::open(db_path, config, crate::Mode::ReadWrite)?;
        let cp = Checkpoint::new(&db.db).map_err(super::into_other)?;
        cp.create_checkpoint(&snapshot_path)?;

        Ok(Self(Some(snapshot_path)))
    }

    /// Deletes the checkpoint from the file system.
    ///
    /// Does nothing if the object has been created via [`Self::no_snapshot`].
    /// If the deletion fails, error is logged but the function does not fail.
    pub fn remove(mut self) {
        if let Some(path) = self.0.take() {
            tracing::info!(target: "db", snapshot_path=%path.display(),
                           "Deleting the database snapshot");
            if let Err(err) = std::fs::remove_dir_all(&path) {
                tracing::error!(target: "db", snapshot_path=%path.display(), ?err,
                                "Failed to delete the database snapshot");
                tracing::error!(target: "db", snapshot_path=%path.display(),
                                "Please delete the snapshot manually before");
            }
        }
    }

    /// Returns path to the snapshot if it exists.
    pub fn path(&self) -> Option<&std::path::Path> {
        self.0.as_deref()
    }
}

impl std::ops::Drop for Snapshot {
    /// If the checkpoint hasn’t been deleted, log information about it.
    ///
    /// If the checkpoint hasn’t been deleted with [`Self::remove`] method, this
    /// will log information about where the checkpoint resides in the file
    /// system and how to recover data from it.
    fn drop(&mut self) {
        if let Some(path) = &self.0 {
            tracing::info!(target: "db", snapshot_path=%path.display(),
                           "In case of issues, the database can be recovered \
                            from the database snapshot");
            tracing::info!(target: "db", snapshot_path=%path.display(),
                           "To recover from the snapshot, delete files in the \
                            database directory and replace them with contents \
                            of the snapshot directory");
        }
    }
}

#[test]
fn test_snapshot_creation() {
    use assert_matches::assert_matches;

<<<<<<< HEAD
    let (tmpdir, opener) = crate::NodeStorage::test_opener();
    let path = tmpdir.path().join("cp");
=======
    let (_tmpdir, opener) = crate::Store::test_opener();
>>>>>>> 746320bb

    // Create the database
    core::mem::drop(opener.open().unwrap());

    // Creating snapshot should work now.
    let snapshot = opener.new_migration_snapshot().unwrap();

    // Snapshot already exists so cannot create a new one.
    assert_matches!(opener.new_migration_snapshot(), Err(SnapshotError::AlreadyExists(_)));

    snapshot.remove();

    // This should work correctly again since the snapshot has been removed.
    opener.new_migration_snapshot().unwrap();

    // And this again should fail.  We don’t remove the snapshot in
    // Snapshot::drop.
    assert_matches!(opener.new_migration_snapshot(), Err(SnapshotError::AlreadyExists(_)));
}

/// Tests that reading data from a snapshot is possible.
#[test]
fn test_snapshot_recovery() {
    const KEY: &[u8] = b"key";
    const COL: crate::DBCol = crate::DBCol::BlockMisc;

<<<<<<< HEAD
    let (tmpdir, opener) = crate::NodeStorage::test_opener();
    let path = tmpdir.path().join("cp");
=======
    let (tmpdir, opener) = crate::Store::test_opener();
    let path = opener.config().migration_snapshot.get_path(opener.path()).unwrap();
>>>>>>> 746320bb

    // Populate some data
    {
        let store = opener.open().unwrap().get_store(crate::Temperature::Hot);
        let mut update = store.store_update();
        update.set_raw_bytes(COL, KEY, b"value");
        update.commit().unwrap();
    }

    // Create snapshot
    let snapshot = opener.new_migration_snapshot().unwrap();

    // Delete the data from the database.
    {
        let store = opener.open().unwrap().get_store(crate::Temperature::Hot);
        let mut update = store.store_update();
        update.delete(COL, KEY);
        update.commit().unwrap();

        assert_eq!(None, store.get(COL, KEY).unwrap());
    }

    // Open snapshot.  Deleted data should be there.
    {
        let mut config = opener.config().clone();
        config.path = Some(path);
        let opener = crate::StoreOpener::new(tmpdir.path(), &config);
        let store = opener.open().unwrap().get_store(crate::Temperature::Hot);
        assert_eq!(Some(b"value".to_vec()), store.get(COL, KEY).unwrap());
    }

    snapshot.remove();
}<|MERGE_RESOLUTION|>--- conflicted
+++ resolved
@@ -119,12 +119,7 @@
 fn test_snapshot_creation() {
     use assert_matches::assert_matches;
 
-<<<<<<< HEAD
-    let (tmpdir, opener) = crate::NodeStorage::test_opener();
-    let path = tmpdir.path().join("cp");
-=======
-    let (_tmpdir, opener) = crate::Store::test_opener();
->>>>>>> 746320bb
+    let (_tmpdir, opener) = crate::NodeStorage::test_opener();
 
     // Create the database
     core::mem::drop(opener.open().unwrap());
@@ -151,13 +146,8 @@
     const KEY: &[u8] = b"key";
     const COL: crate::DBCol = crate::DBCol::BlockMisc;
 
-<<<<<<< HEAD
     let (tmpdir, opener) = crate::NodeStorage::test_opener();
-    let path = tmpdir.path().join("cp");
-=======
-    let (tmpdir, opener) = crate::Store::test_opener();
     let path = opener.config().migration_snapshot.get_path(opener.path()).unwrap();
->>>>>>> 746320bb
 
     // Populate some data
     {
