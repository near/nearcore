--- conflicted
+++ resolved
@@ -20,13 +20,6 @@
 /// In the end, they are exported as Prometheus metrics.
 pub const CF_STAT_NAMES: [&'static str; 1] = [::rocksdb::properties::LIVE_SST_FILES_SIZE];
 
-/// How many writes before we execute a pre-write check.
-const CHECK_FREE_SPACE_INTERVAL: u16 = 256;
-/// How much free space is required for a write to be allowed.
-const FREE_SPACE_THRESHOLD: bytesize::ByteSize = bytesize::ByteSize::mb(16);
-/// Threshold at which code will start warning about low disk space.
-const FREE_SPACE_WARN_THRESHOLD: bytesize::ByteSize = bytesize::ByteSize::mb(16 * 16);
-
 pub struct RocksDB {
     db: DB,
     db_opt: Options,
@@ -38,11 +31,6 @@
     /// want.
     cf_handles: enum_map::EnumMap<DBCol, Option<std::ptr::NonNull<ColumnFamily>>>,
 
-<<<<<<< HEAD
-=======
-    check_free_space_counter: std::sync::atomic::AtomicU16,
-
->>>>>>> ea96faff
     // RAII-style of keeping track of the number of instances of RocksDB and
     // counting total sum of max_open_files.
     _instance_tracker: instance_tracker::InstanceTracker,
@@ -96,22 +84,9 @@
     ) -> io::Result<Self> {
         let counter = instance_tracker::InstanceTracker::try_new(store_config.max_open_files)
             .map_err(other_error)?;
-<<<<<<< HEAD
-        let (db, db_opt) = Self::open_db(path, store_config, mode)?;
-        let cf_handles = Self::get_cf_handles(&db);
-
-        Ok(Self { db, db_opt, cf_handles, _instance_tracker: counter })
-=======
         let (db, db_opt) = Self::open_db(path, store_config, mode, columns)?;
         let cf_handles = Self::get_cf_handles(&db, columns);
-        Ok(Self {
-            db,
-            db_opt,
-            cf_handles,
-            check_free_space_counter: std::sync::atomic::AtomicU16::new(CHECK_FREE_SPACE_INTERVAL),
-            _instance_tracker: counter,
-        })
->>>>>>> ea96faff
+        Ok(Self { db, db_opt, cf_handles, _instance_tracker: counter })
     }
 
     /// Opens the database with given column families configured.
@@ -554,32 +529,6 @@
         }
     }
 
-<<<<<<< HEAD
-=======
-    /// Checks if there is enough memory left to perform a write. Not having enough memory left can
-    /// lead to difficult to recover from state, thus a PreWriteCheckErr is pretty much
-    /// unrecoverable in most cases.
-    fn pre_write_check(&self) -> Result<(), PreWriteCheckErr> {
-        let counter = self.check_free_space_counter.fetch_add(1, Ordering::Relaxed);
-        if CHECK_FREE_SPACE_INTERVAL >= counter {
-            return Ok(());
-        }
-        self.check_free_space_counter.swap(0, Ordering::Relaxed);
-
-        let available = available_space(self.db.path())?;
-
-        if available < FREE_SPACE_WARN_THRESHOLD {
-            warn!("remaining disk space is running low ({} left)", available);
-        }
-
-        if available < FREE_SPACE_THRESHOLD {
-            Err(PreWriteCheckErr::LowDiskSpace(available))
-        } else {
-            Ok(())
-        }
-    }
-
->>>>>>> ea96faff
     /// Gets every int property in CF_STAT_NAMES for every column in DBCol.
     fn get_cf_statistics(&self, result: &mut StoreStatistics) {
         for stat_name in CF_STAT_NAMES {
