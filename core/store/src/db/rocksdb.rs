--- conflicted
+++ resolved
@@ -15,11 +15,8 @@
 use crate::db::{refcount, DBIterator, DBOp, DBTransaction, Database, StatsValue};
 use crate::{metrics, DBCol, StoreConfig, StoreStatistics};
 
-<<<<<<< HEAD
+mod instance_tracker;
 pub(crate) mod snapshot;
-=======
-mod instance_tracker;
->>>>>>> a1337e96
 
 /// List of integer RocskDB properties we’re reading when collecting statistics.
 ///
