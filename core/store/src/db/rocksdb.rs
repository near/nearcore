use std::io;
use std::path::Path;
use std::sync::atomic::Ordering;

use ::rocksdb::checkpoint::Checkpoint;
use ::rocksdb::{
    BlockBasedOptions, Cache, ColumnFamily, Direction, Env, IteratorMode, Options, ReadOptions,
    WriteBatch, DB,
};
use strum::IntoEnumIterator;
use tracing::{error, warn};

use near_primitives::version::DbVersion;

use crate::config::Mode;
use crate::db::{refcount, DBIterator, DBOp, DBTransaction, Database, StatsValue};
use crate::{metrics, DBCol, StoreConfig, StoreStatistics};

mod instance_tracker;

/// List of integer RocskDB properties we’re reading when collecting statistics.
///
/// In the end, they are exported as Prometheus metrics.
pub const CF_STAT_NAMES: [&'static str; 1] = [::rocksdb::properties::LIVE_SST_FILES_SIZE];

pub struct RocksDB {
    db: DB,
    db_opt: Options,

    /// Map from [`DBCol`] to a column family handler in the RocksDB.
    ///
    /// Rather than accessing this field directly, use [`RocksDB::cf_handle`]
    /// method instead.  It returns `&ColumnFamily` which is what you usually
    /// want.
    cf_handles: enum_map::EnumMap<DBCol, std::ptr::NonNull<ColumnFamily>>,

    check_free_space_counter: std::sync::atomic::AtomicU16,
    check_free_space_interval: u16,
    free_space_threshold: bytesize::ByteSize,

    // RAII-style of keeping track of the number of instances of RocksDB and
    // counting total sum of max_open_files.
    _instance_tracker: instance_tracker::InstanceTracker,
}

// DB was already Send+Sync. cf and read_options are const pointers using only functions in
// this file and safe to share across threads.
unsafe impl Send for RocksDB {}
unsafe impl Sync for RocksDB {}

impl RocksDB {
    /// Opens the database either in read only or in read/write mode depending
    /// on the `mode` parameter specified in the store_config.
    pub fn open(path: &Path, store_config: &StoreConfig, mode: Mode) -> io::Result<RocksDB> {
        let counter = instance_tracker::InstanceTracker::try_new(store_config.max_open_files)
            .map_err(other_error)?;
        let (db, db_opt) = Self::open_db(path, store_config, mode)?;
        let cf_handles = Self::get_cf_handles(&db);

        Ok(Self {
            db,
            db_opt,
            cf_handles,
            check_free_space_interval: 256,
            check_free_space_counter: std::sync::atomic::AtomicU16::new(0),
            free_space_threshold: bytesize::ByteSize::mb(16),
            _instance_tracker: counter,
        })
    }

    /// Opens the database with all column families configured.
    fn open_db(path: &Path, store_config: &StoreConfig, mode: Mode) -> io::Result<(DB, Options)> {
        let options = rocksdb_options(store_config, mode);
        let cf_descriptors = DBCol::iter()
            .map(|col| {
                rocksdb::ColumnFamilyDescriptor::new(
                    col_name(col),
                    rocksdb_column_options(col, store_config),
                )
            })
            .collect::<Vec<_>>();
        let db = match mode {
            Mode::ReadOnly => {
                DB::open_cf_descriptors_read_only(&options, path, cf_descriptors, false)
            }
            Mode::ReadWrite => DB::open_cf_descriptors(&options, path, cf_descriptors),
        }
        .map_err(into_other)?;
        if cfg!(feature = "single_thread_rocksdb") {
            // These have to be set after open db
            let mut env = Env::default().unwrap();
            env.set_bottom_priority_background_threads(0);
            env.set_high_priority_background_threads(0);
            env.set_low_priority_background_threads(0);
            env.set_background_threads(0);
            println!("Disabled all background threads in rocksdb");
        }
        Ok((db, options))
    }

    /// Returns mapping from [`DBCol`] to cf handle used with RocksDB calls.
    fn get_cf_handles(db: &DB) -> enum_map::EnumMap<DBCol, std::ptr::NonNull<ColumnFamily>> {
        let mut cf_handles = enum_map::EnumMap::default();
        for col in DBCol::iter() {
            let ptr = db
                .cf_handle(&col_name(col))
                .map_or(std::ptr::null(), |cf| cf as *const ColumnFamily);
            cf_handles[col] = std::ptr::NonNull::new(ptr as *mut ColumnFamily);
        }
        cf_handles.map(|col, ptr| {
            ptr.unwrap_or_else(|| {
                panic!("Missing cf handle for {col}");
            })
        })
    }

    /// Returns column family handler to use with RocsDB for given column.
    fn cf_handle(&self, col: DBCol) -> &ColumnFamily {
        let ptr = self.cf_handles[col];
        // SAFETY: The pointers are valid so long as self.db is valid.
        unsafe { ptr.as_ref() }
    }

    fn iter_raw_bytes_impl<'a>(
        &'a self,
        col: DBCol,
        prefix: Option<&'a [u8]>,
    ) -> RocksDBIterator<'a> {
        let cf_handle = self.cf_handle(col);
        let mut read_options = rocksdb_read_options();
        let mode = if let Some(prefix) = prefix {
            // prefix_same_as_start doesn’t do anything for us.  It takes effect
            // only if prefix extractor is configured for the column family
            // which is something we’re not doing.  Setting this option is
            // therefore pointless.
            //     read_options.set_prefix_same_as_start(true);

            // We’re running the iterator in From mode so there’s no need to set
            // the lower bound.
            //    read_options.set_iterate_lower_bound(key_prefix);

            // Upper bound is exclusive so if we set it to the next prefix
            // iterator will stop once keys no longer start with our desired
            // prefix.
            if let Some(upper) = next_prefix(prefix) {
                read_options.set_iterate_upper_bound(upper);
            }

            IteratorMode::From(prefix, Direction::Forward)
        } else {
            IteratorMode::Start
        };
        let iter = self.db.iterator_cf_opt(cf_handle, read_options, mode);
        RocksDBIterator(Some(iter))
    }
}

struct RocksDBIterator<'a>(Option<rocksdb::DBIteratorWithThreadMode<'a, DB>>);

impl<'a> Iterator for RocksDBIterator<'a> {
    type Item = io::Result<(Box<[u8]>, Box<[u8]>)>;

    fn next(&mut self) -> Option<Self::Item> {
        let iter = self.0.as_mut()?;
        if let Some(item) = iter.next() {
            Some(Ok(item))
        } else {
            let status = iter.status();
            self.0 = None;
            status.err().map(into_other).map(Result::Err)
        }
    }
}

impl<'a> std::iter::FusedIterator for RocksDBIterator<'a> {}

impl Database for RocksDB {
    fn get_raw_bytes(&self, col: DBCol, key: &[u8]) -> io::Result<Option<Vec<u8>>> {
        let timer =
            metrics::DATABASE_OP_LATENCY_HIST.with_label_values(&["get", col.into()]).start_timer();
        let read_options = rocksdb_read_options();
        let result =
            self.db.get_cf_opt(self.cf_handle(col), key, &read_options).map_err(into_other)?;
        timer.observe_duration();
        Ok(result)
    }

    fn iter_raw_bytes<'a>(&'a self, col: DBCol) -> DBIterator<'a> {
        Box::new(self.iter_raw_bytes_impl(col, None))
    }

    fn iter<'a>(&'a self, col: DBCol) -> DBIterator<'a> {
        refcount::iter_with_rc_logic(col, self.iter_raw_bytes_impl(col, None))
    }

    fn iter_prefix<'a>(&'a self, col: DBCol, key_prefix: &'a [u8]) -> DBIterator<'a> {
        let iter = self.iter_raw_bytes_impl(col, Some(key_prefix));
        refcount::iter_with_rc_logic(col, iter)
    }

    fn write(&self, transaction: DBTransaction) -> io::Result<()> {
        if let Err(check) = self.pre_write_check() {
            if check.is_io() {
                warn!("unable to verify remaing disk space: {:?}, continueing write without verifying (this may result in unrecoverable data loss if disk space is exceeded", check)
            } else {
                panic!("{:?}", check)
            }
        }

        let mut batch = WriteBatch::default();
        for op in transaction.ops {
            match op {
                DBOp::Set { col, key, value } => {
                    batch.put_cf(self.cf_handle(col), key, value);
                }
                DBOp::Insert { col, key, value } => {
                    if cfg!(debug_assertions) {
                        if let Ok(Some(old_value)) = self.get_raw_bytes(col, &key) {
                            super::assert_no_overwrite(col, &key, &value, &*old_value)
                        }
                    }
                    batch.put_cf(self.cf_handle(col), key, value);
                }
                DBOp::UpdateRefcount { col, key, value } => {
                    batch.merge_cf(self.cf_handle(col), key, value);
                }
                DBOp::Delete { col, key } => {
                    batch.delete_cf(self.cf_handle(col), key);
                }
                DBOp::DeleteAll { col } => {
                    let cf_handle = self.cf_handle(col);
                    let opt_first = self.db.iterator_cf(cf_handle, IteratorMode::Start).next();
                    let opt_last = self.db.iterator_cf(cf_handle, IteratorMode::End).next();
                    assert_eq!(opt_first.is_some(), opt_last.is_some());
                    if let (Some((min_key, _)), Some((max_key, _))) = (opt_first, opt_last) {
                        batch.delete_range_cf(cf_handle, &min_key, &max_key);
                        // delete_range_cf deletes ["begin_key", "end_key"), so need one more delete
                        batch.delete_cf(cf_handle, max_key)
                    }
                }
            }
        }
        self.db.write(batch).map_err(into_other)
    }

    fn flush(&self) -> io::Result<()> {
        self.db.flush().map_err(into_other)
    }

    /// Trying to get
    /// 1. RocksDB statistics
    /// 2. Selected RockdDB properties for column families
    fn get_store_statistics(&self) -> Option<StoreStatistics> {
        let mut result = StoreStatistics { data: vec![] };
        if let Some(stats_str) = self.db_opt.get_statistics() {
            if let Err(err) = parse_statistics(&stats_str, &mut result) {
                warn!(target: "store", "Failed to parse store statistics: {:?}", err);
            }
        }
        self.get_cf_statistics(&mut result);
        if result.data.is_empty() {
            None
        } else {
            Some(result)
        }
    }
}

/// Returns lowest value following largest value with given prefix.
///
/// In other words, computes upper bound for a prefix scan over list of keys
/// sorted in lexicographical order.  This means that a prefix scan can be
/// expressed as range scan over a right-open `[prefix, next_prefix(prefix))`
/// range.
///
/// For example, for prefix `foo` the function returns `fop`.
///
/// Returns `None` if there is no value which can follow value with given
/// prefix.  This happens when prefix consists entirely of `'\xff'` bytes (or is
/// empty).
fn next_prefix(prefix: &[u8]) -> Option<Vec<u8>> {
    let ffs = prefix.iter().rev().take_while(|&&byte| byte == u8::MAX).count();
    let next = &prefix[..(prefix.len() - ffs)];
    if next.is_empty() {
        // Prefix consisted of \xff bytes.  There is no prefix that
        // follows it.
        None
    } else {
        let mut next = next.to_vec();
        *next.last_mut().unwrap() += 1;
        Some(next)
    }
}

/// DB level options
fn rocksdb_options(store_config: &StoreConfig, mode: Mode) -> Options {
    let read_write = matches!(mode, Mode::ReadWrite);
    let mut opts = Options::default();

    set_compression_options(&mut opts);
    opts.create_missing_column_families(true);
    opts.create_if_missing(read_write);
    opts.set_use_fsync(false);
    opts.set_max_open_files(store_config.max_open_files.try_into().unwrap_or(i32::MAX));
    opts.set_keep_log_file_num(1);
    opts.set_bytes_per_sync(bytesize::MIB);
    opts.set_write_buffer_size(256 * bytesize::MIB as usize);
    opts.set_max_bytes_for_level_base(256 * bytesize::MIB);

    if cfg!(feature = "single_thread_rocksdb") {
        opts.set_disable_auto_compactions(true);
        opts.set_max_background_jobs(0);
        opts.set_stats_dump_period_sec(0);
        opts.set_stats_persist_period_sec(0);
        opts.set_level_zero_slowdown_writes_trigger(-1);
        opts.set_level_zero_file_num_compaction_trigger(-1);
        opts.set_level_zero_stop_writes_trigger(100000000);
    } else {
        opts.increase_parallelism(std::cmp::max(1, num_cpus::get() as i32 / 2));
        opts.set_max_total_wal_size(bytesize::GIB);
    }

    if read_write && store_config.enable_statistics {
        // Rust API doesn't permit choosing stats level. The default stats level
        // is `kExceptDetailedTimers`, which is described as: "Collects all
        // stats except time inside mutex lock AND time spent on compression."
        opts.enable_statistics();
        // Disabling dumping stats to files because the stats are exported to
        // Prometheus.
        opts.set_stats_persist_period_sec(0);
        opts.set_stats_dump_period_sec(0);
    }

    opts
}

fn rocksdb_read_options() -> ReadOptions {
    let mut read_options = ReadOptions::default();
    read_options.set_verify_checksums(false);
    read_options
}

fn rocksdb_block_based_options(
    block_size: bytesize::ByteSize,
    cache_size: bytesize::ByteSize,
) -> BlockBasedOptions {
    let mut block_opts = BlockBasedOptions::default();
    block_opts.set_block_size(block_size.as_u64().try_into().unwrap());
    // We create block_cache for each of 47 columns, so the total cache size is 32 * 47 = 1504mb
    block_opts
        .set_block_cache(&Cache::new_lru_cache(cache_size.as_u64().try_into().unwrap()).unwrap());
    block_opts.set_pin_l0_filter_and_index_blocks_in_cache(true);
    block_opts.set_cache_index_and_filter_blocks(true);
    block_opts.set_bloom_filter(10.0, true);
    block_opts
}

fn rocksdb_column_options(col: DBCol, store_config: &StoreConfig) -> Options {
    let mut opts = Options::default();
    set_compression_options(&mut opts);
    opts.set_level_compaction_dynamic_level_bytes(true);
    let cache_size = store_config.col_cache_size(col);
    opts.set_block_based_table_factory(&rocksdb_block_based_options(
        store_config.block_size,
        cache_size,
    ));

    // Note that this function changes a lot of rustdb parameters including:
    //      write_buffer_size = memtable_memory_budget / 4
    //      min_write_buffer_number_to_merge = 2
    //      max_write_buffer_number = 6
    //      level0_file_num_compaction_trigger = 2
    //      target_file_size_base = memtable_memory_budget / 8
    //      max_bytes_for_level_base = memtable_memory_budget
    //      compaction_style = kCompactionStyleLevel
    // Also it sets compression_per_level in a way that the first 2 levels have no compression and
    // the rest use LZ4 compression.
    // See the implementation here:
    //      https://github.com/facebook/rocksdb/blob/c18c4a081c74251798ad2a1abf83bad417518481/options/options.cc#L588.
    let memtable_memory_budget = 128 * bytesize::MIB as usize;
    opts.optimize_level_style_compaction(memtable_memory_budget);

    opts.set_target_file_size_base(64 * bytesize::MIB);
    if col.is_rc() {
        opts.set_merge_operator("refcount merge", RocksDB::refcount_merge, RocksDB::refcount_merge);
        opts.set_compaction_filter("empty value filter", RocksDB::empty_value_compaction_filter);
    }
    opts
}

fn set_compression_options(opts: &mut Options) {
    opts.set_compression_type(rocksdb::DBCompressionType::Lz4);
    opts.set_bottommost_compression_type(rocksdb::DBCompressionType::Zstd);
    // RocksDB documenation says that 16KB is a typical dictionary size.
    // We've empirically tuned the dicionary size to twice of that 'typical' size.
    // Having train data size x100 from dictionary size is a recommendation from RocksDB.
    // See: https://rocksdb.org/blog/2021/05/31/dictionary-compression.html?utm_source=dbplatz
    let dict_size = 2 * 16384;
    let max_train_bytes = dict_size * 100;
    // We use default parameters of RocksDB here:
    //      window_bits is -14 and is unused (Zlib-specific parameter),
    //      compression_level is 32767 meaning the default compression level for ZSTD,
    //      compression_strategy is 0 and is unused (Zlib-specific parameter).
    // See: https://github.com/facebook/rocksdb/blob/main/include/rocksdb/advanced_options.h#L176:
    opts.set_bottommost_compression_options(
        /*window_bits */ -14, /*compression_level */ 32767,
        /*compression_strategy */ 0, dict_size, /*enabled */ true,
    );
    opts.set_bottommost_zstd_max_train_bytes(max_train_bytes, true);
}

impl RocksDB {
    /// Blocks until all RocksDB instances (usually 0 or 1) gracefully shutdown.
    pub fn block_until_all_instances_are_dropped() {
        instance_tracker::block_until_all_instances_are_dropped();
    }

    /// Returns version of the database state on disk.
    pub(crate) fn get_version(path: &Path, config: &StoreConfig) -> io::Result<DbVersion> {
        let value = RocksDB::open(path, config, Mode::ReadOnly)?
            .get_raw_bytes(DBCol::DbVersion, crate::db::VERSION_KEY)?
            .ok_or_else(|| {
                other_error(
                    "Failed to read database version; \
                     it’s not a neard database or database is corrupted."
                        .into(),
                )
            })?;
        serde_json::from_slice(&value).map_err(|_err| {
            other_error(format!(
                "Failed to parse database version: {value:?}; \
                 it’s not a neard database or database is corrupted."
            ))
        })
    }

    /// Checks if there is enough memory left to perform a write. Not having enough memory left can
    /// lead to difficult to recover from state, thus a PreWriteCheckErr is pretty much
    /// unrecoverable in most cases.
    fn pre_write_check(&self) -> Result<(), PreWriteCheckErr> {
        let counter = self.check_free_space_counter.fetch_add(1, Ordering::Relaxed);
        if self.check_free_space_interval >= counter {
            return Ok(());
        }
        self.check_free_space_counter.swap(0, Ordering::Relaxed);

        let available = available_space(self.db.path())?;

        if available < 16_u64 * self.free_space_threshold {
            warn!("remaining disk space is running low ({} left)", available);
        }

        if available < self.free_space_threshold {
            Err(PreWriteCheckErr::LowDiskSpace(available))
        } else {
            Ok(())
        }
    }

    /// Creates a Checkpoint object that can be used to actually create a checkpoint on disk.
    pub fn checkpoint(&self) -> io::Result<Checkpoint> {
        Checkpoint::new(&self.db).map_err(into_other)
    }

    /// Gets every int property in CF_STAT_NAMES for every column in DBCol.
    fn get_cf_statistics(&self, result: &mut StoreStatistics) {
        for stat_name in CF_STAT_NAMES {
            let mut values = vec![];
            for col in DBCol::iter() {
                let size = self.db.property_int_value_cf(self.cf_handle(col), stat_name);
                if let Ok(Some(value)) = size {
                    values.push(StatsValue::ColumnValue(col, value as i64));
                }
            }
            if !values.is_empty() {
                result.data.push((stat_name.to_string(), values));
            }
        }
    }
}

fn available_space(path: &Path) -> io::Result<bytesize::ByteSize> {
    let available = fs2::available_space(path)?;
    Ok(bytesize::ByteSize::b(available))
}

#[derive(Debug, thiserror::Error)]
pub enum PreWriteCheckErr {
    #[error("error checking filesystem: {0}")]
    IO(#[from] io::Error),
    #[error("low disk memory ({0} available)")]
    LowDiskSpace(bytesize::ByteSize),
}

impl PreWriteCheckErr {
    pub fn is_io(&self) -> bool {
        matches!(self, PreWriteCheckErr::IO(_))
    }
}

impl Drop for RocksDB {
    fn drop(&mut self) {
        if cfg!(feature = "single_thread_rocksdb") {
            // RocksDB with only one thread stuck on wait some condition var
            // Turn on additional threads to proceed
            let mut env = Env::default().unwrap();
            env.set_background_threads(4);
        }
        self.db.cancel_all_background_work(true);
    }
}

/// Parses a string containing RocksDB statistics.
/// Results are added into provided 'result' parameter.
fn parse_statistics(
    statistics: &str,
    result: &mut StoreStatistics,
) -> Result<(), Box<dyn std::error::Error>> {
    // Statistics are given one per line.
    for line in statistics.lines() {
        // Each line follows one of two formats:
        // 1) <stat_name> COUNT : <value>
        // 2) <stat_name> P50 : <value> P90 : <value> COUNT : <value> SUM : <value>
        // Each line gets split into words and we parse statistics according to this format.
        if let Some((stat_name, words)) = line.split_once(' ') {
            let mut values = vec![];
            let mut words = words.split(" : ").flat_map(|v| v.split(" "));
            while let (Some(key), Some(val)) = (words.next(), words.next()) {
                match key {
                    "COUNT" => values.push(StatsValue::Count(val.parse::<i64>()?)),
                    "SUM" => values.push(StatsValue::Sum(val.parse::<i64>()?)),
                    p if p.starts_with("P") => values.push(StatsValue::Percentile(
                        key[1..].parse::<u32>()?,
                        val.parse::<f64>()?,
                    )),
                    _ => {
                        warn!(target: "stats", "Unsupported stats value: {key} in {line}");
                    }
                }
            }
            // We push some stats to result, even if later parsing will fail.
            result.data.push((stat_name.to_string(), values));
        }
    }
    Ok(())
}

fn other_error(msg: String) -> io::Error {
    io::Error::new(io::ErrorKind::Other, msg)
}

fn into_other(error: rocksdb::Error) -> io::Error {
    io::Error::new(io::ErrorKind::Other, error.into_string())
}

fn col_name(col: DBCol) -> String {
    format!("col{}", col as usize)
}

#[cfg(test)]
mod tests {
    use crate::db::{Database, StatsValue};
    use crate::{DBCol, NodeStorage, StoreConfig, StoreStatistics};

    use super::*;

    #[test]
    fn test_prewrite_check() {
        let tmp_dir = tempfile::Builder::new().prefix("prewrite_check").tempdir().unwrap();
        let store = RocksDB::open(
            tmp_dir.path(),
            &StoreConfig::test_config(),
            crate::config::Mode::ReadWrite,
        )
        .unwrap();
        store.pre_write_check().unwrap()
    }

    #[test]
    fn rocksdb_merge_sanity() {
<<<<<<< HEAD
        let (_tmp_dir, opener) = NodeStorage::test_opener();
        let store = opener.open().get_store(crate::Temperature::Hot);
=======
        let (_tmp_dir, opener) = Store::test_opener();
        let store = opener.open().unwrap();
>>>>>>> a1337e96
        let ptr = (&*store.storage) as *const (dyn Database + 'static);
        let rocksdb = unsafe { &*(ptr as *const RocksDB) };
        assert_eq!(store.get(DBCol::State, &[1]).unwrap(), None);
        {
            let mut store_update = store.store_update();
            store_update.increment_refcount(DBCol::State, &[1], &[1]);
            store_update.commit().unwrap();
        }
        {
            let mut store_update = store.store_update();
            store_update.increment_refcount(DBCol::State, &[1], &[1]);
            store_update.commit().unwrap();
        }
        assert_eq!(store.get(DBCol::State, &[1]).unwrap(), Some(vec![1]));
        assert_eq!(
            rocksdb.get_raw_bytes(DBCol::State, &[1]).unwrap(),
            Some(vec![1, 2, 0, 0, 0, 0, 0, 0, 0])
        );
        {
            let mut store_update = store.store_update();
            store_update.decrement_refcount(DBCol::State, &[1]);
            store_update.commit().unwrap();
        }
        assert_eq!(store.get(DBCol::State, &[1]).unwrap(), Some(vec![1]));
        assert_eq!(
            rocksdb.get_raw_bytes(DBCol::State, &[1]).unwrap(),
            Some(vec![1, 1, 0, 0, 0, 0, 0, 0, 0])
        );
        {
            let mut store_update = store.store_update();
            store_update.decrement_refcount(DBCol::State, &[1]);
            store_update.commit().unwrap();
        }
        // Refcount goes to 0 -> get() returns None
        assert_eq!(store.get(DBCol::State, &[1]).unwrap(), None);
        // Internally there is an empty value
        assert_eq!(rocksdb.get_raw_bytes(DBCol::State, &[1]).unwrap(), Some(vec![]));

        // single_thread_rocksdb makes compact hang forever
        if !cfg!(feature = "single_thread_rocksdb") {
            let none = Option::<&[u8]>::None;
            let cf = rocksdb.cf_handle(DBCol::State);

            // I’m not sure why but we need to run compaction twice.  If we run
            // it only once, we end up with an empty value for the key.  This is
            // surprising because I assumed that compaction filter would discard
            // empty values.
            rocksdb.db.compact_range_cf(cf, none, none);
            assert_eq!(rocksdb.get_raw_bytes(DBCol::State, &[1]).unwrap(), Some(vec![]));
            assert_eq!(store.get(DBCol::State, &[1]).unwrap(), None);

            rocksdb.db.compact_range_cf(cf, none, none);
            assert_eq!(rocksdb.get_raw_bytes(DBCol::State, &[1]).unwrap(), None);
            assert_eq!(store.get(DBCol::State, &[1]).unwrap(), None);
        }
    }

    #[test]
    fn test_parse_statistics() {
        let statistics = "rocksdb.cold.file.read.count COUNT : 999\n\
         rocksdb.db.get.micros P50 : 9.171086 P95 : 222.678751 P99 : 549.611652 P100 : 45816.000000 COUNT : 917578 SUM : 38313754";
        let mut result = StoreStatistics { data: vec![] };
        let parse_result = parse_statistics(statistics, &mut result);
        // We should be able to parse stats and the result should be Ok(()).
        assert_eq!(parse_result.unwrap(), ());
        assert_eq!(
            result,
            StoreStatistics {
                data: vec![
                    ("rocksdb.cold.file.read.count".to_string(), vec![StatsValue::Count(999)]),
                    (
                        "rocksdb.db.get.micros".to_string(),
                        vec![
                            StatsValue::Percentile(50, 9.171086),
                            StatsValue::Percentile(95, 222.678751),
                            StatsValue::Percentile(99, 549.611652),
                            StatsValue::Percentile(100, 45816.0),
                            StatsValue::Count(917578),
                            StatsValue::Sum(38313754)
                        ]
                    )
                ]
            }
        );
    }

    #[test]
    fn next_prefix() {
        fn test(want: Option<&[u8]>, arg: &[u8]) {
            assert_eq!(want, super::next_prefix(arg).as_ref().map(Vec::as_ref));
        }

        test(None, b"");
        test(None, b"\xff");
        test(None, b"\xff\xff\xff\xff");
        test(Some(b"b"), b"a");
        test(Some(b"b"), b"a\xff\xff\xff");
    }
}<|MERGE_RESOLUTION|>--- conflicted
+++ resolved
@@ -578,13 +578,8 @@
 
     #[test]
     fn rocksdb_merge_sanity() {
-<<<<<<< HEAD
         let (_tmp_dir, opener) = NodeStorage::test_opener();
-        let store = opener.open().get_store(crate::Temperature::Hot);
-=======
-        let (_tmp_dir, opener) = Store::test_opener();
-        let store = opener.open().unwrap();
->>>>>>> a1337e96
+        let store = opener.open().unwrap().get_store(crate::Temperature::Hot);
         let ptr = (&*store.storage) as *const (dyn Database + 'static);
         let rocksdb = unsafe { &*(ptr as *const RocksDB) };
         assert_eq!(store.get(DBCol::State, &[1]).unwrap(), None);
