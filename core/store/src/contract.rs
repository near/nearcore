use crate::TrieStorage;
use near_primitives::hash::CryptoHash;
use near_primitives::stateless_validation::contract_distribution::CodeHash;
use near_vm_runner::ContractCode;
<<<<<<< HEAD
use std::collections::{BTreeMap, BTreeSet};
use std::sync::{Arc, Mutex, RwLock};
=======
use std::collections::{BTreeMap, HashSet};
use std::sync::{Arc, Mutex};
>>>>>>> 0bb5f0cb

/// Reads contract code from the trie by its hash.
///
/// Cloning is cheap.
#[derive(Clone)]
pub struct ContractStorage {
    storage: Arc<dyn TrieStorage>,

    /// During an apply of a single chunk contracts may be deployed through the
    /// `Action::DeployContract`.
    ///
    /// Unfortunately `TrieStorage` does not have a way to write to the underlying storage, and the
    /// `TrieUpdate` will only write the contract once the whole transaction is committed at the
    /// end of the chunk's apply.
    ///
    /// As a temporary work-around while we're still involving `Trie` for `ContractCode` storage,
    /// we'll keep a list of such deployed contracts here. Once the contracts are no longer part of
    /// The State this field should be removed, and the `Storage::store` function should be
    /// adjusted to write out the contract into the relevant part of the database immediately
    /// (without going through transactional storage operations and such).
<<<<<<< HEAD
    uncommitted_deploys: Arc<RwLock<Option<BTreeMap<CodeHash, ContractCode>>>>,
=======
    uncommitted_deploys: Arc<Mutex<BTreeMap<CryptoHash, ContractCode>>>,
>>>>>>> 0bb5f0cb

    /// List of code-hashes for the contracts retrieved from the storage.
    /// This does not include the contracts deployed and then read.
    // TODO(#11099): For collecting deployed code, consolidate this with uncommitted_deploys.
<<<<<<< HEAD
    uncommitted_accesses: Arc<Mutex<Option<BTreeSet<CodeHash>>>>,
=======
    storage_reads: Arc<Mutex<Option<HashSet<CodeHash>>>>,
>>>>>>> 0bb5f0cb
}

/// Result of finalizing the contract storage.
pub struct ContractStorageResult {
<<<<<<< HEAD
    /// List of code-hashes for the contracts retrieved from the storage while applying the chunk.
    pub contract_accesses: Vec<CodeHash>,
    /// List of code-hashes for the contracts deployed while applying the chunk.
    pub contract_deploys: Vec<CodeHash>,
=======
    pub contract_accesses: Vec<CodeHash>,
>>>>>>> 0bb5f0cb
}

// TODO(#11099): Implement commit and rollback.
impl ContractStorage {
    pub fn new(storage: Arc<dyn TrieStorage>) -> Self {
        Self {
            storage,
<<<<<<< HEAD
            uncommitted_deploys: Arc::new(RwLock::new(Some(BTreeMap::new()))),
            uncommitted_accesses: Arc::new(Mutex::new(Some(BTreeSet::new()))),
=======
            uncommitted_deploys: Default::default(),
            storage_reads: Arc::new(Mutex::new(Some(HashSet::new()))),
>>>>>>> 0bb5f0cb
        }
    }

    /// Retrieves the contract code by its hash.
    ///
    /// This is called when preparing (eg. compiling) the contract for execution optimistically, and
    /// the function call for the returned contract may not be included in the currently applied chunk.
    /// Thus, the `record_access` method should also be called to indicate that the calling the contract
    /// is actually included in the chunk application.
    pub fn get(&self, code_hash: CryptoHash) -> Option<ContractCode> {
        {
            let guard = self.uncommitted_deploys.read().expect("no panics");
            let deploys = guard.as_ref().expect("must not be called after finalized");
            if let Some(v) = deploys.get(&CodeHash(code_hash)) {
                return Some(ContractCode::new(v.code().to_vec(), Some(code_hash)));
            }
        }

        let contract_code = match self.storage.retrieve_raw_bytes(&code_hash) {
            Ok(raw_code) => Some(ContractCode::new(raw_code.to_vec(), Some(code_hash))),
            Err(_) => None,
        };

        if contract_code.is_some() {
            let mut guard = self.storage_reads.lock().expect("no panics");
            guard.as_mut().expect("must not be called after finalize").insert(CodeHash(code_hash));
        }

        contract_code
    }

    /// Records a call to a contract by code-hash.
    ///
    /// This is used to capture the contracts that are called when applying a chunk.
    pub fn record_call(&self, code_hash: CryptoHash) {
        let mut guard = self.uncommitted_accesses.lock().expect("no panics");
        guard.as_mut().expect("must not be called after finalize").insert(code_hash.into());
    }

    /// Stores the contract code as an uncommitted deploy.
    ///
    /// Subsequent calls to `get` will return the code that was stored here.
    pub fn store(&self, code: ContractCode) {
        let mut guard = self.uncommitted_deploys.write().expect("no panics");
        let deploys = guard.as_mut().expect("must not be called after finalized");
        deploys.insert(CodeHash(*code.hash()), code);
    }

    /// Rolls back the previous recording of contract accesses and deployments.
    pub(crate) fn rollback(&mut self) {
        {
            let mut guard = self.uncommitted_accesses.lock().expect("no panics");
            let _discarded_accesses = guard.replace(BTreeSet::new());
        }
        {
            let mut guard = self.uncommitted_deploys.write().expect("no panics");
            let _discarded_deploys = guard.replace(BTreeMap::new());
        }
    }

    /// Destructs the ContractStorage and returns the list of contract deployments and accesses.
    ///
    /// Note: This also serves as the commit operation, so there is no other explicit commit method.
    pub(crate) fn finalize(self) -> ContractStorageResult {
        let contract_accesses = {
            let mut guard = self.uncommitted_accesses.lock().expect("no panics");
            guard.take().unwrap().into_iter().collect()
        };
        let contract_deploys = {
            let mut guard = self.uncommitted_deploys.write().expect("no panics");
            guard.take().unwrap().into_keys().collect()
        };
        ContractStorageResult { contract_deploys, contract_accesses }
    }

    /// Destructs the ContractStorage and returns the list of storage reads.
    pub(crate) fn finalize(self) -> ContractStorageResult {
        let mut guard = self.storage_reads.lock().expect("no panics");
        // TODO(#11099): Change `replace` to `take` after investigating why `get` is called after the TrieUpdate
        // is finalizing in the yield-resume tests.
        ContractStorageResult {
            contract_accesses: guard.replace(HashSet::new()).unwrap().into_iter().collect(),
        }
    }
}<|MERGE_RESOLUTION|>--- conflicted
+++ resolved
@@ -2,13 +2,8 @@
 use near_primitives::hash::CryptoHash;
 use near_primitives::stateless_validation::contract_distribution::CodeHash;
 use near_vm_runner::ContractCode;
-<<<<<<< HEAD
 use std::collections::{BTreeMap, BTreeSet};
 use std::sync::{Arc, Mutex, RwLock};
-=======
-use std::collections::{BTreeMap, HashSet};
-use std::sync::{Arc, Mutex};
->>>>>>> 0bb5f0cb
 
 /// Reads contract code from the trie by its hash.
 ///
@@ -29,32 +24,20 @@
     /// The State this field should be removed, and the `Storage::store` function should be
     /// adjusted to write out the contract into the relevant part of the database immediately
     /// (without going through transactional storage operations and such).
-<<<<<<< HEAD
     uncommitted_deploys: Arc<RwLock<Option<BTreeMap<CodeHash, ContractCode>>>>,
-=======
-    uncommitted_deploys: Arc<Mutex<BTreeMap<CryptoHash, ContractCode>>>,
->>>>>>> 0bb5f0cb
 
     /// List of code-hashes for the contracts retrieved from the storage.
     /// This does not include the contracts deployed and then read.
     // TODO(#11099): For collecting deployed code, consolidate this with uncommitted_deploys.
-<<<<<<< HEAD
     uncommitted_accesses: Arc<Mutex<Option<BTreeSet<CodeHash>>>>,
-=======
-    storage_reads: Arc<Mutex<Option<HashSet<CodeHash>>>>,
->>>>>>> 0bb5f0cb
 }
 
 /// Result of finalizing the contract storage.
 pub struct ContractStorageResult {
-<<<<<<< HEAD
     /// List of code-hashes for the contracts retrieved from the storage while applying the chunk.
     pub contract_accesses: Vec<CodeHash>,
     /// List of code-hashes for the contracts deployed while applying the chunk.
     pub contract_deploys: Vec<CodeHash>,
-=======
-    pub contract_accesses: Vec<CodeHash>,
->>>>>>> 0bb5f0cb
 }
 
 // TODO(#11099): Implement commit and rollback.
@@ -62,13 +45,8 @@
     pub fn new(storage: Arc<dyn TrieStorage>) -> Self {
         Self {
             storage,
-<<<<<<< HEAD
             uncommitted_deploys: Arc::new(RwLock::new(Some(BTreeMap::new()))),
             uncommitted_accesses: Arc::new(Mutex::new(Some(BTreeSet::new()))),
-=======
-            uncommitted_deploys: Default::default(),
-            storage_reads: Arc::new(Mutex::new(Some(HashSet::new()))),
->>>>>>> 0bb5f0cb
         }
     }
 
