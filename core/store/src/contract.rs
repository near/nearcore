--- conflicted
+++ resolved
@@ -2,13 +2,8 @@
 use near_primitives::hash::CryptoHash;
 use near_primitives::stateless_validation::contract_distribution::CodeHash;
 use near_vm_runner::ContractCode;
-<<<<<<< HEAD
 use std::collections::{BTreeMap, BTreeSet};
 use std::sync::{Arc, Mutex, RwLock};
-=======
-use std::collections::{BTreeMap, HashSet};
-use std::sync::{Arc, Mutex};
->>>>>>> be520233
 
 /// Reads contract code from the trie by its hash.
 ///
@@ -29,30 +24,19 @@
     /// The State this field should be removed, and the `Storage::store` function should be
     /// adjusted to write out the contract into the relevant part of the database immediately
     /// (without going through transactional storage operations and such).
-<<<<<<< HEAD
     uncommitted_deploys: Arc<RwLock<Option<BTreeMap<CodeHash, ContractCode>>>>,
-=======
-    uncommitted_deploys: Arc<Mutex<BTreeMap<CryptoHash, ContractCode>>>,
->>>>>>> be520233
 
     /// List of code-hashes for the contracts retrieved from the storage.
     /// This does not include the contracts deployed and then read.
     // TODO(#11099): For collecting deployed code, consolidate this with uncommitted_deploys.
-<<<<<<< HEAD
     uncommitted_accesses: Arc<Mutex<Option<BTreeSet<CodeHash>>>>,
-=======
-    storage_reads: Arc<Mutex<Option<HashSet<CodeHash>>>>,
->>>>>>> be520233
 }
 
 /// Result of finalizing the contract storage.
 pub struct ContractStorageResult {
-<<<<<<< HEAD
     /// List of code-hashes for the contracts deployed while applying the chunk.
     pub contract_deploys: Vec<CodeHash>,
     /// List of code-hashes for the contracts retrieved from the storage while applying the chunk.
-=======
->>>>>>> be520233
     pub contract_accesses: Vec<CodeHash>,
 }
 
@@ -61,13 +45,8 @@
     pub fn new(storage: Arc<dyn TrieStorage>) -> Self {
         Self {
             storage,
-<<<<<<< HEAD
             uncommitted_deploys: Arc::new(RwLock::new(Some(BTreeMap::new()))),
             uncommitted_accesses: Arc::new(Mutex::new(Some(BTreeSet::new()))),
-=======
-            uncommitted_deploys: Default::default(),
-            storage_reads: Arc::new(Mutex::new(Some(HashSet::new()))),
->>>>>>> be520233
         }
     }
 
@@ -80,17 +59,7 @@
             }
         }
 
-<<<<<<< HEAD
-        if cfg!(feature = "contract_distribution") {
-            let mut guard = self.uncommitted_accesses.lock().expect("no panics");
-            let accesses = guard.as_mut().expect("must not be called after finalized");
-            accesses.insert(CodeHash(code_hash));
-        }
-
-        match self.storage.retrieve_raw_bytes(&code_hash) {
-=======
         let contract_code = match self.storage.retrieve_raw_bytes(&code_hash) {
->>>>>>> be520233
             Ok(raw_code) => Some(ContractCode::new(raw_code.to_vec(), Some(code_hash))),
             Err(_) => None,
         };
@@ -124,21 +93,6 @@
     /// Destructs the ContractStorage and returns the list of contract deployments and accesses.
     /// This serves as the commit operation, so there is no other explicit commit method.
     pub(crate) fn finalize(self) -> ContractStorageResult {
-        let contract_deploys = {
-            let mut guard = self.uncommitted_deploys.write().expect("no panics");
-            guard.take().expect("must not be finalized before").into_keys().collect()
-        };
-        let contract_accesses = if cfg!(feature = "contract_distribution") {
-            let mut guard = self.uncommitted_accesses.lock().expect("no panics");
-            guard.take().expect("must not be finalized before").into_iter().collect()
-        } else {
-            vec![]
-        };
-        ContractStorageResult { contract_deploys, contract_accesses }
-    }
-
-    /// Destructs the ContractStorage and returns the list of storage reads.
-    pub(crate) fn finalize(self) -> ContractStorageResult {
         let mut guard = self.storage_reads.lock().expect("no panics");
         // TODO(#11099): Change `replace` to `take` after investigating why `get` is called after the TrieUpdate
         // is finalizing in the yield-resume tests.
