<<<<<<< HEAD
use crate::archive::ArchivalStoreOpener;
=======
>>>>>>> 9511caa8
use crate::config::ArchivalConfig;
use crate::db::rocksdb::snapshot::{Snapshot, SnapshotError, SnapshotRemoveError};
use crate::db::rocksdb::RocksDB;
use crate::metadata::{DbKind, DbMetadata, DbVersion, DB_VERSION};
use crate::{DBCol, DBTransaction, Mode, NodeStorage, Store, StoreConfig, Temperature};
use std::sync::Arc;

#[derive(Debug, thiserror::Error)]
pub enum StoreOpenerError {
    /// I/O or RocksDB-level error while opening or accessing the database.
    #[error("{0}")]
    IO(#[from] std::io::Error),

    /// Database does not exist.
    ///
    /// This may happen when opening in ReadOnly or in ReadWriteExisting mode.
    #[error("Database does not exist")]
    DbDoesNotExist,

    /// Database already exists but requested creation of a new one.
    ///
    /// This may happen when opening in Create mode.
    #[error("Database already exists")]
    DbAlreadyExists,

    /// Hot database exists but cold doesn’t or the other way around.
    #[error("Hot and cold databases must either both exist or not")]
    HotColdExistenceMismatch,

    /// Hot and cold databases have different versions.
    #[error(
        "Hot database version ({hot_version}) doesn’t match \
         cold databases version ({cold_version})"
    )]
    HotColdVersionMismatch { hot_version: DbVersion, cold_version: DbVersion },

    /// Database has incorrect kind.
    ///
    /// Specifically, this happens if node is running with a single database and
    /// its kind is not RPC or Archive; or it’s running with two databases and
    /// their types aren’t Hot and Cold respectively.
    #[error("{which} database kind should be {want} but got {got:?}. Did you forget to set archive on your store opener?")]
    DbKindMismatch { which: &'static str, got: Option<DbKind>, want: DbKind },

    /// Unable to create a migration snapshot because one already exists.
    #[error(
        "Migration snapshot already exists at {0}; \
         unable to start new migration"
    )]
    SnapshotAlreadyExists(std::path::PathBuf),

    /// Creating the snapshot has failed.
    #[error("Error creating migration snapshot: {0}")]
    SnapshotError(std::io::Error),

    /// Deleting the snapshot after successful migration has failed.
    #[error("Error cleaning up migration snapshot: {error}")]
    SnapshotRemoveError {
        path: std::path::PathBuf,
        #[source]
        error: std::io::Error,
    },

    /// The database was opened for reading but it’s version wasn’t what we
    /// expect.
    ///
    /// This is an error because if the database is opened for reading we cannot
    /// perform database migrations.
    #[error(
        "Database version {got} incompatible with expected {want}; \
         open in read-write mode (to run a migration) or use older neard"
    )]
    DbVersionMismatchOnRead { got: DbVersion, want: DbVersion },

    /// The database version isn’t what was expected and no migrator was
    /// configured.
    #[error(
        "Database version {got} incompatible with expected {want}; \
         run node to perform migration or use older neard"
    )]
    DbVersionMismatch { got: DbVersion, want: DbVersion },

    /// The database version is missing.
    #[error("The database version is missing.")]
    DbVersionMissing {},

    /// Database has version which is no longer supported.
    ///
    /// `latest_release` gives latest neard release which still supports that
    /// database version.
    #[error(
        "Database version {got} incompatible with expected {want}; \
         use neard {latest_release} to perform database migration"
    )]
    DbVersionTooOld { got: DbVersion, want: DbVersion, latest_release: &'static str },

    /// Database has version newer than what we support.
    #[error(
        "Database version {got} incompatible with expected {want}; \
         update neard release"
    )]
    DbVersionTooNew { got: DbVersion, want: DbVersion },

    /// Error while performing migration.
    #[error("{0}")]
    MigrationError(#[source] anyhow::Error),

    /// Checkpointing errors.
    #[error("{0}")]
    CheckpointError(#[source] anyhow::Error),
}

impl From<SnapshotError> for StoreOpenerError {
    fn from(err: SnapshotError) -> Self {
        match err {
            SnapshotError::AlreadyExists(snap_path) => Self::SnapshotAlreadyExists(snap_path),
            SnapshotError::IOError(err) => Self::SnapshotError(err),
        }
    }
}

impl From<SnapshotRemoveError> for StoreOpenerError {
    fn from(err: SnapshotRemoveError) -> Self {
        Self::SnapshotRemoveError { path: err.path, error: err.error }
    }
}

fn get_default_kind(archive: bool, temp: Temperature) -> DbKind {
    match (temp, archive) {
        (Temperature::Hot, false) => DbKind::RPC,
        (Temperature::Hot, true) => DbKind::Hot,
        (Temperature::Cold, _) => DbKind::Cold,
    }
}

fn is_valid_kind_temp(kind: DbKind, temp: Temperature) -> bool {
    match (kind, temp) {
        (DbKind::Cold, Temperature::Cold) => true,
        (DbKind::RPC, Temperature::Hot) => true,
        (DbKind::Hot, Temperature::Hot) => true,
        (DbKind::Archive, Temperature::Hot) => true,
        _ => false,
    }
}

fn is_valid_kind_archive(kind: DbKind, archive: bool) -> bool {
    match (kind, archive) {
        (DbKind::Archive, true) => true,
        (DbKind::Cold, true) => true,
        (DbKind::Hot, _) => true,
        (DbKind::RPC, _) => true,
        _ => false,
    }
}

/// Builder for opening node’s storage.
///
/// Typical usage:
///
/// ```ignore
/// let store = NodeStorage::opener(&near_config.config.store)
///     .home(neard_home_dir)
///     .open();
/// ```
pub struct StoreOpener<'a> {
    /// Opener for an instance of RPC or Hot RocksDB store.
    hot: DBOpener<'a>,

    /// Opener for an instance of Cold RocksDB store if one was configured.
    cold: Option<DBOpener<'a>>,

    /// A migrator which performs database migration if the database has old
    /// version.
    migrator: Option<&'a dyn StoreMigrator>,

<<<<<<< HEAD
    /// Archival config. This is set to a valid config iff archive is true.
    archival: Option<ArchivalStoreOpener>,
=======
    /// Archival config. This is set to a valid config for archival nodes.
    archival_config: Option<ArchivalConfig<'a>>,
>>>>>>> 9511caa8
}

/// Opener for a single RocksDB instance.
struct DBOpener<'a> {
    /// Path to the database.
    ///
    /// This is resolved from nearcore home directory and store configuration
    /// passed to [`crate::NodeStorage::opener`].
    path: std::path::PathBuf,

    /// Configuration as provided by the user.
    config: &'a StoreConfig,

    /// Temperature of the database.
    ///
    /// This affects whether refcount merge operator is configured on reference
    /// counted column.  It’s important that the value is correct.  RPC and
    /// Archive databases are considered hot.
    temp: Temperature,
}

impl<'a> StoreOpener<'a> {
    /// Initialises a new opener with given home directory and store config.
    pub(crate) fn new(
        home_dir: &std::path::Path,
<<<<<<< HEAD
        config: &'a StoreConfig,
        archival_config: Option<ArchivalConfig<'a>>,
    ) -> Self {
        let hot = DBOpener::new(home_dir, config, Temperature::Hot);
        // Initialize cold-store opener and archival-store opener if this is an archival node.
        let (cold, archival) = if let Some(archival_config) = archival_config {
            let cold = archival_config
                .cold_store_config
                .map(|config| DBOpener::new(home_dir, config, Temperature::Cold));
            // Use ColdDB (RocksDB) by default if the config is not provided.
            let archival = Some(ArchivalStoreOpener::new(
                home_dir.to_path_buf(),
                archival_config.archival_store_config.cloned().unwrap_or_default(),
            ));
            (cold, archival)
        } else {
            (None, None)
        };
        Self { hot, cold, archival, migrator: None }
    }

    /// Returns true is thie opener is for an archival node.
    fn is_archival(&self) -> bool {
        self.archival.is_some()
=======
        store_config: &'a StoreConfig,
        archival_config: Option<ArchivalConfig<'a>>,
    ) -> Self {
        Self {
            hot: DBOpener::new(home_dir, store_config, Temperature::Hot),
            cold: archival_config
                .as_ref()
                .map(|config| {
                    config
                        .cold_store_config
                        .map(|config| DBOpener::new(home_dir, config, Temperature::Cold))
                })
                .flatten(),
            archival_config,
            migrator: None,
        }
>>>>>>> 9511caa8
    }

    /// Returns true is this opener is for an archival node.
    fn is_archive(&self) -> bool {
        self.archival_config.is_some()
    }

    /// Configures the opener with specified [`StoreMigrator`].
    ///
    /// If the migrator is not configured, the opener will fail to open
    /// databases with older versions.  With migrator configured, it will
    /// attempt to perform migrations.
    pub fn with_migrator(mut self, migrator: &'a dyn StoreMigrator) -> Self {
        self.migrator = Some(migrator);
        self
    }

    /// Returns path to the underlying RocksDB database.
    ///
    /// Does not check whether the database actually exists.
    pub fn path(&self) -> &std::path::Path {
        &self.hot.path
    }

    #[cfg(test)]
    pub(crate) fn config(&self) -> &StoreConfig {
        self.hot.config
    }

    /// Opens the storage in read-write mode.
    ///
    /// Creates the database if missing.
    pub fn open(&self) -> Result<crate::NodeStorage, StoreOpenerError> {
        self.open_in_mode(Mode::ReadWrite)
    }

    /// Opens the RocksDB database(s) for hot and cold (if configured) storages.
    ///
    /// When opening in read-only mode, verifies that the database version is
    /// what the node expects and fails if it isn’t.  If database doesn’t exist,
    /// creates a new one unless mode is [`Mode::ReadWriteExisting`].  On the
    /// other hand, if mode is [`Mode::Create`], fails if the database already
    /// exists.
    pub fn open_in_mode(&self, mode: Mode) -> Result<crate::NodeStorage, StoreOpenerError> {
        {
            let hot_path = self.hot.path.display().to_string();
            let cold_path = match &self.cold {
                Some(cold) => cold.path.display().to_string(),
                None => String::from("none"),
            };
            tracing::info!(target: "db_opener", path=hot_path, cold_path=cold_path, "Opening NodeStorage");
        }

        let hot_snapshot = {
            Self::ensure_created(mode, &self.hot)?;
<<<<<<< HEAD
            Self::ensure_kind(mode, &self.hot, self.is_archival(), Temperature::Hot)?;
=======
            Self::ensure_kind(mode, &self.hot, self.is_archive(), Temperature::Hot)?;
>>>>>>> 9511caa8
            Self::ensure_version(mode, &self.hot, &self.migrator)?
        };

        let cold_snapshot = if let Some(cold) = &self.cold {
            Self::ensure_created(mode, cold)?;
<<<<<<< HEAD
            Self::ensure_kind(mode, cold, self.is_archival(), Temperature::Cold)?;
=======
            Self::ensure_kind(mode, cold, self.is_archive(), Temperature::Cold)?;
>>>>>>> 9511caa8
            Self::ensure_version(mode, cold, &self.migrator)?
        } else {
            Snapshot::none()
        };

        let (hot_rocksdb, _) = self.hot.open(mode, DB_VERSION)?;
        let cold_rocksdb = self
            .cold
            .as_ref()
            .map(|cold| cold.open(mode, DB_VERSION))
            .transpose()?
            .map(|(db, _)| db);

        let hot_storage = Arc::new(hot_rocksdb);
        let cold_storage =
            cold_rocksdb.map(|rocksdb| Arc::new(crate::db::ColdDB::new(Arc::new(rocksdb))));
        let archival_store =
            self.archival.as_ref().map(|opener| opener.open(cold_storage.clone())).transpose()?;

        hot_snapshot.remove()?;
        cold_snapshot.remove()?;

        Ok(NodeStorage { hot_storage, cold_storage, archival_store })
    }

    pub fn create_snapshots(&self, mode: Mode) -> Result<(Snapshot, Snapshot), StoreOpenerError> {
        {
            let hot_path = self.hot.path.display().to_string();
            let cold_path = match &self.cold {
                Some(cold) => cold.path.display().to_string(),
                None => String::from("none"),
            };
            tracing::info!(target: "db_opener", path=hot_path, cold_path=cold_path, "Creating NodeStorage snapshots");
        }

        let hot_snapshot = {
            Self::ensure_created(mode, &self.hot)?;
<<<<<<< HEAD
            Self::ensure_kind(mode, &self.hot, self.is_archival(), Temperature::Hot)?;
=======
            Self::ensure_kind(mode, &self.hot, self.is_archive(), Temperature::Hot)?;
>>>>>>> 9511caa8
            let snapshot = Self::ensure_version(mode, &self.hot, &self.migrator)?;
            if snapshot.0.is_none() {
                self.hot.snapshot()?
            } else {
                snapshot
            }
        };

        let cold_snapshot = if let Some(cold) = &self.cold {
            Self::ensure_created(mode, cold)?;
<<<<<<< HEAD
            Self::ensure_kind(mode, cold, self.is_archival(), Temperature::Cold)?;
=======
            Self::ensure_kind(mode, cold, self.is_archive(), Temperature::Cold)?;
>>>>>>> 9511caa8
            let snapshot = Self::ensure_version(mode, cold, &self.migrator)?;
            if snapshot.0.is_none() {
                cold.snapshot()?
            } else {
                snapshot
            }
        } else {
            Snapshot::none()
        };

        Ok((hot_snapshot, cold_snapshot))
    }

    // Creates the DB if it doesn't exist.
    fn ensure_created(mode: Mode, opener: &DBOpener) -> Result<(), StoreOpenerError> {
        let meta = opener.get_metadata()?;
        match meta {
            Some(_) if !mode.must_create() => {
                tracing::info!(target: "db_opener", path=%opener.path.display(), "The database exists.");
                return Ok(());
            }
            Some(_) => {
                return Err(StoreOpenerError::DbAlreadyExists);
            }
            None if mode.can_create() => {
                tracing::info!(target: "db_opener", path=%opener.path.display(), "The database doesn't exist, creating it.");

                let db = opener.create()?;
                let store = Store { storage: Arc::new(db) };
                store.set_db_version(DB_VERSION)?;
                return Ok(());
            }
            None => {
                return Err(StoreOpenerError::DbDoesNotExist);
            }
        }
    }

    /// Ensures that the db has correct kind. If the db doesn't have kind
    /// it sets it, if the mode allows, or returns an error.
    fn ensure_kind(
        mode: Mode,
        opener: &DBOpener,
        archive: bool,
        temp: Temperature,
    ) -> Result<(), StoreOpenerError> {
        let which: &'static str = temp.into();
        tracing::debug!(target: "db_opener", path = %opener.path.display(), archive, which, "Ensure db kind is correct and set.");
        let store = Self::open_store_unsafe(mode, opener)?;

        let current_kind = store.get_db_kind()?;
        let default_kind = get_default_kind(archive, temp);
        let err =
            Err(StoreOpenerError::DbKindMismatch { which, got: current_kind, want: default_kind });

        // If kind is set check if it's the expected one.
        if let Some(current_kind) = current_kind {
            if !is_valid_kind_temp(current_kind, temp) {
                return err;
            }
            if !is_valid_kind_archive(current_kind, archive) {
                return err;
            }
            return Ok(());
        }

        // Kind is not set, set it.
        if mode.read_write() {
            tracing::info!(target: "db_opener", archive,  which, "Setting the db DbKind to {default_kind:#?}");

            store.set_db_kind(default_kind)?;
            return Ok(());
        }

        return err;
    }

    /// Ensures that the db has the correct - most recent - version. If the
    /// version is lower, it performs migrations up until the most recent
    /// version, if mode allows or returns an error.
    fn ensure_version(
        mode: Mode,
        opener: &DBOpener,
        migrator: &Option<&dyn StoreMigrator>,
    ) -> Result<Snapshot, StoreOpenerError> {
        tracing::debug!(target: "db_opener", path=%opener.path.display(), "Ensure db version");

        let metadata = opener.get_metadata()?;
        let metadata = metadata.ok_or(StoreOpenerError::DbDoesNotExist {})?;
        let DbMetadata { version, .. } = metadata;

        if version == DB_VERSION {
            return Ok(Snapshot::none());
        }
        if version > DB_VERSION {
            return Err(StoreOpenerError::DbVersionTooNew { got: version, want: DB_VERSION });
        }

        // If we’re opening for reading, we cannot perform migrations thus we
        // must fail if the database has old version (even if we support
        // migration from that version).
        if mode.read_only() {
            return Err(StoreOpenerError::DbVersionMismatchOnRead {
                got: version,
                want: DB_VERSION,
            });
        }

        // Figure out if we have migrator which supports the database version.
        let migrator = migrator
            .ok_or(StoreOpenerError::DbVersionMismatch { got: version, want: DB_VERSION })?;
        if let Err(release) = migrator.check_support(version) {
            return Err(StoreOpenerError::DbVersionTooOld {
                got: version,
                want: DB_VERSION,
                latest_release: release,
            });
        }

        let snapshot = opener.snapshot()?;

        for version in version..DB_VERSION {
            tracing::info!(target: "db_opener", path=%opener.path.display(),
                           "Migrating the database from version {} to {}",
                           version, version + 1);

            // Note: here we open the cold store as a regular Store object
            // backed by RocksDB. It doesn't matter today as we don't expect any
            // old migrations on the cold storage. In the future however it may
            // be better to wrap it in the ColdDB object instead.

            let store = Self::open_store(mode, opener, version)?;
            migrator.migrate(&store, version).map_err(StoreOpenerError::MigrationError)?;
            store.set_db_version(version + 1)?;
        }

        if cfg!(feature = "nightly") || cfg!(feature = "nightly_protocol") {
            let version = 10000;
            tracing::info!(target: "db_opener", path=%opener.path.display(),
            "Setting the database version to {version} for nightly");

            // Set some dummy value to avoid conflict with other migrations from
            // nightly features.
            let store = Self::open_store(mode, opener, DB_VERSION)?;
            store.set_db_version(version)?;
        }

        Ok(snapshot)
    }

    fn open_store(
        mode: Mode,
        opener: &DBOpener,
        version: DbVersion,
    ) -> Result<Store, StoreOpenerError> {
        let (db, _) = opener.open(mode, version)?;
        let store = Store { storage: Arc::new(db) };
        Ok(store)
    }

    fn open_store_unsafe(mode: Mode, opener: &DBOpener) -> Result<Store, StoreOpenerError> {
        let db = opener.open_unsafe(mode)?;
        let store = Store { storage: Arc::new(db) };
        Ok(store)
    }
}

impl<'a> DBOpener<'a> {
    /// Constructs new opener for a single RocksDB builder.
    ///
    /// The path to the database is resolved based on the path in config with
    /// given home_dir as base directory for resolving relative paths.
    fn new(home_dir: &std::path::Path, config: &'a StoreConfig, temp: Temperature) -> Self {
        let path = if temp == Temperature::Hot { "data" } else { "cold-data" };
        let path = config.path.as_deref().unwrap_or_else(|| std::path::Path::new(path));
        let path = home_dir.join(path);
        Self { path, config, temp }
    }

    /// Returns version and kind of the database or `None` if it doesn’t exist.
    ///
    /// If the database exists but doesn’t have version set, returns an error.
    /// Similarly if the version key is set but to value which cannot be parsed.
    ///
    /// For database versions older than the point at which database kind was
    /// introduced, the kind is returned as `None`.  Otherwise, it’s also
    /// fetched and if it’s not there error is returned.
    fn get_metadata(&self) -> std::io::Result<Option<DbMetadata>> {
        RocksDB::get_metadata(&self.path, self.config)
    }

    /// Opens the database in given mode checking expected version and kind.
    ///
    /// Fails if the database doesn’t have version given in `want_version`
    /// argument.  Note that the verification is meant as sanity checks.
    /// Verification failure either indicates an internal logic error (since
    /// caller is expected to know the version) or some strange file system
    /// manipulations.
    ///
    /// The proper usage of this method is to first get the metadata of the
    /// database and then open it knowing expected version and kind.  Getting
    /// the metadata is a safe operation which doesn’t modify the database.
    /// This convoluted (one might argue) process is therefore designed to avoid
    /// modifying the database if we’re opening something with a too old or too
    /// new version.
    ///
    /// Use [`Self::create`] to create a new database.
    fn open(&self, mode: Mode, want_version: DbVersion) -> std::io::Result<(RocksDB, DbMetadata)> {
        let db = RocksDB::open(&self.path, &self.config, mode, self.temp)?;
        let metadata = DbMetadata::read(&db)?;
        if want_version != metadata.version {
            let msg = format!("unexpected DbVersion {}; expected {want_version}", metadata.version);
            Err(std::io::Error::other(msg))
        } else {
            Ok((db, metadata))
        }
    }

    /// Opens the database in given mode without checking the expected version and kind.
    ///
    /// This is only suitable when creating the database or setting the version
    /// and kind for the first time.
    fn open_unsafe(&self, mode: Mode) -> std::io::Result<RocksDB> {
        let db = RocksDB::open(&self.path, &self.config, mode, self.temp)?;
        Ok(db)
    }

    /// Creates a new database.
    fn create(&self) -> std::io::Result<RocksDB> {
        RocksDB::open(&self.path, &self.config, Mode::Create, self.temp)
    }

    /// Creates a new snapshot for the database.
    fn snapshot(&self) -> Result<Snapshot, SnapshotError> {
        Snapshot::new(&self.path, &self.config, self.temp)
    }
}

pub trait StoreMigrator {
    /// Checks whether migrator supports database versions starting at given.
    ///
    /// If the `version` is too old and the migrator no longer supports it,
    /// returns `Err` with the latest neard release which supported that
    /// version.  Otherwise returns `Ok(())` indicating that the migrator
    /// supports migrating the database from the given version up to the current
    /// version [`DB_VERSION`].
    ///
    /// **Panics** if `version` ≥ [`DB_VERSION`].
    fn check_support(&self, version: DbVersion) -> Result<(), &'static str>;

    /// Performs database migration from given version to the next one.
    ///
    /// The function only does single migration from `version` to `version + 1`.
    /// It doesn’t update database’s metadata (i.e. what version is stored in
    /// the database) which is responsibility of the caller.
    ///
    /// **Panics** if `version` is not supported (the caller is supposed to
    /// check support via [`Self::check_support`] method) or if it’s greater or
    /// equal to [`DB_VERSION`].
    fn migrate(&self, store: &Store, version: DbVersion) -> anyhow::Result<()>;
}

/// Creates checkpoint of hot storage in `home_dir.join(checkpoint_relative_path)`
///
/// If `columns_to_keep` is None doesn't cleanup columns.
/// Otherwise deletes all columns that are not in `columns_to_keep`.
///
/// `store` must be the hot DB.
///
/// Returns NodeStorage of checkpoint db.
/// `archive` -- is hot storage archival (needed to open checkpoint).
pub fn checkpoint_hot_storage_and_cleanup_columns(
    hot_store: &Store,
    checkpoint_base_path: &std::path::Path,
    columns_to_keep: Option<&[DBCol]>,
) -> Result<NodeStorage, StoreOpenerError> {
    let _span =
        tracing::info_span!(target: "state_snapshot", "checkpoint_hot_storage_and_cleanup_columns")
            .entered();
    if let Some(storage) = hot_store.storage.copy_if_test() {
        return Ok(NodeStorage::new(storage));
    }
    let checkpoint_path = checkpoint_base_path.join("data");
    std::fs::create_dir_all(&checkpoint_base_path)?;

    hot_store
        .storage
        .create_checkpoint(&checkpoint_path, columns_to_keep)
        .map_err(StoreOpenerError::CheckpointError)?;

    // As only path from config is used in StoreOpener, default config with custom path will do.
    let mut config = StoreConfig::default();
    config.path = Some(checkpoint_path);
    let opener = NodeStorage::opener(checkpoint_base_path, &config, None);
    // This will create all the column families that were dropped by create_checkpoint(),
    // but all the data and associated files that were in them previously should be gone.
    let node_storage = opener.open_in_mode(Mode::ReadWriteExisting)?;

    if columns_to_keep.is_some() {
        let mut transaction = DBTransaction::new();
        // Force the checkpoint to be a Hot DB kind to simplify opening the snapshots later.
        transaction.set(
            DBCol::DbVersion,
            crate::metadata::KIND_KEY.to_vec(),
            <&str>::from(DbKind::RPC).as_bytes().to_vec(),
        );

        node_storage.hot_storage.write(transaction)?;
    }

    Ok(node_storage)
}

#[cfg(test)]
mod tests {
    use super::*;
    use std::path::PathBuf;

    fn check_keys_existence(store: &Store, column: &DBCol, keys: &Vec<Vec<u8>>, expected: bool) {
        for key in keys {
            assert_eq!(store.exists(*column, &key).unwrap(), expected, "Column {:?}", column);
        }
    }

    #[test]
    fn test_checkpoint_hot_storage_and_cleanup_columns() {
        let (home_dir, opener) = NodeStorage::test_opener();
        let node_storage = opener.open().unwrap();
        let hot_store = Store { storage: node_storage.hot_storage.clone() };
        assert_eq!(hot_store.get_db_kind().unwrap(), Some(DbKind::RPC));

        let keys = vec![vec![0], vec![1], vec![2], vec![3]];
        let columns = vec![DBCol::Block, DBCol::Chunks, DBCol::BlockHeader];

        let mut store_update = node_storage.get_hot_store().store_update();
        for column in columns {
            for key in &keys {
                store_update.insert(column, key.clone(), vec![42]);
            }
        }
        store_update.commit().unwrap();

        let store = checkpoint_hot_storage_and_cleanup_columns(
            &hot_store,
            &home_dir.path().join(PathBuf::from("checkpoint_none")),
            None,
        )
        .unwrap();
        check_keys_existence(&store.get_hot_store(), &DBCol::Block, &keys, true);
        check_keys_existence(&store.get_hot_store(), &DBCol::Chunks, &keys, true);
        check_keys_existence(&store.get_hot_store(), &DBCol::BlockHeader, &keys, true);

        let store = checkpoint_hot_storage_and_cleanup_columns(
            &hot_store,
            &home_dir.path().join(PathBuf::from("checkpoint_some")),
            Some(&[DBCol::Block]),
        )
        .unwrap();
        check_keys_existence(&store.get_hot_store(), &DBCol::Block, &keys, true);
        check_keys_existence(&store.get_hot_store(), &DBCol::Chunks, &keys, false);
        check_keys_existence(&store.get_hot_store(), &DBCol::BlockHeader, &keys, false);

        let store = checkpoint_hot_storage_and_cleanup_columns(
            &hot_store,
            &home_dir.path().join(PathBuf::from("checkpoint_all")),
            Some(&[DBCol::Block, DBCol::Chunks, DBCol::BlockHeader]),
        )
        .unwrap();
        check_keys_existence(&store.get_hot_store(), &DBCol::Block, &keys, true);
        check_keys_existence(&store.get_hot_store(), &DBCol::Chunks, &keys, true);
        check_keys_existence(&store.get_hot_store(), &DBCol::BlockHeader, &keys, true);

        let store = checkpoint_hot_storage_and_cleanup_columns(
            &hot_store,
            &home_dir.path().join(PathBuf::from("checkpoint_empty")),
            Some(&[]),
        )
        .unwrap();
        check_keys_existence(&store.get_hot_store(), &DBCol::Block, &keys, false);
        check_keys_existence(&store.get_hot_store(), &DBCol::Chunks, &keys, false);
        check_keys_existence(&store.get_hot_store(), &DBCol::BlockHeader, &keys, false);
    }
}<|MERGE_RESOLUTION|>--- conflicted
+++ resolved
@@ -1,7 +1,3 @@
-<<<<<<< HEAD
-use crate::archive::ArchivalStoreOpener;
-=======
->>>>>>> 9511caa8
 use crate::config::ArchivalConfig;
 use crate::db::rocksdb::snapshot::{Snapshot, SnapshotError, SnapshotRemoveError};
 use crate::db::rocksdb::RocksDB;
@@ -177,13 +173,8 @@
     /// version.
     migrator: Option<&'a dyn StoreMigrator>,
 
-<<<<<<< HEAD
     /// Archival config. This is set to a valid config iff archive is true.
     archival: Option<ArchivalStoreOpener>,
-=======
-    /// Archival config. This is set to a valid config for archival nodes.
-    archival_config: Option<ArchivalConfig<'a>>,
->>>>>>> 9511caa8
 }
 
 /// Opener for a single RocksDB instance.
@@ -209,7 +200,6 @@
     /// Initialises a new opener with given home directory and store config.
     pub(crate) fn new(
         home_dir: &std::path::Path,
-<<<<<<< HEAD
         config: &'a StoreConfig,
         archival_config: Option<ArchivalConfig<'a>>,
     ) -> Self {
@@ -234,24 +224,6 @@
     /// Returns true is thie opener is for an archival node.
     fn is_archival(&self) -> bool {
         self.archival.is_some()
-=======
-        store_config: &'a StoreConfig,
-        archival_config: Option<ArchivalConfig<'a>>,
-    ) -> Self {
-        Self {
-            hot: DBOpener::new(home_dir, store_config, Temperature::Hot),
-            cold: archival_config
-                .as_ref()
-                .map(|config| {
-                    config
-                        .cold_store_config
-                        .map(|config| DBOpener::new(home_dir, config, Temperature::Cold))
-                })
-                .flatten(),
-            archival_config,
-            migrator: None,
-        }
->>>>>>> 9511caa8
     }
 
     /// Returns true is this opener is for an archival node.
@@ -307,21 +279,13 @@
 
         let hot_snapshot = {
             Self::ensure_created(mode, &self.hot)?;
-<<<<<<< HEAD
-            Self::ensure_kind(mode, &self.hot, self.is_archival(), Temperature::Hot)?;
-=======
             Self::ensure_kind(mode, &self.hot, self.is_archive(), Temperature::Hot)?;
->>>>>>> 9511caa8
             Self::ensure_version(mode, &self.hot, &self.migrator)?
         };
 
         let cold_snapshot = if let Some(cold) = &self.cold {
             Self::ensure_created(mode, cold)?;
-<<<<<<< HEAD
-            Self::ensure_kind(mode, cold, self.is_archival(), Temperature::Cold)?;
-=======
             Self::ensure_kind(mode, cold, self.is_archive(), Temperature::Cold)?;
->>>>>>> 9511caa8
             Self::ensure_version(mode, cold, &self.migrator)?
         } else {
             Snapshot::none()
@@ -359,11 +323,7 @@
 
         let hot_snapshot = {
             Self::ensure_created(mode, &self.hot)?;
-<<<<<<< HEAD
-            Self::ensure_kind(mode, &self.hot, self.is_archival(), Temperature::Hot)?;
-=======
             Self::ensure_kind(mode, &self.hot, self.is_archive(), Temperature::Hot)?;
->>>>>>> 9511caa8
             let snapshot = Self::ensure_version(mode, &self.hot, &self.migrator)?;
             if snapshot.0.is_none() {
                 self.hot.snapshot()?
@@ -374,11 +334,7 @@
 
         let cold_snapshot = if let Some(cold) = &self.cold {
             Self::ensure_created(mode, cold)?;
-<<<<<<< HEAD
-            Self::ensure_kind(mode, cold, self.is_archival(), Temperature::Cold)?;
-=======
             Self::ensure_kind(mode, cold, self.is_archive(), Temperature::Cold)?;
->>>>>>> 9511caa8
             let snapshot = Self::ensure_version(mode, cold, &self.migrator)?;
             if snapshot.0.is_none() {
                 cold.snapshot()?
