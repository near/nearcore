--- conflicted
+++ resolved
@@ -557,12 +557,8 @@
             for new_delta in deltas_to_apply.drain(..).rev() {
                 delta.merge(new_delta);
             }
-<<<<<<< HEAD
             delta.apply_to_flat_state(&mut store_update);
-            match self.update_head(&final_block_hash) {
-=======
             match self.update_flat_head(&final_block_hash) {
->>>>>>> 4e028d3d
                 Some(new_store_update) => {
                     store_update.merge(new_store_update);
                 }
