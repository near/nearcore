use std::collections::{HashMap, HashSet};

use rand::seq::SliceRandom;
use rand::Rng;

use crate::db::TestDB;
use crate::{NodeStorage, ShardTries, Store, Temperature, TrieCacheFactory};
use near_primitives::account::id::AccountId;
use near_primitives::hash::CryptoHash;
use near_primitives::receipt::{DataReceipt, Receipt, ReceiptEnum};
use near_primitives::shard_layout::{ShardUId, ShardVersion};
use near_primitives::types::NumShards;
use std::str::from_utf8;

/// Creates an in-memory node storage.
///
/// In tests you’ll often want to use [`create_test_store`] instead.
pub fn create_test_node_storage() -> NodeStorage {
    NodeStorage::new(Arc::new(TestDB::new()))
}

/// Creates an in-memory database.
pub fn create_test_store() -> Store {
<<<<<<< HEAD
    Store::new(TestDB::new())
=======
    create_test_node_storage().get_store(Temperature::Hot)
>>>>>>> 27d74802
}

/// Creates a Trie using an in-memory database.
pub fn create_tries() -> ShardTries {
    create_tries_complex(0, 1)
}

pub fn create_tries_complex(shard_version: ShardVersion, num_shards: NumShards) -> ShardTries {
    let store = create_test_store();
    let trie_cache_factory = TrieCacheFactory::new(Default::default(), shard_version, num_shards);
    ShardTries::new(store, trie_cache_factory)
}

pub fn test_populate_trie(
    tries: &ShardTries,
    root: &CryptoHash,
    shard_uid: ShardUId,
    changes: Vec<(Vec<u8>, Option<Vec<u8>>)>,
) -> CryptoHash {
    let trie = tries.get_trie_for_shard(shard_uid, root.clone());
    assert_eq!(trie.storage.as_caching_storage().unwrap().shard_uid.shard_id, 0);
    let trie_changes = trie.update(changes.iter().cloned()).unwrap();
    let (store_update, root) = tries.apply_all(&trie_changes, shard_uid);
    store_update.commit().unwrap();
    let deduped = simplify_changes(&changes);
    let trie = tries.get_trie_for_shard(shard_uid, root.clone());
    for (key, value) in deduped {
        assert_eq!(trie.get(&key), Ok(value));
    }
    root
}

fn gen_accounts_from_alphabet(
    rng: &mut impl Rng,
    max_size: usize,
    alphabet: &[u8],
) -> Vec<AccountId> {
    let size = rng.gen_range(0, max_size) + 1;

    std::iter::repeat_with(|| gen_account(rng, alphabet)).take(size).collect()
}

pub fn gen_account(rng: &mut impl Rng, alphabet: &[u8]) -> AccountId {
    let str_length = rng.gen_range(4, 8);
    let s: Vec<u8> = (0..str_length).map(|_| *alphabet.choose(rng).unwrap()).collect();
    from_utf8(&s).unwrap().parse().unwrap()
}

pub fn gen_unique_accounts(rng: &mut impl Rng, max_size: usize) -> Vec<AccountId> {
    let alphabet = b"abcdefghijklmn";
    let accounts = gen_accounts_from_alphabet(rng, max_size, alphabet);
    accounts.into_iter().collect::<HashSet<_>>().into_iter().collect()
}

pub fn gen_receipts(rng: &mut impl Rng, max_size: usize) -> Vec<Receipt> {
    let alphabet = &b"abcdefgh"[0..rng.gen_range(4, 8)];
    let accounts = gen_accounts_from_alphabet(rng, max_size, alphabet);
    accounts
        .iter()
        .map(|account_id| Receipt {
            predecessor_id: account_id.clone(),
            receiver_id: account_id.clone(),
            receipt_id: CryptoHash::default(),
            receipt: ReceiptEnum::Data(DataReceipt { data_id: CryptoHash::default(), data: None }),
        })
        .collect()
}

/// Generates up to max_size random sequence of changes: both insertion and deletions.
/// Deletions are represented as (key, None).
/// Keys are randomly constructed from alphabet, and they have max_length size.
fn gen_changes_helper(
    rng: &mut impl Rng,
    max_size: usize,
    alphabet: &[u8],
    max_length: u64,
) -> Vec<(Vec<u8>, Option<Vec<u8>>)> {
    let mut state: HashMap<Vec<u8>, Vec<u8>> = HashMap::new();
    let mut result = Vec::new();
    let delete_probability = rng.gen_range(0.1, 0.5);
    let size = rng.gen_range(0, max_size) + 1;
    for _ in 0..size {
        let key_length = rng.gen_range(1, max_length);
        let key: Vec<u8> = (0..key_length).map(|_| *alphabet.choose(rng).unwrap()).collect();

        let delete = rng.gen_range(0.0, 1.0) < delete_probability;
        if delete {
            let mut keys: Vec<_> = state.keys().cloned().collect();
            keys.push(key);
            let key = keys.choose(rng).unwrap().clone();
            state.remove(&key);
            result.push((key.clone(), None));
        } else {
            let value_length = rng.gen_range(1, max_length);
            let value: Vec<u8> =
                (0..value_length).map(|_| *alphabet.choose(rng).unwrap()).collect();
            result.push((key.clone(), Some(value.clone())));
            state.insert(key, value);
        }
    }
    result
}

pub fn gen_changes(rng: &mut impl Rng, max_size: usize) -> Vec<(Vec<u8>, Option<Vec<u8>>)> {
    let alphabet = &b"abcdefgh"[0..rng.gen_range(2, 8)];
    let max_length = rng.gen_range(2, 8);
    gen_changes_helper(rng, max_size, alphabet, max_length)
}

pub fn gen_larger_changes(rng: &mut impl Rng, max_size: usize) -> Vec<(Vec<u8>, Option<Vec<u8>>)> {
    let alphabet = b"abcdefghijklmnopqrst";
    let max_length = rng.gen_range(10, 20);
    gen_changes_helper(rng, max_size, alphabet, max_length)
}

pub(crate) fn simplify_changes(
    changes: &[(Vec<u8>, Option<Vec<u8>>)],
) -> Vec<(Vec<u8>, Option<Vec<u8>>)> {
    let mut state: HashMap<Vec<u8>, Vec<u8>> = HashMap::new();
    for (key, value) in changes.iter() {
        if let Some(value) = value {
            state.insert(key.clone(), value.clone());
        } else {
            state.remove(key);
        }
    }
    let mut result: Vec<_> = state.into_iter().map(|(k, v)| (k, Some(v))).collect();
    result.sort();
    result
}<|MERGE_RESOLUTION|>--- conflicted
+++ resolved
@@ -4,7 +4,7 @@
 use rand::Rng;
 
 use crate::db::TestDB;
-use crate::{NodeStorage, ShardTries, Store, Temperature, TrieCacheFactory};
+use crate::{NodeStorage, ShardTries, Store, TrieCacheFactory};
 use near_primitives::account::id::AccountId;
 use near_primitives::hash::CryptoHash;
 use near_primitives::receipt::{DataReceipt, Receipt, ReceiptEnum};
@@ -16,16 +16,12 @@
 ///
 /// In tests you’ll often want to use [`create_test_store`] instead.
 pub fn create_test_node_storage() -> NodeStorage {
-    NodeStorage::new(Arc::new(TestDB::new()))
+    NodeStorage::new(TestDB::new())
 }
 
 /// Creates an in-memory database.
 pub fn create_test_store() -> Store {
-<<<<<<< HEAD
-    Store::new(TestDB::new())
-=======
-    create_test_node_storage().get_store(Temperature::Hot)
->>>>>>> 27d74802
+    create_test_node_storage().get_store(crate::Temperature::Hot)
 }
 
 /// Creates a Trie using an in-memory database.
