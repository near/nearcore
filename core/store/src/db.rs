--- conflicted
+++ resolved
@@ -185,42 +185,12 @@
 
 impl RocksDB {
     /// Opens the database either in read only or in read/write mode depending
-    /// on the read_only parameter specified in the store_config.
-<<<<<<< HEAD
-    pub fn open(
-        path: &Path,
-        store_config: &StoreConfig,
-        read_only: bool,
-    ) -> Result<RocksDB, DBError> {
-=======
+    /// on the `mode` parameter specified in the store_config.
     pub fn open(path: &Path, store_config: &StoreConfig, mode: Mode) -> Result<RocksDB, DBError> {
-        use strum::IntoEnumIterator;
-
->>>>>>> 9b97a3c6
         ensure_max_open_files_limit(store_config.max_open_files)?;
-        let (db, db_opt) = Self::open_db(path, store_config, read_only)?;
+        let (db, db_opt) = Self::open_db(path, store_config, mode)?;
         let cf_handles = Self::get_cf_handles(&db);
 
-<<<<<<< HEAD
-=======
-        let (db, db_opt) = match mode {
-            Mode::ReadOnly => Self::open_read_only(path, store_config),
-            Mode::ReadWrite => Self::open_read_write(path, store_config),
-        }?;
-
-        let mut cf_handles = enum_map::EnumMap::default();
-        for col in DBCol::iter() {
-            let ptr = db
-                .cf_handle(&col_name(col))
-                .map_or(std::ptr::null(), |cf| cf as *const ColumnFamily);
-            cf_handles[col] = std::ptr::NonNull::new(ptr as *mut ColumnFamily);
-        }
-        let cf_handles = cf_handles.map(|col, ptr| {
-            ptr.unwrap_or_else(|| {
-                panic!("Missing cf handle for {}", col.variant_name());
-            })
-        });
->>>>>>> 9b97a3c6
         Ok(Self {
             db,
             db_opt,
@@ -236,9 +206,9 @@
     fn open_db(
         path: &Path,
         store_config: &StoreConfig,
-        read_only: bool,
+        mode: Mode,
     ) -> Result<(DB, Options), DBError> {
-        let options = rocksdb_options(store_config, read_only);
+        let options = rocksdb_options(store_config, mode);
         let cf_descriptors = DBCol::iter()
             .map(|col| {
                 rocksdb::ColumnFamilyDescriptor::new(
@@ -247,10 +217,9 @@
                 )
             })
             .collect::<Vec<_>>();
-        let db = if read_only {
-            DB::open_cf_descriptors_read_only(&options, path, cf_descriptors, false)
-        } else {
-            DB::open_cf_descriptors(&options, path, cf_descriptors)
+        let db = match mode {
+            Mode::ReadOnly => DB::open_cf_descriptors_read_only(&options, path, cf_descriptors, false),
+            Mode::ReadWrite => DB::open_cf_descriptors(&options, path, cf_descriptors),
         }?;
         if cfg!(feature = "single_thread_rocksdb") {
             // These have to be set after open db
@@ -544,12 +513,13 @@
 }
 
 /// DB level options
-fn rocksdb_options(store_config: &StoreConfig, read_only: bool) -> Options {
+fn rocksdb_options(store_config: &StoreConfig, mode: Mode) -> Options {
+    let read_write = matches!(mode, Mode::ReadWrite);
     let mut opts = Options::default();
 
     set_compression_options(&mut opts);
     opts.create_missing_column_families(true);
-    opts.create_if_missing(!read_only);
+    opts.create_if_missing(read_write);
     opts.set_use_fsync(false);
     opts.set_max_open_files(store_config.max_open_files.try_into().unwrap_or(i32::MAX));
     opts.set_keep_log_file_num(1);
@@ -570,7 +540,7 @@
         opts.set_max_total_wal_size(bytesize::GIB);
     }
 
-    if !read_only && store_config.enable_statistics {
+    if read_write && store_config.enable_statistics {
         // Rust API doesn't permit choosing stats level. The default stats level
         // is `kExceptDetailedTimers`, which is described as: "Collects all
         // stats except time inside mutex lock AND time spent on compression."
