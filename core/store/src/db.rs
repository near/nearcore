use super::StoreConfig;
use crate::db::refcount::merge_refcounted_records;
use crate::{metrics, DBCol};
use near_primitives::version::DbVersion;
use once_cell::sync::Lazy;
use rocksdb::checkpoint::Checkpoint;
use rocksdb::{
    BlockBasedOptions, Cache, ColumnFamily, ColumnFamilyDescriptor, Direction, Env, IteratorMode,
    Options, ReadOptions, WriteBatch, DB,
};
use std::collections::HashMap;
use std::io;
use std::path::Path;
use std::sync::atomic::Ordering;
use std::sync::{Condvar, Mutex, RwLock};
use std::{cmp, fmt};
use tracing::{error, info, warn};

pub(crate) mod refcount;

#[derive(Debug, Clone, PartialEq)]
pub struct DBError(String);

impl fmt::Display for DBError {
    fn fmt(&self, f: &mut fmt::Formatter<'_>) -> fmt::Result {
        fmt::Display::fmt(&self.0, f)
    }
}

impl std::error::Error for DBError {}

impl From<rocksdb::Error> for DBError {
    fn from(err: rocksdb::Error) -> Self {
        DBError(err.into_string())
    }
}

impl From<DBError> for io::Error {
    fn from(err: DBError) -> io::Error {
        io::Error::new(io::ErrorKind::Other, err)
    }
}

pub const VERSION_KEY: &[u8; 7] = b"VERSION";

pub const HEAD_KEY: &[u8; 4] = b"HEAD";
pub const TAIL_KEY: &[u8; 4] = b"TAIL";
pub const CHUNK_TAIL_KEY: &[u8; 10] = b"CHUNK_TAIL";
pub const FORK_TAIL_KEY: &[u8; 9] = b"FORK_TAIL";
pub const HEADER_HEAD_KEY: &[u8; 11] = b"HEADER_HEAD";
pub const FINAL_HEAD_KEY: &[u8; 10] = b"FINAL_HEAD";
pub const LATEST_KNOWN_KEY: &[u8; 12] = b"LATEST_KNOWN";
pub const LARGEST_TARGET_HEIGHT_KEY: &[u8; 21] = b"LARGEST_TARGET_HEIGHT";
pub const GENESIS_JSON_HASH_KEY: &[u8; 17] = b"GENESIS_JSON_HASH";
pub const GENESIS_STATE_ROOTS_KEY: &[u8; 19] = b"GENESIS_STATE_ROOTS";
/// Boolean stored in DBCol::BlockMisc indicating whether the database is for an
/// archival node.  The default value (if missing) is false.
pub const IS_ARCHIVE_KEY: &[u8; 10] = b"IS_ARCHIVE";

pub(crate) struct DBTransaction {
    pub(crate) ops: Vec<DBOp>,
}

pub(crate) enum DBOp {
    /// Sets `key` to `value`, without doing any checks.
    Set { col: DBCol, key: Vec<u8>, value: Vec<u8> },
    /// Sets `key` to `value`, and additionally debug-checks that the value is
    /// not overwritten.
    Insert { col: DBCol, key: Vec<u8>, value: Vec<u8> },
    /// Modifies a reference-counted column. `value` includes both the value per
    /// se and a refcount at the end.
    UpdateRefcount { col: DBCol, key: Vec<u8>, value: Vec<u8> },
    /// Deletes sepecific `key`.
    Delete { col: DBCol, key: Vec<u8> },
    /// Deletes all data from a column.
    DeleteAll { col: DBCol },
}

impl DBTransaction {
    pub(crate) fn set(&mut self, col: DBCol, key: Vec<u8>, value: Vec<u8>) {
        self.ops.push(DBOp::Set { col, key, value });
    }

    pub(crate) fn insert(&mut self, col: DBCol, key: Vec<u8>, value: Vec<u8>) {
        self.ops.push(DBOp::Insert { col, key, value });
    }

    pub(crate) fn update_refcount(&mut self, col: DBCol, key: Vec<u8>, value: Vec<u8>) {
        self.ops.push(DBOp::UpdateRefcount { col, key, value });
    }

    pub(crate) fn delete(&mut self, col: DBCol, key: Vec<u8>) {
        self.ops.push(DBOp::Delete { col, key });
    }

    pub(crate) fn delete_all(&mut self, col: DBCol) {
        self.ops.push(DBOp::DeleteAll { col });
    }

    pub(crate) fn merge(&mut self, other: DBTransaction) {
        self.ops.extend(other.ops)
    }
}

pub struct RocksDB {
    db: DB,
    db_opt: Options,

<<<<<<< HEAD
    /// Map from [`DBCol`] to a column family handler in the RocksDB.
    ///
    /// Rather than reading values from it directly, use [`RocksDB::cf_handle`]
    /// method instead which gives `&ColumnFamily` which is what you want.
    ///
    /// We’re storing `*const ColumnFamily` rather than `&ColumnFamily` because
    /// the latter requires dealing with internal references (i.e. lifetime of
    /// the references is the same as lifetime of `db`) and Rust doesn’t like
    /// that.  All the pointers are guaranteed to be non-null.
    cfs: enum_map::EnumMap<DBCol, *const ColumnFamily>,
=======
    /// Map from [`DBCol`] (when cast as `usize`) to a column family handler in
    /// the RocksDB.
    ///
    /// Rather than accessing this field directly, use [`RocksDB::cf_handle`]
    /// method instead.  It returns `&ColumnFamily` which is what you usually
    /// want.
    cf_handles: Vec<std::ptr::NonNull<ColumnFamily>>,
>>>>>>> 82866ab9

    check_free_space_counter: std::sync::atomic::AtomicU16,
    check_free_space_interval: u16,
    free_space_threshold: bytesize::ByteSize,

    // RAII-style of keeping track of the number of instances of RocksDB in a global variable.
    _instance_counter: InstanceCounter,
}

// DB was already Send+Sync. cf and read_options are const pointers using only functions in
// this file and safe to share across threads.
unsafe impl Send for RocksDB {}
unsafe impl Sync for RocksDB {}

fn col_name(col: DBCol) -> String {
    format!("col{}", col as usize)
}

/// Ensures that NOFILE limit can accommodate `max_open_files` plus some small margin
/// of file descriptors.
///
/// A RocksDB instance can keep up to the configured `max_open_files` number of
/// file descriptors.  In addition, we need handful more for other processing
/// (such as network sockets to name just one example).  If NOFILE is too small
/// opening files may start failing which would prevent us from operating
/// correctly.
///
/// To avoid such failures, this method ensures that NOFILE limit is large
/// enough to accommodate `max_open_file` plus another 1000 file descriptors.
/// If current limit is too low, it will attempt to set it to a higher value.
///
/// Returns error if NOFILE limit could not be read or set.  In practice the
/// only thing that can happen is hard limit being too low such that soft limit
/// cannot be increased to required value.
fn ensure_max_open_files_limit(max_open_files: u32) -> Result<(), DBError> {
    let required = max_open_files as u64 + 1000;
    let (soft, hard) = rlimit::Resource::NOFILE.get().map_err(|err| {
        DBError(format!("Unable to get limit for the number of open files (NOFILE): {err}"))
    })?;
    if required <= soft {
        Ok(())
    } else if required <= hard {
        rlimit::Resource::NOFILE.set(required, hard).map_err(|err| {
            DBError(format!(
                "Unable to change limit for the number of open files (NOFILE) \
                 from ({soft}, {hard}) to ({required}, {hard}) (for configured \
                 max_open_files={max_open_files}): {err}"
            ))
        })
    } else {
        Err(DBError(format!(
            "Hard limit for the number of open files (NOFILE) is too low \
             ({hard}).  At least {required} is required (for configured \
             max_open_files={max_open_files}).  Set ‘ulimit -Hn’ accordingly \
             and restart the node."
        )))
    }
}

impl RocksDB {
    /// Opens the database either in read only or in read/write mode depending
    /// on the read_only parameter specified in the store_config.
    pub fn open(path: impl AsRef<Path>, store_config: &StoreConfig) -> Result<RocksDB, DBError> {
        use strum::IntoEnumIterator;

        ensure_max_open_files_limit(store_config.max_open_files)?;

        let (db, db_opt) = if store_config.read_only {
            Self::open_read_only(path.as_ref(), store_config)
        } else {
            Self::open_read_write(path.as_ref(), store_config)
        }?;

<<<<<<< HEAD
        let mut cfs = enum_map::enum_map! { _ => std::ptr::null() };
        for col in DBCol::iter() {
            let handle = db.cf_handle(&col_name(col));
            let name: &str = (&col).into();
            assert!(handle.is_some(), "Missing cf handle for {name}");
            cfs[col] = handle.unwrap() as *const ColumnFamily;
        }
=======
        let cf_handles =
            DBCol::iter().map(|col| db.cf_handle(&col_name(col)).unwrap().into()).collect();
>>>>>>> 82866ab9
        Ok(Self {
            db,
            db_opt,
            cf_handles,
            check_free_space_interval: 256,
            check_free_space_counter: std::sync::atomic::AtomicU16::new(0),
            free_space_threshold: bytesize::ByteSize::mb(16),
            _instance_counter: InstanceCounter::new(),
        })
    }

    /// Opens a read only database.
    fn open_read_only(path: &Path, store_config: &StoreConfig) -> Result<(DB, Options), DBError> {
        use strum::IntoEnumIterator;
        let options = rocksdb_options(store_config);
        let cf_with_opts =
            DBCol::iter().map(|col| (col_name(col), rocksdb_column_options(col, store_config)));
        let db = DB::open_cf_with_opts_for_read_only(&options, path, cf_with_opts, false)?;
        Ok((db, options))
    }

    /// Opens the database in read/write mode.
    fn open_read_write(path: &Path, store_config: &StoreConfig) -> Result<(DB, Options), DBError> {
        use strum::IntoEnumIterator;
        let mut options = rocksdb_options(store_config);
        if store_config.enable_statistics {
            options = enable_statistics(options);
        }
        let cf_descriptors = DBCol::iter()
            .map(|col| {
                ColumnFamilyDescriptor::new(
                    col_name(col),
                    rocksdb_column_options(col, store_config),
                )
            })
            .collect::<Vec<_>>();
        let db = DB::open_cf_descriptors(&options, path, cf_descriptors)?;
        if cfg!(feature = "single_thread_rocksdb") {
            // These have to be set after open db
            let mut env = Env::default().unwrap();
            env.set_bottom_priority_background_threads(0);
            env.set_high_priority_background_threads(0);
            env.set_low_priority_background_threads(0);
            env.set_background_threads(0);
            println!("Disabled all background threads in rocksdb");
        }
        Ok((db, options))
    }

<<<<<<< HEAD
    fn cf_handle(&self, col: DBCol) -> &ColumnFamily {
        let ptr = self.cfs[col];
        debug_assert!(!ptr.is_null(), "{col}");
        // SAFETY: RocksDB::open() guarantees that all the values are non-null.
        unsafe { &*ptr }
=======
    /// Returns column family handler to use with RocsDB for given column.
    fn cf_handle(&self, col: DBCol) -> &ColumnFamily {
        let ptr = self.cf_handles[col as usize];
        // SAFETY: The pointers are valid so long as self.db is valid.
        unsafe { ptr.as_ref() }
>>>>>>> 82866ab9
    }
}

pub struct TestDB {
    db: RwLock<enum_map::EnumMap<DBCol, HashMap<Vec<u8>, Vec<u8>>>>,
}

pub(crate) trait Database: Sync + Send {
    fn transaction(&self) -> DBTransaction {
        DBTransaction { ops: Vec::new() }
    }
    fn get(&self, col: DBCol, key: &[u8]) -> Result<Option<Vec<u8>>, DBError>;
    fn iter<'a>(&'a self, column: DBCol) -> Box<dyn Iterator<Item = (Box<[u8]>, Box<[u8]>)> + 'a>;
    fn iter_raw_bytes<'a>(
        &'a self,
        column: DBCol,
    ) -> Box<dyn Iterator<Item = (Box<[u8]>, Box<[u8]>)> + 'a>;
    fn iter_prefix<'a>(
        &'a self,
        col: DBCol,
        key_prefix: &'a [u8],
    ) -> Box<dyn Iterator<Item = (Box<[u8]>, Box<[u8]>)> + 'a>;
    fn write(&self, batch: DBTransaction) -> Result<(), DBError>;
    fn as_rocksdb(&self) -> Option<&RocksDB> {
        None
    }
    fn get_store_statistics(&self) -> Option<StoreStatistics> {
        None
    }
}

impl Database for RocksDB {
    fn get(&self, col: DBCol, key: &[u8]) -> Result<Option<Vec<u8>>, DBError> {
        let timer =
            metrics::DATABASE_OP_LATENCY_HIST.with_label_values(&["get", col.into()]).start_timer();

        let read_options = rocksdb_read_options();
        let result = self.db.get_cf_opt(self.cf_handle(col), key, &read_options)?;
        let result = Ok(RocksDB::get_with_rc_logic(col, result));

        timer.observe_duration();
        result
    }

    fn iter_raw_bytes<'a>(
        &'a self,
        col: DBCol,
    ) -> Box<dyn Iterator<Item = (Box<[u8]>, Box<[u8]>)> + 'a> {
        let read_options = rocksdb_read_options();
        let cf_handle = self.cf_handle(col);
        let iterator = self.db.iterator_cf_opt(cf_handle, read_options, IteratorMode::Start);
        Box::new(iterator)
    }

    fn iter<'a>(&'a self, col: DBCol) -> Box<dyn Iterator<Item = (Box<[u8]>, Box<[u8]>)> + 'a> {
        let read_options = rocksdb_read_options();
        let cf_handle = self.cf_handle(col);
        let iterator = self.db.iterator_cf_opt(cf_handle, read_options, IteratorMode::Start);
        RocksDB::iter_with_rc_logic(col, iterator)
    }

    fn iter_prefix<'a>(
        &'a self,
        col: DBCol,
        key_prefix: &'a [u8],
    ) -> Box<dyn Iterator<Item = (Box<[u8]>, Box<[u8]>)> + 'a> {
        // NOTE: There is no Clone implementation for ReadOptions, so we cannot really reuse
        // `self.read_options` here.
        let mut read_options = rocksdb_read_options();
        read_options.set_prefix_same_as_start(true);
        let cf_handle = self.cf_handle(col);
        // This implementation is copied from RocksDB implementation of `prefix_iterator_cf` since
        // there is no `prefix_iterator_cf_opt` method.
        let iterator = self
            .db
            .iterator_cf_opt(
                cf_handle,
                read_options,
                IteratorMode::From(key_prefix, Direction::Forward),
            )
            .take_while(move |(key, _value)| key.starts_with(key_prefix));
        RocksDB::iter_with_rc_logic(col, iterator)
    }

    fn write(&self, transaction: DBTransaction) -> Result<(), DBError> {
        if let Err(check) = self.pre_write_check() {
            if check.is_io() {
                warn!("unable to verify remaing disk space: {:?}, continueing write without verifying (this may result in unrecoverable data loss if disk space is exceeded", check)
            } else {
                panic!("{:?}", check)
            }
        }

        let mut batch = WriteBatch::default();
        for op in transaction.ops {
            match op {
                DBOp::Set { col, key, value } => {
                    batch.put_cf(self.cf_handle(col), key, value);
                }
                DBOp::Insert { col, key, value } => {
                    if cfg!(debug_assertions) {
                        if let Ok(Some(old_value)) = self.get(col, &key) {
                            assert_no_ovewrite(col, &key, &value, &*old_value)
                        }
                    }
                    batch.put_cf(self.cf_handle(col), key, value);
                }
                DBOp::UpdateRefcount { col, key, value } => {
                    batch.merge_cf(self.cf_handle(col), key, value);
                }
                DBOp::Delete { col, key } => {
                    batch.delete_cf(self.cf_handle(col), key);
                }
                DBOp::DeleteAll { col } => {
                    let cf_handle = self.cf_handle(col);
                    let opt_first = self.db.iterator_cf(cf_handle, IteratorMode::Start).next();
                    let opt_last = self.db.iterator_cf(cf_handle, IteratorMode::End).next();
                    assert_eq!(opt_first.is_some(), opt_last.is_some());
                    if let (Some((min_key, _)), Some((max_key, _))) = (opt_first, opt_last) {
                        batch.delete_range_cf(cf_handle, &min_key, &max_key);
                        // delete_range_cf deletes ["begin_key", "end_key"), so need one more delete
                        batch.delete_cf(cf_handle, max_key)
                    }
                }
            }
        }
        Ok(self.db.write(batch)?)
    }

    fn as_rocksdb(&self) -> Option<&RocksDB> {
        Some(self)
    }

    fn get_store_statistics(&self) -> Option<StoreStatistics> {
        if let Some(stats_str) = self.db_opt.get_statistics() {
            match parse_statistics(&stats_str) {
                Ok(parsed_statistics) => {
                    return Some(parsed_statistics);
                }
                Err(err) => {
                    warn!(target: "store", "Failed to parse store statistics: {:?}", err);
                }
            }
        }
        None
    }
}

impl Database for TestDB {
    fn get(&self, col: DBCol, key: &[u8]) -> Result<Option<Vec<u8>>, DBError> {
        let result = self.db.read().unwrap()[col].get(key).cloned();
        Ok(RocksDB::get_with_rc_logic(col, result))
    }

    fn iter<'a>(&'a self, col: DBCol) -> Box<dyn Iterator<Item = (Box<[u8]>, Box<[u8]>)> + 'a> {
        let iterator = self.iter_raw_bytes(col);
        RocksDB::iter_with_rc_logic(col, iterator)
    }

    fn iter_raw_bytes<'a>(
        &'a self,
        col: DBCol,
    ) -> Box<dyn Iterator<Item = (Box<[u8]>, Box<[u8]>)> + 'a> {
        let iterator = self.db.read().unwrap()[col]
            .clone()
            .into_iter()
            .map(|(k, v)| (k.into_boxed_slice(), v.into_boxed_slice()));
        Box::new(iterator)
    }

    fn iter_prefix<'a>(
        &'a self,
        col: DBCol,
        key_prefix: &'a [u8],
    ) -> Box<dyn Iterator<Item = (Box<[u8]>, Box<[u8]>)> + 'a> {
        RocksDB::iter_with_rc_logic(
            col,
            self.iter(col).filter(move |(key, _value)| key.starts_with(key_prefix)),
        )
    }

    fn write(&self, transaction: DBTransaction) -> Result<(), DBError> {
        let mut db = self.db.write().unwrap();
        for op in transaction.ops {
            match op {
                DBOp::Set { col, key, value } => {
                    db[col].insert(key, value);
                }
                DBOp::Insert { col, key, value } => {
                    if cfg!(debug_assertions) {
                        if let Some(old_value) = db[col].get(&key) {
                            assert_no_ovewrite(col, &key, &value, &*old_value)
                        }
                    }
                    db[col].insert(key, value);
                }
                DBOp::UpdateRefcount { col, key, value } => {
                    let mut val = db[col].get(&key).cloned().unwrap_or_default();
                    merge_refcounted_records(&mut val, &value);
                    if !val.is_empty() {
                        db[col].insert(key, val);
                    } else {
                        db[col].remove(&key);
                    }
                }
                DBOp::Delete { col, key } => {
                    db[col].remove(&key);
                }
                DBOp::DeleteAll { col } => db[col].clear(),
            };
        }
        Ok(())
    }
}

fn assert_no_ovewrite(col: DBCol, key: &[u8], value: &[u8], old_value: &[u8]) {
    assert_eq!(
        value, old_value,
        "\
write once column overwritten
col: {col}
key: {key:?}
old value: {old_value:?}
new value: {value:?}
"
    )
}

fn set_compression_options(opts: &mut Options) {
    opts.set_compression_type(rocksdb::DBCompressionType::Lz4);
    opts.set_bottommost_compression_type(rocksdb::DBCompressionType::Zstd);
    // RocksDB documenation says that 16KB is a typical dictionary size.
    // We've empirically tuned the dicionary size to twice of that 'typical' size.
    // Having train data size x100 from dictionary size is a recommendation from RocksDB.
    // See: https://rocksdb.org/blog/2021/05/31/dictionary-compression.html?utm_source=dbplatz
    let dict_size = 2 * 16384;
    let max_train_bytes = dict_size * 100;
    // We use default parameters of RocksDB here:
    //      window_bits is -14 and is unused (Zlib-specific parameter),
    //      compression_level is 32767 meaning the default compression level for ZSTD,
    //      compression_strategy is 0 and is unused (Zlib-specific parameter).
    // See: https://github.com/facebook/rocksdb/blob/main/include/rocksdb/advanced_options.h#L176:
    opts.set_bottommost_compression_options(
        /*window_bits */ -14, /*compression_level */ 32767,
        /*compression_strategy */ 0, dict_size, /*enabled */ true,
    );
    opts.set_bottommost_zstd_max_train_bytes(max_train_bytes, true);
}

/// DB level options
fn rocksdb_options(store_config: &StoreConfig) -> Options {
    let mut opts = Options::default();

    set_compression_options(&mut opts);
    opts.create_missing_column_families(true);
    opts.create_if_missing(true);
    opts.set_use_fsync(false);
    opts.set_max_open_files(store_config.max_open_files.try_into().unwrap_or(i32::MAX));
    opts.set_keep_log_file_num(1);
    opts.set_bytes_per_sync(bytesize::MIB);
    opts.set_write_buffer_size(256 * bytesize::MIB as usize);
    opts.set_max_bytes_for_level_base(256 * bytesize::MIB);
    if cfg!(feature = "single_thread_rocksdb") {
        opts.set_disable_auto_compactions(true);
        opts.set_max_background_jobs(0);
        opts.set_stats_dump_period_sec(0);
        opts.set_stats_persist_period_sec(0);
        opts.set_level_zero_slowdown_writes_trigger(-1);
        opts.set_level_zero_file_num_compaction_trigger(-1);
        opts.set_level_zero_stop_writes_trigger(100000000);
    } else {
        opts.increase_parallelism(cmp::max(1, num_cpus::get() as i32 / 2));
        opts.set_max_total_wal_size(bytesize::GIB);
    }

    opts
}

pub fn enable_statistics(mut opts: Options) -> Options {
    // Rust API doesn't permit choosing stats level. The default stats level is
    // `kExceptDetailedTimers`, which is described as:
    // "Collects all stats except time inside mutex lock AND time spent on compression."
    opts.enable_statistics();
    // Disabling dumping stats to files because the stats are exported to Prometheus.
    opts.set_stats_persist_period_sec(0);
    opts.set_stats_dump_period_sec(0);

    opts
}

fn rocksdb_read_options() -> ReadOptions {
    let mut read_options = ReadOptions::default();
    read_options.set_verify_checksums(false);
    read_options
}

fn rocksdb_block_based_options(
    block_size: bytesize::ByteSize,
    cache_size: bytesize::ByteSize,
) -> BlockBasedOptions {
    let mut block_opts = BlockBasedOptions::default();
    block_opts.set_block_size(block_size.as_u64().try_into().unwrap());
    // We create block_cache for each of 47 columns, so the total cache size is 32 * 47 = 1504mb
    block_opts
        .set_block_cache(&Cache::new_lru_cache(cache_size.as_u64().try_into().unwrap()).unwrap());
    block_opts.set_pin_l0_filter_and_index_blocks_in_cache(true);
    block_opts.set_cache_index_and_filter_blocks(true);
    block_opts.set_bloom_filter(10.0, true);
    block_opts
}

fn rocksdb_column_options(col: DBCol, store_config: &StoreConfig) -> Options {
    let mut opts = Options::default();
    set_compression_options(&mut opts);
    opts.set_level_compaction_dynamic_level_bytes(true);
    let cache_size = store_config.col_cache_size(col);
    opts.set_block_based_table_factory(&rocksdb_block_based_options(
        store_config.block_size,
        cache_size,
    ));

    // Note that this function changes a lot of rustdb parameters including:
    //      write_buffer_size = memtable_memory_budget / 4
    //      min_write_buffer_number_to_merge = 2
    //      max_write_buffer_number = 6
    //      level0_file_num_compaction_trigger = 2
    //      target_file_size_base = memtable_memory_budget / 8
    //      max_bytes_for_level_base = memtable_memory_budget
    //      compaction_style = kCompactionStyleLevel
    // Also it sets compression_per_level in a way that the first 2 levels have no compression and
    // the rest use LZ4 compression.
    // See the implementation here:
    //      https://github.com/facebook/rocksdb/blob/c18c4a081c74251798ad2a1abf83bad417518481/options/options.cc#L588.
    let memtable_memory_budget = 128 * bytesize::MIB as usize;
    opts.optimize_level_style_compaction(memtable_memory_budget);

    opts.set_target_file_size_base(64 * bytesize::MIB);
    if col.is_rc() {
        opts.set_merge_operator("refcount merge", RocksDB::refcount_merge, RocksDB::refcount_merge);
        opts.set_compaction_filter("empty value filter", RocksDB::empty_value_compaction_filter);
    }
    opts
}

// Number of RocksDB instances in the process.
pub(crate) static ROCKSDB_INSTANCES_COUNTER: Lazy<(Mutex<usize>, Condvar)> =
    Lazy::new(|| (Mutex::new(0), Condvar::new()));

impl RocksDB {
    /// Blocks until all RocksDB instances (usually 0 or 1) gracefully shutdown.
    pub fn block_until_all_instances_are_dropped() {
        let (lock, cvar) = &*ROCKSDB_INSTANCES_COUNTER;
        let mut num_instances = lock.lock().unwrap();
        while *num_instances != 0 {
            info!(target: "db", "Waiting for the {} remaining RocksDB instances to gracefully shutdown", *num_instances);
            num_instances = cvar.wait(num_instances).unwrap();
        }
        info!(target: "db", "All RocksDB instances performed a graceful shutdown");
    }

    /// Returns version of the database state on disk.
    pub fn get_version(path: &Path) -> Result<DbVersion, DBError> {
        let value = RocksDB::open(path, &StoreConfig::read_only())?
            .get(DBCol::DbVersion, VERSION_KEY)?
            .ok_or_else(|| {
                DBError(
                    "Failed to read database version; \
                     it’s not a neard database or database is corrupted."
                        .into(),
                )
            })?;
        serde_json::from_slice(&value).map_err(|_err| {
            DBError(format!(
                "Failed to parse database version: {value:?}; \
                 it’s not a neard database or database is corrupted."
            ))
        })
    }

    /// Checks if there is enough memory left to perform a write. Not having enough memory left can
    /// lead to difficult to recover from state, thus a PreWriteCheckErr is pretty much
    /// unrecoverable in most cases.
    fn pre_write_check(&self) -> Result<(), PreWriteCheckErr> {
        let counter = self.check_free_space_counter.fetch_add(1, Ordering::Relaxed);
        if self.check_free_space_interval >= counter {
            return Ok(());
        }
        self.check_free_space_counter.swap(0, Ordering::Relaxed);

        let available = available_space(self.db.path())?;

        if available < 16_u64 * self.free_space_threshold {
            warn!("remaining disk space is running low ({} left)", available);
        }

        if available < self.free_space_threshold {
            Err(PreWriteCheckErr::LowDiskSpace(available))
        } else {
            Ok(())
        }
    }

    /// Creates a Checkpoint object that can be used to actually create a checkpoint on disk.
    pub fn checkpoint(&self) -> Result<Checkpoint, DBError> {
        Checkpoint::new(&self.db).map_err(DBError::from)
    }

    /// Synchronously flush all Memtables to SST files on disk
    pub fn flush(&self) -> Result<(), DBError> {
        self.db.flush().map_err(DBError::from)
    }
}

fn available_space(path: &Path) -> io::Result<bytesize::ByteSize> {
    let available = fs2::available_space(path)?;
    Ok(bytesize::ByteSize::b(available))
}

#[derive(Debug, thiserror::Error)]
pub enum PreWriteCheckErr {
    #[error("error checking filesystem: {0}")]
    IO(#[from] std::io::Error),
    #[error("low disk memory ({0} available)")]
    LowDiskSpace(bytesize::ByteSize),
}

impl PreWriteCheckErr {
    pub fn is_io(&self) -> bool {
        matches!(self, PreWriteCheckErr::IO(_))
    }

    pub fn is_low_disk_space(&self) -> bool {
        matches!(self, PreWriteCheckErr::LowDiskSpace(_))
    }
}

impl Drop for RocksDB {
    fn drop(&mut self) {
        if cfg!(feature = "single_thread_rocksdb") {
            // RocksDB with only one thread stuck on wait some condition var
            // Turn on additional threads to proceed
            let mut env = Env::default().unwrap();
            env.set_background_threads(4);
        }
        self.db.cancel_all_background_work(true);
    }
}

// We've seen problems with RocksDB corruptions. InstanceCounter lets us gracefully shutdown the
// process letting RocksDB to finish all operations and leaving the instances in a valid
// non-corrupted state.
struct InstanceCounter {}

impl InstanceCounter {
    fn new() -> Self {
        let (lock, cvar) = &*ROCKSDB_INSTANCES_COUNTER;
        let mut num_instances = lock.lock().unwrap();
        *num_instances += 1;
        info!(target: "db", num_instances=%*num_instances, "Created a new RocksDB instance.");
        cvar.notify_all();
        Self {}
    }
}

impl Drop for InstanceCounter {
    fn drop(&mut self) {
        let (lock, cvar) = &*ROCKSDB_INSTANCES_COUNTER;
        let mut num_instances = lock.lock().unwrap();
        *num_instances -= 1;
        info!(target: "db", num_instances=%*num_instances, "Dropped a RocksDB instance.");
        cvar.notify_all();
    }
}

impl TestDB {
    pub fn new() -> Self {
        Self { db: Default::default() }
    }
}

#[derive(Debug, Clone, Copy, PartialEq)]
pub enum StatsValue {
    Count(i64),
    Sum(i64),
    Percentile(u32, f64),
}

#[derive(Debug, PartialEq)]
pub struct StoreStatistics {
    pub data: Vec<(String, Vec<StatsValue>)>,
}

/// Parses a string containing RocksDB statistics.
fn parse_statistics(statistics: &str) -> Result<StoreStatistics, Box<dyn std::error::Error>> {
    let mut result = vec![];
    // Statistics are given one per line.
    for line in statistics.lines() {
        // Each line follows one of two formats:
        // 1) <stat_name> COUNT : <value>
        // 2) <stat_name> P50 : <value> P90 : <value> COUNT : <value> SUM : <value>
        // Each line gets split into words and we parse statistics according to this format.
        if let Some((stat_name, words)) = line.split_once(' ') {
            let mut values = vec![];
            let mut words = words.split(" : ").flat_map(|v| v.split(" "));
            while let (Some(key), Some(val)) = (words.next(), words.next()) {
                match key {
                    "COUNT" => values.push(StatsValue::Count(val.parse::<i64>()?)),
                    "SUM" => values.push(StatsValue::Sum(val.parse::<i64>()?)),
                    p if p.starts_with("P") => values.push(StatsValue::Percentile(
                        key[1..].parse::<u32>()?,
                        val.parse::<f64>()?,
                    )),
                    _ => {
                        warn!(target: "stats", "Unsupported stats value: {key} in {line}");
                    }
                }
            }
            result.push((stat_name.to_string(), values));
        }
    }
    Ok(StoreStatistics { data: result })
}
#[cfg(test)]
mod tests {
    use crate::db::StatsValue::{Count, Percentile, Sum};
    use crate::db::{parse_statistics, rocksdb_read_options, DBError, Database, RocksDB};
    use crate::{create_store, DBCol, StoreConfig, StoreStatistics};

    impl RocksDB {
        #[cfg(not(feature = "single_thread_rocksdb"))]
        fn compact(&self, col: DBCol) {
            self.db.compact_range_cf(
                self.cf_handle(col),
                Option::<&[u8]>::None,
                Option::<&[u8]>::None,
            );
        }

        fn get_no_empty_filtering(
            &self,
            col: DBCol,
            key: &[u8],
        ) -> Result<Option<Vec<u8>>, DBError> {
            let read_options = rocksdb_read_options();
            let result = self.db.get_cf_opt(self.cf_handle(col), key, &read_options)?;
            Ok(result)
        }
    }

    #[test]
    fn test_prewrite_check() {
        let tmp_dir = tempfile::Builder::new().prefix("_test_prewrite_check").tempdir().unwrap();
        let store = RocksDB::open(tmp_dir.path(), &StoreConfig::read_write()).unwrap();
        store.pre_write_check().unwrap()
    }

    #[test]
    fn test_clear_column() {
        let tmp_dir = tempfile::Builder::new().prefix("_test_clear_column").tempdir().unwrap();
        let store = create_store(tmp_dir.path());
        assert_eq!(store.get(DBCol::State, &[1]).unwrap(), None);
        {
            let mut store_update = store.store_update();
            store_update.update_refcount(DBCol::State, &[1], &[1], 1);
            store_update.update_refcount(DBCol::State, &[2], &[2], 1);
            store_update.update_refcount(DBCol::State, &[3], &[3], 1);
            store_update.commit().unwrap();
        }
        assert_eq!(store.get(DBCol::State, &[1]).unwrap(), Some(vec![1]));
        {
            let mut store_update = store.store_update();
            store_update.delete_all(DBCol::State);
            store_update.commit().unwrap();
        }
        assert_eq!(store.get(DBCol::State, &[1]).unwrap(), None);
    }

    #[test]
    fn rocksdb_merge_sanity() {
        let tmp_dir = tempfile::Builder::new().prefix("_test_snapshot_sanity").tempdir().unwrap();
        let store = create_store(tmp_dir.path());
        let ptr = (&*store.storage) as *const (dyn Database + 'static);
        let rocksdb = unsafe { &*(ptr as *const RocksDB) };
        assert_eq!(store.get(DBCol::State, &[1]).unwrap(), None);
        {
            let mut store_update = store.store_update();
            store_update.update_refcount(DBCol::State, &[1], &[1], 1);
            store_update.commit().unwrap();
        }
        {
            let mut store_update = store.store_update();
            store_update.update_refcount(DBCol::State, &[1], &[1], 1);
            store_update.commit().unwrap();
        }
        assert_eq!(store.get(DBCol::State, &[1]).unwrap(), Some(vec![1]));
        assert_eq!(
            rocksdb.get_no_empty_filtering(DBCol::State, &[1]).unwrap(),
            Some(vec![1, 2, 0, 0, 0, 0, 0, 0, 0])
        );
        {
            let mut store_update = store.store_update();
            store_update.update_refcount(DBCol::State, &[1], &[1], -1);
            store_update.commit().unwrap();
        }
        assert_eq!(store.get(DBCol::State, &[1]).unwrap(), Some(vec![1]));
        assert_eq!(
            rocksdb.get_no_empty_filtering(DBCol::State, &[1]).unwrap(),
            Some(vec![1, 1, 0, 0, 0, 0, 0, 0, 0])
        );
        {
            let mut store_update = store.store_update();
            store_update.update_refcount(DBCol::State, &[1], &[1], -1);
            store_update.commit().unwrap();
        }
        // Refcount goes to 0 -> get() returns None
        assert_eq!(store.get(DBCol::State, &[1]).unwrap(), None);
        // Internally there is an empty value
        assert_eq!(rocksdb.get_no_empty_filtering(DBCol::State, &[1]).unwrap(), Some(vec![]));

        #[cfg(not(feature = "single_thread_rocksdb"))]
        {
            // single_thread_rocksdb makes compact hang forever
            rocksdb.compact(DBCol::State);
            rocksdb.compact(DBCol::State);

            // After compaction the empty value disappears
            assert_eq!(rocksdb.get_no_empty_filtering(DBCol::State, &[1]).unwrap(), None);
            assert_eq!(store.get(DBCol::State, &[1]).unwrap(), None);
        }
    }

    #[test]
    fn test_parse_statistics() {
        let statistics = "rocksdb.cold.file.read.count COUNT : 999\n\
         rocksdb.db.get.micros P50 : 9.171086 P95 : 222.678751 P99 : 549.611652 P100 : 45816.000000 COUNT : 917578 SUM : 38313754";
        let result = parse_statistics(statistics);
        assert_eq!(
            result.unwrap(),
            StoreStatistics {
                data: vec![
                    ("rocksdb.cold.file.read.count".to_string(), vec![Count(999)]),
                    (
                        "rocksdb.db.get.micros".to_string(),
                        vec![
                            Percentile(50, 9.171086),
                            Percentile(95, 222.678751),
                            Percentile(99, 549.611652),
                            Percentile(100, 45816.0),
                            Count(917578),
                            Sum(38313754)
                        ]
                    )
                ]
            }
        );
    }
}<|MERGE_RESOLUTION|>--- conflicted
+++ resolved
@@ -106,26 +106,11 @@
     db: DB,
     db_opt: Options,
 
-<<<<<<< HEAD
     /// Map from [`DBCol`] to a column family handler in the RocksDB.
     ///
     /// Rather than reading values from it directly, use [`RocksDB::cf_handle`]
     /// method instead which gives `&ColumnFamily` which is what you want.
-    ///
-    /// We’re storing `*const ColumnFamily` rather than `&ColumnFamily` because
-    /// the latter requires dealing with internal references (i.e. lifetime of
-    /// the references is the same as lifetime of `db`) and Rust doesn’t like
-    /// that.  All the pointers are guaranteed to be non-null.
-    cfs: enum_map::EnumMap<DBCol, *const ColumnFamily>,
-=======
-    /// Map from [`DBCol`] (when cast as `usize`) to a column family handler in
-    /// the RocksDB.
-    ///
-    /// Rather than accessing this field directly, use [`RocksDB::cf_handle`]
-    /// method instead.  It returns `&ColumnFamily` which is what you usually
-    /// want.
-    cf_handles: Vec<std::ptr::NonNull<ColumnFamily>>,
->>>>>>> 82866ab9
+    cf_handles: enum_map::EnumMap<DBCol, std::ptr::NonNull<ColumnFamily>>,
 
     check_free_space_counter: std::sync::atomic::AtomicU16,
     check_free_space_interval: u16,
@@ -199,18 +184,19 @@
             Self::open_read_write(path.as_ref(), store_config)
         }?;
 
-<<<<<<< HEAD
-        let mut cfs = enum_map::enum_map! { _ => std::ptr::null() };
+        let mut cf_handles = enum_map::EnumMap::default();
         for col in DBCol::iter() {
-            let handle = db.cf_handle(&col_name(col));
-            let name: &str = (&col).into();
-            assert!(handle.is_some(), "Missing cf handle for {name}");
-            cfs[col] = handle.unwrap() as *const ColumnFamily;
-        }
-=======
-        let cf_handles =
-            DBCol::iter().map(|col| db.cf_handle(&col_name(col)).unwrap().into()).collect();
->>>>>>> 82866ab9
+            let ptr = db
+                .cf_handle(&col_name(col))
+                .map_or(std::ptr::null(), |cf| cf as *const ColumnFamily);
+            cf_handles[col] = std::ptr::NonNull::new(ptr as *mut ColumnFamily);
+        }
+        let cf_handles = cf_handles.map(|col, ptr| {
+            ptr.unwrap_or_else(|| {
+                let name: &str = col.into();
+                panic!("Missing cf handle for {name}");
+            })
+        });
         Ok(Self {
             db,
             db_opt,
@@ -260,19 +246,11 @@
         Ok((db, options))
     }
 
-<<<<<<< HEAD
-    fn cf_handle(&self, col: DBCol) -> &ColumnFamily {
-        let ptr = self.cfs[col];
-        debug_assert!(!ptr.is_null(), "{col}");
-        // SAFETY: RocksDB::open() guarantees that all the values are non-null.
-        unsafe { &*ptr }
-=======
     /// Returns column family handler to use with RocsDB for given column.
     fn cf_handle(&self, col: DBCol) -> &ColumnFamily {
-        let ptr = self.cf_handles[col as usize];
+        let ptr = self.cf_handles[col];
         // SAFETY: The pointers are valid so long as self.db is valid.
         unsafe { ptr.as_ref() }
->>>>>>> 82866ab9
     }
 }
 
