use rocksdb::{
    BlockBasedOptions, ColumnFamily, ColumnFamilyDescriptor, Direction, IteratorMode, Options,
    ReadOptions, WriteBatch, DB,
};
use std::cmp;
use std::collections::HashMap;
use std::io;
use std::sync::RwLock;

#[derive(Debug, Clone, PartialEq)]
pub struct DBError(rocksdb::Error);

impl std::error::Error for DBError {
    fn description(&self) -> &str {
        &self.0.description()
    }
}

impl std::fmt::Display for DBError {
    fn fmt(&self, formatter: &mut std::fmt::Formatter) -> Result<(), std::fmt::Error> {
        self.0.fmt(formatter)
    }
}

impl From<rocksdb::Error> for DBError {
    fn from(err: rocksdb::Error) -> Self {
        DBError(err)
    }
}

impl Into<io::Error> for DBError {
    fn into(self) -> io::Error {
        io::Error::new(io::ErrorKind::Other, self)
    }
}

#[derive(PartialEq, Debug, Copy, Clone)]
pub enum DBCol {
    ColBlockMisc = 0,
    ColBlock = 1,
    ColBlockHeader = 2,
    ColBlockHeight = 3,
    ColState = 4,
    ColChunkExtra = 5,
    ColTransactionResult = 6,
    ColOutgoingReceipts = 7,
    ColIncomingReceipts = 8,
    ColPeers = 9,
    ColEpochInfo = 10,
    ColBlockInfo = 11,
    ColChunks = 12,
    ColPartialChunks = 13,
    /// Blocks for which chunks need to be applied after the state is downloaded for a particular epoch
    ColBlocksToCatchup = 14,
    /// Blocks for which the state is being downloaded
    ColStateDlInfos = 15,
    ColChallengedBlocks = 16,
    ColStateHeaders = 17,
    ColInvalidChunks = 18,
    ColBlockExtra = 19,
    /// Store hash of a block per each height, to detect double signs.
    ColBlockPerHeight = 20,
    ColLastApprovalPerAccount = 21,
    ColMyLastApprovalsPerChain = 22,
    ColStateParts = 23,
    ColEpochStart = 24,
    /// Map account_id to announce_account
    ColAccountAnnouncements = 25,
    /// Next block hashes in the sequence of the canonical chain blocks
    ColNextBlockHashes = 26,
    /// `LightClientBlock`s corresponding to the last final block of each completed epoch
    ColEpochLightClientBlocks = 27,
    ColReceiptIdToShardId = 28,
    ColNextBlockWithNewChunk = 29,
    ColLastBlockWithNewChunk = 30,
    /// Map each saved peer on disk with its component id.
    ColPeerComponent = 31,
    /// Map component id with all edges in this component.
    ColComponentEdges = 32,
    /// Biggest nonce used.
    LastComponentNonce = 33,
    /// Transactions
    ColTransactions = 34,
<<<<<<< HEAD
    /// Changes to key-values that we have recorded.
    ColKeyValueChanges = 35,
=======
    ColChunkPerHeightShard = 35,
>>>>>>> cddfcb48
}

impl std::fmt::Display for DBCol {
    fn fmt(&self, formatter: &mut std::fmt::Formatter) -> Result<(), std::fmt::Error> {
        let desc = match self {
            Self::ColBlockMisc => "miscellaneous block data",
            Self::ColBlock => "block data",
            Self::ColBlockHeader => "block header data",
            Self::ColBlockHeight => "block height",
            Self::ColState => "blockchain state",
            Self::ColChunkExtra => "extra information of trunk",
            Self::ColTransactionResult => "transaction results",
            Self::ColOutgoingReceipts => "outgoing receipts",
            Self::ColIncomingReceipts => "incoming receipts",
            Self::ColPeers => "peer information",
            Self::ColEpochInfo => "epoch information",
            Self::ColBlockInfo => "block information",
            Self::ColChunks => "chunks",
            Self::ColPartialChunks => "partial chunks",
            Self::ColBlocksToCatchup => "blocks need to apply chunks",
            Self::ColStateDlInfos => "blocks downloading",
            Self::ColChallengedBlocks => "challenged blocks",
            Self::ColStateHeaders => "state headers",
            Self::ColInvalidChunks => "invalid chunks",
            Self::ColBlockExtra => "extra block information",
            Self::ColBlockPerHeight => "hash of block per height",
            Self::ColLastApprovalPerAccount => "last approval per account",
            Self::ColMyLastApprovalsPerChain => "my last approval per chain",
            Self::ColStateParts => "state parts",
            Self::ColEpochStart => "epoch start",
            Self::ColAccountAnnouncements => "account announcements",
            Self::ColNextBlockHashes => "next block hash",
            Self::ColEpochLightClientBlocks => "epoch light client block",
            Self::ColReceiptIdToShardId => "receipt id to shard id",
            Self::ColNextBlockWithNewChunk => "next block with new chunk",
            Self::ColLastBlockWithNewChunk => "last block with new chunk",
            Self::ColPeerComponent => "peer components",
            Self::ColComponentEdges => "component edges",
            Self::LastComponentNonce => "last component nonce",
            Self::ColTransactions => "transactions",
<<<<<<< HEAD
            Self::ColKeyValueChanges => "key value changes",
=======
            Self::ColChunkPerHeightShard => "hash of chunk per height and shard_id",
>>>>>>> cddfcb48
        };
        write!(formatter, "{}", desc)
    }
}

const NUM_COLS: usize = 36;

pub struct DBTransaction {
    pub ops: Vec<DBOp>,
}

pub enum DBOp {
    Insert { col: DBCol, key: Vec<u8>, value: Vec<u8> },
    Delete { col: DBCol, key: Vec<u8> },
}

impl DBTransaction {
    pub fn put<K: AsRef<[u8]>, V: AsRef<[u8]>>(&mut self, col: DBCol, key: K, value: V) {
        self.ops.push(DBOp::Insert {
            col,
            key: key.as_ref().to_owned(),
            value: value.as_ref().to_owned(),
        });
    }

    pub fn delete<K: AsRef<[u8]>>(&mut self, col: DBCol, key: K) {
        self.ops.push(DBOp::Delete { col, key: key.as_ref().to_owned() });
    }
}

pub struct RocksDB {
    db: DB,
    cfs: Vec<*const ColumnFamily>,
    read_options: ReadOptions,
}

// DB was already Send+Sync. cf and read_options are const pointers using only functions in
// this file and safe to share across threads.
unsafe impl Send for RocksDB {}
unsafe impl Sync for RocksDB {}

pub struct TestDB {
    db: RwLock<Vec<HashMap<Vec<u8>, Vec<u8>>>>,
}

pub trait Database: Sync + Send {
    fn transaction(&self) -> DBTransaction {
        DBTransaction { ops: Vec::new() }
    }
    fn get(&self, col: DBCol, key: &[u8]) -> Result<Option<Vec<u8>>, DBError>;
    fn iter<'a>(&'a self, column: DBCol) -> Box<dyn Iterator<Item = (Box<[u8]>, Box<[u8]>)> + 'a>;
    fn iter_prefix<'a>(
        &'a self,
        col: DBCol,
        key_prefix: &'a [u8],
    ) -> Box<dyn Iterator<Item = (Box<[u8]>, Box<[u8]>)> + 'a>;
    fn write(&self, batch: DBTransaction) -> Result<(), DBError>;
}

impl Database for RocksDB {
    fn get(&self, col: DBCol, key: &[u8]) -> Result<Option<Vec<u8>>, DBError> {
        unsafe { Ok(self.db.get_cf_opt(&*self.cfs[col as usize], key, &self.read_options)?) }
    }

    fn iter<'a>(&'a self, col: DBCol) -> Box<dyn Iterator<Item = (Box<[u8]>, Box<[u8]>)> + 'a> {
        unsafe {
            let cf_handle = &*self.cfs[col as usize];
            let iterator = self
                .db
                .iterator_cf_opt(cf_handle, &self.read_options, IteratorMode::Start)
                .unwrap();
            Box::new(iterator)
        }
    }

    fn iter_prefix<'a>(
        &'a self,
        col: DBCol,
        key_prefix: &'a [u8],
    ) -> Box<dyn Iterator<Item = (Box<[u8]>, Box<[u8]>)> + 'a> {
        unsafe {
            let cf_handle = &*self.cfs[col as usize];
            let iterator = self
                .db
                .iterator_cf_opt(
                    cf_handle,
                    &self.read_options,
                    IteratorMode::From(key_prefix, Direction::Forward),
                )
                .unwrap();
            Box::new(iterator)
        }
    }

    fn write(&self, transaction: DBTransaction) -> Result<(), DBError> {
        let mut batch = WriteBatch::default();
        for op in transaction.ops {
            match op {
                DBOp::Insert { col, key, value } => unsafe {
                    batch.put_cf(&*self.cfs[col as usize], key, value)?;
                },
                DBOp::Delete { col, key } => unsafe {
                    batch.delete_cf(&*self.cfs[col as usize], key)?;
                },
            }
        }
        Ok(self.db.write(batch)?)
    }
}

impl Database for TestDB {
    fn get(&self, col: DBCol, key: &[u8]) -> Result<Option<Vec<u8>>, DBError> {
        Ok(self.db.read().unwrap()[col as usize].get(key).cloned())
    }

    fn iter<'a>(&'a self, col: DBCol) -> Box<dyn Iterator<Item = (Box<[u8]>, Box<[u8]>)> + 'a> {
        let iterator = self.db.read().unwrap()[col as usize]
            .clone()
            .into_iter()
            .map(|(k, v)| (k.into_boxed_slice(), v.into_boxed_slice()));
        Box::new(iterator)
    }

    fn iter_prefix<'a>(
        &'a self,
        col: DBCol,
        key_prefix: &'a [u8],
    ) -> Box<dyn Iterator<Item = (Box<[u8]>, Box<[u8]>)> + 'a> {
        Box::new(self.iter(col).filter(move |(key, value)| key.starts_with(key_prefix)))
    }

    fn write(&self, transaction: DBTransaction) -> Result<(), DBError> {
        let mut db = self.db.write().unwrap();
        for op in transaction.ops {
            match op {
                DBOp::Insert { col, key, value } => db[col as usize].insert(key, value),
                DBOp::Delete { col, key } => db[col as usize].remove(&key),
            };
        }
        Ok(())
    }
}

fn rocksdb_read_options() -> ReadOptions {
    let mut read_options = ReadOptions::default();
    read_options.set_verify_checksums(false);
    read_options
}

/// DB level options
fn rocksdb_options() -> Options {
    let mut opts = Options::default();

    opts.create_missing_column_families(true);
    opts.create_if_missing(true);
    opts.set_use_fsync(false);
    opts.set_max_open_files(512);
    opts.set_keep_log_file_num(1);
    opts.set_bytes_per_sync(1048576);
    opts.set_write_buffer_size(1024 * 1024 * 512 / 2);
    opts.set_max_bytes_for_level_base(1024 * 1024 * 512 / 2);
    opts.increase_parallelism(cmp::max(1, num_cpus::get() as i32 / 2));

    return opts;
}

fn rocksdb_block_based_options() -> BlockBasedOptions {
    let mut block_opts = BlockBasedOptions::default();
    block_opts.set_block_size(1024 * 16);
    let cache_size = 1024 * 1024 * 512 / 3;
    block_opts.set_lru_cache(cache_size);
    block_opts.set_pin_l0_filter_and_index_blocks_in_cache(true);
    block_opts.set_cache_index_and_filter_blocks(true);
    block_opts.set_bloom_filter(10, true);
    block_opts
}

fn rocksdb_column_options() -> Options {
    let mut opts = Options::default();
    opts.set_level_compaction_dynamic_level_bytes(true);
    opts.set_block_based_table_factory(&rocksdb_block_based_options());
    opts.optimize_level_style_compaction(1024 * 1024 * 128);
    opts.set_target_file_size_base(1024 * 1024 * 64);
    opts.set_compression_per_level(&[]);
    opts
}

impl RocksDB {
    pub fn new<P: AsRef<std::path::Path>>(path: P) -> Result<Self, DBError> {
        let options = rocksdb_options();
        let cf_names: Vec<_> = (0..NUM_COLS).map(|col| format!("col{}", col)).collect();
        let cf_descriptors = cf_names
            .iter()
            .map(|cf_name| ColumnFamilyDescriptor::new(cf_name, rocksdb_column_options()));
        let db = DB::open_cf_descriptors(&options, path, cf_descriptors)?;
        let cfs = cf_names
            .iter()
            .map(|n| {
                let ptr: *const ColumnFamily = db.cf_handle(n).unwrap();
                ptr
            })
            .collect();
        Ok(Self { db, cfs, read_options: rocksdb_read_options() })
    }
}

impl TestDB {
    pub fn new() -> Self {
        let db: Vec<_> = (0..NUM_COLS).map(|_| HashMap::new()).collect();
        Self { db: RwLock::new(db) }
    }
}<|MERGE_RESOLUTION|>--- conflicted
+++ resolved
@@ -81,12 +81,9 @@
     LastComponentNonce = 33,
     /// Transactions
     ColTransactions = 34,
-<<<<<<< HEAD
+    ColChunkPerHeightShard = 35,
     /// Changes to key-values that we have recorded.
-    ColKeyValueChanges = 35,
-=======
-    ColChunkPerHeightShard = 35,
->>>>>>> cddfcb48
+    ColKeyValueChanges = 36,
 }
 
 impl std::fmt::Display for DBCol {
@@ -127,17 +124,14 @@
             Self::ColComponentEdges => "component edges",
             Self::LastComponentNonce => "last component nonce",
             Self::ColTransactions => "transactions",
-<<<<<<< HEAD
+            Self::ColChunkPerHeightShard => "hash of chunk per height and shard_id",
             Self::ColKeyValueChanges => "key value changes",
-=======
-            Self::ColChunkPerHeightShard => "hash of chunk per height and shard_id",
->>>>>>> cddfcb48
         };
         write!(formatter, "{}", desc)
     }
 }
 
-const NUM_COLS: usize = 36;
+const NUM_COLS: usize = 37;
 
 pub struct DBTransaction {
     pub ops: Vec<DBOp>,
