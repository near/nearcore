use std::cmp;
use std::collections::HashMap;
use std::io;
use std::sync::RwLock;
<<<<<<< HEAD
use strum_macros::EnumIter;
=======

use rocksdb::{
    BlockBasedOptions, ColumnFamily, ColumnFamilyDescriptor, Direction, IteratorMode, Options,
    ReadOptions, WriteBatch, DB,
};

use near_primitives::version::DbVersion;

>>>>>>> 953a4de1
#[derive(Debug, Clone, PartialEq)]
pub struct DBError(rocksdb::Error);

impl std::fmt::Display for DBError {
    fn fmt(&self, formatter: &mut std::fmt::Formatter<'_>) -> Result<(), std::fmt::Error> {
        self.0.fmt(formatter)
    }
}

impl std::error::Error for DBError {}

impl From<rocksdb::Error> for DBError {
    fn from(err: rocksdb::Error) -> Self {
        DBError(err)
    }
}

impl Into<io::Error> for DBError {
    fn into(self) -> io::Error {
        io::Error::new(io::ErrorKind::Other, self)
    }
}

#[derive(PartialEq, Debug, Copy, Clone, EnumIter)]
pub enum DBCol {
    /// Column to indicate which version of database this is.
    ColDbVersion = 0,
    ColBlockMisc = 1,
    ColBlock = 2,
    ColBlockHeader = 3,
    ColBlockHeight = 4,
    ColState = 5,
    ColChunkExtra = 6,
    ColTransactionResult = 7,
    ColOutgoingReceipts = 8,
    ColIncomingReceipts = 9,
    ColPeers = 10,
    ColEpochInfo = 11,
    ColBlockInfo = 12,
    ColChunks = 13,
    ColPartialChunks = 14,
    /// Blocks for which chunks need to be applied after the state is downloaded for a particular epoch
    ColBlocksToCatchup = 15,
    /// Blocks for which the state is being downloaded
    ColStateDlInfos = 16,
    ColChallengedBlocks = 17,
    ColStateHeaders = 18,
    ColInvalidChunks = 19,
    ColBlockExtra = 20,
    /// Store hash of a block per each height, to detect double signs.
    ColBlockPerHeight = 21,
    ColStateParts = 22,
    ColEpochStart = 23,
    /// Map account_id to announce_account
    ColAccountAnnouncements = 24,
    /// Next block hashes in the sequence of the canonical chain blocks
    ColNextBlockHashes = 25,
    /// `LightClientBlock`s corresponding to the last final block of each completed epoch
    ColEpochLightClientBlocks = 26,
    ColReceiptIdToShardId = 27,
    ColNextBlockWithNewChunk = 28,
    ColLastBlockWithNewChunk = 29,
    /// Map each saved peer on disk with its component id.
    ColPeerComponent = 30,
    /// Map component id with all edges in this component.
    ColComponentEdges = 31,
    /// Biggest nonce used.
    LastComponentNonce = 32,
    /// Transactions
    ColTransactions = 33,
    ColChunkPerHeightShard = 34,
    /// Changes to key-values that we have recorded.
    ColStateChanges = 35,
    ColBlockRefCount = 36,
    ColTrieChanges = 37,
    /// Merkle tree of block hashes
    ColBlockMerkleTree = 38,
    ColChunkHashesByHeight = 39,
    /// Block ordinals.
<<<<<<< HEAD
    ColBlockOrdinal = 39,
    /// GC Count for each column
    ColGCCount = 40,
}

// Do not move this line from enum DBCol
pub const NUM_COLS: usize = 41;
=======
    ColBlockOrdinal = 40,
}

// Do not move this line from enum DBCol
const NUM_COLS: usize = 41;
>>>>>>> 953a4de1

impl std::fmt::Display for DBCol {
    fn fmt(&self, formatter: &mut std::fmt::Formatter<'_>) -> Result<(), std::fmt::Error> {
        let desc = match self {
            Self::ColDbVersion => "db version",
            Self::ColBlockMisc => "miscellaneous block data",
            Self::ColBlock => "block data",
            Self::ColBlockHeader => "block header data",
            Self::ColBlockHeight => "block height",
            Self::ColState => "blockchain state",
            Self::ColChunkExtra => "extra information of trunk",
            Self::ColTransactionResult => "transaction results",
            Self::ColOutgoingReceipts => "outgoing receipts",
            Self::ColIncomingReceipts => "incoming receipts",
            Self::ColPeers => "peer information",
            Self::ColEpochInfo => "epoch information",
            Self::ColBlockInfo => "block information",
            Self::ColChunks => "chunks",
            Self::ColPartialChunks => "partial chunks",
            Self::ColBlocksToCatchup => "blocks need to apply chunks",
            Self::ColStateDlInfos => "blocks downloading",
            Self::ColChallengedBlocks => "challenged blocks",
            Self::ColStateHeaders => "state headers",
            Self::ColInvalidChunks => "invalid chunks",
            Self::ColBlockExtra => "extra block information",
            Self::ColBlockPerHeight => "hash of block per height",
            Self::ColStateParts => "state parts",
            Self::ColEpochStart => "epoch start",
            Self::ColAccountAnnouncements => "account announcements",
            Self::ColNextBlockHashes => "next block hash",
            Self::ColEpochLightClientBlocks => "epoch light client block",
            Self::ColReceiptIdToShardId => "receipt id to shard id",
            Self::ColNextBlockWithNewChunk => "next block with new chunk",
            Self::ColLastBlockWithNewChunk => "last block with new chunk",
            Self::ColPeerComponent => "peer components",
            Self::ColComponentEdges => "component edges",
            Self::LastComponentNonce => "last component nonce",
            Self::ColTransactions => "transactions",
            Self::ColChunkPerHeightShard => "hash of chunk per height and shard_id",
            Self::ColStateChanges => "key value changes",
            Self::ColBlockRefCount => "refcount per block",
            Self::ColTrieChanges => "trie changes",
            Self::ColBlockMerkleTree => "block merkle tree",
            Self::ColChunkHashesByHeight => "chunk hashes indexed by height_created",
            Self::ColBlockOrdinal => "block ordinal",
            Self::ColGCCount => "gc count",
        };
        write!(formatter, "{}", desc)
    }
}

pub const HEAD_KEY: &[u8; 4] = b"HEAD";
pub const TAIL_KEY: &[u8; 4] = b"TAIL";
pub const CHUNK_TAIL_KEY: &[u8; 10] = b"CHUNK_TAIL";
pub const SYNC_HEAD_KEY: &[u8; 9] = b"SYNC_HEAD";
pub const HEADER_HEAD_KEY: &[u8; 11] = b"HEADER_HEAD";
pub const LATEST_KNOWN_KEY: &[u8; 12] = b"LATEST_KNOWN";
pub const LARGEST_TARGET_HEIGHT_KEY: &[u8; 21] = b"LARGEST_TARGET_HEIGHT";
pub const VERSION_KEY: &[u8; 7] = b"VERSION";

pub struct DBTransaction {
    pub ops: Vec<DBOp>,
}

pub enum DBOp {
    Insert { col: DBCol, key: Vec<u8>, value: Vec<u8> },
    Delete { col: DBCol, key: Vec<u8> },
}

impl DBTransaction {
    pub fn put<K: AsRef<[u8]>, V: AsRef<[u8]>>(&mut self, col: DBCol, key: K, value: V) {
        self.ops.push(DBOp::Insert {
            col,
            key: key.as_ref().to_owned(),
            value: value.as_ref().to_owned(),
        });
    }

    pub fn delete<K: AsRef<[u8]>>(&mut self, col: DBCol, key: K) {
        self.ops.push(DBOp::Delete { col, key: key.as_ref().to_owned() });
    }
}

pub struct RocksDB {
    db: DB,
    cfs: Vec<*const ColumnFamily>,
}

// DB was already Send+Sync. cf and read_options are const pointers using only functions in
// this file and safe to share across threads.
unsafe impl Send for RocksDB {}
unsafe impl Sync for RocksDB {}

pub struct TestDB {
    db: RwLock<Vec<HashMap<Vec<u8>, Vec<u8>>>>,
}

pub trait Database: Sync + Send {
    fn transaction(&self) -> DBTransaction {
        DBTransaction { ops: Vec::new() }
    }
    fn get(&self, col: DBCol, key: &[u8]) -> Result<Option<Vec<u8>>, DBError>;
    fn iter<'a>(&'a self, column: DBCol) -> Box<dyn Iterator<Item = (Box<[u8]>, Box<[u8]>)> + 'a>;
    fn iter_prefix<'a>(
        &'a self,
        col: DBCol,
        key_prefix: &'a [u8],
    ) -> Box<dyn Iterator<Item = (Box<[u8]>, Box<[u8]>)> + 'a>;
    fn write(&self, batch: DBTransaction) -> Result<(), DBError>;
}

impl Database for RocksDB {
    fn get(&self, col: DBCol, key: &[u8]) -> Result<Option<Vec<u8>>, DBError> {
        let read_options = rocksdb_read_options();
        unsafe { Ok(self.db.get_cf_opt(&*self.cfs[col as usize], key, &read_options)?) }
    }

    fn iter<'a>(&'a self, col: DBCol) -> Box<dyn Iterator<Item = (Box<[u8]>, Box<[u8]>)> + 'a> {
        let read_options = rocksdb_read_options();
        unsafe {
            let cf_handle = &*self.cfs[col as usize];
            let iterator = self.db.iterator_cf_opt(cf_handle, read_options, IteratorMode::Start);
            Box::new(iterator)
        }
    }

    fn iter_prefix<'a>(
        &'a self,
        col: DBCol,
        key_prefix: &'a [u8],
    ) -> Box<dyn Iterator<Item = (Box<[u8]>, Box<[u8]>)> + 'a> {
        // NOTE: There is no Clone implementation for ReadOptions, so we cannot really reuse
        // `self.read_options` here.
        let mut read_options = rocksdb_read_options();
        read_options.set_prefix_same_as_start(true);
        unsafe {
            let cf_handle = &*self.cfs[col as usize];
            // This implementation is copied from RocksDB implementation of `prefix_iterator_cf` since
            // there is no `prefix_iterator_cf_opt` method.
            let iterator = self
                .db
                .iterator_cf_opt(
                    cf_handle,
                    read_options,
                    IteratorMode::From(key_prefix, Direction::Forward),
                )
                .take_while(move |(key, _value)| key.starts_with(key_prefix));
            Box::new(iterator)
        }
    }

    fn write(&self, transaction: DBTransaction) -> Result<(), DBError> {
        let mut batch = WriteBatch::default();
        for op in transaction.ops {
            match op {
                DBOp::Insert { col, key, value } => unsafe {
                    batch.put_cf(&*self.cfs[col as usize], key, value);
                },
                DBOp::Delete { col, key } => unsafe {
                    batch.delete_cf(&*self.cfs[col as usize], key);
                },
            }
        }
        Ok(self.db.write(batch)?)
    }
}

impl Database for TestDB {
    fn get(&self, col: DBCol, key: &[u8]) -> Result<Option<Vec<u8>>, DBError> {
        Ok(self.db.read().unwrap()[col as usize].get(key).cloned())
    }

    fn iter<'a>(&'a self, col: DBCol) -> Box<dyn Iterator<Item = (Box<[u8]>, Box<[u8]>)> + 'a> {
        let iterator = self.db.read().unwrap()[col as usize]
            .clone()
            .into_iter()
            .map(|(k, v)| (k.into_boxed_slice(), v.into_boxed_slice()));
        Box::new(iterator)
    }

    fn iter_prefix<'a>(
        &'a self,
        col: DBCol,
        key_prefix: &'a [u8],
    ) -> Box<dyn Iterator<Item = (Box<[u8]>, Box<[u8]>)> + 'a> {
        Box::new(self.iter(col).filter(move |(key, _value)| key.starts_with(key_prefix)))
    }

    fn write(&self, transaction: DBTransaction) -> Result<(), DBError> {
        let mut db = self.db.write().unwrap();
        for op in transaction.ops {
            match op {
                DBOp::Insert { col, key, value } => db[col as usize].insert(key, value),
                DBOp::Delete { col, key } => db[col as usize].remove(&key),
            };
        }
        Ok(())
    }
}

fn rocksdb_read_options() -> ReadOptions {
    let mut read_options = ReadOptions::default();
    read_options.set_verify_checksums(false);
    read_options
}

/// DB level options
fn rocksdb_options() -> Options {
    let mut opts = Options::default();

    opts.create_missing_column_families(true);
    opts.create_if_missing(true);
    opts.set_use_fsync(false);
    opts.set_max_open_files(512);
    opts.set_keep_log_file_num(1);
    opts.set_bytes_per_sync(1048576);
    opts.set_write_buffer_size(1024 * 1024 * 512 / 2);
    opts.set_max_bytes_for_level_base(1024 * 1024 * 512 / 2);
    opts.increase_parallelism(cmp::max(1, num_cpus::get() as i32 / 2));
    opts.set_max_total_wal_size(1 * 1024 * 1024 * 1024);

    return opts;
}

fn rocksdb_block_based_options() -> BlockBasedOptions {
    let mut block_opts = BlockBasedOptions::default();
    block_opts.set_block_size(1024 * 16);
    let cache_size = 1024 * 1024 * 512 / 3;
    block_opts.set_lru_cache(cache_size);
    block_opts.set_pin_l0_filter_and_index_blocks_in_cache(true);
    block_opts.set_cache_index_and_filter_blocks(true);
    block_opts.set_bloom_filter(10, true);
    block_opts
}

fn rocksdb_column_options() -> Options {
    let mut opts = Options::default();
    opts.set_level_compaction_dynamic_level_bytes(true);
    opts.set_block_based_table_factory(&rocksdb_block_based_options());
    opts.optimize_level_style_compaction(1024 * 1024 * 128);
    opts.set_target_file_size_base(1024 * 1024 * 64);
    opts.set_compression_per_level(&[]);
    opts
}

impl RocksDB {
    /// Returns version of the database state on disk.
    pub fn get_version<P: AsRef<std::path::Path>>(path: P) -> Result<DbVersion, DBError> {
        let db = RocksDB::new_read_only(path)?;
        db.get(DBCol::ColDbVersion, VERSION_KEY).map(|result| {
            serde_json::from_slice(
                &result
                    .expect("Failed to find version in first column. Database must be corrupted."),
            )
            .expect("Failed to parse version. Database must be corrupted.")
        })
    }

    fn new_read_only<P: AsRef<std::path::Path>>(path: P) -> Result<Self, DBError> {
        let options = Options::default();
        let cf_names: Vec<_> = vec!["col0".to_string()];
        let db = DB::open_cf_for_read_only(&options, path, cf_names.iter(), false)?;
        let cfs =
            cf_names.iter().map(|n| db.cf_handle(n).unwrap() as *const ColumnFamily).collect();
        Ok(Self { db, cfs })
    }

    pub fn new<P: AsRef<std::path::Path>>(path: P) -> Result<Self, DBError> {
        let options = rocksdb_options();
        let cf_names: Vec<_> = (0..NUM_COLS).map(|col| format!("col{}", col)).collect();
        let cf_descriptors = cf_names
            .iter()
            .map(|cf_name| ColumnFamilyDescriptor::new(cf_name, rocksdb_column_options()));
        let db = DB::open_cf_descriptors(&options, path, cf_descriptors)?;
        let cfs =
            cf_names.iter().map(|n| db.cf_handle(n).unwrap() as *const ColumnFamily).collect();
        Ok(Self { db, cfs })
    }
}

impl TestDB {
    pub fn new() -> Self {
        let db: Vec<_> = (0..NUM_COLS).map(|_| HashMap::new()).collect();
        Self { db: RwLock::new(db) }
    }
}<|MERGE_RESOLUTION|>--- conflicted
+++ resolved
@@ -2,9 +2,7 @@
 use std::collections::HashMap;
 use std::io;
 use std::sync::RwLock;
-<<<<<<< HEAD
 use strum_macros::EnumIter;
-=======
 
 use rocksdb::{
     BlockBasedOptions, ColumnFamily, ColumnFamilyDescriptor, Direction, IteratorMode, Options,
@@ -13,7 +11,6 @@
 
 use near_primitives::version::DbVersion;
 
->>>>>>> 953a4de1
 #[derive(Debug, Clone, PartialEq)]
 pub struct DBError(rocksdb::Error);
 
@@ -93,21 +90,13 @@
     ColBlockMerkleTree = 38,
     ColChunkHashesByHeight = 39,
     /// Block ordinals.
-<<<<<<< HEAD
-    ColBlockOrdinal = 39,
+    ColBlockOrdinal = 40,
     /// GC Count for each column
-    ColGCCount = 40,
+    ColGCCount = 41,
 }
 
 // Do not move this line from enum DBCol
-pub const NUM_COLS: usize = 41;
-=======
-    ColBlockOrdinal = 40,
-}
-
-// Do not move this line from enum DBCol
-const NUM_COLS: usize = 41;
->>>>>>> 953a4de1
+pub const NUM_COLS: usize = 42;
 
 impl std::fmt::Display for DBCol {
     fn fmt(&self, formatter: &mut std::fmt::Formatter<'_>) -> Result<(), std::fmt::Error> {
