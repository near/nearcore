--- conflicted
+++ resolved
@@ -95,12 +95,8 @@
     ColBlockOrdinal = 40,
     /// GC Count for each column
     ColGCCount = 41,
-<<<<<<< HEAD
-    ColStateNumParts = 42,
-=======
     /// GC helper column to get all Outcome ids by Block Hash
     ColOutcomesByBlockHash = 42,
->>>>>>> ba858c6f
 }
 
 // Do not move this line from enum DBCol
@@ -151,11 +147,7 @@
             Self::ColChunkHashesByHeight => "chunk hashes indexed by height_created",
             Self::ColBlockOrdinal => "block ordinal",
             Self::ColGCCount => "gc count",
-<<<<<<< HEAD
-            Self::ColStateNumParts => "number of state parts",
-=======
             Self::ColOutcomesByBlockHash => "outcomes by block hash",
->>>>>>> ba858c6f
         };
         write!(formatter, "{}", desc)
     }
