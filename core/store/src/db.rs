use rocksdb::{
    BlockBasedOptions, ColumnFamily, ColumnFamilyDescriptor, Direction, IteratorMode, Options,
    ReadOptions, WriteBatch, DB,
};
use std::cmp;
use std::collections::HashMap;
use std::io;
use std::sync::RwLock;

#[derive(Debug, Clone, PartialEq)]
pub struct DBError(rocksdb::Error);

impl std::fmt::Display for DBError {
    fn fmt(&self, formatter: &mut std::fmt::Formatter<'_>) -> Result<(), std::fmt::Error> {
        self.0.fmt(formatter)
    }
}

impl std::error::Error for DBError {}

impl From<rocksdb::Error> for DBError {
    fn from(err: rocksdb::Error) -> Self {
        DBError(err)
    }
}

impl Into<io::Error> for DBError {
    fn into(self) -> io::Error {
        io::Error::new(io::ErrorKind::Other, self)
    }
}

#[derive(PartialEq, Debug, Copy, Clone)]
pub enum DBCol {
    ColBlockMisc = 0,
    ColBlock = 1,
    ColBlockHeader = 2,
    ColBlockHeight = 3,
    ColState = 4,
    ColChunkExtra = 5,
    ColTransactionResult = 6,
    ColOutgoingReceipts = 7,
    ColIncomingReceipts = 8,
    ColPeers = 9,
    ColEpochInfo = 10,
    ColBlockInfo = 11,
    ColChunks = 12,
    ColPartialChunks = 13,
    /// Blocks for which chunks need to be applied after the state is downloaded for a particular epoch
    ColBlocksToCatchup = 14,
    /// Blocks for which the state is being downloaded
    ColStateDlInfos = 15,
    ColChallengedBlocks = 16,
    ColStateHeaders = 17,
    ColInvalidChunks = 18,
    ColBlockExtra = 19,
    /// Store hash of a block per each height, to detect double signs.
    ColBlockPerHeight = 20,
    ColStateParts = 21,
    ColEpochStart = 22,
    /// Map account_id to announce_account
    ColAccountAnnouncements = 23,
    /// Next block hashes in the sequence of the canonical chain blocks
    ColNextBlockHashes = 24,
    /// `LightClientBlock`s corresponding to the last final block of each completed epoch
    ColEpochLightClientBlocks = 25,
    ColReceiptIdToShardId = 26,
    ColNextBlockWithNewChunk = 27,
    ColLastBlockWithNewChunk = 28,
    /// Map each saved peer on disk with its component id.
    ColPeerComponent = 29,
    /// Map component id with all edges in this component.
    ColComponentEdges = 30,
    /// Biggest nonce used.
    LastComponentNonce = 31,
    /// Transactions
    ColTransactions = 32,
    ColChunkPerHeightShard = 33,
    /// Changes to key-values that we have recorded.
    ColStateChanges = 34,
    ColBlockRefCount = 35,
    ColTrieChanges = 36,
    /// Merkle tree of block hashes
    ColBlockMerkleTree = 37,
<<<<<<< HEAD
    /// Block ordinals.
    ColBlockOrdinal = 38,
=======
    ColChunkHashesByHeight = 38,
>>>>>>> 0f50c4b6
}

// Do not move this line from enum DBCol
const NUM_COLS: usize = 39;

impl std::fmt::Display for DBCol {
    fn fmt(&self, formatter: &mut std::fmt::Formatter<'_>) -> Result<(), std::fmt::Error> {
        let desc = match self {
            Self::ColBlockMisc => "miscellaneous block data",
            Self::ColBlock => "block data",
            Self::ColBlockHeader => "block header data",
            Self::ColBlockHeight => "block height",
            Self::ColState => "blockchain state",
            Self::ColChunkExtra => "extra information of trunk",
            Self::ColTransactionResult => "transaction results",
            Self::ColOutgoingReceipts => "outgoing receipts",
            Self::ColIncomingReceipts => "incoming receipts",
            Self::ColPeers => "peer information",
            Self::ColEpochInfo => "epoch information",
            Self::ColBlockInfo => "block information",
            Self::ColChunks => "chunks",
            Self::ColPartialChunks => "partial chunks",
            Self::ColBlocksToCatchup => "blocks need to apply chunks",
            Self::ColStateDlInfos => "blocks downloading",
            Self::ColChallengedBlocks => "challenged blocks",
            Self::ColStateHeaders => "state headers",
            Self::ColInvalidChunks => "invalid chunks",
            Self::ColBlockExtra => "extra block information",
            Self::ColBlockPerHeight => "hash of block per height",
            Self::ColStateParts => "state parts",
            Self::ColEpochStart => "epoch start",
            Self::ColAccountAnnouncements => "account announcements",
            Self::ColNextBlockHashes => "next block hash",
            Self::ColEpochLightClientBlocks => "epoch light client block",
            Self::ColReceiptIdToShardId => "receipt id to shard id",
            Self::ColNextBlockWithNewChunk => "next block with new chunk",
            Self::ColLastBlockWithNewChunk => "last block with new chunk",
            Self::ColPeerComponent => "peer components",
            Self::ColComponentEdges => "component edges",
            Self::LastComponentNonce => "last component nonce",
            Self::ColTransactions => "transactions",
            Self::ColChunkPerHeightShard => "hash of chunk per height and shard_id",
            Self::ColStateChanges => "key value changes",
            Self::ColBlockRefCount => "refcount per block",
            Self::ColTrieChanges => "trie changes",
            Self::ColBlockMerkleTree => "block merkle tree",
<<<<<<< HEAD
            Self::ColBlockOrdinal => "block ordinal",
=======
            Self::ColChunkHashesByHeight => "chunk hashes indexed by height_created",
>>>>>>> 0f50c4b6
        };
        write!(formatter, "{}", desc)
    }
}

pub const HEAD_KEY: &[u8; 4] = b"HEAD";
pub const TAIL_KEY: &[u8; 4] = b"TAIL";
pub const CHUNK_TAIL_KEY: &[u8; 10] = b"CHUNK_TAIL";
pub const SYNC_HEAD_KEY: &[u8; 9] = b"SYNC_HEAD";
pub const HEADER_HEAD_KEY: &[u8; 11] = b"HEADER_HEAD";
pub const LATEST_KNOWN_KEY: &[u8; 12] = b"LATEST_KNOWN";
pub const LARGEST_TARGET_HEIGHT_KEY: &[u8; 21] = b"LARGEST_TARGET_HEIGHT";

pub struct DBTransaction {
    pub ops: Vec<DBOp>,
}

pub enum DBOp {
    Insert { col: DBCol, key: Vec<u8>, value: Vec<u8> },
    Delete { col: DBCol, key: Vec<u8> },
}

impl DBTransaction {
    pub fn put<K: AsRef<[u8]>, V: AsRef<[u8]>>(&mut self, col: DBCol, key: K, value: V) {
        self.ops.push(DBOp::Insert {
            col,
            key: key.as_ref().to_owned(),
            value: value.as_ref().to_owned(),
        });
    }

    pub fn delete<K: AsRef<[u8]>>(&mut self, col: DBCol, key: K) {
        self.ops.push(DBOp::Delete { col, key: key.as_ref().to_owned() });
    }
}

pub struct RocksDB {
    db: DB,
    cfs: Vec<*const ColumnFamily>,
    read_options: ReadOptions,
}

// DB was already Send+Sync. cf and read_options are const pointers using only functions in
// this file and safe to share across threads.
unsafe impl Send for RocksDB {}
unsafe impl Sync for RocksDB {}

pub struct TestDB {
    db: RwLock<Vec<HashMap<Vec<u8>, Vec<u8>>>>,
}

pub trait Database: Sync + Send {
    fn transaction(&self) -> DBTransaction {
        DBTransaction { ops: Vec::new() }
    }
    fn get(&self, col: DBCol, key: &[u8]) -> Result<Option<Vec<u8>>, DBError>;
    fn iter<'a>(&'a self, column: DBCol) -> Box<dyn Iterator<Item = (Box<[u8]>, Box<[u8]>)> + 'a>;
    fn iter_prefix<'a>(
        &'a self,
        col: DBCol,
        key_prefix: &'a [u8],
    ) -> Box<dyn Iterator<Item = (Box<[u8]>, Box<[u8]>)> + 'a>;
    fn write(&self, batch: DBTransaction) -> Result<(), DBError>;
}

impl Database for RocksDB {
    fn get(&self, col: DBCol, key: &[u8]) -> Result<Option<Vec<u8>>, DBError> {
        unsafe { Ok(self.db.get_cf_opt(&*self.cfs[col as usize], key, &self.read_options)?) }
    }

    fn iter<'a>(&'a self, col: DBCol) -> Box<dyn Iterator<Item = (Box<[u8]>, Box<[u8]>)> + 'a> {
        unsafe {
            let cf_handle = &*self.cfs[col as usize];
            let iterator =
                self.db.iterator_cf_opt(cf_handle, rocksdb_read_options(), IteratorMode::Start);
            Box::new(iterator)
        }
    }

    fn iter_prefix<'a>(
        &'a self,
        col: DBCol,
        key_prefix: &'a [u8],
    ) -> Box<dyn Iterator<Item = (Box<[u8]>, Box<[u8]>)> + 'a> {
        // NOTE: There is no Clone implementation for ReadOptions, so we cannot really reuse
        // `self.read_options` here.
        let mut read_options = rocksdb_read_options();
        read_options.set_prefix_same_as_start(true);
        unsafe {
            let cf_handle = &*self.cfs[col as usize];
            // This implementation is copied from RocksDB implementation of `prefix_iterator_cf` since
            // there is no `prefix_iterator_cf_opt` method.
            let iterator = self
                .db
                .iterator_cf_opt(
                    cf_handle,
                    read_options,
                    IteratorMode::From(key_prefix, Direction::Forward),
                )
                .take_while(move |(key, _value)| key.starts_with(key_prefix));
            Box::new(iterator)
        }
    }

    fn write(&self, transaction: DBTransaction) -> Result<(), DBError> {
        let mut batch = WriteBatch::default();
        for op in transaction.ops {
            match op {
                DBOp::Insert { col, key, value } => unsafe {
                    batch.put_cf(&*self.cfs[col as usize], key, value);
                },
                DBOp::Delete { col, key } => unsafe {
                    batch.delete_cf(&*self.cfs[col as usize], key);
                },
            }
        }
        Ok(self.db.write(batch)?)
    }
}

impl Database for TestDB {
    fn get(&self, col: DBCol, key: &[u8]) -> Result<Option<Vec<u8>>, DBError> {
        Ok(self.db.read().unwrap()[col as usize].get(key).cloned())
    }

    fn iter<'a>(&'a self, col: DBCol) -> Box<dyn Iterator<Item = (Box<[u8]>, Box<[u8]>)> + 'a> {
        let iterator = self.db.read().unwrap()[col as usize]
            .clone()
            .into_iter()
            .map(|(k, v)| (k.into_boxed_slice(), v.into_boxed_slice()));
        Box::new(iterator)
    }

    fn iter_prefix<'a>(
        &'a self,
        col: DBCol,
        key_prefix: &'a [u8],
    ) -> Box<dyn Iterator<Item = (Box<[u8]>, Box<[u8]>)> + 'a> {
        Box::new(self.iter(col).filter(move |(key, _value)| key.starts_with(key_prefix)))
    }

    fn write(&self, transaction: DBTransaction) -> Result<(), DBError> {
        let mut db = self.db.write().unwrap();
        for op in transaction.ops {
            match op {
                DBOp::Insert { col, key, value } => db[col as usize].insert(key, value),
                DBOp::Delete { col, key } => db[col as usize].remove(&key),
            };
        }
        Ok(())
    }
}

fn rocksdb_read_options() -> ReadOptions {
    let mut read_options = ReadOptions::default();
    read_options.set_verify_checksums(false);
    read_options
}

/// DB level options
fn rocksdb_options() -> Options {
    let mut opts = Options::default();

    opts.create_missing_column_families(true);
    opts.create_if_missing(true);
    opts.set_use_fsync(false);
    opts.set_max_open_files(512);
    opts.set_keep_log_file_num(1);
    opts.set_bytes_per_sync(1048576);
    opts.set_write_buffer_size(1024 * 1024 * 512 / 2);
    opts.set_max_bytes_for_level_base(1024 * 1024 * 512 / 2);
    opts.increase_parallelism(cmp::max(1, num_cpus::get() as i32 / 2));
    opts.set_max_total_wal_size(1 * 1024 * 1024 * 1024);

    return opts;
}

fn rocksdb_block_based_options() -> BlockBasedOptions {
    let mut block_opts = BlockBasedOptions::default();
    block_opts.set_block_size(1024 * 16);
    let cache_size = 1024 * 1024 * 512 / 3;
    block_opts.set_lru_cache(cache_size);
    block_opts.set_pin_l0_filter_and_index_blocks_in_cache(true);
    block_opts.set_cache_index_and_filter_blocks(true);
    block_opts.set_bloom_filter(10, true);
    block_opts
}

fn rocksdb_column_options() -> Options {
    let mut opts = Options::default();
    opts.set_level_compaction_dynamic_level_bytes(true);
    opts.set_block_based_table_factory(&rocksdb_block_based_options());
    opts.optimize_level_style_compaction(1024 * 1024 * 128);
    opts.set_target_file_size_base(1024 * 1024 * 64);
    opts.set_compression_per_level(&[]);
    opts
}

impl RocksDB {
    pub fn new<P: AsRef<std::path::Path>>(path: P) -> Result<Self, DBError> {
        let options = rocksdb_options();
        let cf_names: Vec<_> = (0..NUM_COLS).map(|col| format!("col{}", col)).collect();
        let cf_descriptors = cf_names
            .iter()
            .map(|cf_name| ColumnFamilyDescriptor::new(cf_name, rocksdb_column_options()));
        let db = DB::open_cf_descriptors(&options, path, cf_descriptors)?;
        let cfs = cf_names
            .iter()
            .map(|n| {
                let ptr: *const ColumnFamily = db.cf_handle(n).unwrap();
                ptr
            })
            .collect();
        Ok(Self { db, cfs, read_options: rocksdb_read_options() })
    }
}

impl TestDB {
    pub fn new() -> Self {
        let db: Vec<_> = (0..NUM_COLS).map(|_| HashMap::new()).collect();
        Self { db: RwLock::new(db) }
    }
}<|MERGE_RESOLUTION|>--- conflicted
+++ resolved
@@ -82,16 +82,13 @@
     ColTrieChanges = 36,
     /// Merkle tree of block hashes
     ColBlockMerkleTree = 37,
-<<<<<<< HEAD
+    ColChunkHashesByHeight = 38,
     /// Block ordinals.
-    ColBlockOrdinal = 38,
-=======
-    ColChunkHashesByHeight = 38,
->>>>>>> 0f50c4b6
+    ColBlockOrdinal = 39,
 }
 
 // Do not move this line from enum DBCol
-const NUM_COLS: usize = 39;
+const NUM_COLS: usize = 40;
 
 impl std::fmt::Display for DBCol {
     fn fmt(&self, formatter: &mut std::fmt::Formatter<'_>) -> Result<(), std::fmt::Error> {
@@ -134,11 +131,8 @@
             Self::ColBlockRefCount => "refcount per block",
             Self::ColTrieChanges => "trie changes",
             Self::ColBlockMerkleTree => "block merkle tree",
-<<<<<<< HEAD
+            Self::ColChunkHashesByHeight => "chunk hashes indexed by height_created",
             Self::ColBlockOrdinal => "block ordinal",
-=======
-            Self::ColChunkHashesByHeight => "chunk hashes indexed by height_created",
->>>>>>> 0f50c4b6
         };
         write!(formatter, "{}", desc)
     }
