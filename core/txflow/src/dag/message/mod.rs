--- conflicted
+++ resolved
@@ -30,15 +30,8 @@
     pub computed_epoch: u64,
     /// The hash of the message. Depends on the epoch.
     pub computed_hash: types::TxFlowHash,
-<<<<<<< HEAD
     /// If this message is a representative this stores which epoch it is representative of.
     computed_is_representative: Option<u64>,
-=======
-    /// The signature of the messages hash (hence the message signature). Depends on the epoch.
-    pub computed_signature: types::StructSignature,
-    /// Computed flag of whether this message is representative.
-    computed_is_representative: bool,
->>>>>>> 2acc55a9
     /// Computed flag of whether this message is a kickout.
     computed_is_kickout: bool,
     /// Computed flag whether this message was created by an epoch leader.
@@ -125,12 +118,7 @@
             is_initialized: false,
             computed_epoch: 0,
             computed_hash: 0,
-<<<<<<< HEAD
             computed_is_representative: None,
-=======
-            computed_signature: 0,
-            computed_is_representative: false,
->>>>>>> 2acc55a9
             computed_is_kickout: false,
             computed_is_epoch_leader: false,
             computed_endorsements: GroupsPerEpoch::new(),
