mod message;
mod reporter;

use primitives::traits::{Payload, WitnessSelector};
use primitives::types::*;

use std::collections::HashSet;

use self::message::Message;
<<<<<<< HEAD
pub use self::reporter::*;
=======
use self::reporter::{MisbehaviourReporter, ViolationType};
>>>>>>> 2acc55a9
use typed_arena::Arena;

/// The data-structure of the TxFlow DAG that supports adding messages and updating counters/flags,
/// but does not support communication-related logic. Also does verification of the messages
/// received from other nodes and store detected violations.
/// It uses unsafe code to implement a self-referential struct and the interface makes sure that
/// the references never outlive the instances.
pub struct DAG<'a, P: 'a + Payload, W: 'a + WitnessSelector, M: 'a + MisbehaviourReporter> {
    /// UID of the node.
    owner_uid: UID,
    arena: Arena<Box<Message<'a, P>>>,
    /// Stores all messages known to the current root.
    messages: HashSet<&'a Message<'a, P>>,
    /// Stores all current roots.
    roots: HashSet<&'a Message<'a, P>>,

    witness_selector: &'a W,
    starting_epoch: u64,

    misbehaviour: &'a mut M,
}

impl<'a, P: 'a + Payload, W: 'a + WitnessSelector, M: 'a + MisbehaviourReporter> DAG<'a, P, W, M> {
    pub fn new(owner_uid: UID, starting_epoch: u64, witness_selector: &'a W,
                misbehaviour: &'a mut M,
                ) -> Self {
        DAG {
            owner_uid,
            arena: Arena::new(),
            messages: HashSet::new(),
            roots: HashSet::new(),
            witness_selector,
            starting_epoch,
            misbehaviour,
        }
    }

    /// Whether there is one root only and it was created by the current owner.
    pub fn is_current_owner_root(&self) -> bool {
        self.current_root_data()
            .map(|d| d.body.owner_uid == self.owner_uid)
            .unwrap_or(false)
    }

    /// There is one or more roots (meaning it is not a very start of the DAG with no messages)
    /// and at least one of these roots is not by the current owner.
    pub fn is_root_not_updated(&self) -> bool {
        !self.roots.is_empty()
            && (&self.roots).iter().any(|m| m.data.body.owner_uid != self.owner_uid)
    }

    /// Return true if there are several roots.
    pub fn has_dangling_roots(&self) -> bool {
        self.roots.len() > 1
    }

    /// If there is one root it returns its data.
    pub fn current_root_data(&self) -> Option<&SignedMessageData<P>> {
        if self.roots.len() == 1 {
            self.roots.iter().next().map(|m| &m.data)
        } else {
            None
        }
    }

    pub fn contains_message(&self, hash: TxFlowHash) -> bool {
        self.messages.contains(&hash)
    }

    /// Create a copy of the message data from the dag given hash.
    pub fn copy_message_data_by_hash(&self, hash: TxFlowHash) -> Option<SignedMessageData<P>> {
       self.messages.get(&hash).map(|m| m.data.clone())
    }

    /// Verify that this message does not violate the protocol.
    fn verify_message(
<<<<<<< HEAD
        &mut self, message: &Message<'a, P>) -> Result<(), &'static str> {
=======
        &mut self, message: &Message<'a, P>,
        misbehaviour_: Option<&mut MisbehaviourReporter>) -> Result<(), &'static str> {
>>>>>>> 2acc55a9

        // Check epoch
        if message.computed_epoch != message.data.body.epoch {
            let mb = ViolationType::BadEpoch {
                message: message.computed_hash.clone(),
            };

<<<<<<< HEAD
            self.misbehaviour.report(mb);
=======
            if let Some(misbehaviour) = misbehaviour_ {
                misbehaviour.report(mb);
            };

>>>>>>> 2acc55a9
        }

        Ok({})
    }

    // Takes ownership of the message.
    pub fn add_existing_message(
        &mut self,
        message_data: SignedMessageData<P>,
        misbehaviour: Option<&mut MisbehaviourReporter>,
    ) -> Result<(), &'static str> {
        // Check whether this is a new message.
        if self.messages.contains(&message_data.hash) {
            return Ok({});
        }

        // Wrap message data and connect to the parents so that the verification can be run.
        let mut message = Box::new(Message::new(message_data));
        let parent_hashes = message.data.body.parents.to_vec();

        for p_hash in parent_hashes {
            if let Some(&p) = self.messages.get(&p_hash) {
                message.parents.insert(p);
            } else {
                return Err("Some parents of the message are unknown");
            }
        }

        // Compute epochs, endorsements, etc.
        message.init(true, self.starting_epoch, self.witness_selector);

        // Verify the message.
        if let Err(e) = self.verify_message(&message, misbehaviour) {
            return Err(e);
        }

        // Finally, take ownership of the message and update the roots.
        for p in &message.parents {
            self.roots.remove(p);
        }

        let message_ptr = self.arena.alloc(message).as_ref() as *const Message<'a, P>;
        self.messages.insert(unsafe{&*message_ptr});
        self.roots.insert(unsafe{&*message_ptr});
        Ok({})
    }

    /// Creates a new message that points to all existing roots. Takes ownership of the payload and
    /// the endorsements.
    pub fn create_root_message(&mut self, payload: P, endorsements: Vec<Endorsement>) -> &'a Message<'a, P> {
        let mut message = Box::new(Message::new(
            SignedMessageData {
                owner_sig: 0,  // Will populate once the epoch is computed.
                hash: 0,  // Will populate once the epoch is computed.
                body: MessageDataBody {
                    owner_uid: self.owner_uid,
                    parents: (&self.roots).iter().map(|m| m.computed_hash).collect(),
                    epoch: 0,  // Will be computed later.
                    payload,
                    endorsements,
                }
            }
        ));
        message.init(true, self.starting_epoch, self.witness_selector);
        message.assume_computed_hash_epoch();

        // Finally, take ownership of the new root.
        let message_ptr = self.arena.alloc(message).as_ref() as *const Message<'a, P>;
        self.messages.insert(unsafe { &*message_ptr });
        self.roots.clear();
        self.roots.insert(unsafe { &*message_ptr });
        unsafe { &*message_ptr }
    }
}


#[cfg(test)]
mod tests {

    use super::*;
    use std::collections::{HashMap, HashSet};
    use typed_arena::Arena;
    use primitives::types::UID;

    struct FakeWitnessSelector {
        schedule: HashMap<u64, HashSet<UID>>,
    }

    impl FakeWitnessSelector {
        fn new() -> FakeWitnessSelector {
            FakeWitnessSelector {
                schedule: map!{
                0 => set!{0, 1, 2, 3}, 1 => set!{1, 2, 3, 4},
                2 => set!{2, 3, 4, 5}, 3 => set!{3, 4, 5, 6}},
            }
        }
    }

    impl WitnessSelector for FakeWitnessSelector {
        fn epoch_witnesses(&self, epoch: u64) -> &HashSet<UID> {
            self.schedule.get(&epoch).unwrap()
        }
        fn epoch_leader(&self, epoch: u64) -> UID {
            *self.epoch_witnesses(epoch).iter().min().unwrap()
        }
        fn random_witnesses(&self, _epoch: u64, _sample_size: usize) -> HashSet<UID> {
            unimplemented!()
        }
    }

    /// MisbehaviourReporter that ignore all information stored
    struct FakeMisbehaviourReporter{
    }

    impl MisbehaviourReporter for FakeMisbehaviourReporter{
        fn new() -> Self{
            FakeMisbehaviourReporter {}
        }

        fn report(&mut self, violation: ViolationType) {
        }
    }

    #[test]
    fn incorrect_epoch_simple() {
        let selector = FakeWitnessSelector::new();
<<<<<<< HEAD
        let mut misbehaviour = DAGMisbehaviourReporter::new();
        let data_arena = Arena::new();
        let mut all_messages = vec![];
        let mut dag = DAG::new(0, 0, &selector, &mut misbehaviour);
=======
        let data_arena = Arena::new();
        let mut all_messages = vec![];
        let mut dag = DAG::new(0, 0, &selector);
        let mut misbehaviour = MisbehaviourReporter::new();
>>>>>>> 2acc55a9

        // Parent have greater epoch than children
        let (a, b);
        simple_bare_messages!(data_arena, all_messages [[1, 2 => a;] => 1, 1 => b;]);

<<<<<<< HEAD
        assert!(dag.add_existing_message((*a).clone()).is_ok());
        assert!(dag.add_existing_message((*b).clone()).is_ok());
=======
        assert!(dag.add_existing_message((*a).clone(), Some(&mut misbehaviour)).is_ok());
        assert!(dag.add_existing_message((*b).clone(), Some(&mut misbehaviour)).is_ok());
>>>>>>> 2acc55a9

        for message in &dag.messages {
            assert_eq!(message.computed_epoch, 0);
        }

        // Both messages have invalid epoch number so two reports were made
<<<<<<< HEAD
        assert_eq!(dag.misbehaviour.violations.len(), 2);

        for violation in &dag.misbehaviour.violations {
=======
        assert_eq!(misbehaviour.violations.len(), 2);

        for violation in &misbehaviour.violations {
>>>>>>> 2acc55a9
            if let ViolationType::BadEpoch { message: _ } = violation {
                // expected violation type
            } else {
                assert!(false);
            }
        }
    }

    #[test]
    fn correct_epoch_complex() {
        // When a message can have epoch k, but since it doesn't have messages
        // with smaller epochs it creates them.

        let selector = FakeWitnessSelector::new();
<<<<<<< HEAD
        let mut misbehaviour = FakeMisbehaviourReporter::new();
        let data_arena = Arena::new();
        let mut all_messages = vec![];
        let mut dag = DAG::new(0, 0, &selector, &mut misbehaviour);
=======
        let data_arena = Arena::new();
        let mut all_messages = vec![];
        let mut dag = DAG::new(0, 0, &selector);
>>>>>>> 2acc55a9

        let (a, b);
        simple_bare_messages!(data_arena, all_messages [[0, 0; 1, 0; 3, 0;] => 0, 1 => a;]);
        simple_bare_messages!(data_arena, all_messages [[=> a;] => 3, 2 => b;]);

        for m in &all_messages {
<<<<<<< HEAD
            assert!(dag.add_existing_message((*m).clone()).is_ok());
=======
            assert!(dag.add_existing_message((*m).clone(), None).is_ok());
>>>>>>> 2acc55a9
        }

        for message in &dag.messages {
            if message.computed_hash != b.hash {
                assert_eq!(message.computed_epoch, message.data.body.epoch);
            }
            else{
                assert_eq!(message.computed_epoch, 1);
            }
        }
    }

    fn feed_complex_topology() {
        let selector = FakeWitnessSelector::new();
        let mut misbehaviour = FakeMisbehaviourReporter::new();
        let data_arena = Arena::new();
        let mut all_messages = vec![];
        let mut dag = DAG::new(0, 0, &selector, &mut misbehaviour);
        let (a, b);
        simple_bare_messages!(data_arena, all_messages [[0, 0 => a; 1, 2;] => 2, 3 => b;]);
        simple_bare_messages!(data_arena, all_messages [[=> a; 3, 4;] => 4, 5;]);
        simple_bare_messages!(data_arena, all_messages [[=> a; => b; 0, 0;] => 4, 3;]);

        // Feed messages in DFS order which ensures that the parents are fed before the children.
        for m in all_messages {
            assert!(dag.add_existing_message((*m).clone(), None).is_ok());
        }
    }

    #[test]
    fn check_missing_messages_as_feeding() {
        let selector = FakeWitnessSelector::new();
        let mut misbehaviour = FakeMisbehaviourReporter::new();
        let data_arena = Arena::new();
        let mut all_messages = vec![];
        let mut dag = DAG::new(0, 0, &selector, &mut misbehaviour);
        let (a, b, c, d, e);
        simple_bare_messages!(data_arena, all_messages [[0, 0 => a; 1, 2 => b;] => 2, 3 => c;]);
        simple_bare_messages!(data_arena, all_messages [[=> a; 3, 4 => d;] => 4, 5 => e;]);
        assert!(dag.add_existing_message((*a).clone(), None).is_ok());
        // Check we cannot add message e yet, because it's parent d was not received, yet.
        assert!(dag.add_existing_message((*e).clone(), None).is_err());
        assert!(dag.add_existing_message((*d).clone(), None).is_ok());
        // Check that we have two dangling roots now.
        assert_eq!(dag.roots.len(), 2);
        // Now we can add message e, because we know all its parents!
        assert!(dag.add_existing_message((*e).clone(), None).is_ok());
        // Check that there is only one root now.
        assert_eq!(dag.roots.len(), 1);
        // Still we cannot add message c, because b is missing.
        assert!(dag.add_existing_message((*c).clone(), None).is_err());
        // Now add b and c.
        assert!(dag.add_existing_message((*b).clone(), None).is_ok());
        assert!(dag.add_existing_message((*c).clone(), None).is_ok());
        // Check that we again have to dangling roots -- e and c.
        assert_eq!(dag.roots.len(), 2);
    }

    #[test]
    fn create_roots() {
        let selector = FakeWitnessSelector::new();
        let mut misbehaviour = FakeMisbehaviourReporter::new();
        let data_arena = Arena::new();
        let mut all_messages = vec![];
        let mut dag = DAG::new(0, 0, &selector, &mut misbehaviour);
        let (a, b, c, d, e);
        simple_bare_messages!(data_arena, all_messages [[0, 0 => a; 1, 2 => b;] => 2, 3 => c;]);

        assert!(dag.add_existing_message((*a).clone(), None).is_ok());
        let message = dag.create_root_message(::testing_utils::FakePayload {}, vec![]);
        d = &message.data;

        simple_bare_messages!(data_arena, all_messages [[=> b; => d;] => 4, 5 => e;]);

        // Check that we cannot message e, because b was not added yet.
        assert!(dag.add_existing_message((*e).clone(), None).is_err());

        assert!(dag.add_existing_message((*b).clone(), None).is_ok());
        assert!(dag.add_existing_message((*e).clone(), None).is_ok());
        assert!(dag.add_existing_message((*c).clone(), None).is_ok());
    }

    // Test whether our implementation of a self-referential struct is movable.
    #[test]
    fn movable() {
        let selector = FakeWitnessSelector::new();
        let mut misbehaviour = FakeMisbehaviourReporter::new();
        let data_arena = Arena::new();
        let mut dag = DAG::new(0, 0, &selector, &mut misbehaviour);
        let (a, b);
        // Add some messages.
        {
            let mut all_messages = vec![];
            simple_bare_messages!(data_arena, all_messages [[0, 0 => a; 1, 2;] => 2, 3 => b;]);
            simple_bare_messages!(data_arena, all_messages [[=> a; => b; 0, 0;] => 4, 3;]);
            for m in all_messages {
                assert!(dag.add_existing_message((*m).clone(), None).is_ok());
            }
        }
        // Move the DAG.
        let mut moved_dag = dag;
        // And add some more messages.
        {
            let mut all_messages = vec![];
            simple_bare_messages!(data_arena, all_messages [[=> a; => b; 0, 0;] => 4, 3;]);
            for m in all_messages {
                assert!(moved_dag.add_existing_message((*m).clone(), None).is_ok());
            }
        }
    }

    #[test]
    fn correct_signature() {
        let selector = FakeWitnessSelector::new();
        let data_arena = Arena::new();
        let mut all_messages = vec![];
        let mut dag = DAG::new(0, 0, &selector);
        let (a, b);
        simple_bare_messages!(data_arena, all_messages [[0, 0 => a; 1, 2;] => 2, 3 => b;]);
        simple_bare_messages!(data_arena, all_messages [[=> a; 3, 4;] => 4, 5;]);
        simple_bare_messages!(data_arena, all_messages [[=> a; => b; 0, 0;] => 4, 3;]);

        // Feed messages in DFS order which ensures that the parents are fed before the children.
        for m in all_messages {
            dag.add_existing_message((*m).clone(), None);
        }

        for m in dag.messages {
            assert_eq!(m.computed_signature, m.data.owner_sig);
        }
    }
}<|MERGE_RESOLUTION|>--- conflicted
+++ resolved
@@ -7,11 +7,7 @@
 use std::collections::HashSet;
 
 use self::message::Message;
-<<<<<<< HEAD
 pub use self::reporter::*;
-=======
-use self::reporter::{MisbehaviourReporter, ViolationType};
->>>>>>> 2acc55a9
 use typed_arena::Arena;
 
 /// The data-structure of the TxFlow DAG that supports adding messages and updating counters/flags,
@@ -88,12 +84,7 @@
 
     /// Verify that this message does not violate the protocol.
     fn verify_message(
-<<<<<<< HEAD
         &mut self, message: &Message<'a, P>) -> Result<(), &'static str> {
-=======
-        &mut self, message: &Message<'a, P>,
-        misbehaviour_: Option<&mut MisbehaviourReporter>) -> Result<(), &'static str> {
->>>>>>> 2acc55a9
 
         // Check epoch
         if message.computed_epoch != message.data.body.epoch {
@@ -101,14 +92,7 @@
                 message: message.computed_hash.clone(),
             };
 
-<<<<<<< HEAD
             self.misbehaviour.report(mb);
-=======
-            if let Some(misbehaviour) = misbehaviour_ {
-                misbehaviour.report(mb);
-            };
-
->>>>>>> 2acc55a9
         }
 
         Ok({})
@@ -235,44 +219,26 @@
     #[test]
     fn incorrect_epoch_simple() {
         let selector = FakeWitnessSelector::new();
-<<<<<<< HEAD
         let mut misbehaviour = DAGMisbehaviourReporter::new();
         let data_arena = Arena::new();
         let mut all_messages = vec![];
         let mut dag = DAG::new(0, 0, &selector, &mut misbehaviour);
-=======
-        let data_arena = Arena::new();
-        let mut all_messages = vec![];
-        let mut dag = DAG::new(0, 0, &selector);
-        let mut misbehaviour = MisbehaviourReporter::new();
->>>>>>> 2acc55a9
 
         // Parent have greater epoch than children
         let (a, b);
         simple_bare_messages!(data_arena, all_messages [[1, 2 => a;] => 1, 1 => b;]);
 
-<<<<<<< HEAD
         assert!(dag.add_existing_message((*a).clone()).is_ok());
         assert!(dag.add_existing_message((*b).clone()).is_ok());
-=======
-        assert!(dag.add_existing_message((*a).clone(), Some(&mut misbehaviour)).is_ok());
-        assert!(dag.add_existing_message((*b).clone(), Some(&mut misbehaviour)).is_ok());
->>>>>>> 2acc55a9
 
         for message in &dag.messages {
             assert_eq!(message.computed_epoch, 0);
         }
 
         // Both messages have invalid epoch number so two reports were made
-<<<<<<< HEAD
         assert_eq!(dag.misbehaviour.violations.len(), 2);
 
         for violation in &dag.misbehaviour.violations {
-=======
-        assert_eq!(misbehaviour.violations.len(), 2);
-
-        for violation in &misbehaviour.violations {
->>>>>>> 2acc55a9
             if let ViolationType::BadEpoch { message: _ } = violation {
                 // expected violation type
             } else {
@@ -287,27 +253,17 @@
         // with smaller epochs it creates them.
 
         let selector = FakeWitnessSelector::new();
-<<<<<<< HEAD
-        let mut misbehaviour = FakeMisbehaviourReporter::new();
-        let data_arena = Arena::new();
-        let mut all_messages = vec![];
-        let mut dag = DAG::new(0, 0, &selector, &mut misbehaviour);
-=======
-        let data_arena = Arena::new();
-        let mut all_messages = vec![];
-        let mut dag = DAG::new(0, 0, &selector);
->>>>>>> 2acc55a9
+        let mut misbehaviour = FakeMisbehaviourReporter::new();
+        let data_arena = Arena::new();
+        let mut all_messages = vec![];
+        let mut dag = DAG::new(0, 0, &selector, &mut misbehaviour);
 
         let (a, b);
         simple_bare_messages!(data_arena, all_messages [[0, 0; 1, 0; 3, 0;] => 0, 1 => a;]);
         simple_bare_messages!(data_arena, all_messages [[=> a;] => 3, 2 => b;]);
 
         for m in &all_messages {
-<<<<<<< HEAD
             assert!(dag.add_existing_message((*m).clone()).is_ok());
-=======
-            assert!(dag.add_existing_message((*m).clone(), None).is_ok());
->>>>>>> 2acc55a9
         }
 
         for message in &dag.messages {
