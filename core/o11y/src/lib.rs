#![doc = include_str!("../README.md")]
#![deny(clippy::arithmetic_side_effects)]

pub use context::*;
use near_crypto::PublicKey;
use near_primitives_core::types::AccountId;
use once_cell::sync::OnceCell;
use opentelemetry::sdk::trace::{self, IdGenerator, Sampler, Tracer};
use opentelemetry::sdk::Resource;
use opentelemetry::KeyValue;
use opentelemetry_semantic_conventions::resource::SERVICE_NAME;
use std::borrow::Cow;
use std::path::PathBuf;
use tracing::level_filters::LevelFilter;
use tracing::log::info;
use tracing::subscriber::DefaultGuard;
use tracing_appender::non_blocking::NonBlocking;
use tracing_opentelemetry::OpenTelemetryLayer;
pub use tracing_opentelemetry::OpenTelemetrySpanExt;
use tracing_subscriber::filter::{Filtered, ParseError};
use tracing_subscriber::layer::{Layered, SubscriberExt};
use tracing_subscriber::registry::LookupSpan;
use tracing_subscriber::{fmt, reload, EnvFilter, Layer, Registry};
pub use {tracing, tracing_appender, tracing_subscriber};

/// Custom tracing subscriber implementation that produces IO traces.
pub mod context;
mod io_tracer;
pub mod log_config;
pub mod macros;
pub mod metrics;
pub mod testonly;

/// Produce a tracing-event for target "io_tracer" that will be consumed by the
/// IO-tracer, if the feature has been enabled.
#[macro_export]
#[cfg(feature = "io_trace")]
macro_rules! io_trace {
    (count: $name:expr) => { tracing::trace!( target: "io_tracer_count", counter = $name) };
    ($($fields:tt)*) => { tracing::trace!( target: "io_tracer", $($fields)*) };
}

#[macro_export]
#[cfg(not(feature = "io_trace"))]
macro_rules! io_trace {
    (count: $name:expr) => {};
    ($($fields:tt)*) => {};
}

static LOG_LAYER_RELOAD_HANDLE: OnceCell<reload::Handle<EnvFilter, Registry>> = OnceCell::new();
static OTLP_LAYER_RELOAD_HANDLE: OnceCell<reload::Handle<LevelFilter, LogLayer<Registry>>> =
    OnceCell::new();

type LogLayer<Inner> = Layered<
    Filtered<
        fmt::Layer<Inner, fmt::format::DefaultFields, fmt::format::Format, NonBlocking>,
        reload::Layer<EnvFilter, Inner>,
        Inner,
    >,
    Inner,
>;

type SimpleLogLayer<Inner, W> = Layered<
    Filtered<
        fmt::Layer<Inner, fmt::format::DefaultFields, fmt::format::Format, W>,
        EnvFilter,
        Inner,
    >,
    Inner,
>;

type TracingLayer<Inner> = Layered<
    Filtered<OpenTelemetryLayer<Inner, Tracer>, reload::Layer<LevelFilter, Inner>, Inner>,
    Inner,
>;

// Records the level of opentelemetry tracing verbosity configured via command-line flags at the startup.
static DEFAULT_OTLP_LEVEL: OnceCell<OpenTelemetryLevel> = OnceCell::new();

/// The default value for the `RUST_LOG` environment variable if one isn't specified otherwise.
pub const DEFAULT_RUST_LOG: &str = "tokio_reactor=info,\
     config=info,\
     near=info,\
     recompress=info,\
     stats=info,\
     telemetry=info,\
     db=info,\
     delay_detector=info,\
     near-performance-metrics=info,\
     warn";

/// The resource representing a registered subscriber.
///
/// Once dropped, the subscriber is unregistered, and the output is flushed. Any messages output
/// after this value is dropped will be delivered to a previously active subscriber, if any.
pub struct DefaultSubscriberGuard<S> {
    // NB: the field order matters here. I would've used `ManuallyDrop` to indicate this
    // particularity, but somebody decided at some point that doing so is unconventional Rust and
    // that implicit is better than explicit.
    //
    // We must first drop the `local_subscriber_guard` so that no new messages are delivered to
    // this subscriber while we take care of flushing the messages already in queue. If dropped the
    // other way around, the events/spans generated while the subscriber drop guard runs would be
    // lost.
    subscriber: Option<S>,
    local_subscriber_guard: Option<DefaultGuard>,
    #[allow(dead_code)] // This field is never read, but has semantic purpose as a drop guard.
    writer_guard: Option<tracing_appender::non_blocking::WorkerGuard>,
    #[allow(dead_code)] // This field is never read, but has semantic purpose as a drop guard.
    io_trace_guard: Option<tracing_appender::non_blocking::WorkerGuard>,
}

// Doesn't define WARN and ERROR, because the highest verbosity of spans is INFO.
#[derive(Copy, Clone, Debug, Default, clap::ValueEnum, serde::Serialize, serde::Deserialize)]
pub enum OpenTelemetryLevel {
    #[default]
    OFF,
    INFO,
    DEBUG,
    TRACE,
}

/// Configures exporter of span and trace data.
// Currently empty, but more fields will be added in the future.
#[derive(Debug, Default, clap::Parser)]
pub struct Options {
    /// Enables export of span data using opentelemetry exporters.
    #[clap(long, value_enum, default_value = "off")]
    opentelemetry: OpenTelemetryLevel,

    /// Whether the log needs to be colored.
    #[clap(long, value_enum, default_value = "auto")]
    color: ColorOutput,

    /// Enable logging of spans. For instance, this prints timestamps of entering and exiting a span,
    /// together with the span duration and used/idle CPU time.
    #[clap(long)]
    log_span_events: bool,

    /// Enable JSON output of IO events, written to a file.
    #[clap(long)]
    record_io_trace: Option<PathBuf>,
}

impl<S: tracing::Subscriber + Send + Sync> DefaultSubscriberGuard<S> {
    /// Register this default subscriber globally , for all threads.
    ///
    /// Must not be called more than once. Mutually exclusive with `Self::local`.
    pub fn global(mut self) -> Self {
        if let Some(subscriber) = self.subscriber.take() {
            tracing::subscriber::set_global_default(subscriber)
                .expect("could not set a global subscriber");
        } else {
            panic!("trying to set a default subscriber that has been already taken")
        }
        self
    }

    /// Register this default subscriber for the current thread.
    ///
    /// Must not be called more than once. Mutually exclusive with `Self::global`.
    pub fn local(mut self) -> Self {
        if let Some(subscriber) = self.subscriber.take() {
            self.local_subscriber_guard = Some(tracing::subscriber::set_default(subscriber));
        } else {
            panic!("trying to set a default subscriber that has been already taken")
        }
        self
    }
}

/// Whether to use colored log format.
/// Option `Auto` enables color output only if the logging is done to a terminal and
/// `NO_COLOR` environment variable is not set.
#[derive(clap::ValueEnum, Debug, Clone, Default)]
pub enum ColorOutput {
    #[default]
    Always,
    Never,
    Auto,
}

fn is_terminal() -> bool {
    // Crate `atty` provides a platform-independent way of checking whether the output is a tty.
    atty::is(atty::Stream::Stderr)
}

fn add_simple_log_layer<S, W>(
    filter: EnvFilter,
    writer: W,
    ansi: bool,
    subscriber: S,
) -> SimpleLogLayer<S, W>
where
    S: tracing::Subscriber + for<'span> LookupSpan<'span> + Send + Sync,
    W: for<'writer> fmt::MakeWriter<'writer> + 'static,
{
    let layer = fmt::layer().with_ansi(ansi).with_writer(writer).with_filter(filter);

    subscriber.with(layer)
}

fn get_fmt_span(with_span_events: bool) -> fmt::format::FmtSpan {
    if with_span_events {
        fmt::format::FmtSpan::ENTER | fmt::format::FmtSpan::CLOSE
    } else {
        fmt::format::FmtSpan::NONE
    }
}

fn add_non_blocking_log_layer<S>(
    filter: EnvFilter,
    writer: NonBlocking,
    ansi: bool,
    with_span_events: bool,
    subscriber: S,
) -> (LogLayer<S>, reload::Handle<EnvFilter, S>)
where
    S: tracing::Subscriber + for<'span> LookupSpan<'span> + Send + Sync,
{
    let (filter, handle) = reload::Layer::<EnvFilter, S>::new(filter);

    let layer = fmt::layer()
        .with_ansi(ansi)
        .with_span_events(get_fmt_span(with_span_events))
        .with_writer(writer)
        .with_filter(filter);

    (subscriber.with(layer), handle)
}

/// Constructs an OpenTelemetryConfig which sends span data to an external collector.
//
// NB: this function is `async` because `install_batch(Tokio)` requires a tokio context to
// register timers and channels and whatnot.
async fn add_opentelemetry_layer<S>(
    opentelemetry_level: OpenTelemetryLevel,
    chain_id: String,
    node_public_key: PublicKey,
    account_id: Option<AccountId>,
    subscriber: S,
) -> (TracingLayer<S>, reload::Handle<LevelFilter, S>)
where
    S: tracing::Subscriber + for<'span> LookupSpan<'span> + Send + Sync,
{
    let filter = get_opentelemetry_filter(opentelemetry_level);
    let (filter, handle) = reload::Layer::<LevelFilter, S>::new(filter);

    let mut resource = vec![
        KeyValue::new("chain_id", chain_id),
        KeyValue::new("node_id", node_public_key.to_string()),
    ];
    // Prefer account name as the node name.
    // Fallback to a node public key if a validator key is unavailable.
    let service_name = if let Some(account_id) = account_id {
        resource.push(KeyValue::new("account_id", account_id.to_string()));
        format!("neard:{}", account_id)
    } else {
        format!("neard:{}", node_public_key)
    };
    resource.push(KeyValue::new(SERVICE_NAME, service_name));

    let tracer = opentelemetry_otlp::new_pipeline()
        .tracing()
        .with_exporter(opentelemetry_otlp::new_exporter().tonic())
        .with_trace_config(
            trace::config()
                .with_sampler(Sampler::AlwaysOn)
                .with_id_generator(IdGenerator::default())
                .with_resource(Resource::new(resource)),
        )
        .install_batch(opentelemetry::runtime::Tokio)
        .unwrap();
    let layer = tracing_opentelemetry::layer().with_tracer(tracer).with_filter(filter);
    (subscriber.with(layer), handle)
}

pub fn get_opentelemetry_filter(opentelemetry_level: OpenTelemetryLevel) -> LevelFilter {
    match opentelemetry_level {
        OpenTelemetryLevel::OFF => LevelFilter::OFF,
        OpenTelemetryLevel::INFO => LevelFilter::INFO,
        OpenTelemetryLevel::DEBUG => LevelFilter::DEBUG,
        OpenTelemetryLevel::TRACE => LevelFilter::TRACE,
    }
}

/// The constructed layer writes storage and DB events in a custom format to a
/// specified file.
///
/// This layer is useful to collect detailed IO access patterns for block
/// production. Typically used for debugging IO and to replay on the estimator.
#[cfg(feature = "io_trace")]
pub fn make_io_tracing_layer<S>(
    file: std::fs::File,
) -> (Filtered<io_tracer::IoTraceLayer, EnvFilter, S>, tracing_appender::non_blocking::WorkerGuard)
where
    S: tracing::Subscriber + for<'span> LookupSpan<'span>,
{
    use std::io::BufWriter;
    let (base_io_layer, guard) = io_tracer::IoTraceLayer::new(BufWriter::new(file));
    let io_layer = base_io_layer.with_filter(tracing_subscriber::filter::EnvFilter::new(
        "store=trace,vm_logic=trace,host-function=trace,runtime=debug,io_tracer=trace,io_tracer_count=trace",
    ));
    (io_layer, guard)
}

fn use_color_output(options: &Options) -> bool {
    match options.color {
        ColorOutput::Always => true,
        ColorOutput::Never => false,
        ColorOutput::Auto => use_color_auto(),
    }
}

fn use_color_auto() -> bool {
    std::env::var_os("NO_COLOR").is_none() && is_terminal()
}

/// Constructs a subscriber set to the option appropriate for the NEAR code.
///
/// Subscriber enables only logging.
///
/// # Example
///
/// ```rust
/// let filter = near_o11y::EnvFilterBuilder::from_env().finish().unwrap();
/// let _subscriber = near_o11y::default_subscriber(filter, &Default::default()).global();
/// ```
pub fn default_subscriber(
    env_filter: EnvFilter,
    options: &Options,
) -> DefaultSubscriberGuard<impl tracing::Subscriber + for<'span> LookupSpan<'span> + Send + Sync> {
    let color_output = use_color_output(options);

    let make_writer = || {
        let stderr = std::io::stderr();
        std::io::LineWriter::new(stderr)
    };

    let subscriber = tracing_subscriber::registry();
    let subscriber = add_simple_log_layer(env_filter, make_writer, color_output, subscriber);

    #[allow(unused_mut)]
    let mut io_trace_guard = None;
    #[cfg(feature = "io_trace")]
    let subscriber = subscriber.with(options.record_io_trace.as_ref().map(|output_path| {
        let (sub, guard) = make_io_tracing_layer(
            std::fs::File::create(output_path)
                .expect("unable to create or truncate IO trace output file"),
        );
        io_trace_guard = Some(guard);
        sub
    }));

    DefaultSubscriberGuard {
        subscriber: Some(subscriber),
        local_subscriber_guard: None,
        writer_guard: None,
        io_trace_guard,
    }
}

pub fn set_default_otlp_level(options: &Options) {
    // Record the initial tracing level specified as a command-line flag. Use this recorded value to
    // reset opentelemetry filter when the LogConfig file gets deleted.
    DEFAULT_OTLP_LEVEL.set(options.opentelemetry).unwrap();
}

/// Constructs a subscriber set to the option appropriate for the NEAR code.
///
/// The subscriber enables logging, tracing and io tracing.
/// Subscriber creation needs an async runtime.
pub async fn default_subscriber_with_opentelemetry(
    env_filter: EnvFilter,
    options: &Options,
    chain_id: String,
    node_public_key: PublicKey,
    account_id: Option<AccountId>,
) -> DefaultSubscriberGuard<impl tracing::Subscriber + Send + Sync> {
    let color_output = use_color_output(options);

    // Do not lock the `stderr` here to allow for things like `dbg!()` work during development.
    let stderr = std::io::stderr();
    let lined_stderr = std::io::LineWriter::new(stderr);
    let (writer, writer_guard) = tracing_appender::non_blocking(lined_stderr);

    let subscriber = tracing_subscriber::registry();

    set_default_otlp_level(options);

    let (subscriber, handle) = add_non_blocking_log_layer(
        env_filter,
        writer,
        color_output,
        options.log_span_events,
        subscriber,
    );
    LOG_LAYER_RELOAD_HANDLE
        .set(handle)
        .unwrap_or_else(|_| panic!("Failed to set Log Layer Filter"));

    let (subscriber, handle) = add_opentelemetry_layer(
        options.opentelemetry,
        chain_id,
        node_public_key,
        account_id,
        subscriber,
    )
    .await;
    OTLP_LAYER_RELOAD_HANDLE
        .set(handle)
        .unwrap_or_else(|_| panic!("Failed to set OTLP Layer Filter"));

    #[allow(unused_mut)]
    let mut io_trace_guard = None;
    #[cfg(feature = "io_trace")]
    let subscriber = subscriber.with(options.record_io_trace.as_ref().map(|output_path| {
        let (sub, guard) = make_io_tracing_layer(
            std::fs::File::create(output_path)
                .expect("unable to create or truncate IO trace output file"),
        );
        io_trace_guard = Some(guard);
        sub
    }));

    DefaultSubscriberGuard {
        subscriber: Some(subscriber),
        local_subscriber_guard: None,
        writer_guard: Some(writer_guard),
        io_trace_guard,
    }
}

#[derive(thiserror::Error, Debug)]
#[non_exhaustive]
pub enum ReloadError {
    #[error("env_filter reload handle is not available")]
    NoLogReloadHandle,
    #[error("opentelemetry reload handle is not available")]
    NoOpentelemetryReloadHandle,
    #[error("could not set the new log filter")]
    ReloadLogLayer(#[source] reload::Error),
    #[error("could not set the new opentelemetry filter")]
    ReloadOpentelemetryLayer(#[source] reload::Error),
    #[error("could not create the log filter")]
    Parse(#[source] BuildEnvFilterError),
}

pub fn reload_log_config(config: Option<&log_config::LogConfig>) {
    let result = if let Some(config) = config {
        reload(
            config.rust_log.as_deref(),
            config.verbose_module.as_deref(),
            config.opentelemetry_level,
        )
    } else {
        // When the LOG_CONFIG_FILENAME is not available, reset to the tracing and logging config
        // when the node was started.
        reload(None, None, None)
    };
    match result {
        Ok(_) => {
<<<<<<< HEAD
            info!("Updated the logging layer according to `log_config.json`");
        }
        Err(err) => {
            eprintln!(
                "Failed to update the logging layer according to the changed `log_config.json`. Errors: {:?}",
                err
            );
=======
            tracing::info!("Updated the logging layer according to `log_config.json`");
        }
        Err(err) => {
            tracing::info!("Failed to update the logging layer according to the changed `log_config.json`. Errors: {:?}", err);
>>>>>>> cc1b2d5e
        }
    }
}

/// Constructs new filters for the logging and opentelemetry layers.
///
/// Attempts to reload all available errors. Returns errors for each layer that failed to reload.
///
/// The newly constructed `EnvFilter` provides behavior equivalent to what can be obtained via
/// setting `RUST_LOG` environment variable and the `--verbose` command-line flag.
/// `rust_log` is equivalent to setting `RUST_LOG` environment variable.
/// `verbose` indicates whether `--verbose` command-line flag is present.
/// `verbose_module` is equivalent to the value of the `--verbose` command-line flag.
pub fn reload(
    rust_log: Option<&str>,
    verbose_module: Option<&str>,
    opentelemetry_level: Option<OpenTelemetryLevel>,
) -> Result<(), Vec<ReloadError>> {
    let log_reload_result = LOG_LAYER_RELOAD_HANDLE.get().map_or(
        Err(ReloadError::NoLogReloadHandle),
        |reload_handle| {
            let mut builder =
                rust_log.map_or_else(EnvFilterBuilder::from_env, EnvFilterBuilder::new);
            if let Some(module) = verbose_module {
                builder = builder.verbose(Some(module));
            }
            let env_filter = builder.finish().map_err(ReloadError::Parse)?;

            reload_handle
                .modify(|log_filter| {
                    *log_filter = env_filter;
                })
                .map_err(ReloadError::ReloadLogLayer)?;
            Ok(())
        },
    );

    let opentelemetry_level = opentelemetry_level
        .unwrap_or(*DEFAULT_OTLP_LEVEL.get().unwrap_or(&OpenTelemetryLevel::OFF));
    let opentelemetry_reload_result = OTLP_LAYER_RELOAD_HANDLE.get().map_or(
        Err(ReloadError::NoOpentelemetryReloadHandle),
        |reload_handle| {
            reload_handle
                .modify(|otlp_filter| {
                    *otlp_filter = get_opentelemetry_filter(opentelemetry_level);
                })
                .map_err(ReloadError::ReloadOpentelemetryLayer)?;
            Ok(())
        },
    );

    let mut errors: Vec<ReloadError> = vec![];
    if let Err(err) = log_reload_result {
        errors.push(err);
    }
    if let Err(err) = opentelemetry_reload_result {
        errors.push(err);
    }

    if errors.is_empty() {
        Ok(())
    } else {
        Err(errors)
    }
}

#[non_exhaustive]
#[derive(thiserror::Error, Debug)]
pub enum BuildEnvFilterError {
    #[error("could not create a log filter for {1}")]
    CreateEnvFilter(#[source] ParseError, String),
}

#[derive(Debug)]
pub struct EnvFilterBuilder<'a> {
    rust_log: Cow<'a, str>,
    verbose: Option<&'a str>,
}

impl<'a> EnvFilterBuilder<'a> {
    /// Create the `EnvFilter` from the environment variable or the [`DEFAULT_RUST_LOG`] value if
    /// the environment is not set.
    pub fn from_env() -> Self {
        Self::new(
            std::env::var("RUST_LOG").map(Cow::Owned).unwrap_or(Cow::Borrowed(DEFAULT_RUST_LOG)),
        )
    }

    /// Specify an exact `RUST_LOG` value to use.
    ///
    /// This method will not inspect the environment variable.
    pub fn new<S: Into<Cow<'a, str>>>(rust_log: S) -> Self {
        Self { rust_log: rust_log.into(), verbose: None }
    }

    /// Make the produced [`EnvFilter`] verbose.
    ///
    /// If the `module` string is empty, all targets will log debug output. Otherwise only the
    /// specified target will log the debug output.
    pub fn verbose(mut self, target: Option<&'a str>) -> Self {
        self.verbose = target;
        self
    }

    /// Construct an [`EnvFilter`] as configured.
    pub fn finish(self) -> Result<EnvFilter, BuildEnvFilterError> {
        let mut env_filter = EnvFilter::try_new(self.rust_log.clone())
            .map_err(|err| BuildEnvFilterError::CreateEnvFilter(err, self.rust_log.to_string()))?;
        if let Some(module) = self.verbose {
            env_filter = env_filter
                .add_directive("cranelift_codegen=warn".parse().expect("parse directive"))
                .add_directive("h2=warn".parse().expect("parse directive"))
                .add_directive("tower=warn".parse().expect("parse directive"))
                .add_directive("trust_dns_resolver=warn".parse().expect("parse directive"))
                .add_directive("trust_dns_proto=warn".parse().expect("parse directive"));
            env_filter = if module.is_empty() {
                env_filter.add_directive(tracing::Level::DEBUG.into())
            } else {
                let directive = format!("{}=debug", module).parse().map_err(|err| {
                    BuildEnvFilterError::CreateEnvFilter(err, format!("{}=debug", module))
                })?;
                env_filter.add_directive(directive)
            };
        }
        Ok(env_filter)
    }
}

/// Prints backtrace to stderr.
///
/// This is intended as a printf-debugging aid.
pub fn print_backtrace() {
    let bt = std::backtrace::Backtrace::force_capture();
    eprintln!("{bt:?}")
}

/// Asserts that the condition is true, logging an error otherwise.
///
/// This macro complements `assert!` and `debug_assert`. All three macros should
/// only be used for conditions, whose violation signifise a programming error.
/// All three macros are no-ops if the condition is true.
///
/// The behavior when the condition is false (i.e. when the assert fails) is
/// different, and informs different usage patterns.
///
/// `assert!` panics. Use it for sanity-checking invariants, whose violation can
/// compromise correctness of the protocol. For example, it's better to shut a
/// node down via a panic than to admit potentially non-deterministic behavior.
///
/// `debug_assert!` panics if `cfg(debug_assertions)` is true, that is, only
/// during development. In production, `debug_assert!` is compiled away (that
/// is, the condition is not evaluated at all). Use `debug_assert!` if
/// evaluating the condition is too slow. In other words, `debug_assert!` is a
/// performance optimization.
///
/// Finally, `log_assert!` panics in debug mode, while in release mode it emits
/// a `tracing::error!` log line. Use it for sanity-checking non-essential
/// invariants, whose violation signals a bug in the code, where we'd rather
/// avoid shutting the whole node down.
///
/// For example, `log_assert` is a great choice to use in some auxilary code
/// paths -- would be a shame if a bug in, eg, metrics collection code brought
/// the whole network down.
///
/// Another use case is adding new asserts to the old code -- if you are only
/// 99% sure that the assert is correct, and there's evidance that the old code
/// is working fine in practice, `log_assert!` is the right choice!
///
/// References:
///   * <https://www.sqlite.org/assert.html>
#[macro_export]
macro_rules! log_assert {
    ($cond:expr) => {
        $crate::log_assert!($cond, "assertion failed: {}", stringify!($cond))
    };

    ($cond:expr, $fmt:literal $($arg:tt)*) => {
        if cfg!(debug_assertions) {
            assert!($cond, $fmt $($arg)*);
        } else {
            if !$cond {
                $crate::tracing::error!($fmt $($arg)*);
            }
        }
    };
}

/// The same as 'log_assert' but always fails.
///
/// `log_assert_fail!` panics in debug mode, while in release mode it emits
/// a `tracing::error!` log line. Use it for sanity-checking non-essential
/// invariants, whose violation signals a bug in the code, where we'd rather
/// avoid shutting the whole node down.
#[macro_export]
macro_rules! log_assert_fail {
    ($fmt:literal $($arg:tt)*) => {
        $crate::log_assert!(false, $fmt $($arg)*);
    };
}<|MERGE_RESOLUTION|>--- conflicted
+++ resolved
@@ -12,7 +12,6 @@
 use std::borrow::Cow;
 use std::path::PathBuf;
 use tracing::level_filters::LevelFilter;
-use tracing::log::info;
 use tracing::subscriber::DefaultGuard;
 use tracing_appender::non_blocking::NonBlocking;
 use tracing_opentelemetry::OpenTelemetryLayer;
@@ -460,20 +459,13 @@
     };
     match result {
         Ok(_) => {
-<<<<<<< HEAD
-            info!("Updated the logging layer according to `log_config.json`");
+            tracing::info!("Updated the logging layer according to `log_config.json`");
         }
         Err(err) => {
             eprintln!(
                 "Failed to update the logging layer according to the changed `log_config.json`. Errors: {:?}",
                 err
             );
-=======
-            tracing::info!("Updated the logging layer according to `log_config.json`");
-        }
-        Err(err) => {
-            tracing::info!("Failed to update the logging layer according to the changed `log_config.json`. Errors: {:?}", err);
->>>>>>> cc1b2d5e
         }
     }
 }
