#![doc = include_str!("../README.md")]
#![deny(clippy::arithmetic_side_effects)]

use crate::delay_detector::DelayDetectorLayer;
pub use context::*;
pub use env_filter::{BuildEnvFilterError, EnvFilterBuilder};
pub use opentelemetry::OpenTelemetryLevel;
pub use reload::{reload, reload_log_config};
#[cfg(feature = "io_trace")]
pub use subscriber::make_io_tracing_layer;
pub use subscriber::{default_subscriber, default_subscriber_with_opentelemetry, Options};
pub use tracing_opentelemetry::OpenTelemetrySpanExt;
pub use {tracing, tracing_appender, tracing_subscriber};

/// Custom tracing subscriber implementation that produces IO traces.
pub mod context;
<<<<<<< HEAD
mod delay_detector;
=======
mod env_filter;
>>>>>>> 6972c509
mod io_tracer;
pub mod log_config;
mod log_counter;
pub mod macros;
pub mod metrics;
mod opentelemetry;
mod reload;
mod subscriber;
pub mod testonly;

/// Produce a tracing-event for target "io_tracer" that will be consumed by the
/// IO-tracer, if the feature has been enabled.
#[macro_export]
#[cfg(feature = "io_trace")]
macro_rules! io_trace {
    (count: $name:expr) => { tracing::trace!( target: "io_tracer_count", counter = $name) };
    ($($fields:tt)*) => { tracing::trace!( target: "io_tracer", $($fields)*) };
}

#[macro_export]
#[cfg(not(feature = "io_trace"))]
macro_rules! io_trace {
    (count: $name:expr) => {};
    ($($fields:tt)*) => {};
}

<<<<<<< HEAD
static LOG_LAYER_RELOAD_HANDLE: OnceCell<
    reload::Handle<EnvFilter, log_counter::LogCountingLayer<Registry>>,
> = OnceCell::new();
static OTLP_LAYER_RELOAD_HANDLE: OnceCell<
    reload::Handle<LevelFilter, LogLayer<log_counter::LogCountingLayer<Registry>>>,
> = OnceCell::new();

type LogLayer<Inner> = Layered<
    Filtered<
        fmt::Layer<Inner, fmt::format::DefaultFields, fmt::format::Format, NonBlocking>,
        reload::Layer<EnvFilter, Inner>,
        Inner,
    >,
    Inner,
>;

type SimpleLogLayer<Inner, W> = Layered<
    Filtered<
        fmt::Layer<Inner, fmt::format::DefaultFields, fmt::format::Format, W>,
        EnvFilter,
        Inner,
    >,
    Inner,
>;

type TracingLayer<Inner> = Layered<
    Filtered<OpenTelemetryLayer<Inner, Tracer>, reload::Layer<LevelFilter, Inner>, Inner>,
    Inner,
>;

// Records the level of opentelemetry tracing verbosity configured via command-line flags at the startup.
static DEFAULT_OTLP_LEVEL: OnceCell<OpenTelemetryLevel> = OnceCell::new();

/// The default value for the `RUST_LOG` environment variable if one isn't specified otherwise.
pub const DEFAULT_RUST_LOG: &str = "tokio_reactor=info,\
     config=info,\
     near=info,\
     recompress=info,\
     stats=info,\
     telemetry=info,\
     db=info,\
     delay_detector=info,\
     near-performance-metrics=info,\
     warn";

/// The resource representing a registered subscriber.
///
/// Once dropped, the subscriber is unregistered, and the output is flushed. Any messages output
/// after this value is dropped will be delivered to a previously active subscriber, if any.
pub struct DefaultSubscriberGuard<S> {
    // NB: the field order matters here. I would've used `ManuallyDrop` to indicate this
    // particularity, but somebody decided at some point that doing so is unconventional Rust and
    // that implicit is better than explicit.
    //
    // We must first drop the `local_subscriber_guard` so that no new messages are delivered to
    // this subscriber while we take care of flushing the messages already in queue. If dropped the
    // other way around, the events/spans generated while the subscriber drop guard runs would be
    // lost.
    subscriber: Option<S>,
    local_subscriber_guard: Option<DefaultGuard>,
    #[allow(dead_code)] // This field is never read, but has semantic purpose as a drop guard.
    writer_guard: Option<tracing_appender::non_blocking::WorkerGuard>,
    #[allow(dead_code)] // This field is never read, but has semantic purpose as a drop guard.
    io_trace_guard: Option<tracing_appender::non_blocking::WorkerGuard>,
}

// Doesn't define WARN and ERROR, because the highest verbosity of spans is INFO.
#[derive(Copy, Clone, Debug, Default, clap::ValueEnum, serde::Serialize, serde::Deserialize)]
pub enum OpenTelemetryLevel {
    #[default]
    OFF,
    INFO,
    DEBUG,
    TRACE,
}

/// Configures exporter of span and trace data.
#[derive(Debug, Default, clap::Parser)]
pub struct Options {
    /// Enables export of span data using opentelemetry exporters.
    #[clap(long, value_enum, default_value = "off")]
    opentelemetry: OpenTelemetryLevel,

    /// Whether the log needs to be colored.
    #[clap(long, value_enum, default_value = "auto")]
    color: ColorOutput,

    /// Enable logging of spans. For instance, this prints timestamps of entering and exiting a span,
    /// together with the span duration and used/idle CPU time.
    #[clap(long)]
    log_span_events: bool,

    /// Enable JSON output of IO events, written to a file.
    #[clap(long)]
    record_io_trace: Option<PathBuf>,
}

impl<S: tracing::Subscriber + Send + Sync> DefaultSubscriberGuard<S> {
    /// Register this default subscriber globally , for all threads.
    ///
    /// Must not be called more than once. Mutually exclusive with `Self::local`.
    pub fn global(mut self) -> Self {
        if let Some(subscriber) = self.subscriber.take() {
            tracing::subscriber::set_global_default(subscriber)
                .expect("could not set a global subscriber");
        } else {
            panic!("trying to set a default subscriber that has been already taken")
        }
        self
    }

    /// Register this default subscriber for the current thread.
    ///
    /// Must not be called more than once. Mutually exclusive with `Self::global`.
    pub fn local(mut self) -> Self {
        if let Some(subscriber) = self.subscriber.take() {
            self.local_subscriber_guard = Some(tracing::subscriber::set_default(subscriber));
        } else {
            panic!("trying to set a default subscriber that has been already taken")
        }
        self
    }
}

/// Whether to use colored log format.
/// Option `Auto` enables color output only if the logging is done to a terminal and
/// `NO_COLOR` environment variable is not set.
#[derive(clap::ValueEnum, Debug, Clone, Default)]
pub enum ColorOutput {
    #[default]
    Always,
    Never,
    Auto,
}

fn is_terminal() -> bool {
    // Crate `atty` provides a platform-independent way of checking whether the output is a tty.
    atty::is(atty::Stream::Stderr)
}

fn add_simple_log_layer<S, W>(
    filter: EnvFilter,
    writer: W,
    ansi: bool,
    with_span_events: bool,
    subscriber: S,
) -> SimpleLogLayer<S, W>
where
    S: tracing::Subscriber + for<'span> LookupSpan<'span> + Send + Sync,
    W: for<'writer> fmt::MakeWriter<'writer> + 'static,
{
    let layer = fmt::layer()
        .with_ansi(ansi)
        .with_span_events(get_fmt_span(with_span_events))
        .with_writer(writer)
        .with_filter(filter);

    subscriber.with(layer)
}

fn get_fmt_span(with_span_events: bool) -> fmt::format::FmtSpan {
    if with_span_events {
        fmt::format::FmtSpan::ENTER | fmt::format::FmtSpan::CLOSE
    } else {
        fmt::format::FmtSpan::NONE
    }
}

fn add_non_blocking_log_layer<S>(
    filter: EnvFilter,
    writer: NonBlocking,
    ansi: bool,
    with_span_events: bool,
    subscriber: S,
) -> (LogLayer<S>, reload::Handle<EnvFilter, S>)
where
    S: tracing::Subscriber + for<'span> LookupSpan<'span> + Send + Sync,
{
    let (filter, handle) = reload::Layer::<EnvFilter, S>::new(filter);

    let layer = fmt::layer()
        .with_ansi(ansi)
        .with_span_events(get_fmt_span(with_span_events))
        .with_writer(writer)
        .with_filter(filter);

    (subscriber.with(layer), handle)
}

/// Constructs an OpenTelemetryConfig which sends span data to an external collector.
//
// NB: this function is `async` because `install_batch(Tokio)` requires a tokio context to
// register timers and channels and whatnot.
async fn add_opentelemetry_layer<S>(
    opentelemetry_level: OpenTelemetryLevel,
    chain_id: String,
    node_public_key: PublicKey,
    account_id: Option<AccountId>,
    subscriber: S,
) -> (TracingLayer<S>, reload::Handle<LevelFilter, S>)
where
    S: tracing::Subscriber + for<'span> LookupSpan<'span> + Send + Sync,
{
    let filter = get_opentelemetry_filter(opentelemetry_level);
    let (filter, handle) = reload::Layer::<LevelFilter, S>::new(filter);

    let mut resource = vec![
        KeyValue::new("chain_id", chain_id),
        KeyValue::new("node_id", node_public_key.to_string()),
    ];
    // Prefer account name as the node name.
    // Fallback to a node public key if a validator key is unavailable.
    let service_name = if let Some(account_id) = account_id {
        resource.push(KeyValue::new("account_id", account_id.to_string()));
        format!("neard:{}", account_id)
    } else {
        format!("neard:{}", node_public_key)
    };
    resource.push(KeyValue::new(SERVICE_NAME, service_name));

    let tracer = opentelemetry_otlp::new_pipeline()
        .tracing()
        .with_exporter(opentelemetry_otlp::new_exporter().tonic())
        .with_trace_config(
            trace::config()
                .with_sampler(Sampler::AlwaysOn)
                .with_id_generator(IdGenerator::default())
                .with_resource(Resource::new(resource)),
        )
        .install_batch(opentelemetry::runtime::Tokio)
        .unwrap();
    let layer = tracing_opentelemetry::layer().with_tracer(tracer).with_filter(filter);
    (subscriber.with(layer), handle)
}

pub fn get_opentelemetry_filter(opentelemetry_level: OpenTelemetryLevel) -> LevelFilter {
    match opentelemetry_level {
        OpenTelemetryLevel::OFF => LevelFilter::OFF,
        OpenTelemetryLevel::INFO => LevelFilter::INFO,
        OpenTelemetryLevel::DEBUG => LevelFilter::DEBUG,
        OpenTelemetryLevel::TRACE => LevelFilter::TRACE,
    }
}

/// The constructed layer writes storage and DB events in a custom format to a
/// specified file.
///
/// This layer is useful to collect detailed IO access patterns for block
/// production. Typically used for debugging IO and to replay on the estimator.
#[cfg(feature = "io_trace")]
pub fn make_io_tracing_layer<S>(
    file: std::fs::File,
) -> (Filtered<io_tracer::IoTraceLayer, EnvFilter, S>, tracing_appender::non_blocking::WorkerGuard)
where
    S: tracing::Subscriber + for<'span> LookupSpan<'span>,
{
    use std::io::BufWriter;
    let (base_io_layer, guard) = io_tracer::IoTraceLayer::new(BufWriter::new(file));
    let io_layer = base_io_layer.with_filter(tracing_subscriber::filter::EnvFilter::new(
        "store=trace,vm_logic=trace,host-function=trace,runtime=debug,io_tracer=trace,io_tracer_count=trace",
    ));
    (io_layer, guard)
}

fn use_color_output(options: &Options) -> bool {
    match options.color {
        ColorOutput::Always => true,
        ColorOutput::Never => false,
        ColorOutput::Auto => use_color_auto(),
    }
}

fn use_color_auto() -> bool {
    std::env::var_os("NO_COLOR").is_none() && is_terminal()
}

/// Constructs a subscriber set to the option appropriate for the NEAR code.
///
/// Subscriber enables only logging.
///
/// # Example
///
/// ```rust
/// let filter = near_o11y::EnvFilterBuilder::from_env().finish().unwrap();
/// let _subscriber = near_o11y::default_subscriber(filter, &Default::default()).global();
/// ```
pub fn default_subscriber(
    env_filter: EnvFilter,
    options: &Options,
) -> DefaultSubscriberGuard<impl tracing::Subscriber + for<'span> LookupSpan<'span> + Send + Sync> {
    let color_output = use_color_output(options);

    let make_writer = || {
        let stderr = std::io::stderr();
        std::io::LineWriter::new(stderr)
    };

    let subscriber = tracing_subscriber::registry();
    let subscriber = subscriber.with(log_counter::LogCounter::default());
    let subscriber = add_simple_log_layer(
        env_filter,
        make_writer,
        color_output,
        options.log_span_events,
        subscriber,
    );

    #[allow(unused_mut)]
    let mut io_trace_guard = None;
    #[cfg(feature = "io_trace")]
    let subscriber = subscriber.with(options.record_io_trace.as_ref().map(|output_path| {
        let (sub, guard) = make_io_tracing_layer(
            std::fs::File::create(output_path)
                .expect("unable to create or truncate IO trace output file"),
        );
        io_trace_guard = Some(guard);
        sub
    }));

    let subscriber = subscriber.with(DelayDetectorLayer::default());

    DefaultSubscriberGuard {
        subscriber: Some(subscriber),
        local_subscriber_guard: None,
        writer_guard: None,
        io_trace_guard,
    }
}

pub fn set_default_otlp_level(options: &Options) {
    // Record the initial tracing level specified as a command-line flag. Use this recorded value to
    // reset opentelemetry filter when the LogConfig file gets deleted.
    DEFAULT_OTLP_LEVEL.set(options.opentelemetry).unwrap();
}

/// Constructs a subscriber set to the option appropriate for the NEAR code.
///
/// The subscriber enables logging, tracing and io tracing.
/// Subscriber creation needs an async runtime.
pub async fn default_subscriber_with_opentelemetry(
    env_filter: EnvFilter,
    options: &Options,
    chain_id: String,
    node_public_key: PublicKey,
    account_id: Option<AccountId>,
) -> DefaultSubscriberGuard<impl tracing::Subscriber + Send + Sync> {
    let color_output = use_color_output(options);

    // Do not lock the `stderr` here to allow for things like `dbg!()` work during development.
    let stderr = std::io::stderr();
    let lined_stderr = std::io::LineWriter::new(stderr);
    let (writer, writer_guard) = tracing_appender::non_blocking(lined_stderr);

    let subscriber = tracing_subscriber::registry();
    // Installs LogCounter as the innermost layer.
    let subscriber = subscriber.with(log_counter::LogCounter::default());

    set_default_otlp_level(options);

    let (subscriber, handle) = add_non_blocking_log_layer(
        env_filter,
        writer,
        color_output,
        options.log_span_events,
        subscriber,
    );
    LOG_LAYER_RELOAD_HANDLE
        .set(handle)
        .unwrap_or_else(|_| panic!("Failed to set Log Layer Filter"));

    let (subscriber, handle) = add_opentelemetry_layer(
        options.opentelemetry,
        chain_id,
        node_public_key,
        account_id,
        subscriber,
    )
    .await;
    OTLP_LAYER_RELOAD_HANDLE
        .set(handle)
        .unwrap_or_else(|_| panic!("Failed to set OTLP Layer Filter"));

    #[allow(unused_mut)]
    let mut io_trace_guard = None;
    #[cfg(feature = "io_trace")]
    let subscriber = subscriber.with(options.record_io_trace.as_ref().map(|output_path| {
        let (sub, guard) = make_io_tracing_layer(
            std::fs::File::create(output_path)
                .expect("unable to create or truncate IO trace output file"),
        );
        io_trace_guard = Some(guard);
        sub
    }));

    let subscriber = subscriber.with(DelayDetectorLayer::default());

    DefaultSubscriberGuard {
        subscriber: Some(subscriber),
        local_subscriber_guard: None,
        writer_guard: Some(writer_guard),
        io_trace_guard,
    }
}

#[derive(thiserror::Error, Debug)]
#[non_exhaustive]
pub enum ReloadError {
    #[error("env_filter reload handle is not available")]
    NoLogReloadHandle,
    #[error("opentelemetry reload handle is not available")]
    NoOpentelemetryReloadHandle,
    #[error("could not set the new log filter")]
    ReloadLogLayer(#[source] reload::Error),
    #[error("could not set the new opentelemetry filter")]
    ReloadOpentelemetryLayer(#[source] reload::Error),
    #[error("could not create the log filter")]
    Parse(#[source] BuildEnvFilterError),
}

pub fn reload_log_config(config: Option<&log_config::LogConfig>) {
    let result = if let Some(config) = config {
        reload(
            config.rust_log.as_deref(),
            config.verbose_module.as_deref(),
            config.opentelemetry_level,
        )
    } else {
        // When the LOG_CONFIG_FILENAME is not available, reset to the tracing and logging config
        // when the node was started.
        reload(None, None, None)
    };
    match result {
        Ok(_) => {
            tracing::info!("Updated the logging layer according to `log_config.json`");
        }
        Err(err) => {
            eprintln!(
                "Failed to update the logging layer according to the changed `log_config.json`. Errors: {:?}",
                err
            );
        }
    }
}

/// Constructs new filters for the logging and opentelemetry layers.
///
/// Attempts to reload all available errors. Returns errors for each layer that failed to reload.
///
/// The newly constructed `EnvFilter` provides behavior equivalent to what can be obtained via
/// setting `RUST_LOG` environment variable and the `--verbose` command-line flag.
/// `rust_log` is equivalent to setting `RUST_LOG` environment variable.
/// `verbose` indicates whether `--verbose` command-line flag is present.
/// `verbose_module` is equivalent to the value of the `--verbose` command-line flag.
pub fn reload(
    rust_log: Option<&str>,
    verbose_module: Option<&str>,
    opentelemetry_level: Option<OpenTelemetryLevel>,
) -> Result<(), Vec<ReloadError>> {
    let log_reload_result = LOG_LAYER_RELOAD_HANDLE.get().map_or(
        Err(ReloadError::NoLogReloadHandle),
        |reload_handle| {
            let mut builder =
                rust_log.map_or_else(EnvFilterBuilder::from_env, EnvFilterBuilder::new);
            if let Some(module) = verbose_module {
                builder = builder.verbose(Some(module));
            }
            let env_filter = builder.finish().map_err(ReloadError::Parse)?;

            reload_handle
                .modify(|log_filter| {
                    *log_filter = env_filter;
                })
                .map_err(ReloadError::ReloadLogLayer)?;
            Ok(())
        },
    );

    let opentelemetry_level = opentelemetry_level
        .unwrap_or(*DEFAULT_OTLP_LEVEL.get().unwrap_or(&OpenTelemetryLevel::OFF));
    let opentelemetry_reload_result = OTLP_LAYER_RELOAD_HANDLE.get().map_or(
        Err(ReloadError::NoOpentelemetryReloadHandle),
        |reload_handle| {
            reload_handle
                .modify(|otlp_filter| {
                    *otlp_filter = get_opentelemetry_filter(opentelemetry_level);
                })
                .map_err(ReloadError::ReloadOpentelemetryLayer)?;
            Ok(())
        },
    );

    let mut errors: Vec<ReloadError> = vec![];
    if let Err(err) = log_reload_result {
        errors.push(err);
    }
    if let Err(err) = opentelemetry_reload_result {
        errors.push(err);
    }

    if errors.is_empty() {
        Ok(())
    } else {
        Err(errors)
    }
}

#[non_exhaustive]
#[derive(thiserror::Error, Debug)]
pub enum BuildEnvFilterError {
    #[error("could not create a log filter for {1}")]
    CreateEnvFilter(#[source] ParseError, String),
}

#[derive(Debug)]
pub struct EnvFilterBuilder<'a> {
    rust_log: Cow<'a, str>,
    verbose: Option<&'a str>,
}

impl<'a> EnvFilterBuilder<'a> {
    /// Create the `EnvFilter` from the environment variable or the [`DEFAULT_RUST_LOG`] value if
    /// the environment is not set.
    pub fn from_env() -> Self {
        Self::new(
            std::env::var("RUST_LOG").map(Cow::Owned).unwrap_or(Cow::Borrowed(DEFAULT_RUST_LOG)),
        )
    }

    /// Specify an exact `RUST_LOG` value to use.
    ///
    /// This method will not inspect the environment variable.
    pub fn new<S: Into<Cow<'a, str>>>(rust_log: S) -> Self {
        Self { rust_log: rust_log.into(), verbose: None }
    }

    /// Make the produced [`EnvFilter`] verbose.
    ///
    /// If the `module` string is empty, all targets will log debug output. Otherwise only the
    /// specified target will log the debug output.
    pub fn verbose(mut self, target: Option<&'a str>) -> Self {
        self.verbose = target;
        self
    }

    /// Construct an [`EnvFilter`] as configured.
    pub fn finish(self) -> Result<EnvFilter, BuildEnvFilterError> {
        let mut env_filter = EnvFilter::try_new(self.rust_log.clone())
            .map_err(|err| BuildEnvFilterError::CreateEnvFilter(err, self.rust_log.to_string()))?;
        if let Some(module) = self.verbose {
            env_filter = env_filter
                .add_directive("cranelift_codegen=warn".parse().expect("parse directive"))
                .add_directive("h2=warn".parse().expect("parse directive"))
                .add_directive("tower=warn".parse().expect("parse directive"))
                .add_directive("trust_dns_resolver=warn".parse().expect("parse directive"))
                .add_directive("trust_dns_proto=warn".parse().expect("parse directive"));
            env_filter = if module.is_empty() {
                env_filter.add_directive(tracing::Level::DEBUG.into())
            } else {
                let directive = format!("{}=debug", module).parse().map_err(|err| {
                    BuildEnvFilterError::CreateEnvFilter(err, format!("{}=debug", module))
                })?;
                env_filter.add_directive(directive)
            };
        }
        Ok(env_filter)
    }
}

=======
>>>>>>> 6972c509
/// Prints backtrace to stderr.
///
/// This is intended as a printf-debugging aid.
pub fn print_backtrace() {
    let bt = std::backtrace::Backtrace::force_capture();
    eprintln!("{bt:?}")
}

/// Asserts that the condition is true, logging an error otherwise.
///
/// This macro complements `assert!` and `debug_assert`. All three macros should
/// only be used for conditions, whose violation signifise a programming error.
/// All three macros are no-ops if the condition is true.
///
/// The behavior when the condition is false (i.e. when the assert fails) is
/// different, and informs different usage patterns.
///
/// `assert!` panics. Use it for sanity-checking invariants, whose violation can
/// compromise correctness of the protocol. For example, it's better to shut a
/// node down via a panic than to admit potentially non-deterministic behavior.
///
/// `debug_assert!` panics if `cfg(debug_assertions)` is true, that is, only
/// during development. In production, `debug_assert!` is compiled away (that
/// is, the condition is not evaluated at all). Use `debug_assert!` if
/// evaluating the condition is too slow. In other words, `debug_assert!` is a
/// performance optimization.
///
/// Finally, `log_assert!` panics in debug mode, while in release mode it emits
/// a `tracing::error!` log line. Use it for sanity-checking non-essential
/// invariants, whose violation signals a bug in the code, where we'd rather
/// avoid shutting the whole node down.
///
/// For example, `log_assert` is a great choice to use in some auxilary code
/// paths -- would be a shame if a bug in, eg, metrics collection code brought
/// the whole network down.
///
/// Another use case is adding new asserts to the old code -- if you are only
/// 99% sure that the assert is correct, and there's evidance that the old code
/// is working fine in practice, `log_assert!` is the right choice!
///
/// References:
///   * <https://www.sqlite.org/assert.html>
#[macro_export]
macro_rules! log_assert {
    ($cond:expr) => {
        $crate::log_assert!($cond, "assertion failed: {}", stringify!($cond))
    };

    ($cond:expr, $fmt:literal $($arg:tt)*) => {
        if cfg!(debug_assertions) {
            assert!($cond, $fmt $($arg)*);
        } else {
            if !$cond {
                $crate::tracing::error!($fmt $($arg)*);
            }
        }
    };
}

/// The same as 'log_assert' but always fails.
///
/// `log_assert_fail!` panics in debug mode, while in release mode it emits
/// a `tracing::error!` log line. Use it for sanity-checking non-essential
/// invariants, whose violation signals a bug in the code, where we'd rather
/// avoid shutting the whole node down.
#[macro_export]
macro_rules! log_assert_fail {
    ($fmt:literal $($arg:tt)*) => {
        $crate::log_assert!(false, $fmt $($arg)*);
    };
}<|MERGE_RESOLUTION|>--- conflicted
+++ resolved
@@ -14,11 +14,7 @@
 
 /// Custom tracing subscriber implementation that produces IO traces.
 pub mod context;
-<<<<<<< HEAD
-mod delay_detector;
-=======
 mod env_filter;
->>>>>>> 6972c509
 mod io_tracer;
 pub mod log_config;
 mod log_counter;
@@ -45,577 +41,6 @@
     ($($fields:tt)*) => {};
 }
 
-<<<<<<< HEAD
-static LOG_LAYER_RELOAD_HANDLE: OnceCell<
-    reload::Handle<EnvFilter, log_counter::LogCountingLayer<Registry>>,
-> = OnceCell::new();
-static OTLP_LAYER_RELOAD_HANDLE: OnceCell<
-    reload::Handle<LevelFilter, LogLayer<log_counter::LogCountingLayer<Registry>>>,
-> = OnceCell::new();
-
-type LogLayer<Inner> = Layered<
-    Filtered<
-        fmt::Layer<Inner, fmt::format::DefaultFields, fmt::format::Format, NonBlocking>,
-        reload::Layer<EnvFilter, Inner>,
-        Inner,
-    >,
-    Inner,
->;
-
-type SimpleLogLayer<Inner, W> = Layered<
-    Filtered<
-        fmt::Layer<Inner, fmt::format::DefaultFields, fmt::format::Format, W>,
-        EnvFilter,
-        Inner,
-    >,
-    Inner,
->;
-
-type TracingLayer<Inner> = Layered<
-    Filtered<OpenTelemetryLayer<Inner, Tracer>, reload::Layer<LevelFilter, Inner>, Inner>,
-    Inner,
->;
-
-// Records the level of opentelemetry tracing verbosity configured via command-line flags at the startup.
-static DEFAULT_OTLP_LEVEL: OnceCell<OpenTelemetryLevel> = OnceCell::new();
-
-/// The default value for the `RUST_LOG` environment variable if one isn't specified otherwise.
-pub const DEFAULT_RUST_LOG: &str = "tokio_reactor=info,\
-     config=info,\
-     near=info,\
-     recompress=info,\
-     stats=info,\
-     telemetry=info,\
-     db=info,\
-     delay_detector=info,\
-     near-performance-metrics=info,\
-     warn";
-
-/// The resource representing a registered subscriber.
-///
-/// Once dropped, the subscriber is unregistered, and the output is flushed. Any messages output
-/// after this value is dropped will be delivered to a previously active subscriber, if any.
-pub struct DefaultSubscriberGuard<S> {
-    // NB: the field order matters here. I would've used `ManuallyDrop` to indicate this
-    // particularity, but somebody decided at some point that doing so is unconventional Rust and
-    // that implicit is better than explicit.
-    //
-    // We must first drop the `local_subscriber_guard` so that no new messages are delivered to
-    // this subscriber while we take care of flushing the messages already in queue. If dropped the
-    // other way around, the events/spans generated while the subscriber drop guard runs would be
-    // lost.
-    subscriber: Option<S>,
-    local_subscriber_guard: Option<DefaultGuard>,
-    #[allow(dead_code)] // This field is never read, but has semantic purpose as a drop guard.
-    writer_guard: Option<tracing_appender::non_blocking::WorkerGuard>,
-    #[allow(dead_code)] // This field is never read, but has semantic purpose as a drop guard.
-    io_trace_guard: Option<tracing_appender::non_blocking::WorkerGuard>,
-}
-
-// Doesn't define WARN and ERROR, because the highest verbosity of spans is INFO.
-#[derive(Copy, Clone, Debug, Default, clap::ValueEnum, serde::Serialize, serde::Deserialize)]
-pub enum OpenTelemetryLevel {
-    #[default]
-    OFF,
-    INFO,
-    DEBUG,
-    TRACE,
-}
-
-/// Configures exporter of span and trace data.
-#[derive(Debug, Default, clap::Parser)]
-pub struct Options {
-    /// Enables export of span data using opentelemetry exporters.
-    #[clap(long, value_enum, default_value = "off")]
-    opentelemetry: OpenTelemetryLevel,
-
-    /// Whether the log needs to be colored.
-    #[clap(long, value_enum, default_value = "auto")]
-    color: ColorOutput,
-
-    /// Enable logging of spans. For instance, this prints timestamps of entering and exiting a span,
-    /// together with the span duration and used/idle CPU time.
-    #[clap(long)]
-    log_span_events: bool,
-
-    /// Enable JSON output of IO events, written to a file.
-    #[clap(long)]
-    record_io_trace: Option<PathBuf>,
-}
-
-impl<S: tracing::Subscriber + Send + Sync> DefaultSubscriberGuard<S> {
-    /// Register this default subscriber globally , for all threads.
-    ///
-    /// Must not be called more than once. Mutually exclusive with `Self::local`.
-    pub fn global(mut self) -> Self {
-        if let Some(subscriber) = self.subscriber.take() {
-            tracing::subscriber::set_global_default(subscriber)
-                .expect("could not set a global subscriber");
-        } else {
-            panic!("trying to set a default subscriber that has been already taken")
-        }
-        self
-    }
-
-    /// Register this default subscriber for the current thread.
-    ///
-    /// Must not be called more than once. Mutually exclusive with `Self::global`.
-    pub fn local(mut self) -> Self {
-        if let Some(subscriber) = self.subscriber.take() {
-            self.local_subscriber_guard = Some(tracing::subscriber::set_default(subscriber));
-        } else {
-            panic!("trying to set a default subscriber that has been already taken")
-        }
-        self
-    }
-}
-
-/// Whether to use colored log format.
-/// Option `Auto` enables color output only if the logging is done to a terminal and
-/// `NO_COLOR` environment variable is not set.
-#[derive(clap::ValueEnum, Debug, Clone, Default)]
-pub enum ColorOutput {
-    #[default]
-    Always,
-    Never,
-    Auto,
-}
-
-fn is_terminal() -> bool {
-    // Crate `atty` provides a platform-independent way of checking whether the output is a tty.
-    atty::is(atty::Stream::Stderr)
-}
-
-fn add_simple_log_layer<S, W>(
-    filter: EnvFilter,
-    writer: W,
-    ansi: bool,
-    with_span_events: bool,
-    subscriber: S,
-) -> SimpleLogLayer<S, W>
-where
-    S: tracing::Subscriber + for<'span> LookupSpan<'span> + Send + Sync,
-    W: for<'writer> fmt::MakeWriter<'writer> + 'static,
-{
-    let layer = fmt::layer()
-        .with_ansi(ansi)
-        .with_span_events(get_fmt_span(with_span_events))
-        .with_writer(writer)
-        .with_filter(filter);
-
-    subscriber.with(layer)
-}
-
-fn get_fmt_span(with_span_events: bool) -> fmt::format::FmtSpan {
-    if with_span_events {
-        fmt::format::FmtSpan::ENTER | fmt::format::FmtSpan::CLOSE
-    } else {
-        fmt::format::FmtSpan::NONE
-    }
-}
-
-fn add_non_blocking_log_layer<S>(
-    filter: EnvFilter,
-    writer: NonBlocking,
-    ansi: bool,
-    with_span_events: bool,
-    subscriber: S,
-) -> (LogLayer<S>, reload::Handle<EnvFilter, S>)
-where
-    S: tracing::Subscriber + for<'span> LookupSpan<'span> + Send + Sync,
-{
-    let (filter, handle) = reload::Layer::<EnvFilter, S>::new(filter);
-
-    let layer = fmt::layer()
-        .with_ansi(ansi)
-        .with_span_events(get_fmt_span(with_span_events))
-        .with_writer(writer)
-        .with_filter(filter);
-
-    (subscriber.with(layer), handle)
-}
-
-/// Constructs an OpenTelemetryConfig which sends span data to an external collector.
-//
-// NB: this function is `async` because `install_batch(Tokio)` requires a tokio context to
-// register timers and channels and whatnot.
-async fn add_opentelemetry_layer<S>(
-    opentelemetry_level: OpenTelemetryLevel,
-    chain_id: String,
-    node_public_key: PublicKey,
-    account_id: Option<AccountId>,
-    subscriber: S,
-) -> (TracingLayer<S>, reload::Handle<LevelFilter, S>)
-where
-    S: tracing::Subscriber + for<'span> LookupSpan<'span> + Send + Sync,
-{
-    let filter = get_opentelemetry_filter(opentelemetry_level);
-    let (filter, handle) = reload::Layer::<LevelFilter, S>::new(filter);
-
-    let mut resource = vec![
-        KeyValue::new("chain_id", chain_id),
-        KeyValue::new("node_id", node_public_key.to_string()),
-    ];
-    // Prefer account name as the node name.
-    // Fallback to a node public key if a validator key is unavailable.
-    let service_name = if let Some(account_id) = account_id {
-        resource.push(KeyValue::new("account_id", account_id.to_string()));
-        format!("neard:{}", account_id)
-    } else {
-        format!("neard:{}", node_public_key)
-    };
-    resource.push(KeyValue::new(SERVICE_NAME, service_name));
-
-    let tracer = opentelemetry_otlp::new_pipeline()
-        .tracing()
-        .with_exporter(opentelemetry_otlp::new_exporter().tonic())
-        .with_trace_config(
-            trace::config()
-                .with_sampler(Sampler::AlwaysOn)
-                .with_id_generator(IdGenerator::default())
-                .with_resource(Resource::new(resource)),
-        )
-        .install_batch(opentelemetry::runtime::Tokio)
-        .unwrap();
-    let layer = tracing_opentelemetry::layer().with_tracer(tracer).with_filter(filter);
-    (subscriber.with(layer), handle)
-}
-
-pub fn get_opentelemetry_filter(opentelemetry_level: OpenTelemetryLevel) -> LevelFilter {
-    match opentelemetry_level {
-        OpenTelemetryLevel::OFF => LevelFilter::OFF,
-        OpenTelemetryLevel::INFO => LevelFilter::INFO,
-        OpenTelemetryLevel::DEBUG => LevelFilter::DEBUG,
-        OpenTelemetryLevel::TRACE => LevelFilter::TRACE,
-    }
-}
-
-/// The constructed layer writes storage and DB events in a custom format to a
-/// specified file.
-///
-/// This layer is useful to collect detailed IO access patterns for block
-/// production. Typically used for debugging IO and to replay on the estimator.
-#[cfg(feature = "io_trace")]
-pub fn make_io_tracing_layer<S>(
-    file: std::fs::File,
-) -> (Filtered<io_tracer::IoTraceLayer, EnvFilter, S>, tracing_appender::non_blocking::WorkerGuard)
-where
-    S: tracing::Subscriber + for<'span> LookupSpan<'span>,
-{
-    use std::io::BufWriter;
-    let (base_io_layer, guard) = io_tracer::IoTraceLayer::new(BufWriter::new(file));
-    let io_layer = base_io_layer.with_filter(tracing_subscriber::filter::EnvFilter::new(
-        "store=trace,vm_logic=trace,host-function=trace,runtime=debug,io_tracer=trace,io_tracer_count=trace",
-    ));
-    (io_layer, guard)
-}
-
-fn use_color_output(options: &Options) -> bool {
-    match options.color {
-        ColorOutput::Always => true,
-        ColorOutput::Never => false,
-        ColorOutput::Auto => use_color_auto(),
-    }
-}
-
-fn use_color_auto() -> bool {
-    std::env::var_os("NO_COLOR").is_none() && is_terminal()
-}
-
-/// Constructs a subscriber set to the option appropriate for the NEAR code.
-///
-/// Subscriber enables only logging.
-///
-/// # Example
-///
-/// ```rust
-/// let filter = near_o11y::EnvFilterBuilder::from_env().finish().unwrap();
-/// let _subscriber = near_o11y::default_subscriber(filter, &Default::default()).global();
-/// ```
-pub fn default_subscriber(
-    env_filter: EnvFilter,
-    options: &Options,
-) -> DefaultSubscriberGuard<impl tracing::Subscriber + for<'span> LookupSpan<'span> + Send + Sync> {
-    let color_output = use_color_output(options);
-
-    let make_writer = || {
-        let stderr = std::io::stderr();
-        std::io::LineWriter::new(stderr)
-    };
-
-    let subscriber = tracing_subscriber::registry();
-    let subscriber = subscriber.with(log_counter::LogCounter::default());
-    let subscriber = add_simple_log_layer(
-        env_filter,
-        make_writer,
-        color_output,
-        options.log_span_events,
-        subscriber,
-    );
-
-    #[allow(unused_mut)]
-    let mut io_trace_guard = None;
-    #[cfg(feature = "io_trace")]
-    let subscriber = subscriber.with(options.record_io_trace.as_ref().map(|output_path| {
-        let (sub, guard) = make_io_tracing_layer(
-            std::fs::File::create(output_path)
-                .expect("unable to create or truncate IO trace output file"),
-        );
-        io_trace_guard = Some(guard);
-        sub
-    }));
-
-    let subscriber = subscriber.with(DelayDetectorLayer::default());
-
-    DefaultSubscriberGuard {
-        subscriber: Some(subscriber),
-        local_subscriber_guard: None,
-        writer_guard: None,
-        io_trace_guard,
-    }
-}
-
-pub fn set_default_otlp_level(options: &Options) {
-    // Record the initial tracing level specified as a command-line flag. Use this recorded value to
-    // reset opentelemetry filter when the LogConfig file gets deleted.
-    DEFAULT_OTLP_LEVEL.set(options.opentelemetry).unwrap();
-}
-
-/// Constructs a subscriber set to the option appropriate for the NEAR code.
-///
-/// The subscriber enables logging, tracing and io tracing.
-/// Subscriber creation needs an async runtime.
-pub async fn default_subscriber_with_opentelemetry(
-    env_filter: EnvFilter,
-    options: &Options,
-    chain_id: String,
-    node_public_key: PublicKey,
-    account_id: Option<AccountId>,
-) -> DefaultSubscriberGuard<impl tracing::Subscriber + Send + Sync> {
-    let color_output = use_color_output(options);
-
-    // Do not lock the `stderr` here to allow for things like `dbg!()` work during development.
-    let stderr = std::io::stderr();
-    let lined_stderr = std::io::LineWriter::new(stderr);
-    let (writer, writer_guard) = tracing_appender::non_blocking(lined_stderr);
-
-    let subscriber = tracing_subscriber::registry();
-    // Installs LogCounter as the innermost layer.
-    let subscriber = subscriber.with(log_counter::LogCounter::default());
-
-    set_default_otlp_level(options);
-
-    let (subscriber, handle) = add_non_blocking_log_layer(
-        env_filter,
-        writer,
-        color_output,
-        options.log_span_events,
-        subscriber,
-    );
-    LOG_LAYER_RELOAD_HANDLE
-        .set(handle)
-        .unwrap_or_else(|_| panic!("Failed to set Log Layer Filter"));
-
-    let (subscriber, handle) = add_opentelemetry_layer(
-        options.opentelemetry,
-        chain_id,
-        node_public_key,
-        account_id,
-        subscriber,
-    )
-    .await;
-    OTLP_LAYER_RELOAD_HANDLE
-        .set(handle)
-        .unwrap_or_else(|_| panic!("Failed to set OTLP Layer Filter"));
-
-    #[allow(unused_mut)]
-    let mut io_trace_guard = None;
-    #[cfg(feature = "io_trace")]
-    let subscriber = subscriber.with(options.record_io_trace.as_ref().map(|output_path| {
-        let (sub, guard) = make_io_tracing_layer(
-            std::fs::File::create(output_path)
-                .expect("unable to create or truncate IO trace output file"),
-        );
-        io_trace_guard = Some(guard);
-        sub
-    }));
-
-    let subscriber = subscriber.with(DelayDetectorLayer::default());
-
-    DefaultSubscriberGuard {
-        subscriber: Some(subscriber),
-        local_subscriber_guard: None,
-        writer_guard: Some(writer_guard),
-        io_trace_guard,
-    }
-}
-
-#[derive(thiserror::Error, Debug)]
-#[non_exhaustive]
-pub enum ReloadError {
-    #[error("env_filter reload handle is not available")]
-    NoLogReloadHandle,
-    #[error("opentelemetry reload handle is not available")]
-    NoOpentelemetryReloadHandle,
-    #[error("could not set the new log filter")]
-    ReloadLogLayer(#[source] reload::Error),
-    #[error("could not set the new opentelemetry filter")]
-    ReloadOpentelemetryLayer(#[source] reload::Error),
-    #[error("could not create the log filter")]
-    Parse(#[source] BuildEnvFilterError),
-}
-
-pub fn reload_log_config(config: Option<&log_config::LogConfig>) {
-    let result = if let Some(config) = config {
-        reload(
-            config.rust_log.as_deref(),
-            config.verbose_module.as_deref(),
-            config.opentelemetry_level,
-        )
-    } else {
-        // When the LOG_CONFIG_FILENAME is not available, reset to the tracing and logging config
-        // when the node was started.
-        reload(None, None, None)
-    };
-    match result {
-        Ok(_) => {
-            tracing::info!("Updated the logging layer according to `log_config.json`");
-        }
-        Err(err) => {
-            eprintln!(
-                "Failed to update the logging layer according to the changed `log_config.json`. Errors: {:?}",
-                err
-            );
-        }
-    }
-}
-
-/// Constructs new filters for the logging and opentelemetry layers.
-///
-/// Attempts to reload all available errors. Returns errors for each layer that failed to reload.
-///
-/// The newly constructed `EnvFilter` provides behavior equivalent to what can be obtained via
-/// setting `RUST_LOG` environment variable and the `--verbose` command-line flag.
-/// `rust_log` is equivalent to setting `RUST_LOG` environment variable.
-/// `verbose` indicates whether `--verbose` command-line flag is present.
-/// `verbose_module` is equivalent to the value of the `--verbose` command-line flag.
-pub fn reload(
-    rust_log: Option<&str>,
-    verbose_module: Option<&str>,
-    opentelemetry_level: Option<OpenTelemetryLevel>,
-) -> Result<(), Vec<ReloadError>> {
-    let log_reload_result = LOG_LAYER_RELOAD_HANDLE.get().map_or(
-        Err(ReloadError::NoLogReloadHandle),
-        |reload_handle| {
-            let mut builder =
-                rust_log.map_or_else(EnvFilterBuilder::from_env, EnvFilterBuilder::new);
-            if let Some(module) = verbose_module {
-                builder = builder.verbose(Some(module));
-            }
-            let env_filter = builder.finish().map_err(ReloadError::Parse)?;
-
-            reload_handle
-                .modify(|log_filter| {
-                    *log_filter = env_filter;
-                })
-                .map_err(ReloadError::ReloadLogLayer)?;
-            Ok(())
-        },
-    );
-
-    let opentelemetry_level = opentelemetry_level
-        .unwrap_or(*DEFAULT_OTLP_LEVEL.get().unwrap_or(&OpenTelemetryLevel::OFF));
-    let opentelemetry_reload_result = OTLP_LAYER_RELOAD_HANDLE.get().map_or(
-        Err(ReloadError::NoOpentelemetryReloadHandle),
-        |reload_handle| {
-            reload_handle
-                .modify(|otlp_filter| {
-                    *otlp_filter = get_opentelemetry_filter(opentelemetry_level);
-                })
-                .map_err(ReloadError::ReloadOpentelemetryLayer)?;
-            Ok(())
-        },
-    );
-
-    let mut errors: Vec<ReloadError> = vec![];
-    if let Err(err) = log_reload_result {
-        errors.push(err);
-    }
-    if let Err(err) = opentelemetry_reload_result {
-        errors.push(err);
-    }
-
-    if errors.is_empty() {
-        Ok(())
-    } else {
-        Err(errors)
-    }
-}
-
-#[non_exhaustive]
-#[derive(thiserror::Error, Debug)]
-pub enum BuildEnvFilterError {
-    #[error("could not create a log filter for {1}")]
-    CreateEnvFilter(#[source] ParseError, String),
-}
-
-#[derive(Debug)]
-pub struct EnvFilterBuilder<'a> {
-    rust_log: Cow<'a, str>,
-    verbose: Option<&'a str>,
-}
-
-impl<'a> EnvFilterBuilder<'a> {
-    /// Create the `EnvFilter` from the environment variable or the [`DEFAULT_RUST_LOG`] value if
-    /// the environment is not set.
-    pub fn from_env() -> Self {
-        Self::new(
-            std::env::var("RUST_LOG").map(Cow::Owned).unwrap_or(Cow::Borrowed(DEFAULT_RUST_LOG)),
-        )
-    }
-
-    /// Specify an exact `RUST_LOG` value to use.
-    ///
-    /// This method will not inspect the environment variable.
-    pub fn new<S: Into<Cow<'a, str>>>(rust_log: S) -> Self {
-        Self { rust_log: rust_log.into(), verbose: None }
-    }
-
-    /// Make the produced [`EnvFilter`] verbose.
-    ///
-    /// If the `module` string is empty, all targets will log debug output. Otherwise only the
-    /// specified target will log the debug output.
-    pub fn verbose(mut self, target: Option<&'a str>) -> Self {
-        self.verbose = target;
-        self
-    }
-
-    /// Construct an [`EnvFilter`] as configured.
-    pub fn finish(self) -> Result<EnvFilter, BuildEnvFilterError> {
-        let mut env_filter = EnvFilter::try_new(self.rust_log.clone())
-            .map_err(|err| BuildEnvFilterError::CreateEnvFilter(err, self.rust_log.to_string()))?;
-        if let Some(module) = self.verbose {
-            env_filter = env_filter
-                .add_directive("cranelift_codegen=warn".parse().expect("parse directive"))
-                .add_directive("h2=warn".parse().expect("parse directive"))
-                .add_directive("tower=warn".parse().expect("parse directive"))
-                .add_directive("trust_dns_resolver=warn".parse().expect("parse directive"))
-                .add_directive("trust_dns_proto=warn".parse().expect("parse directive"));
-            env_filter = if module.is_empty() {
-                env_filter.add_directive(tracing::Level::DEBUG.into())
-            } else {
-                let directive = format!("{}=debug", module).parse().map_err(|err| {
-                    BuildEnvFilterError::CreateEnvFilter(err, format!("{}=debug", module))
-                })?;
-                env_filter.add_directive(directive)
-            };
-        }
-        Ok(env_filter)
-    }
-}
-
-=======
->>>>>>> 6972c509
 /// Prints backtrace to stderr.
 ///
 /// This is intended as a printf-debugging aid.
