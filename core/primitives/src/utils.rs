--- conflicted
+++ resolved
@@ -71,7 +71,6 @@
     key_for_column_account_id(col::CODE, account_key)
 }
 
-<<<<<<< HEAD
 pub fn key_for_received_data(account_id: &AccountId, data_id: &CryptoHash) -> Vec<u8> {
     let mut key = key_for_column_account_id(col::RECEIVED_DATA, account_id);
     key.append(&mut ACCOUNT_DATA_SEPARATOR.to_vec());
@@ -97,17 +96,6 @@
     let mut key = key_for_column_account_id(col::POSTPONED_RECEIPT, account_id);
     key.append(&mut ACCOUNT_DATA_SEPARATOR.to_vec());
     key.extend_from_slice(receipt_id.as_ref());
-=======
-pub fn key_for_data(account_id: &AccountId, key: &[u8]) -> Vec<u8> {
-    let mut prefix = prefix_for_data(account_id);
-    prefix.extend_from_slice(key);
-    prefix
-}
-
-pub fn key_for_callback(id: &[u8]) -> Vec<u8> {
-    let mut key = col::CALLBACK.to_vec();
-    key.extend_from_slice(id);
->>>>>>> 2b0d8e8a
     key
 }
 
