--- conflicted
+++ resolved
@@ -408,21 +408,10 @@
 
 /// Converts timestamp in ns into DateTime UTC time.
 pub fn from_timestamp(timestamp: u64) -> DateTime<chrono::Utc> {
-<<<<<<< HEAD
-    DateTime::from_utc(
-        NaiveDateTime::from_timestamp_opt(
-            (timestamp / NS_IN_SECOND) as i64,
-            (timestamp % NS_IN_SECOND) as u32,
-        )
-        .unwrap(),
-        chrono::Utc,
-    )
-=======
     let secs =
         timestamp.checked_div(NS_IN_SECOND).expect("dividing by non-zero const is safe") as i64;
     let nsecs = timestamp.checked_rem(NS_IN_SECOND).expect("modulo non-zero const is safe") as u32;
     DateTime::from_utc(NaiveDateTime::from_timestamp(secs, nsecs), chrono::Utc)
->>>>>>> 34ca6d86
 }
 
 /// Converts DateTime UTC time into timestamp in ns.
