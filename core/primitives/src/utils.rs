--- conflicted
+++ resolved
@@ -28,14 +28,6 @@
 /// A data structure for tagging data as already being validated to prevent
 /// redundant work.
 ///
-<<<<<<< HEAD
-/// # Examples
-///
-/// ```
-/// struct Foo;
-/// struct Error;
-///
-=======
 /// # Example
 ///
 /// ```ignore
@@ -43,7 +35,6 @@
 /// struct Error;
 ///
 /// /// Performs expensive validation of `foo`.
->>>>>>> 9264f449
 /// fn validate_foo(foo: &Foo) -> Result<bool, Error>;
 ///
 /// fn do_stuff(foo: Foo) {
@@ -57,11 +48,7 @@
 /// fn do_stuff_with_foo(foo: &MaybeValidated<Foo) {
 ///     // …
 ///     if maybe_do_something && foo.validate_with(validate_foo) {
-<<<<<<< HEAD
-///         do_some_stuff;
-=======
 ///         println!("@_@");
->>>>>>> 9264f449
 ///     }
 ///     // …
 /// }
@@ -89,17 +76,11 @@
     /// # Example
     ///
     /// ```
-<<<<<<< HEAD
-    /// let value = MaybeValidated::from(42);
-    /// assert_eq!(Ok(true), value.validate_with::<()>(|v| Ok(*v == 42)));
-    /// assert_eq!(Ok(true), value.validate_with::<()>(|_| panic!()));
-=======
     /// use near_primitives::utils::MaybeValidated;
     ///
     /// let value = MaybeValidated::from(42);
     /// assert_eq!(Ok(true), value.validate_with::<(), _>(|v| Ok(*v == 42)));
     /// assert_eq!(Ok(true), value.validate_with::<(), _>(|_| panic!()));
->>>>>>> 9264f449
     /// ```
     pub fn validate_with<E, F: FnOnce(&T) -> Result<bool, E>>(
         &self,
