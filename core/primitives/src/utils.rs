--- conflicted
+++ resolved
@@ -52,30 +52,13 @@
     pub const DELAYED_RECEIPT: &[u8] = &[8];
 }
 
-pub trait TrieKey: AsRef<[u8]> {
-    fn into_vec(self) -> Vec<u8>;
-}
-
-macro_rules! impl_trie_key {
-    ($iden:ident) => {
-        impl AsRef<[u8]> for $iden {
-            fn as_ref(&self) -> &[u8] {
-                self.0.as_ref()
-            }
-        }
-
-        impl TrieKey for $iden {
-            fn into_vec(self) -> Vec<u8> {
-                self.0
-            }
-        }
-    };
-}
-
-#[derive(derive_more::Into)]
+pub trait TrieKey: AsRef<[u8]> + Into<Vec<u8>> {}
+
+#[derive(derive_more::AsRef, derive_more::Into)]
+#[as_ref(forward)]
 struct KeyForColumnAccountId(Vec<u8>);
 
-impl_trie_key!(KeyForColumnAccountId);
+impl TrieKey for KeyForColumnAccountId {}
 
 impl KeyForColumnAccountId {
     pub fn estimate_len(column: &[u8], account_id: &AccountId) -> usize {
@@ -105,10 +88,11 @@
     }
 }
 
-#[derive(derive_more::Into)]
+#[derive(derive_more::AsRef, derive_more::Into)]
+#[as_ref(forward)]
 pub struct KeyForAccount(Vec<u8>);
 
-impl_trie_key!(KeyForAccount);
+impl TrieKey for KeyForAccount {}
 
 impl KeyForAccount {
     pub fn estimate_len(account_id: &AccountId) -> usize {
@@ -137,10 +121,11 @@
     }
 }
 
-#[derive(derive_more::Into)]
+#[derive(derive_more::AsRef, derive_more::Into)]
+#[as_ref(forward)]
 pub struct KeyForAccessKey(Vec<u8>);
 
-impl_trie_key!(KeyForAccessKey);
+impl TrieKey for KeyForAccessKey {}
 
 impl KeyForAccessKey {
     fn estimate_prefix_len(account_id: &AccountId) -> usize {
@@ -219,10 +204,11 @@
     }
 }
 
-#[derive(derive_more::Into, Clone)]
+#[derive(derive_more::AsRef, derive_more::Into)]
+#[as_ref(forward)]
 pub struct KeyForData(Vec<u8>);
 
-impl_trie_key!(KeyForData);
+impl TrieKey for KeyForData {}
 
 impl KeyForData {
     pub fn estimate_len(account_id: &AccountId, data: &[u8]) -> usize {
@@ -244,9 +230,10 @@
     }
 
     pub fn with_suffix(&self, suffix: &[u8]) -> Self {
-        let mut key = self.clone();
-        key.0.extend(suffix);
-        key
+        let mut raw_key = Vec::with_capacity(self.0.len() + suffix.len());
+        raw_key.extend(&self.0);
+        raw_key.extend(suffix);
+        Self(raw_key)
     }
 
     pub fn new(account_id: &AccountId, data: &[u8]) -> Self {
@@ -304,20 +291,13 @@
     }
 }
 
-<<<<<<< HEAD
-#[derive(derive_more::Into)]
-pub struct KeyForCode(Vec<u8>);
-
-impl_trie_key!(KeyForCode);
-
-impl KeyForCode {
-=======
 #[derive(derive_more::AsRef, derive_more::Into)]
 #[as_ref(forward)]
 pub struct KeyForContractCode(Vec<u8>);
 
+impl TrieKey for KeyForContractCode {}
+
 impl KeyForContractCode {
->>>>>>> 455780b1
     pub fn new(account_id: &AccountId) -> Self {
         Self(KeyForColumnAccountId::with_capacity(col::CODE, account_id, 0).into())
     }
@@ -334,10 +314,11 @@
     }
 }
 
-#[derive(derive_more::Into)]
+#[derive(derive_more::AsRef, derive_more::Into)]
+#[as_ref(forward)]
 pub struct KeyForReceivedData(Vec<u8>);
 
-impl_trie_key!(KeyForReceivedData);
+impl TrieKey for KeyForReceivedData {}
 
 impl KeyForReceivedData {
     pub fn new(account_id: &AccountId, data_id: &CryptoHash) -> Self {
@@ -353,10 +334,11 @@
     }
 }
 
-#[derive(derive_more::Into)]
+#[derive(derive_more::AsRef, derive_more::Into)]
+#[as_ref(forward)]
 pub struct KeyForPostponedReceiptId(Vec<u8>);
 
-impl_trie_key!(KeyForPostponedReceiptId);
+impl TrieKey for KeyForPostponedReceiptId {}
 
 impl KeyForPostponedReceiptId {
     pub fn new(account_id: &AccountId, data_id: &CryptoHash) -> Self {
@@ -372,10 +354,11 @@
     }
 }
 
-#[derive(derive_more::Into)]
+#[derive(derive_more::AsRef, derive_more::Into)]
+#[as_ref(forward)]
 pub struct KeyForPendingDataCount(Vec<u8>);
 
-impl_trie_key!(KeyForPendingDataCount);
+impl TrieKey for KeyForPendingDataCount {}
 
 impl KeyForPendingDataCount {
     pub fn new(account_id: &AccountId, receipt_id: &CryptoHash) -> Self {
@@ -391,10 +374,11 @@
     }
 }
 
-#[derive(derive_more::Into)]
+#[derive(derive_more::AsRef, derive_more::Into)]
+#[as_ref(forward)]
 pub struct KeyForPostponedReceipt(Vec<u8>);
 
-impl_trie_key!(KeyForPostponedReceipt);
+impl TrieKey for KeyForPostponedReceipt {}
 
 impl KeyForPostponedReceipt {
     pub fn new(account_id: &AccountId, receipt_id: &CryptoHash) -> Self {
@@ -410,10 +394,11 @@
     }
 }
 
-#[derive(derive_more::Into)]
+#[derive(derive_more::AsRef, derive_more::Into)]
+#[as_ref(forward)]
 pub struct KeyForDelayedReceipt(Vec<u8>);
 
-impl_trie_key!(KeyForDelayedReceipt);
+impl TrieKey for KeyForDelayedReceipt {}
 
 impl KeyForDelayedReceipt {
     pub fn new(index: u64) -> Self {
@@ -425,10 +410,11 @@
     }
 }
 
-#[derive(derive_more::Into)]
+#[derive(derive_more::AsRef, derive_more::Into)]
+#[as_ref(forward)]
 pub struct KeyForDelayedReceiptIndices(Vec<u8>);
 
-impl_trie_key!(KeyForDelayedReceiptIndices);
+impl TrieKey for KeyForDelayedReceiptIndices {}
 
 impl KeyForDelayedReceiptIndices {
     pub fn new() -> Self {
