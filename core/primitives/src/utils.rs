use std::cmp::max;
use std::convert::{AsRef, TryFrom};
use std::fmt;

use byteorder::{LittleEndian, WriteBytesExt};
use chrono::{DateTime, NaiveDateTime, Utc};
use rand::distributions::Alphanumeric;
use rand::{thread_rng, Rng};
use regex::Regex;
use serde;

use lazy_static::lazy_static;

use crate::hash::{hash, CryptoHash};
use crate::types::{AccountId, NumSeats, NumShards, ShardId};

pub const MIN_ACCOUNT_ID_LEN: usize = 2;
pub const MAX_ACCOUNT_ID_LEN: usize = 64;

/// Number of nano seconds in a second.
const NS_IN_SECOND: u64 = 1_000_000_000;

<<<<<<< HEAD
lazy_static! {
    /// Predetermined code hash used for EVM precompile.
    pub static ref EVM_CODE_HASH: CryptoHash = code_hash(1);
}

fn code_hash(num: u8) -> CryptoHash {
    let mut buf = [0; 32];
    buf[0] = num;
    return hash(&buf);
    // return CryptoHash(Digest(buf));
}

=======
>>>>>>> 77edc0b0
pub fn get_block_shard_id(block_hash: &CryptoHash, shard_id: ShardId) -> Vec<u8> {
    let mut res = Vec::with_capacity(40);
    res.extend_from_slice(block_hash.as_ref());
    res.extend_from_slice(&shard_id.to_le_bytes());
    res
}

pub fn get_block_shard_id_rev(
    key: &[u8],
) -> Result<(CryptoHash, ShardId), Box<dyn std::error::Error>> {
    if key.len() != 40 {
        return Err(
            std::io::Error::new(std::io::ErrorKind::InvalidInput, "Invalid key length").into()
        );
    }
    let block_hash_vec: Vec<u8> = key[0..32].iter().cloned().collect();
    let block_hash = CryptoHash::try_from(block_hash_vec)?;
    let mut shard_id_arr: [u8; 8] = Default::default();
    shard_id_arr.copy_from_slice(&key[key.len() - 8..]);
    let shard_id = ShardId::from_le_bytes(shard_id_arr);
    Ok((block_hash, shard_id))
}

pub fn create_nonce_with_nonce(base: &CryptoHash, salt: u64) -> CryptoHash {
    let mut nonce: Vec<u8> = base.as_ref().to_owned();
    nonce.extend(index_to_bytes(salt));
    hash(&nonce)
}

pub fn index_to_bytes(index: u64) -> Vec<u8> {
    let mut bytes = vec![];
    bytes.write_u64::<LittleEndian>(index).expect("writing to bytes failed");
    bytes
}

lazy_static! {
    /// See NEP#0006
    static ref VALID_ACCOUNT_ID: Regex =
        Regex::new(r"^(([a-z\d]+[\-_])*[a-z\d]+\.)*([a-z\d]+[\-_])*[a-z\d]+$").unwrap();
    /// Represents a part of an account ID with a suffix of as a separator `.`.
    static ref VALID_ACCOUNT_PART_ID_WITH_TAIL_SEPARATOR: Regex =
        Regex::new(r"^([a-z\d]+[\-_])*[a-z\d]+\.$").unwrap();
    /// Represents a top level account ID.
    static ref VALID_TOP_LEVEL_ACCOUNT_ID: Regex =
        Regex::new(r"^([a-z\d]+[\-_])*[a-z\d]+$").unwrap();
}

/// const does not allow function call, so have to resort to this
pub fn system_account() -> AccountId {
    "system".to_string()
}

pub fn is_valid_account_id(account_id: &AccountId) -> bool {
    account_id.len() >= MIN_ACCOUNT_ID_LEN
        && account_id.len() <= MAX_ACCOUNT_ID_LEN
        && VALID_ACCOUNT_ID.is_match(account_id)
}

pub fn is_valid_top_level_account_id(account_id: &AccountId) -> bool {
    account_id.len() >= MIN_ACCOUNT_ID_LEN
        && account_id.len() <= MAX_ACCOUNT_ID_LEN
        && account_id != &system_account()
        && VALID_TOP_LEVEL_ACCOUNT_ID.is_match(account_id)
}

/// Returns true if the signer_id can create a direct sub-account with the given account Id.
/// It assumes the signer_id is a valid account_id
pub fn is_valid_sub_account_id(signer_id: &AccountId, sub_account_id: &AccountId) -> bool {
    if !is_valid_account_id(sub_account_id) {
        return false;
    }
    if signer_id.len() >= sub_account_id.len() {
        return false;
    }
    // Will not panic, since valid account id is utf-8 only and the length is checked above.
    // e.g. when `near` creates `aa.near`, it splits into `aa.` and `near`
    let (prefix, suffix) = sub_account_id.split_at(sub_account_id.len() - signer_id.len());
    if suffix != signer_id {
        return false;
    }
    VALID_ACCOUNT_PART_ID_WITH_TAIL_SEPARATOR.is_match(prefix)
}

/// A wrapper around Option<T> that provides native Display trait.
/// Simplifies propagating automatic Display trait on parent structs.
pub struct DisplayOption<T>(pub Option<T>);

impl<T: fmt::Display> fmt::Display for DisplayOption<T> {
    fn fmt(&self, f: &mut fmt::Formatter<'_>) -> fmt::Result {
        match self.0 {
            Some(ref v) => write!(f, "Some({})", v),
            None => write!(f, "None"),
        }
    }
}

impl<T> DisplayOption<T> {
    pub fn into(self) -> Option<T> {
        self.0
    }
}

impl<T> AsRef<Option<T>> for DisplayOption<T> {
    fn as_ref(&self) -> &Option<T> {
        &self.0
    }
}

impl<T: fmt::Display> From<Option<T>> for DisplayOption<T> {
    fn from(o: Option<T>) -> Self {
        DisplayOption(o)
    }
}

/// Macro to either return value if the result is Ok, or exit function logging error.
#[macro_export]
macro_rules! unwrap_or_return {
    ($obj: expr, $ret: expr) => {
        match $obj {
            Ok(value) => value,
            Err(err) => {
                error!(target: "client", "Unwrap error: {}", err);
                return $ret;
            }
        }
    };
    ($obj: expr) => {
        match $obj {
            Ok(value) => value,
            Err(err) => {
                error!(target: "client", "Unwrap error: {}", err);
                return;
            }
        }
    };
}

/// Macro to either return value if the result is Some, or exit function.
#[macro_export]
macro_rules! unwrap_option_or_return {
    ($obj: expr, $ret: expr) => {
        match $obj {
            Some(value) => value,
            None => {
                return $ret;
            }
        }
    };
    ($obj: expr) => {
        match $obj {
            Some(value) => value,
            None => {
                return;
            }
        }
    };
}

/// Converts timestamp in ns into DateTime UTC time.
pub fn from_timestamp(timestamp: u64) -> DateTime<Utc> {
    DateTime::from_utc(
        NaiveDateTime::from_timestamp(
            (timestamp / NS_IN_SECOND) as i64,
            (timestamp % NS_IN_SECOND) as u32,
        ),
        Utc,
    )
}

/// Converts DateTime UTC time into timestamp in ns.
pub fn to_timestamp(time: DateTime<Utc>) -> u64 {
    time.timestamp_nanos() as u64
}

/// Compute number of seats per shard for given total number of seats and number of shards.
pub fn get_num_seats_per_shard(num_shards: NumShards, num_seats: NumSeats) -> Vec<NumSeats> {
    (0..num_shards)
        .map(|i| {
            let remainder = num_seats % num_shards;
            let num = if i < remainder as u64 {
                num_seats / num_shards + 1
            } else {
                num_seats / num_shards
            };
            max(num, 1)
        })
        .collect()
}

/// Generate random string of given length
pub fn generate_random_string(len: usize) -> String {
    thread_rng().sample_iter(&Alphanumeric).take(len).collect::<String>()
}

pub struct Serializable<'a, T>(&'a T);

impl<'a, T> fmt::Display for Serializable<'a, T>
where
    T: serde::Serialize,
{
    fn fmt(&self, f: &mut fmt::Formatter<'_>) -> fmt::Result {
        write!(f, "{:?}", serde_json::to_string(&self.0).unwrap())
    }
}

/// Wrap an object that implements Serialize into another object
/// that implements Display. When used display in this object
/// it shows its json representation. It is used to display complex
/// objects using tracing.
///
/// tracing::debug!(target: "diagnostic", value=%ser(&object));
pub fn ser<'a, T>(object: &'a T) -> Serializable<'a, T>
where
    T: serde::Serialize,
{
    Serializable(object)
}

#[cfg(test)]
mod tests {
    use super::*;

    const OK_ACCOUNT_IDS: &[&str] = &[
        "aa",
        "a-a",
        "a-aa",
        "100",
        "0o",
        "com",
        "near",
        "bowen",
        "b-o_w_e-n",
        "b.owen",
        "bro.wen",
        "a.ha",
        "a.b-a.ra",
        "system",
        "over.9000",
        "google.com",
        "illia.cheapaccounts.near",
        "0o0ooo00oo00o",
        "alex-skidanov",
        "10-4.8-2",
        "b-o_w_e-n",
        "no_lols",
        "0123456789012345678901234567890123456789012345678901234567890123",
        // Valid, but can't be created
        "near.a",
    ];

    #[test]
    fn test_is_valid_account_id() {
        for account_id in OK_ACCOUNT_IDS {
            assert!(
                is_valid_account_id(&account_id.to_string()),
                "Valid account id {:?} marked invalid",
                account_id
            );
        }

        let bad_account_ids = vec![
            "a",
            "A",
            "Abc",
            "-near",
            "near-",
            "-near-",
            "near.",
            ".near",
            "near@",
            "@near",
            "неар",
            "@@@@@",
            "0__0",
            "0_-_0",
            "0_-_0",
            "..",
            "a..near",
            "nEar",
            "_bowen",
            "hello world",
            "abcdefghijklmnopqrstuvwxyz.abcdefghijklmnopqrstuvwxyz.abcdefghijklmnopqrstuvwxyz",
            "01234567890123456789012345678901234567890123456789012345678901234",
            // `@` separators are banned now
            "some-complex-address@gmail.com",
            "sub.buy_d1gitz@atata@b0-rg.c_0_m",
        ];
        for account_id in bad_account_ids {
            assert!(
                !is_valid_account_id(&account_id.to_string()),
                "Invalid account id {:?} marked valid",
                account_id
            );
        }
    }

    #[test]
    fn test_is_valid_top_level_account_id() {
        let ok_top_level_account_ids = vec![
            "aa",
            "a-a",
            "a-aa",
            "100",
            "0o",
            "com",
            "near",
            "bowen",
            "b-o_w_e-n",
            "0o0ooo00oo00o",
            "alex-skidanov",
            "b-o_w_e-n",
            "no_lols",
            "0123456789012345678901234567890123456789012345678901234567890123",
        ];
        for account_id in ok_top_level_account_ids {
            assert!(
                is_valid_top_level_account_id(&account_id.to_string()),
                "Valid top level account id {:?} marked invalid",
                account_id
            );
        }

        let bad_top_level_account_ids = vec![
            "near.a",
            "b.owen",
            "bro.wen",
            "a.ha",
            "a.b-a.ra",
            "some-complex-address@gmail.com",
            "sub.buy_d1gitz@atata@b0-rg.c_0_m",
            "over.9000",
            "google.com",
            "illia.cheapaccounts.near",
            "10-4.8-2",
            "a",
            "A",
            "Abc",
            "-near",
            "near-",
            "-near-",
            "near.",
            ".near",
            "near@",
            "@near",
            "неар",
            "@@@@@",
            "0__0",
            "0_-_0",
            "0_-_0",
            "..",
            "a..near",
            "nEar",
            "_bowen",
            "hello world",
            "abcdefghijklmnopqrstuvwxyz.abcdefghijklmnopqrstuvwxyz.abcdefghijklmnopqrstuvwxyz",
            "01234567890123456789012345678901234567890123456789012345678901234",
            // Valid regex and length, but reserved
            "system",
        ];
        for account_id in bad_top_level_account_ids {
            assert!(
                !is_valid_top_level_account_id(&account_id.to_string()),
                "Invalid top level account id {:?} marked valid",
                account_id
            );
        }
    }

    #[test]
    fn test_is_valid_sub_account_id() {
        let ok_pairs = vec![
            ("test", "a.test"),
            ("test-me", "abc.test-me"),
            ("gmail.com", "abc.gmail.com"),
            ("gmail.com", "abc-lol.gmail.com"),
            ("gmail.com", "abc_lol.gmail.com"),
            ("gmail.com", "bro-abc_lol.gmail.com"),
            ("g0", "0g.g0"),
            ("1g", "1g.1g"),
            ("5-3", "4_2.5-3"),
        ];
        for (signer_id, sub_account_id) in ok_pairs {
            assert!(
                is_valid_sub_account_id(&signer_id.to_string(), &sub_account_id.to_string()),
                "Failed to create sub-account {:?} by account {:?}",
                sub_account_id,
                signer_id
            );
        }

        let bad_pairs = vec![
            ("test", ".test"),
            ("test", "test"),
            ("test", "est"),
            ("test", ""),
            ("test", "st"),
            ("test5", "ббб"),
            ("test", "a-test"),
            ("test", "etest"),
            ("test", "a.etest"),
            ("test", "retest"),
            ("test-me", "abc-.test-me"),
            ("test-me", "Abc.test-me"),
            ("test-me", "-abc.test-me"),
            ("test-me", "a--c.test-me"),
            ("test-me", "a_-c.test-me"),
            ("test-me", "a-_c.test-me"),
            ("test-me", "_abc.test-me"),
            ("test-me", "abc_.test-me"),
            ("test-me", "..test-me"),
            ("test-me", "a..test-me"),
            ("gmail.com", "a.abc@gmail.com"),
            ("gmail.com", ".abc@gmail.com"),
            ("gmail.com", ".abc@gmail@com"),
            ("gmail.com", "abc@gmail@com"),
            ("test", "a@test"),
            ("test_me", "abc@test_me"),
            ("gmail.com", "abc@gmail.com"),
            ("gmail@com", "abc.gmail@com"),
            ("gmail.com", "abc-lol@gmail.com"),
            ("gmail@com", "abc_lol.gmail@com"),
            ("gmail@com", "bro-abc_lol.gmail@com"),
            ("gmail.com", "123456789012345678901234567890123456789012345678901234567890@gmail.com"),
            (
                "123456789012345678901234567890123456789012345678901234567890",
                "1234567890.123456789012345678901234567890123456789012345678901234567890",
            ),
            ("aa", "ъ@aa"),
            ("aa", "ъ.aa"),
        ];
        for (signer_id, sub_account_id) in bad_pairs {
            assert!(
                !is_valid_sub_account_id(&signer_id.to_string(), &sub_account_id.to_string()),
                "Invalid sub-account {:?} created by account {:?}",
                sub_account_id,
                signer_id
            );
        }
    }

    #[test]
    fn test_num_chunk_producers() {
        for num_seats in 1..50 {
            for num_shards in 1..50 {
                let assignment = get_num_seats_per_shard(num_shards, num_seats);
                assert_eq!(assignment.iter().sum::<u64>(), max(num_seats, num_shards));
            }
        }
    }
}<|MERGE_RESOLUTION|>--- conflicted
+++ resolved
@@ -20,21 +20,6 @@
 /// Number of nano seconds in a second.
 const NS_IN_SECOND: u64 = 1_000_000_000;
 
-<<<<<<< HEAD
-lazy_static! {
-    /// Predetermined code hash used for EVM precompile.
-    pub static ref EVM_CODE_HASH: CryptoHash = code_hash(1);
-}
-
-fn code_hash(num: u8) -> CryptoHash {
-    let mut buf = [0; 32];
-    buf[0] = num;
-    return hash(&buf);
-    // return CryptoHash(Digest(buf));
-}
-
-=======
->>>>>>> 77edc0b0
 pub fn get_block_shard_id(block_hash: &CryptoHash, shard_id: ShardId) -> Vec<u8> {
     let mut res = Vec::with_capacity(40);
     res.extend_from_slice(block_hash.as_ref());
