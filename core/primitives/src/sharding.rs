use std::sync::Arc;

use reed_solomon_erasure::{option_shards_into_shards, ReedSolomon, Shard};

use borsh::{BorshDeserialize, BorshSerialize};
use near_crypto::{BlsSignature, BlsSigner};

use crate::hash::{hash, CryptoHash};
use crate::merkle::{merklize, MerklePath};
use crate::receipt::Receipt;
use crate::transaction::SignedTransaction;
use crate::types::{Balance, BlockIndex, Gas, MerkleHash, ShardId, ValidatorStake};

#[derive(BorshSerialize, BorshDeserialize, Hash, Eq, PartialEq, Clone, Debug, Default)]
pub struct ChunkHash(pub CryptoHash);

impl AsRef<[u8]> for ChunkHash {
    fn as_ref(&self) -> &[u8] {
        self.0.as_ref()
    }
}

#[derive(BorshSerialize, BorshDeserialize, Clone, PartialEq, Eq, Debug)]
pub struct ShardChunkHeaderInner {
    /// Previous block hash.
    pub prev_block_hash: CryptoHash,
    pub prev_state_root: CryptoHash,
    pub encoded_merkle_root: CryptoHash,
    pub encoded_length: u64,
    pub height_created: BlockIndex,
    /// Shard index.
    pub shard_id: ShardId,
    /// Gas used in this chunk.
    pub gas_used: Gas,
    /// Gas limit voted by validators.
    pub gas_limit: Gas,
    /// Rent paid in the previous chunk
    pub rent_paid: Balance,
    /// Outgoing receipts merkle root.
    pub outgoing_receipts_root: CryptoHash,
    /// Tx merkle root.
    pub tx_root: CryptoHash,
    /// Validator proposals.
    pub validator_proposals: Vec<ValidatorStake>,
}

#[derive(BorshSerialize, BorshDeserialize, Clone, PartialEq, Eq, Debug)]
#[borsh_init(init)]
pub struct ShardChunkHeader {
    pub inner: ShardChunkHeaderInner,

    pub height_included: BlockIndex,

    /// Signature of the chunk producer.
    pub signature: BlsSignature,

    #[borsh_skip]
    pub hash: ChunkHash,
}

#[derive(BorshSerialize, BorshDeserialize, Hash, Eq, PartialEq, Clone, Debug, Default)]
pub struct ChunkHashHeight(pub ChunkHash, pub BlockIndex);

impl ShardChunkHeader {
    pub fn init(&mut self) {
        self.hash = ChunkHash(hash(&self.inner.try_to_vec().expect("Failed to serialize")));
    }

    pub fn chunk_hash(&self) -> ChunkHash {
        self.hash.clone()
    }

    pub fn new(
        prev_block_hash: CryptoHash,
        prev_state_root: CryptoHash,
        encoded_merkle_root: CryptoHash,
        encoded_length: u64,
        height: BlockIndex,
        shard_id: ShardId,
        gas_used: Gas,
        gas_limit: Gas,
        rent_paid: Balance,
        outgoing_receipts_root: CryptoHash,
        tx_root: CryptoHash,
        validator_proposals: Vec<ValidatorStake>,
        signer: Arc<dyn BlsSigner>,
    ) -> Self {
        let inner = ShardChunkHeaderInner {
            prev_block_hash,
            prev_state_root,
            encoded_merkle_root,
            encoded_length,
            height_created: height,
            shard_id,
            gas_used,
            gas_limit,
            rent_paid,
            outgoing_receipts_root,
            tx_root,
            validator_proposals,
        };
        let hash = ChunkHash(hash(&inner.try_to_vec().expect("Failed to serialize")));
        let signature = signer.sign(hash.as_ref());
        Self { inner, height_included: 0, signature, hash }
    }
}

#[derive(BorshSerialize, BorshDeserialize, Debug, Clone, Eq, PartialEq)]
pub struct ChunkOnePart {
    pub shard_id: u64,
    pub chunk_hash: ChunkHash,
    pub header: ShardChunkHeader,
    pub part_id: u64,
    pub part: Box<[u8]>,
    pub receipt_proofs: Vec<ReceiptProof>,
    pub merkle_path: MerklePath,
}

#[derive(BorshSerialize, BorshDeserialize, Debug, Clone, Eq, PartialEq)]
// from_shard_id -> to_shard_id
pub struct ShardProof(pub ShardId, pub ShardId, pub MerklePath);

#[derive(BorshSerialize, BorshDeserialize, Debug, Clone, Eq, PartialEq)]
// For each Merkle proof there is a subset of receipts which may be proven.
pub struct ReceiptProof(pub Vec<Receipt>, pub ShardProof);

#[derive(BorshSerialize, BorshDeserialize, Debug, Clone, Eq, PartialEq)]
pub struct ShardChunk {
    pub chunk_hash: ChunkHash,
    pub header: ShardChunkHeader,
    pub transactions: Vec<SignedTransaction>,
    pub receipts: Vec<Receipt>,
}

#[derive(Clone, Debug, Eq, PartialEq, BorshSerialize, BorshDeserialize)]
pub struct ChunkPartMsg {
    pub shard_id: u64,
    pub chunk_hash: ChunkHash,
    pub part_id: u64,
    pub part: Shard,
    pub merkle_path: MerklePath,
}

#[derive(Default, BorshSerialize, BorshDeserialize, Debug)]
pub struct EncodedShardChunkBody {
    pub parts: Vec<Option<Shard>>,
}

impl EncodedShardChunkBody {
    pub fn num_fetched_parts(&self) -> usize {
        let mut fetched_parts: usize = 0;

        for part in self.parts.iter() {
            if part.is_some() {
                fetched_parts += 1;
            }
        }

        fetched_parts
    }

    pub fn reconstruct(&mut self, data_shards: usize, parity_shards: usize) {
        let rs = ReedSolomon::new(data_shards, parity_shards).unwrap();
        rs.reconstruct_shards(self.parts.as_mut_slice()).unwrap();
    }

    pub fn get_merkle_hash_and_paths(&self) -> (MerkleHash, Vec<MerklePath>) {
        merklize(&self.parts.iter().map(|x| x.as_ref().unwrap().clone()).collect::<Vec<_>>())
    }
}

#[derive(BorshSerialize, BorshDeserialize)]
struct TransactionReceipt(Vec<SignedTransaction>, Vec<Receipt>);

#[derive(BorshSerialize, BorshDeserialize, Debug)]
pub struct EncodedShardChunk {
    pub header: ShardChunkHeader,
    pub content: EncodedShardChunkBody,
}

impl EncodedShardChunk {
    pub fn from_header(header: ShardChunkHeader, total_parts: usize) -> Self {
        Self { header, content: EncodedShardChunkBody { parts: vec![None; total_parts] } }
    }

    pub fn new(
        prev_block_hash: CryptoHash,
        prev_state_root: CryptoHash,
        height: u64,
        shard_id: ShardId,
        total_parts: usize,
        data_parts: usize,
        gas_used: Gas,
        gas_limit: Gas,
        rent_paid: Balance,
        tx_root: CryptoHash,
        validator_proposals: Vec<ValidatorStake>,
        transactions: &Vec<SignedTransaction>,
<<<<<<< HEAD
        outgoing_receipts: &Vec<Receipt>,
        outgoing_receipts_root: CryptoHash,
        signer: Arc<dyn Signer>,
=======
        receipts: &Vec<Receipt>,
        receipts_root: CryptoHash,
        signer: Arc<dyn BlsSigner>,
>>>>>>> f5d7c988
    ) -> Result<(EncodedShardChunk, Vec<MerklePath>), std::io::Error> {
        let mut bytes =
            TransactionReceipt(transactions.to_vec(), outgoing_receipts.to_vec()).try_to_vec()?;
        let parity_parts = total_parts - data_parts;

        let mut parts = vec![];
        let encoded_length = bytes.len();

        if bytes.len() % data_parts != 0 {
            bytes.extend((bytes.len() % data_parts..data_parts).map(|_| 0));
        }
        let shard_length = (encoded_length + data_parts - 1) / data_parts;
        assert_eq!(bytes.len(), shard_length * data_parts);

        for i in 0..data_parts {
            parts.push(Some(
                bytes[i * shard_length..(i + 1) * shard_length].to_vec().into_boxed_slice()
                    as Box<[u8]>,
            ));
        }
        for _ in data_parts..total_parts {
            parts.push(None);
        }

        let (new_chunk, merkle_paths) = EncodedShardChunk::from_parts_and_metadata(
            prev_block_hash,
            prev_state_root,
            height,
            shard_id,
            gas_used,
            gas_limit,
            rent_paid,
            outgoing_receipts_root,
            tx_root,
            validator_proposals,
            encoded_length as u64,
            parts,
            data_parts,
            parity_parts,
            signer,
        );
        Ok((new_chunk, merkle_paths))
    }

    pub fn from_parts_and_metadata(
        prev_block_hash: CryptoHash,
        prev_state_root: CryptoHash,
        height: u64,
        shard_id: ShardId,
        gas_used: Gas,
        gas_limit: Gas,
        rent_paid: Balance,
        outgoing_receipts_root: CryptoHash,
        tx_root: CryptoHash,
        validator_proposals: Vec<ValidatorStake>,

        encoded_length: u64,
        parts: Vec<Option<Shard>>,

        data_shards: usize,
        parity_shards: usize,

        signer: Arc<dyn BlsSigner>,
    ) -> (Self, Vec<MerklePath>) {
        let mut content = EncodedShardChunkBody { parts };
        content.reconstruct(data_shards, parity_shards);
        let (encoded_merkle_root, merkle_paths) = content.get_merkle_hash_and_paths();
        let header = ShardChunkHeader::new(
            prev_block_hash,
            prev_state_root,
            encoded_merkle_root,
            encoded_length,
            height,
            shard_id,
            gas_used,
            gas_limit,
            rent_paid,
            outgoing_receipts_root,
            tx_root,
            validator_proposals,
            signer,
        );

        (Self { header, content }, merkle_paths)
    }

    pub fn chunk_hash(&self) -> ChunkHash {
        self.header.chunk_hash()
    }

    pub fn create_chunk_one_part(
        &self,
        part_id: u64,
        receipt_proofs: Vec<ReceiptProof>,
        merkle_path: MerklePath,
    ) -> ChunkOnePart {
        ChunkOnePart {
            shard_id: self.header.inner.shard_id,
            chunk_hash: self.header.chunk_hash(),
            header: self.header.clone(),
            part_id,
            part: self.content.parts[part_id as usize].clone().unwrap(),
            receipt_proofs,
            merkle_path,
        }
    }

    pub fn create_chunk_part_msg(&self, part_id: u64, merkle_path: MerklePath) -> ChunkPartMsg {
        ChunkPartMsg {
            shard_id: self.header.inner.shard_id,
            chunk_hash: self.header.chunk_hash(),
            part_id,
            part: self.content.parts[part_id as usize].clone().unwrap(),
            merkle_path,
        }
    }

    pub fn decode_chunk(&self, data_parts: usize) -> Result<ShardChunk, std::io::Error> {
        let encoded_data = option_shards_into_shards(self.content.parts[0..data_parts].to_vec())
            .iter()
            .map(|boxed| boxed.iter())
            .flatten()
            .cloned()
            .collect::<Vec<u8>>()[0..self.header.inner.encoded_length as usize]
            .to_vec();

        let transaction_receipts = TransactionReceipt::try_from_slice(&encoded_data)?;

        Ok(ShardChunk {
            chunk_hash: self.chunk_hash(),
            header: self.header.clone(),
            transactions: transaction_receipts.0,
            receipts: transaction_receipts.1,
        })
    }
}<|MERGE_RESOLUTION|>--- conflicted
+++ resolved
@@ -196,15 +196,9 @@
         tx_root: CryptoHash,
         validator_proposals: Vec<ValidatorStake>,
         transactions: &Vec<SignedTransaction>,
-<<<<<<< HEAD
         outgoing_receipts: &Vec<Receipt>,
         outgoing_receipts_root: CryptoHash,
-        signer: Arc<dyn Signer>,
-=======
-        receipts: &Vec<Receipt>,
-        receipts_root: CryptoHash,
         signer: Arc<dyn BlsSigner>,
->>>>>>> f5d7c988
     ) -> Result<(EncodedShardChunk, Vec<MerklePath>), std::io::Error> {
         let mut bytes =
             TransactionReceipt(transactions.to_vec(), outgoing_receipts.to_vec()).try_to_vec()?;
