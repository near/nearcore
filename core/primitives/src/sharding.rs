--- conflicted
+++ resolved
@@ -1187,12 +1187,7 @@
         congestion_info: CongestionInfo,
         bandwidth_requests: BandwidthRequests,
         signer: &ValidatorSigner,
-<<<<<<< HEAD
-        protocol_version: ProtocolVersion,
     ) -> (Self, ShardChunk, Vec<MerklePath>) {
-=======
-    ) -> (Self, Vec<MerklePath>, Vec<Receipt>) {
->>>>>>> f748ec2b
         let signed_txs =
             validated_txs.into_iter().map(|validated_tx| validated_tx.into_signed_tx()).collect();
         let transaction_receipt = TransactionReceipt(signed_txs, prev_outgoing_receipts);
