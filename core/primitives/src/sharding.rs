use borsh::{BorshDeserialize, BorshSerialize};
#[cfg(feature = "deepsize")]
use deepsize::DeepSizeOf;
use reed_solomon_erasure::galois_8::{Field, ReedSolomon};
use serde::{Deserialize, Serialize};

use near_crypto::Signature;

use crate::hash::{hash, CryptoHash};
use crate::merkle::{combine_hash, merklize, MerklePath};
use crate::receipt::Receipt;
use crate::transaction::SignedTransaction;
use crate::types::validator_stake::{ValidatorStake, ValidatorStakeIter, ValidatorStakeV1};
use crate::types::{Balance, BlockHeight, Gas, MerkleHash, ShardId, StateRoot};
use crate::validator_signer::ValidatorSigner;
use crate::version::{
    ProtocolFeature, ProtocolVersion, ProtocolVersionRange, SHARD_CHUNK_HEADER_UPGRADE_VERSION,
};
use reed_solomon_erasure::ReconstructShard;
use std::sync::Arc;

#[cfg_attr(feature = "deepsize", derive(DeepSizeOf))]
#[derive(
    BorshSerialize,
    BorshDeserialize,
    Serialize,
    Deserialize,
    Hash,
    Eq,
    PartialEq,
    Ord,
    PartialOrd,
    Clone,
    Debug,
    Default,
)]
pub struct ChunkHash(pub CryptoHash);

impl AsRef<[u8]> for ChunkHash {
    fn as_ref(&self) -> &[u8] {
        self.0.as_ref()
    }
}

impl From<ChunkHash> for Vec<u8> {
    fn from(chunk_hash: ChunkHash) -> Self {
        chunk_hash.0.into()
    }
}

impl From<CryptoHash> for ChunkHash {
    fn from(crypto_hash: CryptoHash) -> Self {
        Self(crypto_hash)
    }
}

#[derive(Debug, PartialEq, BorshSerialize, BorshDeserialize)]
pub struct ShardInfo(pub ShardId, pub ChunkHash);

/// Contains the information that is used to sync state for shards as epochs switch
#[derive(Debug, PartialEq, BorshSerialize, BorshDeserialize)]
pub struct StateSyncInfo {
    /// The first block of the epoch for which syncing is happening
    pub epoch_tail_hash: CryptoHash,
    /// Shards to fetch state
    pub shards: Vec<ShardInfo>,
}

pub mod shard_chunk_header_inner;
pub use shard_chunk_header_inner::{
    ShardChunkHeaderInner, ShardChunkHeaderInnerV1, ShardChunkHeaderInnerV2,
};

<<<<<<< HEAD
=======
#[cfg(not(feature = "protocol_feature_block_header_v3"))]
#[cfg_attr(feature = "deepsize", derive(DeepSizeOf))]
#[derive(BorshSerialize, BorshDeserialize, Clone, PartialEq, Eq, Debug)]
pub struct ShardChunkHeaderInner {
    /// Previous block hash.
    pub prev_block_hash: CryptoHash,
    pub prev_state_root: StateRoot,
    /// Root of the outcomes from execution transactions and results.
    pub outcome_root: CryptoHash,
    pub encoded_merkle_root: CryptoHash,
    pub encoded_length: u64,
    pub height_created: BlockHeight,
    /// Shard index.
    pub shard_id: ShardId,
    /// Gas used in this chunk.
    pub gas_used: Gas,
    /// Gas limit voted by validators.
    pub gas_limit: Gas,
    /// Total balance burnt in previous chunk
    pub balance_burnt: Balance,
    /// Outgoing receipts merkle root.
    pub outgoing_receipts_root: CryptoHash,
    /// Tx merkle root.
    pub tx_root: CryptoHash,
    /// Validator proposals.
    pub validator_proposals: Vec<ValidatorStake>,
}
#[cfg(not(feature = "protocol_feature_block_header_v3"))]
pub type ShardChunkHeaderInnerV1 = ShardChunkHeaderInner;
#[cfg(not(feature = "protocol_feature_block_header_v3"))]
impl ShardChunkHeaderInner {
    #[inline]
    pub fn prev_state_root(&self) -> &StateRoot {
        &self.prev_state_root
    }

    #[inline]
    pub fn prev_block_hash(&self) -> &CryptoHash {
        &self.prev_block_hash
    }

    #[inline]
    pub fn gas_limit(&self) -> Gas {
        self.gas_limit
    }

    #[inline]
    pub fn gas_used(&self) -> Gas {
        self.gas_used
    }

    #[inline]
    pub fn validator_proposals(&self) -> ValidatorStakeIter {
        ValidatorStakeIter::new(&self.validator_proposals)
    }

    #[inline]
    pub fn height_created(&self) -> BlockHeight {
        self.height_created
    }

    #[inline]
    pub fn shard_id(&self) -> ShardId {
        self.shard_id
    }

    #[inline]
    pub fn outcome_root(&self) -> &CryptoHash {
        &self.outcome_root
    }

    #[inline]
    pub fn encoded_merkle_root(&self) -> &CryptoHash {
        &self.encoded_merkle_root
    }

    #[inline]
    pub fn encoded_length(&self) -> u64 {
        self.encoded_length
    }

    #[inline]
    pub fn balance_burnt(&self) -> Balance {
        self.balance_burnt
    }

    #[inline]
    pub fn outgoing_receipts_root(&self) -> &CryptoHash {
        &self.outgoing_receipts_root
    }

    #[inline]
    pub fn tx_root(&self) -> &CryptoHash {
        &self.tx_root
    }
}

#[cfg_attr(feature = "deepsize", derive(DeepSizeOf))]
>>>>>>> c56c8ce4
#[derive(BorshSerialize, BorshDeserialize, Clone, PartialEq, Eq, Debug)]
#[borsh_init(init)]
pub struct ShardChunkHeaderV1 {
    pub inner: ShardChunkHeaderInnerV1,

    pub height_included: BlockHeight,

    /// Signature of the chunk producer.
    pub signature: Signature,

    #[borsh_skip]
    pub hash: ChunkHash,
}

#[cfg_attr(feature = "deepsize", derive(DeepSizeOf))]
#[derive(BorshSerialize, BorshDeserialize, Clone, PartialEq, Eq, Debug)]
#[borsh_init(init)]
pub struct ShardChunkHeaderV2 {
    pub inner: ShardChunkHeaderInnerV1,

    pub height_included: BlockHeight,

    /// Signature of the chunk producer.
    pub signature: Signature,

    #[borsh_skip]
    pub hash: ChunkHash,
}

impl ShardChunkHeaderV2 {
    pub fn init(&mut self) {
        self.hash = Self::compute_hash(&self.inner);
    }

    pub fn compute_hash(inner: &ShardChunkHeaderInnerV1) -> ChunkHash {
        let inner_bytes = inner.try_to_vec().expect("Failed to serialize");
        let inner_hash = hash(&inner_bytes);

        ChunkHash(combine_hash(inner_hash, inner.encoded_merkle_root))
    }

    pub fn new(
        prev_block_hash: CryptoHash,
        prev_state_root: StateRoot,
        outcome_root: CryptoHash,
        encoded_merkle_root: CryptoHash,
        encoded_length: u64,
        height: BlockHeight,
        shard_id: ShardId,
        gas_used: Gas,
        gas_limit: Gas,
        balance_burnt: Balance,
        outgoing_receipts_root: CryptoHash,
        tx_root: CryptoHash,
        validator_proposals: Vec<ValidatorStakeV1>,
        signer: &dyn ValidatorSigner,
    ) -> Self {
        let inner = ShardChunkHeaderInnerV1 {
            prev_block_hash,
            prev_state_root,
            outcome_root,
            encoded_merkle_root,
            encoded_length,
            height_created: height,
            shard_id,
            gas_used,
            gas_limit,
            balance_burnt,
            outgoing_receipts_root,
            tx_root,
            validator_proposals,
        };
        let hash = Self::compute_hash(&inner);
        let signature = signer.sign_chunk_hash(&hash);
        Self { inner, height_included: 0, signature, hash }
    }
}

// V2 -> V3: Use versioned ShardChunkHeaderInner structure
<<<<<<< HEAD
=======
#[cfg(feature = "protocol_feature_block_header_v3")]
#[cfg_attr(feature = "deepsize", derive(DeepSizeOf))]
>>>>>>> c56c8ce4
#[derive(BorshSerialize, BorshDeserialize, Clone, PartialEq, Eq, Debug)]
#[borsh_init(init)]
pub struct ShardChunkHeaderV3 {
    pub inner: ShardChunkHeaderInner,

    pub height_included: BlockHeight,

    /// Signature of the chunk producer.
    pub signature: Signature,

    #[borsh_skip]
    pub hash: ChunkHash,
}

impl ShardChunkHeaderV3 {
    pub fn init(&mut self) {
        self.hash = Self::compute_hash(&self.inner);
    }

    pub fn compute_hash(inner: &ShardChunkHeaderInner) -> ChunkHash {
        let inner_bytes = inner.try_to_vec().expect("Failed to serialize");
        let inner_hash = hash(&inner_bytes);

        ChunkHash(combine_hash(inner_hash, *inner.encoded_merkle_root()))
    }

    pub fn new(
        prev_block_hash: CryptoHash,
        prev_state_root: StateRoot,
        outcome_root: CryptoHash,
        encoded_merkle_root: CryptoHash,
        encoded_length: u64,
        height: BlockHeight,
        shard_id: ShardId,
        gas_used: Gas,
        gas_limit: Gas,
        balance_burnt: Balance,
        outgoing_receipts_root: CryptoHash,
        tx_root: CryptoHash,
        validator_proposals: Vec<ValidatorStake>,
        signer: &dyn ValidatorSigner,
    ) -> Self {
        let inner = ShardChunkHeaderInner::V2(ShardChunkHeaderInnerV2 {
            prev_block_hash,
            prev_state_root,
            outcome_root,
            encoded_merkle_root,
            encoded_length,
            height_created: height,
            shard_id,
            gas_used,
            gas_limit,
            balance_burnt,
            outgoing_receipts_root,
            tx_root,
            validator_proposals,
        });
        let hash = Self::compute_hash(&inner);
        let signature = signer.sign_chunk_hash(&hash);
        Self { inner, height_included: 0, signature, hash }
    }
}

#[cfg_attr(feature = "deepsize", derive(DeepSizeOf))]
#[derive(BorshSerialize, BorshDeserialize, Clone, PartialEq, Eq, Debug)]
pub enum ShardChunkHeader {
    V1(ShardChunkHeaderV1),
    V2(ShardChunkHeaderV2),
    V3(ShardChunkHeaderV3),
}

impl ShardChunkHeader {
    #[inline]
    pub fn take_inner(self) -> ShardChunkHeaderInner {
        match self {
            Self::V1(header) => ShardChunkHeaderInner::V1(header.inner),
            Self::V2(header) => ShardChunkHeaderInner::V1(header.inner),
            Self::V3(header) => header.inner,
        }
    }

    pub fn inner_header_hash(&self) -> CryptoHash {
        let inner_bytes = match self {
            Self::V1(header) => header.inner.try_to_vec(),
            Self::V2(header) => header.inner.try_to_vec(),
            Self::V3(header) => header.inner.try_to_vec(),
        };
        hash(&inner_bytes.expect("Failed to serialize"))
    }

    #[inline]
    pub fn height_created(&self) -> BlockHeight {
        match self {
            Self::V1(header) => header.inner.height_created,
            Self::V2(header) => header.inner.height_created,
            Self::V3(header) => header.inner.height_created(),
        }
    }

    #[inline]
    pub fn signature(&self) -> &Signature {
        match self {
            Self::V1(header) => &header.signature,
            Self::V2(header) => &header.signature,
            Self::V3(header) => &header.signature,
        }
    }

    #[inline]
    pub fn height_included(&self) -> BlockHeight {
        match self {
            Self::V1(header) => header.height_included,
            Self::V2(header) => header.height_included,
            Self::V3(header) => header.height_included,
        }
    }

    #[inline]
    pub fn height_included_mut(&mut self) -> &mut BlockHeight {
        match self {
            Self::V1(header) => &mut header.height_included,
            Self::V2(header) => &mut header.height_included,
            Self::V3(header) => &mut header.height_included,
        }
    }

    #[inline]
    pub fn validator_proposals(&self) -> ValidatorStakeIter {
        match self {
            Self::V1(header) => ValidatorStakeIter::v1(&header.inner.validator_proposals),
            Self::V2(header) => ValidatorStakeIter::v1(&header.inner.validator_proposals),
            Self::V3(header) => header.inner.validator_proposals(),
        }
    }

    #[inline]
    pub fn prev_state_root(&self) -> StateRoot {
        match self {
            Self::V1(header) => header.inner.prev_state_root,
            Self::V2(header) => header.inner.prev_state_root,
            Self::V3(header) => *header.inner.prev_state_root(),
        }
    }

    #[inline]
    pub fn prev_block_hash(&self) -> CryptoHash {
        match self {
            Self::V1(header) => header.inner.prev_block_hash,
            Self::V2(header) => header.inner.prev_block_hash,
            Self::V3(header) => *header.inner.prev_block_hash(),
        }
    }

    #[inline]
    pub fn encoded_merkle_root(&self) -> CryptoHash {
        match self {
            Self::V1(header) => header.inner.encoded_merkle_root,
            Self::V2(header) => header.inner.encoded_merkle_root,
            Self::V3(header) => *header.inner.encoded_merkle_root(),
        }
    }

    #[inline]
    pub fn shard_id(&self) -> ShardId {
        match self {
            Self::V1(header) => header.inner.shard_id,
            Self::V2(header) => header.inner.shard_id,
            Self::V3(header) => header.inner.shard_id(),
        }
    }

    #[inline]
    pub fn encoded_length(&self) -> u64 {
        match self {
            Self::V1(header) => header.inner.encoded_length,
            Self::V2(header) => header.inner.encoded_length,
            Self::V3(header) => header.inner.encoded_length(),
        }
    }

    #[inline]
    pub fn gas_used(&self) -> Gas {
        match &self {
            ShardChunkHeader::V1(header) => header.inner.gas_used,
            ShardChunkHeader::V2(header) => header.inner.gas_used,
            ShardChunkHeader::V3(header) => header.inner.gas_used(),
        }
    }

    #[inline]
    pub fn gas_limit(&self) -> Gas {
        match &self {
            ShardChunkHeader::V1(header) => header.inner.gas_limit,
            ShardChunkHeader::V2(header) => header.inner.gas_limit,
            ShardChunkHeader::V3(header) => header.inner.gas_limit(),
        }
    }

    #[inline]
    pub fn balance_burnt(&self) -> Balance {
        match &self {
            ShardChunkHeader::V1(header) => header.inner.balance_burnt,
            ShardChunkHeader::V2(header) => header.inner.balance_burnt,
            ShardChunkHeader::V3(header) => header.inner.balance_burnt(),
        }
    }

    #[inline]
    pub fn outgoing_receipts_root(&self) -> CryptoHash {
        match &self {
            ShardChunkHeader::V1(header) => header.inner.outgoing_receipts_root,
            ShardChunkHeader::V2(header) => header.inner.outgoing_receipts_root,
            ShardChunkHeader::V3(header) => *header.inner.outgoing_receipts_root(),
        }
    }

    #[inline]
    pub fn outcome_root(&self) -> CryptoHash {
        match &self {
            ShardChunkHeader::V1(header) => header.inner.outcome_root,
            ShardChunkHeader::V2(header) => header.inner.outcome_root,
            ShardChunkHeader::V3(header) => *header.inner.outcome_root(),
        }
    }

    #[inline]
    pub fn tx_root(&self) -> CryptoHash {
        match &self {
            ShardChunkHeader::V1(header) => header.inner.tx_root,
            ShardChunkHeader::V2(header) => header.inner.tx_root,
            ShardChunkHeader::V3(header) => *header.inner.tx_root(),
        }
    }

    #[inline]
    pub fn chunk_hash(&self) -> ChunkHash {
        match &self {
            ShardChunkHeader::V1(header) => header.hash.clone(),
            ShardChunkHeader::V2(header) => header.hash.clone(),
            ShardChunkHeader::V3(header) => header.hash.clone(),
        }
    }

    pub fn version_range(&self) -> ProtocolVersionRange {
        let block_header_v3_version = ProtocolFeature::BlockHeaderV3.protocol_version();
        match &self {
            ShardChunkHeader::V1(_) => {
                ProtocolVersionRange::new(0, Some(SHARD_CHUNK_HEADER_UPGRADE_VERSION))
            }
            ShardChunkHeader::V2(_) => ProtocolVersionRange::new(
                SHARD_CHUNK_HEADER_UPGRADE_VERSION,
                Some(block_header_v3_version),
            ),
            ShardChunkHeader::V3(_) => ProtocolVersionRange::new(block_header_v3_version, None),
        }
    }
}

#[cfg_attr(feature = "deepsize", derive(DeepSizeOf))]
#[derive(BorshSerialize, BorshDeserialize, Hash, Eq, PartialEq, Clone, Debug, Default)]
pub struct ChunkHashHeight(pub ChunkHash, pub BlockHeight);

impl ShardChunkHeaderV1 {
    pub fn init(&mut self) {
        self.hash = Self::compute_hash(&self.inner);
    }

    pub fn chunk_hash(&self) -> ChunkHash {
        self.hash.clone()
    }

    pub fn compute_hash(inner: &ShardChunkHeaderInnerV1) -> ChunkHash {
        let inner_bytes = inner.try_to_vec().expect("Failed to serialize");
        let inner_hash = hash(&inner_bytes);

        ChunkHash(inner_hash)
    }

    pub fn new(
        prev_block_hash: CryptoHash,
        prev_state_root: StateRoot,
        outcome_root: CryptoHash,
        encoded_merkle_root: CryptoHash,
        encoded_length: u64,
        height: BlockHeight,
        shard_id: ShardId,
        gas_used: Gas,
        gas_limit: Gas,
        balance_burnt: Balance,
        outgoing_receipts_root: CryptoHash,
        tx_root: CryptoHash,
        validator_proposals: Vec<ValidatorStakeV1>,
        signer: &dyn ValidatorSigner,
    ) -> Self {
        let inner = ShardChunkHeaderInnerV1 {
            prev_block_hash,
            prev_state_root,
            outcome_root,
            encoded_merkle_root,
            encoded_length,
            height_created: height,
            shard_id,
            gas_used,
            gas_limit,
            balance_burnt,
            outgoing_receipts_root,
            tx_root,
            validator_proposals,
        };
        let hash = Self::compute_hash(&inner);
        let signature = signer.sign_chunk_hash(&hash);
        Self { inner, height_included: 0, signature, hash }
    }
}

#[cfg_attr(feature = "deepsize", derive(DeepSizeOf))]
#[derive(BorshSerialize, BorshDeserialize, Debug, Clone, Eq, PartialEq)]
pub enum PartialEncodedChunk {
    V1(PartialEncodedChunkV1),
    V2(PartialEncodedChunkV2),
}

impl PartialEncodedChunk {
    pub fn new(
        header: ShardChunkHeader,
        parts: Vec<PartialEncodedChunkPart>,
        receipts: Vec<ReceiptProof>,
    ) -> Self {
        match header {
            ShardChunkHeader::V1(header) => {
                Self::V1(PartialEncodedChunkV1 { header, parts, receipts })
            }
            header => Self::V2(PartialEncodedChunkV2 { header, parts, receipts }),
        }
    }

    pub fn cloned_header(&self) -> ShardChunkHeader {
        match self {
            Self::V1(chunk) => ShardChunkHeader::V1(chunk.header.clone()),
            Self::V2(chunk) => chunk.header.clone(),
        }
    }

    pub fn chunk_hash(&self) -> ChunkHash {
        match self {
            Self::V1(chunk) => chunk.header.hash.clone(),
            Self::V2(chunk) => chunk.header.chunk_hash(),
        }
    }

    pub fn height_included(&self) -> BlockHeight {
        match self {
            Self::V1(chunk) => chunk.header.height_included,
            Self::V2(chunk) => chunk.header.height_included(),
        }
    }

    #[inline]
    pub fn parts(&self) -> &Vec<PartialEncodedChunkPart> {
        match self {
            Self::V1(chunk) => &chunk.parts,
            Self::V2(chunk) => &chunk.parts,
        }
    }

    #[inline]
    pub fn receipts(&self) -> &Vec<ReceiptProof> {
        match self {
            Self::V1(chunk) => &chunk.receipts,
            Self::V2(chunk) => &chunk.receipts,
        }
    }

    #[inline]
    pub fn prev_block(&self) -> &CryptoHash {
        match &self {
            PartialEncodedChunk::V1(chunk) => &chunk.header.inner.prev_block_hash,
            PartialEncodedChunk::V2(chunk) => match &chunk.header {
                ShardChunkHeader::V1(header) => &header.inner.prev_block_hash,
                ShardChunkHeader::V2(header) => &header.inner.prev_block_hash,
                ShardChunkHeader::V3(header) => header.inner.prev_block_hash(),
            },
        }
    }

    /// Returns the lowest ProtocolVersion where this version of the message is
    /// accepted, along with the highest (exclusive), if any.
    pub fn version_range(&self) -> ProtocolVersionRange {
        match &self {
            PartialEncodedChunk::V1(_) => {
                ProtocolVersionRange::new(0, Some(SHARD_CHUNK_HEADER_UPGRADE_VERSION))
            }
            PartialEncodedChunk::V2(_) => {
                ProtocolVersionRange::new(SHARD_CHUNK_HEADER_UPGRADE_VERSION, None)
            }
        }
    }

    pub fn height_created(&self) -> BlockHeight {
        match self {
            Self::V1(chunk) => chunk.header.inner.height_created,
            Self::V2(chunk) => chunk.header.height_created(),
        }
    }
    pub fn shard_id(&self) -> ShardId {
        match self {
            Self::V1(chunk) => chunk.header.inner.shard_id,
            Self::V2(chunk) => chunk.header.shard_id(),
        }
    }
}

#[cfg_attr(feature = "deepsize", derive(DeepSizeOf))]
#[derive(BorshSerialize, BorshDeserialize, Debug, Clone, Eq, PartialEq)]
pub struct PartialEncodedChunkV2 {
    pub header: ShardChunkHeader,
    pub parts: Vec<PartialEncodedChunkPart>,
    pub receipts: Vec<ReceiptProof>,
}

impl From<PartialEncodedChunk> for PartialEncodedChunkV2 {
    fn from(pec: PartialEncodedChunk) -> Self {
        match pec {
            PartialEncodedChunk::V1(chunk) => PartialEncodedChunkV2 {
                header: ShardChunkHeader::V1(chunk.header),
                parts: chunk.parts,
                receipts: chunk.receipts,
            },
            PartialEncodedChunk::V2(chunk) => chunk,
        }
    }
}

#[cfg_attr(feature = "deepsize", derive(DeepSizeOf))]
#[derive(BorshSerialize, BorshDeserialize, Debug, Clone, Eq, PartialEq)]
pub struct PartialEncodedChunkV1 {
    pub header: ShardChunkHeaderV1,
    pub parts: Vec<PartialEncodedChunkPart>,
    pub receipts: Vec<ReceiptProof>,
}

#[cfg_attr(feature = "deepsize", derive(DeepSizeOf))]
#[derive(Debug, Clone, Eq, PartialEq)]
pub struct PartialEncodedChunkWithArcReceipts {
    pub header: ShardChunkHeader,
    pub parts: Vec<PartialEncodedChunkPart>,
    pub receipts: Vec<Arc<ReceiptProof>>,
}

impl From<PartialEncodedChunkWithArcReceipts> for PartialEncodedChunk {
    fn from(pec: PartialEncodedChunkWithArcReceipts) -> Self {
        Self::V2(PartialEncodedChunkV2 {
            header: pec.header,
            parts: pec.parts,
            receipts: pec.receipts.into_iter().map(|r| ReceiptProof::clone(&r)).collect(),
        })
    }
}

#[cfg_attr(feature = "deepsize", derive(DeepSizeOf))]
#[derive(BorshSerialize, BorshDeserialize, Debug, Clone, Eq, PartialEq, Deserialize)]
pub struct ShardProof {
    pub from_shard_id: ShardId,
    pub to_shard_id: ShardId,
    pub proof: MerklePath,
}

#[cfg_attr(feature = "deepsize", derive(DeepSizeOf))]
#[derive(BorshSerialize, BorshDeserialize, Debug, Clone, Eq, PartialEq, Deserialize)]
/// For each Merkle proof there is a subset of receipts which may be proven.
pub struct ReceiptProof(pub Vec<Receipt>, pub ShardProof);

#[cfg_attr(feature = "deepsize", derive(DeepSizeOf))]
#[derive(BorshSerialize, BorshDeserialize, Debug, Clone, Eq, PartialEq)]
pub struct PartialEncodedChunkPart {
    pub part_ord: u64,
    pub part: Box<[u8]>,
    pub merkle_proof: MerklePath,
}

#[cfg_attr(feature = "deepsize", derive(DeepSizeOf))]
#[derive(BorshSerialize, BorshDeserialize, Debug, Clone, Eq, PartialEq)]
pub struct ShardChunkV1 {
    pub chunk_hash: ChunkHash,
    pub header: ShardChunkHeaderV1,
    pub transactions: Vec<SignedTransaction>,
    pub receipts: Vec<Receipt>,
}

#[cfg_attr(feature = "deepsize", derive(DeepSizeOf))]
#[derive(BorshSerialize, BorshDeserialize, Debug, Clone, Eq, PartialEq)]
pub struct ShardChunkV2 {
    pub chunk_hash: ChunkHash,
    pub header: ShardChunkHeader,
    pub transactions: Vec<SignedTransaction>,
    pub receipts: Vec<Receipt>,
}

#[cfg_attr(feature = "deepsize", derive(DeepSizeOf))]
#[derive(BorshSerialize, BorshDeserialize, Debug, Clone, Eq, PartialEq)]
pub enum ShardChunk {
    V1(ShardChunkV1),
    V2(ShardChunkV2),
}

impl ShardChunk {
    pub fn with_header(chunk: ShardChunk, header: ShardChunkHeader) -> Option<ShardChunk> {
        match chunk {
            Self::V1(chunk) => match header {
                ShardChunkHeader::V1(header) => Some(ShardChunk::V1(ShardChunkV1 {
                    chunk_hash: header.chunk_hash(),
                    header,
                    transactions: chunk.transactions,
                    receipts: chunk.receipts,
                })),
                ShardChunkHeader::V2(_) => None,
                ShardChunkHeader::V3(_) => None,
            },
            Self::V2(chunk) => Some(ShardChunk::V2(ShardChunkV2 {
                chunk_hash: header.chunk_hash(),
                header,
                transactions: chunk.transactions,
                receipts: chunk.receipts,
            })),
        }
    }

    pub fn set_height_included(&mut self, height: BlockHeight) {
        match self {
            Self::V1(chunk) => chunk.header.height_included = height,
            Self::V2(chunk) => *chunk.header.height_included_mut() = height,
        }
    }

    #[inline]
    pub fn height_included(&self) -> BlockHeight {
        match self {
            Self::V1(chunk) => chunk.header.height_included,
            Self::V2(chunk) => chunk.header.height_included(),
        }
    }

    #[inline]
    pub fn height_created(&self) -> BlockHeight {
        match self {
            Self::V1(chunk) => chunk.header.inner.height_created,
            Self::V2(chunk) => chunk.header.height_created(),
        }
    }

    #[inline]
    pub fn prev_state_root(&self) -> StateRoot {
        match self {
            Self::V1(chunk) => chunk.header.inner.prev_state_root,
            Self::V2(chunk) => chunk.header.prev_state_root(),
        }
    }

    #[inline]
    pub fn tx_root(&self) -> CryptoHash {
        match self {
            Self::V1(chunk) => chunk.header.inner.tx_root,
            Self::V2(chunk) => chunk.header.tx_root(),
        }
    }

    #[inline]
    pub fn outgoing_receipts_root(&self) -> CryptoHash {
        match self {
            Self::V1(chunk) => chunk.header.inner.outgoing_receipts_root,
            Self::V2(chunk) => chunk.header.outgoing_receipts_root(),
        }
    }

    #[inline]
    pub fn shard_id(&self) -> ShardId {
        match self {
            Self::V1(chunk) => chunk.header.inner.shard_id,
            Self::V2(chunk) => chunk.header.shard_id(),
        }
    }

    #[inline]
    pub fn chunk_hash(&self) -> ChunkHash {
        match self {
            Self::V1(chunk) => chunk.chunk_hash.clone(),
            Self::V2(chunk) => chunk.chunk_hash.clone(),
        }
    }

    #[inline]
    pub fn receipts(&self) -> &Vec<Receipt> {
        match self {
            Self::V1(chunk) => &chunk.receipts,
            Self::V2(chunk) => &chunk.receipts,
        }
    }

    #[inline]
    pub fn transactions(&self) -> &Vec<SignedTransaction> {
        match self {
            Self::V1(chunk) => &chunk.transactions,
            Self::V2(chunk) => &chunk.transactions,
        }
    }

    #[inline]
    pub fn take_header(self) -> ShardChunkHeader {
        match self {
            Self::V1(chunk) => ShardChunkHeader::V1(chunk.header),
            Self::V2(chunk) => chunk.header,
        }
    }

    pub fn cloned_header(&self) -> ShardChunkHeader {
        match self {
            Self::V1(chunk) => ShardChunkHeader::V1(chunk.header.clone()),
            Self::V2(chunk) => chunk.header.clone(),
        }
    }
}

#[cfg_attr(feature = "deepsize", derive(DeepSizeOf))]
#[derive(Default, BorshSerialize, BorshDeserialize, Debug, Clone, PartialEq, Eq)]
pub struct EncodedShardChunkBody {
    pub parts: Vec<Option<Box<[u8]>>>,
}

impl EncodedShardChunkBody {
    pub fn num_fetched_parts(&self) -> usize {
        let mut fetched_parts: usize = 0;

        for part in self.parts.iter() {
            if part.is_some() {
                fetched_parts += 1;
            }
        }

        fetched_parts
    }

    /// Returns true if reconstruction was successful
    pub fn reconstruct(
        &mut self,
        rs: &mut ReedSolomonWrapper,
    ) -> Result<(), reed_solomon_erasure::Error> {
        rs.reconstruct(self.parts.as_mut_slice())
    }

    pub fn get_merkle_hash_and_paths(&self) -> (MerkleHash, Vec<MerklePath>) {
        merklize(&self.parts.iter().map(|x| x.as_ref().unwrap().clone()).collect::<Vec<_>>())
    }
}

#[derive(BorshSerialize, Debug, Clone)]
pub struct ReceiptList<'a>(pub ShardId, pub &'a [Receipt]);

#[derive(BorshSerialize, BorshDeserialize)]
struct TransactionReceipt(Vec<SignedTransaction>, Vec<Receipt>);

#[cfg_attr(feature = "deepsize", derive(DeepSizeOf))]
#[derive(BorshSerialize, BorshDeserialize, Debug, Clone, PartialEq, Eq)]
pub struct EncodedShardChunkV1 {
    pub header: ShardChunkHeaderV1,
    pub content: EncodedShardChunkBody,
}

impl EncodedShardChunkV1 {
    pub fn chunk_hash(&self) -> ChunkHash {
        self.header.chunk_hash()
    }

    pub fn decode_chunk(&self, data_parts: usize) -> Result<ShardChunkV1, std::io::Error> {
        let transaction_receipts = EncodedShardChunk::decode_transaction_receipts(
            &self.content.parts[0..data_parts],
            self.header.inner.encoded_length,
        )?;

        Ok(ShardChunkV1 {
            chunk_hash: self.header.chunk_hash(),
            header: self.header.clone(),
            transactions: transaction_receipts.0,
            receipts: transaction_receipts.1,
        })
    }
}

#[cfg_attr(feature = "deepsize", derive(DeepSizeOf))]
#[derive(BorshSerialize, BorshDeserialize, Debug, Clone, PartialEq, Eq)]
pub struct EncodedShardChunkV2 {
    pub header: ShardChunkHeader,
    pub content: EncodedShardChunkBody,
}

#[cfg_attr(feature = "deepsize", derive(DeepSizeOf))]
#[derive(BorshSerialize, BorshDeserialize, Debug, Clone, PartialEq, Eq)]
pub enum EncodedShardChunk {
    V1(EncodedShardChunkV1),
    V2(EncodedShardChunkV2),
}

impl EncodedShardChunk {
    pub fn cloned_header(&self) -> ShardChunkHeader {
        match self {
            Self::V1(chunk) => ShardChunkHeader::V1(chunk.header.clone()),
            Self::V2(chunk) => chunk.header.clone(),
        }
    }

    #[inline]
    pub fn content(&self) -> &EncodedShardChunkBody {
        match self {
            Self::V1(chunk) => &chunk.content,
            Self::V2(chunk) => &chunk.content,
        }
    }

    #[inline]
    pub fn content_mut(&mut self) -> &mut EncodedShardChunkBody {
        match self {
            Self::V1(chunk) => &mut chunk.content,
            Self::V2(chunk) => &mut chunk.content,
        }
    }

    #[inline]
    pub fn shard_id(&self) -> ShardId {
        match self {
            Self::V1(chunk) => chunk.header.inner.shard_id,
            Self::V2(chunk) => chunk.header.shard_id(),
        }
    }

    #[inline]
    pub fn encoded_merkle_root(&self) -> CryptoHash {
        match self {
            Self::V1(chunk) => chunk.header.inner.encoded_merkle_root,
            Self::V2(chunk) => chunk.header.encoded_merkle_root(),
        }
    }

    #[inline]
    pub fn encoded_length(&self) -> u64 {
        match self {
            Self::V1(chunk) => chunk.header.inner.encoded_length,
            Self::V2(chunk) => chunk.header.encoded_length(),
        }
    }

    pub fn from_header(
        header: ShardChunkHeader,
        total_parts: usize,
        protocol_version: ProtocolVersion,
    ) -> Self {
        if protocol_version < SHARD_CHUNK_HEADER_UPGRADE_VERSION {
            if let ShardChunkHeader::V1(header) = header {
                let chunk = EncodedShardChunkV1 {
                    header,
                    content: EncodedShardChunkBody { parts: vec![None; total_parts] },
                };
                Self::V1(chunk)
            } else {
                panic!("Attempted to include ShardChunkHeader::V2 in old protocol version");
            }
        } else {
            let chunk = EncodedShardChunkV2 {
                header,
                content: EncodedShardChunkBody { parts: vec![None; total_parts] },
            };
            Self::V2(chunk)
        }
    }

    fn decode_transaction_receipts(
        parts: &[Option<Box<[u8]>>],
        encoded_length: u64,
    ) -> Result<TransactionReceipt, std::io::Error> {
        let encoded_data = parts
            .iter()
            .flat_map(|option| option.as_ref().expect("Missing shard").iter())
            .cloned()
            .take(encoded_length as usize)
            .collect::<Vec<u8>>();

        TransactionReceipt::try_from_slice(&encoded_data)
    }

    fn encode_transaction_receipts(
        rs: &mut ReedSolomonWrapper,
        transactions: Vec<SignedTransaction>,
        outgoing_receipts: &Vec<Receipt>,
    ) -> Result<(Vec<Option<Box<[u8]>>>, u64), std::io::Error> {
        let mut bytes = TransactionReceipt(transactions, outgoing_receipts.clone()).try_to_vec()?;

        let mut parts = vec![];
        let data_parts = rs.data_shard_count();
        let total_parts = rs.total_shard_count();
        let encoded_length = bytes.len();

        if bytes.len() % data_parts != 0 {
            bytes.extend((bytes.len() % data_parts..data_parts).map(|_| 0));
        }
        let shard_length = (encoded_length + data_parts - 1) / data_parts;
        assert_eq!(bytes.len(), shard_length * data_parts);

        for i in 0..data_parts {
            parts.push(Some(
                bytes[i * shard_length..(i + 1) * shard_length].to_vec().into_boxed_slice()
                    as Box<[u8]>,
            ));
        }
        for _ in data_parts..total_parts {
            parts.push(None);
        }
        Ok((parts, encoded_length as u64))
    }

    pub fn new(
        prev_block_hash: CryptoHash,
        prev_state_root: StateRoot,
        outcome_root: CryptoHash,
        height: BlockHeight,
        shard_id: ShardId,
        rs: &mut ReedSolomonWrapper,
        gas_used: Gas,
        gas_limit: Gas,
        balance_burnt: Balance,
        tx_root: CryptoHash,
        validator_proposals: Vec<ValidatorStake>,
        transactions: Vec<SignedTransaction>,
        outgoing_receipts: &Vec<Receipt>,
        outgoing_receipts_root: CryptoHash,
        signer: &dyn ValidatorSigner,
        protocol_version: ProtocolVersion,
    ) -> Result<(Self, Vec<MerklePath>), std::io::Error> {
        let (transaction_receipts_parts, encoded_length) =
            Self::encode_transaction_receipts(rs, transactions, outgoing_receipts)?;

        let mut content = EncodedShardChunkBody { parts: transaction_receipts_parts };
        content.reconstruct(rs).unwrap();
        let (encoded_merkle_root, merkle_paths) = content.get_merkle_hash_and_paths();

        let block_header_v3_version = Some(ProtocolFeature::BlockHeaderV3.protocol_version());

        if protocol_version < SHARD_CHUNK_HEADER_UPGRADE_VERSION {
            let validator_proposals =
                validator_proposals.into_iter().map(|v| v.into_v1()).collect();
            let header = ShardChunkHeaderV1::new(
                prev_block_hash,
                prev_state_root,
                outcome_root,
                encoded_merkle_root,
                encoded_length,
                height,
                shard_id,
                gas_used,
                gas_limit,
                balance_burnt,
                outgoing_receipts_root,
                tx_root,
                validator_proposals,
                signer,
            );
            let chunk = EncodedShardChunkV1 { header, content };
            Ok((Self::V1(chunk), merkle_paths))
        } else if block_header_v3_version.is_none()
            || protocol_version < block_header_v3_version.unwrap()
        {
            let validator_proposals =
                validator_proposals.into_iter().map(|v| v.into_v1()).collect();
            let header = ShardChunkHeaderV2::new(
                prev_block_hash,
                prev_state_root,
                outcome_root,
                encoded_merkle_root,
                encoded_length,
                height,
                shard_id,
                gas_used,
                gas_limit,
                balance_burnt,
                outgoing_receipts_root,
                tx_root,
                validator_proposals,
                signer,
            );
            let chunk = EncodedShardChunkV2 { header: ShardChunkHeader::V2(header), content };
            Ok((Self::V2(chunk), merkle_paths))
        } else {
            let header = ShardChunkHeaderV3::new(
                prev_block_hash,
                prev_state_root,
                outcome_root,
                encoded_merkle_root,
                encoded_length,
                height,
                shard_id,
                gas_used,
                gas_limit,
                balance_burnt,
                outgoing_receipts_root,
                tx_root,
                validator_proposals,
                signer,
            );
            let chunk = EncodedShardChunkV2 { header: ShardChunkHeader::V3(header), content };
            Ok((Self::V2(chunk), merkle_paths))
        }
    }

    pub fn chunk_hash(&self) -> ChunkHash {
        match self {
            Self::V1(chunk) => chunk.header.chunk_hash(),
            Self::V2(chunk) => chunk.header.chunk_hash(),
        }
    }

    fn part_ords_to_parts(
        &self,
        part_ords: Vec<u64>,
        merkle_paths: &[MerklePath],
    ) -> Vec<PartialEncodedChunkPart> {
        let parts = match self {
            Self::V1(chunk) => &chunk.content.parts,
            Self::V2(chunk) => &chunk.content.parts,
        };
        part_ords
            .into_iter()
            .map(|part_ord| PartialEncodedChunkPart {
                part_ord,
                part: parts[part_ord as usize].clone().unwrap(),
                merkle_proof: merkle_paths[part_ord as usize].clone(),
            })
            .collect()
    }

    pub fn create_partial_encoded_chunk(
        &self,
        part_ords: Vec<u64>,
        receipts: Vec<ReceiptProof>,
        merkle_paths: &[MerklePath],
    ) -> PartialEncodedChunk {
        let parts = self.part_ords_to_parts(part_ords, merkle_paths);
        match self {
            Self::V1(chunk) => {
                let chunk = PartialEncodedChunkV1 { header: chunk.header.clone(), parts, receipts };
                PartialEncodedChunk::V1(chunk)
            }
            Self::V2(chunk) => {
                let chunk = PartialEncodedChunkV2 { header: chunk.header.clone(), parts, receipts };
                PartialEncodedChunk::V2(chunk)
            }
        }
    }

    pub fn create_partial_encoded_chunk_with_arc_receipts(
        &self,
        part_ords: Vec<u64>,
        receipts: Vec<Arc<ReceiptProof>>,
        merkle_paths: &[MerklePath],
    ) -> PartialEncodedChunkWithArcReceipts {
        let parts = self.part_ords_to_parts(part_ords, merkle_paths);
        let header = match self {
            Self::V1(chunk) => ShardChunkHeader::V1(chunk.header.clone()),
            Self::V2(chunk) => chunk.header.clone(),
        };
        PartialEncodedChunkWithArcReceipts { header, parts, receipts }
    }

    pub fn decode_chunk(&self, data_parts: usize) -> Result<ShardChunk, std::io::Error> {
        let parts = match self {
            Self::V1(chunk) => &chunk.content.parts[0..data_parts],
            Self::V2(chunk) => &chunk.content.parts[0..data_parts],
        };
        let encoded_length = match self {
            Self::V1(chunk) => chunk.header.inner.encoded_length,
            Self::V2(chunk) => chunk.header.encoded_length(),
        };

        let transaction_receipts = Self::decode_transaction_receipts(parts, encoded_length)?;

        match self {
            Self::V1(chunk) => Ok(ShardChunk::V1(ShardChunkV1 {
                chunk_hash: chunk.header.chunk_hash(),
                header: chunk.header.clone(),
                transactions: transaction_receipts.0,
                receipts: transaction_receipts.1,
            })),

            Self::V2(chunk) => Ok(ShardChunk::V2(ShardChunkV2 {
                chunk_hash: chunk.header.chunk_hash(),
                header: chunk.header.clone(),
                transactions: transaction_receipts.0,
                receipts: transaction_receipts.1,
            })),
        }
    }
}

/// The ttl for a reed solomon instance to control memory usage. This number below corresponds to
/// roughly 60MB of memory usage.
const RS_TTL: u64 = 2 * 1024;

/// Wrapper around reed solomon which occasionally resets the underlying
/// reed solomon instead to work around the memory leak in reed solomon
/// implementation <https://github.com/darrenldl/reed-solomon-erasure/issues/74>
pub struct ReedSolomonWrapper {
    rs: ReedSolomon,
    ttl: u64,
}

impl ReedSolomonWrapper {
    pub fn new(data_shards: usize, parity_shards: usize) -> Self {
        ReedSolomonWrapper {
            rs: ReedSolomon::new(data_shards, parity_shards).unwrap(),
            ttl: RS_TTL,
        }
    }

    pub fn reconstruct<T: ReconstructShard<Field>>(
        &mut self,
        slices: &mut [T],
    ) -> Result<(), reed_solomon_erasure::Error> {
        let res = self.rs.reconstruct(slices);
        self.ttl -= 1;
        if self.ttl == 0 {
            *self =
                ReedSolomonWrapper::new(self.rs.data_shard_count(), self.rs.parity_shard_count());
        }
        res
    }

    pub fn data_shard_count(&self) -> usize {
        self.rs.data_shard_count()
    }

    pub fn total_shard_count(&self) -> usize {
        self.rs.total_shard_count()
    }
}<|MERGE_RESOLUTION|>--- conflicted
+++ resolved
@@ -71,107 +71,7 @@
     ShardChunkHeaderInner, ShardChunkHeaderInnerV1, ShardChunkHeaderInnerV2,
 };
 
-<<<<<<< HEAD
-=======
-#[cfg(not(feature = "protocol_feature_block_header_v3"))]
-#[cfg_attr(feature = "deepsize", derive(DeepSizeOf))]
-#[derive(BorshSerialize, BorshDeserialize, Clone, PartialEq, Eq, Debug)]
-pub struct ShardChunkHeaderInner {
-    /// Previous block hash.
-    pub prev_block_hash: CryptoHash,
-    pub prev_state_root: StateRoot,
-    /// Root of the outcomes from execution transactions and results.
-    pub outcome_root: CryptoHash,
-    pub encoded_merkle_root: CryptoHash,
-    pub encoded_length: u64,
-    pub height_created: BlockHeight,
-    /// Shard index.
-    pub shard_id: ShardId,
-    /// Gas used in this chunk.
-    pub gas_used: Gas,
-    /// Gas limit voted by validators.
-    pub gas_limit: Gas,
-    /// Total balance burnt in previous chunk
-    pub balance_burnt: Balance,
-    /// Outgoing receipts merkle root.
-    pub outgoing_receipts_root: CryptoHash,
-    /// Tx merkle root.
-    pub tx_root: CryptoHash,
-    /// Validator proposals.
-    pub validator_proposals: Vec<ValidatorStake>,
-}
-#[cfg(not(feature = "protocol_feature_block_header_v3"))]
-pub type ShardChunkHeaderInnerV1 = ShardChunkHeaderInner;
-#[cfg(not(feature = "protocol_feature_block_header_v3"))]
-impl ShardChunkHeaderInner {
-    #[inline]
-    pub fn prev_state_root(&self) -> &StateRoot {
-        &self.prev_state_root
-    }
-
-    #[inline]
-    pub fn prev_block_hash(&self) -> &CryptoHash {
-        &self.prev_block_hash
-    }
-
-    #[inline]
-    pub fn gas_limit(&self) -> Gas {
-        self.gas_limit
-    }
-
-    #[inline]
-    pub fn gas_used(&self) -> Gas {
-        self.gas_used
-    }
-
-    #[inline]
-    pub fn validator_proposals(&self) -> ValidatorStakeIter {
-        ValidatorStakeIter::new(&self.validator_proposals)
-    }
-
-    #[inline]
-    pub fn height_created(&self) -> BlockHeight {
-        self.height_created
-    }
-
-    #[inline]
-    pub fn shard_id(&self) -> ShardId {
-        self.shard_id
-    }
-
-    #[inline]
-    pub fn outcome_root(&self) -> &CryptoHash {
-        &self.outcome_root
-    }
-
-    #[inline]
-    pub fn encoded_merkle_root(&self) -> &CryptoHash {
-        &self.encoded_merkle_root
-    }
-
-    #[inline]
-    pub fn encoded_length(&self) -> u64 {
-        self.encoded_length
-    }
-
-    #[inline]
-    pub fn balance_burnt(&self) -> Balance {
-        self.balance_burnt
-    }
-
-    #[inline]
-    pub fn outgoing_receipts_root(&self) -> &CryptoHash {
-        &self.outgoing_receipts_root
-    }
-
-    #[inline]
-    pub fn tx_root(&self) -> &CryptoHash {
-        &self.tx_root
-    }
-}
-
-#[cfg_attr(feature = "deepsize", derive(DeepSizeOf))]
->>>>>>> c56c8ce4
+#[cfg_attr(feature = "deepsize", derive(DeepSizeOf))]
 #[derive(BorshSerialize, BorshDeserialize, Clone, PartialEq, Eq, Debug)]
 #[borsh_init(init)]
 pub struct ShardChunkHeaderV1 {
@@ -251,11 +151,7 @@
 }
 
 // V2 -> V3: Use versioned ShardChunkHeaderInner structure
-<<<<<<< HEAD
-=======
-#[cfg(feature = "protocol_feature_block_header_v3")]
-#[cfg_attr(feature = "deepsize", derive(DeepSizeOf))]
->>>>>>> c56c8ce4
+#[cfg_attr(feature = "deepsize", derive(DeepSizeOf))]
 #[derive(BorshSerialize, BorshDeserialize, Clone, PartialEq, Eq, Debug)]
 #[borsh_init(init)]
 pub struct ShardChunkHeaderV3 {
