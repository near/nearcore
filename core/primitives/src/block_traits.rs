--- conflicted
+++ resolved
@@ -2,22 +2,25 @@
 
 use serde::{de::DeserializeOwned, Serialize};
 
-<<<<<<< HEAD
+use crate::crypto::signer::Signable;
+
 use super::hash::CryptoHash;
 use super::serialize::{Decode, Encode};
-use super::signer::Signable;
 use super::types::PartialSignature;
-=======
-use crate::serialize::Encode;
-use crate::serialize::Decode;
-use crate::hash::CryptoHash;
-use crate::crypto::signer::BlockSigner;
-use crate::types::PartialSignature;
->>>>>>> 89762c7d
 
 /// Trait that abstracts ``Header"
 pub trait SignedHeader:
-    Signable + Debug + Clone + Encode + Decode + Send + Sync + Eq + Serialize + DeserializeOwned + 'static
+    Signable
+    + Debug
+    + Clone
+    + Encode
+    + Decode
+    + Send
+    + Sync
+    + Eq
+    + Serialize
+    + DeserializeOwned
+    + 'static
 {
     /// Returns hash of the block body.
     fn block_hash(&self) -> CryptoHash;
@@ -32,7 +35,17 @@
 /// Trait that abstracts a ``Block", Is used for both beacon-chain blocks
 /// and shard-chain blocks.
 pub trait SignedBlock:
-    Signable + Debug + Clone + Encode + Decode + Send + Sync + Eq + Serialize + DeserializeOwned + 'static
+    Signable
+    + Debug
+    + Clone
+    + Encode
+    + Decode
+    + Send
+    + Sync
+    + Eq
+    + Serialize
+    + DeserializeOwned
+    + 'static
 {
     type SignedHeader: SignedHeader;
 
