--- conflicted
+++ resolved
@@ -104,8 +104,6 @@
                     ),
                     None => None,
                 },
-<<<<<<< HEAD
-=======
                 None => None,
             },
         }
@@ -117,7 +115,6 @@
             Self::V0(_) => None,
             Self::V1(v1) => match &v1.to_parent_shard_map {
                 Some(to_parent_shard_map) => to_parent_shard_map.get(shard_id as usize).cloned(),
->>>>>>> e9c1cf1e
                 None => None,
             },
         }
