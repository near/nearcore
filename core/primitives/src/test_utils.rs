--- conflicted
+++ resolved
@@ -826,15 +826,10 @@
             max_gas_price: Balance::ZERO,
             block_merkle_root: tree.root(),
             chunks: prev.chunks().iter_raw().cloned().collect(),
-<<<<<<< HEAD
-            spice_core_statements: {
-                if ProtocolFeature::Spice.enabled(PROTOCOL_VERSION) { Some(vec![]) } else { None }
-=======
             spice_core_statements: if ProtocolFeature::Spice.enabled(PROTOCOL_VERSION) {
                 Some(vec![])
             } else {
                 None
->>>>>>> d178e183
             },
         }
     }
