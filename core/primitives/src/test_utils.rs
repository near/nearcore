use std::sync::{Mutex, Once};

use log::LevelFilter;

use lazy_static::lazy_static;
use near_crypto::{EmptySigner, PublicKey, Signer};

use crate::account::{AccessKey, AccessKeyPermission};
use crate::block::{Approval, Block};
use crate::hash::CryptoHash;
use crate::transaction::{
    Action, AddKeyAction, CreateAccountAction, SignedTransaction, StakeAction, Transaction,
    TransferAction,
};
use crate::types::{AccountId, Balance, BlockHeight, EpochId, Nonce};
use crate::validator_signer::ValidatorSigner;

lazy_static! {
    static ref HEAVY_TESTS_LOCK: Mutex<()> = Mutex::new(());
}

pub fn heavy_test<F>(f: F)
where
    F: FnOnce() -> (),
{
    let _guard = HEAVY_TESTS_LOCK.lock();
    f();
}

pub fn init_test_logger() {
    let _ = env_logger::Builder::new()
        .filter_module("tokio_reactor", LevelFilter::Info)
        .filter_module("tokio_core", LevelFilter::Info)
        .filter_module("hyper", LevelFilter::Info)
        .filter(None, LevelFilter::Debug)
        .try_init();
    init_stop_on_panic();
}

pub fn init_test_logger_allow_panic() {
    let _ = env_logger::Builder::new()
        .filter_module("tokio_reactor", LevelFilter::Info)
        .filter_module("tokio_core", LevelFilter::Info)
        .filter_module("hyper", LevelFilter::Info)
        .filter(None, LevelFilter::Debug)
        .try_init();
}

pub fn init_test_module_logger(module: &str) {
    let _ = env_logger::Builder::new()
        .filter_module("tokio_reactor", LevelFilter::Info)
        .filter_module("tokio_core", LevelFilter::Info)
        .filter_module("hyper", LevelFilter::Info)
        .filter_module("cranelift_wasm", LevelFilter::Warn)
        .filter_module(module, LevelFilter::Info)
        .filter(None, LevelFilter::Info)
        .try_init();
    init_stop_on_panic();
}

pub fn init_integration_logger() {
    let _ = env_logger::Builder::new()
        .filter(None, LevelFilter::Info)
        .filter(Some("actix_web"), LevelFilter::Warn)
        .try_init();
    init_stop_on_panic();
}

static SET_PANIC_HOOK: Once = Once::new();

/// This is a workaround to make actix/tokio runtime stop when a task panics.
pub fn init_stop_on_panic() {
    SET_PANIC_HOOK.call_once(|| {
        let default_hook = std::panic::take_hook();
        std::panic::set_hook(Box::new(move |info| {
            default_hook(info);
            actix::System::with_current(|sys| sys.stop_with_code(1));
        }));
    })
}

impl Transaction {
    pub fn sign(self, signer: &dyn Signer) -> SignedTransaction {
        let signature = signer.sign(self.get_hash().as_ref());
        SignedTransaction::new(signature, self)
    }
}

impl SignedTransaction {
    pub fn send_money(
        nonce: Nonce,
        signer_id: AccountId,
        receiver_id: AccountId,
        signer: &dyn Signer,
        deposit: Balance,
        block_hash: CryptoHash,
    ) -> Self {
        Self::from_actions(
            nonce,
            signer_id,
            receiver_id,
            signer,
            vec![Action::Transfer(TransferAction { deposit })],
            block_hash,
        )
    }

    pub fn stake(
        nonce: Nonce,
        signer_id: AccountId,
        signer: &dyn Signer,
        stake: Balance,
        public_key: PublicKey,
        block_hash: CryptoHash,
    ) -> Self {
        Self::from_actions(
            nonce,
            signer_id.clone(),
            signer_id,
            signer,
            vec![Action::Stake(StakeAction { stake, public_key })],
            block_hash,
        )
    }

    pub fn create_account(
        nonce: Nonce,
        originator: AccountId,
        new_account_id: AccountId,
        amount: Balance,
        public_key: PublicKey,
        signer: &dyn Signer,
        block_hash: CryptoHash,
    ) -> Self {
        Self::from_actions(
            nonce,
            originator,
            new_account_id,
            signer,
            vec![
                Action::CreateAccount(CreateAccountAction {}),
                Action::AddKey(AddKeyAction {
                    public_key,
                    access_key: AccessKey { nonce: 0, permission: AccessKeyPermission::FullAccess },
                }),
                Action::Transfer(TransferAction { deposit: amount }),
            ],
            block_hash,
        )
    }

    pub fn empty(block_hash: CryptoHash) -> Self {
        Self::from_actions(0, "".to_string(), "".to_string(), &EmptySigner {}, vec![], block_hash)
    }
}

impl Block {
    pub fn empty_with_epoch(
        prev: &Block,
        height: BlockHeight,
        epoch_id: EpochId,
        next_epoch_id: EpochId,
        next_bp_hash: CryptoHash,
        signer: &dyn ValidatorSigner,
    ) -> Self {
        Self::empty_with_approvals(
            prev,
            height,
            epoch_id,
            next_epoch_id,
            vec![],
            signer,
            next_bp_hash,
        )
    }

    pub fn empty_with_height(
        prev: &Block,
        height: BlockHeight,
        signer: &dyn ValidatorSigner,
    ) -> Self {
        Self::empty_with_epoch(
            prev,
            height,
            prev.header.inner_lite.epoch_id.clone(),
            if prev.header.prev_hash == CryptoHash::default() {
                EpochId(prev.hash())
            } else {
                prev.header.inner_lite.next_epoch_id.clone()
            },
            prev.header.inner_lite.next_bp_hash,
            signer,
        )
    }

    pub fn empty(prev: &Block, signer: &dyn ValidatorSigner) -> Self {
        Self::empty_with_height(prev, prev.header.inner_lite.height + 1, signer)
    }

    /// This is not suppose to be used outside of chain tests, because this doesn't refer to correct chunks.
    /// Done because chain tests don't have a good way to store chunks right now.
    pub fn empty_with_approvals(
        prev: &Block,
        height: BlockHeight,
        epoch_id: EpochId,
        next_epoch_id: EpochId,
        approvals: Vec<Approval>,
        signer: &dyn ValidatorSigner,
        next_bp_hash: CryptoHash,
    ) -> Self {
        Block::produce(
            &prev.header,
            height,
            prev.chunks.clone(),
            epoch_id,
            next_epoch_id,
            approvals,
            0,
            0,
            Some(0),
            vec![],
            vec![],
            signer,
            0.into(),
            CryptoHash::default(),
            CryptoHash::default(),
            CryptoHash::default(),
            next_bp_hash,
<<<<<<< HEAD
        );
        // Make blocks to be `TEST_TIME_DELTA` apart from each other so that the fork choice rule behaves predictably.
        // Tests that test the fork choice rule itself (such as `fork_choice.rs`) change the time when
        // needed on their end.
        ret.header.inner_lite.timestamp = prev.header.inner_lite.timestamp + TEST_TIME_DELTA;
        ret.header.init();
        ret.header.signature = signer
            .sign_block_header_parts(
                ret.header.prev_hash.clone(),
                &ret.header.inner_lite,
                &ret.header.inner_rest,
            )
            .1;
        ret
=======
        )
>>>>>>> 9e2cc908
    }
}<|MERGE_RESOLUTION|>--- conflicted
+++ resolved
@@ -226,23 +226,6 @@
             CryptoHash::default(),
             CryptoHash::default(),
             next_bp_hash,
-<<<<<<< HEAD
-        );
-        // Make blocks to be `TEST_TIME_DELTA` apart from each other so that the fork choice rule behaves predictably.
-        // Tests that test the fork choice rule itself (such as `fork_choice.rs`) change the time when
-        // needed on their end.
-        ret.header.inner_lite.timestamp = prev.header.inner_lite.timestamp + TEST_TIME_DELTA;
-        ret.header.init();
-        ret.header.signature = signer
-            .sign_block_header_parts(
-                ret.header.prev_hash.clone(),
-                &ret.header.inner_lite,
-                &ret.header.inner_rest,
-            )
-            .1;
-        ret
-=======
-        )
->>>>>>> 9e2cc908
+        )
     }
 }