--- conflicted
+++ resolved
@@ -387,13 +387,9 @@
 
 /// The block congestion info contains the congestion info for all shards in the
 /// block extended with the missed chunks count.
-<<<<<<< HEAD
-#[derive(Clone, Debug, Default, Eq, PartialEq)]
-=======
 #[derive(
     Clone, Debug, Default, PartialEq, Eq, BorshSerialize, BorshDeserialize, ProtocolSchema,
 )]
->>>>>>> 2bd6b2fc
 pub struct BlockCongestionInfo {
     /// The per shard congestion info. It's important that the data structure is
     /// deterministic because the allowed shard id selection depends on the
