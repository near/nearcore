use std::fmt::Debug;
use std::path::Path;
use std::sync::Arc;

use near_crypto::{InMemorySigner, KeyType, PublicKey, Signature, Signer};

use crate::block::{Approval, ApprovalInner, BlockHeader};
use crate::challenge::ChallengeBody;
use crate::hash::CryptoHash;
use crate::network::{AnnounceAccount, PeerId};
use crate::sharding::ChunkHash;
use crate::stateless_validation::chunk_endorsement::{
    ChunkEndorsementInner, ChunkEndorsementMetadata,
};
use crate::stateless_validation::contract_distribution::{
<<<<<<< HEAD
    ChunkContractAccessesInner, ContractCodeRequestInner, ContractCodeResponseInner,
=======
    ChunkContractAccessesInner, ChunkContractDeploymentsInner, ContractCodeRequestInner,
    ContractCodeResponseInner, PartialEncodedContractDeploysInner,
>>>>>>> 23e972b2
};
use crate::stateless_validation::partial_witness::PartialEncodedStateWitnessInner;
use crate::stateless_validation::state_witness::EncodedChunkStateWitness;
use crate::telemetry::TelemetryInfo;
use crate::types::{AccountId, BlockHeight, EpochId};
use crate::utils::compression::CompressedData;

/// Enum for validator signer, that holds validator id and key used for signing data.
#[derive(Clone, Debug, PartialEq)]
pub enum ValidatorSigner {
    /// Dummy validator signer, does not hold a key. Use for tests only!
    Empty(EmptyValidatorSigner),
    /// Default validator signer that holds data in memory.
    InMemory(InMemoryValidatorSigner),
}

/// Validator signer that is used to sign blocks and approvals.
impl ValidatorSigner {
    /// Account id of the given validator.
    pub fn validator_id(&self) -> &AccountId {
        match self {
            ValidatorSigner::Empty(signer) => signer.validator_id(),
            ValidatorSigner::InMemory(signer) => signer.validator_id(),
        }
    }

    /// Public key that identifies this validator.
    pub fn public_key(&self) -> PublicKey {
        match self {
            ValidatorSigner::Empty(signer) => signer.public_key(),
            ValidatorSigner::InMemory(signer) => signer.public_key(),
        }
    }

    /// Serializes telemetry info to JSON and signs it, returning JSON with "signature" field.
    pub fn sign_telemetry(&self, info: &TelemetryInfo) -> serde_json::Value {
        match self {
            ValidatorSigner::Empty(signer) => signer.sign_telemetry(info),
            ValidatorSigner::InMemory(signer) => signer.sign_telemetry(info),
        }
    }

    /// Signs given parts of the header.
    pub fn sign_block_header_parts(
        &self,
        prev_hash: CryptoHash,
        inner_lite: &[u8],
        inner_rest: &[u8],
    ) -> (CryptoHash, Signature) {
        match self {
            ValidatorSigner::Empty(signer) => {
                signer.sign_block_header_parts(prev_hash, inner_lite, inner_rest)
            }
            ValidatorSigner::InMemory(signer) => {
                signer.sign_block_header_parts(prev_hash, inner_lite, inner_rest)
            }
        }
    }

    /// Signs given inner of the chunk header.
    pub fn sign_chunk_hash(&self, chunk_hash: &ChunkHash) -> Signature {
        match self {
            ValidatorSigner::Empty(signer) => signer.sign_chunk_hash(chunk_hash),
            ValidatorSigner::InMemory(signer) => signer.sign_chunk_hash(chunk_hash),
        }
    }

    /// Signs approval of given parent hash and reference hash.
    pub fn sign_approval(&self, inner: &ApprovalInner, target_height: BlockHeight) -> Signature {
        match self {
            ValidatorSigner::Empty(signer) => signer.sign_approval(inner, target_height),
            ValidatorSigner::InMemory(signer) => signer.sign_approval(inner, target_height),
        }
    }

    /// Signs chunk endorsement to be sent to block producer.
    pub fn sign_chunk_endorsement(&self, inner: &ChunkEndorsementInner) -> Signature {
        match self {
            ValidatorSigner::Empty(signer) => signer.sign_chunk_endorsement(inner),
            ValidatorSigner::InMemory(signer) => signer.sign_chunk_endorsement(inner),
        }
    }

    /// Signs chunk endorsement metadata.
    pub fn sign_chunk_endorsement_metadata(&self, inner: &ChunkEndorsementMetadata) -> Signature {
        match self {
            ValidatorSigner::Empty(signer) => signer.sign_chunk_endorsement_metadata(inner),
            ValidatorSigner::InMemory(signer) => signer.sign_chunk_endorsement_metadata(inner),
        }
    }

    /// Signs chunk state witness to be sent to all validators.
    pub fn sign_chunk_state_witness(&self, witness_bytes: &EncodedChunkStateWitness) -> Signature {
        match self {
            ValidatorSigner::Empty(signer) => signer.sign_chunk_state_witness(witness_bytes),
            ValidatorSigner::InMemory(signer) => signer.sign_chunk_state_witness(witness_bytes),
        }
    }

    /// Signs partial encoded state witness to be sent and forwarded to all validators.
    pub fn sign_partial_encoded_state_witness(
        &self,
        part: &PartialEncodedStateWitnessInner,
    ) -> Signature {
        match self {
            ValidatorSigner::Empty(signer) => signer.sign_partial_encoded_state_witness(part),
            ValidatorSigner::InMemory(signer) => signer.sign_partial_encoded_state_witness(part),
        }
    }

    /// Signs challenge body.
    pub fn sign_challenge(&self, challenge_body: &ChallengeBody) -> (CryptoHash, Signature) {
        match self {
            ValidatorSigner::Empty(signer) => signer.sign_challenge(challenge_body),
            ValidatorSigner::InMemory(signer) => signer.sign_challenge(challenge_body),
        }
    }

    /// Signs account announce.
    pub fn sign_account_announce(
        &self,
        account_id: &AccountId,
        peer_id: &PeerId,
        epoch_id: &EpochId,
    ) -> Signature {
        match self {
            ValidatorSigner::Empty(signer) => {
                signer.sign_account_announce(account_id, peer_id, epoch_id)
            }
            ValidatorSigner::InMemory(signer) => {
                signer.sign_account_announce(account_id, peer_id, epoch_id)
            }
        }
    }

    /// Signs the inner contents of a ChunkContractAccesses message.
    pub fn sign_chunk_contract_accesses(&self, inner: &ChunkContractAccessesInner) -> Signature {
        match self {
            ValidatorSigner::Empty(signer) => signer.sign_chunk_contract_accesses(inner),
            ValidatorSigner::InMemory(signer) => signer.sign_chunk_contract_accesses(inner),
        }
    }

<<<<<<< HEAD
=======
    /// Signs the inner contents of a ChunkContractDeployments message.
    pub fn sign_chunk_contract_deployments(
        &self,
        inner: &ChunkContractDeploymentsInner,
    ) -> Signature {
        match self {
            ValidatorSigner::Empty(signer) => signer.sign_chunk_contract_deployments(inner),
            ValidatorSigner::InMemory(signer) => signer.sign_chunk_contract_deployments(inner),
        }
    }

    pub fn sign_partial_encoded_contract_deploys(
        &self,
        inner: &PartialEncodedContractDeploysInner,
    ) -> Signature {
        match self {
            ValidatorSigner::Empty(signer) => signer.sign_partial_encoded_contract_deploys(inner),
            ValidatorSigner::InMemory(signer) => {
                signer.sign_partial_encoded_contract_deploys(inner)
            }
        }
    }

>>>>>>> 23e972b2
    /// Signs the inner contents of a ContractCodeRequest message.
    pub fn sign_contract_code_request(&self, inner: &ContractCodeRequestInner) -> Signature {
        match self {
            ValidatorSigner::Empty(signer) => signer.sign_contract_code_request(inner),
            ValidatorSigner::InMemory(signer) => signer.sign_contract_code_request(inner),
        }
    }

    /// Signs the inner contents of a ContractCodeResponse message.
    pub fn sign_contract_code_response(&self, inner: &ContractCodeResponseInner) -> Signature {
        match self {
            ValidatorSigner::Empty(signer) => signer.sign_contract_code_response(inner),
            ValidatorSigner::InMemory(signer) => signer.sign_contract_code_response(inner),
        }
    }

    /// Signs a proto-serialized AccountKeyPayload (see
    /// chain/network/src/network_protocol/network.proto).
    /// Making it typesafe would require moving the definition of
    /// AccountKeyPayload proto to this crate to avoid a dependency cycle,
    /// so for now we are just signing an already-serialized byte sequence.
    /// We are serializing a proto rather than borsh here (as an experiment,
    /// to allow the network protocol to evolve faster than on-chain stuff),
    /// but we can always revert that decision, because these signatures are
    /// used only for networking purposes and are not persisted on chain.
    /// Moving to proto serialization for stuff stored on chain would be way
    /// harder.
    pub fn sign_account_key_payload(&self, proto_bytes: &[u8]) -> Signature {
        match self {
            ValidatorSigner::Empty(signer) => signer.sign_account_key_payload(proto_bytes),
            ValidatorSigner::InMemory(signer) => signer.sign_account_key_payload(proto_bytes),
        }
    }

    pub fn compute_vrf_with_proof(
        &self,
        data: &[u8],
    ) -> (near_crypto::vrf::Value, near_crypto::vrf::Proof) {
        match self {
            ValidatorSigner::Empty(_) => unimplemented!(),
            ValidatorSigner::InMemory(signer) => signer.compute_vrf_with_proof(data),
        }
    }

    /// Used by test infrastructure, only implement if make sense for testing otherwise raise `unimplemented`.
    pub fn write_to_file(&self, path: &Path) -> std::io::Result<()> {
        match self {
            ValidatorSigner::Empty(_) => unimplemented!(),
            ValidatorSigner::InMemory(signer) => signer.write_to_file(path),
        }
    }
}

impl From<EmptyValidatorSigner> for ValidatorSigner {
    fn from(signer: EmptyValidatorSigner) -> Self {
        ValidatorSigner::Empty(signer)
    }
}

impl From<InMemoryValidatorSigner> for ValidatorSigner {
    fn from(signer: InMemoryValidatorSigner) -> Self {
        ValidatorSigner::InMemory(signer)
    }
}

/// Test-only signer that "signs" everything with 0s.
/// Don't use in any production or code that requires signature verification.
#[derive(smart_default::SmartDefault, Clone, Debug, PartialEq)]
pub struct EmptyValidatorSigner {
    #[default("test".parse().unwrap())]
    account_id: AccountId,
}

impl EmptyValidatorSigner {
    pub fn new(account_id: AccountId) -> ValidatorSigner {
        ValidatorSigner::Empty(Self { account_id })
    }

    fn validator_id(&self) -> &AccountId {
        &self.account_id
    }

    fn public_key(&self) -> PublicKey {
        PublicKey::empty(KeyType::ED25519)
    }

    fn sign_telemetry(&self, _info: &TelemetryInfo) -> serde_json::Value {
        serde_json::Value::default()
    }

    fn sign_block_header_parts(
        &self,
        prev_hash: CryptoHash,
        inner_lite: &[u8],
        inner_rest: &[u8],
    ) -> (CryptoHash, Signature) {
        let hash = BlockHeader::compute_hash(prev_hash, inner_lite, inner_rest);
        (hash, Signature::default())
    }

    fn sign_chunk_hash(&self, _chunk_hash: &ChunkHash) -> Signature {
        Signature::default()
    }

    fn sign_approval(&self, _inner: &ApprovalInner, _target_height: BlockHeight) -> Signature {
        Signature::default()
    }

    fn sign_chunk_endorsement(&self, _inner: &ChunkEndorsementInner) -> Signature {
        Signature::default()
    }

    fn sign_chunk_endorsement_metadata(&self, _inner: &ChunkEndorsementMetadata) -> Signature {
        Signature::default()
    }

    fn sign_chunk_state_witness(&self, _witness_bytes: &EncodedChunkStateWitness) -> Signature {
        Signature::default()
    }

    fn sign_partial_encoded_state_witness(
        &self,
        _part: &PartialEncodedStateWitnessInner,
    ) -> Signature {
        Signature::default()
    }

    fn sign_challenge(&self, challenge_body: &ChallengeBody) -> (CryptoHash, Signature) {
        (CryptoHash::hash_borsh(challenge_body), Signature::default())
    }

    fn sign_account_announce(
        &self,
        _account_id: &AccountId,
        _peer_id: &PeerId,
        _epoch_id: &EpochId,
    ) -> Signature {
        Signature::default()
    }

    fn sign_account_key_payload(&self, _proto_bytes: &[u8]) -> Signature {
        Signature::default()
    }

    fn sign_chunk_contract_accesses(&self, _inner: &ChunkContractAccessesInner) -> Signature {
        Signature::default()
    }

<<<<<<< HEAD
=======
    fn sign_chunk_contract_deployments(&self, _inner: &ChunkContractDeploymentsInner) -> Signature {
        Signature::default()
    }

    fn sign_partial_encoded_contract_deploys(
        &self,
        _inner: &PartialEncodedContractDeploysInner,
    ) -> Signature {
        Signature::default()
    }

>>>>>>> 23e972b2
    fn sign_contract_code_request(&self, _inner: &ContractCodeRequestInner) -> Signature {
        Signature::default()
    }

    fn sign_contract_code_response(&self, _inner: &ContractCodeResponseInner) -> Signature {
        Signature::default()
    }
}

/// Signer that keeps secret key in memory and signs locally.
#[derive(Clone, Debug, PartialEq)]
pub struct InMemoryValidatorSigner {
    account_id: AccountId,
    signer: Arc<Signer>,
}

impl InMemoryValidatorSigner {
    #[cfg(feature = "rand")]

    pub fn from_random(account_id: AccountId, key_type: KeyType) -> Self {
        let signer = Arc::new(InMemorySigner::from_random(account_id.clone(), key_type).into());
        Self { account_id, signer }
    }

    #[cfg(feature = "rand")]

    pub fn from_seed(account_id: AccountId, key_type: KeyType, seed: &str) -> Self {
        let signer = Arc::new(InMemorySigner::from_seed(account_id.clone(), key_type, seed).into());
        Self { account_id, signer }
    }

    pub fn public_key(&self) -> PublicKey {
        self.signer.public_key()
    }

    pub fn from_signer(signer: InMemorySigner) -> Self {
        Self { account_id: signer.account_id.clone(), signer: Arc::new(signer.into()) }
    }

    pub fn from_file(path: &Path) -> std::io::Result<Self> {
        let signer = InMemorySigner::from_file(path)?;
        Ok(Self::from_signer(signer))
    }

    pub fn validator_id(&self) -> &AccountId {
        &self.account_id
    }

    fn sign_telemetry(&self, info: &TelemetryInfo) -> serde_json::Value {
        let mut value = serde_json::to_value(info).expect("Telemetry must serialize to JSON");
        let content = serde_json::to_string(&value).expect("Telemetry must serialize to JSON");
        value["signature"] = self.signer.sign(content.as_bytes()).to_string().into();
        value
    }

    fn sign_block_header_parts(
        &self,
        prev_hash: CryptoHash,
        inner_lite: &[u8],
        inner_rest: &[u8],
    ) -> (CryptoHash, Signature) {
        let hash = BlockHeader::compute_hash(prev_hash, inner_lite, inner_rest);
        (hash, self.signer.sign(hash.as_ref()))
    }

    fn sign_chunk_hash(&self, chunk_hash: &ChunkHash) -> Signature {
        self.signer.sign(chunk_hash.as_ref())
    }

    fn sign_approval(&self, inner: &ApprovalInner, target_height: BlockHeight) -> Signature {
        self.signer.sign(&Approval::get_data_for_sig(inner, target_height))
    }

    fn sign_chunk_endorsement(&self, inner: &ChunkEndorsementInner) -> Signature {
        self.signer.sign(&borsh::to_vec(inner).unwrap())
    }

    fn sign_chunk_endorsement_metadata(&self, inner: &ChunkEndorsementMetadata) -> Signature {
        self.signer.sign(&borsh::to_vec(inner).unwrap())
    }

    fn sign_chunk_state_witness(&self, witness_bytes: &EncodedChunkStateWitness) -> Signature {
        self.signer.sign(witness_bytes.as_slice())
    }

    fn sign_partial_encoded_state_witness(
        &self,
        part: &PartialEncodedStateWitnessInner,
    ) -> Signature {
        self.signer.sign(&borsh::to_vec(part).unwrap())
    }

    fn sign_challenge(&self, challenge_body: &ChallengeBody) -> (CryptoHash, Signature) {
        let hash = CryptoHash::hash_borsh(challenge_body);
        let signature = self.signer.sign(hash.as_ref());
        (hash, signature)
    }

    pub fn sign_account_announce(
        &self,
        account_id: &AccountId,
        peer_id: &PeerId,
        epoch_id: &EpochId,
    ) -> Signature {
        let hash = AnnounceAccount::build_header_hash(account_id, peer_id, epoch_id);
        self.signer.sign(hash.as_ref())
    }

    fn sign_account_key_payload(&self, proto_bytes: &[u8]) -> Signature {
        self.signer.sign(proto_bytes)
    }

    fn sign_chunk_contract_accesses(&self, inner: &ChunkContractAccessesInner) -> Signature {
        self.signer.sign(&borsh::to_vec(inner).unwrap())
    }

<<<<<<< HEAD
=======
    fn sign_chunk_contract_deployments(&self, inner: &ChunkContractDeploymentsInner) -> Signature {
        self.signer.sign(&borsh::to_vec(inner).unwrap())
    }

    fn sign_partial_encoded_contract_deploys(
        &self,
        inner: &PartialEncodedContractDeploysInner,
    ) -> Signature {
        self.signer.sign(&borsh::to_vec(inner).unwrap())
    }

>>>>>>> 23e972b2
    fn sign_contract_code_request(&self, inner: &ContractCodeRequestInner) -> Signature {
        self.signer.sign(&borsh::to_vec(inner).unwrap())
    }

    fn sign_contract_code_response(&self, inner: &ContractCodeResponseInner) -> Signature {
        self.signer.sign(&borsh::to_vec(inner).unwrap())
    }

    fn compute_vrf_with_proof(
        &self,
        data: &[u8],
    ) -> (near_crypto::vrf::Value, near_crypto::vrf::Proof) {
        self.signer.compute_vrf_with_proof(data)
    }

    fn write_to_file(&self, path: &Path) -> std::io::Result<()> {
        self.signer.write_to_file(path)
    }
}<|MERGE_RESOLUTION|>--- conflicted
+++ resolved
@@ -13,12 +13,8 @@
     ChunkEndorsementInner, ChunkEndorsementMetadata,
 };
 use crate::stateless_validation::contract_distribution::{
-<<<<<<< HEAD
-    ChunkContractAccessesInner, ContractCodeRequestInner, ContractCodeResponseInner,
-=======
-    ChunkContractAccessesInner, ChunkContractDeploymentsInner, ContractCodeRequestInner,
+    ChunkContractAccessesInner, ContractCodeRequestInner,
     ContractCodeResponseInner, PartialEncodedContractDeploysInner,
->>>>>>> 23e972b2
 };
 use crate::stateless_validation::partial_witness::PartialEncodedStateWitnessInner;
 use crate::stateless_validation::state_witness::EncodedChunkStateWitness;
@@ -162,19 +158,6 @@
         }
     }
 
-<<<<<<< HEAD
-=======
-    /// Signs the inner contents of a ChunkContractDeployments message.
-    pub fn sign_chunk_contract_deployments(
-        &self,
-        inner: &ChunkContractDeploymentsInner,
-    ) -> Signature {
-        match self {
-            ValidatorSigner::Empty(signer) => signer.sign_chunk_contract_deployments(inner),
-            ValidatorSigner::InMemory(signer) => signer.sign_chunk_contract_deployments(inner),
-        }
-    }
-
     pub fn sign_partial_encoded_contract_deploys(
         &self,
         inner: &PartialEncodedContractDeploysInner,
@@ -187,7 +170,6 @@
         }
     }
 
->>>>>>> 23e972b2
     /// Signs the inner contents of a ContractCodeRequest message.
     pub fn sign_contract_code_request(&self, inner: &ContractCodeRequestInner) -> Signature {
         match self {
@@ -336,12 +318,6 @@
         Signature::default()
     }
 
-<<<<<<< HEAD
-=======
-    fn sign_chunk_contract_deployments(&self, _inner: &ChunkContractDeploymentsInner) -> Signature {
-        Signature::default()
-    }
-
     fn sign_partial_encoded_contract_deploys(
         &self,
         _inner: &PartialEncodedContractDeploysInner,
@@ -349,7 +325,6 @@
         Signature::default()
     }
 
->>>>>>> 23e972b2
     fn sign_contract_code_request(&self, _inner: &ContractCodeRequestInner) -> Signature {
         Signature::default()
     }
@@ -466,12 +441,6 @@
         self.signer.sign(&borsh::to_vec(inner).unwrap())
     }
 
-<<<<<<< HEAD
-=======
-    fn sign_chunk_contract_deployments(&self, inner: &ChunkContractDeploymentsInner) -> Signature {
-        self.signer.sign(&borsh::to_vec(inner).unwrap())
-    }
-
     fn sign_partial_encoded_contract_deploys(
         &self,
         inner: &PartialEncodedContractDeploysInner,
@@ -479,7 +448,6 @@
         self.signer.sign(&borsh::to_vec(inner).unwrap())
     }
 
->>>>>>> 23e972b2
     fn sign_contract_code_request(&self, inner: &ContractCodeRequestInner) -> Signature {
         self.signer.sign(&borsh::to_vec(inner).unwrap())
     }
