--- conflicted
+++ resolved
@@ -619,13 +619,8 @@
     use crate::epoch_manager::ValidatorWeight;
     use crate::serialize::dec_format;
     use crate::types::validator_stake::{ValidatorStake, ValidatorStakeIter};
-<<<<<<< HEAD
     use crate::types::{BlockChunkValidatorStats, ValidatorKickoutReason, ValidatorStakeV1};
     use crate::validator_mandates::{ChunkValidatorStakeAssignment, ValidatorMandates};
-=======
-    use crate::types::{BlockChunkValidatorStats, ValidatorKickoutReason};
-    use crate::validator_mandates::ValidatorMandates;
->>>>>>> 16904837
     use crate::version::PROTOCOL_VERSION;
     use borsh::{BorshDeserialize, BorshSerialize};
     use near_primitives_core::hash::CryptoHash;
@@ -1149,7 +1144,7 @@
 
         pub fn sample_block_producer(&self, height: BlockHeight) -> ValidatorId {
             let Self::V4(v4) = &self else {
-                unimplemented!();
+                panic!("Only EpochInfoV4 is supported");
             };
             if checked_feature!("stable", AliasValidatorSelectionAlgorithm, v4.protocol_version) {
                 let seed = Self::block_produce_seed(height, &v4.rng_seed);
@@ -1166,7 +1161,7 @@
             shard_id: ShardId,
         ) -> Option<ValidatorId> {
             let Self::V4(v4) = &self else {
-                unimplemented!();
+                panic!("Only EpochInfoV4 is supported");
             };
 
             let protocol_version = v4.protocol_version;
@@ -1187,25 +1182,14 @@
         pub fn sample_chunk_validators(
             &self,
             height: BlockHeight,
-<<<<<<< HEAD
         ) -> ChunkValidatorStakeAssignment {
             let Self::V4(v4) = &self else {
-                unimplemented!();
+                panic!("Only EpochInfoV4 is supported");
             };
 
             let protocol_version = v4.protocol_version;
             if !checked_feature!("stable", StatelessValidationV0, protocol_version) {
                 return Default::default();
-=======
-        ) -> crate::validator_mandates::ChunkValidatorStakeAssignment {
-            // Chunk validator assignment was introduced with `V4`.
-            match &self {
-                Self::V1(_) | Self::V2(_) | Self::V3(_) => Default::default(),
-                Self::V4(v4) => {
-                    let mut rng = Self::chunk_validate_rng(&v4.rng_seed, height);
-                    v4.validator_mandates.sample(&mut rng)
-                }
->>>>>>> 16904837
             }
 
             let mut rng = Self::chunk_validate_rng(&v4.rng_seed, height);
