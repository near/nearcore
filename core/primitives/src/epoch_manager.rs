use crate::num_rational::Rational32;
use crate::shard_layout::ShardLayout;
use crate::types::validator_stake::ValidatorStake;
use crate::types::{
    AccountId, Balance, BlockChunkValidatorStats, BlockHeightDelta, NumSeats, ProtocolVersion,
    ValidatorKickoutReason,
};
use borsh::{BorshDeserialize, BorshSerialize};
use near_primitives_core::checked_feature;
use near_primitives_core::hash::CryptoHash;
use near_primitives_core::version::ProtocolFeature;
use near_schema_checker_lib::ProtocolSchema;
use smart_default::SmartDefault;
use std::collections::{BTreeMap, HashMap};
use std::ops::Bound;
use std::sync::Arc;

pub const AGGREGATOR_KEY: &[u8] = b"AGGREGATOR";

/// Epoch config, determines validator assignment for given epoch.
/// Can change from epoch to epoch depending on the sharding and other parameters, etc.
#[derive(Clone, Eq, Debug, PartialEq, serde::Serialize, serde::Deserialize)]
pub struct EpochConfig {
    /// Epoch length in block heights.
    pub epoch_length: BlockHeightDelta,
    /// Number of seats for block producers.
    pub num_block_producer_seats: NumSeats,
    /// Number of seats of block producers per each shard.
    pub num_block_producer_seats_per_shard: Vec<NumSeats>,
    /// Expected number of hidden validator seats per each shard.
    pub avg_hidden_validator_seats_per_shard: Vec<NumSeats>,
    /// Threshold for kicking out block producers.
    pub block_producer_kickout_threshold: u8,
    /// Threshold for kicking out chunk producers.
    pub chunk_producer_kickout_threshold: u8,
    /// Threshold for kicking out nodes which are only chunk validators.
    pub chunk_validator_only_kickout_threshold: u8,
    /// Number of target chunk validator mandates for each shard.
    pub target_validator_mandates_per_shard: NumSeats,
    /// Max ratio of validators that we can kick out in an epoch
    pub validator_max_kickout_stake_perc: u8,
    /// Online minimum threshold below which validator doesn't receive reward.
    pub online_min_threshold: Rational32,
    /// Online maximum threshold above which validator gets full reward.
    pub online_max_threshold: Rational32,
    /// Stake threshold for becoming a fisherman.
    pub fishermen_threshold: Balance,
    /// The minimum stake required for staking is last seat price divided by this number.
    pub minimum_stake_divisor: u64,
    /// Threshold of stake that needs to indicate that they ready for upgrade.
    pub protocol_upgrade_stake_threshold: Rational32,
    /// Shard layout of this epoch, may change from epoch to epoch
    pub shard_layout: ShardLayout,
    /// Additional config for validator selection algorithm
    pub validator_selection_config: ValidatorSelectionConfig,
}

#[derive(Debug, Clone, serde::Serialize, serde::Deserialize)]
pub struct ShardConfig {
    pub num_block_producer_seats_per_shard: Vec<NumSeats>,
    pub avg_hidden_validator_seats_per_shard: Vec<NumSeats>,
    pub shard_layout: ShardLayout,
}

impl ShardConfig {
    pub fn new(epoch_config: EpochConfig) -> Self {
        Self {
            num_block_producer_seats_per_shard: epoch_config
                .num_block_producer_seats_per_shard
                .clone(),
            avg_hidden_validator_seats_per_shard: epoch_config
                .avg_hidden_validator_seats_per_shard
                .clone(),
            shard_layout: epoch_config.shard_layout,
        }
    }
}

/// Testing overrides to apply to the EpochConfig returned by the `for_protocol_version`.
/// All fields should be optional and the default should be a no-op.
#[derive(Clone, Default)]
pub struct AllEpochConfigTestOverrides {
    pub block_producer_kickout_threshold: Option<u8>,
    pub chunk_producer_kickout_threshold: Option<u8>,
}

/// AllEpochConfig manages protocol configs that might be changing throughout epochs (hence EpochConfig).
/// The main function in AllEpochConfig is ::for_protocol_version which takes a protocol version
/// and returns the EpochConfig that should be used for this protocol version.
#[derive(Clone)]
pub struct AllEpochConfig {
    /// Store for EpochConfigs, provides configs per protocol version.
    /// Initialized only for production, ie. when `use_protocol_version` is true.
    config_store: Option<EpochConfigStore>,
    /// Whether this is for production (i.e., mainnet or testnet). This is a temporary implementation
    /// to allow us to change protocol config for mainnet and testnet without changing the genesis config
    use_production_config: bool,
    /// EpochConfig from genesis
    genesis_epoch_config: EpochConfig,
    /// Chain Id. Some parameters are specific to certain chains.
    chain_id: String,

    /// Testing overrides to apply to the EpochConfig returned by the `for_protocol_version`.
    test_overrides: AllEpochConfigTestOverrides,
}

impl AllEpochConfig {
    pub fn new(
        use_production_config: bool,
        genesis_protocol_version: ProtocolVersion,
        genesis_epoch_config: EpochConfig,
        chain_id: &str,
    ) -> Self {
        Self::new_with_test_overrides(
            use_production_config,
            genesis_protocol_version,
            genesis_epoch_config,
            chain_id,
            Some(AllEpochConfigTestOverrides::default()),
        )
    }

    pub fn new_with_test_overrides(
        use_production_config: bool,
        genesis_protocol_version: ProtocolVersion,
        genesis_epoch_config: EpochConfig,
        chain_id: &str,
        test_overrides: Option<AllEpochConfigTestOverrides>,
    ) -> Self {
        // Use the config store only for production configs and outside of tests.
        let config_store = if use_production_config && test_overrides.is_none() {
            EpochConfigStore::for_chain_id(chain_id)
        } else {
            None
        };
        let all_epoch_config = Self {
            config_store: config_store.clone(),
            use_production_config,
            genesis_epoch_config,
            chain_id: chain_id.to_string(),
            test_overrides: test_overrides.unwrap_or_default(),
        };
        // Sanity check: Validate that the stored genesis config equals to the config generated for the genesis protocol version.
        // Note that we cannot do this in unittests because we do not have direct access to the genesis config for mainnet/testnet.
        // Thus, by making sure that the generated and store configs match for the genesis, we complement the unittests, which
        // check that the generated and stored configs match for the versions after the genesis.
        if config_store.is_some() {
            debug_assert_eq!(
                config_store.as_ref().unwrap().get_config(genesis_protocol_version).as_ref(),
                &all_epoch_config.generate_epoch_config(genesis_protocol_version),
                "Provided genesis EpochConfig for protocol version {} does not match the stored config", genesis_protocol_version
            );
        }
        all_epoch_config
    }

    pub fn for_protocol_version(&self, protocol_version: ProtocolVersion) -> EpochConfig {
        if self.config_store.is_some() {
            self.config_store.as_ref().unwrap().get_config(protocol_version).as_ref().clone()
        } else {
            self.generate_epoch_config(protocol_version)
        }
    }

    /// TODO(#11265): Remove this and use the stored configs only.
    pub fn generate_epoch_config(&self, protocol_version: ProtocolVersion) -> EpochConfig {
        let mut config = self.genesis_epoch_config.clone();

        Self::config_mocknet(&mut config, &self.chain_id);

        if !self.use_production_config {
            return config;
        }

        Self::config_validator_selection(&mut config, protocol_version);

        Self::config_nightshade(&mut config, protocol_version);

        Self::config_chunk_only_producers(&mut config, &self.chain_id, protocol_version);

        Self::config_max_kickout_stake(&mut config, protocol_version);

        Self::config_test_overrides(&mut config, &self.test_overrides);

        config
    }

    pub fn chain_id(&self) -> &str {
        &self.chain_id
    }

    /// Configures mocknet-specific features only.
    fn config_mocknet(config: &mut EpochConfig, chain_id: &str) {
        if chain_id != near_primitives_core::chains::MOCKNET {
            return;
        }
        // In production (mainnet/testnet) and nightly environments this setting is guarded by
        // ProtocolFeature::ShuffleShardAssignments. (see config_validator_selection function).
        // For pre-release environment such as mocknet, which uses features between production and nightly
        // (eg. stateless validation) we enable it by default with stateless validation in order to exercise
        // the codepaths for state sync more often.
        // TODO(#11201): When stabilizing "ShuffleShardAssignments" in mainnet,
        // also remove this temporary code and always rely on ShuffleShardAssignments.
        config.validator_selection_config.shuffle_shard_assignment_for_chunk_producers = true;
    }

    /// Configures validator-selection related features.
    fn config_validator_selection(config: &mut EpochConfig, protocol_version: ProtocolVersion) {
        // Shuffle shard assignments every epoch, to trigger state sync more
        // frequently to exercise that code path.
        if checked_feature!("stable", ShuffleShardAssignments, protocol_version) {
            config.validator_selection_config.shuffle_shard_assignment_for_chunk_producers = true;
        }
    }

    fn config_nightshade(config: &mut EpochConfig, protocol_version: ProtocolVersion) {
        // Unlike the other checks, this one is for strict equality. The testonly nightshade layout
        // is specifically used in resharding tests, not for any other protocol versions.
        #[cfg(feature = "nightly")]
        if protocol_version == ProtocolFeature::SimpleNightshadeTestonly.protocol_version() {
            Self::config_nightshade_impl(
                config,
                ShardLayout::get_simple_nightshade_layout_testonly(),
            );
            return;
        }

        if checked_feature!("stable", SimpleNightshadeV3, protocol_version) {
            Self::config_nightshade_impl(config, ShardLayout::get_simple_nightshade_layout_v3());
            return;
        }

        if checked_feature!("stable", SimpleNightshadeV2, protocol_version) {
            Self::config_nightshade_impl(config, ShardLayout::get_simple_nightshade_layout_v2());
            return;
        }

        if checked_feature!("stable", SimpleNightshade, protocol_version) {
            Self::config_nightshade_impl(config, ShardLayout::get_simple_nightshade_layout());
            return;
        }
    }

    fn config_nightshade_impl(config: &mut EpochConfig, shard_layout: ShardLayout) {
        let num_block_producer_seats = config.num_block_producer_seats;
        config.num_block_producer_seats_per_shard =
            shard_layout.shard_ids().map(|_| num_block_producer_seats).collect();
        config.avg_hidden_validator_seats_per_shard = shard_layout.shard_ids().map(|_| 0).collect();
        config.shard_layout = shard_layout;
    }

    fn config_chunk_only_producers(
        config: &mut EpochConfig,
        chain_id: &str,
        protocol_version: u32,
    ) {
        if checked_feature!("stable", ChunkOnlyProducers, protocol_version) {
            // On testnet, genesis config set num_block_producer_seats to 200
            // This is to bring it back to 100 to be the same as on mainnet
            config.num_block_producer_seats = 100;
            // Technically, after ChunkOnlyProducers is enabled, this field is no longer used
            // We still set it here just in case
            config.num_block_producer_seats_per_shard =
                config.shard_layout.shard_ids().map(|_| 100).collect();
            config.block_producer_kickout_threshold = 80;
            config.chunk_producer_kickout_threshold = 80;
            config.validator_selection_config.num_chunk_only_producer_seats = 200;
        }

        // Adjust the number of block and chunk producers for testnet, to make it easier to test the change.
        if chain_id == near_primitives_core::chains::TESTNET
            && checked_feature!("stable", TestnetFewerBlockProducers, protocol_version)
        {
            let shard_ids = config.shard_layout.shard_ids();
            // Decrease the number of block and chunk producers from 100 to 20.
            config.num_block_producer_seats = 20;
            // Checking feature NoChunkOnlyProducers in stateless validation
            if ProtocolFeature::StatelessValidation.enabled(protocol_version) {
                config.validator_selection_config.num_chunk_producer_seats = 20;
            }
            config.num_block_producer_seats_per_shard =
                shard_ids.map(|_| config.num_block_producer_seats).collect();
            // Decrease the number of chunk producers.
            config.validator_selection_config.num_chunk_only_producer_seats = 100;
        }

        // Checking feature NoChunkOnlyProducers in stateless validation
        if ProtocolFeature::StatelessValidation.enabled(protocol_version) {
            // Make sure there is no chunk only producer in stateless validation
            config.validator_selection_config.num_chunk_only_producer_seats = 0;
        }
    }

    fn config_max_kickout_stake(config: &mut EpochConfig, protocol_version: u32) {
        if checked_feature!("stable", MaxKickoutStake, protocol_version) {
            config.validator_max_kickout_stake_perc = 30;
        }
    }

    fn config_test_overrides(
        config: &mut EpochConfig,
        test_overrides: &AllEpochConfigTestOverrides,
    ) {
        if let Some(block_producer_kickout_threshold) =
            test_overrides.block_producer_kickout_threshold
        {
            config.block_producer_kickout_threshold = block_producer_kickout_threshold;
        }

        if let Some(chunk_producer_kickout_threshold) =
            test_overrides.chunk_producer_kickout_threshold
        {
            config.chunk_producer_kickout_threshold = chunk_producer_kickout_threshold;
        }
    }
}

/// Additional configuration parameters for the new validator selection
/// algorithm.  See <https://github.com/near/NEPs/pull/167> for details.
#[derive(Debug, Clone, SmartDefault, PartialEq, Eq, serde::Serialize, serde::Deserialize)]
pub struct ValidatorSelectionConfig {
    #[default(100)]
    pub num_chunk_producer_seats: NumSeats,
    #[default(300)]
    pub num_chunk_validator_seats: NumSeats,
    // TODO (#11267): deprecate after StatelessValidationV0 is in place.
    // Use 300 for older protocol versions.
    #[default(300)]
    pub num_chunk_only_producer_seats: NumSeats,
    #[default(1)]
    pub minimum_validators_per_shard: NumSeats,
    #[default(Rational32::new(160, 1_000_000))]
    pub minimum_stake_ratio: Rational32,
    #[default(5)]
    /// Limits the number of shard changes in chunk producer assignments,
    /// if algorithm is able to choose assignment with better balance of
    /// number of chunk producers for shards.
    pub chunk_producer_assignment_changes_limit: NumSeats,
    #[default(false)]
    pub shuffle_shard_assignment_for_chunk_producers: bool,
}

<<<<<<< HEAD
#[cfg(feature = "new_epoch_sync")]
pub mod epoch_sync {
    use crate::block_header::BlockHeader;
    use crate::epoch_block_info::BlockInfo;
    use crate::epoch_info::EpochInfo;
    use crate::errors::epoch_sync::{EpochSyncHashType, EpochSyncInfoError};
    use crate::types::EpochId;
    use borsh::{BorshDeserialize, BorshSerialize};
    use near_primitives_core::hash::CryptoHash;
    use std::collections::{HashMap, HashSet};

    /// Struct to keep all the info that is transferred for one epoch during Epoch Sync.
    #[derive(BorshSerialize, BorshDeserialize, PartialEq, Debug)]
    pub struct EpochSyncInfo {
        /// All block hashes of this epoch. In order of production.
        pub all_block_hashes: Vec<CryptoHash>,
        /// All headers relevant to epoch sync.
        /// Contains epoch headers that need to be saved + supporting headers needed for validation.
        /// Probably contains one header from the previous epoch.
        /// It refers to `last_final_block` of the first block of the epoch.
        /// Also contains first header from the next epoch.
        /// It refers to `next_epoch_first_hash`.
        pub headers: HashMap<CryptoHash, BlockHeader>,
        /// Hashes of headers that need to be validated and saved.
        pub headers_to_save: HashSet<CryptoHash>,
        /// Hash of the first block of the next epoch.
        /// Header of this block contains `epoch_sync_data_hash`.
        pub next_epoch_first_hash: CryptoHash,
        pub epoch_info: EpochInfo,
        pub next_epoch_info: EpochInfo,
        pub next_next_epoch_info: EpochInfo,
    }

    impl EpochSyncInfo {
        pub fn get_epoch_id(&self) -> Result<&EpochId, EpochSyncInfoError> {
            Ok(self.get_epoch_first_header()?.epoch_id())
        }

        pub fn get_next_epoch_id(&self) -> Result<&EpochId, EpochSyncInfoError> {
            Ok(self
                .get_header(self.next_epoch_first_hash, EpochSyncHashType::NextEpochFirstBlock)?
                .epoch_id())
        }

        pub fn get_next_next_epoch_id(&self) -> Result<EpochId, EpochSyncInfoError> {
            Ok(EpochId(*self.get_epoch_last_hash()?))
        }

        pub fn get_epoch_last_hash(&self) -> Result<&CryptoHash, EpochSyncInfoError> {
            let epoch_height = self.epoch_info.epoch_height();

            self.all_block_hashes.last().ok_or(EpochSyncInfoError::ShortEpoch { epoch_height })
        }

        pub fn get_epoch_last_header(&self) -> Result<&BlockHeader, EpochSyncInfoError> {
            self.get_header(*self.get_epoch_last_hash()?, EpochSyncHashType::LastEpochBlock)
        }

        pub fn get_epoch_last_finalised_hash(&self) -> Result<&CryptoHash, EpochSyncInfoError> {
            Ok(self.get_epoch_last_header()?.last_final_block())
        }

        pub fn get_epoch_last_finalised_header(&self) -> Result<&BlockHeader, EpochSyncInfoError> {
            self.get_header(
                *self.get_epoch_last_finalised_hash()?,
                EpochSyncHashType::LastFinalBlock,
            )
        }

        pub fn get_epoch_first_hash(&self) -> Result<&CryptoHash, EpochSyncInfoError> {
            let epoch_height = self.epoch_info.epoch_height();

            self.all_block_hashes.first().ok_or(EpochSyncInfoError::ShortEpoch { epoch_height })
        }

        pub fn get_epoch_first_header(&self) -> Result<&BlockHeader, EpochSyncInfoError> {
            self.get_header(*self.get_epoch_first_hash()?, EpochSyncHashType::FirstEpochBlock)
        }

        /// Reconstruct BlockInfo for `hash` from information in EpochSyncInfo.
        pub fn get_block_info(&self, hash: &CryptoHash) -> Result<BlockInfo, EpochSyncInfoError> {
            let epoch_first_header = self.get_epoch_first_header()?;
            let header = self.get_header(*hash, EpochSyncHashType::Other)?;

            if epoch_first_header.epoch_id() != header.epoch_id() {
                let msg = "We can only correctly reconstruct headers from this epoch";
                debug_assert!(false, "{}", msg);
                tracing::error!(message = msg);
            }

            let last_finalized_height = if *header.last_final_block() == CryptoHash::default() {
                0
            } else {
                let last_finalized_header =
                    self.get_header(*header.last_final_block(), EpochSyncHashType::LastFinalBlock)?;
                last_finalized_header.height()
            };
            let mut block_info = BlockInfo::new(
                *header.hash(),
                header.height(),
                last_finalized_height,
                *header.last_final_block(),
                *header.prev_hash(),
                header.prev_validator_proposals().collect(),
                header.chunk_mask().to_vec(),
                vec![],
                header.total_supply(),
                header.latest_protocol_version(),
                header.raw_timestamp(),
                None, // TODO(#11900): Implement this.
            );

            *block_info.epoch_id_mut() = *epoch_first_header.epoch_id();
            *block_info.epoch_first_block_mut() = *epoch_first_header.hash();
            Ok(block_info)
        }

        /// Reconstruct legacy `epoch_sync_data_hash` from `EpochSyncInfo`.
        /// `epoch_sync_data_hash` was introduced in `BlockHeaderInnerRestV3`.
        /// Using this hash we can verify that `EpochInfo` data provided in `EpochSyncInfo` is correct.
        pub fn calculate_epoch_sync_data_hash(&self) -> Result<CryptoHash, EpochSyncInfoError> {
            let epoch_height = self.epoch_info.epoch_height();

            if self.all_block_hashes.len() < 2 {
                return Err(EpochSyncInfoError::ShortEpoch { epoch_height });
            }
            let epoch_first_block = self.all_block_hashes[0];
            let epoch_prev_last_block = self.all_block_hashes[self.all_block_hashes.len() - 2];
            let epoch_last_block = self.all_block_hashes[self.all_block_hashes.len() - 1];

            Ok(CryptoHash::hash_borsh(&(
                self.get_block_info(&epoch_first_block)?,
                self.get_block_info(&epoch_prev_last_block)?,
                self.get_block_info(&epoch_last_block)?,
                &self.epoch_info,
                &self.next_epoch_info,
                &self.next_next_epoch_info,
            )))
        }

        /// Read legacy `epoch_sync_data_hash` from next epoch first header.
        /// `epoch_sync_data_hash` was introduced in `BlockHeaderInnerRestV3`.
        /// Using this hash we can verify that `EpochInfo` data provided in `EpochSyncInfo` is correct.
        pub fn get_epoch_sync_data_hash(&self) -> Result<Option<CryptoHash>, EpochSyncInfoError> {
            let next_epoch_first_header =
                self.get_header(self.next_epoch_first_hash, EpochSyncHashType::Other)?;
            Ok(next_epoch_first_header.epoch_sync_data_hash())
        }

        pub fn get_header(
            &self,
            hash: CryptoHash,
            hash_type: EpochSyncHashType,
        ) -> Result<&BlockHeader, EpochSyncInfoError> {
            self.headers.get(&hash).ok_or(EpochSyncInfoError::HashNotFound {
                hash,
                hash_type,
                epoch_height: self.epoch_info.epoch_height(),
            })
        }
    }
}

=======
>>>>>>> 2394e0cf
#[derive(BorshSerialize, BorshDeserialize, ProtocolSchema)]
pub struct EpochSummary {
    pub prev_epoch_last_block_hash: CryptoHash,
    /// Proposals from the epoch, only the latest one per account
    pub all_proposals: Vec<ValidatorStake>,
    /// Kickout set, includes slashed
    pub validator_kickout: HashMap<AccountId, ValidatorKickoutReason>,
    /// Only for validators who met the threshold and didn't get slashed
    pub validator_block_chunk_stats: HashMap<AccountId, BlockChunkValidatorStats>,
    /// Protocol version for next next epoch, as summary of epoch T defines
    /// epoch T+2.
    pub next_next_epoch_version: ProtocolVersion,
}

macro_rules! include_config {
    ($chain:expr, $version:expr, $file:expr) => {
        (
            $chain,
            $version,
            include_str!(concat!(
                env!("CARGO_MANIFEST_DIR"),
                "/res/epoch_configs/",
                $chain,
                "/",
                $file
            )),
        )
    };
}

/// List of (chain_id, version, JSON content) tuples used to initialize the EpochConfigStore.
static CONFIGS: &[(&str, ProtocolVersion, &str)] = &[
    // Epoch configs for mainnet (genesis protool version is 29).
    include_config!("mainnet", 29, "29.json"),
    include_config!("mainnet", 48, "48.json"),
    include_config!("mainnet", 56, "56.json"),
    include_config!("mainnet", 64, "64.json"),
    include_config!("mainnet", 65, "65.json"),
    include_config!("mainnet", 69, "69.json"),
    include_config!("mainnet", 70, "70.json"),
    include_config!("mainnet", 100, "100.json"),
    include_config!("mainnet", 101, "101.json"),
    include_config!("mainnet", 143, "143.json"),
    // Epoch configs for testnet (genesis protool version is 29).
    include_config!("testnet", 29, "29.json"),
    include_config!("testnet", 48, "48.json"),
    include_config!("testnet", 56, "56.json"),
    include_config!("testnet", 64, "64.json"),
    include_config!("testnet", 65, "65.json"),
    include_config!("testnet", 69, "69.json"),
    include_config!("testnet", 70, "70.json"),
    include_config!("testnet", 100, "100.json"),
    include_config!("testnet", 101, "101.json"),
    include_config!("testnet", 143, "143.json"),
    // Epoch configs for mocknet (forknet) (genesis protool version is 29).
    // TODO(#11900): Check the forknet config and uncomment this.
    // include_config!("mocknet", 29, "29.json"),
    // include_config!("mocknet", 48, "48.json"),
    // include_config!("mocknet", 64, "64.json"),
    // include_config!("mocknet", 65, "65.json"),
    // include_config!("mocknet", 69, "69.json"),
    // include_config!("mocknet", 70, "70.json"),
    // include_config!("mocknet", 100, "100.json"),
    // include_config!("mocknet", 101, "101.json"),
];

/// Store for `[EpochConfig]` per protocol version.`
#[derive(Clone)]
pub struct EpochConfigStore {
    store: BTreeMap<ProtocolVersion, Arc<EpochConfig>>,
}

impl EpochConfigStore {
    /// Creates a config store to contain the EpochConfigs for the given chain parsed from the JSON files.
    /// Returns None if there is no epoch config file stored for the given chain.
    pub fn for_chain_id(chain_id: &str) -> Option<Self> {
        let mut store = BTreeMap::new();
        for (chain, version, content) in CONFIGS.iter() {
            if *chain == chain_id {
                let config: EpochConfig = serde_json::from_str(*content).unwrap_or_else(|e| {
                    panic!("Failed to load epoch config files for chain {}: {:#}", chain_id, e)
                });
                store.insert(*version, Arc::new(config));
            }
        }
        if store.is_empty() {
            None
        } else {
            Some(Self { store })
        }
    }

    /// Returns the EpochConfig for the given protocol version.
    /// This panics if no config is found for the given version, thus the initialization via `for_chain_id` should
    /// only be performed for chains with some configs stored in files.
    fn get_config(&self, protocol_version: ProtocolVersion) -> &Arc<EpochConfig> {
        self.store
            .range((Bound::Unbounded, Bound::Included(protocol_version)))
            .next_back()
            .unwrap_or_else(|| {
                panic!("Failed to find EpochConfig for protocol version {}", protocol_version)
            })
            .1
    }
}

#[cfg(test)]
mod tests {
    use std::fs;
    use std::path::Path;

    use near_primitives_core::types::ProtocolVersion;
    use near_primitives_core::version::PROTOCOL_VERSION;

    use crate::epoch_manager::{AllEpochConfig, EpochConfig};

    use super::EpochConfigStore;

    /// Checks that stored epoch config for latest protocol version matches the
    /// one generated by overrides from genesis config.
    /// If the test fails, it is either a configuration bug or the stored
    /// epoch config must be updated.
    fn test_epoch_config_store(chain_id: &str, genesis_protocol_version: ProtocolVersion) {
        let genesis_epoch_config = parse_config_file(chain_id, genesis_protocol_version).unwrap();
        let all_epoch_config = AllEpochConfig::new_with_test_overrides(
            true,
            genesis_protocol_version,
            genesis_epoch_config,
            chain_id,
            None,
        );

        let config_store = EpochConfigStore::for_chain_id(chain_id).unwrap();
        for protocol_version in genesis_protocol_version..=PROTOCOL_VERSION {
            let stored_config = config_store.get_config(protocol_version);
            let expected_config = all_epoch_config.generate_epoch_config(protocol_version);
            assert_eq!(*stored_config.as_ref(), expected_config);
        }
    }

    #[test]
    fn test_epoch_config_store_ainnet() {
        test_epoch_config_store("mainnet", 29);
    }

    #[test]
    fn test_epoch_config_store_testnet() {
        test_epoch_config_store("testnet", 29);
    }

    // TODO(#11900): Check the forknet config and uncomment this.
    // #[test]
    // fn test_epoch_config_store_mocknet() {
    //     test_epoch_config_store("mocknet", 29);
    // }

    #[allow(unused)]
    fn generate_epoch_configs(chain_id: &str, genesis_protocol_version: ProtocolVersion) {
        let genesis_epoch_config = parse_config_file(chain_id, genesis_protocol_version).unwrap();
        let all_epoch_config = AllEpochConfig::new_with_test_overrides(
            true,
            genesis_protocol_version,
            genesis_epoch_config.clone(),
            chain_id,
            None,
        );

        let mut prev_config = genesis_epoch_config;
        for protocol_version in genesis_protocol_version + 1..=PROTOCOL_VERSION {
            let next_config = all_epoch_config.generate_epoch_config(protocol_version);
            if next_config != prev_config {
                tracing::info!("Writing config for protocol version {}", protocol_version);
                dump_config_file(&next_config, chain_id, protocol_version);
            }
            prev_config = next_config;
        }
    }

    #[test]
    #[ignore]
    fn generate_epoch_configs_mainnet() {
        generate_epoch_configs("mainnet", 29);
    }

    #[test]
    #[ignore]
    fn generate_epoch_configs_testnet() {
        generate_epoch_configs("testnet", 29);
    }

    // TODO(#11900): Check the forknet config and uncomment this.
    // #[test]
    // #[ignore]
    // fn generate_epoch_configs_mocknet() {
    //     generate_epoch_configs("mocknet", 29);
    // }

    #[allow(unused)]
    fn parse_config_file(chain_id: &str, protocol_version: ProtocolVersion) -> Option<EpochConfig> {
        let path = Path::new(env!("CARGO_MANIFEST_DIR"))
            .join("res/epoch_configs")
            .join(chain_id)
            .join(format!("{}.json", protocol_version));
        if path.exists() {
            let content = fs::read_to_string(path).unwrap();
            let config: EpochConfig = serde_json::from_str(&content).unwrap();
            Some(config)
        } else {
            None
        }
    }

    #[allow(unused)]
    fn dump_config_file(config: &EpochConfig, chain_id: &str, protocol_version: ProtocolVersion) {
        let content = serde_json::to_string_pretty(config).unwrap();
        fs::write(
            Path::new(env!("CARGO_MANIFEST_DIR"))
                .join("res/epoch_configs")
                .join(chain_id)
                .join(format!("{}.json", protocol_version)),
            content,
        )
        .unwrap()
    }
}<|MERGE_RESOLUTION|>--- conflicted
+++ resolved
@@ -340,172 +340,6 @@
     pub shuffle_shard_assignment_for_chunk_producers: bool,
 }
 
-<<<<<<< HEAD
-#[cfg(feature = "new_epoch_sync")]
-pub mod epoch_sync {
-    use crate::block_header::BlockHeader;
-    use crate::epoch_block_info::BlockInfo;
-    use crate::epoch_info::EpochInfo;
-    use crate::errors::epoch_sync::{EpochSyncHashType, EpochSyncInfoError};
-    use crate::types::EpochId;
-    use borsh::{BorshDeserialize, BorshSerialize};
-    use near_primitives_core::hash::CryptoHash;
-    use std::collections::{HashMap, HashSet};
-
-    /// Struct to keep all the info that is transferred for one epoch during Epoch Sync.
-    #[derive(BorshSerialize, BorshDeserialize, PartialEq, Debug)]
-    pub struct EpochSyncInfo {
-        /// All block hashes of this epoch. In order of production.
-        pub all_block_hashes: Vec<CryptoHash>,
-        /// All headers relevant to epoch sync.
-        /// Contains epoch headers that need to be saved + supporting headers needed for validation.
-        /// Probably contains one header from the previous epoch.
-        /// It refers to `last_final_block` of the first block of the epoch.
-        /// Also contains first header from the next epoch.
-        /// It refers to `next_epoch_first_hash`.
-        pub headers: HashMap<CryptoHash, BlockHeader>,
-        /// Hashes of headers that need to be validated and saved.
-        pub headers_to_save: HashSet<CryptoHash>,
-        /// Hash of the first block of the next epoch.
-        /// Header of this block contains `epoch_sync_data_hash`.
-        pub next_epoch_first_hash: CryptoHash,
-        pub epoch_info: EpochInfo,
-        pub next_epoch_info: EpochInfo,
-        pub next_next_epoch_info: EpochInfo,
-    }
-
-    impl EpochSyncInfo {
-        pub fn get_epoch_id(&self) -> Result<&EpochId, EpochSyncInfoError> {
-            Ok(self.get_epoch_first_header()?.epoch_id())
-        }
-
-        pub fn get_next_epoch_id(&self) -> Result<&EpochId, EpochSyncInfoError> {
-            Ok(self
-                .get_header(self.next_epoch_first_hash, EpochSyncHashType::NextEpochFirstBlock)?
-                .epoch_id())
-        }
-
-        pub fn get_next_next_epoch_id(&self) -> Result<EpochId, EpochSyncInfoError> {
-            Ok(EpochId(*self.get_epoch_last_hash()?))
-        }
-
-        pub fn get_epoch_last_hash(&self) -> Result<&CryptoHash, EpochSyncInfoError> {
-            let epoch_height = self.epoch_info.epoch_height();
-
-            self.all_block_hashes.last().ok_or(EpochSyncInfoError::ShortEpoch { epoch_height })
-        }
-
-        pub fn get_epoch_last_header(&self) -> Result<&BlockHeader, EpochSyncInfoError> {
-            self.get_header(*self.get_epoch_last_hash()?, EpochSyncHashType::LastEpochBlock)
-        }
-
-        pub fn get_epoch_last_finalised_hash(&self) -> Result<&CryptoHash, EpochSyncInfoError> {
-            Ok(self.get_epoch_last_header()?.last_final_block())
-        }
-
-        pub fn get_epoch_last_finalised_header(&self) -> Result<&BlockHeader, EpochSyncInfoError> {
-            self.get_header(
-                *self.get_epoch_last_finalised_hash()?,
-                EpochSyncHashType::LastFinalBlock,
-            )
-        }
-
-        pub fn get_epoch_first_hash(&self) -> Result<&CryptoHash, EpochSyncInfoError> {
-            let epoch_height = self.epoch_info.epoch_height();
-
-            self.all_block_hashes.first().ok_or(EpochSyncInfoError::ShortEpoch { epoch_height })
-        }
-
-        pub fn get_epoch_first_header(&self) -> Result<&BlockHeader, EpochSyncInfoError> {
-            self.get_header(*self.get_epoch_first_hash()?, EpochSyncHashType::FirstEpochBlock)
-        }
-
-        /// Reconstruct BlockInfo for `hash` from information in EpochSyncInfo.
-        pub fn get_block_info(&self, hash: &CryptoHash) -> Result<BlockInfo, EpochSyncInfoError> {
-            let epoch_first_header = self.get_epoch_first_header()?;
-            let header = self.get_header(*hash, EpochSyncHashType::Other)?;
-
-            if epoch_first_header.epoch_id() != header.epoch_id() {
-                let msg = "We can only correctly reconstruct headers from this epoch";
-                debug_assert!(false, "{}", msg);
-                tracing::error!(message = msg);
-            }
-
-            let last_finalized_height = if *header.last_final_block() == CryptoHash::default() {
-                0
-            } else {
-                let last_finalized_header =
-                    self.get_header(*header.last_final_block(), EpochSyncHashType::LastFinalBlock)?;
-                last_finalized_header.height()
-            };
-            let mut block_info = BlockInfo::new(
-                *header.hash(),
-                header.height(),
-                last_finalized_height,
-                *header.last_final_block(),
-                *header.prev_hash(),
-                header.prev_validator_proposals().collect(),
-                header.chunk_mask().to_vec(),
-                vec![],
-                header.total_supply(),
-                header.latest_protocol_version(),
-                header.raw_timestamp(),
-                None, // TODO(#11900): Implement this.
-            );
-
-            *block_info.epoch_id_mut() = *epoch_first_header.epoch_id();
-            *block_info.epoch_first_block_mut() = *epoch_first_header.hash();
-            Ok(block_info)
-        }
-
-        /// Reconstruct legacy `epoch_sync_data_hash` from `EpochSyncInfo`.
-        /// `epoch_sync_data_hash` was introduced in `BlockHeaderInnerRestV3`.
-        /// Using this hash we can verify that `EpochInfo` data provided in `EpochSyncInfo` is correct.
-        pub fn calculate_epoch_sync_data_hash(&self) -> Result<CryptoHash, EpochSyncInfoError> {
-            let epoch_height = self.epoch_info.epoch_height();
-
-            if self.all_block_hashes.len() < 2 {
-                return Err(EpochSyncInfoError::ShortEpoch { epoch_height });
-            }
-            let epoch_first_block = self.all_block_hashes[0];
-            let epoch_prev_last_block = self.all_block_hashes[self.all_block_hashes.len() - 2];
-            let epoch_last_block = self.all_block_hashes[self.all_block_hashes.len() - 1];
-
-            Ok(CryptoHash::hash_borsh(&(
-                self.get_block_info(&epoch_first_block)?,
-                self.get_block_info(&epoch_prev_last_block)?,
-                self.get_block_info(&epoch_last_block)?,
-                &self.epoch_info,
-                &self.next_epoch_info,
-                &self.next_next_epoch_info,
-            )))
-        }
-
-        /// Read legacy `epoch_sync_data_hash` from next epoch first header.
-        /// `epoch_sync_data_hash` was introduced in `BlockHeaderInnerRestV3`.
-        /// Using this hash we can verify that `EpochInfo` data provided in `EpochSyncInfo` is correct.
-        pub fn get_epoch_sync_data_hash(&self) -> Result<Option<CryptoHash>, EpochSyncInfoError> {
-            let next_epoch_first_header =
-                self.get_header(self.next_epoch_first_hash, EpochSyncHashType::Other)?;
-            Ok(next_epoch_first_header.epoch_sync_data_hash())
-        }
-
-        pub fn get_header(
-            &self,
-            hash: CryptoHash,
-            hash_type: EpochSyncHashType,
-        ) -> Result<&BlockHeader, EpochSyncInfoError> {
-            self.headers.get(&hash).ok_or(EpochSyncInfoError::HashNotFound {
-                hash,
-                hash_type,
-                epoch_height: self.epoch_info.epoch_height(),
-            })
-        }
-    }
-}
-
-=======
->>>>>>> 2394e0cf
 #[derive(BorshSerialize, BorshDeserialize, ProtocolSchema)]
 pub struct EpochSummary {
     pub prev_epoch_last_block_hash: CryptoHash,
