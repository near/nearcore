use crate::num_rational::Rational32;
use crate::shard_layout::ShardLayout;
use crate::types::validator_stake::ValidatorStake;
use crate::types::{
    AccountId, Balance, BlockChunkValidatorStats, BlockHeightDelta, NumSeats, ProtocolVersion,
    ValidatorKickoutReason,
};
use borsh::{BorshDeserialize, BorshSerialize};
use near_primitives_core::hash::CryptoHash;
use near_primitives_core::serialize::dec_format;
use near_schema_checker_lib::ProtocolSchema;
use std::collections::{BTreeMap, HashMap};
use std::fs;
use std::ops::Bound;
use std::path::PathBuf;
use std::sync::Arc;

pub const AGGREGATOR_KEY: &[u8] = b"AGGREGATOR";

/// Epoch config, determines validator assignment for given epoch.
/// Can change from epoch to epoch depending on the sharding and other parameters, etc.
#[derive(Clone, Eq, Debug, PartialEq, serde::Serialize, serde::Deserialize)]
pub struct EpochConfig {
    /// Epoch length in block heights.
    pub epoch_length: BlockHeightDelta,
    /// Number of seats for block producers.
    pub num_block_producer_seats: NumSeats,
    /// Number of seats of block producers per each shard.
    pub num_block_producer_seats_per_shard: Vec<NumSeats>,
    /// Expected number of hidden validator seats per each shard.
    pub avg_hidden_validator_seats_per_shard: Vec<NumSeats>,
    /// Threshold for kicking out block producers.
    pub block_producer_kickout_threshold: u8,
    /// Threshold for kicking out chunk producers.
    pub chunk_producer_kickout_threshold: u8,
    /// Threshold for kicking out nodes which are only chunk validators.
    pub chunk_validator_only_kickout_threshold: u8,
    /// Number of target chunk validator mandates for each shard.
    pub target_validator_mandates_per_shard: NumSeats,
    /// Max ratio of validators that we can kick out in an epoch
    pub validator_max_kickout_stake_perc: u8,
    /// Online minimum threshold below which validator doesn't receive reward.
    pub online_min_threshold: Rational32,
    /// Online maximum threshold above which validator gets full reward.
    pub online_max_threshold: Rational32,
    /// Stake threshold for becoming a fisherman.
    #[serde(with = "dec_format")]
    pub fishermen_threshold: Balance,
    /// The minimum stake required for staking is last seat price divided by this number.
    pub minimum_stake_divisor: u64,
    /// Threshold of stake that needs to indicate that they ready for upgrade.
    pub protocol_upgrade_stake_threshold: Rational32,
    /// Shard layout of this epoch, may change from epoch to epoch
    pub shard_layout: ShardLayout,
    /// Additional configuration parameters for the new validator selection
    /// algorithm. See <https://github.com/near/NEPs/pull/167> for details.
    // #[default(100)]
    pub num_chunk_producer_seats: NumSeats,
    // #[default(300)]
    pub num_chunk_validator_seats: NumSeats,
    // #[default(1)]
    pub minimum_validators_per_shard: NumSeats,
    // #[default(Rational32::new(160, 1_000_000))]
    pub minimum_stake_ratio: Rational32,
    // #[default(5)]
    /// Limits the number of shard changes in chunk producer assignments,
    /// if algorithm is able to choose assignment with better balance of
    /// number of chunk producers for shards.
    pub chunk_producer_assignment_changes_limit: NumSeats,
    // #[default(false)]
    pub shuffle_shard_assignment_for_chunk_producers: bool,
}

impl EpochConfig {
    /// Total number of validator seats in the epoch since protocol version 69.
    pub fn num_validators(&self) -> NumSeats {
        self.num_block_producer_seats
            .max(self.num_chunk_producer_seats)
            .max(self.num_chunk_validator_seats)
    }
}

impl EpochConfig {
    // Create test-only epoch config.
    // Not depends on genesis!
    pub fn genesis_test(
        num_block_producer_seats: NumSeats,
        shard_layout: ShardLayout,
        epoch_length: BlockHeightDelta,
        block_producer_kickout_threshold: u8,
        chunk_producer_kickout_threshold: u8,
        chunk_validator_only_kickout_threshold: u8,
        protocol_upgrade_stake_threshold: Rational32,
        fishermen_threshold: Balance,
    ) -> Self {
        Self {
            epoch_length,
            num_block_producer_seats,
            num_block_producer_seats_per_shard: vec![
                num_block_producer_seats;
                shard_layout.shard_ids().count()
            ],
            avg_hidden_validator_seats_per_shard: vec![],
            target_validator_mandates_per_shard: 68,
            validator_max_kickout_stake_perc: 100,
            online_min_threshold: Rational32::new(90, 100),
            online_max_threshold: Rational32::new(99, 100),
            minimum_stake_divisor: 10,
            protocol_upgrade_stake_threshold,
            block_producer_kickout_threshold,
            chunk_producer_kickout_threshold,
            chunk_validator_only_kickout_threshold,
            fishermen_threshold,
            shard_layout,
            num_chunk_producer_seats: 100,
            num_chunk_validator_seats: 300,
            minimum_validators_per_shard: 1,
            minimum_stake_ratio: Rational32::new(160i32, 1_000_000i32),
            chunk_producer_assignment_changes_limit: 5,
            shuffle_shard_assignment_for_chunk_producers: false,
        }
    }

    /// Minimal config for testing.
    pub fn minimal() -> Self {
        Self {
            epoch_length: 0,
            num_block_producer_seats: 0,
            num_block_producer_seats_per_shard: vec![],
            avg_hidden_validator_seats_per_shard: vec![],
            block_producer_kickout_threshold: 0,
            chunk_producer_kickout_threshold: 0,
            chunk_validator_only_kickout_threshold: 0,
            target_validator_mandates_per_shard: 0,
            validator_max_kickout_stake_perc: 0,
            online_min_threshold: 0.into(),
            online_max_threshold: 0.into(),
            fishermen_threshold: 0,
            minimum_stake_divisor: 0,
            protocol_upgrade_stake_threshold: 0.into(),
            shard_layout: ShardLayout::get_simple_nightshade_layout(),
            num_chunk_producer_seats: 100,
            num_chunk_validator_seats: 300,
            minimum_validators_per_shard: 1,
            minimum_stake_ratio: Rational32::new(160i32, 1_000_000i32),
            chunk_producer_assignment_changes_limit: 5,
            shuffle_shard_assignment_for_chunk_producers: false,
        }
    }

    pub fn mock(epoch_length: BlockHeightDelta, shard_layout: ShardLayout) -> Self {
        Self {
            epoch_length,
            num_block_producer_seats: 2,
            num_block_producer_seats_per_shard: vec![1, 1],
            avg_hidden_validator_seats_per_shard: vec![1, 1],
            block_producer_kickout_threshold: 0,
            chunk_producer_kickout_threshold: 0,
            chunk_validator_only_kickout_threshold: 0,
            target_validator_mandates_per_shard: 1,
            validator_max_kickout_stake_perc: 0,
            online_min_threshold: Rational32::new(1i32, 4i32),
            online_max_threshold: Rational32::new(3i32, 4i32),
            fishermen_threshold: 1,
            minimum_stake_divisor: 1,
            protocol_upgrade_stake_threshold: Rational32::new(3i32, 4i32),
            shard_layout,
            num_chunk_producer_seats: 100,
            num_chunk_validator_seats: 300,
            minimum_validators_per_shard: 1,
            minimum_stake_ratio: Rational32::new(160i32, 1_000_000i32),
            chunk_producer_assignment_changes_limit: 5,
            shuffle_shard_assignment_for_chunk_producers: false,
        }
    }
}

#[derive(Debug, Clone, serde::Serialize, serde::Deserialize)]
pub struct ShardConfig {
    pub num_block_producer_seats_per_shard: Vec<NumSeats>,
    pub avg_hidden_validator_seats_per_shard: Vec<NumSeats>,
    pub shard_layout: ShardLayout,
}

impl ShardConfig {
    pub fn new(epoch_config: EpochConfig) -> Self {
        Self {
            num_block_producer_seats_per_shard: epoch_config
                .num_block_producer_seats_per_shard
                .clone(),
            avg_hidden_validator_seats_per_shard: epoch_config
                .avg_hidden_validator_seats_per_shard
                .clone(),
            shard_layout: epoch_config.shard_layout,
        }
    }
}

/// Testing overrides to apply to the EpochConfig returned by the `for_protocol_version`.
/// All fields should be optional and the default should be a no-op.
#[derive(Clone, Debug, Default)]
pub struct AllEpochConfigTestOverrides {
    pub block_producer_kickout_threshold: Option<u8>,
    pub chunk_producer_kickout_threshold: Option<u8>,
}

/// AllEpochConfig manages protocol configs that might be changing throughout epochs (hence EpochConfig).
/// The main function in AllEpochConfig is ::for_protocol_version which takes a protocol version
/// and returns the EpochConfig that should be used for this protocol version.
#[derive(Debug, Clone)]
pub struct AllEpochConfig {
    /// Store for EpochConfigs, provides configs per protocol version.
    /// Initialized only for production, ie. when `use_protocol_version` is true.
    config_store: EpochConfigStore,
    /// Chain Id. Some parameters are specific to certain chains.
    chain_id: String,
    epoch_length: BlockHeightDelta,
}

impl AllEpochConfig {
    pub fn from_epoch_config_store(
        chain_id: &str,
        epoch_length: BlockHeightDelta,
        config_store: EpochConfigStore,
    ) -> Self {
        Self { config_store, chain_id: chain_id.to_string(), epoch_length }
    }

    pub fn for_protocol_version(&self, protocol_version: ProtocolVersion) -> EpochConfig {
        let mut config = self.config_store.get_config(protocol_version).as_ref().clone();
        // TODO(#11265): epoch length is overridden in many tests so we
        // need to support it here. Consider removing `epoch_length` from
        // EpochConfig.
        config.epoch_length = self.epoch_length;
        config
    }

    pub fn chain_id(&self) -> &str {
        &self.chain_id
    }
<<<<<<< HEAD

    /// Configures mocknet-specific features only.
    fn config_mocknet(config: &mut EpochConfig, chain_id: &str) {
        if chain_id != near_primitives_core::chains::MOCKNET {
            return;
        }
        // In production (mainnet/testnet) and nightly environments this setting is guarded by
        // ProtocolFeature::ShuffleShardAssignments. (see config_validator_selection function).
        // For pre-release environment such as mocknet, which uses features between production and nightly
        // (eg. stateless validation) we enable it by default with stateless validation in order to exercise
        // the codepath for state sync more often.
        // TODO(#11201): When stabilizing "ShuffleShardAssignments" in mainnet,
        // also remove this temporary code and always rely on ShuffleShardAssignments.
        config.shuffle_shard_assignment_for_chunk_producers = true;
    }

    /// Configures validator-selection related features.
    fn config_validator_selection(config: &mut EpochConfig, protocol_version: ProtocolVersion) {
        // Shuffle shard assignments every epoch, to trigger state sync more
        // frequently to exercise that code path.
        if ProtocolFeature::ShuffleShardAssignments.enabled(protocol_version) {
            config.shuffle_shard_assignment_for_chunk_producers = true;
        }
    }

    fn config_nightshade(config: &mut EpochConfig, protocol_version: ProtocolVersion) {
        if ProtocolFeature::SimpleNightshadeV5.enabled(protocol_version) {
            Self::config_nightshade_impl(config, ShardLayout::get_simple_nightshade_layout_v5());
            return;
        }

        if ProtocolFeature::SimpleNightshadeV4.enabled(protocol_version) {
            Self::config_nightshade_impl(config, ShardLayout::get_simple_nightshade_layout_v4());
            return;
        }

        if ProtocolFeature::SimpleNightshadeV3.enabled(protocol_version) {
            Self::config_nightshade_impl(config, ShardLayout::get_simple_nightshade_layout_v3());
            return;
        }

        if ProtocolFeature::SimpleNightshadeV2.enabled(protocol_version) {
            Self::config_nightshade_impl(config, ShardLayout::get_simple_nightshade_layout_v2());
            return;
        }

        if ProtocolFeature::SimpleNightshade.enabled(protocol_version) {
            Self::config_nightshade_impl(config, ShardLayout::get_simple_nightshade_layout());
            return;
        }
    }

    fn config_nightshade_impl(config: &mut EpochConfig, shard_layout: ShardLayout) {
        let num_block_producer_seats = config.num_block_producer_seats;
        config.num_block_producer_seats_per_shard =
            shard_layout.shard_ids().map(|_| num_block_producer_seats).collect();
        config.avg_hidden_validator_seats_per_shard = shard_layout.shard_ids().map(|_| 0).collect();
        config.shard_layout = shard_layout;
    }

    fn config_chunk_only_producers(
        config: &mut EpochConfig,
        chain_id: &str,
        protocol_version: u32,
    ) {
        if ProtocolFeature::ChunkOnlyProducers.enabled(protocol_version) {
            // On testnet, genesis config set num_block_producer_seats to 200
            // This is to bring it back to 100 to be the same as on mainnet
            config.num_block_producer_seats = 100;
            // Technically, after ChunkOnlyProducers is enabled, this field is no longer used
            // We still set it here just in case
            config.num_block_producer_seats_per_shard =
                config.shard_layout.shard_ids().map(|_| 100).collect();
            config.block_producer_kickout_threshold = 80;
            config.chunk_producer_kickout_threshold = 80;
        }

        // Adjust the number of block and chunk producers for testnet, to make it easier to test the change.
        if chain_id == near_primitives_core::chains::TESTNET
            && ProtocolFeature::TestnetFewerBlockProducers.enabled(protocol_version)
        {
            let shard_ids = config.shard_layout.shard_ids();
            // Decrease the number of block and chunk producers from 100 to 20.
            config.num_block_producer_seats = 20;
            // Checking feature NoChunkOnlyProducers in stateless validation
            config.num_chunk_producer_seats = 20;
            config.num_block_producer_seats_per_shard =
                shard_ids.map(|_| config.num_block_producer_seats).collect();
        }
    }

    fn config_max_kickout_stake(config: &mut EpochConfig, protocol_version: u32) {
        if ProtocolFeature::MaxKickoutStake.enabled(protocol_version) {
            config.validator_max_kickout_stake_perc = 30;
        }
    }

    fn config_fix_min_stake_ratio(config: &mut EpochConfig, protocol_version: u32) {
        if ProtocolFeature::FixMinStakeRatio.enabled(protocol_version) {
            config.minimum_stake_ratio = Rational32::new(1, 62_500);
        }
    }

    fn config_chunk_endorsement_thresholds(config: &mut EpochConfig, protocol_version: u32) {
        if ProtocolFeature::ChunkEndorsementsInBlockHeader.enabled(protocol_version) {
            config.chunk_validator_only_kickout_threshold = 70;
        }
    }

    fn config_test_overrides(
        config: &mut EpochConfig,
        test_overrides: &AllEpochConfigTestOverrides,
    ) {
        if let Some(block_producer_kickout_threshold) =
            test_overrides.block_producer_kickout_threshold
        {
            config.block_producer_kickout_threshold = block_producer_kickout_threshold;
        }

        if let Some(chunk_producer_kickout_threshold) =
            test_overrides.chunk_producer_kickout_threshold
        {
            config.chunk_producer_kickout_threshold = chunk_producer_kickout_threshold;
        }
    }
=======
>>>>>>> 820c7353
}

#[derive(BorshSerialize, BorshDeserialize, ProtocolSchema)]
pub struct EpochSummary {
    pub prev_epoch_last_block_hash: CryptoHash,
    /// Proposals from the epoch, only the latest one per account
    pub all_proposals: Vec<ValidatorStake>,
    /// Kickout set, includes slashed
    pub validator_kickout: HashMap<AccountId, ValidatorKickoutReason>,
    /// Only for validators who met the threshold and didn't get slashed
    pub validator_block_chunk_stats: HashMap<AccountId, BlockChunkValidatorStats>,
    /// Protocol version for next next epoch, as summary of epoch T defines
    /// epoch T+2.
    pub next_next_epoch_version: ProtocolVersion,
}

macro_rules! include_config {
    ($chain:expr, $version:expr, $file:expr) => {
        (
            $chain,
            $version,
            include_str!(concat!(
                env!("CARGO_MANIFEST_DIR"),
                "/res/epoch_configs/",
                $chain,
                "/",
                $file
            )),
        )
    };
}

/// List of (chain_id, version, JSON content) tuples used to initialize the EpochConfigStore.
static CONFIGS: &[(&str, ProtocolVersion, &str)] = &[
    // Epoch configs for mainnet (genesis protocol version is 29).
    include_config!("mainnet", 29, "29.json"),
    include_config!("mainnet", 48, "48.json"),
    include_config!("mainnet", 56, "56.json"),
    include_config!("mainnet", 64, "64.json"),
    include_config!("mainnet", 65, "65.json"),
    include_config!("mainnet", 69, "69.json"),
    include_config!("mainnet", 70, "70.json"),
    include_config!("mainnet", 71, "71.json"),
    include_config!("mainnet", 72, "72.json"),
    include_config!("mainnet", 75, "75.json"),
    include_config!("mainnet", 76, "76.json"),
    include_config!("mainnet", 143, "143.json"),
    // Epoch configs for testnet (genesis protocol version is 29).
    include_config!("testnet", 29, "29.json"),
    include_config!("testnet", 48, "48.json"),
    include_config!("testnet", 56, "56.json"),
    include_config!("testnet", 64, "64.json"),
    include_config!("testnet", 65, "65.json"),
    include_config!("testnet", 69, "69.json"),
    include_config!("testnet", 70, "70.json"),
    include_config!("testnet", 71, "71.json"),
    include_config!("testnet", 72, "72.json"),
    include_config!("testnet", 75, "75.json"),
    include_config!("testnet", 76, "76.json"),
    include_config!("testnet", 143, "143.json"),
];

/// Store for `[EpochConfig]` per protocol version.`
#[derive(Debug, Clone)]
pub struct EpochConfigStore {
    store: BTreeMap<ProtocolVersion, Arc<EpochConfig>>,
}

impl EpochConfigStore {
    /// Creates a config store to contain the EpochConfigs for the given chain parsed from the JSON files.
    /// If no configs are found for the given chain, try to load the configs from the file system.
    /// If there are no configs found, return None.
    pub fn for_chain_id(chain_id: &str, config_dir: Option<PathBuf>) -> Option<Self> {
        let mut store = Self::load_default_epoch_configs(chain_id);

        if !store.is_empty() {
            return Some(Self { store });
        }
        if let Some(config_dir) = config_dir {
            store = Self::load_epoch_config_from_file_system(config_dir.to_str().unwrap());
        }

        if store.is_empty() { None } else { Some(Self { store }) }
    }

    /// Loads the default epoch configs for the given chain from the CONFIGS array.
    fn load_default_epoch_configs(chain_id: &str) -> BTreeMap<ProtocolVersion, Arc<EpochConfig>> {
        let mut store = BTreeMap::new();
        for (chain, version, content) in CONFIGS.iter() {
            if *chain == chain_id {
                let config: EpochConfig = serde_json::from_str(*content).unwrap_or_else(|e| {
                    panic!(
                        "Failed to load epoch config files for chain {} and version {}: {:#}",
                        chain_id, version, e
                    )
                });
                store.insert(*version, Arc::new(config));
            }
        }
        store
    }

    /// Reads the json files from the epoch config directory.
    fn load_epoch_config_from_file_system(
        directory: &str,
    ) -> BTreeMap<ProtocolVersion, Arc<EpochConfig>> {
        let mut store = BTreeMap::new();
        let entries = fs::read_dir(directory).expect("Failed opening epoch config directory");

        for entry in entries {
            if let Ok(entry) = entry {
                let path = entry.path();

                // Check if the file has a .json extension
                if path.extension().and_then(|ext| ext.to_str()) == Some("json") {
                    // Extract the file name (without extension)
                    if let Some(file_stem) = path.file_stem().and_then(|s| s.to_str()) {
                        let version: ProtocolVersion =
                            file_stem.parse().expect("Invalid protocol version");

                        let content = fs::read_to_string(&path).expect("Failed to read file");
                        let config: EpochConfig =
                            serde_json::from_str(&content).unwrap_or_else(|e| {
                                panic!(
                                "Failed to load epoch config from file system for version {}: {:#}",
                                version, e
                            )
                            });

                        store.insert(version, Arc::new(config));
                    }
                }
            }
        }

        store
    }

    pub fn test(store: BTreeMap<ProtocolVersion, Arc<EpochConfig>>) -> Self {
        Self { store }
    }

    pub fn test_single_version(
        protocol_version: ProtocolVersion,
        epoch_config: EpochConfig,
    ) -> Self {
        Self::test(BTreeMap::from([(protocol_version, Arc::new(epoch_config))]))
    }

    /// Returns the EpochConfig for the given protocol version.
    /// This panics if no config is found for the given version, thus the initialization via `for_chain_id` should
    /// only be performed for chains with some configs stored in files.
    pub fn get_config(&self, protocol_version: ProtocolVersion) -> &Arc<EpochConfig> {
        self.store
            .range((Bound::Unbounded, Bound::Included(protocol_version)))
            .next_back()
            .unwrap_or_else(|| {
                panic!("Failed to find EpochConfig for protocol version {}", protocol_version)
            })
            .1
    }

    fn dump_epoch_config(directory: &str, version: &ProtocolVersion, config: &Arc<EpochConfig>) {
        let content = serde_json::to_string_pretty(config.as_ref()).unwrap();
        let path = PathBuf::from(directory).join(format!("{}.json", version));
        fs::write(path, content).unwrap();
    }

    /// Dumps all the configs between the beginning and end protocol versions to the given directory.
    /// If the beginning version doesn't exist, the closest config to it will be dumped.
    pub fn dump_epoch_configs_between(
        &self,
        first_version: &ProtocolVersion,
        last_version: &ProtocolVersion,
        directory: &str,
    ) {
        // Dump all the configs between the beginning and end versions, inclusive.
        self.store
            .iter()
            .filter(|(version, _)| *version >= first_version && *version <= last_version)
            .for_each(|(version, config)| {
                Self::dump_epoch_config(directory, version, config);
            });
        // Dump the closest config to the beginning version if it doesn't exist.
        if !self.store.contains_key(&first_version) {
            let config = self.get_config(*first_version);
            Self::dump_epoch_config(directory, first_version, config);
        }
    }
}

#[cfg(test)]
mod tests {
    use super::EpochConfigStore;
    use crate::epoch_manager::EpochConfig;
    use near_primitives_core::types::ProtocolVersion;
    use std::fs;
    use std::path::Path;

    #[test]
    fn test_dump_epoch_configs_mainnet() {
        let tmp_dir = tempfile::tempdir().unwrap();
        EpochConfigStore::for_chain_id("mainnet", None).unwrap().dump_epoch_configs_between(
            &55,
            &68,
            tmp_dir.path().to_str().unwrap(),
        );

        // Check if tmp dir contains the dumped files. 55, 64, 65.
        let dumped_files = fs::read_dir(tmp_dir.path()).unwrap();
        let dumped_files: Vec<_> =
            dumped_files.map(|entry| entry.unwrap().file_name().into_string().unwrap()).collect();

        assert!(dumped_files.contains(&String::from("55.json")));
        assert!(dumped_files.contains(&String::from("64.json")));
        assert!(dumped_files.contains(&String::from("65.json")));

        // Check if 55.json is equal to 48.json from res/epoch_configs/mainnet.
        let contents_55 = fs::read_to_string(tmp_dir.path().join("55.json")).unwrap();
        let epoch_config_55: EpochConfig = serde_json::from_str(&contents_55).unwrap();
        let epoch_config_48 = parse_config_file("mainnet", 48).unwrap();
        assert_eq!(epoch_config_55, epoch_config_48);
    }

    fn parse_config_file(chain_id: &str, protocol_version: ProtocolVersion) -> Option<EpochConfig> {
        let path = Path::new(env!("CARGO_MANIFEST_DIR"))
            .join("res/epoch_configs")
            .join(chain_id)
            .join(format!("{}.json", protocol_version));
        if path.exists() {
            let content = fs::read_to_string(path).unwrap();
            let config: EpochConfig = serde_json::from_str(&content).unwrap();
            Some(config)
        } else {
            None
        }
    }
}<|MERGE_RESOLUTION|>--- conflicted
+++ resolved
@@ -238,134 +238,6 @@
     pub fn chain_id(&self) -> &str {
         &self.chain_id
     }
-<<<<<<< HEAD
-
-    /// Configures mocknet-specific features only.
-    fn config_mocknet(config: &mut EpochConfig, chain_id: &str) {
-        if chain_id != near_primitives_core::chains::MOCKNET {
-            return;
-        }
-        // In production (mainnet/testnet) and nightly environments this setting is guarded by
-        // ProtocolFeature::ShuffleShardAssignments. (see config_validator_selection function).
-        // For pre-release environment such as mocknet, which uses features between production and nightly
-        // (eg. stateless validation) we enable it by default with stateless validation in order to exercise
-        // the codepath for state sync more often.
-        // TODO(#11201): When stabilizing "ShuffleShardAssignments" in mainnet,
-        // also remove this temporary code and always rely on ShuffleShardAssignments.
-        config.shuffle_shard_assignment_for_chunk_producers = true;
-    }
-
-    /// Configures validator-selection related features.
-    fn config_validator_selection(config: &mut EpochConfig, protocol_version: ProtocolVersion) {
-        // Shuffle shard assignments every epoch, to trigger state sync more
-        // frequently to exercise that code path.
-        if ProtocolFeature::ShuffleShardAssignments.enabled(protocol_version) {
-            config.shuffle_shard_assignment_for_chunk_producers = true;
-        }
-    }
-
-    fn config_nightshade(config: &mut EpochConfig, protocol_version: ProtocolVersion) {
-        if ProtocolFeature::SimpleNightshadeV5.enabled(protocol_version) {
-            Self::config_nightshade_impl(config, ShardLayout::get_simple_nightshade_layout_v5());
-            return;
-        }
-
-        if ProtocolFeature::SimpleNightshadeV4.enabled(protocol_version) {
-            Self::config_nightshade_impl(config, ShardLayout::get_simple_nightshade_layout_v4());
-            return;
-        }
-
-        if ProtocolFeature::SimpleNightshadeV3.enabled(protocol_version) {
-            Self::config_nightshade_impl(config, ShardLayout::get_simple_nightshade_layout_v3());
-            return;
-        }
-
-        if ProtocolFeature::SimpleNightshadeV2.enabled(protocol_version) {
-            Self::config_nightshade_impl(config, ShardLayout::get_simple_nightshade_layout_v2());
-            return;
-        }
-
-        if ProtocolFeature::SimpleNightshade.enabled(protocol_version) {
-            Self::config_nightshade_impl(config, ShardLayout::get_simple_nightshade_layout());
-            return;
-        }
-    }
-
-    fn config_nightshade_impl(config: &mut EpochConfig, shard_layout: ShardLayout) {
-        let num_block_producer_seats = config.num_block_producer_seats;
-        config.num_block_producer_seats_per_shard =
-            shard_layout.shard_ids().map(|_| num_block_producer_seats).collect();
-        config.avg_hidden_validator_seats_per_shard = shard_layout.shard_ids().map(|_| 0).collect();
-        config.shard_layout = shard_layout;
-    }
-
-    fn config_chunk_only_producers(
-        config: &mut EpochConfig,
-        chain_id: &str,
-        protocol_version: u32,
-    ) {
-        if ProtocolFeature::ChunkOnlyProducers.enabled(protocol_version) {
-            // On testnet, genesis config set num_block_producer_seats to 200
-            // This is to bring it back to 100 to be the same as on mainnet
-            config.num_block_producer_seats = 100;
-            // Technically, after ChunkOnlyProducers is enabled, this field is no longer used
-            // We still set it here just in case
-            config.num_block_producer_seats_per_shard =
-                config.shard_layout.shard_ids().map(|_| 100).collect();
-            config.block_producer_kickout_threshold = 80;
-            config.chunk_producer_kickout_threshold = 80;
-        }
-
-        // Adjust the number of block and chunk producers for testnet, to make it easier to test the change.
-        if chain_id == near_primitives_core::chains::TESTNET
-            && ProtocolFeature::TestnetFewerBlockProducers.enabled(protocol_version)
-        {
-            let shard_ids = config.shard_layout.shard_ids();
-            // Decrease the number of block and chunk producers from 100 to 20.
-            config.num_block_producer_seats = 20;
-            // Checking feature NoChunkOnlyProducers in stateless validation
-            config.num_chunk_producer_seats = 20;
-            config.num_block_producer_seats_per_shard =
-                shard_ids.map(|_| config.num_block_producer_seats).collect();
-        }
-    }
-
-    fn config_max_kickout_stake(config: &mut EpochConfig, protocol_version: u32) {
-        if ProtocolFeature::MaxKickoutStake.enabled(protocol_version) {
-            config.validator_max_kickout_stake_perc = 30;
-        }
-    }
-
-    fn config_fix_min_stake_ratio(config: &mut EpochConfig, protocol_version: u32) {
-        if ProtocolFeature::FixMinStakeRatio.enabled(protocol_version) {
-            config.minimum_stake_ratio = Rational32::new(1, 62_500);
-        }
-    }
-
-    fn config_chunk_endorsement_thresholds(config: &mut EpochConfig, protocol_version: u32) {
-        if ProtocolFeature::ChunkEndorsementsInBlockHeader.enabled(protocol_version) {
-            config.chunk_validator_only_kickout_threshold = 70;
-        }
-    }
-
-    fn config_test_overrides(
-        config: &mut EpochConfig,
-        test_overrides: &AllEpochConfigTestOverrides,
-    ) {
-        if let Some(block_producer_kickout_threshold) =
-            test_overrides.block_producer_kickout_threshold
-        {
-            config.block_producer_kickout_threshold = block_producer_kickout_threshold;
-        }
-
-        if let Some(chunk_producer_kickout_threshold) =
-            test_overrides.chunk_producer_kickout_threshold
-        {
-            config.chunk_producer_kickout_threshold = chunk_producer_kickout_threshold;
-        }
-    }
-=======
->>>>>>> 820c7353
 }
 
 #[derive(BorshSerialize, BorshDeserialize, ProtocolSchema)]
