--- conflicted
+++ resolved
@@ -33,16 +33,12 @@
 }
 
 impl BandwidthRequests {
-<<<<<<< HEAD
     pub fn default_for_protocol_version(
-        _protocol_version: ProtocolVersion,
+        _protocol_version: near_primitives_core::types::ProtocolVersion,
     ) -> Option<BandwidthRequests> {
         Some(BandwidthRequests::default())
-=======
-    pub fn empty() -> BandwidthRequests {
-        BandwidthRequests::V1(BandwidthRequestsV1 { requests: Vec::new() })
->>>>>>> 94d5952b
-    }
+    }
+
 }
 
 #[derive(
