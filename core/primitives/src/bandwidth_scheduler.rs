--- conflicted
+++ resolved
@@ -131,32 +131,6 @@
 
         Ok(Some(BandwidthRequest { to_shard: to_shard.into(), requested_values_bitmap: bitmap }))
     }
-<<<<<<< HEAD
-=======
-
-    /// Create a basic bandwidth request when receipt sizes are not available.
-    /// It'll request a single value - max_receipt_size. Bandwidth scheduler will
-    /// grant all the bandwidth to one of the shards that requests max_receipt_size.
-    /// The resulting behaviour will be similar to the previous approach with allowed shard.
-    /// It is used only during the protocol upgrade while the outgoing buffer metadata
-    /// is not built for receipts that were buffered before the upgrade.
-    pub fn make_max_receipt_size_request(
-        to_shard: ShardId,
-        params: &BandwidthSchedulerParams,
-    ) -> BandwidthRequest {
-        let mut bitmap = BandwidthRequestBitmap::new();
-        let values = BandwidthRequestValues::new(params).values;
-
-        // Find the first value which allows to send a max size receipt
-        let max_receipt_size_value_pos = values
-            .iter()
-            .position(|&value| value >= params.max_receipt_size)
-            .expect("max_receipt_size is less than max_single_grant, a value should be found");
-        bitmap.set_bit(max_receipt_size_value_pos, true);
-
-        BandwidthRequest { to_shard: to_shard.into(), requested_values_bitmap: bitmap }
-    }
->>>>>>> 515b5fa8
 }
 
 /// There are this many predefined values of bandwidth that can be requested in a BandwidthRequest.
