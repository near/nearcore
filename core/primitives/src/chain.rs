--- conflicted
+++ resolved
@@ -12,27 +12,14 @@
 
 use super::block_traits::{SignedBlock, SignedHeader};
 use super::consensus::Payload;
-use super::hash::{hash_struct, CryptoHash};
+use super::hash::{CryptoHash, hash_struct};
 use super::merkle::{Direction, MerklePath};
-<<<<<<< HEAD
 use super::signer::Signable;
-=======
->>>>>>> 1b3249b9
 use super::transaction::{ReceiptTransaction, SignedTransaction};
 use super::types::{
     AuthorityId, BlockIndex, GroupSignature, MerkleHash, PartialSignature, ShardId,
 };
-<<<<<<< HEAD
-use super::utils::{proto_to_result, proto_to_type};
-
-const PROTO_ERROR: &str = "Bad Proto";
-=======
 use super::utils::proto_to_type;
-use near_protos::chain as chain_proto;
-use near_protos::network as network_proto;
-use near_protos::types as types_proto;
-use protobuf::{RepeatedField, SingularPtrField};
->>>>>>> 1b3249b9
 
 #[derive(Debug, Clone, PartialEq, Eq, Serialize, Deserialize)]
 pub struct ShardBlockHeader {
@@ -82,22 +69,10 @@
     type Error = String;
 
     fn try_from(proto: chain_proto::SignedShardBlockHeader) -> Result<Self, Self::Error> {
-<<<<<<< HEAD
-        match (
-            proto_to_result(proto.body).map(std::convert::Into::into),
-            proto_to_type(proto.signature),
-        ) {
-            (Ok(body), Ok(signature)) => {
-                Ok(SignedShardBlockHeader { body, hash: proto.hash.into(), signature })
-            }
-            _ => Err(PROTO_ERROR.to_string()),
-        }
-=======
         let body = proto_to_type(proto.body)?;
         let signature = proto_to_type(proto.signature)?;
         let hash = proto.hash.try_into()?;
         Ok(SignedShardBlockHeader { body, hash, signature })
->>>>>>> 1b3249b9
     }
 }
 
@@ -135,24 +110,12 @@
     type Error = String;
 
     fn try_from(proto: chain_proto::ShardBlock) -> Result<Self, Self::Error> {
-<<<<<<< HEAD
-        let transactions = proto.transactions.into_iter().map(std::convert::Into::into).collect();
-        let receipts: Result<Vec<_>, _> =
-            proto.receipts.into_iter().map(TryInto::try_into).collect();
-        match (proto.header.into_option(), receipts) {
-            (Some(header), Ok(receipts)) => {
-                Ok(ShardBlock { header: header.into(), transactions, receipts })
-            }
-            _ => Err(PROTO_ERROR.to_string()),
-        }
-=======
         let transactions =
             proto.transactions.into_iter().map(TryInto::try_into).collect::<Result<Vec<_>, _>>()?;
         let receipts =
             proto.receipts.into_iter().map(TryInto::try_into).collect::<Result<Vec<_>, _>>()?;
         let header = proto_to_type(proto.header)?;
         Ok(ShardBlock { header, transactions, receipts })
->>>>>>> 1b3249b9
     }
 }
 
@@ -178,19 +141,10 @@
     type Error = String;
 
     fn try_from(proto: chain_proto::SignedShardBlock) -> Result<Self, Self::Error> {
-<<<<<<< HEAD
-        match (proto_to_type(proto.body), proto_to_type(proto.signature)) {
-            (Ok(body), Ok(signature)) => {
-                Ok(SignedShardBlock { body, hash: proto.hash.into(), signature })
-            }
-            _ => Err(PROTO_ERROR.to_string()),
-        }
-=======
         let body = proto_to_type(proto.body)?;
         let signature = proto_to_type(proto.signature)?;
         let hash = proto.hash.try_into()?;
         Ok(SignedShardBlock { body, hash, signature })
->>>>>>> 1b3249b9
     }
 }
 
@@ -247,19 +201,6 @@
             .into_iter()
             .map(|node| {
                 let direction = if node.direction { Direction::Left } else { Direction::Right };
-<<<<<<< HEAD
-                (node.hash.into(), direction)
-            })
-            .collect();
-        let receipts: Result<Vec<_>, _> =
-            proto.receipts.into_iter().map(TryInto::try_into).collect();
-        match (proto_to_type(proto.header), receipts) {
-            (Ok(header), Ok(receipts)) => {
-                Ok(ReceiptBlock { header, path, receipts, hash: proto.hash.into() })
-            }
-            _ => Err(PROTO_ERROR.to_string()),
-        }
-=======
                 Ok::<_, String>((node.hash.try_into()?, direction))
             })
             .collect::<Result<Vec<_>, _>>()?;
@@ -267,7 +208,6 @@
             proto.receipts.into_iter().map(TryInto::try_into).collect::<Result<Vec<_>, _>>()?;
         let header = proto_to_type(proto.header)?;
         Ok(ReceiptBlock { header, path, receipts, hash: proto.hash.try_into()? })
->>>>>>> 1b3249b9
     }
 }
 
@@ -443,28 +383,11 @@
     type Error = String;
 
     fn try_from(proto: chain_proto::ChainPayload) -> Result<Self, Self::Error> {
-<<<<<<< HEAD
-        let receipts: Result<Vec<_>, _> =
-            proto.receipts.into_iter().map(TryInto::try_into).collect();
-        match receipts {
-            Ok(receipts) => Ok(ChainPayload {
-                transactions: proto
-                    .transactions
-                    .into_iter()
-                    .map(std::convert::Into::into)
-                    .collect(),
-                receipts,
-                hash: proto.hash.into(),
-            }),
-            Err(e) => Err(e),
-        }
-=======
         let transactions =
             proto.transactions.into_iter().map(TryInto::try_into).collect::<Result<Vec<_>, _>>()?;
         let receipts =
             proto.receipts.into_iter().map(TryInto::try_into).collect::<Result<Vec<_>, _>>()?;
         Ok(ChainPayload { transactions, receipts, hash: proto.hash.try_into()? })
->>>>>>> 1b3249b9
     }
 }
 
@@ -539,11 +462,6 @@
     pub last_index: u64,
 }
 
-<<<<<<< HEAD
-impl From<chain_proto::ChainState> for ChainState {
-    fn from(proto: chain_proto::ChainState) -> Self {
-        ChainState { genesis_hash: proto.genesis_hash.into(), last_index: proto.last_index }
-=======
 impl TryFrom<chain_proto::ChainState> for ChainState {
     type Error = String;
 
@@ -552,7 +470,6 @@
             genesis_hash: proto.genesis_hash.try_into()?,
             last_index: proto.last_index,
         })
->>>>>>> 1b3249b9
     }
 }
 
@@ -574,14 +491,6 @@
     pub snapshot_hash: CryptoHash,
 }
 
-<<<<<<< HEAD
-impl From<network_proto::MissingPayloadRequest> for MissingPayloadRequest {
-    fn from(proto: network_proto::MissingPayloadRequest) -> Self {
-        let transactions: Vec<_> =
-            proto.transactions.into_iter().map(std::convert::Into::into).collect();
-        let receipts: Vec<_> = proto.receipts.into_iter().map(std::convert::Into::into).collect();
-        MissingPayloadRequest { transactions, receipts, snapshot_hash: proto.snapshot_hash.into() }
-=======
 impl TryFrom<network_proto::MissingPayloadRequest> for MissingPayloadRequest {
     type Error = String;
 
@@ -595,7 +504,6 @@
             receipts,
             snapshot_hash: proto.snapshot_hash.try_into()?,
         })
->>>>>>> 1b3249b9
     }
 }
 
@@ -628,16 +536,6 @@
     type Error = String;
 
     fn try_from(proto: network_proto::MissingPayloadResponse) -> Result<Self, Self::Error> {
-<<<<<<< HEAD
-        let transactions: Vec<_> =
-            proto.transactions.into_iter().map(std::convert::Into::into).collect();
-        let receipts: Result<Vec<_>, _> =
-            proto.receipts.into_iter().map(TryInto::try_into).collect();
-        Ok(MissingPayloadResponse {
-            transactions,
-            receipts: receipts?,
-            snapshot_hash: proto.snapshot_hash.into(),
-=======
         let transactions =
             proto.transactions.into_iter().map(TryInto::try_into).collect::<Result<Vec<_>, _>>()?;
         let receipts =
@@ -646,7 +544,6 @@
             transactions,
             receipts,
             snapshot_hash: proto.snapshot_hash.try_into()?,
->>>>>>> 1b3249b9
         })
     }
 }
@@ -692,13 +589,6 @@
     hash: CryptoHash,
 }
 
-<<<<<<< HEAD
-impl From<network_proto::Snapshot> for Snapshot {
-    fn from(proto: network_proto::Snapshot) -> Self {
-        let transactions = proto.transactions.into_iter().map(std::convert::Into::into).collect();
-        let receipts = proto.receipts.into_iter().map(std::convert::Into::into).collect();
-        Snapshot { transactions, receipts, hash: proto.hash.into() }
-=======
 impl TryFrom<network_proto::Snapshot> for Snapshot {
     type Error = String;
 
@@ -708,7 +598,6 @@
         let receipts =
             proto.receipts.into_iter().map(TryInto::try_into).collect::<Result<Vec<_>, _>>()?;
         Ok(Snapshot { transactions, receipts, hash: proto.hash.try_into()? })
->>>>>>> 1b3249b9
     }
 }
 
