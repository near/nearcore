--- conflicted
+++ resolved
@@ -1,39 +1,16 @@
-<<<<<<< HEAD
-use std::fmt;
-
 use nbor::nbor;
-=======
-use std::convert::{TryFrom, TryInto};
-
-use protobuf::{RepeatedField, SingularPtrField};
-
-use near_protos::access_key as access_key_proto;
-use near_protos::account as account_proto;
->>>>>>> 9f114fff
 
 use crate::hash::CryptoHash;
-<<<<<<< HEAD
-use crate::logging;
-=======
-use crate::serialize::{option_u128_dec_format, u128_dec_format};
->>>>>>> 9f114fff
 use crate::types::{AccountId, Balance, BlockIndex, Nonce, StorageUsage};
-use crate::utils::proto_to_type;
 
 /// Per account information stored in the state.
 #[derive(nbor, PartialEq, Eq, Debug, Clone)]
 pub struct Account {
-<<<<<<< HEAD
-    pub public_keys: Vec<PublicKey>,
-    pub nonce: Nonce,
     /// The sum of `amount` and `staked` is the total value of the account.
-=======
-    // amount + staked is the total value of the account
-    #[serde(with = "u128_dec_format")]
->>>>>>> 9f114fff
     pub amount: Balance,
     /// The amount staked by given account.
     pub staked: Balance,
+    /// Hash of the code stored in the storage for this account.
     pub code_hash: CryptoHash,
     /// Storage used by the given account.
     pub storage_usage: StorageUsage,
@@ -58,56 +35,12 @@
     }
 }
 
-<<<<<<< HEAD
-/// Limited Access key to use owner's account with the fixed public_key.
-/// Access Key is stored under the key of owner's `account_id` and the `public_key`.
-#[derive(nbor, Serialize, Deserialize, PartialEq, Eq, Hash, Clone)]
-pub struct AccessKey {
-    /// Balance amount on this Access Key. Can be used to pay for the transactions.
-    pub amount: Balance,
-    /// Owner of the balance of this Access Key. None means the account owner.
-    pub balance_owner: Option<AccountId>,
-    /// Contract ID that can be called with this Access Key. None means the account owner.
-    /// Access key only allows to call given contract_id.
-    pub contract_id: Option<AccountId>,
-    /// The only method name that can be called with this Access Key. None means any method name.
-    pub method_name: Option<Vec<u8>>,
-=======
-impl TryFrom<account_proto::Account> for Account {
-    type Error = Box<dyn std::error::Error>;
-
-    fn try_from(account: account_proto::Account) -> Result<Self, Self::Error> {
-        Ok(Account {
-            amount: proto_to_type(account.amount)?,
-            staked: proto_to_type(account.staked)?,
-            code_hash: account.code_hash.try_into()?,
-            storage_usage: account.storage_usage,
-            storage_paid_at: account.storage_paid_at,
-        })
-    }
-}
-
-impl From<Account> for account_proto::Account {
-    fn from(account: Account) -> Self {
-        account_proto::Account {
-            amount: SingularPtrField::some(account.amount.into()),
-            staked: SingularPtrField::some(account.staked.into()),
-            code_hash: account.code_hash.into(),
-            storage_usage: account.storage_usage,
-            storage_paid_at: account.storage_paid_at,
-
-            cached_size: Default::default(),
-            unknown_fields: Default::default(),
-        }
-    }
-}
-
 /// Access key provides limited access to an account. Each access key belongs to some account and
 /// is identified by a unique (within the account) public key. One account may have large number of
 /// access keys. Access keys allow to act on behalf of the account by restricting transactions
 /// that can be issued.
 /// `account_id,public_key` is a key in the state
-#[derive(Serialize, Deserialize, PartialEq, Eq, Hash, Clone, Debug)]
+#[derive(nbor, PartialEq, Eq, Hash, Clone, Debug)]
 pub struct AccessKey {
     /// The nonce for this access key.
     /// NOTE: In some cases the access key needs to be recreated. If the new access key reuses the
@@ -117,19 +50,16 @@
 
     /// Defines permissions for this access key.
     pub permission: AccessKeyPermission,
->>>>>>> 9f114fff
 }
 
 impl AccessKey {
     pub fn full_access() -> Self {
         Self { nonce: 0, permission: AccessKeyPermission::FullAccess }
     }
-<<<<<<< HEAD
-=======
 }
 
 /// Defines permissions for AccessKey
-#[derive(Serialize, Deserialize, PartialEq, Eq, Hash, Clone, Debug)]
+#[derive(nbor, PartialEq, Eq, Hash, Clone, Debug)]
 pub enum AccessKeyPermission {
     FunctionCall(FunctionCallPermission),
 
@@ -138,53 +68,12 @@
     FullAccess,
 }
 
-impl TryFrom<access_key_proto::AccessKey> for AccessKey {
-    type Error = Box<dyn std::error::Error>;
-
-    fn try_from(proto: access_key_proto::AccessKey) -> Result<Self, Self::Error> {
-        Ok(AccessKey {
-            nonce: proto.nonce,
-            permission: match proto.permission {
-                Some(access_key_proto::AccessKey_oneof_permission::full_access(_)) => {
-                    AccessKeyPermission::FullAccess
-                }
-                Some(access_key_proto::AccessKey_oneof_permission::function_call(fc)) => {
-                    AccessKeyPermission::FunctionCall(FunctionCallPermission::try_from(fc)?)
-                }
-                None => return Err("No such permission".into()),
-            },
-        })
-    }
-}
-
-impl From<AccessKey> for access_key_proto::AccessKey {
-    fn from(access_key: AccessKey) -> Self {
-        let permission = match access_key.permission {
-            AccessKeyPermission::FullAccess => {
-                access_key_proto::AccessKey_oneof_permission::full_access(
-                    access_key_proto::FullAccessPermission::default(),
-                )
-            }
-            AccessKeyPermission::FunctionCall(fc) => {
-                access_key_proto::AccessKey_oneof_permission::function_call(fc.into())
-            }
-        };
-        access_key_proto::AccessKey {
-            nonce: access_key.nonce,
-            permission: Some(permission),
-
-            cached_size: Default::default(),
-            unknown_fields: Default::default(),
-        }
-    }
-}
-
 /// Grants limited permission to issue transactions with a single function call action.
 /// Those function calls can't have attached balance.
 /// The permission can limit the allowed balance to be spent on the prepaid gas.
 /// It also restrict the account ID of the receiver for this function call.
 /// It also can restrict the method name for the allowed function calls.
-#[derive(Serialize, Deserialize, PartialEq, Eq, Hash, Clone, Debug)]
+#[derive(nbor, PartialEq, Eq, Hash, Clone, Debug)]
 pub struct FunctionCallPermission {
     /// Allowance is a balance limit to use by this access key to pay for function call gas and
     /// transaction fees. When this access key is used, both account balance and the allowance is
@@ -192,7 +81,6 @@
     /// `None` means unlimited allowance.
     /// NOTE: To change or increase the allowance, the old access key needs to be deleted and a new
     /// access key should be created.
-    #[serde(with = "option_u128_dec_format")]
     pub allowance: Option<Balance>,
 
     /// The access key only allows transactions with the given receiver's account id.
@@ -202,30 +90,4 @@
     /// function call of one of the given method names.
     /// Empty list means any method name can be used.
     pub method_names: Vec<String>,
-}
-
-impl TryFrom<access_key_proto::FunctionCallPermission> for FunctionCallPermission {
-    type Error = Box<dyn std::error::Error>;
-
-    fn try_from(proto: access_key_proto::FunctionCallPermission) -> Result<Self, Self::Error> {
-        Ok(FunctionCallPermission {
-            allowance: proto.allowance.into_option().map(|a| a.try_into()).transpose()?,
-            receiver_id: proto.receiver_id,
-            method_names: proto.method_names.to_vec(),
-        })
-    }
-}
-
-impl From<FunctionCallPermission> for access_key_proto::FunctionCallPermission {
-    fn from(f: FunctionCallPermission) -> Self {
-        access_key_proto::FunctionCallPermission {
-            allowance: SingularPtrField::from_option(f.allowance.map(|a| a.into())),
-            receiver_id: f.receiver_id,
-            method_names: RepeatedField::from_vec(f.method_names),
-
-            cached_size: Default::default(),
-            unknown_fields: Default::default(),
-        }
-    }
->>>>>>> 9f114fff
 }