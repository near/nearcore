use std::fmt;
use std::hash::{Hash, Hasher};
use std::sync::Arc;

use borsh::{BorshDeserialize, BorshSerialize, Serializable};

use near_crypto::{PublicKey, Signature, Signer};

use crate::account::AccessKey;
use crate::hash::{hash, CryptoHash};
use crate::logging;
<<<<<<< HEAD
use crate::types::{AccountId, Balance, BlockIndex, Gas, Nonce, StructSignature};
=======
use crate::types::{AccountId, Balance, Gas, Nonce};
>>>>>>> ca24f6c2

pub type LogEntry = String;

#[derive(BorshSerialize, BorshDeserialize, PartialEq, Eq, Debug, Clone)]
pub struct Transaction {
    pub signer_id: AccountId,
    pub public_key: PublicKey,
    pub nonce: Nonce,
    pub receiver_id: AccountId,
    /// The hash of the block in the blockchain on top of which the given transaction is valid.
    pub block_hash: CryptoHash,
    /// The number of blocks from the given block hash the given transaction is valid.
    pub validity_period: BlockIndex,

    pub actions: Vec<Action>,
}

impl Transaction {
    pub fn get_hash(&self) -> CryptoHash {
        let bytes = self.try_to_vec().expect("Failed to deserialize");
        hash(&bytes)
    }
}

#[derive(BorshSerialize, BorshDeserialize, PartialEq, Eq, Debug, Clone)]
pub enum Action {
    CreateAccount(CreateAccountAction),
    DeployContract(DeployContractAction),
    FunctionCall(FunctionCallAction),
    Transfer(TransferAction),
    Stake(StakeAction),
    AddKey(AddKeyAction),
    DeleteKey(DeleteKeyAction),
    DeleteAccount(DeleteAccountAction),
}

impl Action {
    pub fn get_prepaid_gas(&self) -> Gas {
        match self {
            Action::FunctionCall(a) => a.gas,
            _ => 0,
        }
    }
    pub fn get_deposit_balance(&self) -> Balance {
        match self {
            Action::FunctionCall(a) => a.deposit,
            Action::Transfer(a) => a.deposit,
            _ => 0,
        }
    }
}

#[derive(BorshSerialize, BorshDeserialize, PartialEq, Eq, Clone, Debug)]
pub struct CreateAccountAction {}

#[derive(BorshSerialize, BorshDeserialize, PartialEq, Eq, Clone)]
pub struct DeployContractAction {
    pub code: Vec<u8>,
}

impl fmt::Debug for DeployContractAction {
    fn fmt(&self, f: &mut fmt::Formatter) -> fmt::Result {
        f.debug_struct("DeployContractAction")
            .field("code", &format_args!("{}", logging::pretty_utf8(&self.code)))
            .finish()
    }
}

#[derive(BorshSerialize, BorshDeserialize, PartialEq, Eq, Clone)]
pub struct FunctionCallAction {
    pub method_name: String,
    pub args: Vec<u8>,
    pub gas: Gas,
    pub deposit: Balance,
}

impl fmt::Debug for FunctionCallAction {
    fn fmt(&self, f: &mut fmt::Formatter) -> fmt::Result {
        f.debug_struct("FunctionCallAction")
            .field("method_name", &format_args!("{}", &self.method_name))
            .field("args", &format_args!("{}", logging::pretty_utf8(&self.args)))
            .field("gas", &format_args!("{}", &self.gas))
            .field("deposit", &format_args!("{}", &self.deposit))
            .finish()
    }
}

#[derive(BorshSerialize, BorshDeserialize, PartialEq, Eq, Clone, Debug)]
pub struct TransferAction {
    pub deposit: Balance,
}

#[derive(BorshSerialize, BorshDeserialize, PartialEq, Eq, Clone, Debug)]
pub struct StakeAction {
    pub stake: Balance,
    pub public_key: PublicKey,
}

#[derive(BorshSerialize, BorshDeserialize, PartialEq, Eq, Clone, Debug)]
pub struct AddKeyAction {
    pub public_key: PublicKey,
    pub access_key: AccessKey,
}

#[derive(BorshSerialize, BorshDeserialize, PartialEq, Eq, Clone, Debug)]
pub struct DeleteKeyAction {
    pub public_key: PublicKey,
}

#[derive(BorshSerialize, BorshDeserialize, PartialEq, Eq, Clone, Debug)]
pub struct DeleteAccountAction {
    pub beneficiary_id: AccountId,
}

#[derive(BorshSerialize, BorshDeserialize, Eq, Debug, Clone)]
#[borsh_init(init)]
pub struct SignedTransaction {
    pub transaction: Transaction,
    pub signature: Signature,
    #[borsh_skip]
    hash: CryptoHash,
}

impl SignedTransaction {
    pub fn new(signature: Signature, transaction: Transaction) -> Self {
        let mut signed_tx = Self { signature, transaction, hash: CryptoHash::default() };
        signed_tx.init();
        signed_tx
    }

    pub fn init(&mut self) {
        self.hash = self.transaction.get_hash();
    }

    pub fn get_hash(&self) -> CryptoHash {
        self.hash
    }

    pub fn from_actions(
        nonce: Nonce,
        signer_id: AccountId,
        receiver_id: AccountId,
        signer: Arc<dyn Signer>,
        actions: Vec<Action>,
        block_hash: CryptoHash,
        validity_period: BlockIndex,
    ) -> Self {
        Transaction {
            nonce,
            signer_id,
            public_key: signer.public_key(),
            receiver_id,
            block_hash,
            validity_period,
            actions,
        }
        .sign(&*signer)
    }

    pub fn send_money(
        nonce: Nonce,
        signer_id: AccountId,
        receiver_id: AccountId,
        signer: Arc<dyn Signer>,
        deposit: Balance,
        block_hash: CryptoHash,
        validity_period: BlockIndex,
    ) -> SignedTransaction {
        Self::from_actions(
            nonce,
            signer_id,
            receiver_id,
            signer,
            vec![Action::Transfer(TransferAction { deposit })],
            block_hash,
            validity_period,
        )
    }
}

impl Hash for SignedTransaction {
    fn hash<H: Hasher>(&self, state: &mut H) {
        self.hash.hash(state)
    }
}

impl PartialEq for SignedTransaction {
    fn eq(&self, other: &SignedTransaction) -> bool {
        self.hash == other.hash && self.signature == other.signature
    }
}

#[derive(BorshSerialize, BorshDeserialize, Debug, PartialEq, Eq, Clone, Serialize, Deserialize)]
pub enum TransactionStatus {
    Unknown,
    Completed,
    Failed,
}

impl Default for TransactionStatus {
    fn default() -> Self {
        TransactionStatus::Unknown
    }
}

#[derive(BorshSerialize, BorshDeserialize, PartialEq, Clone, Default)]
pub struct TransactionResult {
    /// Transaction status.
    pub status: TransactionStatus,
    /// Logs from this transaction.
    pub logs: Vec<LogEntry>,
    /// Receipt ids generated by this transaction.
    pub receipts: Vec<CryptoHash>,
    /// Execution Result
    pub result: Option<Vec<u8>>,
}

impl fmt::Debug for TransactionResult {
    fn fmt(&self, f: &mut fmt::Formatter) -> fmt::Result {
        f.debug_struct("TransactionResult")
            .field("status", &self.status)
            .field("logs", &format_args!("{}", logging::pretty_vec(&self.logs)))
            .field("receipts", &format_args!("{}", logging::pretty_vec(&self.receipts)))
            .field("result", &format_args!("{}", logging::pretty_result(&self.result)))
            .finish()
    }
}

#[derive(PartialEq, Clone, Default, Debug)]
pub struct TransactionLog {
    /// Hash of a transaction or a receipt that generated this result.
    pub hash: CryptoHash,
    pub result: TransactionResult,
}

pub fn verify_transaction_signature(
    transaction: &SignedTransaction,
    public_keys: &[PublicKey],
) -> bool {
    let hash = transaction.get_hash();
    let hash = hash.as_ref();
    public_keys.iter().any(|key| transaction.signature.verify(&hash, &key))
}

#[cfg(test)]
mod tests {
    use std::convert::TryInto;

    use borsh::Deserializable;

    use near_crypto::{InMemorySigner, KeyType, ReadablePublicKey, Signature};

    use crate::account::{AccessKeyPermission, FunctionCallPermission};
    use crate::serialize::to_base;

    use super::*;

    #[test]
    fn test_verify_transaction() {
<<<<<<< HEAD
        let (public_key, private_key) = get_key_pair();
        let mut transaction = SignedTransaction::new(
            DEFAULT_SIGNATURE,
            Transaction {
                signer_id: "".to_string(),
                public_key,
                nonce: 0,
                receiver_id: "".to_string(),
                block_hash: Default::default(),
                validity_period: 0,
                actions: vec![],
            },
        );
        transaction.signature = sign(&transaction.hash.as_ref(), &private_key);
        let (wrong_public_key, _) = get_key_pair();
        let valid_keys = vec![public_key, wrong_public_key];
=======
        let signer = InMemorySigner::from_random("test".to_string(), KeyType::ED25519);
        let transaction = Transaction {
            signer_id: "".to_string(),
            public_key: signer.public_key(),
            nonce: 0,
            receiver_id: "".to_string(),
            actions: vec![],
        }
        .sign(&signer);
        let wrong_public_key = PublicKey::from_seed(KeyType::ED25519, "wrong");
        let valid_keys = vec![signer.public_key(), wrong_public_key.clone()];
>>>>>>> ca24f6c2
        assert!(verify_transaction_signature(&transaction, &valid_keys));

        let invalid_keys = vec![wrong_public_key];
        assert!(!verify_transaction_signature(&transaction, &invalid_keys));

        let bytes = transaction.try_to_vec().unwrap();
        let decoded_tx = SignedTransaction::try_from_slice(&bytes).unwrap();
        assert!(verify_transaction_signature(&decoded_tx, &valid_keys));
    }

    /// This test is change checker for a reason - we don't expect transaction format to change.
    /// If it does - you MUST update all of the dependencies: like nearlib and other clients.
    #[test]
    fn test_serialize_transaction() {
        let public_key: PublicKey =
            ReadablePublicKey::new("22skMptHjFWNyuEWY22ftn2AbLPSYpmYwGJRGwpNHbTV")
                .try_into()
                .unwrap();
        let transaction = Transaction {
            signer_id: "test.near".to_string(),
            public_key,
            nonce: 1,
            receiver_id: "123".to_string(),
            block_hash: Default::default(),
            validity_period: 0,
            actions: vec![
                Action::CreateAccount(CreateAccountAction {}),
                Action::DeployContract(DeployContractAction { code: vec![1, 2, 3] }),
                Action::FunctionCall(FunctionCallAction {
                    method_name: "qqq".to_string(),
                    args: vec![1, 2, 3],
                    gas: 1_000,
                    deposit: 1_000_000,
                }),
                Action::Transfer(TransferAction { deposit: 123 }),
                Action::Stake(StakeAction { public_key, stake: 1_000_000 }),
                Action::AddKey(AddKeyAction {
                    public_key,
                    access_key: AccessKey {
                        nonce: 0,
                        permission: AccessKeyPermission::FunctionCall(FunctionCallPermission {
                            allowance: None,
                            receiver_id: "zzz".to_string(),
                            method_names: vec!["www".to_string()],
                        }),
                    },
                }),
                Action::DeleteKey(DeleteKeyAction { public_key }),
                Action::DeleteAccount(DeleteAccountAction { beneficiary_id: "123".to_string() }),
            ],
        };
        let signed_tx = SignedTransaction::new(Signature::empty(KeyType::ED25519), transaction);
        let new_signed_tx =
            SignedTransaction::try_from_slice(&signed_tx.try_to_vec().unwrap()).unwrap();

        assert_eq!(
            to_base(&new_signed_tx.get_hash()),
            "BsmCFTN5HYeCorkSSncr3CmDXZLXwaCjy9yL7fYvX2KR"
        );
    }
}<|MERGE_RESOLUTION|>--- conflicted
+++ resolved
@@ -9,11 +9,7 @@
 use crate::account::AccessKey;
 use crate::hash::{hash, CryptoHash};
 use crate::logging;
-<<<<<<< HEAD
-use crate::types::{AccountId, Balance, BlockIndex, Gas, Nonce, StructSignature};
-=======
-use crate::types::{AccountId, Balance, Gas, Nonce};
->>>>>>> ca24f6c2
+use crate::types::{AccountId, Balance, BlockIndex, Gas, Nonce};
 
 pub type LogEntry = String;
 
@@ -273,8 +269,7 @@
 
     #[test]
     fn test_verify_transaction() {
-<<<<<<< HEAD
-        let (public_key, private_key) = get_key_pair();
+        let signer = InMemorySigner::from_random("test".to_string(), KeyType::ED25519);
         let mut transaction = SignedTransaction::new(
             DEFAULT_SIGNATURE,
             Transaction {
@@ -288,21 +283,8 @@
             },
         );
         transaction.signature = sign(&transaction.hash.as_ref(), &private_key);
-        let (wrong_public_key, _) = get_key_pair();
+        let wrong_public_key = PublicKey::from_seed(KeyType::ED25519, "wrong");
         let valid_keys = vec![public_key, wrong_public_key];
-=======
-        let signer = InMemorySigner::from_random("test".to_string(), KeyType::ED25519);
-        let transaction = Transaction {
-            signer_id: "".to_string(),
-            public_key: signer.public_key(),
-            nonce: 0,
-            receiver_id: "".to_string(),
-            actions: vec![],
-        }
-        .sign(&signer);
-        let wrong_public_key = PublicKey::from_seed(KeyType::ED25519, "wrong");
-        let valid_keys = vec![signer.public_key(), wrong_public_key.clone()];
->>>>>>> ca24f6c2
         assert!(verify_transaction_signature(&transaction, &valid_keys));
 
         let invalid_keys = vec![wrong_public_key];
