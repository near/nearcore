use std::borrow::Borrow;
use std::fmt;
use std::hash::{Hash, Hasher};

use borsh::{BorshDeserialize, BorshSerialize};
use serde::{Deserialize, Serialize};

use near_crypto::{PublicKey, Signature};
use near_o11y::pretty;
use near_primitives_core::profile::{ProfileDataV2, ProfileDataV3};

use crate::account::AccessKey;
use crate::errors::TxExecutionError;
use crate::hash::{hash, CryptoHash};
use crate::merkle::MerklePath;
use crate::serialize::{base64_format, dec_format};
use crate::types::{AccountId, Balance, Gas, Nonce};

#[cfg(feature = "protocol_feature_nep366_delegate_action")]
use crate::delegate_action::SignedDelegateAction;

pub type LogEntry = String;

#[derive(BorshSerialize, BorshDeserialize, Serialize, Deserialize, PartialEq, Eq, Debug, Clone)]
pub struct Transaction {
    /// An account on which behalf transaction is signed
    pub signer_id: AccountId,
    /// A public key of the access key which was used to sign an account.
    /// Access key holds permissions for calling certain kinds of actions.
    pub public_key: PublicKey,
    /// Nonce is used to determine order of transaction in the pool.
    /// It increments for a combination of `signer_id` and `public_key`
    pub nonce: Nonce,
    /// Receiver account for this transaction
    pub receiver_id: AccountId,
    /// The hash of the block in the blockchain on top of which the given transaction is valid
    pub block_hash: CryptoHash,
    /// A list of actions to be applied
    pub actions: Vec<Action>,
}

impl Transaction {
    /// Computes a hash of the transaction for signing and size of serialized transaction
    pub fn get_hash_and_size(&self) -> (CryptoHash, u64) {
        let bytes = self.try_to_vec().expect("Failed to deserialize");
        (hash(&bytes), bytes.len() as u64)
    }
}

#[derive(
    BorshSerialize,
    BorshDeserialize,
    Serialize,
    Deserialize,
    PartialEq,
    Eq,
    Debug,
    Clone,
    strum::AsRefStr,
)]
pub enum Action {
    /// Create an (sub)account using a transaction `receiver_id` as an ID for
    /// a new account ID must pass validation rules described here
    /// <http://nomicon.io/Primitives/Account.html>.
    CreateAccount(CreateAccountAction),
    /// Sets a Wasm code to a receiver_id
    DeployContract(DeployContractAction),
    FunctionCall(FunctionCallAction),
    Transfer(TransferAction),
    Stake(StakeAction),
    AddKey(AddKeyAction),
    DeleteKey(DeleteKeyAction),
    DeleteAccount(DeleteAccountAction),
    #[cfg(feature = "protocol_feature_nep366_delegate_action")]
    Delegate(SignedDelegateAction),
}

impl Action {
    pub fn get_prepaid_gas(&self) -> Gas {
        match self {
            Action::FunctionCall(a) => a.gas,
            _ => 0,
        }
    }
    pub fn get_deposit_balance(&self) -> Balance {
        match self {
            Action::FunctionCall(a) => a.deposit,
            Action::Transfer(a) => a.deposit,
            _ => 0,
        }
    }
}

/// Create account action
#[derive(BorshSerialize, BorshDeserialize, Serialize, Deserialize, PartialEq, Eq, Clone, Debug)]
pub struct CreateAccountAction {}

impl From<CreateAccountAction> for Action {
    fn from(create_account_action: CreateAccountAction) -> Self {
        Self::CreateAccount(create_account_action)
    }
}

/// Deploy contract action
#[derive(BorshSerialize, BorshDeserialize, Serialize, Deserialize, PartialEq, Eq, Clone)]
pub struct DeployContractAction {
    /// WebAssembly binary
    #[serde(with = "base64_format")]
    pub code: Vec<u8>,
}

impl From<DeployContractAction> for Action {
    fn from(deploy_contract_action: DeployContractAction) -> Self {
        Self::DeployContract(deploy_contract_action)
    }
}

impl fmt::Debug for DeployContractAction {
    fn fmt(&self, f: &mut fmt::Formatter<'_>) -> fmt::Result {
        f.debug_struct("DeployContractAction")
            .field("code", &format_args!("{}", pretty::AbbrBytes(&self.code)))
            .finish()
    }
}

#[derive(BorshSerialize, BorshDeserialize, Serialize, Deserialize, PartialEq, Eq, Clone)]
pub struct FunctionCallAction {
    pub method_name: String,
    #[serde(with = "base64_format")]
    pub args: Vec<u8>,
    pub gas: Gas,
    #[serde(with = "dec_format")]
    pub deposit: Balance,
}

impl From<FunctionCallAction> for Action {
    fn from(function_call_action: FunctionCallAction) -> Self {
        Self::FunctionCall(function_call_action)
    }
}

impl fmt::Debug for FunctionCallAction {
    fn fmt(&self, f: &mut fmt::Formatter<'_>) -> fmt::Result {
        f.debug_struct("FunctionCallAction")
            .field("method_name", &format_args!("{}", &self.method_name))
            .field("args", &format_args!("{}", pretty::AbbrBytes(&self.args)))
            .field("gas", &format_args!("{}", &self.gas))
            .field("deposit", &format_args!("{}", &self.deposit))
            .finish()
    }
}

#[derive(BorshSerialize, BorshDeserialize, Serialize, Deserialize, PartialEq, Eq, Clone, Debug)]
pub struct TransferAction {
    #[serde(with = "dec_format")]
    pub deposit: Balance,
}

impl From<TransferAction> for Action {
    fn from(transfer_action: TransferAction) -> Self {
        Self::Transfer(transfer_action)
    }
}

/// An action which stakes signer_id tokens and setup's validator public key
#[derive(BorshSerialize, BorshDeserialize, Serialize, Deserialize, PartialEq, Eq, Clone, Debug)]
pub struct StakeAction {
    /// Amount of tokens to stake.
    #[serde(with = "dec_format")]
    pub stake: Balance,
    /// Validator key which will be used to sign transactions on behalf of signer_id
    pub public_key: PublicKey,
}

impl From<StakeAction> for Action {
    fn from(stake_action: StakeAction) -> Self {
        Self::Stake(stake_action)
    }
}

#[derive(BorshSerialize, BorshDeserialize, Serialize, Deserialize, PartialEq, Eq, Clone, Debug)]
pub struct AddKeyAction {
    /// A public key which will be associated with an access_key
    pub public_key: PublicKey,
    /// An access key with the permission
    pub access_key: AccessKey,
}

impl From<AddKeyAction> for Action {
    fn from(add_key_action: AddKeyAction) -> Self {
        Self::AddKey(add_key_action)
    }
}

#[derive(BorshSerialize, BorshDeserialize, Serialize, Deserialize, PartialEq, Eq, Clone, Debug)]
pub struct DeleteKeyAction {
    /// A public key associated with the access_key to be deleted.
    pub public_key: PublicKey,
}

impl From<DeleteKeyAction> for Action {
    fn from(delete_key_action: DeleteKeyAction) -> Self {
        Self::DeleteKey(delete_key_action)
    }
}

#[derive(BorshSerialize, BorshDeserialize, Serialize, Deserialize, PartialEq, Eq, Clone, Debug)]
pub struct DeleteAccountAction {
    pub beneficiary_id: AccountId,
}

impl From<DeleteAccountAction> for Action {
    fn from(delete_account_action: DeleteAccountAction) -> Self {
        Self::DeleteAccount(delete_account_action)
    }
}

<<<<<<< HEAD
/// This is Action which mustn't contain DelegateAction.
// This struct is needed to avoid the recursion when Action/DelegateAction is deserialized.
#[derive(Serialize, BorshSerialize, Deserialize, PartialEq, Eq, Clone, Debug)]
pub struct NonDelegateAction(pub Action);

impl From<NonDelegateAction> for Action {
    fn from(action: NonDelegateAction) -> Self {
        action.0
    }
}

impl borsh::de::BorshDeserialize for NonDelegateAction {
    fn deserialize_reader<R: borsh::maybestd::io::Read>(
        rd: &mut R,
    ) -> ::core::result::Result<Self, borsh::maybestd::io::Error> {
        match u8::deserialize_reader(rd)? {
            ACTION_DELEGATE_NUMBER => Err(Error::new(
                ErrorKind::InvalidInput,
                "DelegateAction mustn't contain a nested one",
            )),
            tag => borsh::de::EnumExt::deserialize_variant(rd, tag).map(Self),
        }
    }
}

/// This action allows to execute the inner actions behalf of the defined sender.
#[derive(BorshSerialize, BorshDeserialize, Serialize, Deserialize, PartialEq, Eq, Clone, Debug)]
pub struct DelegateAction {
    /// Signer of the delegated actions
    pub sender_id: AccountId,
    /// Receiver of the delegated actions.
    pub receiver_id: AccountId,
    /// List of actions to be executed.
    pub actions: Vec<NonDelegateAction>,
    /// Nonce to ensure that the same delegate action is not sent twice by a relayer and should match for given account's `public_key`.
    /// After this action is processed it will increment.
    pub nonce: Nonce,
    /// The maximal height of the block in the blockchain below which the given DelegateAction is valid.
    pub max_block_height: BlockHeight,
    /// Public key that is used to sign this delegated action.
    pub public_key: PublicKey,
}

#[cfg_attr(feature = "protocol_feature_nep366_delegate_action", derive(BorshDeserialize))]
#[derive(BorshSerialize, Serialize, Deserialize, PartialEq, Eq, Clone, Debug)]
pub struct SignedDelegateAction {
    pub delegate_action: DelegateAction,
    pub signature: Signature,
}

#[cfg(not(feature = "protocol_feature_nep366_delegate_action"))]
impl borsh::de::BorshDeserialize for SignedDelegateAction {
    fn deserialize_reader<R: std::io::Read>(_rd: &mut R) -> std::io::Result<Self> {
        return Err(Error::new(ErrorKind::InvalidInput, "Delegate action isn't supported"));
    }
}

impl SignedDelegateAction {
    pub fn verify(&self) -> bool {
        let delegate_action = &self.delegate_action;
        let hash = delegate_action.get_hash();
        let public_key = &delegate_action.public_key;

        self.signature.verify(hash.as_ref(), public_key)
    }
}

#[cfg(feature = "protocol_feature_nep366_delegate_action")]
impl From<SignedDelegateAction> for Action {
    fn from(delegate_action: SignedDelegateAction) -> Self {
        Self::Delegate(delegate_action)
    }
}

impl DelegateAction {
    pub fn get_actions(&self) -> Vec<Action> {
        self.actions.iter().map(|a| a.clone().into()).collect()
    }

    pub fn get_hash(&self) -> CryptoHash {
        let bytes = self.try_to_vec().expect("Failed to deserialize");
        hash(&bytes)
    }
}

=======
>>>>>>> f3e60ef2
#[derive(BorshSerialize, BorshDeserialize, Serialize, Deserialize, Eq, Debug, Clone)]
#[borsh_init(init)]
pub struct SignedTransaction {
    pub transaction: Transaction,
    pub signature: Signature,
    #[borsh_skip]
    hash: CryptoHash,
    #[borsh_skip]
    size: u64,
}

impl SignedTransaction {
    pub fn new(signature: Signature, transaction: Transaction) -> Self {
        let mut signed_tx =
            Self { signature, transaction, hash: CryptoHash::default(), size: u64::default() };
        signed_tx.init();
        signed_tx
    }

    pub fn init(&mut self) {
        let (hash, size) = self.transaction.get_hash_and_size();
        self.hash = hash;
        self.size = size;
    }

    pub fn get_hash(&self) -> CryptoHash {
        self.hash
    }

    pub fn get_size(&self) -> u64 {
        self.size
    }
}

impl Hash for SignedTransaction {
    fn hash<H: Hasher>(&self, state: &mut H) {
        self.hash.hash(state)
    }
}

impl PartialEq for SignedTransaction {
    fn eq(&self, other: &SignedTransaction) -> bool {
        self.hash == other.hash && self.signature == other.signature
    }
}

impl Borrow<CryptoHash> for SignedTransaction {
    fn borrow(&self) -> &CryptoHash {
        &self.hash
    }
}

/// The status of execution for a transaction or a receipt.
#[derive(BorshSerialize, BorshDeserialize, PartialEq, Eq, Clone)]
pub enum ExecutionStatus {
    /// The execution is pending or unknown.
    Unknown,
    /// The execution has failed with the given execution error.
    Failure(TxExecutionError),
    /// The final action succeeded and returned some value or an empty vec.
    SuccessValue(Vec<u8>),
    /// The final action of the receipt returned a promise or the signed transaction was converted
    /// to a receipt. Contains the receipt_id of the generated receipt.
    SuccessReceiptId(CryptoHash),
}

impl fmt::Debug for ExecutionStatus {
    fn fmt(&self, f: &mut fmt::Formatter<'_>) -> fmt::Result {
        match self {
            ExecutionStatus::Unknown => f.write_str("Unknown"),
            ExecutionStatus::Failure(e) => f.write_fmt(format_args!("Failure({})", e)),
            ExecutionStatus::SuccessValue(v) => {
                f.write_fmt(format_args!("SuccessValue({})", pretty::AbbrBytes(v)))
            }
            ExecutionStatus::SuccessReceiptId(receipt_id) => {
                f.write_fmt(format_args!("SuccessReceiptId({})", receipt_id))
            }
        }
    }
}

impl Default for ExecutionStatus {
    fn default() -> Self {
        ExecutionStatus::Unknown
    }
}

/// ExecutionOutcome for proof. Excludes logs and metadata
#[derive(BorshSerialize, BorshDeserialize, PartialEq, Clone)]
pub struct PartialExecutionOutcome {
    pub receipt_ids: Vec<CryptoHash>,
    pub gas_burnt: Gas,
    pub tokens_burnt: Balance,
    pub executor_id: AccountId,
    pub status: PartialExecutionStatus,
}

impl From<&ExecutionOutcome> for PartialExecutionOutcome {
    fn from(outcome: &ExecutionOutcome) -> Self {
        Self {
            receipt_ids: outcome.receipt_ids.clone(),
            gas_burnt: outcome.gas_burnt,
            tokens_burnt: outcome.tokens_burnt,
            executor_id: outcome.executor_id.clone(),
            status: outcome.status.clone().into(),
        }
    }
}

/// ExecutionStatus for proof. Excludes failure debug info.
#[derive(BorshSerialize, BorshDeserialize, PartialEq, Clone)]
pub enum PartialExecutionStatus {
    Unknown,
    Failure,
    SuccessValue(Vec<u8>),
    SuccessReceiptId(CryptoHash),
}

impl From<ExecutionStatus> for PartialExecutionStatus {
    fn from(status: ExecutionStatus) -> PartialExecutionStatus {
        match status {
            ExecutionStatus::Unknown => PartialExecutionStatus::Unknown,
            ExecutionStatus::Failure(_) => PartialExecutionStatus::Failure,
            ExecutionStatus::SuccessValue(value) => PartialExecutionStatus::SuccessValue(value),
            ExecutionStatus::SuccessReceiptId(id) => PartialExecutionStatus::SuccessReceiptId(id),
        }
    }
}

/// Execution outcome for one signed transaction or one receipt.
#[derive(BorshSerialize, BorshDeserialize, PartialEq, Clone, smart_default::SmartDefault, Eq)]
pub struct ExecutionOutcome {
    /// Logs from this transaction or receipt.
    pub logs: Vec<LogEntry>,
    /// Receipt IDs generated by this transaction or receipt.
    pub receipt_ids: Vec<CryptoHash>,
    /// The amount of the gas burnt by the given transaction or receipt.
    pub gas_burnt: Gas,
    /// The amount of tokens burnt corresponding to the burnt gas amount.
    /// This value doesn't always equal to the `gas_burnt` multiplied by the gas price, because
    /// the prepaid gas price might be lower than the actual gas price and it creates a deficit.
    pub tokens_burnt: Balance,
    /// The id of the account on which the execution happens. For transaction this is signer_id,
    /// for receipt this is receiver_id.
    #[default("test".parse().unwrap())]
    pub executor_id: AccountId,
    /// Execution status. Contains the result in case of successful execution.
    /// NOTE: Should be the latest field since it contains unparsable by light client
    /// ExecutionStatus::Failure
    pub status: ExecutionStatus,
    /// Execution metadata, versioned
    pub metadata: ExecutionMetadata,
}

#[derive(BorshSerialize, BorshDeserialize, PartialEq, Clone, Eq, Debug)]
pub enum ExecutionMetadata {
    /// V1: Empty Metadata
    V1,
    /// V2: With ProfileData by legacy `Cost` enum
    V2(ProfileDataV2),
    // V3: With ProfileData by gas parameters
    V3(ProfileDataV3),
}

impl Default for ExecutionMetadata {
    fn default() -> Self {
        ExecutionMetadata::V1
    }
}

impl fmt::Debug for ExecutionOutcome {
    fn fmt(&self, f: &mut fmt::Formatter<'_>) -> fmt::Result {
        f.debug_struct("ExecutionOutcome")
            .field("logs", &pretty::Slice(&self.logs))
            .field("receipt_ids", &pretty::Slice(&self.receipt_ids))
            .field("burnt_gas", &self.gas_burnt)
            .field("tokens_burnt", &self.tokens_burnt)
            .field("status", &self.status)
            .field("metadata", &self.metadata)
            .finish()
    }
}

/// Execution outcome with the identifier.
/// For a signed transaction, the ID is the hash of the transaction.
/// For a receipt, the ID is the receipt ID.
#[derive(PartialEq, Clone, Default, Debug, BorshSerialize, BorshDeserialize, Eq)]
pub struct ExecutionOutcomeWithId {
    /// The transaction hash or the receipt ID.
    pub id: CryptoHash,
    /// Should be the latest field since contains unparsable by light client ExecutionStatus::Failure
    pub outcome: ExecutionOutcome,
}

impl ExecutionOutcomeWithId {
    pub fn to_hashes(&self) -> Vec<CryptoHash> {
        let mut result = Vec::with_capacity(2 + self.outcome.logs.len());
        result.push(self.id);
        result.push(CryptoHash::hash_borsh(PartialExecutionOutcome::from(&self.outcome)));
        result.extend(self.outcome.logs.iter().map(|log| hash(log.as_bytes())));
        result
    }
}

/// Execution outcome with path from it to the outcome root and ID.
#[derive(PartialEq, Clone, Default, Debug, BorshSerialize, BorshDeserialize, Eq)]
pub struct ExecutionOutcomeWithIdAndProof {
    pub proof: MerklePath,
    pub block_hash: CryptoHash,
    /// Should be the latest field since contains unparsable by light client ExecutionStatus::Failure
    pub outcome_with_id: ExecutionOutcomeWithId,
}

impl ExecutionOutcomeWithIdAndProof {
    pub fn id(&self) -> &CryptoHash {
        &self.outcome_with_id.id
    }
}

pub fn verify_transaction_signature(
    transaction: &SignedTransaction,
    public_keys: &[PublicKey],
) -> bool {
    let hash = transaction.get_hash();
    let hash = hash.as_ref();
    public_keys.iter().any(|key| transaction.signature.verify(hash, key))
}

/// A more compact struct, just for storage.
#[derive(Clone, BorshSerialize, BorshDeserialize)]
pub struct ExecutionOutcomeWithProof {
    pub proof: MerklePath,
    pub outcome: ExecutionOutcome,
}
#[cfg(test)]
mod tests {
    use super::*;
    use crate::account::{AccessKeyPermission, FunctionCallPermission};
    use borsh::BorshDeserialize;
    use near_crypto::{InMemorySigner, KeyType, Signature, Signer};

    #[test]
    fn test_verify_transaction() {
        let signer = InMemorySigner::from_random("test".parse().unwrap(), KeyType::ED25519);
        let transaction = Transaction {
            signer_id: "test".parse().unwrap(),
            public_key: signer.public_key(),
            nonce: 0,
            receiver_id: "test".parse().unwrap(),
            block_hash: Default::default(),
            actions: vec![],
        }
        .sign(&signer);
        let wrong_public_key = PublicKey::from_seed(KeyType::ED25519, "wrong");
        let valid_keys = vec![signer.public_key(), wrong_public_key.clone()];
        assert!(verify_transaction_signature(&transaction, &valid_keys));

        let invalid_keys = vec![wrong_public_key];
        assert!(!verify_transaction_signature(&transaction, &invalid_keys));

        let bytes = transaction.try_to_vec().unwrap();
        let decoded_tx = SignedTransaction::try_from_slice(&bytes).unwrap();
        assert!(verify_transaction_signature(&decoded_tx, &valid_keys));
    }

    /// This test is change checker for a reason - we don't expect transaction format to change.
    /// If it does - you MUST update all of the dependencies: like nearlib and other clients.
    #[test]
    fn test_serialize_transaction() {
        let public_key: PublicKey = "22skMptHjFWNyuEWY22ftn2AbLPSYpmYwGJRGwpNHbTV".parse().unwrap();
        let transaction = Transaction {
            signer_id: "test.near".parse().unwrap(),
            public_key: public_key.clone(),
            nonce: 1,
            receiver_id: "123".parse().unwrap(),
            block_hash: Default::default(),
            actions: vec![
                Action::CreateAccount(CreateAccountAction {}),
                Action::DeployContract(DeployContractAction { code: vec![1, 2, 3] }),
                Action::FunctionCall(FunctionCallAction {
                    method_name: "qqq".to_string(),
                    args: vec![1, 2, 3],
                    gas: 1_000,
                    deposit: 1_000_000,
                }),
                Action::Transfer(TransferAction { deposit: 123 }),
                Action::Stake(StakeAction { public_key: public_key.clone(), stake: 1_000_000 }),
                Action::AddKey(AddKeyAction {
                    public_key: public_key.clone(),
                    access_key: AccessKey {
                        nonce: 0,
                        permission: AccessKeyPermission::FunctionCall(FunctionCallPermission {
                            allowance: None,
                            receiver_id: "zzz".parse().unwrap(),
                            method_names: vec!["www".to_string()],
                        }),
                    },
                }),
                Action::DeleteKey(DeleteKeyAction { public_key }),
                Action::DeleteAccount(DeleteAccountAction {
                    beneficiary_id: "123".parse().unwrap(),
                }),
            ],
        };
        let signed_tx = SignedTransaction::new(Signature::empty(KeyType::ED25519), transaction);
        let new_signed_tx =
            SignedTransaction::try_from_slice(&signed_tx.try_to_vec().unwrap()).unwrap();

        assert_eq!(
            new_signed_tx.get_hash().to_string(),
            "4GXvjMFN6wSxnU9jEVT8HbXP5Yk6yELX9faRSKp6n9fX"
        );
    }

    #[test]
    fn test_outcome_to_hashes() {
        let outcome = ExecutionOutcome {
            status: ExecutionStatus::SuccessValue(vec![123]),
            logs: vec!["123".to_string(), "321".to_string()],
            receipt_ids: vec![],
            gas_burnt: 123,
            tokens_burnt: 1234000,
            executor_id: "alice".parse().unwrap(),
            metadata: ExecutionMetadata::V1,
        };
        let id = CryptoHash([42u8; 32]);
        let outcome = ExecutionOutcomeWithId { id, outcome };
        assert_eq!(
            vec![
                id,
                "5JQs5ekQqKudMmYejuccbtEu1bzhQPXa92Zm4HdV64dQ".parse().unwrap(),
                hash("123".as_bytes()),
                hash("321".as_bytes()),
            ],
            outcome.to_hashes()
        );
    }
}<|MERGE_RESOLUTION|>--- conflicted
+++ resolved
@@ -215,94 +215,6 @@
     }
 }
 
-<<<<<<< HEAD
-/// This is Action which mustn't contain DelegateAction.
-// This struct is needed to avoid the recursion when Action/DelegateAction is deserialized.
-#[derive(Serialize, BorshSerialize, Deserialize, PartialEq, Eq, Clone, Debug)]
-pub struct NonDelegateAction(pub Action);
-
-impl From<NonDelegateAction> for Action {
-    fn from(action: NonDelegateAction) -> Self {
-        action.0
-    }
-}
-
-impl borsh::de::BorshDeserialize for NonDelegateAction {
-    fn deserialize_reader<R: borsh::maybestd::io::Read>(
-        rd: &mut R,
-    ) -> ::core::result::Result<Self, borsh::maybestd::io::Error> {
-        match u8::deserialize_reader(rd)? {
-            ACTION_DELEGATE_NUMBER => Err(Error::new(
-                ErrorKind::InvalidInput,
-                "DelegateAction mustn't contain a nested one",
-            )),
-            tag => borsh::de::EnumExt::deserialize_variant(rd, tag).map(Self),
-        }
-    }
-}
-
-/// This action allows to execute the inner actions behalf of the defined sender.
-#[derive(BorshSerialize, BorshDeserialize, Serialize, Deserialize, PartialEq, Eq, Clone, Debug)]
-pub struct DelegateAction {
-    /// Signer of the delegated actions
-    pub sender_id: AccountId,
-    /// Receiver of the delegated actions.
-    pub receiver_id: AccountId,
-    /// List of actions to be executed.
-    pub actions: Vec<NonDelegateAction>,
-    /// Nonce to ensure that the same delegate action is not sent twice by a relayer and should match for given account's `public_key`.
-    /// After this action is processed it will increment.
-    pub nonce: Nonce,
-    /// The maximal height of the block in the blockchain below which the given DelegateAction is valid.
-    pub max_block_height: BlockHeight,
-    /// Public key that is used to sign this delegated action.
-    pub public_key: PublicKey,
-}
-
-#[cfg_attr(feature = "protocol_feature_nep366_delegate_action", derive(BorshDeserialize))]
-#[derive(BorshSerialize, Serialize, Deserialize, PartialEq, Eq, Clone, Debug)]
-pub struct SignedDelegateAction {
-    pub delegate_action: DelegateAction,
-    pub signature: Signature,
-}
-
-#[cfg(not(feature = "protocol_feature_nep366_delegate_action"))]
-impl borsh::de::BorshDeserialize for SignedDelegateAction {
-    fn deserialize_reader<R: std::io::Read>(_rd: &mut R) -> std::io::Result<Self> {
-        return Err(Error::new(ErrorKind::InvalidInput, "Delegate action isn't supported"));
-    }
-}
-
-impl SignedDelegateAction {
-    pub fn verify(&self) -> bool {
-        let delegate_action = &self.delegate_action;
-        let hash = delegate_action.get_hash();
-        let public_key = &delegate_action.public_key;
-
-        self.signature.verify(hash.as_ref(), public_key)
-    }
-}
-
-#[cfg(feature = "protocol_feature_nep366_delegate_action")]
-impl From<SignedDelegateAction> for Action {
-    fn from(delegate_action: SignedDelegateAction) -> Self {
-        Self::Delegate(delegate_action)
-    }
-}
-
-impl DelegateAction {
-    pub fn get_actions(&self) -> Vec<Action> {
-        self.actions.iter().map(|a| a.clone().into()).collect()
-    }
-
-    pub fn get_hash(&self) -> CryptoHash {
-        let bytes = self.try_to_vec().expect("Failed to deserialize");
-        hash(&bytes)
-    }
-}
-
-=======
->>>>>>> f3e60ef2
 #[derive(BorshSerialize, BorshDeserialize, Serialize, Deserialize, Eq, Debug, Clone)]
 #[borsh_init(init)]
 pub struct SignedTransaction {
