--- conflicted
+++ resolved
@@ -228,12 +228,8 @@
     }
 }
 
-<<<<<<< HEAD
-#[derive(BorshSerialize, BorshDeserialize, Serialize, PartialEq, Clone, Default, Debug)]
-=======
 /// ExecutionOutcome for proof. Excludes logs.
 #[derive(BorshSerialize, BorshDeserialize, Serialize, PartialEq, Clone)]
->>>>>>> e30920ee
 struct PartialExecutionOutcome {
     pub receipt_ids: Vec<CryptoHash>,
     pub gas_burnt: Gas,
