--- conflicted
+++ resolved
@@ -37,14 +37,6 @@
     pub cache: Option<Arc<dyn CompiledContractCache>>,
     /// Whether the chunk being applied is new.
     pub is_new_chunk: bool,
-<<<<<<< HEAD
-    /// Ethereum chain id.
-    #[cfg(feature = "protocol_feature_evm")]
-    pub evm_chain_id: u64,
-=======
-    /// Data collected from making a contract call
-    pub profile: crate::profile::ProfileData,
->>>>>>> b700d298
     /// Data for migrations that may need to be applied at the start of an epoch when protocol
     /// version changes
     pub migration_data: Arc<MigrationData>,
