use crate::runtime::config::RuntimeConfig;
use crate::types::ProtocolVersion;
use std::collections::BTreeMap;
use std::ops::Bound;
use std::sync::Arc;

macro_rules! include_config {
    ($file:expr) => {
        include_bytes!(concat!("../../res/runtime_configs/", $file))
    };
}

/// Stores pairs of protocol versions for which runtime config was updated and
/// the new runtime config in bytes.
/// Protocol versions are given in increasing order. First one is always 0, so that each version is
/// mapped to some config.
static CONFIGS: &[(ProtocolVersion, &[u8])] = &[
    (0, include_config!("29.json")),
    (42, include_config!("42.json")),
    (48, include_config!("48.json")),
    (49, include_config!("49.json")),
    (50, include_config!("50.json")),
    // max_gas_burnt increased to 300 TGas
    (52, include_config!("52.json")),
<<<<<<< HEAD
    // Increased deployment costs, increased wasmer2 stack_limit, set read_cached_trie_node cost
=======
    // Increased deployment costs, increased wasmer2 stack_limit, added limiting of contract locals
>>>>>>> 7f1672f8
    (53, include_config!("53.json")),
];

pub static INITIAL_TESTNET_CONFIG: &[u8] = include_config!("29_testnet.json");

/// Stores runtime config for each protocol version where it was updated.
#[derive(Debug)]
pub struct RuntimeConfigStore {
    /// Maps protocol version to the config.
    store: BTreeMap<ProtocolVersion, Arc<RuntimeConfig>>,
}

impl RuntimeConfigStore {
    /// Constructs a new store.
    ///
    /// If genesis_runtime_config is Some, configs for protocol versions 0 and 42 are overridden by
    /// this config and config with lowered storage cost, respectively.
    /// This is done to preserve compatibility with previous implementation, where we updated
    /// runtime config by sequential modifications to the genesis runtime config.
    /// TODO #4775: introduce new protocol version to have the same runtime config for all chains
    pub fn new(genesis_runtime_config: Option<&RuntimeConfig>) -> Self {
        let mut store =
            BTreeMap::from_iter(CONFIGS.iter().cloned().map(|(protocol_version, config_bytes)| {
                (protocol_version, Arc::new(serde_json::from_slice(config_bytes).unwrap()))
            }));

        if let Some(runtime_config) = genesis_runtime_config {
            let mut config = runtime_config.clone();
            store.insert(0, Arc::new(config.clone()));

            config.storage_amount_per_byte = 10u128.pow(19);
            store.insert(42, Arc::new(config));
        }

        Self { store }
    }

    /// Constructs test store.
    pub fn with_one_config(runtime_config: RuntimeConfig) -> Self {
        Self { store: BTreeMap::from_iter([(0, Arc::new(runtime_config))].iter().cloned()) }
    }

    /// Constructs test store.
    pub fn test() -> Self {
        Self::with_one_config(RuntimeConfig::test())
    }

    /// Constructs store with a single config with zero costs.
    pub fn free() -> Self {
        Self::with_one_config(RuntimeConfig::free())
    }

    /// Returns a `RuntimeConfig` for the corresponding protocol version.
    pub fn get_config(&self, protocol_version: ProtocolVersion) -> &Arc<RuntimeConfig> {
        self.store
            .range((Bound::Unbounded, Bound::Included(protocol_version)))
            .next_back()
            .unwrap_or_else(|| {
                panic!("Not found RuntimeConfig for protocol version {}", protocol_version)
            })
            .1
    }
}

#[cfg(test)]
mod tests {
    use super::*;
    use crate::serialize::to_base;
    use crate::version::ProtocolFeature::LowerDataReceiptAndEcrecoverBaseCost;
    use crate::version::ProtocolFeature::LowerStorageCost;
    use near_primitives_core::hash::hash;

    const GENESIS_PROTOCOL_VERSION: ProtocolVersion = 29;
    const RECEIPTS_DEPTH: u64 = 63;

    fn check_config(protocol_version: ProtocolVersion, config_bytes: &[u8]) {
        assert_eq!(
            RuntimeConfigStore::new(None).get_config(protocol_version).as_ref(),
            &serde_json::from_slice::<RuntimeConfig>(config_bytes).unwrap()
        );
    }

    #[test]
    fn test_get_config() {
        check_config(0, CONFIGS[0].1);
        check_config(GENESIS_PROTOCOL_VERSION - 1, CONFIGS[0].1);
        check_config(GENESIS_PROTOCOL_VERSION, CONFIGS[0].1);
        // First non-trivial version for which runtime config was updated.
        check_config(LowerStorageCost.protocol_version(), CONFIGS[1].1);
        check_config(ProtocolVersion::MAX, CONFIGS.last().unwrap().1);
    }

    #[test]
    fn test_runtime_config_data() {
        let expected_hashes = vec![
            "C7W1yQiAmmtqtw6nbkwNrJNymhX8SkAJ9PnNUUwWA9z",
            "D5PuE2rD9yXThbdrACj6B9Ga9EiJVPak6Ejxaxfqb4Ci",
            "3rVVngZj9mTG8e7YhgTbSoo7rNCpMSGhSYQBa98oFLd5",
            "B8fL27CPSdug9AQXgS77b3n9aWFUFf7WUjJcuRMvjE6C",
            "5SneeY6PB8NktERjNq8Gge68cdEgjELiAbhNsmDv1cqY",
            "EFq13cxe78LdB7bbvYF5s1PYxsDGU1teXYXW2qaJkXwW",
<<<<<<< HEAD
            "FDjYEcjMe6XfFcfm4YgtKDKt1MekGrXEf79JP9Dat3rd",
=======
            "Dyr1ksLJXvcFKgjfxK4NEFEbTqMTYmNv8M3aDpR3i86x",
>>>>>>> 7f1672f8
        ];
        let actual_hashes = CONFIGS
            .iter()
            .map(|(_protocol_version, config_bytes)| to_base(&hash(config_bytes)))
            .collect::<Vec<_>>();
        assert_eq!(
            expected_hashes, actual_hashes,
            "\n
Config hashes changed. \n
If you add new config version, add a missing hash to the end of `expected_hashes` array.
"
        )
    }

    #[test]
    fn test_max_prepaid_gas() {
        let store = RuntimeConfigStore::new(None);
        for (protocol_version, config) in store.store.iter() {
            assert!(
                config.wasm_config.limit_config.max_total_prepaid_gas
                    / config.transaction_costs.min_receipt_with_function_call_gas()
                    <= 63,
                "The maximum desired depth of receipts for protocol version {} should be at most {}",
                protocol_version,
                RECEIPTS_DEPTH
            );
        }
    }

    #[test]
    fn test_lower_storage_cost() {
        let store = RuntimeConfigStore::new(None);
        let base_cfg = store.get_config(GENESIS_PROTOCOL_VERSION);
        let new_cfg = store.get_config(LowerStorageCost.protocol_version());
        assert!(base_cfg.storage_amount_per_byte > new_cfg.storage_amount_per_byte);
    }

    #[test]
    fn test_override_account_length() {
        // Check that default value is 32.
        let base_store = RuntimeConfigStore::new(None);
        let base_cfg = base_store.get_config(GENESIS_PROTOCOL_VERSION);
        assert_eq!(base_cfg.account_creation_config.min_allowed_top_level_account_length, 32);

        let mut cfg = base_cfg.as_ref().clone();
        cfg.account_creation_config.min_allowed_top_level_account_length = 0;

        // Check that length was changed.
        let new_store = RuntimeConfigStore::new(Some(&cfg));
        let new_cfg = new_store.get_config(GENESIS_PROTOCOL_VERSION);
        assert_eq!(new_cfg.account_creation_config.min_allowed_top_level_account_length, 0);
    }

    #[test]
    fn test_lower_data_receipt_cost() {
        let store = RuntimeConfigStore::new(None);
        let base_cfg = store.get_config(LowerStorageCost.protocol_version());
        let new_cfg = store.get_config(LowerDataReceiptAndEcrecoverBaseCost.protocol_version());
        assert!(
            base_cfg.transaction_costs.data_receipt_creation_config.base_cost.send_sir
                > new_cfg.transaction_costs.data_receipt_creation_config.base_cost.send_sir
        );
        assert!(
            base_cfg.transaction_costs.data_receipt_creation_config.cost_per_byte.send_sir
                > new_cfg.transaction_costs.data_receipt_creation_config.cost_per_byte.send_sir
        );
    }

    // Check that for protocol version with lowered data receipt cost, runtime config passed to
    // config store is overridden.
    #[test]
    fn test_override_runtime_config() {
        let store = RuntimeConfigStore::new(Some(&RuntimeConfig::free()));
        let config = store.get_config(0);
        assert_eq!(config.as_ref(), &RuntimeConfig::free());

        let config = store.get_config(LowerStorageCost.protocol_version());
        assert_eq!(config.transaction_costs.action_creation_config.transfer_cost.send_sir, 0);
        assert_eq!(config.account_creation_config.min_allowed_top_level_account_length, 0);
        assert_ne!(
            config.as_ref(),
            &serde_json::from_slice::<RuntimeConfig>(CONFIGS[1].1).unwrap()
        );

        let config = store.get_config(LowerDataReceiptAndEcrecoverBaseCost.protocol_version());
        assert_eq!(config.account_creation_config.min_allowed_top_level_account_length, 32);
        assert_eq!(
            config.as_ref(),
            &serde_json::from_slice::<RuntimeConfig>(CONFIGS[2].1).unwrap()
        );
    }

    #[test]
    fn test_lower_ecrecover_base_cost() {
        let store = RuntimeConfigStore::new(None);
        let base_cfg = store.get_config(LowerStorageCost.protocol_version());
        let new_cfg = store.get_config(LowerDataReceiptAndEcrecoverBaseCost.protocol_version());
        assert!(
            base_cfg.wasm_config.ext_costs.ecrecover_base
                > new_cfg.wasm_config.ext_costs.ecrecover_base
        );
    }
}<|MERGE_RESOLUTION|>--- conflicted
+++ resolved
@@ -22,11 +22,8 @@
     (50, include_config!("50.json")),
     // max_gas_burnt increased to 300 TGas
     (52, include_config!("52.json")),
-<<<<<<< HEAD
-    // Increased deployment costs, increased wasmer2 stack_limit, set read_cached_trie_node cost
-=======
-    // Increased deployment costs, increased wasmer2 stack_limit, added limiting of contract locals
->>>>>>> 7f1672f8
+    // Increased deployment costs, increased wasmer2 stack_limit, added limiting of contract locals,
+    // set read_cached_trie_node cost
     (53, include_config!("53.json")),
 ];
 
@@ -128,11 +125,7 @@
             "B8fL27CPSdug9AQXgS77b3n9aWFUFf7WUjJcuRMvjE6C",
             "5SneeY6PB8NktERjNq8Gge68cdEgjELiAbhNsmDv1cqY",
             "EFq13cxe78LdB7bbvYF5s1PYxsDGU1teXYXW2qaJkXwW",
-<<<<<<< HEAD
-            "FDjYEcjMe6XfFcfm4YgtKDKt1MekGrXEf79JP9Dat3rd",
-=======
             "Dyr1ksLJXvcFKgjfxK4NEFEbTqMTYmNv8M3aDpR3i86x",
->>>>>>> 7f1672f8
         ];
         let actual_hashes = CONFIGS
             .iter()
