use crate::runtime::config::RuntimeConfig;
use crate::runtime::parameter_table::{ParameterTable, ParameterTableDiff};
use crate::types::ProtocolVersion;
use std::collections::BTreeMap;
use std::ops::Bound;
use std::sync::Arc;

macro_rules! include_config {
    ($file:expr) => {
        include_str!(concat!("../../res/runtime_configs/", $file))
    };
}

/// The base config file with all initial parameter values defined.
/// Later version are calculated by applying diffs to this base.
static BASE_CONFIG: &str = include_config!("parameters.yaml");

/// Stores pairs of protocol versions for which runtime config was updated and
/// the file containing the diffs in bytes.
static CONFIG_DIFFS: &[(ProtocolVersion, &str)] = &[
    (42, include_config!("42.yaml")),
    (48, include_config!("48.yaml")),
    (49, include_config!("49.yaml")),
    (50, include_config!("50.yaml")),
    // max_gas_burnt increased to 300 TGas
    (52, include_config!("52.yaml")),
    // Increased deployment costs, increased wasmer2 stack_limit, added limiting of contract locals,
    // set read_cached_trie_node cost, decrease storage key limit
<<<<<<< HEAD
    (53, include_config!("53.txt")),
    (57, include_config!("57.txt")),
    (58, include_config!("58.txt")),
=======
    (53, include_config!("53.yaml")),
    (57, include_config!("57.yaml")),
    // Introduce Zero Balance Account and increase account creation cost to 7.7Tgas
    (59, include_config!("59.yaml")),
>>>>>>> 34ca6d86
];

/// Testnet parameters for versions <= 29, which (incorrectly) differed from mainnet parameters
pub static INITIAL_TESTNET_CONFIG: &str = include_config!("parameters_testnet.yaml");

/// Stores runtime config for each protocol version where it was updated.
#[derive(Debug)]
pub struct RuntimeConfigStore {
    /// Maps protocol version to the config.
    store: BTreeMap<ProtocolVersion, Arc<RuntimeConfig>>,
}

impl RuntimeConfigStore {
    /// Constructs a new store.
    ///
    /// If genesis_runtime_config is Some, configs for protocol versions 0 and 42 are overridden by
    /// this config and config with lowered storage cost, respectively.
    /// This is done to preserve compatibility with previous implementation, where we updated
    /// runtime config by sequential modifications to the genesis runtime config.
    /// calimero_zero_storage flag sets all storages fees to zero by setting
    /// storage_amount_per_byte to zero, to keep calimero private shards compatible with future
    /// protocol upgrades this is done for all protocol versions
    /// TODO #4775: introduce new protocol version to have the same runtime config for all chains
    pub fn new(genesis_runtime_config: Option<&RuntimeConfig>) -> Self {
        let mut params: ParameterTable =
            BASE_CONFIG.parse().expect("Failed parsing base parameter file.");

        let mut store = BTreeMap::new();
        #[cfg(not(feature = "calimero_zero_storage"))]
        {
            let initial_config = RuntimeConfig::new(&params).unwrap_or_else(|err| panic!("Failed generating `RuntimeConfig` from parameters for base parameter file. Error: {err}"));
            store.insert(0, Arc::new(initial_config));
        }
        #[cfg(feature = "calimero_zero_storage")]
        {
            let mut initial_config = RuntimeConfig::new(&params).unwrap_or_else(|err| panic!("Failed generating `RuntimeConfig` from parameters for base parameter file. Error: {err}"));
            initial_config.fees.storage_usage_config.storage_amount_per_byte = 0;
            store.insert(0, Arc::new(initial_config));
        }

        for (protocol_version, diff_bytes) in CONFIG_DIFFS {
            let diff :ParameterTableDiff= diff_bytes.parse().unwrap_or_else(|err| panic!("Failed parsing runtime parameters diff for version {protocol_version}. Error: {err}"));
            params.apply_diff(diff).unwrap_or_else(|err| panic!("Failed applying diff to `RuntimeConfig` for version {protocol_version}. Error: {err}"));
            #[cfg(not(feature = "calimero_zero_storage"))]
            store.insert(
                *protocol_version,
                Arc::new(RuntimeConfig::new(&params).unwrap_or_else(|err| panic!("Failed generating `RuntimeConfig` from parameters for version {protocol_version}. Error: {err}"))),
            );
            #[cfg(feature = "calimero_zero_storage")]
            {
                let mut runtime_config = RuntimeConfig::new(&params).unwrap_or_else(|err| panic!("Failed generating `RuntimeConfig` from parameters for version {protocol_version}. Error: {err}"));
                runtime_config.fees.storage_usage_config.storage_amount_per_byte = 0;
                store.insert(*protocol_version, Arc::new(runtime_config));
            }
        }

        if let Some(runtime_config) = genesis_runtime_config {
            let mut config = runtime_config.clone();
            store.insert(0, Arc::new(config.clone()));

            config.fees.storage_usage_config.storage_amount_per_byte = 10u128.pow(19);
            store.insert(42, Arc::new(config));
        }

        Self { store }
    }

    /// Constructs test store.
    pub fn with_one_config(runtime_config: RuntimeConfig) -> Self {
        Self { store: BTreeMap::from_iter([(0, Arc::new(runtime_config))].iter().cloned()) }
    }

    /// Constructs test store.
    pub fn test() -> Self {
        Self::with_one_config(RuntimeConfig::test())
    }

    /// Constructs store with a single config with zero costs.
    pub fn free() -> Self {
        Self::with_one_config(RuntimeConfig::free())
    }

    /// Returns a `RuntimeConfig` for the corresponding protocol version.
    pub fn get_config(&self, protocol_version: ProtocolVersion) -> &Arc<RuntimeConfig> {
        self.store
            .range((Bound::Unbounded, Bound::Included(protocol_version)))
            .next_back()
            .unwrap_or_else(|| {
                panic!("Not found RuntimeConfig for protocol version {}", protocol_version)
            })
            .1
    }
}

#[cfg(test)]
mod tests {
    use super::*;
    use crate::version::ProtocolFeature::{
        LowerDataReceiptAndEcrecoverBaseCost, LowerStorageCost, LowerStorageKeyLimit,
    };
    use near_primitives_core::config::{ActionCosts, ExtCosts};

    const GENESIS_PROTOCOL_VERSION: ProtocolVersion = 29;
    const RECEIPTS_DEPTH: u64 = 63;

    #[test]
    fn test_max_prepaid_gas() {
        let store = RuntimeConfigStore::new(None);
        for (protocol_version, config) in store.store.iter() {
            assert!(
                config.wasm_config.limit_config.max_total_prepaid_gas
                    / config.fees.min_receipt_with_function_call_gas()
                    <= 63,
                "The maximum desired depth of receipts for protocol version {} should be at most {}",
                protocol_version,
                RECEIPTS_DEPTH
            );
        }
    }

    #[test]
    #[cfg(not(feature = "calimero_zero_storage"))]
    fn test_lower_storage_cost() {
        let store = RuntimeConfigStore::new(None);
        let base_cfg = store.get_config(GENESIS_PROTOCOL_VERSION);
        let new_cfg = store.get_config(LowerStorageCost.protocol_version());
        assert!(base_cfg.storage_amount_per_byte() > new_cfg.storage_amount_per_byte());
    }

    #[test]
    fn test_override_account_length() {
        // Check that default value is 32.
        let base_store = RuntimeConfigStore::new(None);
        let base_cfg = base_store.get_config(GENESIS_PROTOCOL_VERSION);
        assert_eq!(base_cfg.account_creation_config.min_allowed_top_level_account_length, 32);

        let mut cfg = base_cfg.as_ref().clone();
        cfg.account_creation_config.min_allowed_top_level_account_length = 0;

        // Check that length was changed.
        let new_store = RuntimeConfigStore::new(Some(&cfg));
        let new_cfg = new_store.get_config(GENESIS_PROTOCOL_VERSION);
        assert_eq!(new_cfg.account_creation_config.min_allowed_top_level_account_length, 0);
    }

    #[test]
    fn test_lower_data_receipt_cost() {
        let store = RuntimeConfigStore::new(None);
        let base_cfg = store.get_config(LowerStorageCost.protocol_version());
        let new_cfg = store.get_config(LowerDataReceiptAndEcrecoverBaseCost.protocol_version());
        assert!(
            base_cfg.fees.fee(ActionCosts::new_data_receipt_base).send_sir
                > new_cfg.fees.fee(ActionCosts::new_data_receipt_base).send_sir
        );
        assert!(
            base_cfg.fees.fee(ActionCosts::new_data_receipt_byte).send_sir
                > new_cfg.fees.fee(ActionCosts::new_data_receipt_byte).send_sir
        );
    }

    // Check that for protocol version with lowered data receipt cost, runtime config passed to
    // config store is overridden.
    #[test]
    #[cfg(not(feature = "calimero_zero_storage"))]
    fn test_override_runtime_config() {
        let store = RuntimeConfigStore::new(None);
        let config = store.get_config(0);

        let mut base_params = BASE_CONFIG.parse().unwrap();
        let base_config = RuntimeConfig::new(&base_params).unwrap();
        assert_eq!(config.as_ref(), &base_config);

        let config = store.get_config(LowerStorageCost.protocol_version());
        assert_eq!(base_config.storage_amount_per_byte(), 100_000_000_000_000_000_000u128);
        assert_eq!(config.storage_amount_per_byte(), 10_000_000_000_000_000_000u128);
        assert_eq!(config.fees.fee(ActionCosts::new_data_receipt_base).send_sir, 4_697_339_419_375);
        assert_ne!(config.as_ref(), &base_config);
        assert_ne!(
            config.as_ref(),
            store.get_config(LowerStorageCost.protocol_version() - 1).as_ref()
        );

        let expected_config = {
            let first_diff = CONFIG_DIFFS[0].1.parse().unwrap();
            base_params.apply_diff(first_diff).unwrap();
            RuntimeConfig::new(&base_params).unwrap()
        };
        assert_eq!(**config, expected_config);

        let config = store.get_config(LowerDataReceiptAndEcrecoverBaseCost.protocol_version());
        assert_eq!(config.fees.fee(ActionCosts::new_data_receipt_base).send_sir, 36_486_732_312);
        let expected_config = {
            let second_diff = CONFIG_DIFFS[1].1.parse().unwrap();
            base_params.apply_diff(second_diff).unwrap();
            RuntimeConfig::new(&base_params).unwrap()
        };
        assert_eq!(config.as_ref(), &expected_config);
    }

    #[test]
    fn test_lower_ecrecover_base_cost() {
        let store = RuntimeConfigStore::new(None);
        let base_cfg = store.get_config(LowerStorageCost.protocol_version());
        let new_cfg = store.get_config(LowerDataReceiptAndEcrecoverBaseCost.protocol_version());
        assert!(
            base_cfg.wasm_config.ext_costs.cost(ExtCosts::ecrecover_base)
                > new_cfg.wasm_config.ext_costs.cost(ExtCosts::ecrecover_base)
        );
    }

    #[test]
    fn test_lower_max_length_storage_key() {
        let store = RuntimeConfigStore::new(None);
        let base_cfg = store.get_config(LowerStorageKeyLimit.protocol_version() - 1);
        let new_cfg = store.get_config(LowerStorageKeyLimit.protocol_version());
        assert!(
            base_cfg.wasm_config.limit_config.max_length_storage_key
                > new_cfg.wasm_config.limit_config.max_length_storage_key
        );
    }

    /// Use snapshot testing to check that the JSON representation of the
    /// configurations of each version is unchanged.
    /// If tests fail after an intended change, run `cargo insta review` accept
    /// the new snapshot if it looks right.
    #[test]
    #[cfg(not(feature = "nightly"))]
    #[cfg(not(feature = "calimero_zero_storage"))]
    fn test_json_unchanged() {
        use crate::views::RuntimeConfigView;

        let store = RuntimeConfigStore::new(None);

        for version in store.store.keys() {
            let snapshot_name = format!("{version}.json");
            let config_view = RuntimeConfigView::from(store.get_config(*version).as_ref().clone());
            insta::assert_json_snapshot!(snapshot_name, config_view);
        }

        // Store the latest values of parameters in a human-readable snapshot.
        {
            let mut params: ParameterTable = BASE_CONFIG.parse().unwrap();
            for (_, diff_bytes) in CONFIG_DIFFS {
                params.apply_diff(diff_bytes.parse().unwrap()).unwrap();
            }
            insta::with_settings!({
                snapshot_path => "../../res/runtime_configs",
                prepend_module_to_snapshot => false,
                description => "THIS IS AN AUTOGENERATED FILE. DO NOT EDIT THIS FILE DIRECTLY.",
                omit_expression => true,
            }, {
                insta::assert_display_snapshot!("parameters", params);
            });
        }

        // Testnet initial config for old version was different, thus needs separate testing
        let params = INITIAL_TESTNET_CONFIG.parse().unwrap();
        let new_genesis_runtime_config = RuntimeConfig::new(&params).unwrap();
        let testnet_store = RuntimeConfigStore::new(Some(&new_genesis_runtime_config));

        for version in testnet_store.store.keys() {
            let snapshot_name = format!("testnet_{version}.json");
            let config_view = RuntimeConfigView::from(store.get_config(*version).as_ref().clone());
            insta::assert_json_snapshot!(snapshot_name, config_view);
        }
    }

    #[test]
    #[cfg(feature = "calimero_zero_storage")]
    fn test_calimero_storage_costs_zero() {
        let store = RuntimeConfigStore::new(None);
        for (_, config) in store.store.iter() {
            assert_eq!(config.storage_amount_per_byte(), 0u128);
        }
    }
}<|MERGE_RESOLUTION|>--- conflicted
+++ resolved
@@ -26,16 +26,11 @@
     (52, include_config!("52.yaml")),
     // Increased deployment costs, increased wasmer2 stack_limit, added limiting of contract locals,
     // set read_cached_trie_node cost, decrease storage key limit
-<<<<<<< HEAD
-    (53, include_config!("53.txt")),
-    (57, include_config!("57.txt")),
-    (58, include_config!("58.txt")),
-=======
     (53, include_config!("53.yaml")),
     (57, include_config!("57.yaml")),
     // Introduce Zero Balance Account and increase account creation cost to 7.7Tgas
     (59, include_config!("59.yaml")),
->>>>>>> 34ca6d86
+    (60, include_config!("60.yaml")),
 ];
 
 /// Testnet parameters for versions <= 29, which (incorrectly) differed from mainnet parameters
