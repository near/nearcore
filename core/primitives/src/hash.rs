--- conflicted
+++ resolved
@@ -1,14 +1,12 @@
+use std::fmt;
+
 use bs58;
 use exonum_sodiumoxide as sodiumoxide;
 use exonum_sodiumoxide::crypto::hash::sha256::Digest;
 use heapsize;
-use std::fmt;
-<<<<<<< HEAD
+
+use crate::logging::pretty_hash;
 use crate::serialize::Encode;
-=======
-use crate::traits::Encode;
-use crate::logging::pretty_hash;
->>>>>>> afeda3ed
 
 #[derive(Copy, Clone, Eq, PartialOrd, Ord, PartialEq, Serialize, Deserialize, Hash)]
 pub struct CryptoHash(pub Digest);
@@ -79,9 +77,10 @@
 }
 
 pub mod bs58_format {
+    use serde::{Deserialize, Deserializer, Serializer};
+    use serde::de;
+
     use super::{bs58, CryptoHash};
-    use serde::de;
-    use serde::{Deserialize, Deserializer, Serializer};
 
     pub fn serialize<S>(crypto_hash: &CryptoHash, serializer: S) -> Result<S::Ok, S::Error>
     where
