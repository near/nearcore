use std::collections::HashMap;
use std::fmt::Debug;

use super::ChunkProductionKey;
use crate::block::ApplyChunkBlockContext;
#[cfg(feature = "solomon")]
use crate::reed_solomon::{ReedSolomonEncoderDeserialize, ReedSolomonEncoderSerialize};
<<<<<<< HEAD
use crate::stateless_validation::{WitnessProductionKey, WitnessType};
=======
use crate::sharding::{ChunkHash, ReceiptProof, ShardChunkHeader};
use crate::state::PartialState;
>>>>>>> 8420ab5b
use crate::transaction::SignedTransaction;
use crate::types::EpochId;
use crate::utils::compression::CompressedData;
use crate::{
    receipt::Receipt,
    sharding::{ChunkHash, ReceiptProof, ShardChunkHeader},
};
use borsh::{BorshDeserialize, BorshSerialize};
use bytesize::ByteSize;
use near_primitives_core::hash::CryptoHash;
use near_primitives_core::types::{BlockHeight, ShardId};
use near_schema_checker_lib::ProtocolSchema;

/// Represents max allowed size of the raw (not compressed) state witness,
/// corresponds to the size of borsh-serialized ChunkStateWitness.
pub const MAX_UNCOMPRESSED_STATE_WITNESS_SIZE: u64 =
    ByteSize::mib(if cfg!(feature = "test_features") { 512 } else { 64 }).0;
pub const STATE_WITNESS_COMPRESSION_LEVEL: i32 = 1;
pub const STATE_WITNESS_COMPRESSION_NUM_WORKERS: u32 = 4;

/// Represents bytes of encoded ChunkStateWitness.
/// This is the compressed version of borsh-serialized state witness.
#[derive(
    Debug,
    Clone,
    PartialEq,
    Eq,
    BorshSerialize,
    BorshDeserialize,
    ProtocolSchema,
    derive_more::From,
    derive_more::AsRef,
)]
pub struct EncodedChunkStateWitness(Box<[u8]>);

impl
    CompressedData<
        ChunkStateWitness,
        MAX_UNCOMPRESSED_STATE_WITNESS_SIZE,
        STATE_WITNESS_COMPRESSION_LEVEL,
        STATE_WITNESS_COMPRESSION_NUM_WORKERS,
    > for EncodedChunkStateWitness
{
}

#[cfg(feature = "solomon")]
impl ReedSolomonEncoderSerialize for EncodedChunkStateWitness {
    fn serialize_single_part(&self) -> std::io::Result<Vec<u8>> {
        Ok(self.0.to_vec())
    }
}

#[cfg(feature = "solomon")]
impl ReedSolomonEncoderDeserialize for EncodedChunkStateWitness {
    fn deserialize_single_part(data: &[u8]) -> std::io::Result<Self> {
        Ok(EncodedChunkStateWitness(data.to_vec().into_boxed_slice()))
    }
}

impl EncodedChunkStateWitness {
    pub fn size_bytes(&self) -> usize {
        self.0.len()
    }
}

pub type ChunkStateWitnessSize = usize;

/// An acknowledgement sent from the chunk producer upon receiving the state witness to
/// the originator of the witness (chunk producer).
///
/// This message is currently used for computing
/// the network round-trip time of sending the state witness to the chunk producer and receiving the
/// endorsement message. Note that the endorsement message is sent to the next block producer,
/// while this message is sent back to the originator of the state witness, though this allows
/// us to approximate the time for transmitting the state witness + transmitting the endorsement.
#[derive(Debug, Clone, PartialEq, Eq, BorshSerialize, BorshDeserialize, ProtocolSchema)]
pub struct ChunkStateWitnessAck {
    /// Hash of the chunk for which the state witness was generated.
    pub chunk_hash: ChunkHash,
}

impl ChunkStateWitnessAck {
    pub fn new(witness: &ChunkStateWitness) -> Self {
        Self { chunk_hash: witness.latest_chunk_header().chunk_hash().clone() }
    }
}

/// The state witness for a chunk; proves the state transition that the
/// chunk attests to.
// todo(slavas): remove the clippy warning stub once the data duplication between the witness parts
// is removed
#[allow(clippy::large_enum_variant)]
#[derive(Debug, Clone, PartialEq, Eq, BorshSerialize, BorshDeserialize, ProtocolSchema)]
#[borsh(use_discriminant = true)]
#[repr(u8)]
pub enum ChunkStateWitness {
<<<<<<< HEAD
    V1(ChunkStateWitnessV1) = 0,
    V2(ChunkStateWitnessV2) = 1,
    V3(ChunkStateWitnessV3) = 2,
=======
    V1 = 0, // Deprecated
    V2(Box<ChunkStateWitnessV2>) = 1,
>>>>>>> 8420ab5b
}
/// From V1 -> V2 we have the following changes:
/// - The `chunk_producer`, `new_transactions`, `new_transactions_validation_state`,
///   and `signature_differentiator` fields are removed.
#[derive(Debug, Clone, PartialEq, Eq, BorshSerialize, BorshDeserialize, ProtocolSchema)]
pub struct ChunkStateWitnessV2 {
    /// EpochId corresponds to the next block after chunk's previous block.
    /// This is effectively the output of EpochManager::get_epoch_id_from_prev_block
    /// with chunk_header.prev_block_hash().
    pub epoch_id: EpochId,
    /// The chunk header that this witness is for. While this is not needed
    /// to apply the state transition, it is needed for a chunk validator to
    /// produce a chunk endorsement while knowing what they are endorsing.
    // TODO(stateless_validation): Deprecate this field in the next version of the state witness.
    pub chunk_header: ShardChunkHeader,
    /// The base state and post-state-root of the main transition where we
    /// apply transactions and receipts. Corresponds to the state transition
    /// that takes us from the pre-state-root of the last new chunk of this
    /// shard to the post-state-root of that same chunk.
    pub main_state_transition: ChunkStateTransition,
    /// For the main state transition, we apply transactions and receipts.
    /// Exactly which of them must be applied is a deterministic property
    /// based on the blockchain history this chunk is based on.
    ///
    /// The set of receipts is exactly
    ///   Filter(R, |receipt| receipt.target_shard = S), where
    ///     - R is the set of outgoing receipts included in the set of chunks C
    ///       (defined below),
    ///     - S is the shard of this chunk.
    ///
    /// The set of chunks C, from which the receipts are sourced, is defined as
    /// all new chunks included in the set of blocks B.
    ///
    /// The set of blocks B is defined as the contiguous subsequence of blocks
    /// B1 (EXCLUSIVE) to B2 (inclusive) in this chunk's chain (i.e. the linear
    /// chain that this chunk's parent block is on), where B2 is the block that
    /// contains the last new chunk of shard S before this chunk, and B1 is the
    /// block that contains the last new chunk of shard S before B2.
    ///
    /// Furthermore, the set of transactions to apply is exactly the
    /// transactions included in the chunk of shard S at B2.
    ///
    /// For the purpose of this text, a "new chunk" is defined as a chunk that
    /// is proposed by a chunk producer, not one that was copied from the
    /// previous block (commonly called a "missing chunk").
    ///
    /// This field, `source_receipt_proofs`, is a (non-strict) superset of the
    /// receipts that must be applied, along with information that allows these
    /// receipts to be verifiable against the blockchain history.
    pub source_receipt_proofs: HashMap<ChunkHash, ReceiptProof>,
    /// An overall hash of the list of receipts that should be applied. This is
    /// redundant information but is useful for diagnosing why a witness might
    /// fail. This is the hash of the borsh encoding of the Vec<Receipt> in the
    /// order that they should be applied.
    pub applied_receipts_hash: CryptoHash,
    /// The transactions to apply. These must be in the correct order in which
    /// they are to be applied.
    pub transactions: Vec<SignedTransaction>,
    /// For each missing chunk after the last new chunk of the shard, we need
    /// to carry out an implicit state transition. Mostly, this is for
    /// distributing validator rewards. This list contains one for each such
    /// chunk, in forward chronological order.
    ///
    /// After these are applied as well, we should arrive at the pre-state-root
    /// of the chunk that this witness is for.
    pub implicit_transitions: Vec<ChunkStateTransition>,
    pub new_transactions: Vec<SignedTransaction>,
}

/// The part of the witness that the validator needs to receive in order to apply the chunk.
/// Does not include the data needed for actual validation and production of endorsements.
#[derive(Debug, Clone, PartialEq, Eq, BorshSerialize, BorshDeserialize, ProtocolSchema)]
pub struct ChunkApplyWitness {
    /// EpochId corresponds to the next block after chunk's previous block.
    /// This is effectively the output of EpochManager::get_epoch_id_from_prev_block
    /// with chunk_header.prev_block_hash().
    pub epoch_id: EpochId,

    /// header of the chunk being applied, same height.
    pub chunk_header: ShardChunkHeader, // ShardChunkApplyHeader,

    /// Context of the block being applied.
    /// Needed to avoid chain store access.
    pub block_context: ApplyChunkBlockContext,
    pub chunks: Vec<ShardChunkHeader>,
    /// The base state and post-state-root of the main transition where we
    /// apply transactions and receipts. Corresponds to the state transition
    /// that takes us from the pre-state-root of the last new chunk of this
    /// shard to the post-state-root of that same chunk.
    pub main_state_transition: ChunkStateTransition,
    /// For the main state transition, we apply transactions and receipts.
    /// Exactly which of them must be applied is a deterministic property
    /// based on the blockchain history this chunk is based on.
    ///
    /// The set of receipts is exactly
    ///   Filter(R, |receipt| receipt.target_shard = S), where
    ///     - R is the set of outgoing receipts included in the set of chunks C
    ///       (defined below),
    ///     - S is the shard of this chunk.
    ///
    /// The set of chunks C, from which the receipts are sourced, is defined as
    /// all new chunks included in the set of blocks B.
    ///
    /// The set of blocks B is defined as the contiguous subsequence of blocks
    /// B1 (EXCLUSIVE) to B2 (inclusive) in this chunk's chain (i.e. the linear
    /// chain that this chunk's parent block is on), where B2 is the block that
    /// contains the last new chunk of shard S before this chunk, and B1 is the
    /// block that contains the last new chunk of shard S before B2.
    ///
    /// Furthermore, the set of transactions to apply is exactly the
    /// transactions included in the chunk of shard S at B2.
    ///
    /// For the purpose of this text, a "new chunk" is defined as a chunk that
    /// is proposed by a chunk producer, not one that was copied from the
    /// previous block (commonly called a "missing chunk").
    ///
    /// This field, `source_receipt_proofs`, is a (non-strict) superset of the
    /// receipts that must be applied, along with information that allows these
    /// receipts to be verifiable against the blockchain history.
    pub receipts: Vec<Receipt>,
    /// An overall hash of the list of receipts that should be applied. This is
    /// redundant information but is useful for diagnosing why a witness might
    /// fail. This is the hash of the borsh encoding of the Vec<Receipt> in the
    /// order that they should be applied.
    pub applied_receipts_hash: CryptoHash,
    /// The transactions to apply. These must be in the correct order in which
    /// they are to be applied.
    pub transactions: Vec<SignedTransaction>,
}

/// doc me
#[derive(Debug, Clone, PartialEq, Eq, BorshSerialize, BorshDeserialize, ProtocolSchema)]
pub struct ChunkValidateWitness {
    pub epoch_id: EpochId,
    /// The chunk header that this witness is for. While this is not needed
    /// to apply the state transition, it is needed for a chunk validator to
    /// produce a chunk endorsement while knowing what they are endorsing.
    // TODO(stateless_validation): Deprecate this field in the next version of the state witness.
    pub chunk_header: ShardChunkHeader,
    /// For the main state transition, we apply transactions and receipts.
    /// Exactly which of them must be applied is a deterministic property
    /// based on the blockchain history this chunk is based on.
    ///
    /// The set of receipts is exactly
    ///   Filter(R, |receipt| receipt.target_shard = S), where
    ///     - R is the set of outgoing receipts included in the set of chunks C
    ///       (defined below),
    ///     - S is the shard of this chunk.
    ///
    /// The set of chunks C, from which the receipts are sourced, is defined as
    /// all new chunks included in the set of blocks B.
    ///
    /// The set of blocks B is defined as the contiguous subsequence of blocks
    /// B1 (EXCLUSIVE) to B2 (inclusive) in this chunk's chain (i.e. the linear
    /// chain that this chunk's parent block is on), where B2 is the block that
    /// contains the last new chunk of shard S before this chunk, and B1 is the
    /// block that contains the last new chunk of shard S before B2.
    ///
    /// Furthermore, the set of transactions to apply is exactly the
    /// transactions included in the chunk of shard S at B2.
    ///
    /// For the purpose of this text, a "new chunk" is defined as a chunk that
    /// is proposed by a chunk producer, not one that was copied from the
    /// previous block (commonly called a "missing chunk").
    ///
    /// This field, `source_receipt_proofs`, is a (non-strict) superset of the
    /// receipts that must be applied, along with information that allows these
    /// receipts to be verifiable against the blockchain history.
    /// todo: move to apply witness?
    pub source_receipt_proofs: HashMap<ChunkHash, ReceiptProof>,
    /// todo: remove
    pub applied_receipts_hash: CryptoHash,
    /// For each missing chunk after the last new chunk of the shard, we need
    /// to carry out an implicit state transition. Mostly, this is for
    /// distributing validator rewards. This list contains one for each such
    /// chunk, in forward chronological order.
    ///
    /// After these are applied as well, we should arrive at the pre-state-root
    /// of the chunk that this witness is for.
    pub implicit_transitions: Vec<ChunkStateTransition>,
    pub new_transactions: Vec<SignedTransaction>,
}

/// doc me
#[derive(Debug, Clone, PartialEq, Eq, BorshSerialize, BorshDeserialize, ProtocolSchema)]
pub struct ChunkStateWitnessV3 {
    pub chunk_apply_witness: Option<ChunkApplyWitness>,
    pub chunk_validate_witness: Option<ChunkValidateWitness>,
}

impl ChunkStateWitness {
    pub fn new(
        epoch_id: EpochId,
        chunk_header: ShardChunkHeader,
        main_state_transition: ChunkStateTransition,
        source_receipt_proofs: HashMap<ChunkHash, ReceiptProof>,
        applied_receipts_hash: CryptoHash,
        transactions: Vec<SignedTransaction>,
        implicit_transitions: Vec<ChunkStateTransition>,
        new_transactions: Vec<SignedTransaction>,
    ) -> Self {
        Self::V2(Box::new(ChunkStateWitnessV2 {
            epoch_id,
            chunk_header,
            main_state_transition,
            source_receipt_proofs,
            applied_receipts_hash,
            transactions,
            implicit_transitions,
            new_transactions,
        }))
    }

    /// Used for testing.
    pub fn new_dummy(height: BlockHeight, shard_id: ShardId, prev_block_hash: CryptoHash) -> Self {
        let header = ShardChunkHeader::new_dummy(height, shard_id, prev_block_hash);
        Self::new(
            EpochId::default(),
            header,
            Default::default(),
            Default::default(),
            Default::default(),
            Default::default(),
            Default::default(),
            Default::default(),
        )
    }

    pub fn production_key(&self) -> WitnessProductionKey {
        match self {
<<<<<<< HEAD
            ChunkStateWitness::V1(witness) => witness.production_key(),
            ChunkStateWitness::V2(witness) => witness.production_key(),
            ChunkStateWitness::V3(witness) => witness.production_key(),
=======
            ChunkStateWitness::V1 => unreachable!("ChunkStateWitness V1 is deprecated"),
            ChunkStateWitness::V2(witness) => witness.chunk_production_key(),
>>>>>>> 8420ab5b
        }
    }

    pub fn epoch_id(&self) -> &EpochId {
        match self {
            ChunkStateWitness::V1 => unreachable!("ChunkStateWitness V1 is deprecated"),
            ChunkStateWitness::V2(witness) => &witness.epoch_id,
            ChunkStateWitness::V3(witness) => {
                if let Some(chunk_apply_witness) = &witness.chunk_apply_witness {
                    &chunk_apply_witness.epoch_id
                } else if let Some(chunk_validate_witness) = &witness.chunk_validate_witness {
                    &chunk_validate_witness.epoch_id
                } else {
                    panic!("ChunkApplyWitness and ChunkValidateWitness are not given");
                }
            }
        }
    }

    // This is chunk header to be signed. Not always available.
    pub fn chunk_header(&self) -> &ShardChunkHeader {
        match self {
            ChunkStateWitness::V1 => unreachable!("ChunkStateWitness V1 is deprecated"),
            ChunkStateWitness::V2(witness) => &witness.chunk_header,
            ChunkStateWitness::V3(witness) => {
                if let Some(chunk_validate_witness) = &witness.chunk_validate_witness {
                    &chunk_validate_witness.chunk_header
                } else {
                    panic!("ChunkValidateWitness is not given");
                }
            }
        }
    }

    // This is latest available chunk header in the witness.
    // Used for orphan detection, logging.
    // Consider using production key instead.
    // But then we lose navigation by chunk hash.
    pub fn latest_chunk_header(&self) -> &ShardChunkHeader {
        if let ChunkStateWitness::V3(witness) = self {
            return if let Some(chunk_validate_witness) = &witness.chunk_validate_witness {
                &chunk_validate_witness.chunk_header
            } else if let Some(chunk_apply_witness) = &witness.chunk_apply_witness {
                &chunk_apply_witness.chunk_header
            } else {
                panic!("ChunkValidateWitness and ChunkApplyWitness are not given");
            };
        }

        self.chunk_header()
    }

    pub fn main_state_transition(&self) -> &ChunkStateTransition {
        match self {
            ChunkStateWitness::V1 => unreachable!("ChunkStateWitness V1 is deprecated"),
            ChunkStateWitness::V2(witness) => &witness.main_state_transition,
            ChunkStateWitness::V3(witness) => {
                if let Some(chunk_apply_witness) = &witness.chunk_apply_witness {
                    &chunk_apply_witness.main_state_transition
                } else {
                    panic!("ChunkApplyWitness is not given");
                }
            }
        }
    }

    pub fn mut_main_state_transition(&mut self) -> &mut ChunkStateTransition {
        match self {
            ChunkStateWitness::V1 => unreachable!("ChunkStateWitness V1 is deprecated"),
            ChunkStateWitness::V2(witness) => &mut witness.main_state_transition,
            ChunkStateWitness::V3(witness) => {
                if let Some(chunk_apply_witness) = &mut witness.chunk_apply_witness {
                    &mut chunk_apply_witness.main_state_transition
                } else {
                    panic!("ChunkApplyWitness is not given");
                }
            }
        }
    }

    pub fn source_receipt_proofs(&self) -> &HashMap<ChunkHash, ReceiptProof> {
        match self {
            ChunkStateWitness::V1 => unreachable!("ChunkStateWitness V1 is deprecated"),
            ChunkStateWitness::V2(witness) => &witness.source_receipt_proofs,
            ChunkStateWitness::V3(witness) => {
                if let Some(chunk_validate_witness) = &witness.chunk_validate_witness {
                    &chunk_validate_witness.source_receipt_proofs
                } else {
                    panic!("ChunkValidateWitness is not given");
                }
            }
        }
    }

    pub fn applied_receipts_hash(&self) -> &CryptoHash {
        match self {
            ChunkStateWitness::V1 => unreachable!("ChunkStateWitness V1 is deprecated"),
            ChunkStateWitness::V2(witness) => &witness.applied_receipts_hash,
            ChunkStateWitness::V3(witness) => {
                if let Some(chunk_validate_witness) = &witness.chunk_validate_witness {
                    &chunk_validate_witness.applied_receipts_hash
                } else if let Some(chunk_apply_witness) = &witness.chunk_apply_witness {
                    &chunk_apply_witness.applied_receipts_hash
                } else {
                    panic!("ChunkValidateWitness and ChunkApplyWitness are not given");
                }
            }
        }
    }

    pub fn transactions(&self) -> &Vec<SignedTransaction> {
        match self {
            ChunkStateWitness::V1 => unreachable!("ChunkStateWitness V1 is deprecated"),
            ChunkStateWitness::V2(witness) => &witness.transactions,
            ChunkStateWitness::V3(witness) => {
                if let Some(chunk_apply_witness) = &witness.chunk_apply_witness {
                    &chunk_apply_witness.transactions
                } else {
                    panic!("ChunkApplyWitness is not given");
                }
            }
        }
    }

    pub fn implicit_transitions(&self) -> &Vec<ChunkStateTransition> {
        match self {
            ChunkStateWitness::V1 => unreachable!("ChunkStateWitness V1 is deprecated"),
            ChunkStateWitness::V2(witness) => &witness.implicit_transitions,
            ChunkStateWitness::V3(witness) => {
                if let Some(chunk_validate_witness) = &witness.chunk_validate_witness {
                    &chunk_validate_witness.implicit_transitions
                } else {
                    panic!("ChunkValidateWitness is not given");
                }
            }
        }
    }

    pub fn new_transactions(&self) -> Option<&Vec<SignedTransaction>> {
        match self {
<<<<<<< HEAD
            ChunkStateWitness::V1(witness) => Some(&witness._deprecated_new_transactions),
            ChunkStateWitness::V2(witness) => Some(&witness.new_transactions),
            ChunkStateWitness::V3(witness) => {
                if let Some(chunk_validate_witness) = &witness.chunk_validate_witness {
                    Some(&chunk_validate_witness.new_transactions)
                } else {
                    None
                }
            }
=======
            ChunkStateWitness::V1 => unreachable!("ChunkStateWitness V1 is deprecated"),
            ChunkStateWitness::V2(witness) => &witness.new_transactions,
>>>>>>> 8420ab5b
        }
    }

    pub fn block_context(&self) -> &ApplyChunkBlockContext {
        let ChunkStateWitness::V3(witness) = self else {
            panic!("ChunkStateWitness is not V3");
        };
        let Some(chunk_apply_witness) = &witness.chunk_apply_witness else {
            panic!("ChunkApplyWitness is not given");
        };
        &chunk_apply_witness.block_context
    }

    pub fn chunks(&self) -> &Vec<ShardChunkHeader> {
        let ChunkStateWitness::V3(witness) = self else {
            panic!("ChunkStateWitness is not V3");
        };
        let Some(chunk_apply_witness) = &witness.chunk_apply_witness else {
            panic!("ChunkApplyWitness is not given");
        };
        &chunk_apply_witness.chunks
    }

    pub fn raw_receipts(&self) -> &Vec<Receipt> {
        let ChunkStateWitness::V3(witness) = self else {
            panic!("ChunkStateWitness is not V3");
        };
        let Some(chunk_apply_witness) = &witness.chunk_apply_witness else {
            panic!("ChunkApplyWitness is not given");
        };
        &chunk_apply_witness.receipts
    }
}

<<<<<<< HEAD
impl ChunkStateWitnessV1 {
    pub fn production_key(&self) -> WitnessProductionKey {
        panic!("V1 state witness is deprecated since protocol version 78");
    }
}

=======
>>>>>>> 8420ab5b
impl ChunkStateWitnessV2 {
    pub fn production_key(&self) -> WitnessProductionKey {
        WitnessProductionKey {
            chunk: ChunkProductionKey {
                shard_id: self.chunk_header.shard_id(),
                epoch_id: self.epoch_id,
                height_created: self.chunk_header.height_created(),
            },
            witness_type: WitnessType::Full,
        }
    }
}

impl ChunkStateWitnessV3 {
    pub fn production_key(&self) -> WitnessProductionKey {
        if let Some(chunk_validate_witness) = &self.chunk_validate_witness {
            // If validate witness is provided, we can perform full validation
            // and have unique identifier.
            let witness_type = if let Some(chunk_apply_witness) = &self.chunk_apply_witness {
                assert!(
                    chunk_apply_witness.chunk_header.height_created() + 1
                        == chunk_validate_witness.chunk_header.height_created()
                );
                WitnessType::Full
            } else {
                WitnessType::Validate
            };
            WitnessProductionKey {
                chunk: ChunkProductionKey {
                    shard_id: chunk_validate_witness.chunk_header.shard_id(),
                    epoch_id: chunk_validate_witness.epoch_id,
                    height_created: chunk_validate_witness.chunk_header.height_created(),
                },
                witness_type,
            }
        } else if let Some(chunk_apply_witness) = &self.chunk_apply_witness {
            // Otherwise we just do optimistic execution and speculate on chunk
            // production key!
            WitnessProductionKey {
                chunk: ChunkProductionKey {
                    shard_id: chunk_apply_witness.chunk_header.shard_id(),
                    epoch_id: chunk_apply_witness.epoch_id,
                    // speculative! the witness will verify the NEXT chunk!
                    // if there is a fork, it won't work, but optimism
                    // doesn't work too.
                    height_created: chunk_apply_witness.chunk_header.height_created() + 1,
                },
                witness_type: WitnessType::Optimistic,
            }
        } else {
            panic!("ChunkValidateWitness and ChunkApplyWitness are not given");
        }
    }
}

/// Represents the base state and the expected post-state-root of a chunk's state
/// transition. The actual state transition itself is not included here.
#[derive(
    Debug, Default, Clone, PartialEq, Eq, BorshSerialize, BorshDeserialize, ProtocolSchema,
)]
pub struct ChunkStateTransition {
    /// The block that contains the chunk; this identifies which part of the
    /// state transition we're talking about.
    pub block_hash: CryptoHash,
    /// The partial state before the state transition. This includes whatever
    /// initial state that is necessary to compute the state transition for this
    /// chunk.
    pub base_state: PartialState,
    /// The expected final state root after applying the state transition.
    /// This is redundant information, because the post state root can be
    /// derived by applying the state transition onto the base state, but
    /// this makes it easier to debug why a state witness may fail to validate.
    pub post_state_root: CryptoHash,
}<|MERGE_RESOLUTION|>--- conflicted
+++ resolved
@@ -3,21 +3,15 @@
 
 use super::ChunkProductionKey;
 use crate::block::ApplyChunkBlockContext;
+use crate::receipt::Receipt;
 #[cfg(feature = "solomon")]
 use crate::reed_solomon::{ReedSolomonEncoderDeserialize, ReedSolomonEncoderSerialize};
-<<<<<<< HEAD
-use crate::stateless_validation::{WitnessProductionKey, WitnessType};
-=======
 use crate::sharding::{ChunkHash, ReceiptProof, ShardChunkHeader};
 use crate::state::PartialState;
->>>>>>> 8420ab5b
+use crate::stateless_validation::{WitnessProductionKey, WitnessType};
 use crate::transaction::SignedTransaction;
 use crate::types::EpochId;
 use crate::utils::compression::CompressedData;
-use crate::{
-    receipt::Receipt,
-    sharding::{ChunkHash, ReceiptProof, ShardChunkHeader},
-};
 use borsh::{BorshDeserialize, BorshSerialize};
 use bytesize::ByteSize;
 use near_primitives_core::hash::CryptoHash;
@@ -107,14 +101,9 @@
 #[borsh(use_discriminant = true)]
 #[repr(u8)]
 pub enum ChunkStateWitness {
-<<<<<<< HEAD
-    V1(ChunkStateWitnessV1) = 0,
-    V2(ChunkStateWitnessV2) = 1,
-    V3(ChunkStateWitnessV3) = 2,
-=======
     V1 = 0, // Deprecated
     V2(Box<ChunkStateWitnessV2>) = 1,
->>>>>>> 8420ab5b
+    V3(ChunkStateWitnessV3) = 2,
 }
 /// From V1 -> V2 we have the following changes:
 /// - The `chunk_producer`, `new_transactions`, `new_transactions_validation_state`,
@@ -345,14 +334,9 @@
 
     pub fn production_key(&self) -> WitnessProductionKey {
         match self {
-<<<<<<< HEAD
-            ChunkStateWitness::V1(witness) => witness.production_key(),
+            ChunkStateWitness::V1 => unreachable!("ChunkStateWitness V1 is deprecated"),
             ChunkStateWitness::V2(witness) => witness.production_key(),
             ChunkStateWitness::V3(witness) => witness.production_key(),
-=======
-            ChunkStateWitness::V1 => unreachable!("ChunkStateWitness V1 is deprecated"),
-            ChunkStateWitness::V2(witness) => witness.chunk_production_key(),
->>>>>>> 8420ab5b
         }
     }
 
@@ -493,8 +477,7 @@
 
     pub fn new_transactions(&self) -> Option<&Vec<SignedTransaction>> {
         match self {
-<<<<<<< HEAD
-            ChunkStateWitness::V1(witness) => Some(&witness._deprecated_new_transactions),
+            ChunkStateWitness::V1 => unreachable!("ChunkStateWitness V1 is deprecated"),
             ChunkStateWitness::V2(witness) => Some(&witness.new_transactions),
             ChunkStateWitness::V3(witness) => {
                 if let Some(chunk_validate_witness) = &witness.chunk_validate_witness {
@@ -503,10 +486,6 @@
                     None
                 }
             }
-=======
-            ChunkStateWitness::V1 => unreachable!("ChunkStateWitness V1 is deprecated"),
-            ChunkStateWitness::V2(witness) => &witness.new_transactions,
->>>>>>> 8420ab5b
         }
     }
 
@@ -541,15 +520,6 @@
     }
 }
 
-<<<<<<< HEAD
-impl ChunkStateWitnessV1 {
-    pub fn production_key(&self) -> WitnessProductionKey {
-        panic!("V1 state witness is deprecated since protocol version 78");
-    }
-}
-
-=======
->>>>>>> 8420ab5b
 impl ChunkStateWitnessV2 {
     pub fn production_key(&self) -> WitnessProductionKey {
         WitnessProductionKey {
