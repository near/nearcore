--- conflicted
+++ resolved
@@ -104,28 +104,18 @@
 
 impl ChunkStateWitnessAck {
     pub fn new(witness: &ChunkStateWitness) -> Self {
-<<<<<<< HEAD
         Self { chunk_hash: witness.chunk_header().chunk_hash().clone() }
-=======
-        Self { chunk_hash: witness.chunk_header().chunk_hash() }
->>>>>>> b8acdc32
     }
 }
 
 /// The state witness for a chunk; proves the state transition that the
 /// chunk attests to.
 #[derive(Debug, Clone, PartialEq, Eq, BorshSerialize, BorshDeserialize, ProtocolSchema)]
-<<<<<<< HEAD
 #[borsh(use_discriminant = true)]
 #[repr(u8)]
 pub enum ChunkStateWitness {
     V1(ChunkStateWitnessV1) = 0,
     V2(ChunkStateWitnessV2) = 1,
-=======
-pub enum ChunkStateWitness {
-    V1(ChunkStateWitnessV1),
-    V2(ChunkStateWitnessV2),
->>>>>>> b8acdc32
 }
 
 #[derive(Debug, Clone, PartialEq, Eq, BorshSerialize, BorshDeserialize, ProtocolSchema)]
@@ -208,10 +198,7 @@
     /// After these are applied as well, we should arrive at the pre-state-root
     /// of the chunk that this witness is for.
     pub implicit_transitions: Vec<ChunkStateTransition>,
-<<<<<<< HEAD
-=======
     pub new_transactions: Vec<SignedTransaction>,
->>>>>>> b8acdc32
 }
 
 impl ChunkStateWitness {
@@ -224,10 +211,7 @@
         applied_receipts_hash: CryptoHash,
         transactions: Vec<SignedTransaction>,
         implicit_transitions: Vec<ChunkStateTransition>,
-<<<<<<< HEAD
-=======
         new_transactions: Vec<SignedTransaction>,
->>>>>>> b8acdc32
         protocol_version: ProtocolVersion,
     ) -> Self {
         if ProtocolFeature::VersionedStateWitness.enabled(protocol_version) {
@@ -239,10 +223,7 @@
                 applied_receipts_hash,
                 transactions,
                 implicit_transitions,
-<<<<<<< HEAD
-=======
                 new_transactions,
->>>>>>> b8acdc32
             });
         }
 
@@ -273,10 +254,7 @@
             Default::default(),
             Default::default(),
             Default::default(),
-<<<<<<< HEAD
-=======
-            Default::default(),
->>>>>>> b8acdc32
+            Default::default(),
             PROTOCOL_VERSION,
         )
     }
@@ -288,7 +266,6 @@
         }
     }
 
-<<<<<<< HEAD
     pub fn epoch_id(&self) -> &EpochId {
         match self {
             ChunkStateWitness::V1(witness) => &witness.epoch_id,
@@ -296,8 +273,6 @@
         }
     }
 
-=======
->>>>>>> b8acdc32
     pub fn chunk_header(&self) -> &ShardChunkHeader {
         match self {
             ChunkStateWitness::V1(witness) => &witness.chunk_header,
@@ -346,8 +321,6 @@
             ChunkStateWitness::V2(witness) => &witness.implicit_transitions,
         }
     }
-<<<<<<< HEAD
-=======
 
     pub fn new_transactions(&self) -> &Vec<SignedTransaction> {
         match self {
@@ -355,7 +328,6 @@
             ChunkStateWitness::V2(witness) => &witness.new_transactions,
         }
     }
->>>>>>> b8acdc32
 }
 
 impl ChunkStateWitnessV1 {
