use crate::challenge::PartialState;
use borsh::{BorshDeserialize, BorshSerialize};
use near_primitives_core::hash::CryptoHash;
use near_schema_checker_lib::ProtocolSchema;

use super::contract_distribution::CodeHash;

/// Stored on disk for each chunk, including missing chunks, in order to
/// produce a chunk state witness when needed.
// TODO(#11099): Make this a versioned structure.
#[derive(Debug, Clone, PartialEq, Eq, BorshSerialize, BorshDeserialize, ProtocolSchema)]
pub enum StoredChunkStateTransitionData {
    V1(StoredChunkStateTransitionDataV1),
}

#[derive(Debug, Clone, PartialEq, Eq, BorshSerialize, BorshDeserialize, ProtocolSchema)]
pub struct StoredChunkStateTransitionDataV1 {
    /// The partial state that is needed to apply the state transition,
    /// whether it is a new chunk state transition or a implicit missing chunk
    /// state transition.
    pub base_state: PartialState,
    /// If this is a new chunk state transition, the hash of the receipts that
    /// were used to apply the state transition. This is redundant information,
    /// but is used to validate against `StateChunkWitness::exact_receipts_hash`
    /// to ease debugging of why a state witness may be incorrect.
    pub receipts_hash: CryptoHash,
<<<<<<< HEAD
    /// The hashes of contract code that are accessed during the state transition.
    // TODO(#11099): Implement DB migration to add this to the database.
    #[cfg(feature = "contract_distribution")]
    pub contract_accesses: Vec<super::contract_distribution::CodeHash>,
    /// The hashes of contract code that are deployed during the state transition.
    // TODO(#11099): Implement DB migration to add this to the database.
    #[cfg(feature = "contract_distribution")]
    pub contract_deploys: Vec<super::contract_distribution::CodeHash>,
=======
    /// The code-hashes of the contracts that are accessed (called) during the state transition.
    pub contract_accesses: Vec<CodeHash>,
>>>>>>> be520233
}<|MERGE_RESOLUTION|>--- conflicted
+++ resolved
@@ -7,7 +7,6 @@
 
 /// Stored on disk for each chunk, including missing chunks, in order to
 /// produce a chunk state witness when needed.
-// TODO(#11099): Make this a versioned structure.
 #[derive(Debug, Clone, PartialEq, Eq, BorshSerialize, BorshDeserialize, ProtocolSchema)]
 pub enum StoredChunkStateTransitionData {
     V1(StoredChunkStateTransitionDataV1),
@@ -24,17 +23,6 @@
     /// but is used to validate against `StateChunkWitness::exact_receipts_hash`
     /// to ease debugging of why a state witness may be incorrect.
     pub receipts_hash: CryptoHash,
-<<<<<<< HEAD
-    /// The hashes of contract code that are accessed during the state transition.
-    // TODO(#11099): Implement DB migration to add this to the database.
-    #[cfg(feature = "contract_distribution")]
-    pub contract_accesses: Vec<super::contract_distribution::CodeHash>,
-    /// The hashes of contract code that are deployed during the state transition.
-    // TODO(#11099): Implement DB migration to add this to the database.
-    #[cfg(feature = "contract_distribution")]
-    pub contract_deploys: Vec<super::contract_distribution::CodeHash>,
-=======
     /// The code-hashes of the contracts that are accessed (called) during the state transition.
     pub contract_accesses: Vec<CodeHash>,
->>>>>>> be520233
 }