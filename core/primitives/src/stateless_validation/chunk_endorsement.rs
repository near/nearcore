use std::fmt::Debug;

use crate::sharding::{ChunkHash, ShardChunkHeader};
use crate::types::{ChunkExecutionResult, EpochId, SignatureDifferentiator};
use crate::validator_signer::ValidatorSigner;
use borsh::{BorshDeserialize, BorshSerialize};
use near_crypto::{PublicKey, Signature};
use near_primitives_core::hash::CryptoHash;
use near_primitives_core::types::{AccountId, BlockHeight, ShardId};
use near_schema_checker_lib::ProtocolSchema;

use super::ChunkProductionKey;

/// The endorsement of a chunk by a chunk validator. By providing this, a
/// chunk validator has verified that the chunk state witness is correct.
#[allow(clippy::large_enum_variant)]
#[derive(Debug, Clone, PartialEq, Eq, BorshSerialize, BorshDeserialize, ProtocolSchema)]
#[borsh(use_discriminant = true)]
#[repr(u8)]
pub enum ChunkEndorsement {
<<<<<<< HEAD
    V1 = 0, // Deprecated
    V2(ChunkEndorsementV2) = 1,
=======
    V1, // Deprecated
    V2(ChunkEndorsementV2),
    // Chunk endorsement for spice is larger since it contains execution results. To avoid
    // penalizing memory layout of the whole enum we use Box here. For more details see:
    // https://rust-lang.github.io/rust-clippy/master/index.html#large_enum_variant
    V3(Box<SpiceChunkEndorsementV3>),
>>>>>>> 50dfae4a
}

impl ChunkEndorsement {
    pub fn new(
        epoch_id: EpochId,
        chunk_header: &ShardChunkHeader,
        signer: &ValidatorSigner,
    ) -> ChunkEndorsement {
        let metadata = ChunkEndorsementMetadata {
            account_id: signer.validator_id().clone(),
            shard_id: chunk_header.shard_id(),
            epoch_id,
            height_created: chunk_header.height_created(),
        };
        let metadata_signature = signer.sign_bytes(&borsh::to_vec(&metadata).unwrap());
        if cfg!(feature = "protocol_feature_spice") {
            panic!("For spice chunk endorsements should always be created with execution result.");
        }
        let inner = ChunkEndorsementInnerV1::new(chunk_header.chunk_hash().clone());
        let signature = signer.sign_bytes(&borsh::to_vec(&inner).unwrap());
        let endorsement = ChunkEndorsementV2 { inner, signature, metadata, metadata_signature };
        ChunkEndorsement::V2(endorsement)
    }

    pub fn new_with_execution_result(
        epoch_id: EpochId,
        execution_result: ChunkExecutionResult,
        block_hash: CryptoHash,
        chunk_header: &ShardChunkHeader,
        signer: &ValidatorSigner,
    ) -> ChunkEndorsement {
        assert!(cfg!(feature = "protocol_feature_spice"));

        let metadata = ChunkEndorsementMetadata {
            account_id: signer.validator_id().clone(),
            shard_id: chunk_header.shard_id(),
            epoch_id,
            height_created: chunk_header.height_created(),
        };
        let metadata_signature = signer.sign_bytes(&borsh::to_vec(&metadata).unwrap());
        let inner = SpiceChunkEndorsementInnerV2::new(
            block_hash,
            chunk_header.chunk_hash().clone(),
            Some(execution_result),
        );
        let signature = signer.sign_bytes(&borsh::to_vec(&inner).unwrap());
        let endorsement =
            SpiceChunkEndorsementV3 { inner, signature, metadata, metadata_signature };
        ChunkEndorsement::V3(Box::new(endorsement))
    }

    pub fn execution_result(&self) -> Option<&ChunkExecutionResult> {
        match self {
            ChunkEndorsement::V1 => unreachable!("V1 chunk endorsement is deprecated"),
            ChunkEndorsement::V2(_) => None,
            ChunkEndorsement::V3(v3) => v3.inner.execution_result.as_ref(),
        }
    }

    pub fn take_execution_result(&mut self) -> Option<ChunkExecutionResult> {
        match self {
            ChunkEndorsement::V1 => unreachable!("V1 chunk endorsement is deprecated"),
            ChunkEndorsement::V2(_) => None,
            ChunkEndorsement::V3(v3) => v3.inner.execution_result.take(),
        }
    }

    pub fn block_hash(&self) -> Option<CryptoHash> {
        match self {
            ChunkEndorsement::V1 => unreachable!("V1 chunk endorsement is deprecated"),
            ChunkEndorsement::V2(_) => None,
            ChunkEndorsement::V3(v3) => Some(v3.inner.block_hash),
        }
    }

    pub fn chunk_production_key(&self) -> ChunkProductionKey {
        match self {
            ChunkEndorsement::V1 => unreachable!("V1 chunk endorsement is deprecated"),
            ChunkEndorsement::V2(v2) => ChunkProductionKey {
                shard_id: v2.metadata.shard_id,
                epoch_id: v2.metadata.epoch_id,
                height_created: v2.metadata.height_created,
            },
            ChunkEndorsement::V3(v3) => ChunkProductionKey {
                shard_id: v3.metadata.shard_id,
                epoch_id: v3.metadata.epoch_id,
                height_created: v3.metadata.height_created,
            },
        }
    }

    pub fn account_id(&self) -> &AccountId {
        match self {
            ChunkEndorsement::V1 => unreachable!("V1 chunk endorsement is deprecated"),
            ChunkEndorsement::V2(v2) => &v2.metadata.account_id,
            ChunkEndorsement::V3(v3) => &v3.metadata.account_id,
        }
    }

    pub fn chunk_hash(&self) -> ChunkHash {
        match self {
            ChunkEndorsement::V1 => unreachable!("V1 chunk endorsement is deprecated"),
            ChunkEndorsement::V2(v2) => v2.inner.chunk_hash.clone(),
            ChunkEndorsement::V3(v3) => v3.inner.chunk_hash.clone(),
        }
    }

    pub fn signature(&self) -> Signature {
        match self {
            ChunkEndorsement::V1 => unreachable!("V1 chunk endorsement is deprecated"),
            ChunkEndorsement::V2(v2) => v2.signature.clone(),
            ChunkEndorsement::V3(v3) => v3.signature.clone(),
        }
    }

    pub fn verify(&self, public_key: &PublicKey) -> bool {
        match self {
            ChunkEndorsement::V1 => unreachable!("V1 chunk endorsement is deprecated"),
            ChunkEndorsement::V2(v2) => v2.verify(public_key),
            ChunkEndorsement::V3(v3) => v3.verify(public_key),
        }
    }

    pub fn validate_signature(
        chunk_hash: ChunkHash,
        signature: &Signature,
        public_key: &PublicKey,
    ) -> bool {
        let inner = ChunkEndorsementInnerV1::new(chunk_hash);
        let data = borsh::to_vec(&inner).unwrap();
        signature.verify(&data, public_key)
    }

    /// Returns the account ID of the chunk validator that generated this endorsement.
    pub fn validator_account(&self) -> &AccountId {
        match self {
            ChunkEndorsement::V1 => unreachable!("V1 chunk endorsement is deprecated"),
            ChunkEndorsement::V2(v2) => &v2.metadata.account_id,
            ChunkEndorsement::V3(v3) => &v3.metadata.account_id,
        }
    }

    pub fn shard_id(&self) -> ShardId {
        match self {
            ChunkEndorsement::V1 => unreachable!("V1 chunk endorsement is deprecated"),
            ChunkEndorsement::V2(v2) => v2.metadata.shard_id,
            ChunkEndorsement::V3(v3) => v3.metadata.shard_id,
        }
    }
}

#[derive(Debug, Clone, PartialEq, Eq, BorshSerialize, BorshDeserialize, ProtocolSchema)]
pub struct ChunkEndorsementV2 {
    // This is the part of the chunk endorsement that signed and included in the block header
    inner: ChunkEndorsementInnerV1,
    // This is the signature of the inner field, to be included in the block header
    signature: Signature,
    // This consists of the metadata for chunk endorsement used in validation
    metadata: ChunkEndorsementMetadata,
    // Metadata signature is used to validate that the metadata is produced by the expected validator
    metadata_signature: Signature,
}

impl ChunkEndorsementV2 {
    fn verify(&self, public_key: &PublicKey) -> bool {
        let inner = borsh::to_vec(&self.inner).unwrap();
        let metadata = borsh::to_vec(&self.metadata).unwrap();
        self.signature.verify(&inner, public_key)
            && self.metadata_signature.verify(&metadata, public_key)
    }
}

#[derive(Debug, Clone, PartialEq, Eq, BorshSerialize, BorshDeserialize, ProtocolSchema)]
pub struct ChunkEndorsementMetadata {
    account_id: AccountId,
    shard_id: ShardId,
    epoch_id: EpochId,
    height_created: BlockHeight,
}

/// This is the part of the chunk endorsement that is actually being signed.
#[derive(Debug, Clone, PartialEq, Eq, BorshSerialize, BorshDeserialize, ProtocolSchema)]
struct ChunkEndorsementInnerV1 {
    chunk_hash: ChunkHash,
    signature_differentiator: SignatureDifferentiator,
}

impl ChunkEndorsementInnerV1 {
    fn new(chunk_hash: ChunkHash) -> Self {
        Self { chunk_hash, signature_differentiator: "ChunkEndorsement".to_owned() }
    }
}

#[derive(Debug, Clone, PartialEq, Eq, BorshSerialize, BorshDeserialize, ProtocolSchema)]
pub struct SpiceChunkEndorsementV3 {
    // This is the part of the chunk endorsement that signed and included in the block header
    inner: SpiceChunkEndorsementInnerV2,
    // This is the signature of the inner field, to be included in the block header
    signature: Signature,
    // This consists of the metadata for chunk endorsement used in validation
    metadata: ChunkEndorsementMetadata,
    // Metadata signature is used to validate that the metadata is produced by the expected validator
    metadata_signature: Signature,
}

impl SpiceChunkEndorsementV3 {
    fn verify(&self, public_key: &PublicKey) -> bool {
        let inner = borsh::to_vec(&self.inner).unwrap();
        let metadata = borsh::to_vec(&self.metadata).unwrap();
        self.signature.verify(&inner, public_key)
            && self.metadata_signature.verify(&metadata, public_key)
    }
}

#[derive(Debug, Clone, PartialEq, Eq, BorshSerialize, BorshDeserialize, ProtocolSchema)]
struct SpiceChunkEndorsementInnerV2 {
    // Hash of the block that contains the chunk with specified execution results.
    block_hash: CryptoHash,
    chunk_hash: ChunkHash,
    // For storage it's redundant to include the same execution result. However execution result is
    // required in endorsements we send over the wire.
    execution_result: Option<ChunkExecutionResult>,
    signature_differentiator: SignatureDifferentiator,
}

impl SpiceChunkEndorsementInnerV2 {
    fn new(
        block_hash: CryptoHash,
        chunk_hash: ChunkHash,
        execution_result: Option<ChunkExecutionResult>,
    ) -> Self {
        Self {
            block_hash,
            chunk_hash,
            execution_result,
            signature_differentiator: "ChunkEndorsement".to_owned(),
        }
    }
}<|MERGE_RESOLUTION|>--- conflicted
+++ resolved
@@ -18,17 +18,12 @@
 #[borsh(use_discriminant = true)]
 #[repr(u8)]
 pub enum ChunkEndorsement {
-<<<<<<< HEAD
     V1 = 0, // Deprecated
     V2(ChunkEndorsementV2) = 1,
-=======
-    V1, // Deprecated
-    V2(ChunkEndorsementV2),
     // Chunk endorsement for spice is larger since it contains execution results. To avoid
     // penalizing memory layout of the whole enum we use Box here. For more details see:
     // https://rust-lang.github.io/rust-clippy/master/index.html#large_enum_variant
-    V3(Box<SpiceChunkEndorsementV3>),
->>>>>>> 50dfae4a
+    V3(Box<SpiceChunkEndorsementV3>) = 2,
 }
 
 impl ChunkEndorsement {
