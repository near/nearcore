use std::borrow::Borrow;
use std::convert::{Into, TryFrom, TryInto};
use std::fmt;
use std::fmt::{Display, Formatter};
use std::hash::{Hash, Hasher};
use std::iter::FromIterator;
use std::net::SocketAddr;

use crate::hash::CryptoHash;
use crate::types::{AccountId, PeerId};
use crate::utils::to_string_value;

#[derive(Clone, Debug, Serialize, Deserialize)]
pub struct PeerAddr {
    pub id: PeerId,
    pub addr: SocketAddr,
}

impl PeerAddr {
    pub fn parse(addr_id: &str) -> Result<Self, Box<std::error::Error>> {
        let addr_id: Vec<_> = addr_id.split('/').collect();
        let (addr, id) = (addr_id[0], addr_id[1]);
        Ok(PeerAddr {
            id: id.to_string().try_into()?,
            addr: addr
                .parse::<SocketAddr>()
                .map_err(|e| format!("Error parsing address {:?}: {:?}", addr, e))?,
        })
    }
}

impl Display for PeerAddr {
    fn fmt(&self, f: &mut Formatter) -> Result<(), std::fmt::Error> {
        write!(f, "{}/{}", self.addr, self.id)
    }
}

impl TryFrom<PeerInfo> for PeerAddr {
    type Error = Box<std::error::Error>;

    fn try_from(peer_info: PeerInfo) -> Result<Self, Self::Error> {
        match peer_info.addr {
            Some(addr) => Ok(PeerAddr { id: peer_info.id, addr }),
            None => Err(format!("PeerInfo {:?} doesn't have an address", peer_info).into()),
        }
    }
<<<<<<< HEAD
=======
}

/// Info about the peer. If peer is an authority then we also know its account id.
#[derive(Clone, Debug, Serialize, Deserialize)]
pub struct PeerInfo {
    pub id: PeerId,
    pub addr: Option<SocketAddr>,
    pub account_id: Option<AccountId>,
}

impl PeerInfo {
    pub fn addr_port(&self) -> Option<u16> {
        self.addr.map(|addr| addr.port())
    }
}

impl PartialEq for PeerInfo {
    fn eq(&self, other: &Self) -> bool {
        self.id == other.id
    }
}

impl Hash for PeerInfo {
    fn hash<H: Hasher>(&self, state: &mut H) {
        self.id.hash(state);
    }
}

impl Eq for PeerInfo {}

impl fmt::Display for PeerInfo {
    fn fmt(&self, f: &mut fmt::Formatter) -> fmt::Result {
        if let Some(acc) = self.account_id.as_ref() {
            write!(f, "({}, {:?}, {})", self.id, self.addr, acc)
        } else {
            write!(f, "({}, {:?})", self.id, self.addr)
        }
    }
}

impl Borrow<PeerId> for PeerInfo {
    fn borrow(&self) -> &PeerId {
        &self.id
    }
}

impl From<PeerAddr> for PeerInfo {
    fn from(node_addr: PeerAddr) -> Self {
        PeerInfo { id: node_addr.id, addr: Some(node_addr.addr), account_id: None }
    }
}

pub type PeersInfo = Vec<PeerInfo>;

#[derive(PartialEq, Eq, Clone, Debug, Serialize, Deserialize)]
pub struct Handshake {
    /// Protocol version.
    pub version: u32,
    /// Sender's peer id.
    pub peer_id: PeerId,
    /// Sender's listening addr.
    pub listen_port: Option<u16>,
    /// Sender's information about known peers.
    pub peers_info: PeersInfo,
>>>>>>> 3762990c
}<|MERGE_RESOLUTION|>--- conflicted
+++ resolved
@@ -44,8 +44,6 @@
             None => Err(format!("PeerInfo {:?} doesn't have an address", peer_info).into()),
         }
     }
-<<<<<<< HEAD
-=======
 }
 
 /// Info about the peer. If peer is an authority then we also know its account id.
@@ -96,19 +94,4 @@
     fn from(node_addr: PeerAddr) -> Self {
         PeerInfo { id: node_addr.id, addr: Some(node_addr.addr), account_id: None }
     }
-}
-
-pub type PeersInfo = Vec<PeerInfo>;
-
-#[derive(PartialEq, Eq, Clone, Debug, Serialize, Deserialize)]
-pub struct Handshake {
-    /// Protocol version.
-    pub version: u32,
-    /// Sender's peer id.
-    pub peer_id: PeerId,
-    /// Sender's listening addr.
-    pub listen_port: Option<u16>,
-    /// Sender's information about known peers.
-    pub peers_info: PeersInfo,
->>>>>>> 3762990c
 }