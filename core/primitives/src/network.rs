use near_protos::network as network_proto;
use protobuf::well_known_types::UInt32Value;
use protobuf::{RepeatedField, SingularPtrField};
use std::borrow::Borrow;
use std::convert::{Into, TryFrom, TryInto};
use std::fmt;
use std::fmt::{Display, Formatter};
use std::hash::{Hash, Hasher};
use std::iter::FromIterator;
use std::net::SocketAddr;

use crate::hash::CryptoHash;
use crate::types::{AccountId, PeerId};
use crate::utils::to_string_value;

#[derive(Clone, Debug, Serialize, Deserialize)]
pub struct PeerAddr {
    pub id: PeerId,
    pub addr: SocketAddr,
}

impl PeerAddr {
    pub fn parse(addr_id: &str) -> Result<Self, Box<std::error::Error>> {
        let addr_id: Vec<_> = addr_id.split('/').collect();
        let (addr, id) = (addr_id[0], addr_id[1]);
        Ok(PeerAddr {
            id: id.to_string().try_into()?,
            addr: addr
                .parse::<SocketAddr>()
                .map_err(|e| format!("Error parsing address {:?}: {:?}", addr, e))?,
        })
    }
}

impl Display for PeerAddr {
    fn fmt(&self, f: &mut Formatter) -> Result<(), std::fmt::Error> {
        write!(f, "{}/{}", self.addr, self.id)
    }
}

impl TryFrom<PeerInfo> for PeerAddr {
    type Error = Box<std::error::Error>;

    fn try_from(peer_info: PeerInfo) -> Result<Self, Self::Error> {
        match peer_info.addr {
            Some(addr) => Ok(PeerAddr { id: peer_info.id, addr }),
            None => Err(format!("PeerInfo {:?} doesn't have an address", peer_info).into()),
        }
    }
}

/// Info about the peer. If peer is an authority then we also know its account id.
#[derive(Clone, Debug, Serialize, Deserialize)]
pub struct PeerInfo {
    pub id: PeerId,
    pub addr: Option<SocketAddr>,
    pub account_id: Option<AccountId>,
}

impl PeerInfo {
    pub fn addr_port(&self) -> Option<u16> {
        self.addr.map(|addr| addr.port())
    }
}

impl PartialEq for PeerInfo {
    fn eq(&self, other: &Self) -> bool {
        self.id == other.id
    }
}

impl Hash for PeerInfo {
    fn hash<H: Hasher>(&self, state: &mut H) {
        self.id.hash(state);
    }
}

impl Eq for PeerInfo {}

impl fmt::Display for PeerInfo {
    fn fmt(&self, f: &mut fmt::Formatter) -> fmt::Result {
        if let Some(acc) = self.account_id.as_ref() {
            write!(f, "({}, {:?}, {})", self.id, self.addr, acc)
        } else {
            write!(f, "({}, {:?})", self.id, self.addr)
        }
    }
}

impl Borrow<PeerId> for PeerInfo {
    fn borrow(&self) -> &PeerId {
        &self.id
    }
}

impl From<PeerAddr> for PeerInfo {
    fn from(node_addr: PeerAddr) -> Self {
        PeerInfo { id: node_addr.id, addr: Some(node_addr.addr), account_id: None }
    }
}

impl TryFrom<network_proto::PeerInfo> for PeerInfo {
    type Error = Box<std::error::Error>;

    fn try_from(proto: network_proto::PeerInfo) -> Result<Self, Self::Error> {
        let addr = proto.addr.into_option().and_then(|s| s.value.parse::<SocketAddr>().ok());
        let account_id = proto.account_id.into_option().map(|s| s.value);
        Ok(PeerInfo { id: CryptoHash::try_from(proto.id)?, addr, account_id })
    }
}

impl From<PeerInfo> for network_proto::PeerInfo {
    fn from(peer_info: PeerInfo) -> network_proto::PeerInfo {
        let id = peer_info.id;
        let addr = SingularPtrField::from_option(
            peer_info.addr.map(|s| to_string_value(format!("{}", s))),
        );
        let account_id = SingularPtrField::from_option(peer_info.account_id.map(to_string_value));
        network_proto::PeerInfo {
            id: id.into(),
            addr,
            account_id,
            cached_size: Default::default(),
            unknown_fields: Default::default(),
        }
    }
}

<<<<<<< HEAD
pub type PeersInfo = Vec<PeerInfo>;
=======
pub type PeersInfo = Vec<PeerInfo>;

#[derive(PartialEq, Eq, Clone, Debug, Serialize, Deserialize)]
pub struct Handshake {
    /// Protocol version.
    pub version: u32,
    /// Sender's peer id.
    pub peer_id: PeerId,
    /// Sender's listening addr.
    pub listen_port: Option<u16>,
    /// Sender's information about known peers.
    pub peers_info: PeersInfo,
}

impl TryFrom<network_proto::Handshake> for Handshake {
    type Error = Box<std::error::Error>;

    fn try_from(proto: network_proto::Handshake) -> Result<Self, Self::Error> {
        let account_id = proto.account_id.into_option().map(|s| s.value);
        let listen_port = proto.listen_port.into_option().map(|v| v.value as u16);
        let peers_info =
            proto.peers_info.into_iter().map(TryInto::try_into).collect::<Result<Vec<_>, _>>()?;
        Ok(Handshake {
            version: proto.version,
            peer_id: proto.peer_id.try_into()?,
            listen_port,
            peers_info,
        })
    }
}

impl From<Handshake> for network_proto::Handshake {
    fn from(hand_shake: Handshake) -> network_proto::Handshake {
        let account_id = SingularPtrField::from_option(hand_shake.account_id.map(to_string_value));
        let listen_port = SingularPtrField::from_option(hand_shake.listen_port.map(|v| {
            let mut res = UInt32Value::new();
            res.set_value(u32::from(v));
            res
        }));
        network_proto::Handshake {
            version: hand_shake.version,
            peer_id: hand_shake.peer_id.into(),
            peers_info: RepeatedField::from_iter(
                hand_shake.peers_info.into_iter().map(std::convert::Into::into),
            ),
            account_id,
            listen_port,
            cached_size: Default::default(),
            unknown_fields: Default::default(),
        }
    }
}
>>>>>>> 95f6c249
<|MERGE_RESOLUTION|>--- conflicted
+++ resolved
@@ -126,9 +126,6 @@
     }
 }
 
-<<<<<<< HEAD
-pub type PeersInfo = Vec<PeerInfo>;
-=======
 pub type PeersInfo = Vec<PeerInfo>;
 
 #[derive(PartialEq, Eq, Clone, Debug, Serialize, Deserialize)]
@@ -180,5 +177,4 @@
             unknown_fields: Default::default(),
         }
     }
-}
->>>>>>> 95f6c249
+}