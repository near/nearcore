--- conflicted
+++ resolved
@@ -21,11 +21,7 @@
 pub mod network;
 pub mod profile;
 pub mod receipt;
-<<<<<<< HEAD
-pub mod rpc;
 pub mod runtime;
-=======
->>>>>>> 9becd3cb
 pub mod serialize;
 pub mod sharding;
 pub mod state_record;
