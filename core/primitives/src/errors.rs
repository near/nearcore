--- conflicted
+++ resolved
@@ -746,13 +746,10 @@
     IOErr(String),
     /// Given account ID is not a validator in the given epoch ID.
     NotAValidator(AccountId, EpochId),
-<<<<<<< HEAD
+    /// Error getting information for a shard
+    ShardingError(String),
     #[cfg(feature = "protocol_feature_chunk_only_producers")]
     NotEnoughValidators { num_validators: u64, num_shards: u64 },
-=======
-    /// Error getting information for a shard
-    ShardingError(String),
->>>>>>> 8a2945bc
 }
 
 impl std::error::Error for EpochError {}
@@ -773,14 +770,11 @@
             EpochError::NotAValidator(account_id, epoch_id) => {
                 write!(f, "{} is not a validator in epoch {:?}", account_id, epoch_id)
             }
-<<<<<<< HEAD
+            EpochError::ShardingError(err) => write!(f, "Sharding Error: {}", err),
             #[cfg(feature = "protocol_feature_chunk_only_producers")]
             EpochError::NotEnoughValidators { num_shards, num_validators } => {
                 write!(f, "There were not enough validator proposals to fill all shards. num_proposals: {}, num_shards: {}", num_validators, num_shards)
             }
-=======
-            EpochError::ShardingError(err) => write!(f, "Sharding Error: {}", err),
->>>>>>> 8a2945bc
         }
     }
 }
@@ -797,14 +791,11 @@
             EpochError::NotAValidator(account_id, epoch_id) => {
                 write!(f, "NotAValidator({}, {:?})", account_id, epoch_id)
             }
-<<<<<<< HEAD
+            EpochError::ShardingError(err) => write!(f, "ShardingError({})", err),
             #[cfg(feature = "protocol_feature_chunk_only_producers")]
             EpochError::NotEnoughValidators { num_shards, num_validators } => {
                 write!(f, "NotEnoughValidators({}, {})", num_validators, num_shards)
             }
-=======
-            EpochError::ShardingError(err) => write!(f, "ShardingError({})", err),
->>>>>>> 8a2945bc
         }
     }
 }
