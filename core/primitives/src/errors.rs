--- conflicted
+++ resolved
@@ -1,9 +1,5 @@
-<<<<<<< HEAD
+use crate::serialize::u128_dec_format;
 use crate::types::{AccountId, Balance, Gas, Nonce};
-=======
-use crate::serialize::u128_dec_format;
-use crate::types::{AccountId, Balance, Nonce};
->>>>>>> d13c73f1
 use borsh::{BorshDeserialize, BorshSerialize};
 use near_crypto::PublicKey;
 use serde::{Deserialize, Serialize};
@@ -129,18 +125,29 @@
     BorshSerialize, BorshDeserialize, Debug, Clone, PartialEq, Eq, Deserialize, Serialize, RpcError,
 )]
 pub enum InvalidAccessKeyError {
-<<<<<<< HEAD
-    AccessKeyNotFound(AccountId, PublicKey),
-    ReceiverMismatch(AccountId, AccountId),
-    MethodNameMismatch(String),
-    ActionError,
-    NotEnoughAllowance(AccountId, PublicKey, Balance, Balance),
-    /// Having a deposit with a function call action is not allowed with a function call access key.  
+    /// The access key identified by the `public_key` doesn't exist for the account
+    AccessKeyNotFound { account_id: AccountId, public_key: PublicKey },
+    /// Transaction `receiver_id` doesn't match the access key receiver_id
+    ReceiverMismatch { tx_receiver: AccountId, ak_receiver: AccountId },
+    /// Transaction method name isn't allowed by the access key
+    MethodNameMismatch { method_name: String },
+    /// Transaction requires a full permission access key.
+    RequiresFullAccess,
+    /// Access Key does not have enough allowance to cover transaction cost
+    NotEnoughAllowance {
+        account_id: AccountId,
+        public_key: PublicKey,
+        #[serde(with = "u128_dec_format")]
+        allowance: Balance,
+        #[serde(with = "u128_dec_format")]
+        cost: Balance,
+    },
+    /// Having a deposit with a function call action is not allowed with a function call access key.
     DepositWithFunctionCall,
 }
 
 /// Describes the error for validating a list of actions.
-#[derive(BorshSerialize, BorshDeserialize, Serialize, Debug, Clone, PartialEq, Eq)]
+#[derive(BorshSerialize, BorshDeserialize, Serialize, Deserialize, Debug, Clone, PartialEq, Eq)]
 pub enum ActionsValidationError {
     /// The total prepaid gas (for all given actions) exceeded the limit.
     TotalPrepaidGasExceeded { total_prepaid_gas: Gas, limit: Gas },
@@ -163,7 +170,7 @@
 }
 
 /// Describes the error for validating a receipt.
-#[derive(BorshSerialize, BorshDeserialize, Serialize, Debug, Clone, PartialEq, Eq)]
+#[derive(BorshSerialize, BorshDeserialize, Serialize, Deserialize, Debug, Clone, PartialEq, Eq)]
 pub enum ReceiptValidationError {
     /// The `predecessor_id` of a Receipt is not valid.
     InvalidPredecessorId { account_id: AccountId },
@@ -216,22 +223,22 @@
 impl Display for ActionsValidationError {
     fn fmt(&self, f: &mut std::fmt::Formatter) -> Result<(), std::fmt::Error> {
         match self {
-            ActionsValidationError::TotalPrepaidGasExceeded{ total_prepaid_gas, limit } => {
+            ActionsValidationError::TotalPrepaidGasExceeded { total_prepaid_gas, limit } => {
                 write!(f, "The total prepaid gas {} exceeds the limit {}", total_prepaid_gas, limit)
             }
-            ActionsValidationError::TotalNumberOfActionsExceeded{total_number_of_actions, limit} => {
+            ActionsValidationError::TotalNumberOfActionsExceeded {total_number_of_actions, limit } => {
                 write!(
                     f,
                     "The total number of actions {} exceeds the limit {}",
                     total_number_of_actions, limit
                 )
             }
-            ActionsValidationError::AddKeyMethodNamesNumberOfBytesExceeded{total_number_of_bytes, limit} => write!(
+            ActionsValidationError::AddKeyMethodNamesNumberOfBytesExceeded { total_number_of_bytes, limit } => write!(
                 f,
                 "The total number of bytes in allowed method names {} exceeds the maximum allowed number {} in a AddKey action",
                 total_number_of_bytes, limit
             ),
-            ActionsValidationError::AddKeyMethodNameLengthExceeded{length, limit} => write!(
+            ActionsValidationError::AddKeyMethodNameLengthExceeded { length, limit } => write!(
                 f,
                 "The length of some method name {} exceeds the maximum allowed length {} in a AddKey action",
                 length, limit
@@ -240,65 +247,28 @@
                 f,
                 "Integer overflow during a compute",
             ),
-            ActionsValidationError::InvalidAccountId{account_id} => write!(
+            ActionsValidationError::InvalidAccountId { account_id } => write!(
                 f,
                 "Invalid account ID `{}`",
                 account_id
             ),
-            ActionsValidationError::ContractSizeExceeded{ size, limit} => write!(
+            ActionsValidationError::ContractSizeExceeded { size, limit } => write!(
                 f,
                 "The length of the contract size {} exceeds the maximum allowed size {} in a DeployContract action",
                 size, limit
             ),
-            ActionsValidationError::FunctionCallMethodNameLengthExceeded{length, limit} => write!(
+            ActionsValidationError::FunctionCallMethodNameLengthExceeded { length, limit } => write!(
                 f,
                 "The length of the method name {} exceeds the maximum allowed length {} in a FunctionCall action",
                 length, limit
             ),
-            ActionsValidationError::FunctionCallArgumentsLengthExceeded{length, limit} => write!(
+            ActionsValidationError::FunctionCallArgumentsLengthExceeded { length, limit } => write!(
                 f,
                 "The length of the arguments {} exceeds the maximum allowed length {} in a FunctionCall action",
                 length, limit
             ),
         }
     }
-}
-
-#[derive(BorshSerialize, BorshDeserialize, Serialize, Debug, Clone, PartialEq, Eq)]
-pub enum ActionError {
-    AccountAlreadyExists(AccountId),
-    AccountDoesNotExist(String, AccountId),
-    CreateAccountNotAllowed(AccountId, AccountId),
-    ActorNoPermission(AccountId, AccountId, String),
-    DeleteKeyDoesNotExist(AccountId),
-    AddKeyAlreadyExists(PublicKey),
-    DeleteAccountStaking(AccountId),
-    DeleteAccountHasRent(AccountId, Balance),
-    RentUnpaid(AccountId, Balance),
-    TriesToUnstake(AccountId),
-    TriesToStake(AccountId, Balance, Balance, Balance),
-    FunctionCallError(String), // TODO type
-    /// Error occurs when a new `ActionReceipt` created by the `FunctionCall` action fails
-    /// receipt validation.
-    NewReceiptValidationError(ReceiptValidationError),
-=======
-    /// The access key identified by the `public_key` doesn't exist for the account
-    AccessKeyNotFound { account_id: AccountId, public_key: PublicKey },
-    /// Transaction `receiver_id` doesn't match the access key receiver_id
-    ReceiverMismatch { tx_receiver: AccountId, ak_receiver: AccountId },
-    /// Transaction method name isn't allowed by the access key
-    MethodNameMismatch { method_name: String },
-    /// Transaction requires a full permission access key.
-    RequiresFullAccess,
-    /// Access Key does not have enough allowance to cover transaction cost
-    NotEnoughAllowance {
-        account_id: AccountId,
-        public_key: PublicKey,
-        #[serde(with = "u128_dec_format")]
-        allowance: Balance,
-        #[serde(with = "u128_dec_format")]
-        cost: Balance,
-    },
 }
 
 /// An error happened during Acton execution
@@ -360,42 +330,44 @@
     },
     /// An error occurred during a `FunctionCall` Action.
     FunctionCall(VMError),
+    /// Error occurs when a new `ActionReceipt` created by the `FunctionCall` action fails
+    /// receipt validation.
+    NewReceiptValidationError(ReceiptValidationError),
 }
 
 impl From<ActionErrorKind> for ActionError {
     fn from(e: ActionErrorKind) -> ActionError {
         ActionError { index: None, kind: e }
     }
->>>>>>> d13c73f1
 }
 
 impl Display for InvalidTxError {
     fn fmt(&self, f: &mut std::fmt::Formatter) -> Result<(), std::fmt::Error> {
         match self {
-            InvalidTxError::InvalidSignerId{signer_id} => {
+            InvalidTxError::InvalidSignerId { signer_id } => {
                 write!(f, "Invalid signer account ID {:?} according to requirements", signer_id)
             }
-            InvalidTxError::SignerDoesNotExist{signer_id} => {
+            InvalidTxError::SignerDoesNotExist { signer_id } => {
                 write!(f, "Signer {:?} does not exist", signer_id)
             }
             InvalidTxError::InvalidAccessKeyError(access_key_error) => access_key_error.fmt(f),
-            InvalidTxError::InvalidNonce{tx_nonce, ak_nonce} => write!(
+            InvalidTxError::InvalidNonce { tx_nonce, ak_nonce } => write!(
                 f,
                 "Transaction nonce {} must be larger than nonce of the used access key {}",
                 tx_nonce, ak_nonce
             ),
-            InvalidTxError::InvalidReceiverId{receiver_id} => {
+            InvalidTxError::InvalidReceiverId { receiver_id } => {
                 write!(f, "Invalid receiver account ID {:?} according to requirements", receiver_id)
             }
             InvalidTxError::InvalidSignature => {
                 write!(f, "Transaction is not signed with the given public key")
             }
-            InvalidTxError::NotEnoughBalance{signer_id, balance, cost} => write!(
+            InvalidTxError::NotEnoughBalance { signer_id, balance, cost } => write!(
                 f,
                 "Sender {:?} does not have enough balance {} for operation costing {}",
                 signer_id, balance, cost
             ),
-            InvalidTxError::RentUnpaid{ signer_id, amount} => {
+            InvalidTxError::RentUnpaid { signer_id, amount } => {
                 write!(f, "Failed to execute, because the account {:?} wouldn't have enough to pay required rent {}", signer_id, amount)
             }
             InvalidTxError::CostOverflow => {
@@ -438,21 +410,6 @@
                 "Transaction method name {:?} isn't allowed by the access key",
                 method_name
             ),
-<<<<<<< HEAD
-            InvalidAccessKeyError::ActionError => {
-                write!(f, "The used access key requires exactly one FunctionCall action")
-            }
-            InvalidAccessKeyError::NotEnoughAllowance(account_id, public_key, allowance, cost) => {
-                write!(
-                    f,
-                    "Access Key {:?}:{} does not have enough balance {} for transaction costing {}",
-                    account_id, public_key, allowance, cost
-                )
-            }
-            InvalidAccessKeyError::DepositWithFunctionCall => {
-                write!(f, "Having a deposit with a function call action is not allowed with a function call access key.")
-            }
-=======
             InvalidAccessKeyError::RequiresFullAccess => write!(
                 f,
                 "The transaction contains more then one action, but it was signed \
@@ -469,7 +426,9 @@
                 "Access Key {:?}:{} does not have enough balance {} for transaction costing {}",
                 account_id, public_key, allowance, cost
             ),
->>>>>>> d13c73f1
+            InvalidAccessKeyError::DepositWithFunctionCall => {
+                write!(f, "Having a deposit with a function call action is not allowed with a function call access key.")
+            }
         }
     }
 }
@@ -656,14 +615,10 @@
                 "Account {:?} can't be deleted. It has {}, which is enough to cover the rent",
                 account_id, balance
             ),
-<<<<<<< HEAD
-            ActionError::FunctionCallError(s) => write!(f, "{}", s),
-            ActionError::NewReceiptValidationError(e) => {
+            ActionErrorKind::FunctionCall(s) => write!(f, "{}", s),
+            ActionErrorKind::NewReceiptValidationError(e) => {
                 write!(f, "An new action receipt created during a FunctionCall is not valid: {}", e)
             }
-=======
-            ActionErrorKind::FunctionCall(s) => write!(f, "{}", s),
->>>>>>> d13c73f1
         }
     }
 }