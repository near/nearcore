use std::collections::HashMap;
use std::sync::Arc;

use borsh::{BorshDeserialize, BorshSerialize};
use chrono::prelude::{DateTime, Utc};

use near_crypto::{BlsPublicKey, BlsSignature, BlsSigner, EmptyBlsSigner};

use crate::hash::{hash, CryptoHash};
use crate::merkle::merklize;
use crate::sharding::{ChunkHashHeight, ShardChunkHeader};
use crate::types::{Balance, BlockIndex, EpochId, Gas, MerkleHash, ShardId, ValidatorStake};
use crate::utils::{from_timestamp, to_timestamp};

#[derive(BorshSerialize, BorshDeserialize, Debug, Clone, Eq, PartialEq)]
pub struct BlockHeaderInner {
    /// Height of this block since the genesis block (height 0).
    pub height: BlockIndex,
    /// Epoch start hash of this block's epoch.
    /// Used for retrieving validator information
    pub epoch_id: EpochId,
    /// Hash of the block previous to this in the chain.
    pub prev_hash: CryptoHash,
    /// Root hash of the state at the previous block.
    pub prev_state_root: MerkleHash,
    /// Root hash of the chunk receipts in the given block.
    pub chunk_receipts_root: MerkleHash,
    /// Root hash of the chunk headers in the given block.
    pub chunk_headers_root: MerkleHash,
    /// Root hash of the chunk transactions in the given block.
    pub chunk_tx_root: MerkleHash,
    /// Timestamp at which the block was built.
    pub timestamp: u64,
    /// Approval mask, given current block producers.
    pub approval_mask: Vec<bool>,
    /// Approval signatures for previous block.
    pub approval_sigs: BlsSignature,
    /// Total weight.
    pub total_weight: Weight,
    /// Validator proposals.
    pub validator_proposals: Vec<ValidatorStake>,
    /// Mask for new chunks included in the block
    pub chunk_mask: Vec<bool>,
    /// Sum of gas used across all chunks.
    pub gas_used: Gas,
    /// Gas limit. Same for all chunks.
    pub gas_limit: Gas,
    /// Gas price. Same for all chunks
    pub gas_price: Balance,
    /// Sum of all storage rent paid across all chunks.
    pub rent_paid: Balance,
    /// Total supply of tokens in the system
    pub total_supply: Balance,
}

impl BlockHeaderInner {
    pub fn new(
        height: BlockIndex,
        epoch_id: EpochId,
        prev_hash: CryptoHash,
        prev_state_root: MerkleHash,
        chunk_receipts_root: MerkleHash,
        chunk_headers_root: MerkleHash,
        chunk_tx_root: MerkleHash,
        time: DateTime<Utc>,
        approval_mask: Vec<bool>,
        approval_sigs: BlsSignature,
        total_weight: Weight,
        validator_proposals: Vec<ValidatorStake>,
        chunk_mask: Vec<bool>,
        gas_used: Gas,
        gas_limit: Gas,
        gas_price: Balance,
        rent_paid: Balance,
        total_supply: Balance,
    ) -> Self {
        Self {
            height,
            epoch_id,
            prev_hash,
            prev_state_root,
            chunk_receipts_root,
            chunk_headers_root,
            chunk_tx_root,
            timestamp: to_timestamp(time),
            approval_mask,
            approval_sigs,
            total_weight,
            validator_proposals,
            chunk_mask,
            gas_used,
            gas_limit,
            gas_price,
            rent_paid,
            total_supply,
        }
    }
}

#[derive(BorshSerialize, BorshDeserialize, Debug, Clone, Eq, PartialEq)]
#[borsh_init(init)]
pub struct BlockHeader {
    /// Inner part of the block header that gets hashed.
    pub inner: BlockHeaderInner,

    /// Signature of the block producer.
    pub signature: BlsSignature,

    /// Cached value of hash for this block.
    #[borsh_skip]
    pub hash: CryptoHash,
}

impl BlockHeader {
    pub fn init(&mut self) {
        self.hash = hash(&self.inner.try_to_vec().expect("Failed to serialize"));
    }

    pub fn new(
        height: BlockIndex,
        prev_hash: CryptoHash,
        prev_state_root: MerkleHash,
        chunk_receipts_root: MerkleHash,
        chunk_headers_root: MerkleHash,
        chunk_tx_root: MerkleHash,
        timestamp: DateTime<Utc>,
        approval_mask: Vec<bool>,
        approval_sig: BlsSignature,
        total_weight: Weight,
        validator_proposals: Vec<ValidatorStake>,
        chunk_mask: Vec<bool>,
        epoch_id: EpochId,
        gas_used: Gas,
        gas_limit: Gas,
        gas_price: Balance,
        rent_paid: Balance,
        total_supply: Balance,
        signer: Arc<dyn BlsSigner>,
    ) -> Self {
        let inner = BlockHeaderInner::new(
            height,
            epoch_id,
            prev_hash,
            prev_state_root,
            chunk_receipts_root,
            chunk_headers_root,
            chunk_tx_root,
            timestamp,
            approval_mask,
            approval_sig,
            total_weight,
            validator_proposals,
            chunk_mask,
            gas_used,
            gas_limit,
            gas_price,
            rent_paid,
            total_supply,
        );
        let hash = hash(&inner.try_to_vec().expect("Failed to serialize"));
        Self { inner, signature: signer.sign(hash.as_ref()), hash }
    }

    pub fn genesis(
        state_root: MerkleHash,
        chunk_receipts_root: MerkleHash,
        chunk_headers_root: MerkleHash,
        chunk_tx_root: MerkleHash,
        timestamp: DateTime<Utc>,
        initial_gas_limit: Gas,
        initial_gas_price: Balance,
        initial_total_supply: Balance,
    ) -> Self {
        let inner = BlockHeaderInner::new(
            0,
            EpochId::default(),
            CryptoHash::default(),
            state_root,
            chunk_receipts_root,
            chunk_headers_root,
            chunk_tx_root,
            timestamp,
            vec![],
            BlsSignature::empty(),
            0.into(),
            vec![],
            vec![],
            0,
            initial_gas_limit,
            initial_gas_price,
            0,
            initial_total_supply,
        );
        let hash = hash(&inner.try_to_vec().expect("Failed to serialize"));
        Self { inner, signature: BlsSignature::empty(), hash }
    }

    pub fn hash(&self) -> CryptoHash {
        self.hash
    }

    /// Verifies that given public key produced the block.
    pub fn verify_block_producer(&self, public_key: &BlsPublicKey) -> bool {
        self.signature.verify_single(self.hash.as_ref(), public_key)
    }

    pub fn timestamp(&self) -> DateTime<Utc> {
        from_timestamp(self.inner.timestamp)
    }

    pub fn num_approvals(&self) -> u64 {
        self.inner.approval_mask.iter().map(|x| if *x { 1u64 } else { 0u64 }).sum()
    }
}

#[derive(BorshSerialize, BorshDeserialize, Debug, Clone, Eq, PartialEq)]
pub struct Block {
    pub header: BlockHeader,
    pub chunks: Vec<ShardChunkHeader>,
}

impl Block {
    /// Returns genesis block for given genesis date and state root.
    pub fn genesis(
        state_roots: Vec<MerkleHash>,
        timestamp: DateTime<Utc>,
        num_shards: ShardId,
        initial_gas_limit: Gas,
        initial_gas_price: Balance,
        initial_total_supply: Balance,
    ) -> Self {
        assert!(state_roots.len() == 1 || state_roots.len() == (num_shards as usize));
        let chunks = (0..num_shards)
            .map(|i| {
                ShardChunkHeader::new(
                    CryptoHash::default(),
                    state_roots[i as usize % state_roots.len()],
                    CryptoHash::default(),
                    0,
                    0,
                    i,
                    0,
                    initial_gas_limit,
                    0,
                    CryptoHash::default(),
                    CryptoHash::default(),
                    vec![],
                    Arc::new(EmptyBlsSigner {}),
                )
            })
            .collect();
        Block {
            header: BlockHeader::genesis(
                Block::compute_state_root(&chunks),
                Block::compute_chunk_receipts_root(&chunks),
                Block::compute_chunk_headers_root(&chunks),
                Block::compute_chunk_tx_root(&chunks),
                timestamp,
                initial_gas_limit,
                initial_gas_price,
                initial_total_supply,
            ),
            chunks,
        }
    }

    /// Produces new block from header of previous block, current state root and set of transactions.
    pub fn produce(
        prev: &BlockHeader,
        height: BlockIndex,
        chunks: Vec<ShardChunkHeader>,
        epoch_id: EpochId,
<<<<<<< HEAD
        transactions: Vec<SignedTransaction>,
        approvals: HashMap<usize, BlsSignature>,
=======
        mut approvals: HashMap<usize, Signature>,
>>>>>>> 6754aaa3
        gas_price_adjustment_rate: u8,
        inflation: Option<Balance>,
        signer: Arc<dyn BlsSigner>,
    ) -> Self {
        let mut approval_sig = BlsSignature::empty();
        let max_approver = approvals.keys().max().unwrap_or(&0);
        let approval_mask =
            (0..=*max_approver).map(|i| approvals.contains_key(&i)).collect::<Vec<bool>>();
        for (_, sig) in approvals.iter() {
            approval_sig.add(sig);
        }

        // Collect aggregate of validators and gas usage/limits from chunks.
        let mut validator_proposals = vec![];
        let mut gas_used = 0;
        let mut gas_limit = 0;
        // This computation of chunk_mask relies on the fact that chunks are ordered by shard_id.
        let mut chunk_mask = vec![];
        let mut storage_rent = 0;
        for chunk in chunks.iter() {
            if chunk.height_included == height {
                validator_proposals.extend_from_slice(&chunk.inner.validator_proposals);
                gas_used += chunk.inner.gas_used;
                gas_limit += chunk.inner.gas_limit;
                storage_rent += chunk.inner.rent_paid;
                chunk_mask.push(true);
            } else {
                chunk_mask.push(false);
            }
        }

        let new_gas_price = if gas_limit > 0 {
            (2 * u128::from(gas_limit) + 2 * u128::from(gas_price_adjustment_rate)
                - u128::from(gas_limit) * u128::from(gas_price_adjustment_rate))
                * prev.inner.gas_price
                / (2 * u128::from(gas_limit) * 100)
        } else {
            // If there are no new chunks included in this block, use previous price.
            prev.inner.gas_price
        };
        let new_total_supply = prev.inner.total_supply + inflation.unwrap_or(0);

        let num_approvals: u128 =
            approval_mask.iter().map(|x| if *x { 1u128 } else { 0u128 }).sum();
        let total_weight = prev.inner.total_weight.next(num_approvals);
        Block {
            header: BlockHeader::new(
                height,
                prev.hash(),
                Block::compute_state_root(&chunks),
                Block::compute_chunk_receipts_root(&chunks),
                Block::compute_chunk_headers_root(&chunks),
                Block::compute_chunk_tx_root(&chunks),
                Utc::now(),
                approval_mask,
                approval_sig,
                total_weight,
                validator_proposals,
                chunk_mask,
                epoch_id,
                gas_used,
                gas_limit,
                // TODO: calculate this correctly
                new_gas_price,
                storage_rent,
                new_total_supply,
                signer,
            ),
            chunks,
        }
    }

    pub fn compute_state_root(chunks: &Vec<ShardChunkHeader>) -> CryptoHash {
        merklize(
            &chunks.iter().map(|chunk| chunk.inner.prev_state_root).collect::<Vec<CryptoHash>>(),
        )
        .0
    }

    pub fn compute_chunk_receipts_root(chunks: &Vec<ShardChunkHeader>) -> CryptoHash {
        merklize(
            &chunks
                .iter()
                .map(|chunk| chunk.inner.outgoing_receipts_root)
                .collect::<Vec<CryptoHash>>(),
        )
        .0
    }

    pub fn compute_chunk_headers_root(chunks: &Vec<ShardChunkHeader>) -> CryptoHash {
        merklize(
            &chunks
                .iter()
                .map(|chunk| ChunkHashHeight(chunk.hash.clone(), chunk.height_included))
                .collect::<Vec<ChunkHashHeight>>(),
        )
        .0
    }

    pub fn compute_chunk_tx_root(chunks: &Vec<ShardChunkHeader>) -> CryptoHash {
        merklize(&chunks.iter().map(|chunk| chunk.inner.tx_root).collect::<Vec<CryptoHash>>()).0
    }

    pub fn hash(&self) -> CryptoHash {
        self.header.hash()
    }
}

/// The weight is defined as the number of unique validators approving this fork.
#[derive(
    BorshSerialize, BorshDeserialize, Debug, Clone, Copy, PartialEq, PartialOrd, Eq, Ord, Default,
)]
pub struct Weight {
    num: u128,
}

impl Weight {
    pub fn to_num(self) -> u128 {
        self.num
    }

    pub fn next(self, num: u128) -> Self {
        Weight { num: self.num + num + 1 }
    }
}

impl From<u128> for Weight {
    fn from(num: u128) -> Self {
        Weight { num }
    }
}

impl std::fmt::Display for Weight {
    fn fmt(&self, f: &mut std::fmt::Formatter) -> std::fmt::Result {
        write!(f, "{}", self.num)
    }
}<|MERGE_RESOLUTION|>--- conflicted
+++ resolved
@@ -270,12 +270,7 @@
         height: BlockIndex,
         chunks: Vec<ShardChunkHeader>,
         epoch_id: EpochId,
-<<<<<<< HEAD
-        transactions: Vec<SignedTransaction>,
         approvals: HashMap<usize, BlsSignature>,
-=======
-        mut approvals: HashMap<usize, Signature>,
->>>>>>> 6754aaa3
         gas_price_adjustment_rate: u8,
         inflation: Option<Balance>,
         signer: Arc<dyn BlsSigner>,
