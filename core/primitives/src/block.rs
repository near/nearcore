--- conflicted
+++ resolved
@@ -313,20 +313,15 @@
         };
         let new_total_supply = prev.inner.total_supply + inflation.unwrap_or(0);
 
-<<<<<<< HEAD
-        let total_weight =
-            (prev.inner.total_weight.to_num() + (approval_sigs.len() as u64) + 1).into();
+        let num_approvals: u128 =
+            approval_mask.iter().map(|x| if *x { 1u128 } else { 0u128 }).sum();
+        let total_weight = prev.inner.total_weight.next(num_approvals);
         let now = Utc::now();
         let time = if to_timestamp(now) <= prev.inner.timestamp {
             prev.timestamp() + Duration::microseconds(1)
         } else {
             now
         };
-=======
-        let num_approvals: u128 =
-            approval_mask.iter().map(|x| if *x { 1u128 } else { 0u128 }).sum();
-        let total_weight = prev.inner.total_weight.next(num_approvals);
->>>>>>> 80445992
         Block {
             header: BlockHeader::new(
                 height,
