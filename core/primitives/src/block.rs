use std::collections::HashMap;
use std::sync::Arc;

use borsh::{BorshDeserialize, BorshSerialize};
use chrono::{DateTime, Utc};

use near_crypto::{BlsPublicKey, BlsSignature, BlsSigner, EmptyBlsSigner};

use crate::hash::{hash, CryptoHash};
use crate::merkle::merklize;
use crate::sharding::{ChunkHashHeight, ShardChunkHeader};
use crate::types::{Balance, BlockIndex, EpochId, Gas, MerkleHash, ShardId, ValidatorStake};
use crate::utils::{from_timestamp, to_timestamp};

#[derive(BorshSerialize, BorshDeserialize, Debug, Clone, Eq, PartialEq)]
pub struct BlockHeaderInner {
    /// Height of this block since the genesis block (height 0).
    pub height: BlockIndex,
    /// Epoch start hash of this block's epoch.
    /// Used for retrieving validator information
    pub epoch_id: EpochId,
    /// Hash of the block previous to this in the chain.
    pub prev_hash: CryptoHash,
    /// Root hash of the state at the previous block.
    pub prev_state_root: MerkleHash,
    /// Root hash of the chunk receipts in the given block.
    pub chunk_receipts_root: MerkleHash,
    /// Root hash of the chunk headers in the given block.
    pub chunk_headers_root: MerkleHash,
    /// Root hash of the chunk transactions in the given block.
    pub chunk_tx_root: MerkleHash,
    /// Number of chunks included into the block.
    pub chunks_included: u64,
    /// Timestamp at which the block was built.
    pub timestamp: u64,
    /// Approval mask, given current block producers.
    pub approval_mask: Vec<bool>,
    /// Approval signatures for previous block.
    pub approval_sigs: BlsSignature,
    /// Total weight.
    pub total_weight: Weight,
    /// Validator proposals.
    pub validator_proposals: Vec<ValidatorStake>,
    /// Mask for new chunks included in the block
    pub chunk_mask: Vec<bool>,
    /// Sum of gas used across all chunks.
    pub gas_used: Gas,
    /// Gas limit. Same for all chunks.
    pub gas_limit: Gas,
    /// Gas price. Same for all chunks
    pub gas_price: Balance,
    /// Sum of all storage rent paid across all chunks.
    pub rent_paid: Balance,
    /// Total supply of tokens in the system
    pub total_supply: Balance,
}

impl BlockHeaderInner {
    pub fn new(
        height: BlockIndex,
        epoch_id: EpochId,
        prev_hash: CryptoHash,
        prev_state_root: MerkleHash,
        chunk_receipts_root: MerkleHash,
        chunk_headers_root: MerkleHash,
        chunk_tx_root: MerkleHash,
<<<<<<< HEAD
        timestamp: u64,
=======
        chunks_included: u64,
        time: DateTime<Utc>,
>>>>>>> 325172c8
        approval_mask: Vec<bool>,
        approval_sigs: BlsSignature,
        total_weight: Weight,
        validator_proposals: Vec<ValidatorStake>,
        chunk_mask: Vec<bool>,
        gas_used: Gas,
        gas_limit: Gas,
        gas_price: Balance,
        rent_paid: Balance,
        total_supply: Balance,
    ) -> Self {
        Self {
            height,
            epoch_id,
            prev_hash,
            prev_state_root,
            chunk_receipts_root,
            chunk_headers_root,
            chunk_tx_root,
<<<<<<< HEAD
            timestamp,
=======
            chunks_included,
            timestamp: to_timestamp(time),
>>>>>>> 325172c8
            approval_mask,
            approval_sigs,
            total_weight,
            validator_proposals,
            chunk_mask,
            gas_used,
            gas_limit,
            gas_price,
            rent_paid,
            total_supply,
        }
    }
}

#[derive(BorshSerialize, BorshDeserialize, Debug, Clone, Eq, PartialEq)]
#[borsh_init(init)]
pub struct BlockHeader {
    /// Inner part of the block header that gets hashed.
    pub inner: BlockHeaderInner,

    /// Signature of the block producer.
    pub signature: BlsSignature,

    /// Cached value of hash for this block.
    #[borsh_skip]
    pub hash: CryptoHash,
}

impl BlockHeader {
    pub fn init(&mut self) {
        self.hash = hash(&self.inner.try_to_vec().expect("Failed to serialize"));
    }

    pub fn new(
        height: BlockIndex,
        prev_hash: CryptoHash,
        prev_state_root: MerkleHash,
        chunk_receipts_root: MerkleHash,
        chunk_headers_root: MerkleHash,
        chunk_tx_root: MerkleHash,
<<<<<<< HEAD
        timestamp: u64,
=======
        chunks_included: u64,
        timestamp: DateTime<Utc>,
>>>>>>> 325172c8
        approval_mask: Vec<bool>,
        approval_sig: BlsSignature,
        total_weight: Weight,
        validator_proposals: Vec<ValidatorStake>,
        chunk_mask: Vec<bool>,
        epoch_id: EpochId,
        gas_used: Gas,
        gas_limit: Gas,
        gas_price: Balance,
        rent_paid: Balance,
        total_supply: Balance,
        signer: Arc<dyn BlsSigner>,
    ) -> Self {
        let inner = BlockHeaderInner::new(
            height,
            epoch_id,
            prev_hash,
            prev_state_root,
            chunk_receipts_root,
            chunk_headers_root,
            chunk_tx_root,
            chunks_included,
            timestamp,
            approval_mask,
            approval_sig,
            total_weight,
            validator_proposals,
            chunk_mask,
            gas_used,
            gas_limit,
            gas_price,
            rent_paid,
            total_supply,
        );
        let hash = hash(&inner.try_to_vec().expect("Failed to serialize"));
        Self { inner, signature: signer.sign(hash.as_ref()), hash }
    }

    pub fn genesis(
        state_root: MerkleHash,
        chunk_receipts_root: MerkleHash,
        chunk_headers_root: MerkleHash,
        chunk_tx_root: MerkleHash,
        chunks_included: u64,
        timestamp: DateTime<Utc>,
        initial_gas_limit: Gas,
        initial_gas_price: Balance,
        initial_total_supply: Balance,
    ) -> Self {
        let inner = BlockHeaderInner::new(
            0,
            EpochId::default(),
            CryptoHash::default(),
            state_root,
            chunk_receipts_root,
            chunk_headers_root,
            chunk_tx_root,
<<<<<<< HEAD
            to_timestamp(timestamp),
=======
            chunks_included,
            timestamp,
>>>>>>> 325172c8
            vec![],
            BlsSignature::empty(),
            0.into(),
            vec![],
            vec![],
            0,
            initial_gas_limit,
            initial_gas_price,
            0,
            initial_total_supply,
        );
        let hash = hash(&inner.try_to_vec().expect("Failed to serialize"));
        Self { inner, signature: BlsSignature::empty(), hash }
    }

    pub fn hash(&self) -> CryptoHash {
        self.hash
    }

    /// Verifies that given public key produced the block.
    pub fn verify_block_producer(&self, public_key: &BlsPublicKey) -> bool {
        self.signature.verify_single(self.hash.as_ref(), public_key)
    }

    pub fn timestamp(&self) -> DateTime<Utc> {
        from_timestamp(self.inner.timestamp)
    }

    pub fn num_approvals(&self) -> u64 {
        self.inner.approval_mask.iter().map(|x| if *x { 1u64 } else { 0u64 }).sum()
    }
}

#[derive(BorshSerialize, BorshDeserialize, Debug, Clone, Eq, PartialEq)]
pub struct Block {
    pub header: BlockHeader,
    pub chunks: Vec<ShardChunkHeader>,
}

impl Block {
    /// Returns genesis block for given genesis date and state root.
    pub fn genesis(
        state_roots: Vec<MerkleHash>,
        timestamp: DateTime<Utc>,
        num_shards: ShardId,
        initial_gas_limit: Gas,
        initial_gas_price: Balance,
        initial_total_supply: Balance,
    ) -> Self {
        assert!(state_roots.len() == 1 || state_roots.len() == (num_shards as usize));
        let chunks = (0..num_shards)
            .map(|i| {
                ShardChunkHeader::new(
                    CryptoHash::default(),
                    state_roots[i as usize % state_roots.len()],
                    CryptoHash::default(),
                    0,
                    0,
                    i,
                    0,
                    initial_gas_limit,
                    0,
                    CryptoHash::default(),
                    CryptoHash::default(),
                    vec![],
                    Arc::new(EmptyBlsSigner {}),
                )
            })
            .collect();
        Block {
            header: BlockHeader::genesis(
                Block::compute_state_root(&chunks),
                Block::compute_chunk_receipts_root(&chunks),
                Block::compute_chunk_headers_root(&chunks),
                Block::compute_chunk_tx_root(&chunks),
                Block::compute_chunks_included(&chunks, 0),
                timestamp,
                initial_gas_limit,
                initial_gas_price,
                initial_total_supply,
            ),
            chunks,
        }
    }

    /// Produces new block from header of previous block, current state root and set of transactions.
    pub fn produce(
        prev: &BlockHeader,
        height: BlockIndex,
        chunks: Vec<ShardChunkHeader>,
        epoch_id: EpochId,
        approvals: HashMap<usize, BlsSignature>,
        gas_price_adjustment_rate: u8,
        inflation: Option<Balance>,
        signer: Arc<dyn BlsSigner>,
    ) -> Self {
        let mut approval_sig = BlsSignature::empty();
        let max_approver = approvals.keys().max().unwrap_or(&0);
        let approval_mask =
            (0..=*max_approver).map(|i| approvals.contains_key(&i)).collect::<Vec<bool>>();
        for (_, sig) in approvals.iter() {
            approval_sig.add(sig);
        }

        // Collect aggregate of validators and gas usage/limits from chunks.
        let mut validator_proposals = vec![];
        let mut gas_used = 0;
        let mut gas_limit = 0;
        // This computation of chunk_mask relies on the fact that chunks are ordered by shard_id.
        let mut chunk_mask = vec![];
        let mut storage_rent = 0;
        for chunk in chunks.iter() {
            if chunk.height_included == height {
                validator_proposals.extend_from_slice(&chunk.inner.validator_proposals);
                gas_used += chunk.inner.gas_used;
                gas_limit += chunk.inner.gas_limit;
                storage_rent += chunk.inner.rent_paid;
                chunk_mask.push(true);
            } else {
                chunk_mask.push(false);
            }
        }

        let new_gas_price = if gas_limit > 0 {
            (2 * u128::from(gas_limit) + 2 * u128::from(gas_price_adjustment_rate)
                - u128::from(gas_limit) * u128::from(gas_price_adjustment_rate))
                * prev.inner.gas_price
                / (2 * u128::from(gas_limit) * 100)
        } else {
            // If there are no new chunks included in this block, use previous price.
            prev.inner.gas_price
        };
        let new_total_supply = prev.inner.total_supply + inflation.unwrap_or(0);

        let num_approvals: u128 =
            approval_mask.iter().map(|x| if *x { 1u128 } else { 0u128 }).sum();
        let total_weight = prev.inner.total_weight.next(num_approvals);
        let now = to_timestamp(Utc::now());
        let time = if now <= prev.inner.timestamp { prev.inner.timestamp + 1 } else { now };
        Block {
            header: BlockHeader::new(
                height,
                prev.hash(),
                Block::compute_state_root(&chunks),
                Block::compute_chunk_receipts_root(&chunks),
                Block::compute_chunk_headers_root(&chunks),
                Block::compute_chunk_tx_root(&chunks),
<<<<<<< HEAD
                time,
=======
                Block::compute_chunks_included(&chunks, height),
                Utc::now(),
>>>>>>> 325172c8
                approval_mask,
                approval_sig,
                total_weight,
                validator_proposals,
                chunk_mask,
                epoch_id,
                gas_used,
                gas_limit,
                // TODO: calculate this correctly
                new_gas_price,
                storage_rent,
                new_total_supply,
                signer,
            ),
            chunks,
        }
    }

    pub fn compute_state_root(chunks: &Vec<ShardChunkHeader>) -> CryptoHash {
        merklize(
            &chunks.iter().map(|chunk| chunk.inner.prev_state_root).collect::<Vec<CryptoHash>>(),
        )
        .0
    }

    pub fn compute_chunk_receipts_root(chunks: &Vec<ShardChunkHeader>) -> CryptoHash {
        merklize(
            &chunks
                .iter()
                .map(|chunk| chunk.inner.outgoing_receipts_root)
                .collect::<Vec<CryptoHash>>(),
        )
        .0
    }

    pub fn compute_chunk_headers_root(chunks: &Vec<ShardChunkHeader>) -> CryptoHash {
        merklize(
            &chunks
                .iter()
                .map(|chunk| ChunkHashHeight(chunk.hash.clone(), chunk.height_included))
                .collect::<Vec<ChunkHashHeight>>(),
        )
        .0
    }

    pub fn compute_chunk_tx_root(chunks: &Vec<ShardChunkHeader>) -> CryptoHash {
        merklize(&chunks.iter().map(|chunk| chunk.inner.tx_root).collect::<Vec<CryptoHash>>()).0
    }

    pub fn compute_chunks_included(chunks: &Vec<ShardChunkHeader>, height: BlockIndex) -> u64 {
        chunks.iter().filter(|chunk| chunk.height_included == height).count() as u64
    }

    pub fn hash(&self) -> CryptoHash {
        self.header.hash()
    }

    pub fn check_validity(&self) -> bool {
        // Check that state root stored in the header matches the state root of the chunks
        let state_root = Block::compute_state_root(&self.chunks);
        if self.header.inner.prev_state_root != state_root {
            return false;
        }

        // Check that chunk receipts root stored in the header matches the state root of the chunks
        let chunk_receipts_root = Block::compute_chunk_receipts_root(&self.chunks);
        if self.header.inner.chunk_receipts_root != chunk_receipts_root {
            return false;
        }

        // Check that chunk headers root stored in the header matches the chunk headers root of the chunks
        let chunk_headers_root = Block::compute_chunk_headers_root(&self.chunks);
        if self.header.inner.chunk_headers_root != chunk_headers_root {
            return false;
        }

        // Check that chunk tx root stored in the header matches the tx root of the chunks
        let chunk_tx_root = Block::compute_chunk_tx_root(&self.chunks);
        if self.header.inner.chunk_tx_root != chunk_tx_root {
            return false;
        }

        // Check that chunk included root stored in the header matches the chunk included root of the chunks
        let chunks_included_root =
            Block::compute_chunks_included(&self.chunks, self.header.inner.height);
        if self.header.inner.chunks_included != chunks_included_root {
            return false;
        }

        true
    }
}

/// The weight is defined as the number of unique validators approving this fork.
#[derive(
    BorshSerialize, BorshDeserialize, Debug, Clone, Copy, PartialEq, PartialOrd, Eq, Ord, Default,
)]
pub struct Weight {
    num: u128,
}

impl Weight {
    pub fn to_num(self) -> u128 {
        self.num
    }

    pub fn next(self, num: u128) -> Self {
        Weight { num: self.num + num + 1 }
    }
}

impl From<u128> for Weight {
    fn from(num: u128) -> Self {
        Weight { num }
    }
}

impl std::fmt::Display for Weight {
    fn fmt(&self, f: &mut std::fmt::Formatter) -> std::fmt::Result {
        write!(f, "{}", self.num)
    }
}<|MERGE_RESOLUTION|>--- conflicted
+++ resolved
@@ -64,12 +64,8 @@
         chunk_receipts_root: MerkleHash,
         chunk_headers_root: MerkleHash,
         chunk_tx_root: MerkleHash,
-<<<<<<< HEAD
         timestamp: u64,
-=======
         chunks_included: u64,
-        time: DateTime<Utc>,
->>>>>>> 325172c8
         approval_mask: Vec<bool>,
         approval_sigs: BlsSignature,
         total_weight: Weight,
@@ -89,12 +85,8 @@
             chunk_receipts_root,
             chunk_headers_root,
             chunk_tx_root,
-<<<<<<< HEAD
             timestamp,
-=======
             chunks_included,
-            timestamp: to_timestamp(time),
->>>>>>> 325172c8
             approval_mask,
             approval_sigs,
             total_weight,
@@ -135,12 +127,8 @@
         chunk_receipts_root: MerkleHash,
         chunk_headers_root: MerkleHash,
         chunk_tx_root: MerkleHash,
-<<<<<<< HEAD
         timestamp: u64,
-=======
         chunks_included: u64,
-        timestamp: DateTime<Utc>,
->>>>>>> 325172c8
         approval_mask: Vec<bool>,
         approval_sig: BlsSignature,
         total_weight: Weight,
@@ -162,8 +150,8 @@
             chunk_receipts_root,
             chunk_headers_root,
             chunk_tx_root,
+            timestamp,
             chunks_included,
-            timestamp,
             approval_mask,
             approval_sig,
             total_weight,
@@ -198,12 +186,8 @@
             chunk_receipts_root,
             chunk_headers_root,
             chunk_tx_root,
-<<<<<<< HEAD
             to_timestamp(timestamp),
-=======
             chunks_included,
-            timestamp,
->>>>>>> 325172c8
             vec![],
             BlsSignature::empty(),
             0.into(),
@@ -351,12 +335,8 @@
                 Block::compute_chunk_receipts_root(&chunks),
                 Block::compute_chunk_headers_root(&chunks),
                 Block::compute_chunk_tx_root(&chunks),
-<<<<<<< HEAD
                 time,
-=======
                 Block::compute_chunks_included(&chunks, height),
-                Utc::now(),
->>>>>>> 325172c8
                 approval_mask,
                 approval_sig,
                 total_weight,
