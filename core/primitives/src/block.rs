use crate::block::BlockValidityError::{
    InvalidChallengeRoot, InvalidChunkHeaderRoot, InvalidChunkMask, InvalidReceiptRoot,
    InvalidStateRoot, InvalidTransactionRoot,
};
use crate::block_body::{BlockBody, BlockBodyV1, ChunkEndorsementSignatures};
pub use crate::block_header::*;
use crate::challenge::{Challenges, ChallengesResult};
use crate::checked_feature;
use crate::congestion_info::{CongestionInfo, ExtendedCongestionInfo};
use crate::hash::{hash, CryptoHash};
use crate::merkle::{merklize, verify_path, MerklePath};
use crate::num_rational::Rational32;
use crate::sharding::{
    ChunkHashHeight, EncodedShardChunk, ShardChunk, ShardChunkHeader, ShardChunkHeaderV1,
};
use crate::types::{Balance, BlockHeight, EpochId, Gas, NumBlocks, StateRoot};
use crate::validator_signer::{EmptyValidatorSigner, ValidatorSigner};
use crate::version::{ProtocolVersion, SHARD_CHUNK_HEADER_UPGRADE_VERSION};
use borsh::{BorshDeserialize, BorshSerialize};
use near_crypto::Signature;
use near_primitives_core::types::ShardId;
use near_primitives_core::version::ProtocolFeature;
use near_time::Utc;
use primitive_types::U256;
use reed_solomon_erasure::galois_8::ReedSolomon;
use std::collections::HashMap;
use std::ops::Index;
use std::sync::Arc;

#[derive(BorshSerialize, BorshDeserialize, Clone, Debug, Eq, PartialEq, Default)]
pub struct GenesisId {
    /// Chain Id
    pub chain_id: String,
    /// Hash of genesis block
    pub hash: CryptoHash,
}

#[derive(BorshSerialize, BorshDeserialize, Clone, Debug, Eq, PartialEq)]
pub enum BlockValidityError {
    InvalidStateRoot,
    InvalidReceiptRoot,
    InvalidChunkHeaderRoot,
    InvalidTransactionRoot,
    InvalidChunkMask,
    InvalidChallengeRoot,
}

#[derive(BorshSerialize, BorshDeserialize, Debug, Clone, Eq, PartialEq)]
pub struct BlockV1 {
    pub header: BlockHeader,
    pub chunks: Vec<ShardChunkHeaderV1>,
    pub challenges: Challenges,

    // Data to confirm the correctness of randomness beacon output
    pub vrf_value: near_crypto::vrf::Value,
    pub vrf_proof: near_crypto::vrf::Proof,
}

#[derive(BorshSerialize, BorshDeserialize, Debug, Clone, Eq, PartialEq)]
pub struct BlockV2 {
    pub header: BlockHeader,
    pub chunks: Vec<ShardChunkHeader>,
    pub challenges: Challenges,

    // Data to confirm the correctness of randomness beacon output
    pub vrf_value: near_crypto::vrf::Value,
    pub vrf_proof: near_crypto::vrf::Proof,
}

/// V2 -> V3: added BlockBodyV1
#[derive(BorshSerialize, BorshDeserialize, Debug, Clone, Eq, PartialEq)]
pub struct BlockV3 {
    pub header: BlockHeader,
    pub body: BlockBodyV1,
}

/// V3 -> V4: use versioned BlockBody
#[derive(BorshSerialize, BorshDeserialize, Debug, Clone, Eq, PartialEq)]
pub struct BlockV4 {
    pub header: BlockHeader,
    pub body: BlockBody,
}

/// Versioned Block data structure.
/// For each next version, document what are the changes between versions.
#[derive(BorshSerialize, BorshDeserialize, Debug, Clone, Eq, PartialEq)]
pub enum Block {
    BlockV1(Arc<BlockV1>),
    BlockV2(Arc<BlockV2>),
    BlockV3(Arc<BlockV3>),
    BlockV4(Arc<BlockV4>),
}

pub fn genesis_chunks(
    state_roots: Vec<StateRoot>,
    shard_ids: &[ShardId],
    initial_gas_limit: Gas,
    genesis_height: BlockHeight,
    genesis_protocol_version: ProtocolVersion,
) -> Vec<ShardChunk> {
    let rs = ReedSolomon::new(1, 2).unwrap();
    let state_roots = if state_roots.len() == shard_ids.len() {
        state_roots
    } else {
        assert_eq!(state_roots.len(), 1);
        std::iter::repeat(state_roots[0]).take(shard_ids.len()).collect()
    };

    let congestion_info = ProtocolFeature::CongestionControl
        .enabled(genesis_protocol_version)
        .then_some(CongestionInfo::default());

    shard_ids
        .into_iter()
        .zip(state_roots)
        .map(|(&shard_id, state_root)| {
            let (encoded_chunk, _) = EncodedShardChunk::new(
                CryptoHash::default(),
                state_root,
                CryptoHash::default(),
                genesis_height,
                shard_id,
                &rs,
                0,
                initial_gas_limit,
                0,
                CryptoHash::default(),
                vec![],
                vec![],
                &[],
                CryptoHash::default(),
<<<<<<< HEAD
                CongestionInfo::default(),
                &EmptyValidatorSigner::default().into(),
=======
                congestion_info,
                &EmptyValidatorSigner::default(),
>>>>>>> fe5a71c8
                genesis_protocol_version,
            )
            .expect("Failed to decode genesis chunk");
            let mut chunk = encoded_chunk.decode_chunk(1).expect("Failed to decode genesis chunk");
            chunk.set_height_included(genesis_height);
            chunk
        })
        .collect()
}

impl Block {
    fn block_from_protocol_version(
        this_epoch_protocol_version: ProtocolVersion,
        next_epoch_protocol_version: ProtocolVersion,
        header: BlockHeader,
        body: BlockBody,
    ) -> Block {
        if next_epoch_protocol_version < SHARD_CHUNK_HEADER_UPGRADE_VERSION {
            let legacy_chunks = body
                .chunks()
                .iter()
                .cloned()
                .map(|chunk| match chunk {
                    ShardChunkHeader::V1(header) => header,
                    ShardChunkHeader::V2(_) => panic!(
                        "Attempted to include VersionedShardChunkHeaderV2 in old protocol version"
                    ),
                    ShardChunkHeader::V3(_) => panic!(
                        "Attempted to include VersionedShardChunkHeaderV3 in old protocol version"
                    ),
                })
                .collect();

            Block::BlockV1(Arc::new(BlockV1 {
                header,
                chunks: legacy_chunks,
                challenges: body.challenges().to_vec(),
                vrf_value: *body.vrf_value(),
                vrf_proof: *body.vrf_proof(),
            }))
        } else if !checked_feature!("stable", BlockHeaderV4, this_epoch_protocol_version) {
            Block::BlockV2(Arc::new(BlockV2 {
                header,
                chunks: body.chunks().to_vec(),
                challenges: body.challenges().to_vec(),
                vrf_value: *body.vrf_value(),
                vrf_proof: *body.vrf_proof(),
            }))
        } else if !checked_feature!("stable", StatelessValidationV0, this_epoch_protocol_version) {
            // BlockV3 should only have BlockBodyV1
            match body {
                BlockBody::V1(body) => Block::BlockV3(Arc::new(BlockV3 { header, body })),
                _ => {
                    panic!("Attempted to include newer BlockBody version in old protocol version")
                }
            }
        } else {
            // BlockV4 and BlockBodyV2 were introduced in the same protocol version `ChunkValidation`
            // We should not expect BlockV4 to have BlockBodyV1
            match body {
                BlockBody::V1(_) => {
                    panic!("Attempted to include BlockBodyV1 in new protocol version")
                }
                _ => Block::BlockV4(Arc::new(BlockV4 { header, body })),
            }
        }
    }

    /// Returns genesis block for given genesis date and state root.
    pub fn genesis(
        genesis_protocol_version: ProtocolVersion,
        chunks: Vec<ShardChunkHeader>,
        timestamp: Utc,
        height: BlockHeight,
        initial_gas_price: Balance,
        initial_total_supply: Balance,
        next_bp_hash: CryptoHash,
    ) -> Self {
        let challenges = vec![];
        let chunk_endorsements = vec![];
        for chunk in &chunks {
            assert_eq!(chunk.height_included(), height);
        }
        let vrf_value = near_crypto::vrf::Value([0; 32]);
        let vrf_proof = near_crypto::vrf::Proof([0; 64]);
        let body = BlockBody::new(
            genesis_protocol_version,
            chunks,
            challenges,
            vrf_value,
            vrf_proof,
            chunk_endorsements,
        );
        let header = BlockHeader::genesis(
            genesis_protocol_version,
            height,
            Block::compute_state_root(body.chunks()),
            body.compute_hash(),
            Block::compute_chunk_prev_outgoing_receipts_root(body.chunks()),
            Block::compute_chunk_headers_root(body.chunks()).0,
            Block::compute_chunk_tx_root(body.chunks()),
            body.chunks().len() as u64,
            Block::compute_challenges_root(body.challenges()),
            timestamp,
            initial_gas_price,
            initial_total_supply,
            next_bp_hash,
        );

        Self::block_from_protocol_version(
            genesis_protocol_version,
            genesis_protocol_version,
            header,
            body,
        )
    }

    /// Produces new block from header of previous block, current state root and set of transactions.
    pub fn produce(
        this_epoch_protocol_version: ProtocolVersion,
        next_epoch_protocol_version: ProtocolVersion,
        prev: &BlockHeader,
        height: BlockHeight,
        block_ordinal: NumBlocks,
        chunks: Vec<ShardChunkHeader>,
        chunk_endorsements: Vec<ChunkEndorsementSignatures>,
        epoch_id: EpochId,
        next_epoch_id: EpochId,
        epoch_sync_data_hash: Option<CryptoHash>,
        approvals: Vec<Option<Box<Signature>>>,
        gas_price_adjustment_rate: Rational32,
        min_gas_price: Balance,
        max_gas_price: Balance,
        minted_amount: Option<Balance>,
        challenges_result: ChallengesResult,
        challenges: Challenges,
        signer: &ValidatorSigner,
        next_bp_hash: CryptoHash,
        block_merkle_root: CryptoHash,
        timestamp: Utc,
    ) -> Self {
        // Collect aggregate of validators and gas usage/limits from chunks.
        let mut prev_validator_proposals = vec![];
        let mut gas_used = 0;
        // This computation of chunk_mask relies on the fact that chunks are ordered by shard_id.
        let mut chunk_mask = vec![];
        let mut balance_burnt = 0;
        let mut gas_limit = 0;
        for chunk in chunks.iter() {
            if chunk.height_included() == height {
                prev_validator_proposals.extend(chunk.prev_validator_proposals());
                gas_used += chunk.prev_gas_used();
                gas_limit += chunk.gas_limit();
                balance_burnt += chunk.prev_balance_burnt();
                chunk_mask.push(true);
            } else {
                chunk_mask.push(false);
            }
        }
        let next_gas_price = Self::compute_next_gas_price(
            prev.next_gas_price(),
            gas_used,
            gas_limit,
            gas_price_adjustment_rate,
            min_gas_price,
            max_gas_price,
        );

        let new_total_supply = prev.total_supply() + minted_amount.unwrap_or(0) - balance_burnt;
        let now = timestamp.unix_timestamp_nanos() as u64;
        let time = if now <= prev.raw_timestamp() { prev.raw_timestamp() + 1 } else { now };

        let (vrf_value, vrf_proof) = signer.compute_vrf_with_proof(prev.random_value().as_ref());
        let random_value = hash(vrf_value.0.as_ref());

        let last_ds_final_block =
            if height == prev.height() + 1 { prev.hash() } else { prev.last_ds_final_block() };

        let last_final_block =
            if height == prev.height() + 1 && prev.last_ds_final_block() == prev.prev_hash() {
                prev.prev_hash()
            } else {
                prev.last_final_block()
            };

        match prev {
            BlockHeader::BlockHeaderV1(_) => debug_assert_eq!(prev.block_ordinal(), 0),
            BlockHeader::BlockHeaderV2(_) => debug_assert_eq!(prev.block_ordinal(), 0),
            BlockHeader::BlockHeaderV3(_) => {
                debug_assert_eq!(prev.block_ordinal() + 1, block_ordinal)
            }
            BlockHeader::BlockHeaderV4(_) => {
                debug_assert_eq!(prev.block_ordinal() + 1, block_ordinal)
            }
        };

        let body = BlockBody::new(
            this_epoch_protocol_version,
            chunks,
            challenges,
            vrf_value,
            vrf_proof,
            chunk_endorsements,
        );
        let header = BlockHeader::new(
            this_epoch_protocol_version,
            next_epoch_protocol_version,
            height,
            *prev.hash(),
            body.compute_hash(),
            Block::compute_state_root(body.chunks()),
            Block::compute_chunk_prev_outgoing_receipts_root(body.chunks()),
            Block::compute_chunk_headers_root(body.chunks()).0,
            Block::compute_chunk_tx_root(body.chunks()),
            Block::compute_outcome_root(body.chunks()),
            time,
            Block::compute_challenges_root(body.challenges()),
            random_value,
            prev_validator_proposals,
            chunk_mask,
            block_ordinal,
            epoch_id,
            next_epoch_id,
            next_gas_price,
            new_total_supply,
            challenges_result,
            signer,
            *last_final_block,
            *last_ds_final_block,
            epoch_sync_data_hash,
            approvals,
            next_bp_hash,
            block_merkle_root,
            prev.height(),
        );

        Self::block_from_protocol_version(
            this_epoch_protocol_version,
            next_epoch_protocol_version,
            header,
            body,
        )
    }

    pub fn verify_total_supply(
        &self,
        prev_total_supply: Balance,
        minted_amount: Option<Balance>,
    ) -> bool {
        let mut balance_burnt = 0;

        for chunk in self.chunks().iter() {
            if chunk.height_included() == self.header().height() {
                balance_burnt += chunk.prev_balance_burnt();
            }
        }

        let new_total_supply = prev_total_supply + minted_amount.unwrap_or(0) - balance_burnt;
        self.header().total_supply() == new_total_supply
    }

    pub fn verify_gas_price(
        &self,
        gas_price: Balance,
        min_gas_price: Balance,
        max_gas_price: Balance,
        gas_price_adjustment_rate: Rational32,
    ) -> bool {
        let gas_used = Self::compute_gas_used(self.chunks().iter(), self.header().height());
        let gas_limit = Self::compute_gas_limit(self.chunks().iter(), self.header().height());
        let expected_price = Self::compute_next_gas_price(
            gas_price,
            gas_used,
            gas_limit,
            gas_price_adjustment_rate,
            min_gas_price,
            max_gas_price,
        );
        self.header().next_gas_price() == expected_price
    }

    /// Computes gas price for applying chunks in the next block according to the formula:
    ///   next_gas_price = gas_price * (1 + (gas_used/gas_limit - 1/2) * adjustment_rate)
    /// and clamped between min_gas_price and max_gas_price.
    pub fn compute_next_gas_price(
        gas_price: Balance,
        gas_used: Gas,
        gas_limit: Gas,
        gas_price_adjustment_rate: Rational32,
        min_gas_price: Balance,
        max_gas_price: Balance,
    ) -> Balance {
        // If block was skipped, the price does not change.
        if gas_limit == 0 {
            return gas_price;
        }

        let gas_used = u128::from(gas_used);
        let gas_limit = u128::from(gas_limit);
        let adjustment_rate_numer = *gas_price_adjustment_rate.numer() as u128;
        let adjustment_rate_denom = *gas_price_adjustment_rate.denom() as u128;

        // This number can never be negative as long as gas_used <= gas_limit and
        // adjustment_rate_numer <= adjustment_rate_denom.
        let numerator = 2 * adjustment_rate_denom * gas_limit
            + 2 * adjustment_rate_numer * gas_used
            - adjustment_rate_numer * gas_limit;
        let denominator = 2 * adjustment_rate_denom * gas_limit;
        let next_gas_price =
            U256::from(gas_price) * U256::from(numerator) / U256::from(denominator);

        next_gas_price.clamp(U256::from(min_gas_price), U256::from(max_gas_price)).as_u128()
    }

    pub fn compute_state_root<'a, T: IntoIterator<Item = &'a ShardChunkHeader>>(
        chunks: T,
    ) -> CryptoHash {
        merklize(
            &chunks.into_iter().map(|chunk| chunk.prev_state_root()).collect::<Vec<CryptoHash>>(),
        )
        .0
    }

    pub fn compute_chunk_prev_outgoing_receipts_root<
        'a,
        T: IntoIterator<Item = &'a ShardChunkHeader>,
    >(
        chunks: T,
    ) -> CryptoHash {
        merklize(
            &chunks
                .into_iter()
                .map(|chunk| chunk.prev_outgoing_receipts_root())
                .collect::<Vec<CryptoHash>>(),
        )
        .0
    }

    pub fn compute_chunk_headers_root<'a, T: IntoIterator<Item = &'a ShardChunkHeader>>(
        chunks: T,
    ) -> (CryptoHash, Vec<MerklePath>) {
        merklize(
            &chunks
                .into_iter()
                .map(|chunk| ChunkHashHeight(chunk.chunk_hash(), chunk.height_included()))
                .collect::<Vec<ChunkHashHeight>>(),
        )
    }

    pub fn compute_chunk_tx_root<'a, T: IntoIterator<Item = &'a ShardChunkHeader>>(
        chunks: T,
    ) -> CryptoHash {
        merklize(&chunks.into_iter().map(|chunk| chunk.tx_root()).collect::<Vec<CryptoHash>>()).0
    }

    pub fn compute_outcome_root<'a, T: IntoIterator<Item = &'a ShardChunkHeader>>(
        chunks: T,
    ) -> CryptoHash {
        merklize(
            &chunks.into_iter().map(|chunk| chunk.prev_outcome_root()).collect::<Vec<CryptoHash>>(),
        )
        .0
    }

    pub fn compute_challenges_root(challenges: &Challenges) -> CryptoHash {
        merklize(&challenges.iter().map(|challenge| challenge.hash).collect::<Vec<CryptoHash>>()).0
    }

    pub fn compute_gas_used<'a, T: IntoIterator<Item = &'a ShardChunkHeader>>(
        chunks: T,
        height: BlockHeight,
    ) -> Gas {
        chunks.into_iter().fold(0, |acc, chunk| {
            if chunk.height_included() == height {
                acc + chunk.prev_gas_used()
            } else {
                acc
            }
        })
    }

    pub fn compute_gas_limit<'a, T: IntoIterator<Item = &'a ShardChunkHeader>>(
        chunks: T,
        height: BlockHeight,
    ) -> Gas {
        chunks.into_iter().fold(0, |acc, chunk| {
            if chunk.height_included() == height {
                acc + chunk.gas_limit()
            } else {
                acc
            }
        })
    }

    pub fn validate_chunk_header_proof(
        chunk: &ShardChunkHeader,
        chunk_root: &CryptoHash,
        merkle_path: &MerklePath,
    ) -> bool {
        verify_path(
            *chunk_root,
            merkle_path,
            &ChunkHashHeight(chunk.chunk_hash(), chunk.height_included()),
        )
    }

    #[inline]
    pub fn header(&self) -> &BlockHeader {
        match self {
            Block::BlockV1(block) => &block.header,
            Block::BlockV2(block) => &block.header,
            Block::BlockV3(block) => &block.header,
            Block::BlockV4(block) => &block.header,
        }
    }

    pub fn chunks(&self) -> ChunksCollection {
        match self {
            Block::BlockV1(block) => ChunksCollection::V1(
                block.chunks.iter().map(|h| ShardChunkHeader::V1(h.clone())).collect(),
            ),
            Block::BlockV2(block) => ChunksCollection::V2(&block.chunks),
            Block::BlockV3(block) => ChunksCollection::V2(&block.body.chunks),
            Block::BlockV4(block) => ChunksCollection::V2(&block.body.chunks()),
        }
    }

    #[inline]
    pub fn challenges(&self) -> &Challenges {
        match self {
            Block::BlockV1(block) => &block.challenges,
            Block::BlockV2(block) => &block.challenges,
            Block::BlockV3(block) => &block.body.challenges,
            Block::BlockV4(block) => block.body.challenges(),
        }
    }

    #[inline]
    pub fn vrf_value(&self) -> &near_crypto::vrf::Value {
        match self {
            Block::BlockV1(block) => &block.vrf_value,
            Block::BlockV2(block) => &block.vrf_value,
            Block::BlockV3(block) => &block.body.vrf_value,
            Block::BlockV4(block) => &block.body.vrf_value(),
        }
    }

    #[inline]
    pub fn vrf_proof(&self) -> &near_crypto::vrf::Proof {
        match self {
            Block::BlockV1(block) => &block.vrf_proof,
            Block::BlockV2(block) => &block.vrf_proof,
            Block::BlockV3(block) => &block.body.vrf_proof,
            Block::BlockV4(block) => &block.body.vrf_proof(),
        }
    }

    #[inline]
    pub fn chunk_endorsements(&self) -> &[ChunkEndorsementSignatures] {
        match self {
            Block::BlockV1(_) | Block::BlockV2(_) | Block::BlockV3(_) => &[],
            Block::BlockV4(block) => block.body.chunk_endorsements(),
        }
    }

    pub fn shards_congestion_info(&self) -> HashMap<ShardId, ExtendedCongestionInfo> {
        let mut result = HashMap::new();

        for chunk in self.chunks().iter() {
            let shard_id = chunk.shard_id();

            if let Some(congestion_info) = chunk.congestion_info() {
                let height_included = chunk.height_included();
                let height_current = self.header().height();
                let missed_chunks_count = height_current.checked_sub(height_included);
                let missed_chunks_count = missed_chunks_count
                    .expect("The chunk height included must be less or equal than block height!");

                let extended_congestion_info =
                    ExtendedCongestionInfo::new(congestion_info, missed_chunks_count);
                result.insert(shard_id, extended_congestion_info);
            }
        }
        result
    }

    pub fn hash(&self) -> &CryptoHash {
        self.header().hash()
    }

    pub fn compute_block_body_hash(&self) -> Option<CryptoHash> {
        match self {
            Block::BlockV1(_) => None,
            Block::BlockV2(_) => None,
            Block::BlockV3(block) => Some(block.body.compute_hash()),
            Block::BlockV4(block) => Some(block.body.compute_hash()),
        }
    }

    /// Checks that block content matches block hash, with the possible exception of chunk signatures
    pub fn check_validity(&self) -> Result<(), BlockValidityError> {
        // Check that state root stored in the header matches the state root of the chunks
        let state_root = Block::compute_state_root(self.chunks().iter());
        if self.header().prev_state_root() != &state_root {
            return Err(InvalidStateRoot);
        }

        // Check that chunk receipts root stored in the header matches the state root of the chunks
        let chunk_receipts_root =
            Block::compute_chunk_prev_outgoing_receipts_root(self.chunks().iter());
        if self.header().prev_chunk_outgoing_receipts_root() != &chunk_receipts_root {
            return Err(InvalidReceiptRoot);
        }

        // Check that chunk headers root stored in the header matches the chunk headers root of the chunks
        let chunk_headers_root = Block::compute_chunk_headers_root(self.chunks().iter()).0;
        if self.header().chunk_headers_root() != &chunk_headers_root {
            return Err(InvalidChunkHeaderRoot);
        }

        // Check that chunk tx root stored in the header matches the tx root of the chunks
        let chunk_tx_root = Block::compute_chunk_tx_root(self.chunks().iter());
        if self.header().chunk_tx_root() != &chunk_tx_root {
            return Err(InvalidTransactionRoot);
        }

        let outcome_root = Block::compute_outcome_root(self.chunks().iter());
        if self.header().outcome_root() != &outcome_root {
            return Err(InvalidTransactionRoot);
        }

        // Check that chunk included root stored in the header matches the chunk included root of the chunks
        let chunk_mask: Vec<bool> = self
            .chunks()
            .iter()
            .map(|chunk| chunk.height_included() == self.header().height())
            .collect();
        if self.header().chunk_mask() != &chunk_mask[..] {
            return Err(InvalidChunkMask);
        }

        // Check that challenges root stored in the header matches the challenges root of the challenges
        let challenges_root = Block::compute_challenges_root(self.challenges());
        if self.header().challenges_root() != &challenges_root {
            return Err(InvalidChallengeRoot);
        }

        Ok(())
    }
}

pub enum ChunksCollection<'a> {
    V1(Vec<ShardChunkHeader>),
    V2(&'a [ShardChunkHeader]),
}

pub struct VersionedChunksIter<'a> {
    chunks: &'a [ShardChunkHeader],
    curr_index: usize,
    len: usize,
}

impl<'a> VersionedChunksIter<'a> {
    fn new(chunks: &'a [ShardChunkHeader]) -> Self {
        Self { chunks, curr_index: 0, len: chunks.len() }
    }
}

impl<'a> Iterator for VersionedChunksIter<'a> {
    type Item = &'a ShardChunkHeader;

    fn next(&mut self) -> Option<Self::Item> {
        if self.curr_index < self.len {
            let item = &self.chunks[self.curr_index];
            self.curr_index += 1;
            Some(item)
        } else {
            None
        }
    }
}

impl<'a> ExactSizeIterator for VersionedChunksIter<'a> {
    fn len(&self) -> usize {
        self.len - self.curr_index
    }
}

impl<'a> Index<usize> for ChunksCollection<'a> {
    type Output = ShardChunkHeader;

    /// Deprecated. Please use get instead, it's safer.
    fn index(&self, index: usize) -> &Self::Output {
        match self {
            ChunksCollection::V1(chunks) => &chunks[index],
            ChunksCollection::V2(chunks) => &chunks[index],
        }
    }
}

impl<'a> ChunksCollection<'a> {
    pub fn len(&self) -> usize {
        match self {
            ChunksCollection::V1(chunks) => chunks.len(),
            ChunksCollection::V2(chunks) => chunks.len(),
        }
    }

    pub fn iter(&'a self) -> VersionedChunksIter<'a> {
        match self {
            ChunksCollection::V1(chunks) => VersionedChunksIter::new(chunks),
            ChunksCollection::V2(chunks) => VersionedChunksIter::new(chunks),
        }
    }

    pub fn get(&self, index: usize) -> Option<&ShardChunkHeader> {
        match self {
            ChunksCollection::V1(chunks) => chunks.get(index),
            ChunksCollection::V2(chunks) => chunks.get(index),
        }
    }
}

/// The tip of a fork. A handle to the fork ancestry from its leaf in the
/// blockchain tree. References the max height and the latest and previous
/// blocks for convenience
#[derive(BorshSerialize, BorshDeserialize, Debug, Clone, PartialEq, serde::Serialize)]
pub struct Tip {
    /// Height of the tip (max height of the fork)
    pub height: BlockHeight,
    /// Last block pushed to the fork
    pub last_block_hash: CryptoHash,
    /// Previous block
    pub prev_block_hash: CryptoHash,
    /// Current epoch id. Used for getting validator info.
    pub epoch_id: EpochId,
    /// Next epoch id.
    pub next_epoch_id: EpochId,
}

impl Tip {
    /// Creates a new tip based on provided header.
    pub fn from_header(header: &BlockHeader) -> Tip {
        Tip {
            height: header.height(),
            last_block_hash: *header.hash(),
            prev_block_hash: *header.prev_hash(),
            epoch_id: header.epoch_id().clone(),
            next_epoch_id: header.next_epoch_id().clone(),
        }
    }
}<|MERGE_RESOLUTION|>--- conflicted
+++ resolved
@@ -129,13 +129,8 @@
                 vec![],
                 &[],
                 CryptoHash::default(),
-<<<<<<< HEAD
-                CongestionInfo::default(),
+                congestion_info,
                 &EmptyValidatorSigner::default().into(),
-=======
-                congestion_info,
-                &EmptyValidatorSigner::default(),
->>>>>>> fe5a71c8
                 genesis_protocol_version,
             )
             .expect("Failed to decode genesis chunk");
