use std::collections::{HashMap, HashSet};

use crate::challenge::PartialState;
use crate::sharding::{ChunkHash, ReceiptProof, ShardChunkHeader, ShardChunkHeaderV3};
use crate::transaction::SignedTransaction;
use crate::validator_signer::{EmptyValidatorSigner, ValidatorSigner};
use borsh::{BorshDeserialize, BorshSerialize};
use near_crypto::{PublicKey, Signature};
use near_primitives_core::hash::CryptoHash;
use near_primitives_core::types::{AccountId, Balance, BlockHeight, ShardId};

/// An arbitrary static string to make sure that this struct cannot be
/// serialized to look identical to another serialized struct. For chunk
/// production we are signing a chunk hash, so we need to make sure that
/// this signature means something different.
///
/// This is a messy workaround until we know what to do with NEP 483.
type SignatureDifferentiator = String;

/// Signable
#[derive(Debug, Clone, PartialEq, Eq, BorshSerialize, BorshDeserialize)]
pub struct ChunkStateWitness {
    pub inner: ChunkStateWitnessInner,
    pub signature: Signature,
}

/// The state witness for a chunk; proves the state transition that the
/// chunk attests to.
#[derive(Debug, Clone, PartialEq, Eq, BorshSerialize, BorshDeserialize)]
pub struct ChunkStateWitnessInner {
    /// The chunk header that this witness is for. While this is not needed
    /// to apply the state transition, it is needed for a chunk validator to
    /// produce a chunk endorsement while knowing what they are endorsing.
    pub chunk_header: ShardChunkHeader,
    /// The base state and post-state-root of the main transition where we
    /// apply transactions and receipts. Corresponds to the state transition
    /// that takes us from the pre-state-root of the last new chunk of this
    /// shard to the post-state-root of that same chunk.
    pub main_state_transition: ChunkStateTransition,
    /// For the main state transition, we apply transactions and receipts.
    /// Exactly which of them must be applied is a deterministic property
    /// based on the blockchain history this chunk is based on.
    ///
    /// The set of receipts is exactly
    ///   Filter(R, |receipt| receipt.target_shard = S), where
    ///     - R is the set of outgoing receipts included in the set of chunks C
    ///       (defined below),
    ///     - S is the shard of this chunk.
    ///
    /// The set of chunks C, from which the receipts are sourced, is defined as
    /// all new chunks included in the set of blocks B.
    ///
    /// The set of blocks B is defined as the contiguous subsequence of blocks
    /// B1 (EXCLUSIVE) to B2 (inclusive) in this chunk's chain (i.e. the linear
    /// chain that this chunk's parent block is on), where B2 is the block that
    /// contains the last new chunk of shard S before this chunk, and B1 is the
    /// block that contains the last new chunk of shard S before B2.
    ///
    /// Furthermore, the set of transactions to apply is exactly the
    /// transactions included in the chunk of shard S at B2.
    ///
    /// For the purpose of this text, a "new chunk" is defined as a chunk that
    /// is proposed by a chunk producer, not one that was copied from the
    /// previous block (commonly called a "missing chunk").
    ///
    /// This field, `source_receipt_proofs`, is a (non-strict) superset of the
    /// receipts that must be applied, along with information that allows these
    /// receipts to be verifiable against the blockchain history.
    pub source_receipt_proofs: HashMap<ChunkHash, ReceiptProof>,
    /// An overall hash of the list of receipts that should be applied. This is
    /// redundant information but is useful for diagnosing why a witness might
    /// fail. This is the hash of the borsh encoding of the Vec<Receipt> in the
    /// order that they should be applied.
    pub applied_receipts_hash: CryptoHash,
    /// The transactions to apply. These must be in the correct order in which
    /// they are to be applied.
    pub transactions: Vec<SignedTransaction>,
    /// For each missing chunk after the last new chunk of the shard, we need
    /// to carry out an implicit state transition. Mostly, this is for
    /// distributing validator rewards. This list contains one for each such
    /// chunk, in forward chronological order.
    ///
    /// After these are applied as well, we should arrive at the pre-state-root
    /// of the chunk that this witness is for.
    pub implicit_transitions: Vec<ChunkStateTransition>,
    /// Finally, we need to be able to verify that the new transitions proposed
    /// by the chunk (that this witness is for) are valid. For that, we need
    /// the transactions as well as another partial storage (based on the
    /// pre-state-root of this chunk) in order to verify that the sender
    /// accounts have appropriate balances, access keys, nonces, etc.
    pub new_transactions: Vec<SignedTransaction>,
    pub new_transactions_validation_state: PartialState,
    signature_differentiator: SignatureDifferentiator,
}

impl ChunkStateWitnessInner {
    pub fn new(
        chunk_header: ShardChunkHeader,
        main_state_transition: ChunkStateTransition,
        source_receipt_proofs: HashMap<ChunkHash, ReceiptProof>,
        applied_receipts_hash: CryptoHash,
        transactions: Vec<SignedTransaction>,
        implicit_transitions: Vec<ChunkStateTransition>,
        new_transactions: Vec<SignedTransaction>,
        new_transactions_validation_state: PartialState,
    ) -> Self {
        Self {
            chunk_header,
            main_state_transition,
            source_receipt_proofs,
            applied_receipts_hash,
            transactions,
            implicit_transitions,
            new_transactions,
            new_transactions_validation_state,
            signature_differentiator: "ChunkStateWitness".to_owned(),
        }
    }
}

<<<<<<< HEAD
impl ChunkStateWitness {
    // TODO(#10502): To be used only for creating state witness when previous chunk is genesis.
    // Clean this up once we can properly handle creating state witness for genesis chunk.
    pub fn empty(chunk_header: ShardChunkHeader) -> Self {
        let inner = ChunkStateWitnessInner::new(
            chunk_header,
            Default::default(),
            Default::default(),
            Default::default(),
            Default::default(),
            Default::default(),
            Default::default(),
            Default::default(),
        );
        ChunkStateWitness { inner, signature: Signature::default() }
    }

    // Make a new dummy ChunkStateWitness for testing.
    pub fn new_dummy(
        height: BlockHeight,
        shard_id: ShardId,
        prev_block_hash: CryptoHash,
    ) -> ChunkStateWitness {
        let header = ShardChunkHeader::V3(ShardChunkHeaderV3::new(
            prev_block_hash,
            Default::default(),
            Default::default(),
            Default::default(),
            Default::default(),
            height,
            shard_id,
            Default::default(),
            Default::default(),
            Default::default(),
            Default::default(),
            Default::default(),
            Default::default(),
            &EmptyValidatorSigner::default(),
        ));
        ChunkStateWitness::empty(header)
    }
}

=======
>>>>>>> 09182951
/// Represents the base state and the expected post-state-root of a chunk's state
/// transition. The actual state transition itself is not included here.
#[derive(Debug, Default, Clone, PartialEq, Eq, BorshSerialize, BorshDeserialize)]
pub struct ChunkStateTransition {
    /// The block that contains the chunk; this identifies which part of the
    /// state transition we're talking about.
    pub block_hash: CryptoHash,
    /// The partial state before the state transition. This includes whatever
    /// initial state that is necessary to compute the state transition for this
    /// chunk.
    pub base_state: PartialState,
    /// The expected final state root after applying the state transition.
    /// This is redundant information, because the post state root can be
    /// derived by applying the state transition onto the base state, but
    /// this makes it easier to debug why a state witness may fail to validate.
    pub post_state_root: CryptoHash,
}

/// The endorsement of a chunk by a chunk validator. By providing this, a
/// chunk validator has verified that the chunk state witness is correct.
#[derive(Debug, Clone, PartialEq, Eq, BorshSerialize, BorshDeserialize)]
pub struct ChunkEndorsement {
    inner: ChunkEndorsementInner,
    pub account_id: AccountId,
    pub signature: Signature,
}

impl ChunkEndorsement {
    pub fn new(chunk_hash: ChunkHash, signer: &dyn ValidatorSigner) -> ChunkEndorsement {
        let inner = ChunkEndorsementInner::new(chunk_hash);
        let account_id = signer.validator_id().clone();
        let signature = signer.sign_chunk_endorsement(&inner);
        Self { inner, account_id, signature }
    }

    pub fn verify(&self, public_key: &PublicKey) -> bool {
        let data = borsh::to_vec(&self.inner).unwrap();
        self.signature.verify(&data, public_key)
    }

    pub fn chunk_hash(&self) -> &ChunkHash {
        &self.inner.chunk_hash
    }

    pub fn validate_signature(
        chunk_hash: ChunkHash,
        signature: &Signature,
        public_key: &PublicKey,
    ) -> bool {
        let inner = ChunkEndorsementInner::new(chunk_hash);
        let data = borsh::to_vec(&inner).unwrap();
        signature.verify(&data, public_key)
    }
}

/// This is the part of the chunk endorsement that is actually being signed.
#[derive(Debug, Clone, PartialEq, Eq, BorshSerialize, BorshDeserialize)]
pub struct ChunkEndorsementInner {
    chunk_hash: ChunkHash,
    signature_differentiator: SignatureDifferentiator,
}

impl ChunkEndorsementInner {
    fn new(chunk_hash: ChunkHash) -> Self {
        Self { chunk_hash, signature_differentiator: "ChunkEndorsement".to_owned() }
    }
}

/// Stored on disk for each chunk, including missing chunks, in order to
/// produce a chunk state witness when needed.
#[derive(Debug, Clone, PartialEq, Eq, BorshSerialize, BorshDeserialize)]
pub struct StoredChunkStateTransitionData {
    /// The partial state that is needed to apply the state transition,
    /// whether it is a new chunk state transition or a implicit missing chunk
    /// state transition.
    pub base_state: PartialState,
    /// If this is a new chunk state transition, the hash of the receipts that
    /// were used to apply the state transition. This is redundant information,
    /// but is used to validate against `StateChunkWitness::exact_receipts_hash`
    /// to ease debugging of why a state witness may be incorrect.
    pub receipts_hash: CryptoHash,
}

#[derive(Debug)]
pub struct EndorsementStats {
    pub total_stake: Balance,
    pub endorsed_stake: Balance,
    pub total_validators_count: usize,
    pub endorsed_validators_count: usize,
}

impl EndorsementStats {
    pub fn has_enough_stake(&self) -> bool {
        self.endorsed_stake >= self.required_stake()
    }

    pub fn required_stake(&self) -> Balance {
        self.total_stake * 2 / 3 + 1
    }
}

#[derive(Debug, Default)]
pub struct ChunkValidatorAssignments {
    assignments: Vec<(AccountId, Balance)>,
    chunk_validators: HashSet<AccountId>,
}

impl ChunkValidatorAssignments {
    pub fn new(assignments: Vec<(AccountId, Balance)>) -> Self {
        let chunk_validators = assignments.iter().map(|(id, _)| id.clone()).collect();
        Self { assignments, chunk_validators }
    }

    pub fn contains(&self, account_id: &AccountId) -> bool {
        self.chunk_validators.contains(account_id)
    }

    pub fn ordered_chunk_validators(&self) -> Vec<AccountId> {
        self.assignments.iter().map(|(id, _)| id.clone()).collect()
    }

    pub fn assignments(&self) -> &Vec<(AccountId, Balance)> {
        &self.assignments
    }

    pub fn compute_endorsement_stats(
        &self,
        endorsed_chunk_validators: &HashSet<&AccountId>,
    ) -> EndorsementStats {
        let mut total_stake = 0;
        let mut endorsed_stake = 0;
        let mut endorsed_validators_count = 0;
        for (account_id, stake) in &self.assignments {
            total_stake += stake;
            if endorsed_chunk_validators.contains(account_id) {
                endorsed_stake += stake;
                endorsed_validators_count += 1;
            }
        }
        EndorsementStats {
            total_stake,
            endorsed_stake,
            endorsed_validators_count,
            total_validators_count: self.assignments.len(),
        }
    }
}<|MERGE_RESOLUTION|>--- conflicted
+++ resolved
@@ -118,24 +118,7 @@
     }
 }
 
-<<<<<<< HEAD
 impl ChunkStateWitness {
-    // TODO(#10502): To be used only for creating state witness when previous chunk is genesis.
-    // Clean this up once we can properly handle creating state witness for genesis chunk.
-    pub fn empty(chunk_header: ShardChunkHeader) -> Self {
-        let inner = ChunkStateWitnessInner::new(
-            chunk_header,
-            Default::default(),
-            Default::default(),
-            Default::default(),
-            Default::default(),
-            Default::default(),
-            Default::default(),
-            Default::default(),
-        );
-        ChunkStateWitness { inner, signature: Signature::default() }
-    }
-
     // Make a new dummy ChunkStateWitness for testing.
     pub fn new_dummy(
         height: BlockHeight,
@@ -158,12 +141,20 @@
             Default::default(),
             &EmptyValidatorSigner::default(),
         ));
-        ChunkStateWitness::empty(header)
-    }
-}
-
-=======
->>>>>>> 09182951
+        let inner = ChunkStateWitnessInner::new(
+            header,
+            Default::default(),
+            Default::default(),
+            Default::default(),
+            Default::default(),
+            Default::default(),
+            Default::default(),
+            Default::default(),
+        );
+        ChunkStateWitness { inner, signature: Signature::default() }
+    }
+}
+
 /// Represents the base state and the expected post-state-root of a chunk's state
 /// transition. The actual state transition itself is not included here.
 #[derive(Debug, Default, Clone, PartialEq, Eq, BorshSerialize, BorshDeserialize)]
