use serde::{Deserialize, Serialize};

use crate::types::Balance;

/// Data structure for semver version and github tag or commit.
#[derive(Serialize, Deserialize, Clone, Debug, Default)]
pub struct Version {
    pub version: String,
    pub build: String,
}

/// Database version.
pub type DbVersion = u32;

/// Current version of the database.
pub const DB_VERSION: DbVersion = 23;

/// Protocol version type.
pub use near_primitives_core::types::ProtocolVersion;

/// Oldest supported version by this client.
pub const OLDEST_BACKWARD_COMPATIBLE_PROTOCOL_VERSION: ProtocolVersion = 34;

/// Minimum gas price proposed in NEP 92 and the associated protocol version
pub const MIN_GAS_PRICE_NEP_92: Balance = 1_000_000_000;
pub const MIN_PROTOCOL_VERSION_NEP_92: ProtocolVersion = 31;

/// Minimum gas price proposed in NEP 92 (fixed) and the associated protocol version
pub const MIN_GAS_PRICE_NEP_92_FIX: Balance = 100_000_000;
pub const MIN_PROTOCOL_VERSION_NEP_92_FIX: ProtocolVersion = 32;

pub const CORRECT_RANDOM_VALUE_PROTOCOL_VERSION: ProtocolVersion = 33;

/// See [NEP 71](https://github.com/nearprotocol/NEPs/pull/71)
pub const IMPLICIT_ACCOUNT_CREATION_PROTOCOL_VERSION: ProtocolVersion = 35;

/// The protocol version that enables reward on mainnet.
pub const ENABLE_INFLATION_PROTOCOL_VERSION: ProtocolVersion = 36;

/// Fix upgrade to use the latest voted protocol version instead of the current epoch protocol
/// version when there is no new change in protocol version.
pub const UPGRADABILITY_FIX_PROTOCOL_VERSION: ProtocolVersion = 37;

/// Updates the way receipt ID, data ID and random seeds are constructed.
pub const CREATE_HASH_PROTOCOL_VERSION: ProtocolVersion = 38;

/// Fix the storage usage of the delete key action.
pub const DELETE_KEY_STORAGE_USAGE_PROTOCOL_VERSION: ProtocolVersion = 40;

pub const SHARD_CHUNK_HEADER_UPGRADE_VERSION: ProtocolVersion = 41;

/// Updates the way receipt ID is constructed to use current block hash instead of last block hash
pub const CREATE_RECEIPT_ID_SWITCH_TO_CURRENT_BLOCK_VERSION: ProtocolVersion = 42;

pub struct ProtocolVersionRange {
    lower: ProtocolVersion,
    upper: Option<ProtocolVersion>,
}

impl ProtocolVersionRange {
    pub fn new(lower: ProtocolVersion, upper: Option<ProtocolVersion>) -> Self {
        Self { lower, upper }
    }

    pub fn contains(&self, version: ProtocolVersion) -> bool {
        self.lower <= version && self.upper.map_or(true, |upper| version < upper)
    }
}

pub fn is_implicit_account_creation_enabled(protocol_version: ProtocolVersion) -> bool {
    protocol_version >= IMPLICIT_ACCOUNT_CREATION_PROTOCOL_VERSION
}

/// New Protocol features should go here. Features are guarded by their corresponding feature flag.
/// For example, if we have `ProtocolFeature::EVM` and a corresponding feature flag `evm`, it will look
/// like
///
/// #[cfg(feature = "protocol_feature_evm")]
/// EVM code
///
#[derive(Hash, PartialEq, Eq, Clone, Copy, Debug)]
pub enum ProtocolFeature {
    // stable features
    ForwardChunkParts,
    RectifyInflation,
    AccessKeyNonceRange,
    FixApplyChunks,
    LowerStorageCost,
    DeleteActionRestriction,
    /// Add versions to `Account` data structure
    AccountVersions,
    TransactionSizeLimit,
    /// Delete account can create implicit accounts
    AllowCreateAccountOnDelete,
    /// Fix a bug in `storage_usage` for account caused by #3824
    FixStorageUsage,
    /// Cap maximum gas price to 2,000,000,000 yoctoNEAR
    CapMaxGasPrice,
    CountRefundReceiptsInGasLimit,
    /// Add `ripemd60` and `ecrecover` host function
    MathExtension,

    // nightly features
    #[cfg(feature = "protocol_feature_evm")]
    EVM,
    #[cfg(feature = "protocol_feature_block_header_v3")]
    BlockHeaderV3,
    #[cfg(feature = "protocol_feature_alt_bn128")]
    AltBn128,
<<<<<<< HEAD
    #[cfg(feature = "protocol_feature_access_key_nonce_range")]
    AccessKeyNonceRange,
    DeleteActionRestriction,
    #[cfg(feature = "protocol_feature_add_account_versions")]
    AccountVersions,
    #[cfg(feature = "protocol_feature_tx_size_limit")]
    TransactionSizeLimit,
    #[cfg(feature = "protocol_feature_chunk_only_producers")]
    ChunkOnlyProducers,
=======
    #[cfg(feature = "protocol_feature_restore_receipts_after_fix")]
    RestoreReceiptsAfterFix,
>>>>>>> 0333e967
}

/// Current latest stable version of the protocol.
/// Some features (e. g. FixStorageUsage) require that there is at least one epoch with exactly
/// the corresponding version
#[cfg(not(feature = "nightly_protocol"))]
pub const PROTOCOL_VERSION: ProtocolVersion = 46;

/// Current latest nightly version of the protocol.
#[cfg(feature = "nightly_protocol")]
<<<<<<< HEAD
pub const PROTOCOL_VERSION: ProtocolVersion = 110;

lazy_static! {
    static ref STABLE_PROTOCOL_FEATURES_TO_VERSION_MAPPING: HashMap<ProtocolFeature, ProtocolVersion> =
        vec![
            #[cfg(feature = "protocol_feature_lower_storage_cost")]
            (ProtocolFeature::LowerStorageCost, 42),
            (ProtocolFeature::DeleteActionRestriction, 43),
        ]
        .into_iter()
        .collect();
}

#[cfg(not(feature = "nightly_protocol"))]
lazy_static! {
    /// Map of feature to the minimal protocol version that introduces the feature. We can determine
    /// whether to apply the new feature by comparing the current protocol version of the network to
    /// `PROTOCOL_FEATURES_TO_VERSION_MAPPING[feature]`.
    pub static ref PROTOCOL_FEATURES_TO_VERSION_MAPPING: HashMap<ProtocolFeature, ProtocolVersion> =
        STABLE_PROTOCOL_FEATURES_TO_VERSION_MAPPING.clone();
}

#[cfg(feature = "nightly_protocol")]
lazy_static! {
    pub static ref PROTOCOL_FEATURES_TO_VERSION_MAPPING: HashMap<ProtocolFeature, ProtocolVersion> = {
        let mut nightly_protocol_features_to_version_mapping: HashMap<
            ProtocolFeature,
            ProtocolVersion,
        > = vec![
            #[cfg(feature = "protocol_feature_forward_chunk_parts")]
            (ProtocolFeature::ForwardChunkParts, 101),
            #[cfg(feature = "protocol_feature_rectify_inflation")]
            (ProtocolFeature::RectifyInflation, 102),
=======
pub const PROTOCOL_VERSION: ProtocolVersion = 114;

impl ProtocolFeature {
    pub const fn protocol_version(self) -> ProtocolVersion {
        match self {
            // Stable features
            ProtocolFeature::LowerStorageCost => 42,
            ProtocolFeature::DeleteActionRestriction => 43,
            ProtocolFeature::FixApplyChunks => 44,
            ProtocolFeature::ForwardChunkParts => 45,
            ProtocolFeature::RectifyInflation => 45,
            ProtocolFeature::AccessKeyNonceRange => 45,
            ProtocolFeature::AccountVersions => 46,
            ProtocolFeature::TransactionSizeLimit => 46,
            ProtocolFeature::AllowCreateAccountOnDelete => 46,
            ProtocolFeature::FixStorageUsage => 46,
            ProtocolFeature::CapMaxGasPrice => 46,
            ProtocolFeature::CountRefundReceiptsInGasLimit => 46,
            ProtocolFeature::MathExtension => 46,

            // Nightly features
>>>>>>> 0333e967
            #[cfg(feature = "protocol_feature_evm")]
            ProtocolFeature::EVM => 103,
            #[cfg(feature = "protocol_feature_alt_bn128")]
            ProtocolFeature::AltBn128 => 105,
            #[cfg(feature = "protocol_feature_block_header_v3")]
<<<<<<< HEAD
            (ProtocolFeature::BlockHeaderV3, 109),
            #[cfg(feature = "protocol_feature_chunk_only_producers")]
            (ProtocolFeature::ChunkOnlyProducers, 110),
        ]
        .into_iter()
        .collect();
        for (stable_protocol_feature, stable_protocol_version) in
            STABLE_PROTOCOL_FEATURES_TO_VERSION_MAPPING.iter()
        {
            assert!(
                *nightly_protocol_features_to_version_mapping
                    .get(&stable_protocol_feature)
                    .unwrap_or(&stable_protocol_version)
                    >= *stable_protocol_version
            );
=======
            ProtocolFeature::BlockHeaderV3 => 109,
            #[cfg(feature = "protocol_feature_restore_receipts_after_fix")]
            ProtocolFeature::RestoreReceiptsAfterFix => 112,
>>>>>>> 0333e967
        }
    }
}

#[macro_export]
macro_rules! checked_feature {
    ("stable", $feature:ident, $current_protocol_version:expr) => {{
        $crate::version::ProtocolFeature::$feature.protocol_version() <= $current_protocol_version
    }};
    ($feature_name:tt, $feature:ident, $current_protocol_version:expr) => {{
        #[cfg(feature = $feature_name)]
        let is_feature_enabled = $crate::version::ProtocolFeature::$feature.protocol_version()
            <= $current_protocol_version;
        #[cfg(not(feature = $feature_name))]
        let is_feature_enabled = {
            // Workaround unused variable warning
            let _ = $current_protocol_version;

            false
        };
        is_feature_enabled
    }};

    ($feature_name:tt, $feature:ident, $current_protocol_version:expr, $feature_block:block) => {{
        checked_feature!($feature_name, $feature, $current_protocol_version, $feature_block, {})
    }};

    ($feature_name:tt, $feature:ident, $current_protocol_version:expr, $feature_block:block, $non_feature_block:block) => {{
        #[cfg(feature = $feature_name)]
        {
            if checked_feature!($feature_name, $feature, $current_protocol_version) {
                $feature_block
            } else {
                $non_feature_block
            }
        }
        // Workaround unused variable warning
        #[cfg(not(feature = $feature_name))]
        {
            let _ = $current_protocol_version;
            $non_feature_block
        }
    }};
}<|MERGE_RESOLUTION|>--- conflicted
+++ resolved
@@ -107,20 +107,10 @@
     BlockHeaderV3,
     #[cfg(feature = "protocol_feature_alt_bn128")]
     AltBn128,
-<<<<<<< HEAD
-    #[cfg(feature = "protocol_feature_access_key_nonce_range")]
-    AccessKeyNonceRange,
-    DeleteActionRestriction,
-    #[cfg(feature = "protocol_feature_add_account_versions")]
-    AccountVersions,
-    #[cfg(feature = "protocol_feature_tx_size_limit")]
-    TransactionSizeLimit,
+    #[cfg(feature = "protocol_feature_restore_receipts_after_fix")]
+    RestoreReceiptsAfterFix,
     #[cfg(feature = "protocol_feature_chunk_only_producers")]
     ChunkOnlyProducers,
-=======
-    #[cfg(feature = "protocol_feature_restore_receipts_after_fix")]
-    RestoreReceiptsAfterFix,
->>>>>>> 0333e967
 }
 
 /// Current latest stable version of the protocol.
@@ -131,42 +121,7 @@
 
 /// Current latest nightly version of the protocol.
 #[cfg(feature = "nightly_protocol")]
-<<<<<<< HEAD
-pub const PROTOCOL_VERSION: ProtocolVersion = 110;
-
-lazy_static! {
-    static ref STABLE_PROTOCOL_FEATURES_TO_VERSION_MAPPING: HashMap<ProtocolFeature, ProtocolVersion> =
-        vec![
-            #[cfg(feature = "protocol_feature_lower_storage_cost")]
-            (ProtocolFeature::LowerStorageCost, 42),
-            (ProtocolFeature::DeleteActionRestriction, 43),
-        ]
-        .into_iter()
-        .collect();
-}
-
-#[cfg(not(feature = "nightly_protocol"))]
-lazy_static! {
-    /// Map of feature to the minimal protocol version that introduces the feature. We can determine
-    /// whether to apply the new feature by comparing the current protocol version of the network to
-    /// `PROTOCOL_FEATURES_TO_VERSION_MAPPING[feature]`.
-    pub static ref PROTOCOL_FEATURES_TO_VERSION_MAPPING: HashMap<ProtocolFeature, ProtocolVersion> =
-        STABLE_PROTOCOL_FEATURES_TO_VERSION_MAPPING.clone();
-}
-
-#[cfg(feature = "nightly_protocol")]
-lazy_static! {
-    pub static ref PROTOCOL_FEATURES_TO_VERSION_MAPPING: HashMap<ProtocolFeature, ProtocolVersion> = {
-        let mut nightly_protocol_features_to_version_mapping: HashMap<
-            ProtocolFeature,
-            ProtocolVersion,
-        > = vec![
-            #[cfg(feature = "protocol_feature_forward_chunk_parts")]
-            (ProtocolFeature::ForwardChunkParts, 101),
-            #[cfg(feature = "protocol_feature_rectify_inflation")]
-            (ProtocolFeature::RectifyInflation, 102),
-=======
-pub const PROTOCOL_VERSION: ProtocolVersion = 114;
+pub const PROTOCOL_VERSION: ProtocolVersion = 115;
 
 impl ProtocolFeature {
     pub const fn protocol_version(self) -> ProtocolVersion {
@@ -187,33 +142,16 @@
             ProtocolFeature::MathExtension => 46,
 
             // Nightly features
->>>>>>> 0333e967
             #[cfg(feature = "protocol_feature_evm")]
             ProtocolFeature::EVM => 103,
             #[cfg(feature = "protocol_feature_alt_bn128")]
             ProtocolFeature::AltBn128 => 105,
             #[cfg(feature = "protocol_feature_block_header_v3")]
-<<<<<<< HEAD
-            (ProtocolFeature::BlockHeaderV3, 109),
-            #[cfg(feature = "protocol_feature_chunk_only_producers")]
-            (ProtocolFeature::ChunkOnlyProducers, 110),
-        ]
-        .into_iter()
-        .collect();
-        for (stable_protocol_feature, stable_protocol_version) in
-            STABLE_PROTOCOL_FEATURES_TO_VERSION_MAPPING.iter()
-        {
-            assert!(
-                *nightly_protocol_features_to_version_mapping
-                    .get(&stable_protocol_feature)
-                    .unwrap_or(&stable_protocol_version)
-                    >= *stable_protocol_version
-            );
-=======
             ProtocolFeature::BlockHeaderV3 => 109,
             #[cfg(feature = "protocol_feature_restore_receipts_after_fix")]
             ProtocolFeature::RestoreReceiptsAfterFix => 112,
->>>>>>> 0333e967
+            #[cfg(feature = "protocol_feature_chunk_only_producers")]
+            ProtocolFeature::ChunkOnlyProducers => 115,
         }
     }
 }
