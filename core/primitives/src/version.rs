--- conflicted
+++ resolved
@@ -47,10 +47,10 @@
 /// Updates the way receipt ID, data ID and random seeds are constructed.
 pub const CREATE_HASH_PROTOCOL_VERSION: ProtocolVersion = 38;
 
-pub const SHARD_CHUNK_HEADER_UPGRADE_VERSION: ProtocolVersion = 41;
-
 /// Fix the storage usage of the delete key action.
 pub const DELETE_KEY_STORAGE_USAGE_PROTOCOL_VERSION: ProtocolVersion = 40;
+
+pub const SHARD_CHUNK_HEADER_UPGRADE_VERSION: ProtocolVersion = 41;
 
 pub struct ProtocolVersionRange {
     lower: ProtocolVersion,
@@ -78,13 +78,10 @@
 pub enum ProtocolFeature {
     #[cfg(feature = "protocol_feature_forward_chunk_parts")]
     ForwardChunkParts,
-<<<<<<< HEAD
+    #[cfg(feature = "protocol_feature_rectify_inflation")]
+    RectifyInflation,
     #[cfg(feature = "protocol_feature_evm")]
     EVM,
-=======
-    #[cfg(feature = "protocol_feature_rectify_inflation")]
-    RectifyInflation,
->>>>>>> 718f9883
 }
 
 /// Current latest stable version of the protocol.
@@ -93,11 +90,7 @@
 
 /// Current latest nightly version of the protocol.
 #[cfg(feature = "nightly_protocol")]
-<<<<<<< HEAD
-pub const PROTOCOL_VERSION: ProtocolVersion = 42;
-=======
-pub const PROTOCOL_VERSION: ProtocolVersion = 43;
->>>>>>> 718f9883
+pub const PROTOCOL_VERSION: ProtocolVersion = 44;
 
 lazy_static! {
     static ref STABLE_PROTOCOL_FEATURES_TO_VERSION_MAPPING: HashMap<ProtocolFeature, ProtocolVersion> = vec![
@@ -122,15 +115,11 @@
             ProtocolVersion,
         > = vec![
             #[cfg(feature = "protocol_feature_forward_chunk_parts")]
-<<<<<<< HEAD
-            (ProtocolFeature::ForwardChunkParts, 41),
-            #[cfg(feature = "protocol_feature_evm")]
-            (ProtocolFeature::EVM, 42),
-=======
             (ProtocolFeature::ForwardChunkParts, 42),
             #[cfg(feature = "protocol_feature_rectify_inflation")]
             (ProtocolFeature::RectifyInflation, 43),
->>>>>>> 718f9883
+            #[cfg(feature = "protocol_feature_evm")]
+            (ProtocolFeature::EVM, 44),
         ]
         .into_iter()
         .collect();
