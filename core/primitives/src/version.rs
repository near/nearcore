use std::collections::HashMap;
use std::str::FromStr;

use once_cell::sync::Lazy;
use serde::{Deserialize, Serialize};

use crate::types::Balance;

/// Data structure for semver version and github tag or commit.
#[cfg_attr(feature = "deepsize_feature", derive(deepsize::DeepSizeOf))]
#[derive(Serialize, Deserialize, Clone, Debug, Default)]
pub struct Version {
    pub version: String,
    pub build: String,
    #[serde(default)]
    pub rustc_version: String,
}

use crate::upgrade_schedule::{get_protocol_version_internal, ProtocolUpgradeVotingSchedule};
/// Protocol version type.
pub use near_primitives_core::types::ProtocolVersion;

/// Minimum gas price proposed in NEP 92 and the associated protocol version
pub const MIN_GAS_PRICE_NEP_92: Balance = 1_000_000_000;
pub const MIN_PROTOCOL_VERSION_NEP_92: ProtocolVersion = 31;

/// Minimum gas price proposed in NEP 92 (fixed) and the associated protocol version
pub const MIN_GAS_PRICE_NEP_92_FIX: Balance = 100_000_000;
pub const MIN_PROTOCOL_VERSION_NEP_92_FIX: ProtocolVersion = 32;

pub const CORRECT_RANDOM_VALUE_PROTOCOL_VERSION: ProtocolVersion = 33;

/// See [NEP 71](https://github.com/nearprotocol/NEPs/pull/71)
pub const IMPLICIT_ACCOUNT_CREATION_PROTOCOL_VERSION: ProtocolVersion = 35;

/// The protocol version that enables reward on mainnet.
pub const ENABLE_INFLATION_PROTOCOL_VERSION: ProtocolVersion = 36;

/// Fix upgrade to use the latest voted protocol version instead of the current epoch protocol
/// version when there is no new change in protocol version.
pub const UPGRADABILITY_FIX_PROTOCOL_VERSION: ProtocolVersion = 37;

/// Updates the way receipt ID, data ID and random seeds are constructed.
pub const CREATE_HASH_PROTOCOL_VERSION: ProtocolVersion = 38;

/// Fix the storage usage of the delete key action.
pub const DELETE_KEY_STORAGE_USAGE_PROTOCOL_VERSION: ProtocolVersion = 40;

pub const SHARD_CHUNK_HEADER_UPGRADE_VERSION: ProtocolVersion = 41;

/// Updates the way receipt ID is constructed to use current block hash instead of last block hash
pub const CREATE_RECEIPT_ID_SWITCH_TO_CURRENT_BLOCK_VERSION: ProtocolVersion = 42;

pub struct ProtocolVersionRange {
    lower: ProtocolVersion,
    upper: Option<ProtocolVersion>,
}

impl ProtocolVersionRange {
    pub fn new(lower: ProtocolVersion, upper: Option<ProtocolVersion>) -> Self {
        Self { lower, upper }
    }

    pub fn contains(&self, version: ProtocolVersion) -> bool {
        self.lower <= version && self.upper.map_or(true, |upper| version < upper)
    }
}

pub fn is_implicit_account_creation_enabled(protocol_version: ProtocolVersion) -> bool {
    protocol_version >= IMPLICIT_ACCOUNT_CREATION_PROTOCOL_VERSION
}

/// New Protocol features should go here. Features are guarded by their corresponding feature flag.
/// For example, if we have `ProtocolFeature::EVM` and a corresponding feature flag `evm`, it will look
/// like
///
/// #[cfg(feature = "protocol_feature_evm")]
/// EVM code
///
#[derive(Hash, PartialEq, Eq, Clone, Copy, Debug)]
pub enum ProtocolFeature {
    // stable features
    RectifyInflation,
    /// Add `AccessKey` nonce range by setting nonce to `(block_height - 1) * 1e6`, see
    /// <https://github.com/near/nearcore/issues/3779>.
    AccessKeyNonceRange,
    FixApplyChunks,
    LowerStorageCost,
    DeleteActionRestriction,
    /// Add versions to `Account` data structure
    AccountVersions,
    TransactionSizeLimit,
    /// Fix a bug in `storage_usage` for account caused by #3824
    FixStorageUsage,
    /// Cap maximum gas price to 2,000,000,000 yoctoNEAR
    CapMaxGasPrice,
    CountRefundReceiptsInGasLimit,
    /// Add `ripemd60` and `ecrecover` host function
    MathExtension,
    /// Restore receipts that were previously stuck because of
    /// <https://github.com/near/nearcore/pull/4228>.
    RestoreReceiptsAfterFixApplyChunks,
    /// This feature switch our WASM engine implementation from wasmer 0.* to
    /// wasmer 2.*, bringing better performance and reliability.
    ///
    /// The implementations should be sufficiently similar for this to not be a
    /// protocol upgrade, but we conservatively do a protocol upgrade to be on
    /// the safe side.
    ///
    /// Although wasmer2 is faster, we don't change fees with this protocol
    /// version -- we can safely do that in a separate step.
    Wasmer2,
    SimpleNightshade,
    LowerDataReceiptAndEcrecoverBaseCost,
    /// Lowers the cost of wasm instruction due to switch to wasmer2.
    LowerRegularOpCost,
    /// Lowers the cost of wasm instruction due to switch to faster,
    /// compiler-intrinsics based gas counter.
    LowerRegularOpCost2,
    /// Limit number of wasm functions in one contract. See
    /// <https://github.com/near/nearcore/pull/4954> for more details.
    LimitContractFunctionsNumber,
    BlockHeaderV3,
    /// Changes how we select validators for epoch and how we select validators within epoch. See
    /// https://github.com/near/NEPs/pull/167 for general description, note that we would not
    /// introduce chunk-only validators with this feature
    AliasValidatorSelectionAlgorithm,
    /// Make block producers produce chunks for the same block they would later produce to avoid
    /// network delays
    SynchronizeBlockChunkProduction,
    /// Change the algorithm to count WASM stack usage to avoid undercounting in
    /// some cases.
    CorrectStackLimit,
    /// Add `AccessKey` nonce range for implicit accounts, as in `AccessKeyNonceRange` feature.
    AccessKeyNonceForImplicitAccounts,
    /// Increase cost per deployed code byte to cover for the compilation steps
    /// that a deployment triggers. Only affects the action execution cost.
    IncreaseDeploymentCost,
    FunctionCallWeight,
    /// This feature enforces a global limit on the function local declarations in a WebAssembly
    /// contract. See <...> for more information.
    LimitContractLocals,
    /// Ensure caching all nodes in the chunk for which touching trie node cost was charged. Charge for each such node
    /// only once per chunk at the first access time.
    ChunkNodesCache,
    /// Lower `max_length_storage_key` limit, which itself limits trie node sizes.
    LowerStorageKeyLimit,
    // alt_bn128_g1_multiexp, alt_bn128_g1_sum, alt_bn128_pairing_check host functions
    AltBn128,
    ChunkOnlyProducers,
    /// Ensure the total stake of validators that are kicked out does not exceed a percentage of total stakes
    MaxKickoutStake,

    /// In case not all validator seats are occupied our algorithm provide incorrect minimal seat
    /// price - it reports as alpha * sum_stake instead of alpha * sum_stake / (1 - alpha), where
    /// alpha is min stake ratio
    #[cfg(feature = "protocol_feature_fix_staking_threshold")]
    FixStakingThreshold,
    /// Charge for contract loading before it happens.
    #[cfg(feature = "protocol_feature_fix_contract_loading_cost")]
    FixContractLoadingCost,
    /// Validate account id for function call access keys.
    #[cfg(feature = "protocol_feature_account_id_in_function_call_permission")]
    AccountIdInFunctionCallPermission,
<<<<<<< HEAD
    // ed25519 signature verification.
    #[cfg(feature = "protocol_feature_ed25519_verify")]
    Ed25519Verify,
=======
    #[cfg(feature = "protocol_feature_reject_blocks_with_outdated_protocol_version")]
    RejectBlocksWithOutdatedProtocolVersions,
    #[cfg(feature = "shardnet")]
    ShardnetShardLayoutUpgrade,
>>>>>>> e7309809
}

/// Both, outgoing and incoming tcp connections to peers, will be rejected if `peer's`
/// protocol version is lower than this.
pub const PEER_MIN_ALLOWED_PROTOCOL_VERSION: ProtocolVersion =
    if cfg!(feature = "shardnet") { PROTOCOL_VERSION - 1 } else { STABLE_PROTOCOL_VERSION - 2 };

/// Current protocol version used on the mainnet.
/// Some features (e. g. FixStorageUsage) require that there is at least one epoch with exactly
/// the corresponding version
const STABLE_PROTOCOL_VERSION: ProtocolVersion = 56;

/// Largest protocol version supported by the current binary.
pub const PROTOCOL_VERSION: ProtocolVersion = if cfg!(feature = "nightly_protocol") {
    // On nightly, pick big enough version to support all features.
<<<<<<< HEAD
    131
=======
    132
>>>>>>> e7309809
} else if cfg!(feature = "shardnet") {
    102
} else {
    // Enable all stable features.
    STABLE_PROTOCOL_VERSION
};

/// The points in time after which the voting for the protocol version should start.
#[allow(dead_code)]
const PROTOCOL_UPGRADE_SCHEDULE: Lazy<HashMap<ProtocolVersion, ProtocolUpgradeVotingSchedule>> =
    Lazy::new(|| {
        let mut schedule = HashMap::new();
        // Update to latest protocol version on release.
        schedule
            .insert(54, ProtocolUpgradeVotingSchedule::from_str("2022-06-27 15:00:00").unwrap());

        /*
        // Final shardnet release. Do not include it in testnet or mainnet releases.
        schedule
            .insert(102, ProtocolUpgradeVotingSchedule::from_str("2022-09-05 15:00:00").unwrap());
         */
        schedule
    });

/// Gives new clients an option to upgrade without announcing that they support the new version.
/// This gives non-validator nodes time to upgrade. See https://github.com/near/NEPs/issues/205
pub fn get_protocol_version(next_epoch_protocol_version: ProtocolVersion) -> ProtocolVersion {
    get_protocol_version_internal(
        next_epoch_protocol_version,
        PROTOCOL_VERSION,
        &PROTOCOL_UPGRADE_SCHEDULE,
    )
}

impl ProtocolFeature {
    pub const fn protocol_version(self) -> ProtocolVersion {
        match self {
            // Stable features
            ProtocolFeature::LowerStorageCost => 42,
            ProtocolFeature::DeleteActionRestriction => 43,
            ProtocolFeature::FixApplyChunks => 44,
            ProtocolFeature::RectifyInflation | ProtocolFeature::AccessKeyNonceRange => 45,
            ProtocolFeature::AccountVersions
            | ProtocolFeature::TransactionSizeLimit
            | ProtocolFeature::FixStorageUsage
            | ProtocolFeature::CapMaxGasPrice
            | ProtocolFeature::CountRefundReceiptsInGasLimit
            | ProtocolFeature::MathExtension => 46,
            ProtocolFeature::RestoreReceiptsAfterFixApplyChunks => 47,
            ProtocolFeature::Wasmer2
            | ProtocolFeature::LowerDataReceiptAndEcrecoverBaseCost
            | ProtocolFeature::LowerRegularOpCost
            | ProtocolFeature::SimpleNightshade => 48,
            ProtocolFeature::LowerRegularOpCost2
            | ProtocolFeature::LimitContractFunctionsNumber
            | ProtocolFeature::BlockHeaderV3
            | ProtocolFeature::AliasValidatorSelectionAlgorithm => 49,
            ProtocolFeature::SynchronizeBlockChunkProduction
            | ProtocolFeature::CorrectStackLimit => 50,
            ProtocolFeature::AccessKeyNonceForImplicitAccounts => 51,
            ProtocolFeature::IncreaseDeploymentCost
            | ProtocolFeature::FunctionCallWeight
            | ProtocolFeature::LimitContractLocals
            | ProtocolFeature::ChunkNodesCache
            | ProtocolFeature::LowerStorageKeyLimit => 53,
            ProtocolFeature::AltBn128 => 55,
            ProtocolFeature::ChunkOnlyProducers | ProtocolFeature::MaxKickoutStake => 56,

            // Nightly & shardnet features, this is to make feature MaxKickoutStake not enabled on
            // shardnet
            #[cfg(feature = "protocol_feature_fix_staking_threshold")]
            ProtocolFeature::FixStakingThreshold => 126,
            #[cfg(feature = "protocol_feature_fix_contract_loading_cost")]
            ProtocolFeature::FixContractLoadingCost => 129,
            #[cfg(feature = "protocol_feature_account_id_in_function_call_permission")]
            ProtocolFeature::AccountIdInFunctionCallPermission => 130,
<<<<<<< HEAD
            #[cfg(feature = "protocol_feature_ed25519_verify")]
            ProtocolFeature::Ed25519Verify => 131,
=======
            #[cfg(feature = "protocol_feature_reject_blocks_with_outdated_protocol_version")]
            ProtocolFeature::RejectBlocksWithOutdatedProtocolVersions => {
                if cfg!(feature = "shardnet") {
                    102
                } else {
                    132
                }
            }
            #[cfg(feature = "shardnet")]
            ProtocolFeature::ShardnetShardLayoutUpgrade => 102,
>>>>>>> e7309809
        }
    }
}

#[macro_export]
macro_rules! checked_feature {
    ("stable", $feature:ident, $current_protocol_version:expr) => {{
        $crate::version::ProtocolFeature::$feature.protocol_version() <= $current_protocol_version
    }};
    ($feature_name:tt, $feature:ident, $current_protocol_version:expr) => {{
        #[cfg(feature = $feature_name)]
        let is_feature_enabled = $crate::version::ProtocolFeature::$feature.protocol_version()
            <= $current_protocol_version;
        #[cfg(not(feature = $feature_name))]
        let is_feature_enabled = {
            // Workaround unused variable warning
            let _ = $current_protocol_version;

            false
        };
        is_feature_enabled
    }};

    ($feature_name:tt, $feature:ident, $current_protocol_version:expr, $feature_block:block) => {{
        checked_feature!($feature_name, $feature, $current_protocol_version, $feature_block, {})
    }};

    ($feature_name:tt, $feature:ident, $current_protocol_version:expr, $feature_block:block, $non_feature_block:block) => {{
        #[cfg(feature = $feature_name)]
        {
            if checked_feature!($feature_name, $feature, $current_protocol_version) {
                $feature_block
            } else {
                $non_feature_block
            }
        }
        // Workaround unused variable warning
        #[cfg(not(feature = $feature_name))]
        {
            let _ = $current_protocol_version;
            $non_feature_block
        }
    }};
}<|MERGE_RESOLUTION|>--- conflicted
+++ resolved
@@ -162,16 +162,12 @@
     /// Validate account id for function call access keys.
     #[cfg(feature = "protocol_feature_account_id_in_function_call_permission")]
     AccountIdInFunctionCallPermission,
-<<<<<<< HEAD
-    // ed25519 signature verification.
     #[cfg(feature = "protocol_feature_ed25519_verify")]
     Ed25519Verify,
-=======
     #[cfg(feature = "protocol_feature_reject_blocks_with_outdated_protocol_version")]
     RejectBlocksWithOutdatedProtocolVersions,
     #[cfg(feature = "shardnet")]
     ShardnetShardLayoutUpgrade,
->>>>>>> e7309809
 }
 
 /// Both, outgoing and incoming tcp connections to peers, will be rejected if `peer's`
@@ -187,11 +183,7 @@
 /// Largest protocol version supported by the current binary.
 pub const PROTOCOL_VERSION: ProtocolVersion = if cfg!(feature = "nightly_protocol") {
     // On nightly, pick big enough version to support all features.
-<<<<<<< HEAD
-    131
-=======
     132
->>>>>>> e7309809
 } else if cfg!(feature = "shardnet") {
     102
 } else {
@@ -268,10 +260,8 @@
             ProtocolFeature::FixContractLoadingCost => 129,
             #[cfg(feature = "protocol_feature_account_id_in_function_call_permission")]
             ProtocolFeature::AccountIdInFunctionCallPermission => 130,
-<<<<<<< HEAD
             #[cfg(feature = "protocol_feature_ed25519_verify")]
             ProtocolFeature::Ed25519Verify => 131,
-=======
             #[cfg(feature = "protocol_feature_reject_blocks_with_outdated_protocol_version")]
             ProtocolFeature::RejectBlocksWithOutdatedProtocolVersions => {
                 if cfg!(feature = "shardnet") {
@@ -282,7 +272,6 @@
             }
             #[cfg(feature = "shardnet")]
             ProtocolFeature::ShardnetShardLayoutUpgrade => 102,
->>>>>>> e7309809
         }
     }
 }
