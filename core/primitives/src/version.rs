use std::collections::HashMap;

use lazy_static::lazy_static;
use serde::{Deserialize, Serialize};

use crate::types::Balance;

/// Data structure for semver version and github tag or commit.
#[derive(Serialize, Deserialize, Clone, Debug, Default)]
pub struct Version {
    pub version: String,
    pub build: String,
}

/// Database version.
pub type DbVersion = u32;

/// Current version of the database.
pub const DB_VERSION: DbVersion = 18;

/// Protocol version type.
pub use near_primitives_core::types::ProtocolVersion;

/// Oldest supported version by this client.
pub const OLDEST_BACKWARD_COMPATIBLE_PROTOCOL_VERSION: ProtocolVersion = 34;

/// Minimum gas price proposed in NEP 92 and the associated protocol version
pub const MIN_GAS_PRICE_NEP_92: Balance = 1_000_000_000;
pub const MIN_PROTOCOL_VERSION_NEP_92: ProtocolVersion = 31;

/// Minimum gas price proposed in NEP 92 (fixed) and the associated protocol version
pub const MIN_GAS_PRICE_NEP_92_FIX: Balance = 100_000_000;
pub const MIN_PROTOCOL_VERSION_NEP_92_FIX: ProtocolVersion = 32;

pub const CORRECT_RANDOM_VALUE_PROTOCOL_VERSION: ProtocolVersion = 33;

/// See [NEP 71](https://github.com/nearprotocol/NEPs/pull/71)
pub const IMPLICIT_ACCOUNT_CREATION_PROTOCOL_VERSION: ProtocolVersion = 35;

/// The protocol version that enables reward on mainnet.
pub const ENABLE_INFLATION_PROTOCOL_VERSION: ProtocolVersion = 36;

/// Fix upgrade to use the latest voted protocol version instead of the current epoch protocol
/// version when there is no new change in protocol version.
pub const UPGRADABILITY_FIX_PROTOCOL_VERSION: ProtocolVersion = 37;

/// Updates the way receipt ID, data ID and random seeds are constructed.
pub const CREATE_HASH_PROTOCOL_VERSION: ProtocolVersion = 38;

/// Fix the storage usage of the delete key action.
pub const DELETE_KEY_STORAGE_USAGE_PROTOCOL_VERSION: ProtocolVersion = 40;

pub const SHARD_CHUNK_HEADER_UPGRADE_VERSION: ProtocolVersion = 41;

/// Updates the way receipt ID is constructed to use current block hash instead of last block hash
pub const CREATE_RECEIPT_ID_SWITCH_TO_CURRENT_BLOCK_VERSION: ProtocolVersion = 42;

pub struct ProtocolVersionRange {
    lower: ProtocolVersion,
    upper: Option<ProtocolVersion>,
}

impl ProtocolVersionRange {
    pub fn new(lower: ProtocolVersion, upper: Option<ProtocolVersion>) -> Self {
        Self { lower, upper }
    }

    pub fn contains(&self, version: ProtocolVersion) -> bool {
        self.lower <= version && self.upper.map_or(true, |upper| version < upper)
    }
}

/// New Protocol features should go here. Features are guarded by their corresponding feature flag.
/// For example, if we have `ProtocolFeature::EVM` and a corresponding feature flag `evm`, it will look
/// like
///
/// #[cfg(feature = "protocol_feature_evm")]
/// EVM code
///
#[derive(Hash, PartialEq, Eq, Clone, Copy, Debug)]
pub enum ProtocolFeature {
    #[cfg(feature = "protocol_feature_forward_chunk_parts")]
    ForwardChunkParts,
    #[cfg(feature = "protocol_feature_rectify_inflation")]
    RectifyInflation,
    #[cfg(feature = "protocol_feature_evm")]
    EVM,
    #[cfg(feature = "protocol_feature_block_header_v3")]
    BlockHeaderV3,
    /// Decreases the storage cost of 1 byte by 10X.
    #[cfg(feature = "protocol_feature_lower_storage_cost")]
    LowerStorageCost,
    #[cfg(feature = "protocol_feature_alt_bn128")]
    AltBn128,
<<<<<<< HEAD
    #[cfg(feature = "protocol_feature_tx_size_limit")]
    TransactionSizeLimit,
=======
    #[cfg(feature = "protocol_feature_access_key_nonce_range")]
    AccessKeyNonceRange,
>>>>>>> acb26a36
}

/// Current latest stable version of the protocol.
#[cfg(not(feature = "nightly_protocol"))]
pub const PROTOCOL_VERSION: ProtocolVersion = 42;

/// Current latest nightly version of the protocol.
#[cfg(feature = "nightly_protocol")]
pub const PROTOCOL_VERSION: ProtocolVersion = 106;

lazy_static! {
    static ref STABLE_PROTOCOL_FEATURES_TO_VERSION_MAPPING: HashMap<ProtocolFeature, ProtocolVersion> =
        vec![
            #[cfg(feature = "protocol_feature_lower_storage_cost")]
            (ProtocolFeature::LowerStorageCost, 42),
        ]
        .into_iter()
        .collect();
}

#[cfg(not(feature = "nightly_protocol"))]
lazy_static! {
    /// Map of feature to the minimal protocol version that introduces the feature. We can determine
    /// whether to apply the new feature by comparing the current protocol version of the network to
    /// `PROTOCOL_FEATURES_TO_VERSION_MAPPING[feature]`.
    pub static ref PROTOCOL_FEATURES_TO_VERSION_MAPPING: HashMap<ProtocolFeature, ProtocolVersion> =
        STABLE_PROTOCOL_FEATURES_TO_VERSION_MAPPING.clone();
}

#[cfg(feature = "nightly_protocol")]
lazy_static! {
    pub static ref PROTOCOL_FEATURES_TO_VERSION_MAPPING: HashMap<ProtocolFeature, ProtocolVersion> = {
        let mut nightly_protocol_features_to_version_mapping: HashMap<
            ProtocolFeature,
            ProtocolVersion,
        > = vec![
            #[cfg(feature = "protocol_feature_forward_chunk_parts")]
            (ProtocolFeature::ForwardChunkParts, 101),
            #[cfg(feature = "protocol_feature_rectify_inflation")]
            (ProtocolFeature::RectifyInflation, 102),
            #[cfg(feature = "protocol_feature_evm")]
            (ProtocolFeature::EVM, 103),
            #[cfg(feature = "protocol_feature_block_header_v3")]
            (ProtocolFeature::BlockHeaderV3, 104),
            #[cfg(feature = "protocol_feature_alt_bn128")]
            (ProtocolFeature::AltBn128, 105),
<<<<<<< HEAD
            #[cfg(feature = "protocol_feature_tx_size_limit")]
            (ProtocolFeature::TransactionSizeLimit, 106),
=======
            #[cfg(feature = "protocol_feature_access_key_nonce_range")]
            (ProtocolFeature::AccessKeyNonceRange, 106),
>>>>>>> acb26a36
        ]
        .into_iter()
        .collect();
        for (stable_protocol_feature, stable_protocol_version) in
            STABLE_PROTOCOL_FEATURES_TO_VERSION_MAPPING.iter()
        {
            assert!(
                *nightly_protocol_features_to_version_mapping
                    .get(&stable_protocol_feature)
                    .unwrap_or(&stable_protocol_version)
                    >= *stable_protocol_version
            );
        }
        nightly_protocol_features_to_version_mapping
            .extend(STABLE_PROTOCOL_FEATURES_TO_VERSION_MAPPING.iter());
        nightly_protocol_features_to_version_mapping
    };
}

#[macro_export]
macro_rules! checked_feature {
    ($feature_name:tt, $feature:ident, $current_protocol_version:expr) => {{
        #[cfg(feature = $feature_name)]
        let is_feature_enabled = $crate::version::PROTOCOL_FEATURES_TO_VERSION_MAPPING
            [&$crate::version::ProtocolFeature::$feature]
            <= $current_protocol_version;
        #[cfg(not(feature = $feature_name))]
        let is_feature_enabled = {
            // Workaround unused variable warning
            let _ = $current_protocol_version;

            false
        };
        is_feature_enabled
    }};

    ($feature_name:tt, $feature:ident, $current_protocol_version:expr, $feature_block:block) => {{
        checked_feature!($feature_name, $feature, $current_protocol_version, $feature_block, {})
    }};

    ($feature_name:tt, $feature:ident, $current_protocol_version:expr, $feature_block:block, $non_feature_block:block) => {{
        #[cfg(feature = $feature_name)]
        {
            if checked_feature!($feature_name, $feature, $current_protocol_version) {
                $feature_block
            } else {
                $non_feature_block
            }
        }
        // Workaround unused variable warning
        #[cfg(not(feature = $feature_name))]
        {
            let _ = $current_protocol_version;
            $non_feature_block
        }
    }};
}<|MERGE_RESOLUTION|>--- conflicted
+++ resolved
@@ -92,13 +92,10 @@
     LowerStorageCost,
     #[cfg(feature = "protocol_feature_alt_bn128")]
     AltBn128,
-<<<<<<< HEAD
+    #[cfg(feature = "protocol_feature_access_key_nonce_range")]
+    AccessKeyNonceRange,
     #[cfg(feature = "protocol_feature_tx_size_limit")]
     TransactionSizeLimit,
-=======
-    #[cfg(feature = "protocol_feature_access_key_nonce_range")]
-    AccessKeyNonceRange,
->>>>>>> acb26a36
 }
 
 /// Current latest stable version of the protocol.
@@ -107,7 +104,7 @@
 
 /// Current latest nightly version of the protocol.
 #[cfg(feature = "nightly_protocol")]
-pub const PROTOCOL_VERSION: ProtocolVersion = 106;
+pub const PROTOCOL_VERSION: ProtocolVersion = 107;
 
 lazy_static! {
     static ref STABLE_PROTOCOL_FEATURES_TO_VERSION_MAPPING: HashMap<ProtocolFeature, ProtocolVersion> =
@@ -145,13 +142,10 @@
             (ProtocolFeature::BlockHeaderV3, 104),
             #[cfg(feature = "protocol_feature_alt_bn128")]
             (ProtocolFeature::AltBn128, 105),
-<<<<<<< HEAD
-            #[cfg(feature = "protocol_feature_tx_size_limit")]
-            (ProtocolFeature::TransactionSizeLimit, 106),
-=======
             #[cfg(feature = "protocol_feature_access_key_nonce_range")]
             (ProtocolFeature::AccessKeyNonceRange, 106),
->>>>>>> acb26a36
+            #[cfg(feature = "protocol_feature_tx_size_limit")]
+            (ProtocolFeature::TransactionSizeLimit, 107),
         ]
         .into_iter()
         .collect();
