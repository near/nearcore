use serde::{Deserialize, Serialize};

use crate::types::Balance;

/// Data structure for semver version and github tag or commit.
#[derive(Serialize, Deserialize, Clone, Debug, Default)]
pub struct Version {
    pub version: String,
    pub build: String,
}

/// Database version.
pub type DbVersion = u32;

/// Current version of the database.
pub const DB_VERSION: DbVersion = 20;

/// Protocol version type.
pub use near_primitives_core::types::ProtocolVersion;

/// Oldest supported version by this client.
pub const OLDEST_BACKWARD_COMPATIBLE_PROTOCOL_VERSION: ProtocolVersion = 34;

/// Minimum gas price proposed in NEP 92 and the associated protocol version
pub const MIN_GAS_PRICE_NEP_92: Balance = 1_000_000_000;
pub const MIN_PROTOCOL_VERSION_NEP_92: ProtocolVersion = 31;

/// Minimum gas price proposed in NEP 92 (fixed) and the associated protocol version
pub const MIN_GAS_PRICE_NEP_92_FIX: Balance = 100_000_000;
pub const MIN_PROTOCOL_VERSION_NEP_92_FIX: ProtocolVersion = 32;

pub const CORRECT_RANDOM_VALUE_PROTOCOL_VERSION: ProtocolVersion = 33;

/// See [NEP 71](https://github.com/nearprotocol/NEPs/pull/71)
pub const IMPLICIT_ACCOUNT_CREATION_PROTOCOL_VERSION: ProtocolVersion = 35;

/// The protocol version that enables reward on mainnet.
pub const ENABLE_INFLATION_PROTOCOL_VERSION: ProtocolVersion = 36;

/// Fix upgrade to use the latest voted protocol version instead of the current epoch protocol
/// version when there is no new change in protocol version.
pub const UPGRADABILITY_FIX_PROTOCOL_VERSION: ProtocolVersion = 37;

/// Updates the way receipt ID, data ID and random seeds are constructed.
pub const CREATE_HASH_PROTOCOL_VERSION: ProtocolVersion = 38;

/// Fix the storage usage of the delete key action.
pub const DELETE_KEY_STORAGE_USAGE_PROTOCOL_VERSION: ProtocolVersion = 40;

pub const SHARD_CHUNK_HEADER_UPGRADE_VERSION: ProtocolVersion = 41;

/// Updates the way receipt ID is constructed to use current block hash instead of last block hash
pub const CREATE_RECEIPT_ID_SWITCH_TO_CURRENT_BLOCK_VERSION: ProtocolVersion = 42;

pub struct ProtocolVersionRange {
    lower: ProtocolVersion,
    upper: Option<ProtocolVersion>,
}

impl ProtocolVersionRange {
    pub fn new(lower: ProtocolVersion, upper: Option<ProtocolVersion>) -> Self {
        Self { lower, upper }
    }

    pub fn contains(&self, version: ProtocolVersion) -> bool {
        self.lower <= version && self.upper.map_or(true, |upper| version < upper)
    }
}

pub fn is_implicit_account_creation_enabled(protocol_version: ProtocolVersion) -> bool {
    protocol_version >= IMPLICIT_ACCOUNT_CREATION_PROTOCOL_VERSION
}

/// New Protocol features should go here. Features are guarded by their corresponding feature flag.
/// For example, if we have `ProtocolFeature::EVM` and a corresponding feature flag `evm`, it will look
/// like
///
/// #[cfg(feature = "protocol_feature_evm")]
/// EVM code
///
#[derive(Hash, PartialEq, Eq, Clone, Copy, Debug)]
pub enum ProtocolFeature {
    #[cfg(feature = "protocol_feature_forward_chunk_parts")]
    ForwardChunkParts,
    #[cfg(feature = "protocol_feature_rectify_inflation")]
    RectifyInflation,
    #[cfg(feature = "protocol_feature_evm")]
    EVM,
    #[cfg(feature = "protocol_feature_block_header_v3")]
    BlockHeaderV3,
    /// Decreases the storage cost of 1 byte by 10X.
    #[cfg(feature = "protocol_feature_lower_storage_cost")]
    LowerStorageCost,
    #[cfg(feature = "protocol_feature_alt_bn128")]
    AltBn128,
    #[cfg(feature = "protocol_feature_access_key_nonce_range")]
    AccessKeyNonceRange,
    DeleteActionRestriction,
    #[cfg(feature = "protocol_feature_add_account_versions")]
    AccountVersions,
    #[cfg(feature = "protocol_feature_tx_size_limit")]
    TransactionSizeLimit,
<<<<<<< HEAD
    FixApplyChunks,
=======
    #[cfg(feature = "protocol_feature_allow_create_account_on_delete")]
    AllowCreateAccountOnDelete,
>>>>>>> 5b4eef3e
}

/// Current latest stable version of the protocol.
#[cfg(not(feature = "nightly_protocol"))]
pub const PROTOCOL_VERSION: ProtocolVersion = 44;

/// Current latest nightly version of the protocol.
#[cfg(feature = "nightly_protocol")]
pub const PROTOCOL_VERSION: ProtocolVersion = 110;

impl ProtocolFeature {
    pub const fn protocol_version(self) -> ProtocolVersion {
        match self {
            // Stable features
            #[cfg(feature = "protocol_feature_lower_storage_cost")]
            ProtocolFeature::LowerStorageCost => 42,
            ProtocolFeature::DeleteActionRestriction => 43,
            ProtocolFeature::FixApplyChunks => 44,

            // Nightly features
            #[cfg(feature = "protocol_feature_forward_chunk_parts")]
            ProtocolFeature::ForwardChunkParts => 101,
            #[cfg(feature = "protocol_feature_rectify_inflation")]
            ProtocolFeature::RectifyInflation => 102,
            #[cfg(feature = "protocol_feature_evm")]
            ProtocolFeature::EVM => 103,
            #[cfg(feature = "protocol_feature_alt_bn128")]
            ProtocolFeature::AltBn128 => 105,
            #[cfg(feature = "protocol_feature_access_key_nonce_range")]
            ProtocolFeature::AccessKeyNonceRange => 106,
            #[cfg(feature = "protocol_feature_add_account_versions")]
            ProtocolFeature::AccountVersions => 107,
            #[cfg(feature = "protocol_feature_tx_size_limit")]
            ProtocolFeature::TransactionSizeLimit => 108,
            #[cfg(feature = "protocol_feature_block_header_v3")]
            ProtocolFeature::BlockHeaderV3 => 109,
            #[cfg(feature = "protocol_feature_allow_create_account_on_delete")]
            ProtocolFeature::AllowCreateAccountOnDelete => 110,
        }
    }
}

#[macro_export]
macro_rules! checked_feature {
    ($feature_name:tt, $feature:ident, $current_protocol_version:expr) => {{
        #[cfg(feature = $feature_name)]
        let is_feature_enabled = $crate::version::ProtocolFeature::$feature.protocol_version()
            <= $current_protocol_version;
        #[cfg(not(feature = $feature_name))]
        let is_feature_enabled = {
            // Workaround unused variable warning
            let _ = $current_protocol_version;

            false
        };
        is_feature_enabled
    }};

    ($feature_name:tt, $feature:ident, $current_protocol_version:expr, $feature_block:block) => {{
        checked_feature!($feature_name, $feature, $current_protocol_version, $feature_block, {})
    }};

    ($feature_name:tt, $feature:ident, $current_protocol_version:expr, $feature_block:block, $non_feature_block:block) => {{
        #[cfg(feature = $feature_name)]
        {
            if checked_feature!($feature_name, $feature, $current_protocol_version) {
                $feature_block
            } else {
                $non_feature_block
            }
        }
        // Workaround unused variable warning
        #[cfg(not(feature = $feature_name))]
        {
            let _ = $current_protocol_version;
            $non_feature_block
        }
    }};
}<|MERGE_RESOLUTION|>--- conflicted
+++ resolved
@@ -100,12 +100,9 @@
     AccountVersions,
     #[cfg(feature = "protocol_feature_tx_size_limit")]
     TransactionSizeLimit,
-<<<<<<< HEAD
-    FixApplyChunks,
-=======
     #[cfg(feature = "protocol_feature_allow_create_account_on_delete")]
     AllowCreateAccountOnDelete,
->>>>>>> 5b4eef3e
+    FixApplyChunks,
 }
 
 /// Current latest stable version of the protocol.
