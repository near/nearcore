--- conflicted
+++ resolved
@@ -18,7 +18,7 @@
 pub type ProtocolVersion = u32;
 
 /// Current latest version of the protocol.
-pub const PROTOCOL_VERSION: ProtocolVersion = 37;
+pub const PROTOCOL_VERSION: ProtocolVersion = 38;
 /// TODO: Remove in next release. This is to allow nodes with initial version 34
 /// to be compatible with nodes at version 35
 pub const NETWORK_PROTOCOL_VERSION: ProtocolVersion = 34;
@@ -41,11 +41,9 @@
 /// The protocol version that enables reward on mainnet.
 pub const ENABLE_INFLATION_PROTOCOL_VERSION: ProtocolVersion = 36;
 
-<<<<<<< HEAD
-/// Updates the way receipt ID, data ID and random seeds are constructed.
-pub const CREATE_HASH_PROTOCOL_VERSION: ProtocolVersion = 37;
-=======
 /// Fix upgrade to use the latest voted protocol version instead of the current epoch protocol
 /// version when there is no new change in protocol version.
 pub const UPGRADABILITY_FIX_PROTOCOL_VERSION: ProtocolVersion = 37;
->>>>>>> 36d7d9bb
+
+/// Updates the way receipt ID, data ID and random seeds are constructed.
+pub const CREATE_HASH_PROTOCOL_VERSION: ProtocolVersion = 38;