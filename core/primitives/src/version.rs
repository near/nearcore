--- conflicted
+++ resolved
@@ -147,13 +147,8 @@
     Ed25519Verify,
     #[cfg(feature = "protocol_feature_reject_blocks_with_outdated_protocol_version")]
     RejectBlocksWithOutdatedProtocolVersions,
-<<<<<<< HEAD
-    #[cfg(feature = "shardnet")]
-    ShardnetShardLayoutUpgrade,
     #[cfg(feature = "protocol_feature_nep366_delegate_action")]
     DelegateAction,
-=======
->>>>>>> dce92b8f
 }
 
 /// Both, outgoing and incoming tcp connections to peers, will be rejected if `peer's`
@@ -168,13 +163,7 @@
 /// Largest protocol version supported by the current binary.
 pub const PROTOCOL_VERSION: ProtocolVersion = if cfg!(feature = "nightly_protocol") {
     // On nightly, pick big enough version to support all features.
-<<<<<<< HEAD
     133
-} else if cfg!(feature = "shardnet") {
-    102
-=======
-    132
->>>>>>> dce92b8f
 } else {
     // Enable all stable features.
     STABLE_PROTOCOL_VERSION
@@ -246,21 +235,7 @@
             #[cfg(feature = "protocol_feature_ed25519_verify")]
             ProtocolFeature::Ed25519Verify => 131,
             #[cfg(feature = "protocol_feature_reject_blocks_with_outdated_protocol_version")]
-<<<<<<< HEAD
-            ProtocolFeature::RejectBlocksWithOutdatedProtocolVersions => {
-                if cfg!(feature = "shardnet") {
-                    102
-                } else {
-                    132
-                }
-            }
-            #[cfg(feature = "shardnet")]
-            ProtocolFeature::ShardnetShardLayoutUpgrade => 102,
-            #[cfg(feature = "protocol_feature_nep366_delegate_action")]
-            ProtocolFeature::DelegateAction => 133,
-=======
             ProtocolFeature::RejectBlocksWithOutdatedProtocolVersions => 132,
->>>>>>> dce92b8f
         }
     }
 }
