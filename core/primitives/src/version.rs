--- conflicted
+++ resolved
@@ -138,7 +138,6 @@
 /// Current latest stable version of the protocol.
 /// Some features (e. g. FixStorageUsage) require that there is at least one epoch with exactly
 /// the corresponding version
-<<<<<<< HEAD
 #[cfg(all(
     not(feature = "nightly_protocol"),
     any(
@@ -146,11 +145,7 @@
         feature = "protocol_feature_chunk_only_producers"
     )
 ))]
-pub const PROTOCOL_VERSION: ProtocolVersion = 48;
-=======
-#[cfg(not(feature = "nightly_protocol"))]
 pub const PROTOCOL_VERSION: ProtocolVersion = 49;
->>>>>>> 5be92411
 
 /// Current latest nightly version of the protocol.
 #[cfg(feature = "nightly_protocol")]
