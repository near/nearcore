use crate::types::Balance;
use once_cell::sync::Lazy;

/// Data structure for semver version and github tag or commit.
#[derive(serde::Serialize, serde::Deserialize, Clone, Debug, Default)]
pub struct Version {
    pub version: String,
    pub build: String,
    #[serde(default)]
    pub rustc_version: String,
}

use crate::upgrade_schedule::{get_protocol_version_internal, ProtocolUpgradeVotingSchedule};
/// Protocol version type.
pub use near_primitives_core::types::ProtocolVersion;

/// Minimum gas price proposed in NEP 92 and the associated protocol version
pub const MIN_GAS_PRICE_NEP_92: Balance = 1_000_000_000;
pub const MIN_PROTOCOL_VERSION_NEP_92: ProtocolVersion = 31;

/// Minimum gas price proposed in NEP 92 (fixed) and the associated protocol version
pub const MIN_GAS_PRICE_NEP_92_FIX: Balance = 100_000_000;
pub const MIN_PROTOCOL_VERSION_NEP_92_FIX: ProtocolVersion = 32;

pub const CORRECT_RANDOM_VALUE_PROTOCOL_VERSION: ProtocolVersion = 33;

/// See [NEP 71](https://github.com/nearprotocol/NEPs/pull/71)
pub const IMPLICIT_ACCOUNT_CREATION_PROTOCOL_VERSION: ProtocolVersion = 35;

/// The protocol version that enables reward on mainnet.
pub const ENABLE_INFLATION_PROTOCOL_VERSION: ProtocolVersion = 36;

/// Fix upgrade to use the latest voted protocol version instead of the current epoch protocol
/// version when there is no new change in protocol version.
pub const UPGRADABILITY_FIX_PROTOCOL_VERSION: ProtocolVersion = 37;

/// Updates the way receipt ID, data ID and random seeds are constructed.
pub const CREATE_HASH_PROTOCOL_VERSION: ProtocolVersion = 38;

/// Fix the storage usage of the delete key action.
pub const DELETE_KEY_STORAGE_USAGE_PROTOCOL_VERSION: ProtocolVersion = 40;

pub const SHARD_CHUNK_HEADER_UPGRADE_VERSION: ProtocolVersion = 41;

/// Updates the way receipt ID is constructed to use current block hash instead of last block hash
pub const CREATE_RECEIPT_ID_SWITCH_TO_CURRENT_BLOCK_VERSION: ProtocolVersion = 42;

pub fn is_implicit_account_creation_enabled(protocol_version: ProtocolVersion) -> bool {
    protocol_version >= IMPLICIT_ACCOUNT_CREATION_PROTOCOL_VERSION
}

/// New Protocol features should go here. Features are guarded by their corresponding feature flag.
/// For example, if we have `ProtocolFeature::EVM` and a corresponding feature flag `evm`, it will look
/// like
///
/// #[cfg(feature = "protocol_feature_evm")]
/// EVM code
///
#[derive(Hash, PartialEq, Eq, Clone, Copy, Debug)]
pub enum ProtocolFeature {
    // stable features
    RectifyInflation,
    /// Add `AccessKey` nonce range by setting nonce to `(block_height - 1) * 1e6`, see
    /// <https://github.com/near/nearcore/issues/3779>.
    AccessKeyNonceRange,
    FixApplyChunks,
    LowerStorageCost,
    DeleteActionRestriction,
    /// Add versions to `Account` data structure
    AccountVersions,
    TransactionSizeLimit,
    /// Fix a bug in `storage_usage` for account caused by #3824
    FixStorageUsage,
    /// Cap maximum gas price to 2,000,000,000 yoctoNEAR
    CapMaxGasPrice,
    CountRefundReceiptsInGasLimit,
    /// Add `ripemd60` and `ecrecover` host function
    MathExtension,
    /// Restore receipts that were previously stuck because of
    /// <https://github.com/near/nearcore/pull/4228>.
    RestoreReceiptsAfterFixApplyChunks,
    /// This feature switch our WASM engine implementation from wasmer 0.* to
    /// wasmer 2.*, bringing better performance and reliability.
    ///
    /// The implementations should be sufficiently similar for this to not be a
    /// protocol upgrade, but we conservatively do a protocol upgrade to be on
    /// the safe side.
    ///
    /// Although wasmer2 is faster, we don't change fees with this protocol
    /// version -- we can safely do that in a separate step.
    Wasmer2,
    /// This feature switch our WASM engine implementation from wasmer 2.* to
    /// near-vm, bringing better performance and reliability.
    ///
    /// Although near-vm is faster, we don't change fees with this protocol
    /// version -- we can safely do that in a separate step.
    NearVm,
    SimpleNightshade,
    LowerDataReceiptAndEcrecoverBaseCost,
    /// Lowers the cost of wasm instruction due to switch to wasmer2.
    LowerRegularOpCost,
    /// Lowers the cost of wasm instruction due to switch to faster,
    /// compiler-intrinsics based gas counter.
    LowerRegularOpCost2,
    /// Limit number of wasm functions in one contract. See
    /// <https://github.com/near/nearcore/pull/4954> for more details.
    LimitContractFunctionsNumber,
    BlockHeaderV3,
    /// Changes how we select validators for epoch and how we select validators
    /// within epoch.  See <https://github.com/near/NEPs/pull/167> for general
    /// description, note that we would not introduce chunk-only validators with
    /// this feature
    AliasValidatorSelectionAlgorithm,
    /// Make block producers produce chunks for the same block they would later produce to avoid
    /// network delays
    SynchronizeBlockChunkProduction,
    /// Change the algorithm to count WASM stack usage to avoid undercounting in
    /// some cases.
    CorrectStackLimit,
    /// Add `AccessKey` nonce range for implicit accounts, as in `AccessKeyNonceRange` feature.
    AccessKeyNonceForImplicitAccounts,
    /// Increase cost per deployed code byte to cover for the compilation steps
    /// that a deployment triggers. Only affects the action execution cost.
    IncreaseDeploymentCost,
    FunctionCallWeight,
    /// This feature enforces a global limit on the function local declarations in a WebAssembly
    /// contract. See <...> for more information.
    LimitContractLocals,
    /// Ensure caching all nodes in the chunk for which touching trie node cost was charged. Charge for each such node
    /// only once per chunk at the first access time.
    ChunkNodesCache,
    /// Lower `max_length_storage_key` limit, which itself limits trie node sizes.
    LowerStorageKeyLimit,
    // alt_bn128_g1_multiexp, alt_bn128_g1_sum, alt_bn128_pairing_check host functions
    AltBn128,
    ChunkOnlyProducers,
    /// Ensure the total stake of validators that are kicked out does not exceed a percentage of total stakes
    MaxKickoutStake,
    /// Validate account id for function call access keys.
    AccountIdInFunctionCallPermission,
    /// Zero Balance Account NEP 448: https://github.com/near/NEPs/pull/448
    ZeroBalanceAccount,
    /// Execute a set of actions on behalf of another account.
    ///
    /// Meta Transaction NEP-366: https://github.com/near/NEPs/blob/master/neps/nep-0366.md
    DelegateAction,

    /// Decouple compute and gas costs of operations to safely limit the compute time it takes to
    /// process the chunk.
    ///
    /// Compute Costs NEP-455: https://github.com/near/NEPs/blob/master/neps/nep-0455.md
    ComputeCosts,

    /// In case not all validator seats are occupied our algorithm provide incorrect minimal seat
    /// price - it reports as alpha * sum_stake instead of alpha * sum_stake / (1 - alpha), where
    /// alpha is min stake ratio
    #[cfg(feature = "protocol_feature_fix_staking_threshold")]
    FixStakingThreshold,
    /// Charge for contract loading before it happens.
    #[cfg(feature = "protocol_feature_fix_contract_loading_cost")]
    FixContractLoadingCost,
    Ed25519Verify,
    #[cfg(feature = "protocol_feature_reject_blocks_with_outdated_protocol_version")]
    RejectBlocksWithOutdatedProtocolVersions,
    #[cfg(feature = "protocol_feature_flat_state")]
    FlatStorageReads,
}

/// Both, outgoing and incoming tcp connections to peers, will be rejected if `peer's`
/// protocol version is lower than this.
pub const PEER_MIN_ALLOWED_PROTOCOL_VERSION: ProtocolVersion = STABLE_PROTOCOL_VERSION - 2;

/// Current protocol version used on the mainnet.
/// Some features (e. g. FixStorageUsage) require that there is at least one epoch with exactly
/// the corresponding version
const STABLE_PROTOCOL_VERSION: ProtocolVersion = 61;

/// Largest protocol version supported by the current binary.
pub const PROTOCOL_VERSION: ProtocolVersion = if cfg!(feature = "nightly_protocol") {
    // On nightly, pick big enough version to support all features.
    136
} else {
    // Enable all stable features.
    STABLE_PROTOCOL_VERSION
};

/// The points in time after which the voting for the latest protocol version
/// should start.
///
/// In non-release builds this is typically a date in the far past (meaning that
/// nightly builds will vote for new protocols immediately).  On release builds
/// it’s set according to the schedule for that protocol upgrade.  Release
/// candidates usually have separate schedule to final releases.
pub const PROTOCOL_UPGRADE_SCHEDULE: Lazy<ProtocolUpgradeVotingSchedule> = Lazy::new(|| {
    // Update to according to schedule when making a release.
    // Keep in mind that the protocol upgrade will happen 1-2 epochs (15h-30h)
    // after the set date. Ideally that should be during working hours.
    // e.g. ProtocolUpgradeVotingSchedule::from_env_or_str("2000-01-01 15:00:00").unwrap());

    ProtocolUpgradeVotingSchedule::default()
});

/// Gives new clients an option to upgrade without announcing that they support
/// the new version.  This gives non-validator nodes time to upgrade.  See
/// <https://github.com/near/NEPs/issues/205>
pub fn get_protocol_version(next_epoch_protocol_version: ProtocolVersion) -> ProtocolVersion {
    get_protocol_version_internal(
        next_epoch_protocol_version,
        PROTOCOL_VERSION,
        *PROTOCOL_UPGRADE_SCHEDULE,
    )
}

impl ProtocolFeature {
    pub const fn protocol_version(self) -> ProtocolVersion {
        match self {
            // Stable features
            ProtocolFeature::LowerStorageCost => 42,
            ProtocolFeature::DeleteActionRestriction => 43,
            ProtocolFeature::FixApplyChunks => 44,
            ProtocolFeature::RectifyInflation | ProtocolFeature::AccessKeyNonceRange => 45,
            ProtocolFeature::AccountVersions
            | ProtocolFeature::TransactionSizeLimit
            | ProtocolFeature::FixStorageUsage
            | ProtocolFeature::CapMaxGasPrice
            | ProtocolFeature::CountRefundReceiptsInGasLimit
            | ProtocolFeature::MathExtension => 46,
            ProtocolFeature::RestoreReceiptsAfterFixApplyChunks => 47,
            ProtocolFeature::Wasmer2
            | ProtocolFeature::LowerDataReceiptAndEcrecoverBaseCost
            | ProtocolFeature::LowerRegularOpCost
            | ProtocolFeature::SimpleNightshade => 48,
            ProtocolFeature::LowerRegularOpCost2
            | ProtocolFeature::LimitContractFunctionsNumber
            | ProtocolFeature::BlockHeaderV3
            | ProtocolFeature::AliasValidatorSelectionAlgorithm => 49,
            ProtocolFeature::SynchronizeBlockChunkProduction
            | ProtocolFeature::CorrectStackLimit => 50,
            ProtocolFeature::AccessKeyNonceForImplicitAccounts => 51,
            ProtocolFeature::IncreaseDeploymentCost
            | ProtocolFeature::FunctionCallWeight
            | ProtocolFeature::LimitContractLocals
            | ProtocolFeature::ChunkNodesCache
            | ProtocolFeature::LowerStorageKeyLimit => 53,
            ProtocolFeature::AltBn128 => 55,
            ProtocolFeature::ChunkOnlyProducers | ProtocolFeature::MaxKickoutStake => 56,
            ProtocolFeature::AccountIdInFunctionCallPermission => 57,
            ProtocolFeature::Ed25519Verify
            | ProtocolFeature::ZeroBalanceAccount
            | ProtocolFeature::DelegateAction => 59,
<<<<<<< HEAD
            ProtocolFeature::NearVm => 61,
=======
            ProtocolFeature::ComputeCosts => 61,
>>>>>>> 825997c1

            // Nightly features
            #[cfg(feature = "protocol_feature_fix_staking_threshold")]
            ProtocolFeature::FixStakingThreshold => 126,
            #[cfg(feature = "protocol_feature_fix_contract_loading_cost")]
            ProtocolFeature::FixContractLoadingCost => 129,
            #[cfg(feature = "protocol_feature_reject_blocks_with_outdated_protocol_version")]
            ProtocolFeature::RejectBlocksWithOutdatedProtocolVersions => 132,
            #[cfg(feature = "protocol_feature_flat_state")]
            ProtocolFeature::FlatStorageReads => 135,
        }
    }
}

#[macro_export]
macro_rules! checked_feature {
    ("stable", $feature:ident, $current_protocol_version:expr) => {{
        $crate::version::ProtocolFeature::$feature.protocol_version() <= $current_protocol_version
    }};
    ($feature_name:tt, $feature:ident, $current_protocol_version:expr) => {{
        #[cfg(feature = $feature_name)]
        let is_feature_enabled = $crate::version::ProtocolFeature::$feature.protocol_version()
            <= $current_protocol_version;
        #[cfg(not(feature = $feature_name))]
        let is_feature_enabled = {
            // Workaround unused variable warning
            let _ = $current_protocol_version;

            false
        };
        is_feature_enabled
    }};

    ($feature_name:tt, $feature:ident, $current_protocol_version:expr, $feature_block:block) => {{
        checked_feature!($feature_name, $feature, $current_protocol_version, $feature_block, {})
    }};

    ($feature_name:tt, $feature:ident, $current_protocol_version:expr, $feature_block:block, $non_feature_block:block) => {{
        #[cfg(feature = $feature_name)]
        {
            if checked_feature!($feature_name, $feature, $current_protocol_version) {
                $feature_block
            } else {
                $non_feature_block
            }
        }
        // Workaround unused variable warning
        #[cfg(not(feature = $feature_name))]
        {
            let _ = $current_protocol_version;
            $non_feature_block
        }
    }};
}<|MERGE_RESOLUTION|>--- conflicted
+++ resolved
@@ -248,11 +248,8 @@
             ProtocolFeature::Ed25519Verify
             | ProtocolFeature::ZeroBalanceAccount
             | ProtocolFeature::DelegateAction => 59,
-<<<<<<< HEAD
+            ProtocolFeature::ComputeCosts => 61,
             ProtocolFeature::NearVm => 61,
-=======
-            ProtocolFeature::ComputeCosts => 61,
->>>>>>> 825997c1
 
             // Nightly features
             #[cfg(feature = "protocol_feature_fix_staking_threshold")]
