use crate::types::Balance;
use once_cell::sync::Lazy;

/// Data structure for semver version and github tag or commit.
#[derive(serde::Serialize, serde::Deserialize, Clone, Debug, Default)]
pub struct Version {
    pub version: String,
    pub build: String,
    #[serde(default)]
    pub rustc_version: String,
}

use crate::upgrade_schedule::{get_protocol_version_internal, ProtocolUpgradeVotingSchedule};
/// Protocol version type.
pub use near_primitives_core::types::ProtocolVersion;

/// Minimum gas price proposed in NEP 92 and the associated protocol version
pub const MIN_GAS_PRICE_NEP_92: Balance = 1_000_000_000;
pub const MIN_PROTOCOL_VERSION_NEP_92: ProtocolVersion = 31;

/// Minimum gas price proposed in NEP 92 (fixed) and the associated protocol version
pub const MIN_GAS_PRICE_NEP_92_FIX: Balance = 100_000_000;
pub const MIN_PROTOCOL_VERSION_NEP_92_FIX: ProtocolVersion = 32;

pub const CORRECT_RANDOM_VALUE_PROTOCOL_VERSION: ProtocolVersion = 33;

/// See [NEP 71](https://github.com/nearprotocol/NEPs/pull/71)
pub const IMPLICIT_ACCOUNT_CREATION_PROTOCOL_VERSION: ProtocolVersion = 35;

/// The protocol version that enables reward on mainnet.
pub const ENABLE_INFLATION_PROTOCOL_VERSION: ProtocolVersion = 36;

/// Fix upgrade to use the latest voted protocol version instead of the current epoch protocol
/// version when there is no new change in protocol version.
pub const UPGRADABILITY_FIX_PROTOCOL_VERSION: ProtocolVersion = 37;

/// Updates the way receipt ID, data ID and random seeds are constructed.
pub const CREATE_HASH_PROTOCOL_VERSION: ProtocolVersion = 38;

/// Fix the storage usage of the delete key action.
pub const DELETE_KEY_STORAGE_USAGE_PROTOCOL_VERSION: ProtocolVersion = 40;

pub const SHARD_CHUNK_HEADER_UPGRADE_VERSION: ProtocolVersion = 41;

/// Updates the way receipt ID is constructed to use current block hash instead of last block hash
pub const CREATE_RECEIPT_ID_SWITCH_TO_CURRENT_BLOCK_VERSION: ProtocolVersion = 42;

pub fn is_implicit_account_creation_enabled(protocol_version: ProtocolVersion) -> bool {
    protocol_version >= IMPLICIT_ACCOUNT_CREATION_PROTOCOL_VERSION
}

/// New Protocol features should go here. Features are guarded by their corresponding feature flag.
/// For example, if we have `ProtocolFeature::EVM` and a corresponding feature flag `evm`, it will look
/// like
///
/// #[cfg(feature = "protocol_feature_evm")]
/// EVM code
///
#[derive(Hash, PartialEq, Eq, Clone, Copy, Debug)]
pub enum ProtocolFeature {
    // stable features
    RectifyInflation,
    /// Add `AccessKey` nonce range by setting nonce to `(block_height - 1) * 1e6`, see
    /// <https://github.com/near/nearcore/issues/3779>.
    AccessKeyNonceRange,
    FixApplyChunks,
    LowerStorageCost,
    DeleteActionRestriction,
    /// Add versions to `Account` data structure
    AccountVersions,
    TransactionSizeLimit,
    /// Fix a bug in `storage_usage` for account caused by #3824
    FixStorageUsage,
    /// Cap maximum gas price to 2,000,000,000 yoctoNEAR
    CapMaxGasPrice,
    CountRefundReceiptsInGasLimit,
    /// Add `ripemd60` and `ecrecover` host function
    MathExtension,
    /// Restore receipts that were previously stuck because of
    /// <https://github.com/near/nearcore/pull/4228>.
    RestoreReceiptsAfterFixApplyChunks,
    /// This feature switch our WASM engine implementation from wasmer 0.* to
    /// wasmer 2.*, bringing better performance and reliability.
    ///
    /// The implementations should be sufficiently similar for this to not be a
    /// protocol upgrade, but we conservatively do a protocol upgrade to be on
    /// the safe side.
    ///
    /// Although wasmer2 is faster, we don't change fees with this protocol
    /// version -- we can safely do that in a separate step.
    Wasmer2,
    /// This feature switch our WASM engine implementation from wasmer 2.* to
    /// near-vm, bringing better performance and reliability.
    ///
    /// Although near-vm is faster, we don't change fees with this protocol
    /// version -- we can safely do that in a separate step.
    NearVm,
    SimpleNightshade,
    LowerDataReceiptAndEcrecoverBaseCost,
    /// Lowers the cost of wasm instruction due to switch to wasmer2.
    LowerRegularOpCost,
    /// Lowers the cost of wasm instruction due to switch to faster,
    /// compiler-intrinsics based gas counter.
    LowerRegularOpCost2,
    /// Limit number of wasm functions in one contract. See
    /// <https://github.com/near/nearcore/pull/4954> for more details.
    LimitContractFunctionsNumber,
    BlockHeaderV3,
    /// Changes how we select validators for epoch and how we select validators
    /// within epoch.  See <https://github.com/near/NEPs/pull/167> for general
    /// description, note that we would not introduce chunk-only validators with
    /// this feature
    AliasValidatorSelectionAlgorithm,
    /// Make block producers produce chunks for the same block they would later produce to avoid
    /// network delays
    SynchronizeBlockChunkProduction,
    /// Change the algorithm to count WASM stack usage to avoid undercounting in
    /// some cases.
    CorrectStackLimit,
    /// Add `AccessKey` nonce range for implicit accounts, as in `AccessKeyNonceRange` feature.
    AccessKeyNonceForImplicitAccounts,
    /// Increase cost per deployed code byte to cover for the compilation steps
    /// that a deployment triggers. Only affects the action execution cost.
    IncreaseDeploymentCost,
    FunctionCallWeight,
    /// This feature enforces a global limit on the function local declarations in a WebAssembly
    /// contract. See <...> for more information.
    LimitContractLocals,
    /// Ensure caching all nodes in the chunk for which touching trie node cost was charged. Charge for each such node
    /// only once per chunk at the first access time.
    ChunkNodesCache,
    /// Lower `max_length_storage_key` limit, which itself limits trie node sizes.
    LowerStorageKeyLimit,
    // alt_bn128_g1_multiexp, alt_bn128_g1_sum, alt_bn128_pairing_check host functions
    AltBn128,
    ChunkOnlyProducers,
    /// Ensure the total stake of validators that are kicked out does not exceed a percentage of total stakes
    MaxKickoutStake,
    /// Validate account id for function call access keys.
    AccountIdInFunctionCallPermission,
    /// Zero Balance Account NEP 448: https://github.com/near/NEPs/pull/448
    ZeroBalanceAccount,
    /// Execute a set of actions on behalf of another account.
    ///
    /// Meta Transaction NEP-366: https://github.com/near/NEPs/blob/master/neps/nep-0366.md
    DelegateAction,
    Ed25519Verify,
    /// Decouple compute and gas costs of operations to safely limit the compute time it takes to
    /// process the chunk.
    ///
    /// Compute Costs NEP-455: https://github.com/near/NEPs/blob/master/neps/nep-0455.md
    ComputeCosts,
    /// Enable flat storage for reads, reducing number of DB accesses from `2 * key.len()` in
    /// the worst case to 2.
    ///
    /// Flat Storage NEP-399: https://github.com/near/NEPs/blob/master/neps/nep-0399.md
    FlatStorageReads,

    /// In case not all validator seats are occupied our algorithm provide incorrect minimal seat
    /// price - it reports as alpha * sum_stake instead of alpha * sum_stake / (1 - alpha), where
    /// alpha is min stake ratio
    #[cfg(feature = "protocol_feature_fix_staking_threshold")]
    FixStakingThreshold,
    /// Charge for contract loading before it happens.
    #[cfg(feature = "protocol_feature_fix_contract_loading_cost")]
    FixContractLoadingCost,
    #[cfg(feature = "protocol_feature_reject_blocks_with_outdated_protocol_version")]
    RejectBlocksWithOutdatedProtocolVersions,
}

/// Both, outgoing and incoming tcp connections to peers, will be rejected if `peer's`
/// protocol version is lower than this.
pub const PEER_MIN_ALLOWED_PROTOCOL_VERSION: ProtocolVersion = STABLE_PROTOCOL_VERSION - 2;

/// Current protocol version used on the mainnet.
/// Some features (e. g. FixStorageUsage) require that there is at least one epoch with exactly
/// the corresponding version
const STABLE_PROTOCOL_VERSION: ProtocolVersion = 61;

/// Largest protocol version supported by the current binary.
pub const PROTOCOL_VERSION: ProtocolVersion = if cfg!(feature = "nightly_protocol") {
    // On nightly, pick big enough version to support all features.
    136
} else {
    // Enable all stable features.
    STABLE_PROTOCOL_VERSION
};

/// The points in time after which the voting for the latest protocol version
/// should start.
///
/// In non-release builds this is typically a date in the far past (meaning that
/// nightly builds will vote for new protocols immediately).  On release builds
/// it’s set according to the schedule for that protocol upgrade.  Release
/// candidates usually have separate schedule to final releases.
pub const PROTOCOL_UPGRADE_SCHEDULE: Lazy<ProtocolUpgradeVotingSchedule> = Lazy::new(|| {
    // Update to according to schedule when making a release.
    // Keep in mind that the protocol upgrade will happen 1-2 epochs (15h-30h)
    // after the set date. Ideally that should be during working hours.
    // e.g. ProtocolUpgradeVotingSchedule::from_env_or_str("2000-01-01 15:00:00").unwrap());

    ProtocolUpgradeVotingSchedule::default()
});

/// Gives new clients an option to upgrade without announcing that they support
/// the new version.  This gives non-validator nodes time to upgrade.  See
/// <https://github.com/near/NEPs/issues/205>
pub fn get_protocol_version(next_epoch_protocol_version: ProtocolVersion) -> ProtocolVersion {
    get_protocol_version_internal(
        next_epoch_protocol_version,
        PROTOCOL_VERSION,
        *PROTOCOL_UPGRADE_SCHEDULE,
    )
}

impl ProtocolFeature {
    pub const fn protocol_version(self) -> ProtocolVersion {
        match self {
            // Stable features
            ProtocolFeature::LowerStorageCost => 42,
            ProtocolFeature::DeleteActionRestriction => 43,
            ProtocolFeature::FixApplyChunks => 44,
            ProtocolFeature::RectifyInflation | ProtocolFeature::AccessKeyNonceRange => 45,
            ProtocolFeature::AccountVersions
            | ProtocolFeature::TransactionSizeLimit
            | ProtocolFeature::FixStorageUsage
            | ProtocolFeature::CapMaxGasPrice
            | ProtocolFeature::CountRefundReceiptsInGasLimit
            | ProtocolFeature::MathExtension => 46,
            ProtocolFeature::RestoreReceiptsAfterFixApplyChunks => 47,
            ProtocolFeature::Wasmer2
            | ProtocolFeature::LowerDataReceiptAndEcrecoverBaseCost
            | ProtocolFeature::LowerRegularOpCost
            | ProtocolFeature::SimpleNightshade => 48,
            ProtocolFeature::LowerRegularOpCost2
            | ProtocolFeature::LimitContractFunctionsNumber
            | ProtocolFeature::BlockHeaderV3
            | ProtocolFeature::AliasValidatorSelectionAlgorithm => 49,
            ProtocolFeature::SynchronizeBlockChunkProduction
            | ProtocolFeature::CorrectStackLimit => 50,
            ProtocolFeature::AccessKeyNonceForImplicitAccounts => 51,
            ProtocolFeature::IncreaseDeploymentCost
            | ProtocolFeature::FunctionCallWeight
            | ProtocolFeature::LimitContractLocals
            | ProtocolFeature::ChunkNodesCache
            | ProtocolFeature::LowerStorageKeyLimit => 53,
            ProtocolFeature::AltBn128 => 55,
            ProtocolFeature::ChunkOnlyProducers | ProtocolFeature::MaxKickoutStake => 56,
            ProtocolFeature::AccountIdInFunctionCallPermission => 57,
            ProtocolFeature::Ed25519Verify
            | ProtocolFeature::ZeroBalanceAccount
            | ProtocolFeature::DelegateAction => 59,
<<<<<<< HEAD
            ProtocolFeature::NearVm => 60,
=======
            ProtocolFeature::ComputeCosts
            | ProtocolFeature::NearVm
            | ProtocolFeature::FlatStorageReads => 61,
>>>>>>> 2da01b0d

            // Nightly features
            #[cfg(feature = "protocol_feature_fix_staking_threshold")]
            ProtocolFeature::FixStakingThreshold => 126,
            #[cfg(feature = "protocol_feature_fix_contract_loading_cost")]
            ProtocolFeature::FixContractLoadingCost => 129,
            #[cfg(feature = "protocol_feature_reject_blocks_with_outdated_protocol_version")]
            ProtocolFeature::RejectBlocksWithOutdatedProtocolVersions => 132,
        }
    }
}

#[macro_export]
macro_rules! checked_feature {
    ("stable", $feature:ident, $current_protocol_version:expr) => {{
        $crate::version::ProtocolFeature::$feature.protocol_version() <= $current_protocol_version
    }};
    ($feature_name:tt, $feature:ident, $current_protocol_version:expr) => {{
        #[cfg(feature = $feature_name)]
        let is_feature_enabled = $crate::version::ProtocolFeature::$feature.protocol_version()
            <= $current_protocol_version;
        #[cfg(not(feature = $feature_name))]
        let is_feature_enabled = {
            // Workaround unused variable warning
            let _ = $current_protocol_version;

            false
        };
        is_feature_enabled
    }};

    ($feature_name:tt, $feature:ident, $current_protocol_version:expr, $feature_block:block) => {{
        checked_feature!($feature_name, $feature, $current_protocol_version, $feature_block, {})
    }};

    ($feature_name:tt, $feature:ident, $current_protocol_version:expr, $feature_block:block, $non_feature_block:block) => {{
        #[cfg(feature = $feature_name)]
        {
            if checked_feature!($feature_name, $feature, $current_protocol_version) {
                $feature_block
            } else {
                $non_feature_block
            }
        }
        // Workaround unused variable warning
        #[cfg(not(feature = $feature_name))]
        {
            let _ = $current_protocol_version;
            $non_feature_block
        }
    }};
}<|MERGE_RESOLUTION|>--- conflicted
+++ resolved
@@ -250,13 +250,9 @@
             ProtocolFeature::Ed25519Verify
             | ProtocolFeature::ZeroBalanceAccount
             | ProtocolFeature::DelegateAction => 59,
-<<<<<<< HEAD
-            ProtocolFeature::NearVm => 60,
-=======
             ProtocolFeature::ComputeCosts
             | ProtocolFeature::NearVm
             | ProtocolFeature::FlatStorageReads => 61,
->>>>>>> 2da01b0d
 
             // Nightly features
             #[cfg(feature = "protocol_feature_fix_staking_threshold")]
