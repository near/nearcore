use std::collections::HashMap;

use lazy_static::lazy_static;
use serde::{Deserialize, Serialize};

use crate::types::Balance;

/// Data structure for semver version and github tag or commit.
#[derive(Serialize, Deserialize, Clone, Debug, Default)]
pub struct Version {
    pub version: String,
    pub build: String,
}

/// Database version.
pub type DbVersion = u32;

/// Current version of the database.
pub const DB_VERSION: DbVersion = 16;

/// Protocol version type.
pub type ProtocolVersion = u32;

/// Oldest supported version by this client.
pub const OLDEST_BACKWARD_COMPATIBLE_PROTOCOL_VERSION: ProtocolVersion = 34;

/// Minimum gas price proposed in NEP 92 and the associated protocol version
pub const MIN_GAS_PRICE_NEP_92: Balance = 1_000_000_000;
pub const MIN_PROTOCOL_VERSION_NEP_92: ProtocolVersion = 31;

/// Minimum gas price proposed in NEP 92 (fixed) and the associated protocol version
pub const MIN_GAS_PRICE_NEP_92_FIX: Balance = 100_000_000;
pub const MIN_PROTOCOL_VERSION_NEP_92_FIX: ProtocolVersion = 32;

pub const CORRECT_RANDOM_VALUE_PROTOCOL_VERSION: ProtocolVersion = 33;

/// See [NEP 71](https://github.com/nearprotocol/NEPs/pull/71)
pub const IMPLICIT_ACCOUNT_CREATION_PROTOCOL_VERSION: ProtocolVersion = 35;

/// The protocol version that enables reward on mainnet.
pub const ENABLE_INFLATION_PROTOCOL_VERSION: ProtocolVersion = 36;

/// Fix upgrade to use the latest voted protocol version instead of the current epoch protocol
/// version when there is no new change in protocol version.
pub const UPGRADABILITY_FIX_PROTOCOL_VERSION: ProtocolVersion = 37;

/// Updates the way receipt ID, data ID and random seeds are constructed.
pub const CREATE_HASH_PROTOCOL_VERSION: ProtocolVersion = 38;

pub const SHARD_CHUNK_HEADER_UPGRADE_VERSION: ProtocolVersion = 41;

/// Fix the storage usage of the delete key action.
pub const DELETE_KEY_STORAGE_USAGE_PROTOCOL_VERSION: ProtocolVersion = 40;

pub struct ProtocolVersionRange {
    lower: ProtocolVersion,
    upper: Option<ProtocolVersion>,
}

impl ProtocolVersionRange {
    pub fn new(lower: ProtocolVersion, upper: Option<ProtocolVersion>) -> Self {
        Self { lower, upper }
    }

    pub fn contains(&self, version: ProtocolVersion) -> bool {
        self.lower <= version && self.upper.map_or(true, |upper| version < upper)
    }
}

/// New Protocol features should go here. Features are guarded by their corresponding feature flag.
/// For example, if we have `ProtocolFeature::EVM` and a corresponding feature flag `evm`, it will look
/// like
/// ```
/// #[cfg(feature = "evm")]
/// EVM
/// ```
#[derive(Hash, PartialEq, Eq, Clone, Copy, Debug)]
pub enum ProtocolFeature {
    #[cfg(feature = "protocol_feature_forward_chunk_parts")]
    ForwardChunkParts,
    #[cfg(feature = "protocol_feature_rectify_inflation")]
    RectifyInflation,
}

/// Current latest stable version of the protocol.
#[cfg(not(feature = "nightly_protocol"))]
pub const PROTOCOL_VERSION: ProtocolVersion = 41;

/// Current latest nightly version of the protocol.
#[cfg(feature = "nightly_protocol")]
pub const PROTOCOL_VERSION: ProtocolVersion = 42;

lazy_static! {
    static ref STABLE_PROTOCOL_FEATURES_TO_VERSION_MAPPING: HashMap<ProtocolFeature, ProtocolVersion> = vec![
        /* add mapping here */
    ].into_iter().collect();
}

#[cfg(not(feature = "nightly_protocol"))]
lazy_static! {
    /// Map of feature to the minimal protocol version that introduces the feature. We can determine
    /// whether to apply the new feature by comparing the current protocol version of the network to
    /// `PROTOCOL_FEATURES_TO_VERSION_MAPPING[feature]`.
    pub static ref PROTOCOL_FEATURES_TO_VERSION_MAPPING: HashMap<ProtocolFeature, ProtocolVersion> =
        STABLE_PROTOCOL_FEATURES_TO_VERSION_MAPPING.clone();
}

#[cfg(feature = "nightly_protocol")]
lazy_static! {
    pub static ref PROTOCOL_FEATURES_TO_VERSION_MAPPING: HashMap<ProtocolFeature, ProtocolVersion> = {
        let nightly_protocol_features_to_version_mapping: HashMap<
            ProtocolFeature,
            ProtocolVersion,
<<<<<<< HEAD
        > = vec![
            #[cfg(feature = "protocol_feature_forward_chunk_parts")]
            (ProtocolFeature::ForwardChunkParts, 41),
            #[cfg(feature = "protocol_feature_rectify_inflation")]
            (ProtocolFeature::RectifyInflation, 41),
        ]
        .into_iter()
        .collect();
=======
        > = vec![(ProtocolFeature::ForwardChunkParts, 42)].into_iter().collect();
>>>>>>> 5d92f3ee
        for (stable_protocol_feature, stable_protocol_version) in
            STABLE_PROTOCOL_FEATURES_TO_VERSION_MAPPING.iter()
        {
            assert!(
                PROTOCOL_FEATURES_TO_VERSION_MAPPING[&stable_protocol_feature]
                    >= *stable_protocol_version
            );
        }
        nightly_protocol_features_to_version_mapping
    };
}

#[macro_export]
macro_rules! checked_feature {
    ($feature_name:tt, $feature:ident, $current_protocol_version:expr) => {{
        #[cfg(feature = $feature_name)]
        let is_feature_enabled = near_primitives::version::PROTOCOL_FEATURES_TO_VERSION_MAPPING
            [&near_primitives::version::ProtocolFeature::$feature]
            <= $current_protocol_version;
        #[cfg(not(feature = $feature_name))]
        let is_feature_enabled = {
            // Workaround unused variable warning
            let _ = $current_protocol_version;

            false
        };
        is_feature_enabled
    }};

    ($feature_name:tt, $feature:ident, $current_protocol_version:expr, $feature_block:block) => {{
        checked_feature!($feature_name, $feature, $current_protocol_version, $feature_block, {})
    }};

    ($feature_name:tt, $feature:ident, $current_protocol_version:expr, $feature_block:block, $non_feature_block:block) => {{
        #[cfg(feature = $feature_name)]
        {
            if checked_feature!($feature_name, $feature, $current_protocol_version) {
                $feature_block
            } else {
                $non_feature_block
            }
        }
        // Workaround unused variable warning
        #[cfg(not(feature = $feature_name))]
        {
            let _ = $current_protocol_version;
            $non_feature_block
        }
    }};
}<|MERGE_RESOLUTION|>--- conflicted
+++ resolved
@@ -88,7 +88,7 @@
 
 /// Current latest nightly version of the protocol.
 #[cfg(feature = "nightly_protocol")]
-pub const PROTOCOL_VERSION: ProtocolVersion = 42;
+pub const PROTOCOL_VERSION: ProtocolVersion = 43;
 
 lazy_static! {
     static ref STABLE_PROTOCOL_FEATURES_TO_VERSION_MAPPING: HashMap<ProtocolFeature, ProtocolVersion> = vec![
@@ -111,18 +111,14 @@
         let nightly_protocol_features_to_version_mapping: HashMap<
             ProtocolFeature,
             ProtocolVersion,
-<<<<<<< HEAD
         > = vec![
             #[cfg(feature = "protocol_feature_forward_chunk_parts")]
-            (ProtocolFeature::ForwardChunkParts, 41),
+            (ProtocolFeature::ForwardChunkParts, 42),
             #[cfg(feature = "protocol_feature_rectify_inflation")]
-            (ProtocolFeature::RectifyInflation, 41),
+            (ProtocolFeature::RectifyInflation, 43),
         ]
         .into_iter()
         .collect();
-=======
-        > = vec![(ProtocolFeature::ForwardChunkParts, 42)].into_iter().collect();
->>>>>>> 5d92f3ee
         for (stable_protocol_feature, stable_protocol_version) in
             STABLE_PROTOCOL_FEATURES_TO_VERSION_MAPPING.iter()
         {
