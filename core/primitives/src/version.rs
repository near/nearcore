--- conflicted
+++ resolved
@@ -13,11 +13,7 @@
 pub type DbVersion = u32;
 
 /// Current version of the database.
-<<<<<<< HEAD
-pub const DB_VERSION: DbVersion = 27;
-=======
 pub const DB_VERSION: DbVersion = 28;
->>>>>>> c04292c1
 
 /// Protocol version type.
 pub use near_primitives_core::types::ProtocolVersion;
