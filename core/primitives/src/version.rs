--- conflicted
+++ resolved
@@ -233,14 +233,10 @@
             ProtocolFeature::AltBn128 => 55,
             ProtocolFeature::ChunkOnlyProducers | ProtocolFeature::MaxKickoutStake => 56,
             ProtocolFeature::AccountIdInFunctionCallPermission => 57,
-<<<<<<< HEAD
-            ProtocolFeature::Ed25519Verify | ProtocolFeature::ZeroBalanceAccount => 59,
-            ProtocolFeature::NearVm => 60,
-=======
             ProtocolFeature::Ed25519Verify
             | ProtocolFeature::ZeroBalanceAccount
             | ProtocolFeature::DelegateAction => 59,
->>>>>>> 42720f87
+            ProtocolFeature::NearVm => 60,
 
             // Nightly features
             #[cfg(feature = "protocol_feature_fix_staking_threshold")]
