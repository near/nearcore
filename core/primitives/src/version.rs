--- conflicted
+++ resolved
@@ -94,14 +94,11 @@
     AltBn128,
     #[cfg(feature = "protocol_feature_access_key_nonce_range")]
     AccessKeyNonceRange,
-<<<<<<< HEAD
-    #[cfg(feature = "protocol_feature_tx_size_limit")]
-    TransactionSizeLimit,
-=======
     DeleteActionRestriction,
     #[cfg(feature = "protocol_feature_add_account_versions")]
     AccountVersions,
->>>>>>> ad3de8f3
+    #[cfg(feature = "protocol_feature_tx_size_limit")]
+    TransactionSizeLimit,
 }
 
 /// Current latest stable version of the protocol.
@@ -110,7 +107,7 @@
 
 /// Current latest nightly version of the protocol.
 #[cfg(feature = "nightly_protocol")]
-pub const PROTOCOL_VERSION: ProtocolVersion = 107;
+pub const PROTOCOL_VERSION: ProtocolVersion = 108;
 
 lazy_static! {
     static ref STABLE_PROTOCOL_FEATURES_TO_VERSION_MAPPING: HashMap<ProtocolFeature, ProtocolVersion> =
@@ -151,13 +148,10 @@
             (ProtocolFeature::AltBn128, 105),
             #[cfg(feature = "protocol_feature_access_key_nonce_range")]
             (ProtocolFeature::AccessKeyNonceRange, 106),
-<<<<<<< HEAD
-            #[cfg(feature = "protocol_feature_tx_size_limit")]
-            (ProtocolFeature::TransactionSizeLimit, 107),
-=======
             #[cfg(feature = "protocol_feature_add_account_versions")]
             (ProtocolFeature::AccountVersions, 107),
->>>>>>> ad3de8f3
+            #[cfg(feature = "protocol_feature_tx_size_limit")]
+            (ProtocolFeature::TransactionSizeLimit, 108),
         ]
         .into_iter()
         .collect();
