use serde::{Deserialize, Serialize};

use crate::types::Balance;

/// Data structure for semver version and github tag or commit.
#[derive(Serialize, Deserialize, Clone, Debug, Default)]
pub struct Version {
    pub version: String,
    pub build: String,
}

/// Database version.
pub type DbVersion = u32;

/// Current version of the database.
<<<<<<< HEAD
pub const DB_VERSION: DbVersion = 24;
=======
pub const DB_VERSION: DbVersion = 25;
>>>>>>> 1a652b3f

/// Protocol version type.
pub use near_primitives_core::types::ProtocolVersion;

/// Oldest supported version by this client.
pub const OLDEST_BACKWARD_COMPATIBLE_PROTOCOL_VERSION: ProtocolVersion = 34;

/// Minimum gas price proposed in NEP 92 and the associated protocol version
pub const MIN_GAS_PRICE_NEP_92: Balance = 1_000_000_000;
pub const MIN_PROTOCOL_VERSION_NEP_92: ProtocolVersion = 31;

/// Minimum gas price proposed in NEP 92 (fixed) and the associated protocol version
pub const MIN_GAS_PRICE_NEP_92_FIX: Balance = 100_000_000;
pub const MIN_PROTOCOL_VERSION_NEP_92_FIX: ProtocolVersion = 32;

pub const CORRECT_RANDOM_VALUE_PROTOCOL_VERSION: ProtocolVersion = 33;

/// See [NEP 71](https://github.com/nearprotocol/NEPs/pull/71)
pub const IMPLICIT_ACCOUNT_CREATION_PROTOCOL_VERSION: ProtocolVersion = 35;

/// The protocol version that enables reward on mainnet.
pub const ENABLE_INFLATION_PROTOCOL_VERSION: ProtocolVersion = 36;

/// Fix upgrade to use the latest voted protocol version instead of the current epoch protocol
/// version when there is no new change in protocol version.
pub const UPGRADABILITY_FIX_PROTOCOL_VERSION: ProtocolVersion = 37;

/// Updates the way receipt ID, data ID and random seeds are constructed.
pub const CREATE_HASH_PROTOCOL_VERSION: ProtocolVersion = 38;

/// Fix the storage usage of the delete key action.
pub const DELETE_KEY_STORAGE_USAGE_PROTOCOL_VERSION: ProtocolVersion = 40;

pub const SHARD_CHUNK_HEADER_UPGRADE_VERSION: ProtocolVersion = 41;

/// Updates the way receipt ID is constructed to use current block hash instead of last block hash
pub const CREATE_RECEIPT_ID_SWITCH_TO_CURRENT_BLOCK_VERSION: ProtocolVersion = 42;

pub struct ProtocolVersionRange {
    lower: ProtocolVersion,
    upper: Option<ProtocolVersion>,
}

impl ProtocolVersionRange {
    pub fn new(lower: ProtocolVersion, upper: Option<ProtocolVersion>) -> Self {
        Self { lower, upper }
    }

    pub fn contains(&self, version: ProtocolVersion) -> bool {
        self.lower <= version && self.upper.map_or(true, |upper| version < upper)
    }
}

pub fn is_implicit_account_creation_enabled(protocol_version: ProtocolVersion) -> bool {
    protocol_version >= IMPLICIT_ACCOUNT_CREATION_PROTOCOL_VERSION
}

/// New Protocol features should go here. Features are guarded by their corresponding feature flag.
/// For example, if we have `ProtocolFeature::EVM` and a corresponding feature flag `evm`, it will look
/// like
///
/// #[cfg(feature = "protocol_feature_evm")]
/// EVM code
///
#[derive(Hash, PartialEq, Eq, Clone, Copy, Debug)]
pub enum ProtocolFeature {
    // stable features
    ForwardChunkParts,
    RectifyInflation,
    AccessKeyNonceRange,
    FixApplyChunks,
    LowerStorageCost,
    DeleteActionRestriction,
    /// Add versions to `Account` data structure
    AccountVersions,
    TransactionSizeLimit,
    /// Fix a bug in `storage_usage` for account caused by #3824
    FixStorageUsage,
    /// Cap maximum gas price to 2,000,000,000 yoctoNEAR
    CapMaxGasPrice,
    CountRefundReceiptsInGasLimit,
    /// Add `ripemd60` and `ecrecover` host function
    MathExtension,

    // nightly features
    #[cfg(feature = "protocol_feature_evm")]
    EVM,
    #[cfg(feature = "protocol_feature_block_header_v3")]
    BlockHeaderV3,
    #[cfg(feature = "protocol_feature_alt_bn128")]
    AltBn128,
    #[cfg(feature = "protocol_feature_restore_receipts_after_fix")]
    RestoreReceiptsAfterFix,
}

/// Current latest stable version of the protocol.
/// Some features (e. g. FixStorageUsage) require that there is at least one epoch with exactly
/// the corresponding version
#[cfg(not(feature = "nightly_protocol"))]
pub const PROTOCOL_VERSION: ProtocolVersion = 46;

/// Current latest nightly version of the protocol.
#[cfg(feature = "nightly_protocol")]
pub const PROTOCOL_VERSION: ProtocolVersion = 114;

impl ProtocolFeature {
    pub const fn protocol_version(self) -> ProtocolVersion {
        match self {
            // Stable features
            ProtocolFeature::LowerStorageCost => 42,
            ProtocolFeature::DeleteActionRestriction => 43,
            ProtocolFeature::FixApplyChunks => 44,
            ProtocolFeature::ForwardChunkParts => 45,
            ProtocolFeature::RectifyInflation => 45,
            ProtocolFeature::AccessKeyNonceRange => 45,
            ProtocolFeature::AccountVersions => 46,
            ProtocolFeature::TransactionSizeLimit => 46,
            ProtocolFeature::FixStorageUsage => 46,
            ProtocolFeature::CapMaxGasPrice => 46,
            ProtocolFeature::CountRefundReceiptsInGasLimit => 46,
            ProtocolFeature::MathExtension => 46,

            // Nightly features
            #[cfg(feature = "protocol_feature_evm")]
            ProtocolFeature::EVM => 103,
            #[cfg(feature = "protocol_feature_alt_bn128")]
            ProtocolFeature::AltBn128 => 105,
            #[cfg(feature = "protocol_feature_block_header_v3")]
            ProtocolFeature::BlockHeaderV3 => 109,
            #[cfg(feature = "protocol_feature_restore_receipts_after_fix")]
            ProtocolFeature::RestoreReceiptsAfterFix => 112,
        }
    }
}

#[macro_export]
macro_rules! checked_feature {
    ("stable", $feature:ident, $current_protocol_version:expr) => {{
        $crate::version::ProtocolFeature::$feature.protocol_version() <= $current_protocol_version
    }};
    ($feature_name:tt, $feature:ident, $current_protocol_version:expr) => {{
        #[cfg(feature = $feature_name)]
        let is_feature_enabled = $crate::version::ProtocolFeature::$feature.protocol_version()
            <= $current_protocol_version;
        #[cfg(not(feature = $feature_name))]
        let is_feature_enabled = {
            // Workaround unused variable warning
            let _ = $current_protocol_version;

            false
        };
        is_feature_enabled
    }};

    ($feature_name:tt, $feature:ident, $current_protocol_version:expr, $feature_block:block) => {{
        checked_feature!($feature_name, $feature, $current_protocol_version, $feature_block, {})
    }};

    ($feature_name:tt, $feature:ident, $current_protocol_version:expr, $feature_block:block, $non_feature_block:block) => {{
        #[cfg(feature = $feature_name)]
        {
            if checked_feature!($feature_name, $feature, $current_protocol_version) {
                $feature_block
            } else {
                $non_feature_block
            }
        }
        // Workaround unused variable warning
        #[cfg(not(feature = $feature_name))]
        {
            let _ = $current_protocol_version;
            $non_feature_block
        }
    }};
}<|MERGE_RESOLUTION|>--- conflicted
+++ resolved
@@ -13,11 +13,7 @@
 pub type DbVersion = u32;
 
 /// Current version of the database.
-<<<<<<< HEAD
-pub const DB_VERSION: DbVersion = 24;
-=======
-pub const DB_VERSION: DbVersion = 25;
->>>>>>> 1a652b3f
+pub const DB_VERSION: DbVersion = 26;
 
 /// Protocol version type.
 pub use near_primitives_core::types::ProtocolVersion;
