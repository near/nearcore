use crate::types::Balance;
use once_cell::sync::Lazy;
use serde::{Deserialize, Serialize};
use std::collections::HashMap;

/// Data structure for semver version and github tag or commit.
#[cfg_attr(feature = "deepsize_feature", derive(deepsize::DeepSizeOf))]
#[derive(Serialize, Deserialize, Clone, Debug, Default)]
pub struct Version {
    pub version: String,
    pub build: String,
    #[serde(default)]
    pub rustc_version: String,
}

/// Database version.
pub type DbVersion = u32;

/// Current version of the database.
pub const DB_VERSION: DbVersion = 31;

use crate::upgrade_schedule::{get_protocol_version_internal, ProtocolUpgradeVotingSchedule};
/// Protocol version type.
pub use near_primitives_core::types::ProtocolVersion;

/// Minimum gas price proposed in NEP 92 and the associated protocol version
pub const MIN_GAS_PRICE_NEP_92: Balance = 1_000_000_000;
pub const MIN_PROTOCOL_VERSION_NEP_92: ProtocolVersion = 31;

/// Minimum gas price proposed in NEP 92 (fixed) and the associated protocol version
pub const MIN_GAS_PRICE_NEP_92_FIX: Balance = 100_000_000;
pub const MIN_PROTOCOL_VERSION_NEP_92_FIX: ProtocolVersion = 32;

pub const CORRECT_RANDOM_VALUE_PROTOCOL_VERSION: ProtocolVersion = 33;

/// See [NEP 71](https://github.com/nearprotocol/NEPs/pull/71)
pub const IMPLICIT_ACCOUNT_CREATION_PROTOCOL_VERSION: ProtocolVersion = 35;

/// The protocol version that enables reward on mainnet.
pub const ENABLE_INFLATION_PROTOCOL_VERSION: ProtocolVersion = 36;

/// Fix upgrade to use the latest voted protocol version instead of the current epoch protocol
/// version when there is no new change in protocol version.
pub const UPGRADABILITY_FIX_PROTOCOL_VERSION: ProtocolVersion = 37;

/// Updates the way receipt ID, data ID and random seeds are constructed.
pub const CREATE_HASH_PROTOCOL_VERSION: ProtocolVersion = 38;

/// Fix the storage usage of the delete key action.
pub const DELETE_KEY_STORAGE_USAGE_PROTOCOL_VERSION: ProtocolVersion = 40;

pub const SHARD_CHUNK_HEADER_UPGRADE_VERSION: ProtocolVersion = 41;

/// Updates the way receipt ID is constructed to use current block hash instead of last block hash
pub const CREATE_RECEIPT_ID_SWITCH_TO_CURRENT_BLOCK_VERSION: ProtocolVersion = 42;

pub struct ProtocolVersionRange {
    lower: ProtocolVersion,
    upper: Option<ProtocolVersion>,
}

impl ProtocolVersionRange {
    pub fn new(lower: ProtocolVersion, upper: Option<ProtocolVersion>) -> Self {
        Self { lower, upper }
    }

    pub fn contains(&self, version: ProtocolVersion) -> bool {
        self.lower <= version && self.upper.map_or(true, |upper| version < upper)
    }
}

pub fn is_implicit_account_creation_enabled(protocol_version: ProtocolVersion) -> bool {
    protocol_version >= IMPLICIT_ACCOUNT_CREATION_PROTOCOL_VERSION
}

/// New Protocol features should go here. Features are guarded by their corresponding feature flag.
/// For example, if we have `ProtocolFeature::EVM` and a corresponding feature flag `evm`, it will look
/// like
///
/// #[cfg(feature = "protocol_feature_evm")]
/// EVM code
///
#[derive(Hash, PartialEq, Eq, Clone, Copy, Debug)]
pub enum ProtocolFeature {
    // stable features
    ForwardChunkParts,
    RectifyInflation,
    /// Add `AccessKey` nonce range by setting nonce to `(block_height - 1) * 1e6`, see
    /// <https://github.com/near/nearcore/issues/3779>.
    AccessKeyNonceRange,
    FixApplyChunks,
    LowerStorageCost,
    DeleteActionRestriction,
    /// Add versions to `Account` data structure
    AccountVersions,
    TransactionSizeLimit,
    /// Fix a bug in `storage_usage` for account caused by #3824
    FixStorageUsage,
    /// Cap maximum gas price to 2,000,000,000 yoctoNEAR
    CapMaxGasPrice,
    CountRefundReceiptsInGasLimit,
    /// Add `ripemd60` and `ecrecover` host function
    MathExtension,
    /// Restore receipts that were previously stuck because of
    /// <https://github.com/near/nearcore/pull/4228>.
    RestoreReceiptsAfterFixApplyChunks,
    /// This feature switch our WASM engine implementation from wasmer 0.* to
    /// wasmer 2.*, bringing better performance and reliability.
    ///
    /// The implementations should be sufficiently similar for this to not be a
    /// protocol upgrade, but we conservatively do a protocol upgrade to be on
    /// the safe side.
    ///
    /// Although wasmer2 is faster, we don't change fees with this protocol
    /// version -- we can safely do that in a separate step.
    Wasmer2,
    SimpleNightshade,
    LowerDataReceiptAndEcrecoverBaseCost,
    /// Lowers the cost of wasm instruction due to switch to wasmer2.
    LowerRegularOpCost,
    /// Lowers the cost of wasm instruction due to switch to faster,
    /// compiler-intrinsics based gas counter.
    LowerRegularOpCost2,
    /// Limit number of wasm functions in one contract. See
    /// <https://github.com/near/nearcore/pull/4954> for more details.
    LimitContractFunctionsNumber,
    BlockHeaderV3,
    /// Changes how we select validators for epoch and how we select validators within epoch. See
    /// https://github.com/near/NEPs/pull/167 for general description, note that we would not
    /// introduce chunk-only validators with this feature
    AliasValidatorSelectionAlgorithm,
    /// Make block producers produce chunks for the same block they would later produce to avoid
    /// network delays
    SynchronizeBlockChunkProduction,
    /// Change the algorithm to count WASM stack usage to avoid undercounting in
    /// some cases.
    CorrectStackLimit,
    /// Add `AccessKey` nonce range for implicit accounts, as in `AccessKeyNonceRange` feature.
    AccessKeyNonceForImplicitAccounts,
    /// Increase cost per deployed code byte to cover for the compilation steps
    /// that a deployment triggers. Only affects the action execution cost.
    IncreaseDeploymentCost,
    FunctionCallWeight,
    /// This feature enforces a global limit on the function local declarations in a WebAssembly
    /// contract. See <...> for more information.
    LimitContractLocals,
    /// Ensure caching all nodes in the chunk for which touching trie node cost was charged. Charge for each such node
    /// only once per chunk at the first access time.
    ChunkNodesCache,
    /// Lower `max_length_storage_key` limit, which itself limits trie node sizes.
    LowerStorageKeyLimit,
    // alt_bn128_g1_multiexp, alt_bn128_g1_sum, alt_bn128_pairing_check host functions
    AltBn128,

    #[cfg(feature = "protocol_feature_chunk_only_producers")]
    ChunkOnlyProducers,
    /// In case not all validator seats are occupied our algorithm provide incorrect minimal seat
    /// price - it reports as alpha * sum_stake instead of alpha * sum_stake / (1 - alpha), where
    /// alpha is min stake ratio
    #[cfg(feature = "protocol_feature_fix_staking_threshold")]
    FixStakingThreshold,
    /// Charge for contract loading before it happens.
    #[cfg(feature = "protocol_feature_fix_contract_loading_cost")]
    FixContractLoadingCost,
}

/// Both, outgoing and incoming tcp connections to peers, will be rejected if `peer's`
/// protocol version is lower than this.
pub const PEER_MIN_ALLOWED_PROTOCOL_VERSION: ProtocolVersion = STABLE_PROTOCOL_VERSION - 2;

/// Current protocol version used on the mainnet.
/// Some features (e. g. FixStorageUsage) require that there is at least one epoch with exactly
/// the corresponding version
const STABLE_PROTOCOL_VERSION: ProtocolVersion = 55;

/// Version used by this binary.
#[cfg(all(not(feature = "nightly_protocol"), not(feature="shardnet")))]
pub const PROTOCOL_VERSION: ProtocolVersion = STABLE_PROTOCOL_VERSION;
/// Current latest nightly version of the protocol.
#[cfg(all(feature = "nightly_protocol", not(feature="shardnet")))]
pub const PROTOCOL_VERSION: ProtocolVersion = 129;
/// Protocol version for shardnet.
#[cfg(feature = "shardnet")]
pub const PROTOCOL_VERSION: ProtocolVersion = 100;


/// The points in time after which the voting for the protocol version should start.
#[allow(dead_code)]
const PROTOCOL_UPGRADE_SCHEDULE: Lazy<
    HashMap<ProtocolVersion, Option<ProtocolUpgradeVotingSchedule>>,
> = Lazy::new(|| {
    let mut schedule = HashMap::new();
    schedule.insert(52, None);
    schedule
});

/// Gives new clients an option to upgrade without announcing that they support the new version.
/// This gives non-validator nodes time to upgrade. See https://github.com/near/NEPs/issues/205
pub fn get_protocol_version(next_epoch_protocol_version: ProtocolVersion) -> ProtocolVersion {
    get_protocol_version_internal(
        next_epoch_protocol_version,
        PROTOCOL_VERSION,
        &*PROTOCOL_UPGRADE_SCHEDULE,
    )
}

impl ProtocolFeature {
    pub const fn protocol_version(self) -> ProtocolVersion {
        match self {
            // Stable features
            ProtocolFeature::LowerStorageCost => 42,
            ProtocolFeature::DeleteActionRestriction => 43,
            ProtocolFeature::FixApplyChunks => 44,
            ProtocolFeature::ForwardChunkParts
            | ProtocolFeature::RectifyInflation
            | ProtocolFeature::AccessKeyNonceRange => 45,
            ProtocolFeature::AccountVersions
            | ProtocolFeature::TransactionSizeLimit
            | ProtocolFeature::FixStorageUsage
            | ProtocolFeature::CapMaxGasPrice
            | ProtocolFeature::CountRefundReceiptsInGasLimit
            | ProtocolFeature::MathExtension => 46,
            ProtocolFeature::RestoreReceiptsAfterFixApplyChunks => 47,
            ProtocolFeature::Wasmer2
            | ProtocolFeature::LowerDataReceiptAndEcrecoverBaseCost
            | ProtocolFeature::LowerRegularOpCost
            | ProtocolFeature::SimpleNightshade => 48,
            ProtocolFeature::LowerRegularOpCost2
            | ProtocolFeature::LimitContractFunctionsNumber
            | ProtocolFeature::BlockHeaderV3
            | ProtocolFeature::AliasValidatorSelectionAlgorithm => 49,
            ProtocolFeature::SynchronizeBlockChunkProduction
            | ProtocolFeature::CorrectStackLimit => 50,
            ProtocolFeature::AccessKeyNonceForImplicitAccounts => 51,
            ProtocolFeature::IncreaseDeploymentCost
            | ProtocolFeature::FunctionCallWeight
            | ProtocolFeature::LimitContractLocals
            | ProtocolFeature::ChunkNodesCache
            | ProtocolFeature::LowerStorageKeyLimit => 53,
            ProtocolFeature::AltBn128 => 55,

            // Nightly & shardnet features
            #[cfg(feature = "protocol_feature_chunk_only_producers")]
<<<<<<< HEAD
            ProtocolFeature::ChunkOnlyProducers => 100,

            // Nightly features
            #[cfg(feature = "protocol_feature_routing_exchange_algorithm")]
            ProtocolFeature::RoutingExchangeAlgorithm => 117,
=======
            ProtocolFeature::ChunkOnlyProducers => 124,
>>>>>>> 205db57e
            #[cfg(feature = "protocol_feature_fix_staking_threshold")]
            ProtocolFeature::FixStakingThreshold => 126,
            #[cfg(feature = "protocol_feature_fix_contract_loading_cost")]
            ProtocolFeature::FixContractLoadingCost => 129,
        }
    }
}

#[macro_export]
macro_rules! checked_feature {
    ("stable", $feature:ident, $current_protocol_version:expr) => {{
        $crate::version::ProtocolFeature::$feature.protocol_version() <= $current_protocol_version
    }};
    ($feature_name:tt, $feature:ident, $current_protocol_version:expr) => {{
        #[cfg(feature = $feature_name)]
        let is_feature_enabled = $crate::version::ProtocolFeature::$feature.protocol_version()
            <= $current_protocol_version;
        #[cfg(not(feature = $feature_name))]
        let is_feature_enabled = {
            // Workaround unused variable warning
            let _ = $current_protocol_version;

            false
        };
        is_feature_enabled
    }};

    ($feature_name:tt, $feature:ident, $current_protocol_version:expr, $feature_block:block) => {{
        checked_feature!($feature_name, $feature, $current_protocol_version, $feature_block, {})
    }};

    ($feature_name:tt, $feature:ident, $current_protocol_version:expr, $feature_block:block, $non_feature_block:block) => {{
        #[cfg(feature = $feature_name)]
        {
            if checked_feature!($feature_name, $feature, $current_protocol_version) {
                $feature_block
            } else {
                $non_feature_block
            }
        }
        // Workaround unused variable warning
        #[cfg(not(feature = $feature_name))]
        {
            let _ = $current_protocol_version;
            $non_feature_block
        }
    }};
}<|MERGE_RESOLUTION|>--- conflicted
+++ resolved
@@ -241,15 +241,7 @@
 
             // Nightly & shardnet features
             #[cfg(feature = "protocol_feature_chunk_only_producers")]
-<<<<<<< HEAD
             ProtocolFeature::ChunkOnlyProducers => 100,
-
-            // Nightly features
-            #[cfg(feature = "protocol_feature_routing_exchange_algorithm")]
-            ProtocolFeature::RoutingExchangeAlgorithm => 117,
-=======
-            ProtocolFeature::ChunkOnlyProducers => 124,
->>>>>>> 205db57e
             #[cfg(feature = "protocol_feature_fix_staking_threshold")]
             ProtocolFeature::FixStakingThreshold => 126,
             #[cfg(feature = "protocol_feature_fix_contract_loading_cost")]
