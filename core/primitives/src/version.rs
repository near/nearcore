use serde::{Deserialize, Serialize};

use crate::types::Balance;

/// Data structure for semver version and github tag or commit.
#[derive(Serialize, Deserialize, Clone, Debug, Default)]
pub struct Version {
    pub version: String,
    pub build: String,
}

/// Database version.
pub type DbVersion = u32;

/// Current version of the database.
pub const DB_VERSION: DbVersion = 29;

/// Protocol version type.
pub use near_primitives_core::types::ProtocolVersion;

/// Oldest supported version by this client.
pub const OLDEST_BACKWARD_COMPATIBLE_PROTOCOL_VERSION: ProtocolVersion = 34;

/// Minimum gas price proposed in NEP 92 and the associated protocol version
pub const MIN_GAS_PRICE_NEP_92: Balance = 1_000_000_000;
pub const MIN_PROTOCOL_VERSION_NEP_92: ProtocolVersion = 31;

/// Minimum gas price proposed in NEP 92 (fixed) and the associated protocol version
pub const MIN_GAS_PRICE_NEP_92_FIX: Balance = 100_000_000;
pub const MIN_PROTOCOL_VERSION_NEP_92_FIX: ProtocolVersion = 32;

pub const CORRECT_RANDOM_VALUE_PROTOCOL_VERSION: ProtocolVersion = 33;

/// See [NEP 71](https://github.com/nearprotocol/NEPs/pull/71)
pub const IMPLICIT_ACCOUNT_CREATION_PROTOCOL_VERSION: ProtocolVersion = 35;

/// The protocol version that enables reward on mainnet.
pub const ENABLE_INFLATION_PROTOCOL_VERSION: ProtocolVersion = 36;

/// Fix upgrade to use the latest voted protocol version instead of the current epoch protocol
/// version when there is no new change in protocol version.
pub const UPGRADABILITY_FIX_PROTOCOL_VERSION: ProtocolVersion = 37;

/// Updates the way receipt ID, data ID and random seeds are constructed.
pub const CREATE_HASH_PROTOCOL_VERSION: ProtocolVersion = 38;

/// Fix the storage usage of the delete key action.
pub const DELETE_KEY_STORAGE_USAGE_PROTOCOL_VERSION: ProtocolVersion = 40;

pub const SHARD_CHUNK_HEADER_UPGRADE_VERSION: ProtocolVersion = 41;

/// Updates the way receipt ID is constructed to use current block hash instead of last block hash
pub const CREATE_RECEIPT_ID_SWITCH_TO_CURRENT_BLOCK_VERSION: ProtocolVersion = 42;

pub struct ProtocolVersionRange {
    lower: ProtocolVersion,
    upper: Option<ProtocolVersion>,
}

impl ProtocolVersionRange {
    pub fn new(lower: ProtocolVersion, upper: Option<ProtocolVersion>) -> Self {
        Self { lower, upper }
    }

    pub fn contains(&self, version: ProtocolVersion) -> bool {
        self.lower <= version && self.upper.map_or(true, |upper| version < upper)
    }
}

pub fn is_implicit_account_creation_enabled(protocol_version: ProtocolVersion) -> bool {
    protocol_version >= IMPLICIT_ACCOUNT_CREATION_PROTOCOL_VERSION
}

/// New Protocol features should go here. Features are guarded by their corresponding feature flag.
/// For example, if we have `ProtocolFeature::EVM` and a corresponding feature flag `evm`, it will look
/// like
///
/// #[cfg(feature = "protocol_feature_evm")]
/// EVM code
///
#[derive(Hash, PartialEq, Eq, Clone, Copy, Debug)]
pub enum ProtocolFeature {
    // stable features
    ForwardChunkParts,
    RectifyInflation,
    AccessKeyNonceRange,
    FixApplyChunks,
    LowerStorageCost,
    DeleteActionRestriction,
    /// Add versions to `Account` data structure
    AccountVersions,
    TransactionSizeLimit,
    /// Fix a bug in `storage_usage` for account caused by #3824
    FixStorageUsage,
    /// Cap maximum gas price to 2,000,000,000 yoctoNEAR
    CapMaxGasPrice,
    CountRefundReceiptsInGasLimit,
    /// Add `ripemd60` and `ecrecover` host function
    MathExtension,
    /// Restore receipts that were previously stuck because of
    /// <https://github.com/near/nearcore/pull/4228>.
    RestoreReceiptsAfterFix,
    /// This feature switch our WASM engine implementation from wasmer 0.* to
    /// wasmer 2.*, bringing better performance and reliability.
    ///
    /// The implementations should be sufficiently similar for this to not be a
    /// protocol upgrade, but we conservatively do a protocol upgrade to be on
    /// the safe side.
    ///
    /// Although wasmer2 is faster, we don't change fees with this protocol
    /// version -- we can safely do that in a separate step.
    Wasmer2,
    SimpleNightshade,
    LowerDataReceiptAndEcrecoverBaseCost,
    /// Lowers the cost of wasm instruction due to switch to wasmer2.
    LowerRegularOpCost,
<<<<<<< HEAD
    /// Limit number of wasm functions in one contract. See
    /// <https://github.com/near/nearcore/pull/4954> for more details.
    LimitContractFunctionsNumber,
=======
    /// Lowers the cost of wasm instruction due to switch to faster,
    /// compiler-intrinsics based gas counter.
    LowerRegularOpCost2,
>>>>>>> faefb0bd

    // nightly features
    #[cfg(feature = "protocol_feature_block_header_v3")]
    BlockHeaderV3,
    #[cfg(feature = "protocol_feature_alt_bn128")]
    AltBn128,
    #[cfg(feature = "protocol_feature_chunk_only_producers")]
    ChunkOnlyProducers,
    #[cfg(feature = "protocol_feature_routing_exchange_algorithm")]
    RoutingExchangeAlgorithm,
<<<<<<< HEAD
    /// Lowers the cost of wasm instruction due to switch to faster,
    /// compiler-intrinsics based gas counter.
    #[cfg(feature = "protocol_feature_lower_regular_op_cost2")]
    LowerRegularOpCost2,
=======
    /// Limit number of wasm functions in one contract. See
    /// <https://github.com/near/nearcore/pull/4954> for more details.
    #[cfg(feature = "protocol_feature_limit_contract_functions_number")]
    LimitContractFunctionsNumber,
>>>>>>> faefb0bd
}

/// Current latest stable version of the protocol.
/// Some features (e. g. FixStorageUsage) require that there is at least one epoch with exactly
/// the corresponding version
#[cfg(not(feature = "nightly_protocol"))]
pub const PROTOCOL_VERSION: ProtocolVersion = 49;

/// Current latest nightly version of the protocol.
#[cfg(feature = "nightly_protocol")]
pub const PROTOCOL_VERSION: ProtocolVersion = 124;

impl ProtocolFeature {
    pub const fn protocol_version(self) -> ProtocolVersion {
        match self {
            // Stable features
            ProtocolFeature::LowerStorageCost => 42,
            ProtocolFeature::DeleteActionRestriction => 43,
            ProtocolFeature::FixApplyChunks => 44,
            ProtocolFeature::ForwardChunkParts
            | ProtocolFeature::RectifyInflation
            | ProtocolFeature::AccessKeyNonceRange => 45,
            ProtocolFeature::AccountVersions
            | ProtocolFeature::TransactionSizeLimit
            | ProtocolFeature::FixStorageUsage
            | ProtocolFeature::CapMaxGasPrice
            | ProtocolFeature::CountRefundReceiptsInGasLimit
            | ProtocolFeature::MathExtension => 46,
            ProtocolFeature::RestoreReceiptsAfterFix => 47,
            ProtocolFeature::Wasmer2
            | ProtocolFeature::LowerDataReceiptAndEcrecoverBaseCost
            | ProtocolFeature::LowerRegularOpCost
            | ProtocolFeature::SimpleNightshade => 48,
<<<<<<< HEAD
            ProtocolFeature::LimitContractFunctionsNumber => 49,
=======
            ProtocolFeature::LowerRegularOpCost2 => 49,
>>>>>>> faefb0bd

            // Nightly features
            #[cfg(feature = "protocol_feature_alt_bn128")]
            ProtocolFeature::AltBn128 => 105,
            #[cfg(feature = "protocol_feature_block_header_v3")]
            ProtocolFeature::BlockHeaderV3 => 109,
            #[cfg(feature = "protocol_feature_chunk_only_producers")]
            ProtocolFeature::ChunkOnlyProducers => 115,
            #[cfg(feature = "protocol_feature_routing_exchange_algorithm")]
            ProtocolFeature::RoutingExchangeAlgorithm => 117,
<<<<<<< HEAD
            #[cfg(feature = "protocol_feature_lower_regular_op_cost2")]
            ProtocolFeature::LowerRegularOpCost2 => 124,
=======
            #[cfg(feature = "protocol_feature_limit_contract_functions_number")]
            ProtocolFeature::LimitContractFunctionsNumber => 123,
>>>>>>> faefb0bd
        }
    }
}

#[macro_export]
macro_rules! checked_feature {
    ("stable", $feature:ident, $current_protocol_version:expr) => {{
        $crate::version::ProtocolFeature::$feature.protocol_version() <= $current_protocol_version
    }};
    ($feature_name:tt, $feature:ident, $current_protocol_version:expr) => {{
        #[cfg(feature = $feature_name)]
        let is_feature_enabled = $crate::version::ProtocolFeature::$feature.protocol_version()
            <= $current_protocol_version;
        #[cfg(not(feature = $feature_name))]
        let is_feature_enabled = {
            // Workaround unused variable warning
            let _ = $current_protocol_version;

            false
        };
        is_feature_enabled
    }};

    ($feature_name:tt, $feature:ident, $current_protocol_version:expr, $feature_block:block) => {{
        checked_feature!($feature_name, $feature, $current_protocol_version, $feature_block, {})
    }};

    ($feature_name:tt, $feature:ident, $current_protocol_version:expr, $feature_block:block, $non_feature_block:block) => {{
        #[cfg(feature = $feature_name)]
        {
            if checked_feature!($feature_name, $feature, $current_protocol_version) {
                $feature_block
            } else {
                $non_feature_block
            }
        }
        // Workaround unused variable warning
        #[cfg(not(feature = $feature_name))]
        {
            let _ = $current_protocol_version;
            $non_feature_block
        }
    }};
}<|MERGE_RESOLUTION|>--- conflicted
+++ resolved
@@ -114,15 +114,12 @@
     LowerDataReceiptAndEcrecoverBaseCost,
     /// Lowers the cost of wasm instruction due to switch to wasmer2.
     LowerRegularOpCost,
-<<<<<<< HEAD
+    /// Lowers the cost of wasm instruction due to switch to faster,
+    /// compiler-intrinsics based gas counter.
+    LowerRegularOpCost2,
     /// Limit number of wasm functions in one contract. See
     /// <https://github.com/near/nearcore/pull/4954> for more details.
     LimitContractFunctionsNumber,
-=======
-    /// Lowers the cost of wasm instruction due to switch to faster,
-    /// compiler-intrinsics based gas counter.
-    LowerRegularOpCost2,
->>>>>>> faefb0bd
 
     // nightly features
     #[cfg(feature = "protocol_feature_block_header_v3")]
@@ -133,17 +130,6 @@
     ChunkOnlyProducers,
     #[cfg(feature = "protocol_feature_routing_exchange_algorithm")]
     RoutingExchangeAlgorithm,
-<<<<<<< HEAD
-    /// Lowers the cost of wasm instruction due to switch to faster,
-    /// compiler-intrinsics based gas counter.
-    #[cfg(feature = "protocol_feature_lower_regular_op_cost2")]
-    LowerRegularOpCost2,
-=======
-    /// Limit number of wasm functions in one contract. See
-    /// <https://github.com/near/nearcore/pull/4954> for more details.
-    #[cfg(feature = "protocol_feature_limit_contract_functions_number")]
-    LimitContractFunctionsNumber,
->>>>>>> faefb0bd
 }
 
 /// Current latest stable version of the protocol.
@@ -177,11 +163,8 @@
             | ProtocolFeature::LowerDataReceiptAndEcrecoverBaseCost
             | ProtocolFeature::LowerRegularOpCost
             | ProtocolFeature::SimpleNightshade => 48,
-<<<<<<< HEAD
-            ProtocolFeature::LimitContractFunctionsNumber => 49,
-=======
-            ProtocolFeature::LowerRegularOpCost2 => 49,
->>>>>>> faefb0bd
+            ProtocolFeature::LowerRegularOpCost2
+            | ProtocolFeature::LimitContractFunctionsNumber => 49,
 
             // Nightly features
             #[cfg(feature = "protocol_feature_alt_bn128")]
@@ -192,13 +175,6 @@
             ProtocolFeature::ChunkOnlyProducers => 115,
             #[cfg(feature = "protocol_feature_routing_exchange_algorithm")]
             ProtocolFeature::RoutingExchangeAlgorithm => 117,
-<<<<<<< HEAD
-            #[cfg(feature = "protocol_feature_lower_regular_op_cost2")]
-            ProtocolFeature::LowerRegularOpCost2 => 124,
-=======
-            #[cfg(feature = "protocol_feature_limit_contract_functions_number")]
-            ProtocolFeature::LimitContractFunctionsNumber => 123,
->>>>>>> faefb0bd
         }
     }
 }
