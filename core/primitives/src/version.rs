use std::collections::HashMap;

use lazy_static::lazy_static;
use serde::{Deserialize, Serialize};

use crate::types::Balance;

/// Data structure for semver version and github tag or commit.
#[derive(Serialize, Deserialize, Clone, Debug, Default)]
pub struct Version {
    pub version: String,
    pub build: String,
}

/// Database version.
pub type DbVersion = u32;

/// Current version of the database.
pub const DB_VERSION: DbVersion = 16;

/// Protocol version type.
pub type ProtocolVersion = u32;

/// Oldest supported version by this client.
pub const OLDEST_BACKWARD_COMPATIBLE_PROTOCOL_VERSION: ProtocolVersion = 34;

/// Minimum gas price proposed in NEP 92 and the associated protocol version
pub const MIN_GAS_PRICE_NEP_92: Balance = 1_000_000_000;
pub const MIN_PROTOCOL_VERSION_NEP_92: ProtocolVersion = 31;

/// Minimum gas price proposed in NEP 92 (fixed) and the associated protocol version
pub const MIN_GAS_PRICE_NEP_92_FIX: Balance = 100_000_000;
pub const MIN_PROTOCOL_VERSION_NEP_92_FIX: ProtocolVersion = 32;

pub const CORRECT_RANDOM_VALUE_PROTOCOL_VERSION: ProtocolVersion = 33;

/// See [NEP 71](https://github.com/nearprotocol/NEPs/pull/71)
pub const IMPLICIT_ACCOUNT_CREATION_PROTOCOL_VERSION: ProtocolVersion = 35;

/// The protocol version that enables reward on mainnet.
pub const ENABLE_INFLATION_PROTOCOL_VERSION: ProtocolVersion = 36;

/// Fix upgrade to use the latest voted protocol version instead of the current epoch protocol
/// version when there is no new change in protocol version.
pub const UPGRADABILITY_FIX_PROTOCOL_VERSION: ProtocolVersion = 37;

/// Updates the way receipt ID, data ID and random seeds are constructed.
pub const CREATE_HASH_PROTOCOL_VERSION: ProtocolVersion = 38;

/// Fix the storage usage of the delete key action.
pub const DELETE_KEY_STORAGE_USAGE_PROTOCOL_VERSION: ProtocolVersion = 40;

pub const SHARD_CHUNK_HEADER_UPGRADE_VERSION: ProtocolVersion = 41;

pub struct ProtocolVersionRange {
    lower: ProtocolVersion,
    upper: Option<ProtocolVersion>,
}

impl ProtocolVersionRange {
    pub fn new(lower: ProtocolVersion, upper: Option<ProtocolVersion>) -> Self {
        Self { lower, upper }
    }

    pub fn contains(&self, version: ProtocolVersion) -> bool {
        self.lower <= version && self.upper.map_or(true, |upper| version < upper)
    }
}

/// New Protocol features should go here. Features are guarded by their corresponding feature flag.
/// For example, if we have `ProtocolFeature::EVM` and a corresponding feature flag `evm`, it will look
/// like
///
/// #[cfg(feature = "protocol_feature_evm")]
/// EVM code
///
#[derive(Hash, PartialEq, Eq, Clone, Copy, Debug)]
pub enum ProtocolFeature {
    #[cfg(feature = "protocol_feature_forward_chunk_parts")]
    ForwardChunkParts,
    #[cfg(feature = "protocol_feature_rectify_inflation")]
    RectifyInflation,
    #[cfg(feature = "protocol_feature_evm")]
    EVM,
<<<<<<< HEAD
    #[cfg(feature = "protocol_feature_block_header_v3")]
    BlockHeaderV3,
=======
    #[cfg(feature = "protocol_feature_block_ordinal")]
    BlockOrdinal,
>>>>>>> 38d83a80
}

/// Current latest stable version of the protocol.
#[cfg(not(feature = "nightly_protocol"))]
pub const PROTOCOL_VERSION: ProtocolVersion = 41;

/// Current latest nightly version of the protocol.
#[cfg(feature = "nightly_protocol")]
<<<<<<< HEAD
pub const PROTOCOL_VERSION: ProtocolVersion = 45;
=======
pub const PROTOCOL_VERSION: ProtocolVersion = 47;
>>>>>>> 38d83a80

lazy_static! {
    static ref STABLE_PROTOCOL_FEATURES_TO_VERSION_MAPPING: HashMap<ProtocolFeature, ProtocolVersion> = vec![
        /* add mapping here */
    ].into_iter().collect();
}

#[cfg(not(feature = "nightly_protocol"))]
lazy_static! {
    /// Map of feature to the minimal protocol version that introduces the feature. We can determine
    /// whether to apply the new feature by comparing the current protocol version of the network to
    /// `PROTOCOL_FEATURES_TO_VERSION_MAPPING[feature]`.
    pub static ref PROTOCOL_FEATURES_TO_VERSION_MAPPING: HashMap<ProtocolFeature, ProtocolVersion> =
        STABLE_PROTOCOL_FEATURES_TO_VERSION_MAPPING.clone();
}

#[cfg(feature = "nightly_protocol")]
lazy_static! {
    pub static ref PROTOCOL_FEATURES_TO_VERSION_MAPPING: HashMap<ProtocolFeature, ProtocolVersion> = {
        let nightly_protocol_features_to_version_mapping: HashMap<
            ProtocolFeature,
            ProtocolVersion,
        > = vec![
            #[cfg(feature = "protocol_feature_forward_chunk_parts")]
            (ProtocolFeature::ForwardChunkParts, 42),
            #[cfg(feature = "protocol_feature_rectify_inflation")]
            (ProtocolFeature::RectifyInflation, 43),
            #[cfg(feature = "protocol_feature_evm")]
<<<<<<< HEAD
            (ProtocolFeature::EVM, 44),
            #[cfg(feature = "protocol_feature_block_header_v3")]
            (ProtocolFeature::BlockHeaderV3, 45),
=======
            (ProtocolFeature::EVM, 46),
            #[cfg(feature = "protocol_feature_block_ordinal")]
            (ProtocolFeature::BlockOrdinal, 47),
>>>>>>> 38d83a80
        ]
        .into_iter()
        .collect();
        for (stable_protocol_feature, stable_protocol_version) in
            STABLE_PROTOCOL_FEATURES_TO_VERSION_MAPPING.iter()
        {
            assert!(
                PROTOCOL_FEATURES_TO_VERSION_MAPPING[&stable_protocol_feature]
                    >= *stable_protocol_version
            );
        }
        nightly_protocol_features_to_version_mapping
    };
}

#[macro_export]
macro_rules! checked_feature {
    ($feature_name:tt, $feature:ident, $current_protocol_version:expr) => {{
        #[cfg(feature = $feature_name)]
        let is_feature_enabled = $crate::version::PROTOCOL_FEATURES_TO_VERSION_MAPPING
            [&$crate::version::ProtocolFeature::$feature]
            <= $current_protocol_version;
        #[cfg(not(feature = $feature_name))]
        let is_feature_enabled = {
            // Workaround unused variable warning
            let _ = $current_protocol_version;

            false
        };
        is_feature_enabled
    }};

    ($feature_name:tt, $feature:ident, $current_protocol_version:expr, $feature_block:block) => {{
        checked_feature!($feature_name, $feature, $current_protocol_version, $feature_block, {})
    }};

    ($feature_name:tt, $feature:ident, $current_protocol_version:expr, $feature_block:block, $non_feature_block:block) => {{
        #[cfg(feature = $feature_name)]
        {
            if checked_feature!($feature_name, $feature, $current_protocol_version) {
                $feature_block
            } else {
                $non_feature_block
            }
        }
        // Workaround unused variable warning
        #[cfg(not(feature = $feature_name))]
        {
            let _ = $current_protocol_version;
            $non_feature_block
        }
    }};
}<|MERGE_RESOLUTION|>--- conflicted
+++ resolved
@@ -82,13 +82,8 @@
     RectifyInflation,
     #[cfg(feature = "protocol_feature_evm")]
     EVM,
-<<<<<<< HEAD
     #[cfg(feature = "protocol_feature_block_header_v3")]
     BlockHeaderV3,
-=======
-    #[cfg(feature = "protocol_feature_block_ordinal")]
-    BlockOrdinal,
->>>>>>> 38d83a80
 }
 
 /// Current latest stable version of the protocol.
@@ -97,11 +92,7 @@
 
 /// Current latest nightly version of the protocol.
 #[cfg(feature = "nightly_protocol")]
-<<<<<<< HEAD
-pub const PROTOCOL_VERSION: ProtocolVersion = 45;
-=======
 pub const PROTOCOL_VERSION: ProtocolVersion = 47;
->>>>>>> 38d83a80
 
 lazy_static! {
     static ref STABLE_PROTOCOL_FEATURES_TO_VERSION_MAPPING: HashMap<ProtocolFeature, ProtocolVersion> = vec![
@@ -130,15 +121,9 @@
             #[cfg(feature = "protocol_feature_rectify_inflation")]
             (ProtocolFeature::RectifyInflation, 43),
             #[cfg(feature = "protocol_feature_evm")]
-<<<<<<< HEAD
-            (ProtocolFeature::EVM, 44),
+            (ProtocolFeature::EVM, 46),
             #[cfg(feature = "protocol_feature_block_header_v3")]
-            (ProtocolFeature::BlockHeaderV3, 45),
-=======
-            (ProtocolFeature::EVM, 46),
-            #[cfg(feature = "protocol_feature_block_ordinal")]
-            (ProtocolFeature::BlockOrdinal, 47),
->>>>>>> 38d83a80
+            (ProtocolFeature::BlockHeaderV3, 47),
         ]
         .into_iter()
         .collect();
