--- conflicted
+++ resolved
@@ -110,13 +110,10 @@
     /// Although wasmer2 is faster, we don't change fees with this protocol
     /// version -- we can safely do that in a separate step.
     Wasmer2,
-<<<<<<< HEAD
     SimpleNightshade,
-=======
     LowerDataReceiptAndEcrecoverBaseCost,
     /// Lowers the cost of wasm instruction due to switch to wasmer2.
     LowerRegularOpCost,
->>>>>>> fad8b3d6
 
     // nightly features
     #[cfg(feature = "protocol_feature_block_header_v3")]
@@ -127,8 +124,6 @@
     ChunkOnlyProducers,
     #[cfg(feature = "protocol_feature_routing_exchange_algorithm")]
     RoutingExchangeAlgorithm,
-    #[cfg(feature = "protocol_feature_simple_nightshade")]
-    SimpleNightshade,
 }
 
 /// Current latest stable version of the protocol.
@@ -158,14 +153,10 @@
             | ProtocolFeature::CountRefundReceiptsInGasLimit
             | ProtocolFeature::MathExtension => 46,
             ProtocolFeature::RestoreReceiptsAfterFix => 47,
-<<<<<<< HEAD
-            ProtocolFeature::Wasmer2 => 48,
-            ProtocolFeature::SimpleNightshade => 48,
-=======
             ProtocolFeature::Wasmer2
             | ProtocolFeature::LowerDataReceiptAndEcrecoverBaseCost
-            | ProtocolFeature::LowerRegularOpCost => 48,
->>>>>>> fad8b3d6
+            | ProtocolFeature::LowerRegularOpCost
+            | ProtocolFeature::SimpleNightshade => 48,
 
             // Nightly features
             #[cfg(feature = "protocol_feature_alt_bn128")]
