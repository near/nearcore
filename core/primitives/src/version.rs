use std::collections::HashMap;

use lazy_static::lazy_static;
use serde::{Deserialize, Serialize};

use crate::types::Balance;

/// Data structure for semver version and github tag or commit.
#[derive(Serialize, Deserialize, Clone, Debug, Default)]
pub struct Version {
    pub version: String,
    pub build: String,
}

/// Database version.
pub type DbVersion = u32;

/// Current version of the database.
pub const DB_VERSION: DbVersion = 18;

/// Protocol version type.
pub use near_primitives_core::types::ProtocolVersion;

/// Oldest supported version by this client.
pub const OLDEST_BACKWARD_COMPATIBLE_PROTOCOL_VERSION: ProtocolVersion = 34;

/// Minimum gas price proposed in NEP 92 and the associated protocol version
pub const MIN_GAS_PRICE_NEP_92: Balance = 1_000_000_000;
pub const MIN_PROTOCOL_VERSION_NEP_92: ProtocolVersion = 31;

/// Minimum gas price proposed in NEP 92 (fixed) and the associated protocol version
pub const MIN_GAS_PRICE_NEP_92_FIX: Balance = 100_000_000;
pub const MIN_PROTOCOL_VERSION_NEP_92_FIX: ProtocolVersion = 32;

pub const CORRECT_RANDOM_VALUE_PROTOCOL_VERSION: ProtocolVersion = 33;

/// See [NEP 71](https://github.com/nearprotocol/NEPs/pull/71)
pub const IMPLICIT_ACCOUNT_CREATION_PROTOCOL_VERSION: ProtocolVersion = 35;

/// The protocol version that enables reward on mainnet.
pub const ENABLE_INFLATION_PROTOCOL_VERSION: ProtocolVersion = 36;

/// Fix upgrade to use the latest voted protocol version instead of the current epoch protocol
/// version when there is no new change in protocol version.
pub const UPGRADABILITY_FIX_PROTOCOL_VERSION: ProtocolVersion = 37;

/// Updates the way receipt ID, data ID and random seeds are constructed.
pub const CREATE_HASH_PROTOCOL_VERSION: ProtocolVersion = 38;

/// Fix the storage usage of the delete key action.
pub const DELETE_KEY_STORAGE_USAGE_PROTOCOL_VERSION: ProtocolVersion = 40;

pub const SHARD_CHUNK_HEADER_UPGRADE_VERSION: ProtocolVersion = 41;

/// Updates the way receipt ID is constructed to use current block hash instead of last block hash
pub const CREATE_RECEIPT_ID_SWITCH_TO_CURRENT_BLOCK_VERSION: ProtocolVersion = 42;

pub struct ProtocolVersionRange {
    lower: ProtocolVersion,
    upper: Option<ProtocolVersion>,
}

impl ProtocolVersionRange {
    pub fn new(lower: ProtocolVersion, upper: Option<ProtocolVersion>) -> Self {
        Self { lower, upper }
    }

    pub fn contains(&self, version: ProtocolVersion) -> bool {
        self.lower <= version && self.upper.map_or(true, |upper| version < upper)
    }
}

/// New Protocol features should go here. Features are guarded by their corresponding feature flag.
/// For example, if we have `ProtocolFeature::EVM` and a corresponding feature flag `evm`, it will look
/// like
///
/// #[cfg(feature = "protocol_feature_evm")]
/// EVM code
///
#[derive(Hash, PartialEq, Eq, Clone, Copy, Debug)]
pub enum ProtocolFeature {
    #[cfg(feature = "protocol_feature_forward_chunk_parts")]
    ForwardChunkParts,
    #[cfg(feature = "protocol_feature_rectify_inflation")]
    RectifyInflation,
    #[cfg(feature = "protocol_feature_evm")]
    EVM,
    #[cfg(feature = "protocol_feature_block_header_v3")]
    BlockHeaderV3,
    /// Decreases the storage cost of 1 byte by 10X.
    #[cfg(feature = "protocol_feature_lower_storage_cost")]
    LowerStorageCost,
    #[cfg(feature = "protocol_feature_alt_bn128")]
    AltBn128,
    #[cfg(feature = "protocol_feature_access_key_nonce_range")]
    AccessKeyNonceRange,
<<<<<<< HEAD
    #[cfg(feature = "protocol_feature_add_account_versions")]
    AccountVersions,
=======
    DeleteActionRestriction,
>>>>>>> 9bdf1e54
}

/// Current latest stable version of the protocol.
#[cfg(not(feature = "nightly_protocol"))]
pub const PROTOCOL_VERSION: ProtocolVersion = 43;

/// Current latest nightly version of the protocol.
#[cfg(feature = "nightly_protocol")]
pub const PROTOCOL_VERSION: ProtocolVersion = 107;

lazy_static! {
    static ref STABLE_PROTOCOL_FEATURES_TO_VERSION_MAPPING: HashMap<ProtocolFeature, ProtocolVersion> =
        vec![
            #[cfg(feature = "protocol_feature_lower_storage_cost")]
            (ProtocolFeature::LowerStorageCost, 42),
            (ProtocolFeature::DeleteActionRestriction, 43),
        ]
        .into_iter()
        .collect();
}

#[cfg(not(feature = "nightly_protocol"))]
lazy_static! {
    /// Map of feature to the minimal protocol version that introduces the feature. We can determine
    /// whether to apply the new feature by comparing the current protocol version of the network to
    /// `PROTOCOL_FEATURES_TO_VERSION_MAPPING[feature]`.
    pub static ref PROTOCOL_FEATURES_TO_VERSION_MAPPING: HashMap<ProtocolFeature, ProtocolVersion> =
        STABLE_PROTOCOL_FEATURES_TO_VERSION_MAPPING.clone();
}

#[cfg(feature = "nightly_protocol")]
lazy_static! {
    pub static ref PROTOCOL_FEATURES_TO_VERSION_MAPPING: HashMap<ProtocolFeature, ProtocolVersion> = {
        let mut nightly_protocol_features_to_version_mapping: HashMap<
            ProtocolFeature,
            ProtocolVersion,
        > = vec![
            #[cfg(feature = "protocol_feature_forward_chunk_parts")]
            (ProtocolFeature::ForwardChunkParts, 101),
            #[cfg(feature = "protocol_feature_rectify_inflation")]
            (ProtocolFeature::RectifyInflation, 102),
            #[cfg(feature = "protocol_feature_evm")]
            (ProtocolFeature::EVM, 103),
            #[cfg(feature = "protocol_feature_block_header_v3")]
            (ProtocolFeature::BlockHeaderV3, 104),
            #[cfg(feature = "protocol_feature_alt_bn128")]
            (ProtocolFeature::AltBn128, 105),
            #[cfg(feature = "protocol_feature_access_key_nonce_range")]
            (ProtocolFeature::AccessKeyNonceRange, 106),
            #[cfg(feature = "protocol_feature_add_account_versions")]
            (ProtocolFeature::AccountVersions, 107),
        ]
        .into_iter()
        .collect();
        for (stable_protocol_feature, stable_protocol_version) in
            STABLE_PROTOCOL_FEATURES_TO_VERSION_MAPPING.iter()
        {
            assert!(
                *nightly_protocol_features_to_version_mapping
                    .get(&stable_protocol_feature)
                    .unwrap_or(&stable_protocol_version)
                    >= *stable_protocol_version
            );
        }
        nightly_protocol_features_to_version_mapping
            .extend(STABLE_PROTOCOL_FEATURES_TO_VERSION_MAPPING.iter());
        nightly_protocol_features_to_version_mapping
    };
}

#[macro_export]
macro_rules! checked_feature {
    ($feature_name:tt, $feature:ident, $current_protocol_version:expr) => {{
        #[cfg(feature = $feature_name)]
        let is_feature_enabled = $crate::version::PROTOCOL_FEATURES_TO_VERSION_MAPPING
            [&$crate::version::ProtocolFeature::$feature]
            <= $current_protocol_version;
        #[cfg(not(feature = $feature_name))]
        let is_feature_enabled = {
            // Workaround unused variable warning
            let _ = $current_protocol_version;

            false
        };
        is_feature_enabled
    }};

    ($feature_name:tt, $feature:ident, $current_protocol_version:expr, $feature_block:block) => {{
        checked_feature!($feature_name, $feature, $current_protocol_version, $feature_block, {})
    }};

    ($feature_name:tt, $feature:ident, $current_protocol_version:expr, $feature_block:block, $non_feature_block:block) => {{
        #[cfg(feature = $feature_name)]
        {
            if checked_feature!($feature_name, $feature, $current_protocol_version) {
                $feature_block
            } else {
                $non_feature_block
            }
        }
        // Workaround unused variable warning
        #[cfg(not(feature = $feature_name))]
        {
            let _ = $current_protocol_version;
            $non_feature_block
        }
    }};
}<|MERGE_RESOLUTION|>--- conflicted
+++ resolved
@@ -94,12 +94,9 @@
     AltBn128,
     #[cfg(feature = "protocol_feature_access_key_nonce_range")]
     AccessKeyNonceRange,
-<<<<<<< HEAD
+    DeleteActionRestriction,
     #[cfg(feature = "protocol_feature_add_account_versions")]
     AccountVersions,
-=======
-    DeleteActionRestriction,
->>>>>>> 9bdf1e54
 }
 
 /// Current latest stable version of the protocol.
