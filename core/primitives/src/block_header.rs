use borsh::{BorshDeserialize, BorshSerialize};
use chrono::{DateTime, Utc};
use serde::Serialize;

use near_crypto::{KeyType, PublicKey, Signature};

use crate::challenge::ChallengesResult;
use crate::checked_feature;
use crate::hash::{hash, CryptoHash};
use crate::merkle::combine_hash;
use crate::network::PeerId;
use crate::types::{
    AccountId, Balance, BlockHeight, EpochId, MerkleHash, NumBlocks, ValidatorStake,
};
use crate::utils::{from_timestamp, to_timestamp};
use crate::validator_signer::ValidatorSigner;
use crate::version::{ProtocolVersion, PROTOCOL_VERSION};

#[derive(BorshSerialize, BorshDeserialize, Serialize, Debug, Clone, Eq, PartialEq)]
pub struct BlockHeaderInnerLite {
    /// Height of this block.
    pub height: BlockHeight,
    /// Epoch start hash of this block's epoch.
    /// Used for retrieving validator information
    pub epoch_id: EpochId,
    pub next_epoch_id: EpochId,
    /// Root hash of the state at the previous block.
    pub prev_state_root: MerkleHash,
    /// Root of the outcomes of transactions and receipts.
    pub outcome_root: MerkleHash,
    /// Timestamp at which the block was built (number of non-leap-nanoseconds since January 1, 1970 0:00:00 UTC).
    pub timestamp: u64,
    /// Hash of the next epoch block producers set
    pub next_bp_hash: CryptoHash,
    /// Merkle root of block hashes up to the current block.
    pub block_merkle_root: CryptoHash,
}

#[derive(BorshSerialize, BorshDeserialize, Serialize, Debug, Clone, Eq, PartialEq)]
pub struct BlockHeaderInnerRest {
    /// Root hash of the chunk receipts in the given block.
    pub chunk_receipts_root: MerkleHash,
    /// Root hash of the chunk headers in the given block.
    pub chunk_headers_root: MerkleHash,
    /// Root hash of the chunk transactions in the given block.
    pub chunk_tx_root: MerkleHash,
    /// Number of chunks included into the block.
    pub chunks_included: u64,
    /// Root hash of the challenges in the given block.
    pub challenges_root: MerkleHash,
    /// The output of the randomness beacon
    pub random_value: CryptoHash,
    /// Validator proposals.
    pub validator_proposals: Vec<ValidatorStake>,
    /// Mask for new chunks included in the block
    pub chunk_mask: Vec<bool>,
    /// Gas price. Same for all chunks
    pub gas_price: Balance,
    /// Total supply of tokens in the system
    pub total_supply: Balance,
    /// List of challenges result from previous block.
    pub challenges_result: ChallengesResult,

    /// Last block that has full BFT finality
    pub last_final_block: CryptoHash,
    /// Last block that has doomslug finality
    pub last_ds_final_block: CryptoHash,

    /// All the approvals included in this block
    pub approvals: Vec<Option<Signature>>,

    /// Latest protocol version that this block producer has.
    pub latest_protocol_version: ProtocolVersion,
}

/// Remove `chunks_included` from V1
#[derive(BorshSerialize, BorshDeserialize, Serialize, Debug, Clone, Eq, PartialEq)]
pub struct BlockHeaderInnerRestV2 {
    /// Root hash of the chunk receipts in the given block.
    pub chunk_receipts_root: MerkleHash,
    /// Root hash of the chunk headers in the given block.
    pub chunk_headers_root: MerkleHash,
    /// Root hash of the chunk transactions in the given block.
    pub chunk_tx_root: MerkleHash,
    /// Root hash of the challenges in the given block.
    pub challenges_root: MerkleHash,
    /// The output of the randomness beacon
    pub random_value: CryptoHash,
    /// Validator proposals.
    pub validator_proposals: Vec<ValidatorStake>,
    /// Mask for new chunks included in the block
    pub chunk_mask: Vec<bool>,
    /// Gas price. Same for all chunks
    pub gas_price: Balance,
    /// Total supply of tokens in the system
    pub total_supply: Balance,
    /// List of challenges result from previous block.
    pub challenges_result: ChallengesResult,

    /// Last block that has full BFT finality
    pub last_final_block: CryptoHash,
    /// Last block that has doomslug finality
    pub last_ds_final_block: CryptoHash,

    /// All the approvals included in this block
    pub approvals: Vec<Option<Signature>>,

    /// Latest protocol version that this block producer has.
    pub latest_protocol_version: ProtocolVersion,
}

<<<<<<< HEAD
/// Add `prev_height`
#[cfg(feature = "protocol_feature_block_header_v3")]
=======
/// Add `block_ordinal` to V2
>>>>>>> 38d83a80
#[derive(BorshSerialize, BorshDeserialize, Serialize, Debug, Clone, Eq, PartialEq)]
pub struct BlockHeaderInnerRestV3 {
    /// Root hash of the chunk receipts in the given block.
    pub chunk_receipts_root: MerkleHash,
    /// Root hash of the chunk headers in the given block.
    pub chunk_headers_root: MerkleHash,
    /// Root hash of the chunk transactions in the given block.
    pub chunk_tx_root: MerkleHash,
    /// Root hash of the challenges in the given block.
    pub challenges_root: MerkleHash,
    /// The output of the randomness beacon
    pub random_value: CryptoHash,
    /// Validator proposals.
    pub validator_proposals: Vec<ValidatorStake>,
    /// Mask for new chunks included in the block
    pub chunk_mask: Vec<bool>,
<<<<<<< HEAD
=======
    /// The ordinal of the Block on the Canonical Chain
    pub block_ordinal: NumBlocks,
>>>>>>> 38d83a80
    /// Gas price. Same for all chunks
    pub gas_price: Balance,
    /// Total supply of tokens in the system
    pub total_supply: Balance,
    /// List of challenges result from previous block.
    pub challenges_result: ChallengesResult,

    /// Last block that has full BFT finality
    pub last_final_block: CryptoHash,
    /// Last block that has doomslug finality
    pub last_ds_final_block: CryptoHash,

<<<<<<< HEAD
    pub prev_height: BlockHeight,

=======
>>>>>>> 38d83a80
    /// All the approvals included in this block
    pub approvals: Vec<Option<Signature>>,

    /// Latest protocol version that this block producer has.
    pub latest_protocol_version: ProtocolVersion,
}

/// The part of the block approval that is different for endorsements and skips
#[derive(BorshSerialize, BorshDeserialize, Serialize, Debug, Clone, PartialEq, Eq, Hash)]
pub enum ApprovalInner {
    Endorsement(CryptoHash),
    Skip(BlockHeight),
}

/// Block approval by other block producers with a signature
#[derive(BorshSerialize, BorshDeserialize, Serialize, Debug, Clone, PartialEq, Eq)]
pub struct Approval {
    pub inner: ApprovalInner,
    pub target_height: BlockHeight,
    pub signature: Signature,
    pub account_id: AccountId,
}

/// The type of approvals. It is either approval from self or from a peer
#[derive(PartialEq, Eq, Debug)]
pub enum ApprovalType {
    SelfApproval,
    PeerApproval(PeerId),
}

/// Block approval by other block producers.
#[derive(BorshSerialize, BorshDeserialize, Serialize, Debug, Clone, PartialEq, Eq)]
pub struct ApprovalMessage {
    pub approval: Approval,
    pub target: AccountId,
}

impl ApprovalInner {
    pub fn new(
        parent_hash: &CryptoHash,
        parent_height: BlockHeight,
        target_height: BlockHeight,
    ) -> Self {
        if target_height == parent_height + 1 {
            ApprovalInner::Endorsement(parent_hash.clone())
        } else {
            ApprovalInner::Skip(parent_height)
        }
    }
}

impl Approval {
    pub fn new(
        parent_hash: CryptoHash,
        parent_height: BlockHeight,
        target_height: BlockHeight,
        signer: &dyn ValidatorSigner,
    ) -> Self {
        let inner = ApprovalInner::new(&parent_hash, parent_height, target_height);
        let signature = signer.sign_approval(&inner, target_height);
        Approval { inner, target_height, signature, account_id: signer.validator_id().clone() }
    }

    pub fn get_data_for_sig(inner: &ApprovalInner, target_height: BlockHeight) -> Vec<u8> {
        [inner.try_to_vec().unwrap().as_ref(), target_height.to_le_bytes().as_ref()].concat()
    }
}

impl ApprovalMessage {
    pub fn new(approval: Approval, target: AccountId) -> Self {
        ApprovalMessage { approval, target }
    }
}

#[derive(BorshSerialize, BorshDeserialize, Serialize, Debug, Clone, Eq, PartialEq)]
#[borsh_init(init)]
pub struct BlockHeaderV1 {
    pub prev_hash: CryptoHash,

    /// Inner part of the block header that gets hashed, split into two parts, one that is sent
    ///    to light clients, and the rest
    pub inner_lite: BlockHeaderInnerLite,
    pub inner_rest: BlockHeaderInnerRest,

    /// Signature of the block producer.
    pub signature: Signature,

    /// Cached value of hash for this block.
    #[borsh_skip]
    pub hash: CryptoHash,
}

impl BlockHeaderV1 {
    pub fn init(&mut self) {
        self.hash = BlockHeader::compute_hash(
            self.prev_hash,
            &self.inner_lite.try_to_vec().expect("Failed to serialize"),
            &self.inner_rest.try_to_vec().expect("Failed to serialize"),
        );
    }
}

/// V1 -> V2: Remove `chunks_included` from `inner_reset`
#[derive(BorshSerialize, BorshDeserialize, Serialize, Debug, Clone, Eq, PartialEq)]
#[borsh_init(init)]
pub struct BlockHeaderV2 {
    pub prev_hash: CryptoHash,

    /// Inner part of the block header that gets hashed, split into two parts, one that is sent
    ///    to light clients, and the rest
    pub inner_lite: BlockHeaderInnerLite,
    pub inner_rest: BlockHeaderInnerRestV2,

    /// Signature of the block producer.
    pub signature: Signature,

    /// Cached value of hash for this block.
    #[borsh_skip]
    pub hash: CryptoHash,
}

/// V2 -> V3: Add `prev_height` to `inner_rest`
#[cfg(feature = "protocol_feature_block_header_v3")]
#[derive(BorshSerialize, BorshDeserialize, Serialize, Debug, Clone, Eq, PartialEq)]
#[borsh_init(init)]
pub struct BlockHeaderV3 {
    pub prev_hash: CryptoHash,

    /// Inner part of the block header that gets hashed, split into two parts, one that is sent
    ///    to light clients, and the rest
    pub inner_lite: BlockHeaderInnerLite,
    pub inner_rest: BlockHeaderInnerRestV3,

    /// Signature of the block producer.
    pub signature: Signature,

    /// Cached value of hash for this block.
    #[borsh_skip]
    pub hash: CryptoHash,
}

impl BlockHeaderV2 {
    pub fn init(&mut self) {
        self.hash = BlockHeader::compute_hash(
            self.prev_hash,
            &self.inner_lite.try_to_vec().expect("Failed to serialize"),
            &self.inner_rest.try_to_vec().expect("Failed to serialize"),
        );
    }
}

<<<<<<< HEAD
#[cfg(feature = "protocol_feature_block_header_v3")]
=======
/// V2 -> V3: Add `block_ordinal` to `inner_reset`
#[derive(BorshSerialize, BorshDeserialize, Serialize, Debug, Clone, Eq, PartialEq)]
#[borsh_init(init)]
pub struct BlockHeaderV3 {
    pub prev_hash: CryptoHash,

    /// Inner part of the block header that gets hashed, split into two parts, one that is sent
    ///    to light clients, and the rest
    pub inner_lite: BlockHeaderInnerLite,
    pub inner_rest: BlockHeaderInnerRestV3,

    /// Signature of the block producer.
    pub signature: Signature,

    /// Cached value of hash for this block.
    #[borsh_skip]
    pub hash: CryptoHash,
}

>>>>>>> 38d83a80
impl BlockHeaderV3 {
    pub fn init(&mut self) {
        self.hash = BlockHeader::compute_hash(
            self.prev_hash,
            &self.inner_lite.try_to_vec().expect("Failed to serialize"),
            &self.inner_rest.try_to_vec().expect("Failed to serialize"),
        );
    }
}

/// Versioned BlockHeader data structure.
/// For each next version, document what are the changes between versions.
#[derive(BorshSerialize, BorshDeserialize, Serialize, Debug, Clone, Eq, PartialEq)]
pub enum BlockHeader {
    BlockHeaderV1(Box<BlockHeaderV1>),
    BlockHeaderV2(Box<BlockHeaderV2>),
<<<<<<< HEAD
    #[cfg(feature = "protocol_feature_block_header_v3")]
=======
>>>>>>> 38d83a80
    BlockHeaderV3(Box<BlockHeaderV3>),
}

impl BlockHeader {
    pub fn compute_inner_hash(inner_lite: &[u8], inner_rest: &[u8]) -> CryptoHash {
        let hash_lite = hash(inner_lite);
        let hash_rest = hash(inner_rest);
        combine_hash(hash_lite, hash_rest)
    }

    pub fn compute_hash(prev_hash: CryptoHash, inner_lite: &[u8], inner_rest: &[u8]) -> CryptoHash {
        let hash_inner = BlockHeader::compute_inner_hash(inner_lite, inner_rest);

        return combine_hash(hash_inner, prev_hash);
    }

    pub fn new(
        protocol_version: ProtocolVersion,
        height: BlockHeight,
        prev_hash: CryptoHash,
        prev_state_root: MerkleHash,
        chunk_receipts_root: MerkleHash,
        chunk_headers_root: MerkleHash,
        chunk_tx_root: MerkleHash,
        outcome_root: MerkleHash,
        timestamp: u64,
        challenges_root: MerkleHash,
        random_value: CryptoHash,
        validator_proposals: Vec<ValidatorStake>,
        chunk_mask: Vec<bool>,
        block_ordinal: NumBlocks,
        epoch_id: EpochId,
        next_epoch_id: EpochId,
        gas_price: Balance,
        total_supply: Balance,
        challenges_result: ChallengesResult,
        signer: &dyn ValidatorSigner,
        last_final_block: CryptoHash,
        last_ds_final_block: CryptoHash,
        approvals: Vec<Option<Signature>>,
        next_bp_hash: CryptoHash,
        block_merkle_root: CryptoHash,
        #[cfg(feature = "protocol_feature_block_header_v3")] prev_height: BlockHeight,
    ) -> Self {
        let inner_lite = BlockHeaderInnerLite {
            height,
            epoch_id,
            next_epoch_id,
            prev_state_root,
            outcome_root,
            timestamp,
            next_bp_hash,
            block_merkle_root,
        };
<<<<<<< HEAD
        #[cfg(not(feature = "protocol_feature_block_header_v3"))]
        let last_header_v2_version = None;
        #[cfg(feature = "protocol_feature_block_header_v3")]
        let last_header_v2_version = Some(
            crate::version::PROTOCOL_FEATURES_TO_VERSION_MAPPING
                .get(&crate::version::ProtocolFeature::BlockHeaderV3)
                .unwrap()
                .clone()
                - 1,
        );
=======
        let is_block_ordinal_enabled =
            checked_feature!("protocol_feature_block_ordinal", BlockOrdinal, protocol_version);
>>>>>>> 38d83a80
        if protocol_version <= 29 {
            let chunks_included = chunk_mask.iter().map(|val| *val as u64).sum::<u64>();
            let inner_rest = BlockHeaderInnerRest {
                chunk_receipts_root,
                chunk_headers_root,
                chunk_tx_root,
                chunks_included,
                challenges_root,
                random_value,
                validator_proposals,
                chunk_mask,
                gas_price,
                total_supply,
                challenges_result,
                last_final_block,
                last_ds_final_block,
                approvals,
                latest_protocol_version: PROTOCOL_VERSION,
            };
            let (hash, signature) = signer.sign_block_header_parts(
                prev_hash,
                &inner_lite.try_to_vec().expect("Failed to serialize"),
                &inner_rest.try_to_vec().expect("Failed to serialize"),
            );
            Self::BlockHeaderV1(Box::new(BlockHeaderV1 {
                prev_hash,
                inner_lite,
                inner_rest,
                signature,
                hash,
            }))
<<<<<<< HEAD
        } else if last_header_v2_version.is_none()
            || protocol_version <= last_header_v2_version.unwrap()
        {
=======
        } else if !is_block_ordinal_enabled {
>>>>>>> 38d83a80
            let inner_rest = BlockHeaderInnerRestV2 {
                chunk_receipts_root,
                chunk_headers_root,
                chunk_tx_root,
                challenges_root,
                random_value,
                validator_proposals,
                chunk_mask,
                gas_price,
                total_supply,
                challenges_result,
                last_final_block,
                last_ds_final_block,
                approvals,
                latest_protocol_version: PROTOCOL_VERSION,
            };
            let (hash, signature) = signer.sign_block_header_parts(
                prev_hash,
                &inner_lite.try_to_vec().expect("Failed to serialize"),
                &inner_rest.try_to_vec().expect("Failed to serialize"),
            );
            Self::BlockHeaderV2(Box::new(BlockHeaderV2 {
                prev_hash,
                inner_lite,
                inner_rest,
                signature,
                hash,
            }))
        } else {
<<<<<<< HEAD
            #[cfg(not(feature = "protocol_feature_block_header_v3"))]
            unreachable!();
            #[cfg(feature = "protocol_feature_block_header_v3")]
            {
                let inner_rest = BlockHeaderInnerRestV3 {
                    chunk_receipts_root,
                    chunk_headers_root,
                    chunk_tx_root,
                    challenges_root,
                    random_value,
                    validator_proposals,
                    chunk_mask,
                    gas_price,
                    total_supply,
                    challenges_result,
                    last_final_block,
                    last_ds_final_block,
                    prev_height,
                    approvals,
                    latest_protocol_version: PROTOCOL_VERSION,
                };
                let (hash, signature) = signer.sign_block_header_parts(
                    prev_hash,
                    &inner_lite.try_to_vec().expect("Failed to serialize"),
                    &inner_rest.try_to_vec().expect("Failed to serialize"),
                );
                Self::BlockHeaderV3(Box::new(BlockHeaderV3 {
                    prev_hash,
                    inner_lite,
                    inner_rest,
                    signature,
                    hash,
                }))
            }
=======
            let inner_rest = BlockHeaderInnerRestV3 {
                chunk_receipts_root,
                chunk_headers_root,
                chunk_tx_root,
                challenges_root,
                random_value,
                validator_proposals,
                chunk_mask,
                block_ordinal,
                gas_price,
                total_supply,
                challenges_result,
                last_final_block,
                last_ds_final_block,
                approvals,
                latest_protocol_version: PROTOCOL_VERSION,
            };
            let (hash, signature) = signer.sign_block_header_parts(
                prev_hash,
                &inner_lite.try_to_vec().expect("Failed to serialize"),
                &inner_rest.try_to_vec().expect("Failed to serialize"),
            );
            Self::BlockHeaderV3(Box::new(BlockHeaderV3 {
                prev_hash,
                inner_lite,
                inner_rest,
                signature,
                hash,
            }))
>>>>>>> 38d83a80
        }
    }

    pub fn genesis(
        genesis_protocol_version: ProtocolVersion,
        height: BlockHeight,
        state_root: MerkleHash,
        chunk_receipts_root: MerkleHash,
        chunk_headers_root: MerkleHash,
        chunk_tx_root: MerkleHash,
        num_shards: u64,
        challenges_root: MerkleHash,
        timestamp: DateTime<Utc>,
        initial_gas_price: Balance,
        initial_total_supply: Balance,
        next_bp_hash: CryptoHash,
    ) -> Self {
        let chunks_included = if height == 0 { num_shards } else { 0 };
        let inner_lite = BlockHeaderInnerLite {
            height,
            epoch_id: EpochId::default(),
            next_epoch_id: EpochId::default(),
            prev_state_root: state_root,
            outcome_root: CryptoHash::default(),
            timestamp: to_timestamp(timestamp),
            next_bp_hash,
            block_merkle_root: CryptoHash::default(),
        };
<<<<<<< HEAD
        #[cfg(not(feature = "protocol_feature_block_header_v3"))]
        let last_header_v2_version = None;
        #[cfg(feature = "protocol_feature_block_header_v3")]
        let last_header_v2_version = Some(
            crate::version::PROTOCOL_FEATURES_TO_VERSION_MAPPING
                .get(&crate::version::ProtocolFeature::BlockHeaderV3)
                .unwrap()
                .clone()
                - 1,
=======
        let is_block_ordinal_enabled = checked_feature!(
            "protocol_feature_block_ordinal",
            BlockOrdinal,
            genesis_protocol_version
>>>>>>> 38d83a80
        );
        if genesis_protocol_version <= 29 {
            let inner_rest = BlockHeaderInnerRest {
                chunk_receipts_root,
                chunk_headers_root,
                chunk_tx_root,
                chunks_included,
                challenges_root,
                random_value: CryptoHash::default(),
                validator_proposals: vec![],
                chunk_mask: vec![],
                gas_price: initial_gas_price,
                total_supply: initial_total_supply,
                challenges_result: vec![],
                last_final_block: CryptoHash::default(),
                last_ds_final_block: CryptoHash::default(),
                approvals: vec![],
                latest_protocol_version: genesis_protocol_version,
            };
            let hash = BlockHeader::compute_hash(
                CryptoHash::default(),
                &inner_lite.try_to_vec().expect("Failed to serialize"),
                &inner_rest.try_to_vec().expect("Failed to serialize"),
            );
            Self::BlockHeaderV1(Box::new(BlockHeaderV1 {
                prev_hash: CryptoHash::default(),
                inner_lite,
                inner_rest,
                signature: Signature::empty(KeyType::ED25519),
                hash,
            }))
<<<<<<< HEAD
        } else if last_header_v2_version.is_none()
            || genesis_protocol_version <= last_header_v2_version.unwrap()
        {
=======
        } else if !is_block_ordinal_enabled {
>>>>>>> 38d83a80
            let inner_rest = BlockHeaderInnerRestV2 {
                chunk_receipts_root,
                chunk_headers_root,
                chunk_tx_root,
                challenges_root,
                random_value: CryptoHash::default(),
                validator_proposals: vec![],
                chunk_mask: vec![true; chunks_included as usize],
                gas_price: initial_gas_price,
                total_supply: initial_total_supply,
                challenges_result: vec![],
                last_final_block: CryptoHash::default(),
                last_ds_final_block: CryptoHash::default(),
                approvals: vec![],
                latest_protocol_version: genesis_protocol_version,
            };
            let hash = BlockHeader::compute_hash(
                CryptoHash::default(),
                &inner_lite.try_to_vec().expect("Failed to serialize"),
                &inner_rest.try_to_vec().expect("Failed to serialize"),
            );
            Self::BlockHeaderV2(Box::new(BlockHeaderV2 {
                prev_hash: CryptoHash::default(),
                inner_lite,
                inner_rest,
                signature: Signature::empty(KeyType::ED25519),
                hash,
            }))
        } else {
<<<<<<< HEAD
            #[cfg(not(feature = "protocol_feature_block_header_v3"))]
            unreachable!();
            #[cfg(feature = "protocol_feature_block_header_v3")]
            {
                let inner_rest = BlockHeaderInnerRestV3 {
                    chunk_receipts_root,
                    chunk_headers_root,
                    chunk_tx_root,
                    challenges_root,
                    random_value: CryptoHash::default(),
                    validator_proposals: vec![],
                    chunk_mask: vec![true; chunks_included as usize],
                    gas_price: initial_gas_price,
                    total_supply: initial_total_supply,
                    challenges_result: vec![],
                    last_final_block: CryptoHash::default(),
                    last_ds_final_block: CryptoHash::default(),
                    prev_height: 0,
                    approvals: vec![],
                    latest_protocol_version: genesis_protocol_version,
                };
                let hash = BlockHeader::compute_hash(
                    CryptoHash::default(),
                    &inner_lite.try_to_vec().expect("Failed to serialize"),
                    &inner_rest.try_to_vec().expect("Failed to serialize"),
                );
                Self::BlockHeaderV3(Box::new(BlockHeaderV3 {
                    prev_hash: CryptoHash::default(),
                    inner_lite,
                    inner_rest,
                    signature: Signature::empty(KeyType::ED25519),
                    hash,
                }))
            }
=======
            let inner_rest = BlockHeaderInnerRestV3 {
                chunk_receipts_root,
                chunk_headers_root,
                chunk_tx_root,
                challenges_root,
                random_value: CryptoHash::default(),
                validator_proposals: vec![],
                chunk_mask: vec![true; chunks_included as usize],
                block_ordinal: 1, // It is guaranteed that Chain has the only Block which is Genesis
                gas_price: initial_gas_price,
                total_supply: initial_total_supply,
                challenges_result: vec![],
                last_final_block: CryptoHash::default(),
                last_ds_final_block: CryptoHash::default(),
                approvals: vec![],
                latest_protocol_version: genesis_protocol_version,
            };
            let hash = BlockHeader::compute_hash(
                CryptoHash::default(),
                &inner_lite.try_to_vec().expect("Failed to serialize"),
                &inner_rest.try_to_vec().expect("Failed to serialize"),
            );
            Self::BlockHeaderV3(Box::new(BlockHeaderV3 {
                prev_hash: CryptoHash::default(),
                inner_lite,
                inner_rest,
                signature: Signature::empty(KeyType::ED25519),
                hash,
            }))
>>>>>>> 38d83a80
        }
    }

    #[inline]
    pub fn hash(&self) -> &CryptoHash {
        match self {
            BlockHeader::BlockHeaderV1(header) => &header.hash,
            BlockHeader::BlockHeaderV2(header) => &header.hash,
<<<<<<< HEAD
            #[cfg(feature = "protocol_feature_block_header_v3")]
=======
>>>>>>> 38d83a80
            BlockHeader::BlockHeaderV3(header) => &header.hash,
        }
    }

    #[inline]
    pub fn prev_hash(&self) -> &CryptoHash {
        match self {
            BlockHeader::BlockHeaderV1(header) => &header.prev_hash,
            BlockHeader::BlockHeaderV2(header) => &header.prev_hash,
<<<<<<< HEAD
            #[cfg(feature = "protocol_feature_block_header_v3")]
=======
>>>>>>> 38d83a80
            BlockHeader::BlockHeaderV3(header) => &header.prev_hash,
        }
    }

    #[inline]
    pub fn signature(&self) -> &Signature {
        match self {
            BlockHeader::BlockHeaderV1(header) => &header.signature,
            BlockHeader::BlockHeaderV2(header) => &header.signature,
<<<<<<< HEAD
            #[cfg(feature = "protocol_feature_block_header_v3")]
=======
>>>>>>> 38d83a80
            BlockHeader::BlockHeaderV3(header) => &header.signature,
        }
    }

    #[inline]
    pub fn height(&self) -> BlockHeight {
        match self {
            BlockHeader::BlockHeaderV1(header) => header.inner_lite.height,
            BlockHeader::BlockHeaderV2(header) => header.inner_lite.height,
<<<<<<< HEAD
            #[cfg(feature = "protocol_feature_block_header_v3")]
            BlockHeader::BlockHeaderV3(header) => header.inner_lite.height,
        }
    }

    #[inline]
    #[cfg(feature = "protocol_feature_block_header_v3")]
    pub fn prev_height(&self) -> Option<BlockHeight> {
        match self {
            BlockHeader::BlockHeaderV1(_) => None,
            BlockHeader::BlockHeaderV2(_) => None,
            BlockHeader::BlockHeaderV3(header) => Some(header.inner_rest.prev_height),
=======
            BlockHeader::BlockHeaderV3(header) => header.inner_lite.height,
>>>>>>> 38d83a80
        }
    }

    #[inline]
    pub fn epoch_id(&self) -> &EpochId {
        match self {
            BlockHeader::BlockHeaderV1(header) => &header.inner_lite.epoch_id,
            BlockHeader::BlockHeaderV2(header) => &header.inner_lite.epoch_id,
<<<<<<< HEAD
            #[cfg(feature = "protocol_feature_block_header_v3")]
=======
>>>>>>> 38d83a80
            BlockHeader::BlockHeaderV3(header) => &header.inner_lite.epoch_id,
        }
    }

    #[inline]
    pub fn next_epoch_id(&self) -> &EpochId {
        match self {
            BlockHeader::BlockHeaderV1(header) => &header.inner_lite.next_epoch_id,
            BlockHeader::BlockHeaderV2(header) => &header.inner_lite.next_epoch_id,
<<<<<<< HEAD
            #[cfg(feature = "protocol_feature_block_header_v3")]
=======
>>>>>>> 38d83a80
            BlockHeader::BlockHeaderV3(header) => &header.inner_lite.next_epoch_id,
        }
    }

    #[inline]
    pub fn prev_state_root(&self) -> &MerkleHash {
        match self {
            BlockHeader::BlockHeaderV1(header) => &header.inner_lite.prev_state_root,
            BlockHeader::BlockHeaderV2(header) => &header.inner_lite.prev_state_root,
<<<<<<< HEAD
            #[cfg(feature = "protocol_feature_block_header_v3")]
=======
>>>>>>> 38d83a80
            BlockHeader::BlockHeaderV3(header) => &header.inner_lite.prev_state_root,
        }
    }

    #[inline]
    pub fn chunk_receipts_root(&self) -> &MerkleHash {
        match self {
            BlockHeader::BlockHeaderV1(header) => &header.inner_rest.chunk_receipts_root,
            BlockHeader::BlockHeaderV2(header) => &header.inner_rest.chunk_receipts_root,
<<<<<<< HEAD
            #[cfg(feature = "protocol_feature_block_header_v3")]
=======
>>>>>>> 38d83a80
            BlockHeader::BlockHeaderV3(header) => &header.inner_rest.chunk_receipts_root,
        }
    }

    #[inline]
    pub fn chunk_headers_root(&self) -> &MerkleHash {
        match self {
            BlockHeader::BlockHeaderV1(header) => &header.inner_rest.chunk_headers_root,
            BlockHeader::BlockHeaderV2(header) => &header.inner_rest.chunk_headers_root,
<<<<<<< HEAD
            #[cfg(feature = "protocol_feature_block_header_v3")]
=======
>>>>>>> 38d83a80
            BlockHeader::BlockHeaderV3(header) => &header.inner_rest.chunk_headers_root,
        }
    }

    #[inline]
    pub fn chunk_tx_root(&self) -> &MerkleHash {
        match self {
            BlockHeader::BlockHeaderV1(header) => &header.inner_rest.chunk_tx_root,
            BlockHeader::BlockHeaderV2(header) => &header.inner_rest.chunk_tx_root,
<<<<<<< HEAD
            #[cfg(feature = "protocol_feature_block_header_v3")]
=======
>>>>>>> 38d83a80
            BlockHeader::BlockHeaderV3(header) => &header.inner_rest.chunk_tx_root,
        }
    }

    pub fn chunks_included(&self) -> u64 {
        match self {
            BlockHeader::BlockHeaderV1(header) => header.inner_rest.chunks_included,
            BlockHeader::BlockHeaderV2(header) => {
                header.inner_rest.chunk_mask.iter().map(|&x| u64::from(x)).sum::<u64>()
            }
<<<<<<< HEAD
            #[cfg(feature = "protocol_feature_block_header_v3")]
=======
>>>>>>> 38d83a80
            BlockHeader::BlockHeaderV3(header) => {
                header.inner_rest.chunk_mask.iter().map(|&x| u64::from(x)).sum::<u64>()
            }
        }
    }

    #[inline]
    pub fn challenges_root(&self) -> &MerkleHash {
        match self {
            BlockHeader::BlockHeaderV1(header) => &header.inner_rest.challenges_root,
            BlockHeader::BlockHeaderV2(header) => &header.inner_rest.challenges_root,
<<<<<<< HEAD
            #[cfg(feature = "protocol_feature_block_header_v3")]
=======
>>>>>>> 38d83a80
            BlockHeader::BlockHeaderV3(header) => &header.inner_rest.challenges_root,
        }
    }

    #[inline]
    pub fn outcome_root(&self) -> &MerkleHash {
        match self {
            BlockHeader::BlockHeaderV1(header) => &header.inner_lite.outcome_root,
            BlockHeader::BlockHeaderV2(header) => &header.inner_lite.outcome_root,
<<<<<<< HEAD
            #[cfg(feature = "protocol_feature_block_header_v3")]
=======
>>>>>>> 38d83a80
            BlockHeader::BlockHeaderV3(header) => &header.inner_lite.outcome_root,
        }
    }

    #[inline]
    pub fn raw_timestamp(&self) -> u64 {
        match self {
            BlockHeader::BlockHeaderV1(header) => header.inner_lite.timestamp,
            BlockHeader::BlockHeaderV2(header) => header.inner_lite.timestamp,
<<<<<<< HEAD
            #[cfg(feature = "protocol_feature_block_header_v3")]
=======
>>>>>>> 38d83a80
            BlockHeader::BlockHeaderV3(header) => header.inner_lite.timestamp,
        }
    }

    #[inline]
    pub fn validator_proposals(&self) -> &[ValidatorStake] {
        match self {
            BlockHeader::BlockHeaderV1(header) => &header.inner_rest.validator_proposals,
            BlockHeader::BlockHeaderV2(header) => &header.inner_rest.validator_proposals,
<<<<<<< HEAD
            #[cfg(feature = "protocol_feature_block_header_v3")]
=======
>>>>>>> 38d83a80
            BlockHeader::BlockHeaderV3(header) => &header.inner_rest.validator_proposals,
        }
    }

    #[inline]
    pub fn chunk_mask(&self) -> &[bool] {
        match self {
            BlockHeader::BlockHeaderV1(header) => &header.inner_rest.chunk_mask,
            BlockHeader::BlockHeaderV2(header) => &header.inner_rest.chunk_mask,
<<<<<<< HEAD
            #[cfg(feature = "protocol_feature_block_header_v3")]
            BlockHeader::BlockHeaderV3(header) => &header.inner_rest.chunk_mask,
=======
            BlockHeader::BlockHeaderV3(header) => &header.inner_rest.chunk_mask,
        }
    }

    #[inline]
    pub fn block_ordinal(&self) -> NumBlocks {
        match self {
            BlockHeader::BlockHeaderV1(_) => 0, // not applicable
            BlockHeader::BlockHeaderV2(_) => 0, // not applicable
            BlockHeader::BlockHeaderV3(header) => header.inner_rest.block_ordinal,
>>>>>>> 38d83a80
        }
    }

    #[inline]
    pub fn gas_price(&self) -> Balance {
        match self {
            BlockHeader::BlockHeaderV1(header) => header.inner_rest.gas_price,
            BlockHeader::BlockHeaderV2(header) => header.inner_rest.gas_price,
<<<<<<< HEAD
            #[cfg(feature = "protocol_feature_block_header_v3")]
=======
>>>>>>> 38d83a80
            BlockHeader::BlockHeaderV3(header) => header.inner_rest.gas_price,
        }
    }

    #[inline]
    pub fn total_supply(&self) -> Balance {
        match self {
            BlockHeader::BlockHeaderV1(header) => header.inner_rest.total_supply,
            BlockHeader::BlockHeaderV2(header) => header.inner_rest.total_supply,
<<<<<<< HEAD
            #[cfg(feature = "protocol_feature_block_header_v3")]
=======
>>>>>>> 38d83a80
            BlockHeader::BlockHeaderV3(header) => header.inner_rest.total_supply,
        }
    }

    #[inline]
    pub fn random_value(&self) -> &CryptoHash {
        match self {
            BlockHeader::BlockHeaderV1(header) => &header.inner_rest.random_value,
            BlockHeader::BlockHeaderV2(header) => &header.inner_rest.random_value,
<<<<<<< HEAD
            #[cfg(feature = "protocol_feature_block_header_v3")]
=======
>>>>>>> 38d83a80
            BlockHeader::BlockHeaderV3(header) => &header.inner_rest.random_value,
        }
    }

    #[inline]
    pub fn last_final_block(&self) -> &CryptoHash {
        match self {
            BlockHeader::BlockHeaderV1(header) => &header.inner_rest.last_final_block,
            BlockHeader::BlockHeaderV2(header) => &header.inner_rest.last_final_block,
<<<<<<< HEAD
            #[cfg(feature = "protocol_feature_block_header_v3")]
=======
>>>>>>> 38d83a80
            BlockHeader::BlockHeaderV3(header) => &header.inner_rest.last_final_block,
        }
    }

    #[inline]
    pub fn last_ds_final_block(&self) -> &CryptoHash {
        match self {
            BlockHeader::BlockHeaderV1(header) => &header.inner_rest.last_ds_final_block,
            BlockHeader::BlockHeaderV2(header) => &header.inner_rest.last_ds_final_block,
<<<<<<< HEAD
            #[cfg(feature = "protocol_feature_block_header_v3")]
=======
>>>>>>> 38d83a80
            BlockHeader::BlockHeaderV3(header) => &header.inner_rest.last_ds_final_block,
        }
    }

    #[inline]
    pub fn challenges_result(&self) -> &ChallengesResult {
        match self {
            BlockHeader::BlockHeaderV1(header) => &header.inner_rest.challenges_result,
            BlockHeader::BlockHeaderV2(header) => &header.inner_rest.challenges_result,
<<<<<<< HEAD
            #[cfg(feature = "protocol_feature_block_header_v3")]
=======
>>>>>>> 38d83a80
            BlockHeader::BlockHeaderV3(header) => &header.inner_rest.challenges_result,
        }
    }

    #[inline]
    pub fn next_bp_hash(&self) -> &CryptoHash {
        match self {
            BlockHeader::BlockHeaderV1(header) => &header.inner_lite.next_bp_hash,
            BlockHeader::BlockHeaderV2(header) => &header.inner_lite.next_bp_hash,
<<<<<<< HEAD
            #[cfg(feature = "protocol_feature_block_header_v3")]
=======
>>>>>>> 38d83a80
            BlockHeader::BlockHeaderV3(header) => &header.inner_lite.next_bp_hash,
        }
    }

    #[inline]
    pub fn block_merkle_root(&self) -> &CryptoHash {
        match self {
            BlockHeader::BlockHeaderV1(header) => &header.inner_lite.block_merkle_root,
            BlockHeader::BlockHeaderV2(header) => &header.inner_lite.block_merkle_root,
<<<<<<< HEAD
            #[cfg(feature = "protocol_feature_block_header_v3")]
=======
>>>>>>> 38d83a80
            BlockHeader::BlockHeaderV3(header) => &header.inner_lite.block_merkle_root,
        }
    }

    #[inline]
    pub fn approvals(&self) -> &[Option<Signature>] {
        match self {
            BlockHeader::BlockHeaderV1(header) => &header.inner_rest.approvals,
            BlockHeader::BlockHeaderV2(header) => &header.inner_rest.approvals,
<<<<<<< HEAD
            #[cfg(feature = "protocol_feature_block_header_v3")]
=======
>>>>>>> 38d83a80
            BlockHeader::BlockHeaderV3(header) => &header.inner_rest.approvals,
        }
    }

    /// Verifies that given public key produced the block.
    pub fn verify_block_producer(&self, public_key: &PublicKey) -> bool {
        self.signature().verify(self.hash().as_ref(), public_key)
    }

    pub fn timestamp(&self) -> DateTime<Utc> {
        from_timestamp(self.raw_timestamp())
    }

    pub fn num_approvals(&self) -> u64 {
        self.approvals().iter().filter(|x| x.is_some()).count() as u64
    }

    pub fn verify_chunks_included(&self) -> bool {
        match self {
            BlockHeader::BlockHeaderV1(header) => {
                header.inner_rest.chunk_mask.iter().map(|&x| u64::from(x)).sum::<u64>()
                    == header.inner_rest.chunks_included
            }
            BlockHeader::BlockHeaderV2(_header) => true,
<<<<<<< HEAD
            #[cfg(feature = "protocol_feature_block_header_v3")]
=======
>>>>>>> 38d83a80
            BlockHeader::BlockHeaderV3(_header) => true,
        }
    }

    #[inline]
    pub fn latest_protocol_version(&self) -> u32 {
        match self {
            BlockHeader::BlockHeaderV1(header) => header.inner_rest.latest_protocol_version,
            BlockHeader::BlockHeaderV2(header) => header.inner_rest.latest_protocol_version,
<<<<<<< HEAD
            #[cfg(feature = "protocol_feature_block_header_v3")]
=======
>>>>>>> 38d83a80
            BlockHeader::BlockHeaderV3(header) => header.inner_rest.latest_protocol_version,
        }
    }

    pub fn inner_lite_bytes(&self) -> Vec<u8> {
        match self {
            BlockHeader::BlockHeaderV1(header) => {
                header.inner_lite.try_to_vec().expect("Failed to serialize")
            }
            BlockHeader::BlockHeaderV2(header) => {
                header.inner_lite.try_to_vec().expect("Failed to serialize")
            }
<<<<<<< HEAD
            #[cfg(feature = "protocol_feature_block_header_v3")]
=======
>>>>>>> 38d83a80
            BlockHeader::BlockHeaderV3(header) => {
                header.inner_lite.try_to_vec().expect("Failed to serialize")
            }
        }
    }

    pub fn inner_rest_bytes(&self) -> Vec<u8> {
        match self {
            BlockHeader::BlockHeaderV1(header) => {
                header.inner_rest.try_to_vec().expect("Failed to serialize")
            }
            BlockHeader::BlockHeaderV2(header) => {
                header.inner_rest.try_to_vec().expect("Failed to serialize")
            }
<<<<<<< HEAD
            #[cfg(feature = "protocol_feature_block_header_v3")]
=======
>>>>>>> 38d83a80
            BlockHeader::BlockHeaderV3(header) => {
                header.inner_rest.try_to_vec().expect("Failed to serialize")
            }
        }
    }
}<|MERGE_RESOLUTION|>--- conflicted
+++ resolved
@@ -5,7 +5,6 @@
 use near_crypto::{KeyType, PublicKey, Signature};
 
 use crate::challenge::ChallengesResult;
-use crate::checked_feature;
 use crate::hash::{hash, CryptoHash};
 use crate::merkle::combine_hash;
 use crate::network::PeerId;
@@ -109,12 +108,9 @@
     pub latest_protocol_version: ProtocolVersion,
 }
 
-<<<<<<< HEAD
 /// Add `prev_height`
+/// Add `block_ordinal`
 #[cfg(feature = "protocol_feature_block_header_v3")]
-=======
-/// Add `block_ordinal` to V2
->>>>>>> 38d83a80
 #[derive(BorshSerialize, BorshDeserialize, Serialize, Debug, Clone, Eq, PartialEq)]
 pub struct BlockHeaderInnerRestV3 {
     /// Root hash of the chunk receipts in the given block.
@@ -131,13 +127,10 @@
     pub validator_proposals: Vec<ValidatorStake>,
     /// Mask for new chunks included in the block
     pub chunk_mask: Vec<bool>,
-<<<<<<< HEAD
-=======
+    /// Gas price. Same for all chunks
+    pub gas_price: Balance,
     /// The ordinal of the Block on the Canonical Chain
     pub block_ordinal: NumBlocks,
->>>>>>> 38d83a80
-    /// Gas price. Same for all chunks
-    pub gas_price: Balance,
     /// Total supply of tokens in the system
     pub total_supply: Balance,
     /// List of challenges result from previous block.
@@ -148,11 +141,8 @@
     /// Last block that has doomslug finality
     pub last_ds_final_block: CryptoHash,
 
-<<<<<<< HEAD
     pub prev_height: BlockHeight,
 
-=======
->>>>>>> 38d83a80
     /// All the approvals included in this block
     pub approvals: Vec<Option<Signature>>,
 
@@ -275,6 +265,7 @@
 }
 
 /// V2 -> V3: Add `prev_height` to `inner_rest`
+// Add `block_ordinal` to `inner_rest`
 #[cfg(feature = "protocol_feature_block_header_v3")]
 #[derive(BorshSerialize, BorshDeserialize, Serialize, Debug, Clone, Eq, PartialEq)]
 #[borsh_init(init)]
@@ -304,29 +295,7 @@
     }
 }
 
-<<<<<<< HEAD
 #[cfg(feature = "protocol_feature_block_header_v3")]
-=======
-/// V2 -> V3: Add `block_ordinal` to `inner_reset`
-#[derive(BorshSerialize, BorshDeserialize, Serialize, Debug, Clone, Eq, PartialEq)]
-#[borsh_init(init)]
-pub struct BlockHeaderV3 {
-    pub prev_hash: CryptoHash,
-
-    /// Inner part of the block header that gets hashed, split into two parts, one that is sent
-    ///    to light clients, and the rest
-    pub inner_lite: BlockHeaderInnerLite,
-    pub inner_rest: BlockHeaderInnerRestV3,
-
-    /// Signature of the block producer.
-    pub signature: Signature,
-
-    /// Cached value of hash for this block.
-    #[borsh_skip]
-    pub hash: CryptoHash,
-}
-
->>>>>>> 38d83a80
 impl BlockHeaderV3 {
     pub fn init(&mut self) {
         self.hash = BlockHeader::compute_hash(
@@ -343,10 +312,7 @@
 pub enum BlockHeader {
     BlockHeaderV1(Box<BlockHeaderV1>),
     BlockHeaderV2(Box<BlockHeaderV2>),
-<<<<<<< HEAD
     #[cfg(feature = "protocol_feature_block_header_v3")]
-=======
->>>>>>> 38d83a80
     BlockHeaderV3(Box<BlockHeaderV3>),
 }
 
@@ -401,7 +367,6 @@
             next_bp_hash,
             block_merkle_root,
         };
-<<<<<<< HEAD
         #[cfg(not(feature = "protocol_feature_block_header_v3"))]
         let last_header_v2_version = None;
         #[cfg(feature = "protocol_feature_block_header_v3")]
@@ -412,10 +377,6 @@
                 .clone()
                 - 1,
         );
-=======
-        let is_block_ordinal_enabled =
-            checked_feature!("protocol_feature_block_ordinal", BlockOrdinal, protocol_version);
->>>>>>> 38d83a80
         if protocol_version <= 29 {
             let chunks_included = chunk_mask.iter().map(|val| *val as u64).sum::<u64>();
             let inner_rest = BlockHeaderInnerRest {
@@ -447,13 +408,9 @@
                 signature,
                 hash,
             }))
-<<<<<<< HEAD
         } else if last_header_v2_version.is_none()
             || protocol_version <= last_header_v2_version.unwrap()
         {
-=======
-        } else if !is_block_ordinal_enabled {
->>>>>>> 38d83a80
             let inner_rest = BlockHeaderInnerRestV2 {
                 chunk_receipts_root,
                 chunk_headers_root,
@@ -483,7 +440,6 @@
                 hash,
             }))
         } else {
-<<<<<<< HEAD
             #[cfg(not(feature = "protocol_feature_block_header_v3"))]
             unreachable!();
             #[cfg(feature = "protocol_feature_block_header_v3")]
@@ -497,6 +453,7 @@
                     validator_proposals,
                     chunk_mask,
                     gas_price,
+                    block_ordinal,
                     total_supply,
                     challenges_result,
                     last_final_block,
@@ -518,37 +475,6 @@
                     hash,
                 }))
             }
-=======
-            let inner_rest = BlockHeaderInnerRestV3 {
-                chunk_receipts_root,
-                chunk_headers_root,
-                chunk_tx_root,
-                challenges_root,
-                random_value,
-                validator_proposals,
-                chunk_mask,
-                block_ordinal,
-                gas_price,
-                total_supply,
-                challenges_result,
-                last_final_block,
-                last_ds_final_block,
-                approvals,
-                latest_protocol_version: PROTOCOL_VERSION,
-            };
-            let (hash, signature) = signer.sign_block_header_parts(
-                prev_hash,
-                &inner_lite.try_to_vec().expect("Failed to serialize"),
-                &inner_rest.try_to_vec().expect("Failed to serialize"),
-            );
-            Self::BlockHeaderV3(Box::new(BlockHeaderV3 {
-                prev_hash,
-                inner_lite,
-                inner_rest,
-                signature,
-                hash,
-            }))
->>>>>>> 38d83a80
         }
     }
 
@@ -577,7 +503,6 @@
             next_bp_hash,
             block_merkle_root: CryptoHash::default(),
         };
-<<<<<<< HEAD
         #[cfg(not(feature = "protocol_feature_block_header_v3"))]
         let last_header_v2_version = None;
         #[cfg(feature = "protocol_feature_block_header_v3")]
@@ -587,12 +512,6 @@
                 .unwrap()
                 .clone()
                 - 1,
-=======
-        let is_block_ordinal_enabled = checked_feature!(
-            "protocol_feature_block_ordinal",
-            BlockOrdinal,
-            genesis_protocol_version
->>>>>>> 38d83a80
         );
         if genesis_protocol_version <= 29 {
             let inner_rest = BlockHeaderInnerRest {
@@ -624,13 +543,9 @@
                 signature: Signature::empty(KeyType::ED25519),
                 hash,
             }))
-<<<<<<< HEAD
         } else if last_header_v2_version.is_none()
             || genesis_protocol_version <= last_header_v2_version.unwrap()
         {
-=======
-        } else if !is_block_ordinal_enabled {
->>>>>>> 38d83a80
             let inner_rest = BlockHeaderInnerRestV2 {
                 chunk_receipts_root,
                 chunk_headers_root,
@@ -660,7 +575,6 @@
                 hash,
             }))
         } else {
-<<<<<<< HEAD
             #[cfg(not(feature = "protocol_feature_block_header_v3"))]
             unreachable!();
             #[cfg(feature = "protocol_feature_block_header_v3")]
@@ -673,6 +587,7 @@
                     random_value: CryptoHash::default(),
                     validator_proposals: vec![],
                     chunk_mask: vec![true; chunks_included as usize],
+                    block_ordinal: 1, // It is guaranteed that Chain has the only Block which is Genesis
                     gas_price: initial_gas_price,
                     total_supply: initial_total_supply,
                     challenges_result: vec![],
@@ -695,37 +610,6 @@
                     hash,
                 }))
             }
-=======
-            let inner_rest = BlockHeaderInnerRestV3 {
-                chunk_receipts_root,
-                chunk_headers_root,
-                chunk_tx_root,
-                challenges_root,
-                random_value: CryptoHash::default(),
-                validator_proposals: vec![],
-                chunk_mask: vec![true; chunks_included as usize],
-                block_ordinal: 1, // It is guaranteed that Chain has the only Block which is Genesis
-                gas_price: initial_gas_price,
-                total_supply: initial_total_supply,
-                challenges_result: vec![],
-                last_final_block: CryptoHash::default(),
-                last_ds_final_block: CryptoHash::default(),
-                approvals: vec![],
-                latest_protocol_version: genesis_protocol_version,
-            };
-            let hash = BlockHeader::compute_hash(
-                CryptoHash::default(),
-                &inner_lite.try_to_vec().expect("Failed to serialize"),
-                &inner_rest.try_to_vec().expect("Failed to serialize"),
-            );
-            Self::BlockHeaderV3(Box::new(BlockHeaderV3 {
-                prev_hash: CryptoHash::default(),
-                inner_lite,
-                inner_rest,
-                signature: Signature::empty(KeyType::ED25519),
-                hash,
-            }))
->>>>>>> 38d83a80
         }
     }
 
@@ -734,10 +618,7 @@
         match self {
             BlockHeader::BlockHeaderV1(header) => &header.hash,
             BlockHeader::BlockHeaderV2(header) => &header.hash,
-<<<<<<< HEAD
-            #[cfg(feature = "protocol_feature_block_header_v3")]
-=======
->>>>>>> 38d83a80
+            #[cfg(feature = "protocol_feature_block_header_v3")]
             BlockHeader::BlockHeaderV3(header) => &header.hash,
         }
     }
@@ -747,10 +628,7 @@
         match self {
             BlockHeader::BlockHeaderV1(header) => &header.prev_hash,
             BlockHeader::BlockHeaderV2(header) => &header.prev_hash,
-<<<<<<< HEAD
-            #[cfg(feature = "protocol_feature_block_header_v3")]
-=======
->>>>>>> 38d83a80
+            #[cfg(feature = "protocol_feature_block_header_v3")]
             BlockHeader::BlockHeaderV3(header) => &header.prev_hash,
         }
     }
@@ -760,10 +638,7 @@
         match self {
             BlockHeader::BlockHeaderV1(header) => &header.signature,
             BlockHeader::BlockHeaderV2(header) => &header.signature,
-<<<<<<< HEAD
-            #[cfg(feature = "protocol_feature_block_header_v3")]
-=======
->>>>>>> 38d83a80
+            #[cfg(feature = "protocol_feature_block_header_v3")]
             BlockHeader::BlockHeaderV3(header) => &header.signature,
         }
     }
@@ -773,7 +648,6 @@
         match self {
             BlockHeader::BlockHeaderV1(header) => header.inner_lite.height,
             BlockHeader::BlockHeaderV2(header) => header.inner_lite.height,
-<<<<<<< HEAD
             #[cfg(feature = "protocol_feature_block_header_v3")]
             BlockHeader::BlockHeaderV3(header) => header.inner_lite.height,
         }
@@ -786,9 +660,6 @@
             BlockHeader::BlockHeaderV1(_) => None,
             BlockHeader::BlockHeaderV2(_) => None,
             BlockHeader::BlockHeaderV3(header) => Some(header.inner_rest.prev_height),
-=======
-            BlockHeader::BlockHeaderV3(header) => header.inner_lite.height,
->>>>>>> 38d83a80
         }
     }
 
@@ -797,10 +668,7 @@
         match self {
             BlockHeader::BlockHeaderV1(header) => &header.inner_lite.epoch_id,
             BlockHeader::BlockHeaderV2(header) => &header.inner_lite.epoch_id,
-<<<<<<< HEAD
-            #[cfg(feature = "protocol_feature_block_header_v3")]
-=======
->>>>>>> 38d83a80
+            #[cfg(feature = "protocol_feature_block_header_v3")]
             BlockHeader::BlockHeaderV3(header) => &header.inner_lite.epoch_id,
         }
     }
@@ -810,10 +678,7 @@
         match self {
             BlockHeader::BlockHeaderV1(header) => &header.inner_lite.next_epoch_id,
             BlockHeader::BlockHeaderV2(header) => &header.inner_lite.next_epoch_id,
-<<<<<<< HEAD
-            #[cfg(feature = "protocol_feature_block_header_v3")]
-=======
->>>>>>> 38d83a80
+            #[cfg(feature = "protocol_feature_block_header_v3")]
             BlockHeader::BlockHeaderV3(header) => &header.inner_lite.next_epoch_id,
         }
     }
@@ -823,10 +688,7 @@
         match self {
             BlockHeader::BlockHeaderV1(header) => &header.inner_lite.prev_state_root,
             BlockHeader::BlockHeaderV2(header) => &header.inner_lite.prev_state_root,
-<<<<<<< HEAD
-            #[cfg(feature = "protocol_feature_block_header_v3")]
-=======
->>>>>>> 38d83a80
+            #[cfg(feature = "protocol_feature_block_header_v3")]
             BlockHeader::BlockHeaderV3(header) => &header.inner_lite.prev_state_root,
         }
     }
@@ -836,10 +698,7 @@
         match self {
             BlockHeader::BlockHeaderV1(header) => &header.inner_rest.chunk_receipts_root,
             BlockHeader::BlockHeaderV2(header) => &header.inner_rest.chunk_receipts_root,
-<<<<<<< HEAD
-            #[cfg(feature = "protocol_feature_block_header_v3")]
-=======
->>>>>>> 38d83a80
+            #[cfg(feature = "protocol_feature_block_header_v3")]
             BlockHeader::BlockHeaderV3(header) => &header.inner_rest.chunk_receipts_root,
         }
     }
@@ -849,10 +708,7 @@
         match self {
             BlockHeader::BlockHeaderV1(header) => &header.inner_rest.chunk_headers_root,
             BlockHeader::BlockHeaderV2(header) => &header.inner_rest.chunk_headers_root,
-<<<<<<< HEAD
-            #[cfg(feature = "protocol_feature_block_header_v3")]
-=======
->>>>>>> 38d83a80
+            #[cfg(feature = "protocol_feature_block_header_v3")]
             BlockHeader::BlockHeaderV3(header) => &header.inner_rest.chunk_headers_root,
         }
     }
@@ -862,10 +718,7 @@
         match self {
             BlockHeader::BlockHeaderV1(header) => &header.inner_rest.chunk_tx_root,
             BlockHeader::BlockHeaderV2(header) => &header.inner_rest.chunk_tx_root,
-<<<<<<< HEAD
-            #[cfg(feature = "protocol_feature_block_header_v3")]
-=======
->>>>>>> 38d83a80
+            #[cfg(feature = "protocol_feature_block_header_v3")]
             BlockHeader::BlockHeaderV3(header) => &header.inner_rest.chunk_tx_root,
         }
     }
@@ -876,10 +729,7 @@
             BlockHeader::BlockHeaderV2(header) => {
                 header.inner_rest.chunk_mask.iter().map(|&x| u64::from(x)).sum::<u64>()
             }
-<<<<<<< HEAD
-            #[cfg(feature = "protocol_feature_block_header_v3")]
-=======
->>>>>>> 38d83a80
+            #[cfg(feature = "protocol_feature_block_header_v3")]
             BlockHeader::BlockHeaderV3(header) => {
                 header.inner_rest.chunk_mask.iter().map(|&x| u64::from(x)).sum::<u64>()
             }
@@ -891,10 +741,7 @@
         match self {
             BlockHeader::BlockHeaderV1(header) => &header.inner_rest.challenges_root,
             BlockHeader::BlockHeaderV2(header) => &header.inner_rest.challenges_root,
-<<<<<<< HEAD
-            #[cfg(feature = "protocol_feature_block_header_v3")]
-=======
->>>>>>> 38d83a80
+            #[cfg(feature = "protocol_feature_block_header_v3")]
             BlockHeader::BlockHeaderV3(header) => &header.inner_rest.challenges_root,
         }
     }
@@ -904,10 +751,7 @@
         match self {
             BlockHeader::BlockHeaderV1(header) => &header.inner_lite.outcome_root,
             BlockHeader::BlockHeaderV2(header) => &header.inner_lite.outcome_root,
-<<<<<<< HEAD
-            #[cfg(feature = "protocol_feature_block_header_v3")]
-=======
->>>>>>> 38d83a80
+            #[cfg(feature = "protocol_feature_block_header_v3")]
             BlockHeader::BlockHeaderV3(header) => &header.inner_lite.outcome_root,
         }
     }
@@ -917,10 +761,7 @@
         match self {
             BlockHeader::BlockHeaderV1(header) => header.inner_lite.timestamp,
             BlockHeader::BlockHeaderV2(header) => header.inner_lite.timestamp,
-<<<<<<< HEAD
-            #[cfg(feature = "protocol_feature_block_header_v3")]
-=======
->>>>>>> 38d83a80
+            #[cfg(feature = "protocol_feature_block_header_v3")]
             BlockHeader::BlockHeaderV3(header) => header.inner_lite.timestamp,
         }
     }
@@ -930,10 +771,7 @@
         match self {
             BlockHeader::BlockHeaderV1(header) => &header.inner_rest.validator_proposals,
             BlockHeader::BlockHeaderV2(header) => &header.inner_rest.validator_proposals,
-<<<<<<< HEAD
-            #[cfg(feature = "protocol_feature_block_header_v3")]
-=======
->>>>>>> 38d83a80
+            #[cfg(feature = "protocol_feature_block_header_v3")]
             BlockHeader::BlockHeaderV3(header) => &header.inner_rest.validator_proposals,
         }
     }
@@ -943,10 +781,7 @@
         match self {
             BlockHeader::BlockHeaderV1(header) => &header.inner_rest.chunk_mask,
             BlockHeader::BlockHeaderV2(header) => &header.inner_rest.chunk_mask,
-<<<<<<< HEAD
-            #[cfg(feature = "protocol_feature_block_header_v3")]
-            BlockHeader::BlockHeaderV3(header) => &header.inner_rest.chunk_mask,
-=======
+            #[cfg(feature = "protocol_feature_block_header_v3")]
             BlockHeader::BlockHeaderV3(header) => &header.inner_rest.chunk_mask,
         }
     }
@@ -956,8 +791,8 @@
         match self {
             BlockHeader::BlockHeaderV1(_) => 0, // not applicable
             BlockHeader::BlockHeaderV2(_) => 0, // not applicable
+            #[cfg(feature = "protocol_feature_block_header_v3")]
             BlockHeader::BlockHeaderV3(header) => header.inner_rest.block_ordinal,
->>>>>>> 38d83a80
         }
     }
 
@@ -966,10 +801,7 @@
         match self {
             BlockHeader::BlockHeaderV1(header) => header.inner_rest.gas_price,
             BlockHeader::BlockHeaderV2(header) => header.inner_rest.gas_price,
-<<<<<<< HEAD
-            #[cfg(feature = "protocol_feature_block_header_v3")]
-=======
->>>>>>> 38d83a80
+            #[cfg(feature = "protocol_feature_block_header_v3")]
             BlockHeader::BlockHeaderV3(header) => header.inner_rest.gas_price,
         }
     }
@@ -979,10 +811,7 @@
         match self {
             BlockHeader::BlockHeaderV1(header) => header.inner_rest.total_supply,
             BlockHeader::BlockHeaderV2(header) => header.inner_rest.total_supply,
-<<<<<<< HEAD
-            #[cfg(feature = "protocol_feature_block_header_v3")]
-=======
->>>>>>> 38d83a80
+            #[cfg(feature = "protocol_feature_block_header_v3")]
             BlockHeader::BlockHeaderV3(header) => header.inner_rest.total_supply,
         }
     }
@@ -992,10 +821,7 @@
         match self {
             BlockHeader::BlockHeaderV1(header) => &header.inner_rest.random_value,
             BlockHeader::BlockHeaderV2(header) => &header.inner_rest.random_value,
-<<<<<<< HEAD
-            #[cfg(feature = "protocol_feature_block_header_v3")]
-=======
->>>>>>> 38d83a80
+            #[cfg(feature = "protocol_feature_block_header_v3")]
             BlockHeader::BlockHeaderV3(header) => &header.inner_rest.random_value,
         }
     }
@@ -1005,10 +831,7 @@
         match self {
             BlockHeader::BlockHeaderV1(header) => &header.inner_rest.last_final_block,
             BlockHeader::BlockHeaderV2(header) => &header.inner_rest.last_final_block,
-<<<<<<< HEAD
-            #[cfg(feature = "protocol_feature_block_header_v3")]
-=======
->>>>>>> 38d83a80
+            #[cfg(feature = "protocol_feature_block_header_v3")]
             BlockHeader::BlockHeaderV3(header) => &header.inner_rest.last_final_block,
         }
     }
@@ -1018,10 +841,7 @@
         match self {
             BlockHeader::BlockHeaderV1(header) => &header.inner_rest.last_ds_final_block,
             BlockHeader::BlockHeaderV2(header) => &header.inner_rest.last_ds_final_block,
-<<<<<<< HEAD
-            #[cfg(feature = "protocol_feature_block_header_v3")]
-=======
->>>>>>> 38d83a80
+            #[cfg(feature = "protocol_feature_block_header_v3")]
             BlockHeader::BlockHeaderV3(header) => &header.inner_rest.last_ds_final_block,
         }
     }
@@ -1031,10 +851,7 @@
         match self {
             BlockHeader::BlockHeaderV1(header) => &header.inner_rest.challenges_result,
             BlockHeader::BlockHeaderV2(header) => &header.inner_rest.challenges_result,
-<<<<<<< HEAD
-            #[cfg(feature = "protocol_feature_block_header_v3")]
-=======
->>>>>>> 38d83a80
+            #[cfg(feature = "protocol_feature_block_header_v3")]
             BlockHeader::BlockHeaderV3(header) => &header.inner_rest.challenges_result,
         }
     }
@@ -1044,10 +861,7 @@
         match self {
             BlockHeader::BlockHeaderV1(header) => &header.inner_lite.next_bp_hash,
             BlockHeader::BlockHeaderV2(header) => &header.inner_lite.next_bp_hash,
-<<<<<<< HEAD
-            #[cfg(feature = "protocol_feature_block_header_v3")]
-=======
->>>>>>> 38d83a80
+            #[cfg(feature = "protocol_feature_block_header_v3")]
             BlockHeader::BlockHeaderV3(header) => &header.inner_lite.next_bp_hash,
         }
     }
@@ -1057,10 +871,7 @@
         match self {
             BlockHeader::BlockHeaderV1(header) => &header.inner_lite.block_merkle_root,
             BlockHeader::BlockHeaderV2(header) => &header.inner_lite.block_merkle_root,
-<<<<<<< HEAD
-            #[cfg(feature = "protocol_feature_block_header_v3")]
-=======
->>>>>>> 38d83a80
+            #[cfg(feature = "protocol_feature_block_header_v3")]
             BlockHeader::BlockHeaderV3(header) => &header.inner_lite.block_merkle_root,
         }
     }
@@ -1070,10 +881,7 @@
         match self {
             BlockHeader::BlockHeaderV1(header) => &header.inner_rest.approvals,
             BlockHeader::BlockHeaderV2(header) => &header.inner_rest.approvals,
-<<<<<<< HEAD
-            #[cfg(feature = "protocol_feature_block_header_v3")]
-=======
->>>>>>> 38d83a80
+            #[cfg(feature = "protocol_feature_block_header_v3")]
             BlockHeader::BlockHeaderV3(header) => &header.inner_rest.approvals,
         }
     }
@@ -1098,10 +906,7 @@
                     == header.inner_rest.chunks_included
             }
             BlockHeader::BlockHeaderV2(_header) => true,
-<<<<<<< HEAD
-            #[cfg(feature = "protocol_feature_block_header_v3")]
-=======
->>>>>>> 38d83a80
+            #[cfg(feature = "protocol_feature_block_header_v3")]
             BlockHeader::BlockHeaderV3(_header) => true,
         }
     }
@@ -1111,10 +916,7 @@
         match self {
             BlockHeader::BlockHeaderV1(header) => header.inner_rest.latest_protocol_version,
             BlockHeader::BlockHeaderV2(header) => header.inner_rest.latest_protocol_version,
-<<<<<<< HEAD
-            #[cfg(feature = "protocol_feature_block_header_v3")]
-=======
->>>>>>> 38d83a80
+            #[cfg(feature = "protocol_feature_block_header_v3")]
             BlockHeader::BlockHeaderV3(header) => header.inner_rest.latest_protocol_version,
         }
     }
@@ -1127,10 +929,7 @@
             BlockHeader::BlockHeaderV2(header) => {
                 header.inner_lite.try_to_vec().expect("Failed to serialize")
             }
-<<<<<<< HEAD
-            #[cfg(feature = "protocol_feature_block_header_v3")]
-=======
->>>>>>> 38d83a80
+            #[cfg(feature = "protocol_feature_block_header_v3")]
             BlockHeader::BlockHeaderV3(header) => {
                 header.inner_lite.try_to_vec().expect("Failed to serialize")
             }
@@ -1145,10 +944,7 @@
             BlockHeader::BlockHeaderV2(header) => {
                 header.inner_rest.try_to_vec().expect("Failed to serialize")
             }
-<<<<<<< HEAD
-            #[cfg(feature = "protocol_feature_block_header_v3")]
-=======
->>>>>>> 38d83a80
+            #[cfg(feature = "protocol_feature_block_header_v3")]
             BlockHeader::BlockHeaderV3(header) => {
                 header.inner_rest.try_to_vec().expect("Failed to serialize")
             }
