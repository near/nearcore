--- conflicted
+++ resolved
@@ -713,12 +713,8 @@
 
     /// Common logic for generating BlockHeader for different purposes, including new blocks, from views, and for genesis block
     fn new_impl(
-<<<<<<< HEAD
         _this_epoch_protocol_version: ProtocolVersion,
         _next_epoch_protocol_version: ProtocolVersion,
-=======
-        this_epoch_protocol_version: ProtocolVersion,
->>>>>>> 955b93af
         latest_protocol_version: ProtocolVersion,
         height: BlockHeight,
         prev_hash: CryptoHash,
@@ -760,7 +756,6 @@
             block_merkle_root,
         };
 
-<<<<<<< HEAD
         let chunk_endorsements = chunk_endorsements.unwrap_or_else(|| {
             panic!("BlockHeaderV5 is enabled but chunk endorsement bitmap is not provided")
         });
@@ -794,102 +789,6 @@
             signature,
             hash,
         }))
-=======
-        if ProtocolFeature::ChunkEndorsementsInBlockHeader.enabled(this_epoch_protocol_version) {
-            let chunk_endorsements = chunk_endorsements.unwrap_or_else(|| {
-                panic!("BlockHeaderV5 is enabled but chunk endorsement bitmap is not provided")
-            });
-            let inner_rest = BlockHeaderInnerRestV5 {
-                block_body_hash,
-                prev_chunk_outgoing_receipts_root,
-                chunk_headers_root,
-                chunk_tx_root,
-                challenges_root,
-                random_value,
-                prev_validator_proposals,
-                chunk_mask,
-                next_gas_price,
-                block_ordinal,
-                total_supply,
-                challenges_result,
-                last_final_block,
-                last_ds_final_block,
-                prev_height,
-                epoch_sync_data_hash,
-                approvals,
-                latest_protocol_version,
-                chunk_endorsements,
-            };
-            let (hash, signature) =
-                Self::compute_hash_and_sign(signature_source, prev_hash, &inner_lite, &inner_rest);
-            Self::BlockHeaderV5(Arc::new(BlockHeaderV5 {
-                prev_hash,
-                inner_lite,
-                inner_rest,
-                signature,
-                hash,
-            }))
-        } else if ProtocolFeature::BlockHeaderV4.enabled(this_epoch_protocol_version) {
-            let inner_rest = BlockHeaderInnerRestV4 {
-                block_body_hash,
-                prev_chunk_outgoing_receipts_root,
-                chunk_headers_root,
-                chunk_tx_root,
-                challenges_root,
-                random_value,
-                prev_validator_proposals,
-                chunk_mask,
-                next_gas_price,
-                block_ordinal,
-                total_supply,
-                challenges_result,
-                last_final_block,
-                last_ds_final_block,
-                prev_height,
-                epoch_sync_data_hash,
-                approvals,
-                latest_protocol_version,
-            };
-            let (hash, signature) =
-                Self::compute_hash_and_sign(signature_source, prev_hash, &inner_lite, &inner_rest);
-            Self::BlockHeaderV4(Arc::new(BlockHeaderV4 {
-                prev_hash,
-                inner_lite,
-                inner_rest,
-                signature,
-                hash,
-            }))
-        } else {
-            let inner_rest = BlockHeaderInnerRestV3 {
-                prev_chunk_outgoing_receipts_root,
-                chunk_headers_root,
-                chunk_tx_root,
-                challenges_root,
-                random_value,
-                prev_validator_proposals,
-                chunk_mask,
-                next_gas_price,
-                block_ordinal,
-                total_supply,
-                challenges_result,
-                last_final_block,
-                last_ds_final_block,
-                prev_height,
-                epoch_sync_data_hash,
-                approvals,
-                latest_protocol_version,
-            };
-            let (hash, signature) =
-                Self::compute_hash_and_sign(signature_source, prev_hash, &inner_lite, &inner_rest);
-            Self::BlockHeaderV3(Arc::new(BlockHeaderV3 {
-                prev_hash,
-                inner_lite,
-                inner_rest,
-                signature,
-                hash,
-            }))
-        }
->>>>>>> 955b93af
     }
 
     /// Helper function for `new_impl` and `old_impl` to compute the hash and signature of the hash from the block header parts.
