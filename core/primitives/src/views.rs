--- conflicted
+++ resolved
@@ -1024,10 +1024,7 @@
                             Cost::ExtCost { ext_cost_kind: ext_cost } => {
                                 format!("{:?}", ext_cost).to_ascii_uppercase()
                             }
-<<<<<<< HEAD
-=======
                             Cost::WasmInstruction => "WASM_INSTRUCTION".to_string(),
->>>>>>> 918d2397
                         },
                         gas_used: profile_data[cost],
                     })
