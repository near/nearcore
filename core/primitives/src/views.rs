//! This module defines "stable" internal API to view internal data using view_client.
//!
//! These types should only change when we cannot avoid this. Thus, when the counterpart internal
//! type gets changed, the view should preserve the old shape and only re-map the necessary bits
//! from the source structure in the relevant `From<SourceStruct>` impl.
use std::fmt;
use std::sync::Arc;

use borsh::{BorshDeserialize, BorshSerialize};
use chrono::DateTime;
#[cfg(feature = "deepsize")]
use deepsize::DeepSizeOf;
use serde::{Deserialize, Serialize};

use near_crypto::{PublicKey, Signature};

use crate::account::{AccessKey, AccessKeyPermission, Account, FunctionCallPermission};
use crate::block::{Block, BlockHeader};
use crate::block_header::{
    BlockHeaderInnerLite, BlockHeaderInnerRest, BlockHeaderInnerRestV2, BlockHeaderInnerRestV3,
    BlockHeaderV1, BlockHeaderV2, BlockHeaderV3,
};
use crate::challenge::{Challenge, ChallengesResult};
use crate::contract::ContractCode;
use crate::errors::TxExecutionError;
use crate::hash::{hash, CryptoHash};
use crate::logging;
use crate::merkle::MerklePath;
use crate::profile::Cost;
use crate::receipt::{ActionReceipt, DataReceipt, DataReceiver, Receipt, ReceiptEnum};
use crate::serialize::{
    base64_format, from_base64, option_base64_format, option_u128_dec_format, to_base64,
    u128_dec_format, u64_dec_format,
};
use crate::sharding::{
    ChunkHash, ShardChunk, ShardChunkHeader, ShardChunkHeaderInner, ShardChunkHeaderInnerV2,
    ShardChunkHeaderV3,
};
use crate::transaction::{
    Action, AddKeyAction, CreateAccountAction, DeleteAccountAction, DeleteKeyAction,
    DeployContractAction, ExecutionMetadata, ExecutionOutcome, ExecutionOutcomeWithIdAndProof,
    ExecutionStatus, FunctionCallAction, SignedTransaction, StakeAction, TransferAction,
};
use crate::types::{
    AccountId, AccountWithPublicKey, Balance, BlockHeight, CompiledContractCache, EpochHeight,
    EpochId, FunctionArgs, Gas, Nonce, NumBlocks, ShardId, StateChangeCause, StateChangeKind,
    StateChangeValue, StateChangeWithCause, StateChangesRequest, StateRoot, StorageUsage, StoreKey,
    StoreValue, ValidatorKickoutReason,
};
use crate::version::{ProtocolVersion, Version};
use validator_stake_view::ValidatorStakeView;

/// A view of the account
#[cfg_attr(feature = "deepsize", derive(DeepSizeOf))]
#[derive(BorshSerialize, BorshDeserialize, Serialize, Deserialize, Debug, Eq, PartialEq, Clone)]
pub struct AccountView {
    #[serde(with = "u128_dec_format")]
    pub amount: Balance,
    #[serde(with = "u128_dec_format")]
    pub locked: Balance,
    pub code_hash: CryptoHash,
    pub storage_usage: StorageUsage,
    /// TODO(2271): deprecated.
    #[serde(default)]
    pub storage_paid_at: BlockHeight,
}

/// A view of the contract code.
#[cfg_attr(feature = "deepsize", derive(DeepSizeOf))]
#[derive(BorshSerialize, BorshDeserialize, Serialize, Deserialize, PartialEq, Eq, Debug, Clone)]
pub struct ContractCodeView {
    #[serde(rename = "code_base64", with = "base64_format")]
    pub code: Vec<u8>,
    pub hash: CryptoHash,
}

/// State for the view call.
#[derive(Debug)]
pub struct ViewApplyState {
    /// Currently building block height.
    pub block_height: BlockHeight,
    /// Prev block hash
    pub prev_block_hash: CryptoHash,
    /// Currently building block hash
    pub block_hash: CryptoHash,
    /// Current epoch id
    pub epoch_id: EpochId,
    /// Current epoch height
    pub epoch_height: EpochHeight,
    /// The current block timestamp (number of non-leap-nanoseconds since January 1, 1970 0:00:00 UTC).
    pub block_timestamp: u64,
    /// Current Protocol version when we apply the state transition
    pub current_protocol_version: ProtocolVersion,
    /// Cache for compiled contracts.
    pub cache: Option<Arc<dyn CompiledContractCache>>,
}

impl From<&Account> for AccountView {
    fn from(account: &Account) -> Self {
        AccountView {
            amount: account.amount(),
            locked: account.locked(),
            code_hash: account.code_hash(),
            storage_usage: account.storage_usage(),
            storage_paid_at: 0,
        }
    }
}

impl From<Account> for AccountView {
    fn from(account: Account) -> Self {
        (&account).into()
    }
}

impl From<&AccountView> for Account {
    fn from(view: &AccountView) -> Self {
        Account::new(view.amount, view.locked, view.code_hash, view.storage_usage)
    }
}

impl From<AccountView> for Account {
    fn from(view: AccountView) -> Self {
        (&view).into()
    }
}

impl From<ContractCode> for ContractCodeView {
    fn from(contract_code: ContractCode) -> Self {
        let hash = *contract_code.hash();
        let code = contract_code.into_code();
        ContractCodeView { code, hash }
    }
}

impl From<ContractCodeView> for ContractCode {
    fn from(contract_code: ContractCodeView) -> Self {
        ContractCode::new(contract_code.code, Some(contract_code.hash))
    }
}

#[cfg_attr(feature = "deepsize", derive(DeepSizeOf))]
#[derive(BorshSerialize, BorshDeserialize, Serialize, Deserialize, Debug, Eq, PartialEq, Clone)]
pub enum AccessKeyPermissionView {
    FunctionCall {
        #[serde(with = "option_u128_dec_format")]
        allowance: Option<Balance>,
        receiver_id: String,
        method_names: Vec<String>,
    },
    FullAccess,
}

impl From<AccessKeyPermission> for AccessKeyPermissionView {
    fn from(permission: AccessKeyPermission) -> Self {
        match permission {
            AccessKeyPermission::FunctionCall(func_call) => AccessKeyPermissionView::FunctionCall {
                allowance: func_call.allowance,
                receiver_id: func_call.receiver_id,
                method_names: func_call.method_names,
            },
            AccessKeyPermission::FullAccess => AccessKeyPermissionView::FullAccess,
        }
    }
}

impl From<AccessKeyPermissionView> for AccessKeyPermission {
    fn from(view: AccessKeyPermissionView) -> Self {
        match view {
            AccessKeyPermissionView::FunctionCall { allowance, receiver_id, method_names } => {
                AccessKeyPermission::FunctionCall(FunctionCallPermission {
                    allowance,
                    receiver_id,
                    method_names,
                })
            }
            AccessKeyPermissionView::FullAccess => AccessKeyPermission::FullAccess,
        }
    }
}

#[cfg_attr(feature = "deepsize", derive(DeepSizeOf))]
#[derive(BorshSerialize, BorshDeserialize, Serialize, Deserialize, Debug, Eq, PartialEq, Clone)]
pub struct AccessKeyView {
    pub nonce: Nonce,
    pub permission: AccessKeyPermissionView,
}

impl From<AccessKey> for AccessKeyView {
    fn from(access_key: AccessKey) -> Self {
        Self { nonce: access_key.nonce, permission: access_key.permission.into() }
    }
}

impl From<AccessKeyView> for AccessKey {
    fn from(view: AccessKeyView) -> Self {
        Self { nonce: view.nonce, permission: view.permission.into() }
    }
}

/// Set of serialized TrieNodes that are encoded in base64. Represent proof of inclusion of some TrieNode in the MerkleTrie.
pub type TrieProofPath = Vec<String>;

/// Item of the state, key and value are serialized in base64 and proof for inclusion of given state item.
#[cfg_attr(feature = "deepsize", derive(DeepSizeOf))]
#[derive(BorshSerialize, BorshDeserialize, Serialize, Deserialize, Debug, PartialEq, Eq, Clone)]
pub struct StateItem {
    pub key: String,
    pub value: String,
    pub proof: TrieProofPath,
}

#[cfg_attr(feature = "deepsize", derive(DeepSizeOf))]
#[derive(BorshSerialize, BorshDeserialize, Serialize, Deserialize, Debug, PartialEq, Eq, Clone)]
pub struct ViewStateResult {
    pub values: Vec<StateItem>,
    pub proof: TrieProofPath,
}

#[cfg_attr(feature = "deepsize", derive(DeepSizeOf))]
#[derive(
    BorshSerialize, BorshDeserialize, Serialize, Deserialize, Debug, PartialEq, Eq, Clone, Default,
)]
pub struct CallResult {
    pub result: Vec<u8>,
    pub logs: Vec<String>,
}

#[cfg_attr(feature = "deepsize", derive(DeepSizeOf))]
#[derive(BorshSerialize, BorshDeserialize, Serialize, Deserialize, Debug, PartialEq, Eq, Clone)]
pub struct QueryError {
    pub error: String,
    pub logs: Vec<String>,
}

#[cfg_attr(feature = "deepsize", derive(DeepSizeOf))]
#[derive(BorshSerialize, BorshDeserialize, Serialize, Deserialize, Debug, PartialEq, Eq, Clone)]
pub struct AccessKeyInfoView {
    pub public_key: PublicKey,
    pub access_key: AccessKeyView,
}

#[cfg_attr(feature = "deepsize", derive(DeepSizeOf))]
#[derive(BorshSerialize, BorshDeserialize, Serialize, Deserialize, Debug, PartialEq, Eq, Clone)]
pub struct AccessKeyList {
    pub keys: Vec<AccessKeyInfoView>,
}

impl FromIterator<AccessKeyInfoView> for AccessKeyList {
    fn from_iter<I: IntoIterator<Item = AccessKeyInfoView>>(iter: I) -> Self {
        Self { keys: iter.into_iter().collect() }
    }
}

#[cfg_attr(feature = "deepsize", derive(DeepSizeOf))]
#[derive(BorshSerialize, BorshDeserialize, Debug, PartialEq, Eq, Clone)]
pub enum QueryResponseKind {
    ViewAccount(AccountView),
    ViewCode(ContractCodeView),
    ViewState(ViewStateResult),
    CallResult(CallResult),
    AccessKey(AccessKeyView),
    AccessKeyList(AccessKeyList),
}

#[cfg_attr(feature = "deepsize", derive(DeepSizeOf))]
#[derive(BorshSerialize, BorshDeserialize, Serialize, Deserialize, Debug, PartialEq, Eq, Clone)]
#[serde(tag = "request_type", rename_all = "snake_case")]
pub enum QueryRequest {
    ViewAccount {
        account_id: AccountId,
    },
    ViewCode {
        account_id: AccountId,
    },
    ViewState {
        account_id: AccountId,
        #[serde(rename = "prefix_base64", with = "base64_format")]
        prefix: StoreKey,
    },
    ViewAccessKey {
        account_id: AccountId,
        public_key: PublicKey,
    },
    ViewAccessKeyList {
        account_id: AccountId,
    },
    CallFunction {
        account_id: AccountId,
        method_name: String,
        #[serde(rename = "args_base64", with = "base64_format")]
        args: FunctionArgs,
    },
}

#[cfg_attr(feature = "deepsize", derive(DeepSizeOf))]
#[derive(BorshSerialize, BorshDeserialize, Debug, PartialEq, Eq, Clone)]
pub struct QueryResponse {
    pub kind: QueryResponseKind,
    pub block_height: BlockHeight,
    pub block_hash: CryptoHash,
}

#[cfg_attr(feature = "deepsize", derive(DeepSizeOf))]
#[derive(Serialize, Deserialize, Debug)]
pub struct StatusSyncInfo {
    pub latest_block_hash: CryptoHash,
    pub latest_block_height: BlockHeight,
    pub latest_state_root: CryptoHash,
    pub latest_block_time: DateTime<chrono::Utc>,
    pub syncing: bool,
    pub earliest_block_hash: Option<CryptoHash>,
    pub earliest_block_height: Option<BlockHeight>,
    pub earliest_block_time: Option<DateTime<chrono::Utc>>,
}

// TODO: add more information to ValidatorInfo
#[cfg_attr(feature = "deepsize", derive(DeepSizeOf))]
#[derive(Serialize, Deserialize, Debug, PartialEq, Eq)]
pub struct ValidatorInfo {
    pub account_id: AccountId,
    pub is_slashed: bool,
}

// TODO: add more information to status.
#[cfg_attr(feature = "deepsize", derive(DeepSizeOf))]
#[derive(Serialize, Deserialize, Debug)]
pub struct StatusResponse {
    /// Binary version.
    pub version: Version,
    /// Unique chain id.
    pub chain_id: String,
    /// Currently active protocol version.
    pub protocol_version: u32,
    /// Latest protocol version that this client supports.
    pub latest_protocol_version: u32,
    /// Address for RPC server.  None if node doesn’t have RPC endpoint enabled.
    #[serde(skip_serializing_if = "Option::is_none")]
    pub rpc_addr: Option<String>,
    /// Current epoch validators.
    pub validators: Vec<ValidatorInfo>,
    /// Sync status of the node.
    pub sync_info: StatusSyncInfo,
    /// Validator id of the node
    pub validator_account_id: Option<AccountId>,
}

#[derive(Serialize, Deserialize, Debug, Clone)]
pub struct ChallengeView {
    // TODO: decide how to represent challenges in json.
}

impl From<Challenge> for ChallengeView {
    fn from(_challenge: Challenge) -> Self {
        Self {}
    }
}

#[derive(Serialize, Deserialize, Debug, Clone)]
pub struct BlockHeaderView {
    pub height: BlockHeight,
    pub prev_height: Option<BlockHeight>,
    pub epoch_id: CryptoHash,
    pub next_epoch_id: CryptoHash,
    pub hash: CryptoHash,
    pub prev_hash: CryptoHash,
    pub prev_state_root: CryptoHash,
    pub chunk_receipts_root: CryptoHash,
    pub chunk_headers_root: CryptoHash,
    pub chunk_tx_root: CryptoHash,
    pub outcome_root: CryptoHash,
    pub chunks_included: u64,
    pub challenges_root: CryptoHash,
    /// Legacy json number. Should not be used.
    pub timestamp: u64,
    #[serde(with = "u64_dec_format")]
    pub timestamp_nanosec: u64,
    pub random_value: CryptoHash,
    pub validator_proposals: Vec<ValidatorStakeView>,
    pub chunk_mask: Vec<bool>,
    #[serde(with = "u128_dec_format")]
    pub gas_price: Balance,
    pub block_ordinal: Option<NumBlocks>,
    /// TODO(2271): deprecated.
    #[serde(with = "u128_dec_format")]
    pub rent_paid: Balance,
    /// TODO(2271): deprecated.
    #[serde(with = "u128_dec_format")]
    pub validator_reward: Balance,
    #[serde(with = "u128_dec_format")]
    pub total_supply: Balance,
    pub challenges_result: ChallengesResult,
    pub last_final_block: CryptoHash,
    pub last_ds_final_block: CryptoHash,
    pub next_bp_hash: CryptoHash,
    pub block_merkle_root: CryptoHash,
    pub epoch_sync_data_hash: Option<CryptoHash>,
    pub approvals: Vec<Option<Signature>>,
    pub signature: Signature,
    pub latest_protocol_version: ProtocolVersion,
}

impl From<BlockHeader> for BlockHeaderView {
    fn from(header: BlockHeader) -> Self {
        Self {
            height: header.height(),
            prev_height: header.prev_height(),
            epoch_id: header.epoch_id().0,
            next_epoch_id: header.next_epoch_id().0,
            hash: header.hash().clone(),
            prev_hash: header.prev_hash().clone(),
            prev_state_root: header.prev_state_root().clone(),
            chunk_receipts_root: header.chunk_receipts_root().clone(),
            chunk_headers_root: header.chunk_headers_root().clone(),
            chunk_tx_root: header.chunk_tx_root().clone(),
            chunks_included: header.chunks_included(),
            challenges_root: header.challenges_root().clone(),
            outcome_root: header.outcome_root().clone(),
            timestamp: header.raw_timestamp(),
            timestamp_nanosec: header.raw_timestamp(),
            random_value: header.random_value().clone(),
            validator_proposals: header.validator_proposals().map(Into::into).collect(),
            chunk_mask: header.chunk_mask().to_vec(),
            block_ordinal: if header.block_ordinal() != 0 {
                Some(header.block_ordinal())
            } else {
                None
            },
            gas_price: header.gas_price(),
            rent_paid: 0,
            validator_reward: 0,
            total_supply: header.total_supply(),
            challenges_result: header.challenges_result().clone(),
            last_final_block: header.last_final_block().clone(),
            last_ds_final_block: header.last_ds_final_block().clone(),
            next_bp_hash: header.next_bp_hash().clone(),
            block_merkle_root: header.block_merkle_root().clone(),
            epoch_sync_data_hash: header.epoch_sync_data_hash(),
            approvals: header.approvals().to_vec(),
            signature: header.signature().clone(),
            latest_protocol_version: header.latest_protocol_version(),
        }
    }
}

impl From<BlockHeaderView> for BlockHeader {
    fn from(view: BlockHeaderView) -> Self {
        let inner_lite = BlockHeaderInnerLite {
            height: view.height,
            epoch_id: EpochId(view.epoch_id),
            next_epoch_id: EpochId(view.next_epoch_id),
            prev_state_root: view.prev_state_root,
            outcome_root: view.outcome_root,
            timestamp: view.timestamp,
            next_bp_hash: view.next_bp_hash,
            block_merkle_root: view.block_merkle_root,
        };
        let last_header_v2_version =
            Some(crate::version::ProtocolFeature::BlockHeaderV3.protocol_version() - 1);
        if view.latest_protocol_version <= 29 {
            let validator_proposals = view
                .validator_proposals
                .into_iter()
                .map(|v| v.into_validator_stake().into_v1())
                .collect();
            let mut header = BlockHeaderV1 {
                prev_hash: view.prev_hash,
                inner_lite,
                inner_rest: BlockHeaderInnerRest {
                    chunk_receipts_root: view.chunk_receipts_root,
                    chunk_headers_root: view.chunk_headers_root,
                    chunk_tx_root: view.chunk_tx_root,
                    chunks_included: view.chunks_included,
                    challenges_root: view.challenges_root,
                    random_value: view.random_value,
                    validator_proposals,
                    chunk_mask: view.chunk_mask,
                    gas_price: view.gas_price,
                    total_supply: view.total_supply,
                    challenges_result: view.challenges_result,
                    last_final_block: view.last_final_block,
                    last_ds_final_block: view.last_ds_final_block,
                    approvals: view.approvals.clone(),
                    latest_protocol_version: view.latest_protocol_version,
                },
                signature: view.signature,
                hash: CryptoHash::default(),
            };
            header.init();
            BlockHeader::BlockHeaderV1(Box::new(header))
        } else if last_header_v2_version.is_none()
            || view.latest_protocol_version <= last_header_v2_version.unwrap()
        {
            let validator_proposals = view
                .validator_proposals
                .into_iter()
                .map(|v| v.into_validator_stake().into_v1())
                .collect();
            let mut header = BlockHeaderV2 {
                prev_hash: view.prev_hash,
                inner_lite,
                inner_rest: BlockHeaderInnerRestV2 {
                    chunk_receipts_root: view.chunk_receipts_root,
                    chunk_headers_root: view.chunk_headers_root,
                    chunk_tx_root: view.chunk_tx_root,
                    challenges_root: view.challenges_root,
                    random_value: view.random_value,
                    validator_proposals,
                    chunk_mask: view.chunk_mask,
                    gas_price: view.gas_price,
                    total_supply: view.total_supply,
                    challenges_result: view.challenges_result,
                    last_final_block: view.last_final_block,
                    last_ds_final_block: view.last_ds_final_block,
                    approvals: view.approvals.clone(),
                    latest_protocol_version: view.latest_protocol_version,
                },
                signature: view.signature,
                hash: CryptoHash::default(),
            };
            header.init();
            BlockHeader::BlockHeaderV2(Box::new(header))
        } else {
            let mut header = BlockHeaderV3 {
                prev_hash: view.prev_hash,
                inner_lite,
                inner_rest: BlockHeaderInnerRestV3 {
                    chunk_receipts_root: view.chunk_receipts_root,
                    chunk_headers_root: view.chunk_headers_root,
                    chunk_tx_root: view.chunk_tx_root,
                    challenges_root: view.challenges_root,
                    random_value: view.random_value,
                    validator_proposals: view
                        .validator_proposals
                        .into_iter()
                        .map(Into::into)
                        .collect(),
                    chunk_mask: view.chunk_mask,
                    gas_price: view.gas_price,
                    block_ordinal: match view.block_ordinal {
                        Some(value) => value,
                        None => 0,
                    },
                    total_supply: view.total_supply,
                    challenges_result: view.challenges_result,
                    last_final_block: view.last_final_block,
                    last_ds_final_block: view.last_ds_final_block,
                    prev_height: view.prev_height.unwrap_or_default(),
                    epoch_sync_data_hash: view.epoch_sync_data_hash,
                    approvals: view.approvals.clone(),
                    latest_protocol_version: view.latest_protocol_version,
                },
                signature: view.signature,
                hash: CryptoHash::default(),
            };
            header.init();
            BlockHeader::BlockHeaderV3(Box::new(header))
        }
    }
}

#[cfg_attr(feature = "deepsize", derive(DeepSizeOf))]
#[derive(Serialize, Deserialize, PartialEq, Eq, Debug, Clone, BorshDeserialize, BorshSerialize)]
pub struct BlockHeaderInnerLiteView {
    pub height: BlockHeight,
    pub epoch_id: CryptoHash,
    pub next_epoch_id: CryptoHash,
    pub prev_state_root: CryptoHash,
    pub outcome_root: CryptoHash,
    /// Legacy json number. Should not be used.
    pub timestamp: u64,
    #[serde(with = "u64_dec_format")]
    pub timestamp_nanosec: u64,
    pub next_bp_hash: CryptoHash,
    pub block_merkle_root: CryptoHash,
}

impl From<BlockHeader> for BlockHeaderInnerLiteView {
    fn from(header: BlockHeader) -> Self {
        match header {
            BlockHeader::BlockHeaderV1(header) => BlockHeaderInnerLiteView {
                height: header.inner_lite.height,
                epoch_id: header.inner_lite.epoch_id.0,
                next_epoch_id: header.inner_lite.next_epoch_id.0,
                prev_state_root: header.inner_lite.prev_state_root,
                outcome_root: header.inner_lite.outcome_root,
                timestamp: header.inner_lite.timestamp,
                timestamp_nanosec: header.inner_lite.timestamp,
                next_bp_hash: header.inner_lite.next_bp_hash,
                block_merkle_root: header.inner_lite.block_merkle_root,
            },
            BlockHeader::BlockHeaderV2(header) => BlockHeaderInnerLiteView {
                height: header.inner_lite.height,
                epoch_id: header.inner_lite.epoch_id.0,
                next_epoch_id: header.inner_lite.next_epoch_id.0,
                prev_state_root: header.inner_lite.prev_state_root,
                outcome_root: header.inner_lite.outcome_root,
                timestamp: header.inner_lite.timestamp,
                timestamp_nanosec: header.inner_lite.timestamp,
                next_bp_hash: header.inner_lite.next_bp_hash,
                block_merkle_root: header.inner_lite.block_merkle_root,
            },
            BlockHeader::BlockHeaderV3(header) => BlockHeaderInnerLiteView {
                height: header.inner_lite.height,
                epoch_id: header.inner_lite.epoch_id.0,
                next_epoch_id: header.inner_lite.next_epoch_id.0,
                prev_state_root: header.inner_lite.prev_state_root,
                outcome_root: header.inner_lite.outcome_root,
                timestamp: header.inner_lite.timestamp,
                timestamp_nanosec: header.inner_lite.timestamp,
                next_bp_hash: header.inner_lite.next_bp_hash,
                block_merkle_root: header.inner_lite.block_merkle_root,
            },
        }
    }
}

impl From<BlockHeaderInnerLiteView> for BlockHeaderInnerLite {
    fn from(view: BlockHeaderInnerLiteView) -> Self {
        BlockHeaderInnerLite {
            height: view.height,
            epoch_id: EpochId(view.epoch_id),
            next_epoch_id: EpochId(view.next_epoch_id),
            prev_state_root: view.prev_state_root,
            outcome_root: view.outcome_root,
            timestamp: view.timestamp_nanosec,
            next_bp_hash: view.next_bp_hash,
            block_merkle_root: view.block_merkle_root,
        }
    }
}

#[derive(Serialize, Deserialize, Debug, Clone)]
pub struct ChunkHeaderView {
    pub chunk_hash: CryptoHash,
    pub prev_block_hash: CryptoHash,
    pub outcome_root: CryptoHash,
    pub prev_state_root: StateRoot,
    pub encoded_merkle_root: CryptoHash,
    pub encoded_length: u64,
    pub height_created: BlockHeight,
    pub height_included: BlockHeight,
    pub shard_id: ShardId,
    pub gas_used: Gas,
    pub gas_limit: Gas,
    /// TODO(2271): deprecated.
    #[serde(with = "u128_dec_format")]
    pub rent_paid: Balance,
    /// TODO(2271): deprecated.
    #[serde(with = "u128_dec_format")]
    pub validator_reward: Balance,
    #[serde(with = "u128_dec_format")]
    pub balance_burnt: Balance,
    pub outgoing_receipts_root: CryptoHash,
    pub tx_root: CryptoHash,
    pub validator_proposals: Vec<ValidatorStakeView>,
    pub signature: Signature,
}

impl From<ShardChunkHeader> for ChunkHeaderView {
    fn from(chunk: ShardChunkHeader) -> Self {
        let hash = chunk.chunk_hash();
        let signature = chunk.signature().clone();
        let height_included = chunk.height_included();
        let inner = chunk.take_inner();
        ChunkHeaderView {
            chunk_hash: hash.0,
            prev_block_hash: *inner.prev_block_hash(),
            outcome_root: *inner.outcome_root(),
            prev_state_root: *inner.prev_state_root(),
            encoded_merkle_root: *inner.encoded_merkle_root(),
            encoded_length: inner.encoded_length(),
            height_created: inner.height_created(),
            height_included,
            shard_id: inner.shard_id(),
            gas_used: inner.gas_used(),
            gas_limit: inner.gas_limit(),
            rent_paid: 0,
            validator_reward: 0,
            balance_burnt: inner.balance_burnt(),
            outgoing_receipts_root: *inner.outgoing_receipts_root(),
            tx_root: *inner.tx_root(),
            validator_proposals: inner.validator_proposals().map(Into::into).collect(),
            signature,
        }
    }
}

impl From<ChunkHeaderView> for ShardChunkHeader {
    fn from(view: ChunkHeaderView) -> Self {
        let mut header = ShardChunkHeaderV3 {
            inner: ShardChunkHeaderInner::V2(ShardChunkHeaderInnerV2 {
                prev_block_hash: view.prev_block_hash,
                prev_state_root: view.prev_state_root,
                outcome_root: view.outcome_root,
                encoded_merkle_root: view.encoded_merkle_root,
                encoded_length: view.encoded_length,
                height_created: view.height_created,
                shard_id: view.shard_id,
                gas_used: view.gas_used,
                gas_limit: view.gas_limit,
                balance_burnt: view.balance_burnt,
                outgoing_receipts_root: view.outgoing_receipts_root,
                tx_root: view.tx_root,
                validator_proposals: view.validator_proposals.into_iter().map(Into::into).collect(),
            }),
            height_included: view.height_included,
            signature: view.signature,
            hash: ChunkHash::default(),
        };
        header.init();
        ShardChunkHeader::V3(header)
    }
}

#[derive(Serialize, Deserialize, Debug)]
pub struct BlockView {
    pub author: AccountId,
    pub header: BlockHeaderView,
    pub chunks: Vec<ChunkHeaderView>,
}

impl BlockView {
    pub fn from_author_block(author: AccountId, block: Block) -> Self {
        BlockView {
            author,
            header: block.header().clone().into(),
            chunks: block.chunks().iter().cloned().map(Into::into).collect(),
        }
    }
}

#[derive(Serialize, Deserialize, Debug)]
pub struct ChunkView {
    pub author: AccountId,
    pub header: ChunkHeaderView,
    pub transactions: Vec<SignedTransactionView>,
    pub receipts: Vec<ReceiptView>,
}

impl ChunkView {
    pub fn from_author_chunk(author: AccountId, chunk: ShardChunk) -> Self {
        match chunk {
            ShardChunk::V1(chunk) => Self {
                author,
                header: ShardChunkHeader::V1(chunk.header).into(),
                transactions: chunk.transactions.into_iter().map(Into::into).collect(),
                receipts: chunk.receipts.into_iter().map(Into::into).collect(),
            },
            ShardChunk::V2(chunk) => Self {
                author,
                header: chunk.header.into(),
                transactions: chunk.transactions.into_iter().map(Into::into).collect(),
                receipts: chunk.receipts.into_iter().map(Into::into).collect(),
            },
        }
    }
}

#[cfg_attr(feature = "deepsize", derive(DeepSizeOf))]
#[derive(Serialize, Deserialize, Clone, Debug, BorshSerialize, BorshDeserialize, PartialEq, Eq)]
pub enum ActionView {
    CreateAccount,
    DeployContract {
        code: String,
    },
    FunctionCall {
        method_name: String,
        args: String,
        gas: Gas,
        #[serde(with = "u128_dec_format")]
        deposit: Balance,
    },
    Transfer {
        #[serde(with = "u128_dec_format")]
        deposit: Balance,
    },
    Stake {
        #[serde(with = "u128_dec_format")]
        stake: Balance,
        public_key: PublicKey,
    },
    AddKey {
        public_key: PublicKey,
        access_key: AccessKeyView,
    },
    DeleteKey {
        public_key: PublicKey,
    },
    DeleteAccount {
        beneficiary_id: AccountId,
    },
    #[cfg(feature = "protocol_feature_chunk_only_producers")]
    StakeChunkOnly {
        #[serde(with = "u128_dec_format")]
        stake: Balance,
        public_key: PublicKey,
    },
}

impl From<Action> for ActionView {
    fn from(action: Action) -> Self {
        match action {
            Action::CreateAccount(_) => ActionView::CreateAccount,
            Action::DeployContract(action) => {
                ActionView::DeployContract { code: to_base64(&hash(&action.code)) }
            }
            Action::FunctionCall(action) => ActionView::FunctionCall {
                method_name: action.method_name,
                args: to_base64(&action.args),
                gas: action.gas,
                deposit: action.deposit,
            },
            Action::Transfer(action) => ActionView::Transfer { deposit: action.deposit },
            Action::Stake(action) => {
                ActionView::Stake { stake: action.stake, public_key: action.public_key }
            }
            Action::AddKey(action) => ActionView::AddKey {
                public_key: action.public_key,
                access_key: action.access_key.into(),
            },
            Action::DeleteKey(action) => ActionView::DeleteKey { public_key: action.public_key },
            Action::DeleteAccount(action) => {
                ActionView::DeleteAccount { beneficiary_id: action.beneficiary_id }
            }
            #[cfg(feature = "protocol_feature_chunk_only_producers")]
            Action::StakeChunkOnly(action) => {
                ActionView::StakeChunkOnly { stake: action.stake, public_key: action.public_key }
            }
        }
    }
}

impl TryFrom<ActionView> for Action {
    type Error = Box<dyn std::error::Error>;

    fn try_from(action_view: ActionView) -> Result<Self, Self::Error> {
        Ok(match action_view {
            ActionView::CreateAccount => Action::CreateAccount(CreateAccountAction {}),
            ActionView::DeployContract { code } => {
                Action::DeployContract(DeployContractAction { code: from_base64(&code)? })
            }
            ActionView::FunctionCall { method_name, args, gas, deposit } => {
                Action::FunctionCall(FunctionCallAction {
                    method_name,
                    args: from_base64(&args)?,
                    gas,
                    deposit,
                })
            }
            ActionView::Transfer { deposit } => Action::Transfer(TransferAction { deposit }),
            ActionView::Stake { stake, public_key } => {
                Action::Stake(StakeAction { stake, public_key })
            }
            ActionView::AddKey { public_key, access_key } => {
                Action::AddKey(AddKeyAction { public_key, access_key: access_key.into() })
            }
            ActionView::DeleteKey { public_key } => {
                Action::DeleteKey(DeleteKeyAction { public_key })
            }
            ActionView::DeleteAccount { beneficiary_id } => {
                Action::DeleteAccount(DeleteAccountAction { beneficiary_id })
            }
            #[cfg(feature = "protocol_feature_chunk_only_producers")]
            ActionView::StakeChunkOnly { stake, public_key } => {
                Action::StakeChunkOnly(StakeAction { stake, public_key })
            }
        })
    }
}

#[cfg_attr(feature = "deepsize", derive(DeepSizeOf))]
#[derive(Serialize, Deserialize, Debug, BorshSerialize, BorshDeserialize, PartialEq, Eq, Clone)]
pub struct SignedTransactionView {
    pub signer_id: AccountId,
    pub public_key: PublicKey,
    pub nonce: Nonce,
    pub receiver_id: AccountId,
    pub actions: Vec<ActionView>,
    pub signature: Signature,
    pub hash: CryptoHash,
}

impl From<SignedTransaction> for SignedTransactionView {
    fn from(signed_tx: SignedTransaction) -> Self {
        let hash = signed_tx.get_hash();
        SignedTransactionView {
            signer_id: signed_tx.transaction.signer_id,
            public_key: signed_tx.transaction.public_key,
            nonce: signed_tx.transaction.nonce,
            receiver_id: signed_tx.transaction.receiver_id,
            actions: signed_tx
                .transaction
                .actions
                .into_iter()
                .map(|action| action.into())
                .collect(),
            signature: signed_tx.signature,
            hash,
        }
    }
}

#[cfg_attr(feature = "deepsize", derive(DeepSizeOf))]
#[derive(BorshSerialize, BorshDeserialize, Serialize, Deserialize, PartialEq, Eq, Clone)]
pub enum FinalExecutionStatus {
    /// The execution has not yet started.
    NotStarted,
    /// The execution has started and still going.
    Started,
    /// The execution has failed with the given error.
    Failure(TxExecutionError),
    /// The execution has succeeded and returned some value or an empty vec encoded in base64.
    SuccessValue(String),
}

impl fmt::Debug for FinalExecutionStatus {
    fn fmt(&self, f: &mut fmt::Formatter<'_>) -> fmt::Result {
        match self {
            FinalExecutionStatus::NotStarted => f.write_str("NotStarted"),
            FinalExecutionStatus::Started => f.write_str("Started"),
            FinalExecutionStatus::Failure(e) => f.write_fmt(format_args!("Failure({:?})", e)),
            FinalExecutionStatus::SuccessValue(v) => f.write_fmt(format_args!(
                "SuccessValue({})",
                logging::pretty_utf8(&from_base64(&v).unwrap())
            )),
        }
    }
}

impl Default for FinalExecutionStatus {
    fn default() -> Self {
        FinalExecutionStatus::NotStarted
    }
}

#[cfg_attr(feature = "deepsize", derive(DeepSizeOf))]
#[derive(BorshSerialize, BorshDeserialize, Serialize, Deserialize, Debug, PartialEq, Eq, Clone)]
pub enum ServerError {
    TxExecutionError(TxExecutionError),
    Timeout,
    Closed,
}

#[cfg_attr(feature = "deepsize", derive(DeepSizeOf))]
#[derive(BorshSerialize, BorshDeserialize, Serialize, Deserialize, PartialEq, Eq, Clone)]
pub enum ExecutionStatusView {
    /// The execution is pending or unknown.
    Unknown,
    /// The execution has failed.
    Failure(TxExecutionError),
    /// The final action succeeded and returned some value or an empty vec encoded in base64.
    SuccessValue(String),
    /// The final action of the receipt returned a promise or the signed transaction was converted
    /// to a receipt. Contains the receipt_id of the generated receipt.
    SuccessReceiptId(CryptoHash),
}

impl fmt::Debug for ExecutionStatusView {
    fn fmt(&self, f: &mut fmt::Formatter<'_>) -> fmt::Result {
        match self {
            ExecutionStatusView::Unknown => f.write_str("Unknown"),
            ExecutionStatusView::Failure(e) => f.write_fmt(format_args!("Failure({:?})", e)),
            ExecutionStatusView::SuccessValue(v) => f.write_fmt(format_args!(
                "SuccessValue({})",
                logging::pretty_utf8(&from_base64(&v).unwrap())
            )),
            ExecutionStatusView::SuccessReceiptId(receipt_id) => {
                f.write_fmt(format_args!("SuccessReceiptId({})", receipt_id))
            }
        }
    }
}

impl From<ExecutionStatus> for ExecutionStatusView {
    fn from(outcome: ExecutionStatus) -> Self {
        match outcome {
            ExecutionStatus::Unknown => ExecutionStatusView::Unknown,
            ExecutionStatus::Failure(e) => ExecutionStatusView::Failure(e),
            ExecutionStatus::SuccessValue(v) => ExecutionStatusView::SuccessValue(to_base64(&v)),
            ExecutionStatus::SuccessReceiptId(receipt_id) => {
                ExecutionStatusView::SuccessReceiptId(receipt_id)
            }
        }
    }
}

#[cfg_attr(feature = "deepsize", derive(DeepSizeOf))]
#[derive(BorshSerialize, BorshDeserialize, Serialize, Deserialize, PartialEq, Clone, Eq, Debug)]
pub struct CostGasUsed {
    pub cost_category: String,
    pub cost: String,
    #[serde(with = "u64_dec_format")]
    pub gas_used: Gas,
}

#[cfg_attr(feature = "deepsize", derive(DeepSizeOf))]
#[derive(BorshSerialize, BorshDeserialize, Serialize, Deserialize, PartialEq, Clone, Eq, Debug)]
pub struct ExecutionMetadataView {
    version: u32,
    gas_profile: Option<Vec<CostGasUsed>>,
}

impl Default for ExecutionMetadataView {
    fn default() -> Self {
        ExecutionMetadata::V1.into()
    }
}

impl From<ExecutionMetadata> for ExecutionMetadataView {
    fn from(metadata: ExecutionMetadata) -> Self {
        let gas_profile = match metadata {
            ExecutionMetadata::V1 => None,
            ExecutionMetadata::V2(profile_data) => Some(
                Cost::ALL
                    .iter()
                    .filter(|&cost| profile_data[*cost] > 0)
                    .map(|&cost| CostGasUsed {
                        cost_category: match cost {
                            Cost::ActionCost { .. } => "ACTION_COST",
                            Cost::ExtCost { .. } => "WASM_HOST_COST",
                        }
                        .to_string(),
                        cost: match cost {
                            Cost::ActionCost { action_cost_kind: action_cost } => {
                                format!("{:?}", action_cost)
                            }
                            Cost::ExtCost { ext_cost_kind: ext_cost } => format!("{:?}", ext_cost),
                        }
                        .to_ascii_uppercase(),
                        gas_used: profile_data[cost],
                    })
                    .collect(),
            ),
        };
        ExecutionMetadataView { version: 1, gas_profile }
    }
}

#[cfg_attr(feature = "deepsize", derive(DeepSizeOf))]
#[derive(BorshSerialize, BorshDeserialize, Serialize, Deserialize, Debug, Clone, PartialEq, Eq)]
pub struct ExecutionOutcomeView {
    /// Logs from this transaction or receipt.
    pub logs: Vec<String>,
    /// Receipt IDs generated by this transaction or receipt.
    pub receipt_ids: Vec<CryptoHash>,
    /// The amount of the gas burnt by the given transaction or receipt.
    pub gas_burnt: Gas,
    /// The amount of tokens burnt corresponding to the burnt gas amount.
    /// This value doesn't always equal to the `gas_burnt` multiplied by the gas price, because
    /// the prepaid gas price might be lower than the actual gas price and it creates a deficit.
    #[serde(with = "u128_dec_format")]
    pub tokens_burnt: Balance,
    /// The id of the account on which the execution happens. For transaction this is signer_id,
    /// for receipt this is receiver_id.
    pub executor_id: AccountId,
    /// Execution status. Contains the result in case of successful execution.
    pub status: ExecutionStatusView,
    /// Execution metadata, versioned
    #[serde(default)]
    pub metadata: ExecutionMetadataView,
}

impl From<ExecutionOutcome> for ExecutionOutcomeView {
    fn from(outcome: ExecutionOutcome) -> Self {
        Self {
            logs: outcome.logs,
            receipt_ids: outcome.receipt_ids,
            gas_burnt: outcome.gas_burnt,
            tokens_burnt: outcome.tokens_burnt,
            executor_id: outcome.executor_id,
            status: outcome.status.into(),
            metadata: outcome.metadata.into(),
        }
    }
}

#[cfg_attr(feature = "deepsize", derive(DeepSizeOf))]
#[derive(BorshSerialize, BorshDeserialize, Serialize, Deserialize, Debug, PartialEq, Eq, Clone)]
pub struct ExecutionOutcomeWithIdView {
    pub proof: MerklePath,
    pub block_hash: CryptoHash,
    pub id: CryptoHash,
    pub outcome: ExecutionOutcomeView,
}

impl From<ExecutionOutcomeWithIdAndProof> for ExecutionOutcomeWithIdView {
    fn from(outcome_with_id_and_proof: ExecutionOutcomeWithIdAndProof) -> Self {
        Self {
            proof: outcome_with_id_and_proof.proof,
            block_hash: outcome_with_id_and_proof.block_hash,
            id: outcome_with_id_and_proof.outcome_with_id.id,
            outcome: outcome_with_id_and_proof.outcome_with_id.outcome.into(),
        }
    }
}

#[derive(BorshSerialize, BorshDeserialize, Serialize, Deserialize, Debug)]
#[serde(untagged)]
pub enum FinalExecutionOutcomeViewEnum {
    FinalExecutionOutcome(FinalExecutionOutcomeView),
    FinalExecutionOutcomeWithReceipt(FinalExecutionOutcomeWithReceiptView),
}

/// Final execution outcome of the transaction and all of subsequent the receipts.
#[cfg_attr(feature = "deepsize", derive(DeepSizeOf))]
#[derive(BorshSerialize, BorshDeserialize, Serialize, Deserialize, PartialEq, Eq, Clone)]
pub struct FinalExecutionOutcomeView {
    /// Execution status. Contains the result in case of successful execution.
    pub status: FinalExecutionStatus,
    /// Signed Transaction
    pub transaction: SignedTransactionView,
    /// The execution outcome of the signed transaction.
    pub transaction_outcome: ExecutionOutcomeWithIdView,
    /// The execution outcome of receipts.
    pub receipts_outcome: Vec<ExecutionOutcomeWithIdView>,
}

impl fmt::Debug for FinalExecutionOutcomeView {
    fn fmt(&self, f: &mut fmt::Formatter<'_>) -> fmt::Result {
        f.debug_struct("FinalExecutionOutcome")
            .field("status", &self.status)
            .field("transaction", &self.transaction)
            .field("transaction_outcome", &self.transaction_outcome)
            .field(
                "receipts_outcome",
                &format_args!("{}", logging::pretty_vec(&self.receipts_outcome)),
            )
            .finish()
    }
}

/// Final execution outcome of the transaction and all of subsequent the receipts. Also includes
/// the generated receipt.
#[cfg_attr(feature = "deepsize", derive(DeepSizeOf))]
#[derive(BorshSerialize, BorshDeserialize, Serialize, Deserialize, PartialEq, Eq, Clone, Debug)]
pub struct FinalExecutionOutcomeWithReceiptView {
    /// Final outcome view without receipts
    #[serde(flatten)]
    pub final_outcome: FinalExecutionOutcomeView,
    /// Receipts generated from the transaction
    pub receipts: Vec<ReceiptView>,
}

impl From<FinalExecutionOutcomeWithReceiptView> for FinalExecutionOutcomeView {
    fn from(final_outcome_view: FinalExecutionOutcomeWithReceiptView) -> Self {
        final_outcome_view.final_outcome
    }
}

pub mod validator_stake_view {
    use crate::types::validator_stake::ValidatorStake;
    use borsh::{BorshDeserialize, BorshSerialize};
    #[cfg(feature = "deepsize")]
    use deepsize::DeepSizeOf;
    use near_primitives_core::types::AccountId;
    use serde::{Deserialize, Serialize};

    #[cfg(feature = "protocol_feature_chunk_only_producers")]
    use crate::serialize::u128_dec_format;
    #[cfg(feature = "protocol_feature_chunk_only_producers")]
    use near_crypto::PublicKey;
    #[cfg(feature = "protocol_feature_chunk_only_producers")]
    use near_primitives_core::types::Balance;

    pub use super::ValidatorStakeViewV1;

    #[cfg_attr(feature = "deepsize", derive(DeepSizeOf))]
    #[derive(
        BorshSerialize, BorshDeserialize, Serialize, Deserialize, Debug, Clone, Eq, PartialEq,
    )]
    #[serde(tag = "validator_stake_struct_version")]
    pub enum ValidatorStakeView {
        V1(ValidatorStakeViewV1),
        #[cfg(feature = "protocol_feature_chunk_only_producers")]
        V2(ValidatorStakeViewV2),
    }

    impl ValidatorStakeView {
        pub fn into_validator_stake(self) -> ValidatorStake {
            self.into()
        }

        #[inline]
        pub fn take_account_id(self) -> AccountId {
            match self {
                Self::V1(v1) => v1.account_id,
                #[cfg(feature = "protocol_feature_chunk_only_producers")]
                Self::V2(v2) => v2.account_id,
            }
        }

        #[inline]
        pub fn account_id(&self) -> &AccountId {
            match self {
                Self::V1(v1) => &v1.account_id,
                #[cfg(feature = "protocol_feature_chunk_only_producers")]
                Self::V2(v2) => &v2.account_id,
            }
        }
    }

    #[cfg(feature = "protocol_feature_chunk_only_producers")]
    #[cfg_attr(feature = "deepsize", derive(DeepSizeOf))]
    #[derive(
        BorshSerialize, BorshDeserialize, Serialize, Deserialize, Debug, Clone, Eq, PartialEq,
    )]
    pub struct ValidatorStakeViewV2 {
        pub account_id: AccountId,
        pub public_key: PublicKey,
        #[serde(with = "u128_dec_format")]
        pub stake: Balance,
        pub is_chunk_only: bool,
    }

    impl From<ValidatorStake> for ValidatorStakeView {
        fn from(stake: ValidatorStake) -> Self {
            match stake {
                ValidatorStake::V1(v1) => Self::V1(ValidatorStakeViewV1 {
                    account_id: v1.account_id,
                    public_key: v1.public_key,
                    stake: v1.stake,
                }),
                #[cfg(feature = "protocol_feature_chunk_only_producers")]
                ValidatorStake::V2(v2) => Self::V2(ValidatorStakeViewV2 {
                    account_id: v2.account_id,
                    public_key: v2.public_key,
                    stake: v2.stake,
                    is_chunk_only: v2.is_chunk_only,
                }),
            }
        }
    }

    impl From<ValidatorStakeView> for ValidatorStake {
        fn from(view: ValidatorStakeView) -> Self {
            match view {
                ValidatorStakeView::V1(v1) => Self::new_v1(v1.account_id, v1.public_key, v1.stake),
                #[cfg(feature = "protocol_feature_chunk_only_producers")]
                ValidatorStakeView::V2(v2) => {
                    Self::new(v2.account_id, v2.public_key, v2.stake, v2.is_chunk_only)
                }
            }
        }
    }
}

<<<<<<< HEAD
=======
#[cfg(not(feature = "protocol_feature_block_header_v3"))]
pub mod validator_stake_view {
    use crate::types::validator_stake::ValidatorStake;
    use near_primitives_core::types::AccountId;

    pub use super::ValidatorStakeViewV1;
    pub type ValidatorStakeView = ValidatorStakeViewV1;

    impl ValidatorStakeView {
        #[inline]
        pub fn take_account_id(self) -> AccountId {
            self.account_id
        }

        #[inline]
        pub fn account_id(&self) -> &AccountId {
            &self.account_id
        }
    }

    impl From<ValidatorStake> for ValidatorStakeView {
        fn from(stake: ValidatorStake) -> Self {
            Self { account_id: stake.account_id, public_key: stake.public_key, stake: stake.stake }
        }
    }

    impl From<ValidatorStakeView> for ValidatorStake {
        fn from(view: ValidatorStakeView) -> Self {
            Self { account_id: view.account_id, public_key: view.public_key, stake: view.stake }
        }
    }
}

#[cfg_attr(feature = "deepsize", derive(DeepSizeOf))]
>>>>>>> c56c8ce4
#[derive(BorshSerialize, BorshDeserialize, Serialize, Deserialize, Debug, Clone, Eq, PartialEq)]
pub struct ValidatorStakeViewV1 {
    pub account_id: AccountId,
    pub public_key: PublicKey,
    #[serde(with = "u128_dec_format")]
    pub stake: Balance,
}

#[cfg_attr(feature = "deepsize", derive(DeepSizeOf))]
#[derive(BorshSerialize, BorshDeserialize, Serialize, Deserialize, Clone, Debug, PartialEq, Eq)]
pub struct ReceiptView {
    pub predecessor_id: AccountId,
    pub receiver_id: AccountId,
    pub receipt_id: CryptoHash,

    pub receipt: ReceiptEnumView,
}

#[cfg_attr(feature = "deepsize", derive(DeepSizeOf))]
#[derive(BorshSerialize, BorshDeserialize, Serialize, Deserialize, Clone, Debug, PartialEq, Eq)]
pub struct DataReceiverView {
    pub data_id: CryptoHash,
    pub receiver_id: AccountId,
}

#[cfg_attr(feature = "deepsize", derive(DeepSizeOf))]
#[derive(BorshSerialize, BorshDeserialize, Serialize, Deserialize, Clone, Debug, PartialEq, Eq)]
pub enum ReceiptEnumView {
    Action {
        signer_id: AccountId,
        signer_public_key: PublicKey,
        #[serde(with = "u128_dec_format")]
        gas_price: Balance,
        output_data_receivers: Vec<DataReceiverView>,
        input_data_ids: Vec<CryptoHash>,
        actions: Vec<ActionView>,
    },
    Data {
        data_id: CryptoHash,
        #[serde(with = "option_base64_format")]
        data: Option<Vec<u8>>,
    },
}

impl From<Receipt> for ReceiptView {
    fn from(receipt: Receipt) -> Self {
        ReceiptView {
            predecessor_id: receipt.predecessor_id,
            receiver_id: receipt.receiver_id,
            receipt_id: receipt.receipt_id,
            receipt: match receipt.receipt {
                ReceiptEnum::Action(action_receipt) => ReceiptEnumView::Action {
                    signer_id: action_receipt.signer_id,
                    signer_public_key: action_receipt.signer_public_key,
                    gas_price: action_receipt.gas_price,
                    output_data_receivers: action_receipt
                        .output_data_receivers
                        .into_iter()
                        .map(|data_receiver| DataReceiverView {
                            data_id: data_receiver.data_id,
                            receiver_id: data_receiver.receiver_id,
                        })
                        .collect(),
                    input_data_ids: action_receipt
                        .input_data_ids
                        .into_iter()
                        .map(Into::into)
                        .collect(),
                    actions: action_receipt.actions.into_iter().map(Into::into).collect(),
                },
                ReceiptEnum::Data(data_receipt) => {
                    ReceiptEnumView::Data { data_id: data_receipt.data_id, data: data_receipt.data }
                }
            },
        }
    }
}

impl TryFrom<ReceiptView> for Receipt {
    type Error = Box<dyn std::error::Error>;

    fn try_from(receipt_view: ReceiptView) -> Result<Self, Self::Error> {
        Ok(Receipt {
            predecessor_id: receipt_view.predecessor_id,
            receiver_id: receipt_view.receiver_id,
            receipt_id: receipt_view.receipt_id,
            receipt: match receipt_view.receipt {
                ReceiptEnumView::Action {
                    signer_id,
                    signer_public_key,
                    gas_price,
                    output_data_receivers,
                    input_data_ids,
                    actions,
                } => ReceiptEnum::Action(ActionReceipt {
                    signer_id,
                    signer_public_key,
                    gas_price,
                    output_data_receivers: output_data_receivers
                        .into_iter()
                        .map(|data_receiver_view| DataReceiver {
                            data_id: data_receiver_view.data_id,
                            receiver_id: data_receiver_view.receiver_id,
                        })
                        .collect(),
                    input_data_ids: input_data_ids.into_iter().map(Into::into).collect(),
                    actions: actions
                        .into_iter()
                        .map(TryInto::try_into)
                        .collect::<Result<Vec<_>, _>>()?,
                }),
                ReceiptEnumView::Data { data_id, data } => {
                    ReceiptEnum::Data(DataReceipt { data_id, data })
                }
            },
        })
    }
}

/// Information about this epoch validators and next epoch validators
#[cfg_attr(feature = "deepsize", derive(DeepSizeOf))]
#[derive(BorshSerialize, BorshDeserialize, Serialize, Deserialize, Debug, PartialEq, Eq, Clone)]
pub struct EpochValidatorInfo {
    /// Validators for the current epoch
    pub current_validators: Vec<CurrentEpochValidatorInfo>,
    /// Validators for the next epoch
    pub next_validators: Vec<NextEpochValidatorInfo>,
    /// Fishermen for the current epoch
    pub current_fishermen: Vec<ValidatorStakeView>,
    /// Fishermen for the next epoch
    pub next_fishermen: Vec<ValidatorStakeView>,
    /// Proposals in the current epoch
    pub current_proposals: Vec<ValidatorStakeView>,
    /// Kickout in the previous epoch
    pub prev_epoch_kickout: Vec<ValidatorKickoutView>,
    /// Epoch start block height
    pub epoch_start_height: BlockHeight,
    /// Epoch height
    pub epoch_height: EpochHeight,
}

#[cfg_attr(feature = "deepsize", derive(DeepSizeOf))]
#[derive(BorshSerialize, BorshDeserialize, Serialize, Deserialize, Debug, PartialEq, Eq, Clone)]
pub struct ValidatorKickoutView {
    pub account_id: AccountId,
    pub reason: ValidatorKickoutReason,
}

#[cfg_attr(feature = "deepsize", derive(DeepSizeOf))]
#[derive(BorshSerialize, BorshDeserialize, Serialize, Deserialize, Debug, PartialEq, Eq, Clone)]
pub struct CurrentEpochValidatorInfo {
    pub account_id: AccountId,
    pub public_key: PublicKey,
    pub is_slashed: bool,
    #[serde(with = "u128_dec_format")]
    pub stake: Balance,
    pub shards: Vec<ShardId>,
    pub num_produced_blocks: NumBlocks,
    pub num_expected_blocks: NumBlocks,
}

#[cfg_attr(feature = "deepsize", derive(DeepSizeOf))]
#[derive(BorshSerialize, BorshDeserialize, Serialize, Deserialize, Debug, PartialEq, Eq, Clone)]
pub struct NextEpochValidatorInfo {
    pub account_id: AccountId,
    pub public_key: PublicKey,
    #[serde(with = "u128_dec_format")]
    pub stake: Balance,
    pub shards: Vec<ShardId>,
}

#[cfg_attr(feature = "deepsize", derive(DeepSizeOf))]
#[derive(Serialize, Deserialize, PartialEq, Eq, Debug, Clone, BorshDeserialize, BorshSerialize)]
pub struct LightClientBlockView {
    pub prev_block_hash: CryptoHash,
    pub next_block_inner_hash: CryptoHash,
    pub inner_lite: BlockHeaderInnerLiteView,
    pub inner_rest_hash: CryptoHash,
    pub next_bps: Option<Vec<ValidatorStakeView>>,
    pub approvals_after_next: Vec<Option<Signature>>,
}

#[derive(Serialize, Deserialize, Debug, Clone, BorshDeserialize, BorshSerialize)]
pub struct LightClientBlockLiteView {
    pub prev_block_hash: CryptoHash,
    pub inner_rest_hash: CryptoHash,
    pub inner_lite: BlockHeaderInnerLiteView,
}

impl From<BlockHeader> for LightClientBlockLiteView {
    fn from(header: BlockHeader) -> Self {
        Self {
            prev_block_hash: header.prev_hash().clone(),
            inner_rest_hash: hash(&header.inner_rest_bytes()),
            inner_lite: header.into(),
        }
    }
}

#[derive(Serialize, Deserialize, Debug)]
pub struct GasPriceView {
    #[serde(with = "u128_dec_format")]
    pub gas_price: Balance,
}

/// It is a [serializable view] of [`StateChangesRequest`].
///
/// [serializable view]: ./index.html
/// [`StateChangesRequest`]: ../types/struct.StateChangesRequest.html
#[derive(Debug, Serialize, Deserialize)]
#[serde(tag = "changes_type", rename_all = "snake_case")]
pub enum StateChangesRequestView {
    AccountChanges {
        account_ids: Vec<AccountId>,
    },
    SingleAccessKeyChanges {
        keys: Vec<AccountWithPublicKey>,
    },
    AllAccessKeyChanges {
        account_ids: Vec<AccountId>,
    },
    ContractCodeChanges {
        account_ids: Vec<AccountId>,
    },
    DataChanges {
        account_ids: Vec<AccountId>,
        #[serde(rename = "key_prefix_base64", with = "base64_format")]
        key_prefix: StoreKey,
    },
}

impl From<StateChangesRequestView> for StateChangesRequest {
    fn from(request: StateChangesRequestView) -> Self {
        match request {
            StateChangesRequestView::AccountChanges { account_ids } => {
                Self::AccountChanges { account_ids }
            }
            StateChangesRequestView::SingleAccessKeyChanges { keys } => {
                Self::SingleAccessKeyChanges { keys }
            }
            StateChangesRequestView::AllAccessKeyChanges { account_ids } => {
                Self::AllAccessKeyChanges { account_ids }
            }
            StateChangesRequestView::ContractCodeChanges { account_ids } => {
                Self::ContractCodeChanges { account_ids }
            }
            StateChangesRequestView::DataChanges { account_ids, key_prefix } => {
                Self::DataChanges { account_ids, key_prefix }
            }
        }
    }
}

/// It is a [serializable view] of [`StateChangeKind`].
///
/// [serializable view]: ./index.html
/// [`StateChangeKind`]: ../types/struct.StateChangeKind.html
#[derive(Debug, Serialize, Deserialize)]
#[serde(rename_all = "snake_case", tag = "type")]
pub enum StateChangeKindView {
    AccountTouched { account_id: AccountId },
    AccessKeyTouched { account_id: AccountId },
    DataTouched { account_id: AccountId },
    ContractCodeTouched { account_id: AccountId },
}

impl From<StateChangeKind> for StateChangeKindView {
    fn from(state_change_kind: StateChangeKind) -> Self {
        match state_change_kind {
            StateChangeKind::AccountTouched { account_id } => Self::AccountTouched { account_id },
            StateChangeKind::AccessKeyTouched { account_id } => {
                Self::AccessKeyTouched { account_id }
            }
            StateChangeKind::DataTouched { account_id } => Self::DataTouched { account_id },
            StateChangeKind::ContractCodeTouched { account_id } => {
                Self::ContractCodeTouched { account_id }
            }
        }
    }
}

pub type StateChangesKindsView = Vec<StateChangeKindView>;

/// See crate::types::StateChangeCause for details.
#[derive(Debug, Serialize, Deserialize)]
#[serde(rename_all = "snake_case", tag = "type")]
pub enum StateChangeCauseView {
    NotWritableToDisk,
    InitialState,
    TransactionProcessing { tx_hash: CryptoHash },
    ActionReceiptProcessingStarted { receipt_hash: CryptoHash },
    ActionReceiptGasReward { receipt_hash: CryptoHash },
    ReceiptProcessing { receipt_hash: CryptoHash },
    PostponedReceipt { receipt_hash: CryptoHash },
    UpdatedDelayedReceipts,
    ValidatorAccountsUpdate,
    Migration,
    Resharding,
}

impl From<StateChangeCause> for StateChangeCauseView {
    fn from(state_change_cause: StateChangeCause) -> Self {
        match state_change_cause {
            StateChangeCause::NotWritableToDisk => Self::NotWritableToDisk,
            StateChangeCause::InitialState => Self::InitialState,
            StateChangeCause::TransactionProcessing { tx_hash } => {
                Self::TransactionProcessing { tx_hash }
            }
            StateChangeCause::ActionReceiptProcessingStarted { receipt_hash } => {
                Self::ActionReceiptProcessingStarted { receipt_hash }
            }
            StateChangeCause::ActionReceiptGasReward { receipt_hash } => {
                Self::ActionReceiptGasReward { receipt_hash }
            }
            StateChangeCause::ReceiptProcessing { receipt_hash } => {
                Self::ReceiptProcessing { receipt_hash }
            }
            StateChangeCause::PostponedReceipt { receipt_hash } => {
                Self::PostponedReceipt { receipt_hash }
            }
            StateChangeCause::UpdatedDelayedReceipts => Self::UpdatedDelayedReceipts,
            StateChangeCause::ValidatorAccountsUpdate => Self::ValidatorAccountsUpdate,
            StateChangeCause::Migration => Self::Migration,
            StateChangeCause::Resharding => Self::Resharding,
        }
    }
}

#[derive(Debug, Serialize, Deserialize)]
#[serde(rename_all = "snake_case", tag = "type", content = "change")]
pub enum StateChangeValueView {
    AccountUpdate {
        account_id: AccountId,
        #[serde(flatten)]
        account: AccountView,
    },
    AccountDeletion {
        account_id: AccountId,
    },
    AccessKeyUpdate {
        account_id: AccountId,
        public_key: PublicKey,
        access_key: AccessKeyView,
    },
    AccessKeyDeletion {
        account_id: AccountId,
        public_key: PublicKey,
    },
    DataUpdate {
        account_id: AccountId,
        #[serde(rename = "key_base64", with = "base64_format")]
        key: StoreKey,
        #[serde(rename = "value_base64", with = "base64_format")]
        value: StoreValue,
    },
    DataDeletion {
        account_id: AccountId,
        #[serde(rename = "key_base64", with = "base64_format")]
        key: StoreKey,
    },
    ContractCodeUpdate {
        account_id: AccountId,
        #[serde(rename = "code_base64", with = "base64_format")]
        code: Vec<u8>,
    },
    ContractCodeDeletion {
        account_id: AccountId,
    },
}

impl From<StateChangeValue> for StateChangeValueView {
    fn from(state_change: StateChangeValue) -> Self {
        match state_change {
            StateChangeValue::AccountUpdate { account_id, account } => {
                Self::AccountUpdate { account_id, account: account.into() }
            }
            StateChangeValue::AccountDeletion { account_id } => {
                Self::AccountDeletion { account_id }
            }
            StateChangeValue::AccessKeyUpdate { account_id, public_key, access_key } => {
                Self::AccessKeyUpdate { account_id, public_key, access_key: access_key.into() }
            }
            StateChangeValue::AccessKeyDeletion { account_id, public_key } => {
                Self::AccessKeyDeletion { account_id, public_key }
            }
            StateChangeValue::DataUpdate { account_id, key, value } => {
                Self::DataUpdate { account_id, key, value }
            }
            StateChangeValue::DataDeletion { account_id, key } => {
                Self::DataDeletion { account_id, key }
            }
            StateChangeValue::ContractCodeUpdate { account_id, code } => {
                Self::ContractCodeUpdate { account_id, code }
            }
            StateChangeValue::ContractCodeDeletion { account_id } => {
                Self::ContractCodeDeletion { account_id }
            }
        }
    }
}

#[derive(Debug, Serialize, Deserialize)]
pub struct StateChangeWithCauseView {
    pub cause: StateChangeCauseView,
    #[serde(flatten)]
    pub value: StateChangeValueView,
}

impl From<StateChangeWithCause> for StateChangeWithCauseView {
    fn from(state_change_with_cause: StateChangeWithCause) -> Self {
        let StateChangeWithCause { cause, value } = state_change_with_cause;
        Self { cause: cause.into(), value: value.into() }
    }
}

pub type StateChangesView = Vec<StateChangeWithCauseView>;<|MERGE_RESOLUTION|>--- conflicted
+++ resolved
@@ -1245,43 +1245,7 @@
     }
 }
 
-<<<<<<< HEAD
-=======
-#[cfg(not(feature = "protocol_feature_block_header_v3"))]
-pub mod validator_stake_view {
-    use crate::types::validator_stake::ValidatorStake;
-    use near_primitives_core::types::AccountId;
-
-    pub use super::ValidatorStakeViewV1;
-    pub type ValidatorStakeView = ValidatorStakeViewV1;
-
-    impl ValidatorStakeView {
-        #[inline]
-        pub fn take_account_id(self) -> AccountId {
-            self.account_id
-        }
-
-        #[inline]
-        pub fn account_id(&self) -> &AccountId {
-            &self.account_id
-        }
-    }
-
-    impl From<ValidatorStake> for ValidatorStakeView {
-        fn from(stake: ValidatorStake) -> Self {
-            Self { account_id: stake.account_id, public_key: stake.public_key, stake: stake.stake }
-        }
-    }
-
-    impl From<ValidatorStakeView> for ValidatorStake {
-        fn from(view: ValidatorStakeView) -> Self {
-            Self { account_id: view.account_id, public_key: view.public_key, stake: view.stake }
-        }
-    }
-}
-
-#[cfg_attr(feature = "deepsize", derive(DeepSizeOf))]
->>>>>>> c56c8ce4
+#[cfg_attr(feature = "deepsize", derive(DeepSizeOf))]
 #[derive(BorshSerialize, BorshDeserialize, Serialize, Deserialize, Debug, Clone, Eq, PartialEq)]
 pub struct ValidatorStakeViewV1 {
     pub account_id: AccountId,
