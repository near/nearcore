//! This module defines "stable" internal API to view internal data using view_client.
//!
//! These types should only change when we cannot avoid this. Thus, when the counterpart internal
//! type gets changed, the view should preserve the old shape and only re-map the necessary bits
//! from the source structure in the relevant `From<SourceStruct>` impl.
use std::collections::HashMap;
use std::fmt;
use std::ops::Range;
use std::sync::Arc;

use borsh::{BorshDeserialize, BorshSerialize};
use chrono::DateTime;
use near_primitives_core::config::{ActionCosts, ExtCosts, VMConfig};
use near_primitives_core::runtime::fees::Fee;
use num_rational::Rational32;
use serde::{Deserialize, Serialize};

use near_crypto::{PublicKey, Signature};
use near_o11y::pretty;
use strum::IntoEnumIterator;

use crate::account::{AccessKey, AccessKeyPermission, Account, FunctionCallPermission};
use crate::block::{Block, BlockHeader, Tip};
use crate::block_header::{
    BlockHeaderInnerLite, BlockHeaderInnerRest, BlockHeaderInnerRestV2, BlockHeaderInnerRestV3,
    BlockHeaderV1, BlockHeaderV2, BlockHeaderV3,
};
use crate::challenge::{Challenge, ChallengesResult};
use crate::contract::ContractCode;
use crate::errors::TxExecutionError;
use crate::hash::{hash, CryptoHash};
use crate::merkle::{combine_hash, MerklePath};
use crate::network::PeerId;
use crate::receipt::{ActionReceipt, DataReceipt, DataReceiver, Receipt, ReceiptEnum};
use crate::runtime::config::RuntimeConfig;
use crate::serialize::{base64_format, dec_format, option_base64_format};
use crate::sharding::{
    ChunkHash, ShardChunk, ShardChunkHeader, ShardChunkHeaderInner, ShardChunkHeaderInnerV2,
    ShardChunkHeaderV3,
};
use crate::transaction::{
    Action, AddKeyAction, CreateAccountAction, DeleteAccountAction, DeleteKeyAction,
    DeployContractAction, ExecutionMetadata, ExecutionOutcome, ExecutionOutcomeWithIdAndProof,
    ExecutionStatus, FunctionCallAction, PartialExecutionOutcome, PartialExecutionStatus,
    SignedTransaction, StakeAction, TransferAction,
};
use crate::types::{
    AccountId, AccountWithPublicKey, Balance, BlockHeight, CompiledContractCache, EpochHeight,
    EpochId, FunctionArgs, Gas, Nonce, NumBlocks, ShardId, StateChangeCause, StateChangeKind,
    StateChangeValue, StateChangeWithCause, StateChangesRequest, StateRoot, StorageUsage, StoreKey,
    StoreValue, ValidatorKickoutReason,
};
use crate::version::{ProtocolVersion, Version};
use validator_stake_view::ValidatorStakeView;

#[cfg(feature = "protocol_feature_nep366_delegate_action")]
use crate::transaction::{DelegateAction, SignedDelegateAction};

/// A view of the account
#[derive(Serialize, Deserialize, Debug, Eq, PartialEq, Clone)]
pub struct AccountView {
    #[serde(with = "dec_format")]
    pub amount: Balance,
    #[serde(with = "dec_format")]
    pub locked: Balance,
    pub code_hash: CryptoHash,
    pub storage_usage: StorageUsage,
    /// TODO(2271): deprecated.
    #[serde(default)]
    pub storage_paid_at: BlockHeight,
}

/// A view of the contract code.
#[derive(Serialize, Deserialize, PartialEq, Eq, Debug, Clone)]
pub struct ContractCodeView {
    #[serde(rename = "code_base64", with = "base64_format")]
    pub code: Vec<u8>,
    pub hash: CryptoHash,
}

/// State for the view call.
#[derive(Debug)]
pub struct ViewApplyState {
    /// Currently building block height.
    pub block_height: BlockHeight,
    /// Prev block hash
    pub prev_block_hash: CryptoHash,
    /// Currently building block hash
    pub block_hash: CryptoHash,
    /// Current epoch id
    pub epoch_id: EpochId,
    /// Current epoch height
    pub epoch_height: EpochHeight,
    /// The current block timestamp (number of non-leap-nanoseconds since January 1, 1970 0:00:00 UTC).
    pub block_timestamp: u64,
    /// Current Protocol version when we apply the state transition
    pub current_protocol_version: ProtocolVersion,
    /// Cache for compiled contracts.
    pub cache: Option<Box<dyn CompiledContractCache>>,
}

impl From<&Account> for AccountView {
    fn from(account: &Account) -> Self {
        AccountView {
            amount: account.amount(),
            locked: account.locked(),
            code_hash: account.code_hash(),
            storage_usage: account.storage_usage(),
            storage_paid_at: 0,
        }
    }
}

impl From<Account> for AccountView {
    fn from(account: Account) -> Self {
        (&account).into()
    }
}

impl From<&AccountView> for Account {
    fn from(view: &AccountView) -> Self {
        Account::new(view.amount, view.locked, view.code_hash, view.storage_usage)
    }
}

impl From<AccountView> for Account {
    fn from(view: AccountView) -> Self {
        (&view).into()
    }
}

impl From<ContractCode> for ContractCodeView {
    fn from(contract_code: ContractCode) -> Self {
        let hash = *contract_code.hash();
        let code = contract_code.into_code();
        ContractCodeView { code, hash }
    }
}

impl From<ContractCodeView> for ContractCode {
    fn from(contract_code: ContractCodeView) -> Self {
        ContractCode::new(contract_code.code, Some(contract_code.hash))
    }
}

#[derive(BorshSerialize, BorshDeserialize, Serialize, Deserialize, Debug, Eq, PartialEq, Clone)]
pub enum AccessKeyPermissionView {
    FunctionCall {
        #[serde(with = "dec_format")]
        allowance: Option<Balance>,
        receiver_id: String,
        method_names: Vec<String>,
    },
    FullAccess,
}

impl From<AccessKeyPermission> for AccessKeyPermissionView {
    fn from(permission: AccessKeyPermission) -> Self {
        match permission {
            AccessKeyPermission::FunctionCall(func_call) => AccessKeyPermissionView::FunctionCall {
                allowance: func_call.allowance,
                receiver_id: func_call.receiver_id,
                method_names: func_call.method_names,
            },
            AccessKeyPermission::FullAccess => AccessKeyPermissionView::FullAccess,
        }
    }
}

impl From<AccessKeyPermissionView> for AccessKeyPermission {
    fn from(view: AccessKeyPermissionView) -> Self {
        match view {
            AccessKeyPermissionView::FunctionCall { allowance, receiver_id, method_names } => {
                AccessKeyPermission::FunctionCall(FunctionCallPermission {
                    allowance,
                    receiver_id,
                    method_names,
                })
            }
            AccessKeyPermissionView::FullAccess => AccessKeyPermission::FullAccess,
        }
    }
}

#[derive(BorshSerialize, BorshDeserialize, Serialize, Deserialize, Debug, Eq, PartialEq, Clone)]
pub struct AccessKeyView {
    pub nonce: Nonce,
    pub permission: AccessKeyPermissionView,
}

impl From<AccessKey> for AccessKeyView {
    fn from(access_key: AccessKey) -> Self {
        Self { nonce: access_key.nonce, permission: access_key.permission.into() }
    }
}

impl From<AccessKeyView> for AccessKey {
    fn from(view: AccessKeyView) -> Self {
        Self { nonce: view.nonce, permission: view.permission.into() }
    }
}

/// Item of the state, key and value are serialized in base64 and proof for inclusion of given state item.
#[derive(Serialize, Deserialize, Debug, PartialEq, Eq, Clone)]
pub struct StateItem {
    #[serde(with = "base64_format")]
    pub key: Vec<u8>,
    #[serde(with = "base64_format")]
    pub value: Vec<u8>,
    /// Deprecated, always empty, eventually will be deleted.
    // TODO(mina86): This was deprecated in 1.30.  Get rid of the field
    // altogether at 1.33 or something.
    #[serde(default)]
    pub proof: Vec<()>,
}

#[derive(Serialize, Deserialize, Debug, PartialEq, Eq, Clone)]
pub struct ViewStateResult {
    pub values: Vec<StateItem>,
    // TODO(mina86): Empty proof (i.e. sending proof when include_proof is not
    // set in the request) was deprecated in 1.30.  Add
    // `#[serde(skip(Vec::if_empty))` at 1.33 or something.
    pub proof: Vec<Arc<[u8]>>,
}

#[derive(Serialize, Deserialize, Debug, PartialEq, Eq, Clone, Default)]
pub struct CallResult {
    pub result: Vec<u8>,
    pub logs: Vec<String>,
}

#[derive(Serialize, Deserialize, Debug, PartialEq, Eq, Clone)]
pub struct QueryError {
    pub error: String,
    pub logs: Vec<String>,
}

#[derive(Serialize, Deserialize, Debug, PartialEq, Eq, Clone)]
pub struct AccessKeyInfoView {
    pub public_key: PublicKey,
    pub access_key: AccessKeyView,
}

#[derive(Serialize, Deserialize, Debug, PartialEq, Eq, Clone)]
pub struct AccessKeyList {
    pub keys: Vec<AccessKeyInfoView>,
}

impl FromIterator<AccessKeyInfoView> for AccessKeyList {
    fn from_iter<I: IntoIterator<Item = AccessKeyInfoView>>(iter: I) -> Self {
        Self { keys: iter.into_iter().collect() }
    }
}

#[cfg_attr(feature = "deepsize_feature", derive(deepsize::DeepSizeOf))]
#[derive(Serialize, Deserialize, Debug, PartialEq, Eq, Clone)]
pub struct KnownPeerStateView {
    pub peer_id: PeerId,
    pub status: String,
    pub addr: String,
    pub first_seen: i64,
    pub last_seen: i64,
    pub last_attempt: Option<(i64, String)>,
}

#[cfg_attr(feature = "deepsize_feature", derive(deepsize::DeepSizeOf))]
#[derive(Debug, PartialEq, Eq, Clone)]
pub enum QueryResponseKind {
    ViewAccount(AccountView),
    ViewCode(ContractCodeView),
    ViewState(ViewStateResult),
    CallResult(CallResult),
    AccessKey(AccessKeyView),
    AccessKeyList(AccessKeyList),
}

#[derive(Serialize, Deserialize, Debug, PartialEq, Eq, Clone)]
#[serde(tag = "request_type", rename_all = "snake_case")]
pub enum QueryRequest {
    ViewAccount {
        account_id: AccountId,
    },
    ViewCode {
        account_id: AccountId,
    },
    ViewState {
        account_id: AccountId,
        #[serde(rename = "prefix_base64", with = "base64_format")]
        prefix: StoreKey,
        #[serde(default, skip_serializing_if = "is_false")]
        include_proof: bool,
    },
    ViewAccessKey {
        account_id: AccountId,
        public_key: PublicKey,
    },
    ViewAccessKeyList {
        account_id: AccountId,
    },
    CallFunction {
        account_id: AccountId,
        method_name: String,
        #[serde(rename = "args_base64", with = "base64_format")]
        args: FunctionArgs,
    },
}

fn is_false(v: &bool) -> bool {
    !*v
}

#[derive(Debug, PartialEq, Eq, Clone)]
pub struct QueryResponse {
    pub kind: QueryResponseKind,
    pub block_height: BlockHeight,
    pub block_hash: CryptoHash,
}

#[derive(Serialize, Deserialize, Debug)]
pub struct StatusSyncInfo {
    pub latest_block_hash: CryptoHash,
    pub latest_block_height: BlockHeight,
    pub latest_state_root: CryptoHash,
    pub latest_block_time: DateTime<chrono::Utc>,
    pub syncing: bool,
    pub earliest_block_hash: Option<CryptoHash>,
    pub earliest_block_height: Option<BlockHeight>,
    pub earliest_block_time: Option<DateTime<chrono::Utc>>,
    pub epoch_id: Option<EpochId>,
    pub epoch_start_height: Option<BlockHeight>,
}

// TODO: add more information to ValidatorInfo
#[derive(Serialize, Deserialize, Debug, PartialEq, Eq, Clone)]
pub struct ValidatorInfo {
    pub account_id: AccountId,
    pub is_slashed: bool,
}

#[derive(Serialize, Deserialize, Debug, PartialEq, Eq)]
pub struct PeerInfoView {
    pub addr: String,
    pub account_id: Option<AccountId>,
    pub height: Option<BlockHeight>,
    pub block_hash: Option<CryptoHash>,
    pub is_highest_block_invalid: bool,
    pub tracked_shards: Vec<ShardId>,
    pub archival: bool,
    pub peer_id: PublicKey,
    pub received_bytes_per_sec: u64,
    pub sent_bytes_per_sec: u64,
    pub last_time_peer_requested_millis: u64,
    pub last_time_received_message_millis: u64,
    pub connection_established_time_millis: u64,
    pub is_outbound_peer: bool,
    /// Connection nonce.
    pub nonce: u64,
}

/// Information about a Producer: its account name, peer_id and a list of connected peers that
/// the node can use to send message for this producer.
#[derive(Serialize, Deserialize, Debug, PartialEq, Eq)]
pub struct KnownProducerView {
    pub account_id: AccountId,
    pub peer_id: PublicKey,
    pub next_hops: Option<Vec<PublicKey>>,
}

#[derive(Serialize, Deserialize, Debug, PartialEq, Eq)]
pub struct Tier1ProxyView {
    pub addr: std::net::SocketAddr,
    pub peer_id: PublicKey,
}

#[derive(Serialize, Deserialize, Debug, PartialEq, Eq)]
pub struct AccountDataView {
    pub peer_id: PublicKey,
    pub proxies: Vec<Tier1ProxyView>,
    pub account_key: PublicKey,
    pub timestamp: DateTime<chrono::Utc>,
}

#[derive(Serialize, Deserialize, Debug, PartialEq, Eq)]
pub struct NetworkInfoView {
    pub peer_max_count: u32,
    pub num_connected_peers: usize,
    pub connected_peers: Vec<PeerInfoView>,
    pub known_producers: Vec<KnownProducerView>,
    pub tier1_accounts_keys: Vec<PublicKey>,
    pub tier1_accounts_data: Vec<AccountDataView>,
    pub tier1_connections: Vec<PeerInfoView>,
}

#[derive(Serialize, Deserialize, Debug, PartialEq, Eq)]
pub enum SyncStatusView {
    /// Initial state. Not enough peers to do anything yet.
    AwaitingPeers,
    /// Not syncing / Done syncing.
    NoSync,
    /// Syncing using light-client headers to a recent epoch
    // TODO #3488
    // Bowen: why do we use epoch ordinal instead of epoch id?
    EpochSync { epoch_ord: u64 },
    /// Downloading block headers for fast sync.
    HeaderSync {
        start_height: BlockHeight,
        current_height: BlockHeight,
        highest_height: BlockHeight,
    },
    /// State sync, with different states of state sync for different shards.
    StateSync(CryptoHash, HashMap<ShardId, ShardSyncDownloadView>),
    /// Sync state across all shards is done.
    StateSyncDone,
    /// Catch up on blocks.
    BodySync { start_height: BlockHeight, current_height: BlockHeight, highest_height: BlockHeight },
}

#[derive(Serialize, Deserialize, Debug, PartialEq, Eq)]
pub struct PeerStoreView {
    pub peer_states: Vec<KnownPeerStateView>,
}

#[derive(Serialize, Deserialize, Debug, PartialEq, Eq)]
pub struct EdgeView {
    pub peer0: PeerId,
    pub peer1: PeerId,
    pub nonce: u64,
}

#[derive(Serialize, Deserialize, Debug, PartialEq, Eq)]
pub struct NetworkGraphView {
    pub edges: Vec<EdgeView>,
}

#[derive(Serialize, Deserialize, Debug, PartialEq, Eq)]
pub struct ShardSyncDownloadView {
    pub downloads: Vec<DownloadStatusView>,
    pub status: String,
}

#[derive(Serialize, Deserialize, Debug, PartialEq, Eq)]
pub struct DownloadStatusView {
    pub error: bool,
    pub done: bool,
}

#[derive(Serialize, Deserialize, Debug, PartialEq, Eq)]
pub struct CatchupStatusView {
    // This is the first block of the epoch that we are catching up
    pub sync_block_hash: CryptoHash,
    pub sync_block_height: BlockHeight,
    // Status of all shards that need to sync
    pub shard_sync_status: HashMap<ShardId, String>,
    // Blocks that we need to catchup, if it is empty, it means catching up is done
    pub blocks_to_catchup: Vec<BlockStatusView>,
}

#[derive(Serialize, Deserialize, Debug, PartialEq, Eq)]
pub struct RequestedStatePartsView {
    // This is the first block of the epoch that was requested
    pub block_hash: CryptoHash,
    // All the part ids of the shards that were requested
    pub shard_requested_parts: HashMap<ShardId, Vec<PartElapsedTimeView>>,
}

#[derive(Serialize, Deserialize, Debug, PartialEq, Eq)]
pub struct BlockStatusView {
    pub height: BlockHeight,
    pub hash: CryptoHash,
}

impl BlockStatusView {
    pub fn new(height: &BlockHeight, hash: &CryptoHash) -> BlockStatusView {
        Self { height: height.clone(), hash: hash.clone() }
    }
}

impl From<Tip> for BlockStatusView {
    fn from(tip: Tip) -> Self {
        Self { height: tip.height, hash: tip.last_block_hash }
    }
}

#[derive(Serialize, Deserialize, Debug, PartialEq, Eq, Clone)]
pub struct PartElapsedTimeView {
    pub part_id: u64,
    pub elapsed_ms: u128,
}

impl PartElapsedTimeView {
    pub fn new(part_id: &u64, elapsed_ms: u128) -> PartElapsedTimeView {
        Self { part_id: part_id.clone(), elapsed_ms }
    }
}

#[derive(Serialize, Deserialize, Debug)]
pub struct BlockByChunksView {
    pub height: BlockHeight,
    pub hash: CryptoHash,
    pub block_status: String,
    pub chunk_status: String,
}

#[derive(Serialize, Deserialize, Debug)]
pub struct ChainProcessingInfo {
    pub num_blocks_in_processing: usize,
    pub num_orphans: usize,
    pub num_blocks_missing_chunks: usize,
    /// contains processing info of recent blocks, ordered by height high to low
    pub blocks_info: Vec<BlockProcessingInfo>,
    /// contains processing info of chunks that we don't know which block it belongs to yet
    pub floating_chunks_info: Vec<ChunkProcessingInfo>,
}

#[derive(Serialize, Deserialize, Debug)]
pub struct BlockProcessingInfo {
    pub height: BlockHeight,
    pub hash: CryptoHash,
    pub received_timestamp: DateTime<chrono::Utc>,
    /// Timestamp when block was received.
    //pub received_timestamp: DateTime<chrono::Utc>,
    /// Time (in ms) between when the block was first received and when it was processed
    pub in_progress_ms: u128,
    /// Time (in ms) that the block spent in the orphan pool. If the block was never put in the
    /// orphan pool, it is None. If the block is still in the orphan pool, it is since the time
    /// it was put into the pool until the current time.
    pub orphaned_ms: Option<u128>,
    /// Time (in ms) that the block spent in the missing chunks pool. If the block was never put in the
    /// missing chunks pool, it is None. If the block is still in the missing chunks pool, it is
    /// since the time it was put into the pool until the current time.
    pub missing_chunks_ms: Option<u128>,
    pub block_status: BlockProcessingStatus,
    /// Only contains new chunks that belong to this block, if the block doesn't produce a new chunk
    /// for a shard, the corresponding item will be None.
    pub chunks_info: Vec<Option<ChunkProcessingInfo>>,
}

#[derive(BorshSerialize, BorshDeserialize, Serialize, Deserialize, Clone, Debug, PartialEq, Eq)]
pub enum BlockProcessingStatus {
    Orphan,
    WaitingForChunks,
    InProcessing,
    Accepted,
    Error(String),
    Dropped(DroppedReason),
    Unknown,
}

#[derive(BorshSerialize, BorshDeserialize, Serialize, Deserialize, Clone, Debug, PartialEq, Eq)]
pub enum DroppedReason {
    // If the node has already processed a block at this height
    HeightProcessed,
    // If the block processing pool is full
    TooManyProcessingBlocks,
}

#[derive(Serialize, Deserialize, Debug)]
pub struct ChunkProcessingInfo {
    pub height_created: BlockHeight,
    pub shard_id: ShardId,
    pub chunk_hash: ChunkHash,
    pub prev_block_hash: CryptoHash,
    /// Account id of the validator who created this chunk
    /// Theoretically this field should never be None unless there is some database corruption.
    pub created_by: Option<AccountId>,
    pub status: ChunkProcessingStatus,
    /// Timestamp of first time when we request for this chunk.
    pub requested_timestamp: Option<DateTime<chrono::Utc>>,
    /// Timestamp of when the chunk is complete
    pub completed_timestamp: Option<DateTime<chrono::Utc>>,
    /// Time (in millis) that it takes between when the chunk is requested and when it is completed.
    pub request_duration: Option<u64>,
    pub chunk_parts_collection: Vec<PartCollectionInfo>,
}

#[derive(Serialize, Deserialize, Debug)]
pub struct PartCollectionInfo {
    pub part_owner: AccountId,
    // Time when the part is received through any message
    pub received_time: Option<DateTime<chrono::Utc>>,
    // Time when we receive a PartialEncodedChunkForward containing this part
    pub forwarded_received_time: Option<DateTime<chrono::Utc>>,
    // Time when we receive the PartialEncodedChunk message containing this part
    pub chunk_received_time: Option<DateTime<chrono::Utc>>,
}

#[derive(Serialize, Deserialize, Debug)]
pub enum ChunkProcessingStatus {
    NeedToRequest,
    Requested,
    Completed,
}

#[derive(Serialize, Deserialize, Debug)]
pub struct DetailedDebugStatus {
    pub network_info: NetworkInfoView,
    pub sync_status: String,
    pub catchup_status: Vec<CatchupStatusView>,
    pub current_head_status: BlockStatusView,
    pub current_header_head_status: BlockStatusView,
    pub block_production_delay_millis: u64,
}

// TODO: add more information to status.
#[derive(Serialize, Deserialize, Debug)]
pub struct StatusResponse {
    /// Binary version.
    pub version: Version,
    /// Unique chain id.
    pub chain_id: String,
    /// Currently active protocol version.
    pub protocol_version: u32,
    /// Latest protocol version that this client supports.
    pub latest_protocol_version: u32,
    /// Address for RPC server.  None if node doesn’t have RPC endpoint enabled.
    #[serde(skip_serializing_if = "Option::is_none")]
    pub rpc_addr: Option<String>,
    /// Current epoch validators.
    pub validators: Vec<ValidatorInfo>,
    /// Sync status of the node.
    pub sync_info: StatusSyncInfo,
    /// Validator id of the node
    pub validator_account_id: Option<AccountId>,
    /// Public key of the validator.
    pub validator_public_key: Option<PublicKey>,
    /// Public key of the node.
    pub node_public_key: PublicKey,
    /// Deprecated; same as `validator_public_key` which you should use instead.
    pub node_key: Option<PublicKey>,
    /// Uptime of the node.
    pub uptime_sec: i64,
    /// Information about last blocks, network, epoch and chain & chunk info.
    #[serde(skip_serializing_if = "Option::is_none")]
    pub detailed_debug_status: Option<DetailedDebugStatus>,
}

#[derive(Serialize, Deserialize, Debug, Clone)]
pub struct ChallengeView {
    // TODO: decide how to represent challenges in json.
}

impl From<Challenge> for ChallengeView {
    fn from(_challenge: Challenge) -> Self {
        Self {}
    }
}

#[derive(Serialize, Deserialize, Debug, Clone)]
pub struct BlockHeaderView {
    pub height: BlockHeight,
    pub prev_height: Option<BlockHeight>,
    pub epoch_id: CryptoHash,
    pub next_epoch_id: CryptoHash,
    pub hash: CryptoHash,
    pub prev_hash: CryptoHash,
    pub prev_state_root: CryptoHash,
    pub chunk_receipts_root: CryptoHash,
    pub chunk_headers_root: CryptoHash,
    pub chunk_tx_root: CryptoHash,
    pub outcome_root: CryptoHash,
    pub chunks_included: u64,
    pub challenges_root: CryptoHash,
    /// Legacy json number. Should not be used.
    pub timestamp: u64,
    #[serde(with = "dec_format")]
    pub timestamp_nanosec: u64,
    pub random_value: CryptoHash,
    pub validator_proposals: Vec<ValidatorStakeView>,
    pub chunk_mask: Vec<bool>,
    #[serde(with = "dec_format")]
    pub gas_price: Balance,
    pub block_ordinal: Option<NumBlocks>,
    /// TODO(2271): deprecated.
    #[serde(with = "dec_format")]
    pub rent_paid: Balance,
    /// TODO(2271): deprecated.
    #[serde(with = "dec_format")]
    pub validator_reward: Balance,
    #[serde(with = "dec_format")]
    pub total_supply: Balance,
    pub challenges_result: ChallengesResult,
    pub last_final_block: CryptoHash,
    pub last_ds_final_block: CryptoHash,
    pub next_bp_hash: CryptoHash,
    pub block_merkle_root: CryptoHash,
    pub epoch_sync_data_hash: Option<CryptoHash>,
    pub approvals: Vec<Option<Signature>>,
    pub signature: Signature,
    pub latest_protocol_version: ProtocolVersion,
}

impl From<BlockHeader> for BlockHeaderView {
    fn from(header: BlockHeader) -> Self {
        Self {
            height: header.height(),
            prev_height: header.prev_height(),
            epoch_id: header.epoch_id().0,
            next_epoch_id: header.next_epoch_id().0,
            hash: *header.hash(),
            prev_hash: *header.prev_hash(),
            prev_state_root: *header.prev_state_root(),
            chunk_receipts_root: *header.chunk_receipts_root(),
            chunk_headers_root: *header.chunk_headers_root(),
            chunk_tx_root: *header.chunk_tx_root(),
            chunks_included: header.chunks_included(),
            challenges_root: *header.challenges_root(),
            outcome_root: *header.outcome_root(),
            timestamp: header.raw_timestamp(),
            timestamp_nanosec: header.raw_timestamp(),
            random_value: *header.random_value(),
            validator_proposals: header.validator_proposals().map(Into::into).collect(),
            chunk_mask: header.chunk_mask().to_vec(),
            block_ordinal: if header.block_ordinal() != 0 {
                Some(header.block_ordinal())
            } else {
                None
            },
            gas_price: header.gas_price(),
            rent_paid: 0,
            validator_reward: 0,
            total_supply: header.total_supply(),
            challenges_result: header.challenges_result().clone(),
            last_final_block: *header.last_final_block(),
            last_ds_final_block: *header.last_ds_final_block(),
            next_bp_hash: *header.next_bp_hash(),
            block_merkle_root: *header.block_merkle_root(),
            epoch_sync_data_hash: header.epoch_sync_data_hash(),
            approvals: header.approvals().to_vec(),
            signature: header.signature().clone(),
            latest_protocol_version: header.latest_protocol_version(),
        }
    }
}

impl From<BlockHeaderView> for BlockHeader {
    fn from(view: BlockHeaderView) -> Self {
        let inner_lite = BlockHeaderInnerLite {
            height: view.height,
            epoch_id: EpochId(view.epoch_id),
            next_epoch_id: EpochId(view.next_epoch_id),
            prev_state_root: view.prev_state_root,
            outcome_root: view.outcome_root,
            timestamp: view.timestamp,
            next_bp_hash: view.next_bp_hash,
            block_merkle_root: view.block_merkle_root,
        };
        const LAST_HEADER_V2_VERSION: ProtocolVersion =
            crate::version::ProtocolFeature::BlockHeaderV3.protocol_version() - 1;
        if view.latest_protocol_version <= 29 {
            let validator_proposals = view
                .validator_proposals
                .into_iter()
                .map(|v| v.into_validator_stake().into_v1())
                .collect();
            let mut header = BlockHeaderV1 {
                prev_hash: view.prev_hash,
                inner_lite,
                inner_rest: BlockHeaderInnerRest {
                    chunk_receipts_root: view.chunk_receipts_root,
                    chunk_headers_root: view.chunk_headers_root,
                    chunk_tx_root: view.chunk_tx_root,
                    chunks_included: view.chunks_included,
                    challenges_root: view.challenges_root,
                    random_value: view.random_value,
                    validator_proposals,
                    chunk_mask: view.chunk_mask,
                    gas_price: view.gas_price,
                    total_supply: view.total_supply,
                    challenges_result: view.challenges_result,
                    last_final_block: view.last_final_block,
                    last_ds_final_block: view.last_ds_final_block,
                    approvals: view.approvals.clone(),
                    latest_protocol_version: view.latest_protocol_version,
                },
                signature: view.signature,
                hash: CryptoHash::default(),
            };
            header.init();
            BlockHeader::BlockHeaderV1(Arc::new(header))
        } else if view.latest_protocol_version <= LAST_HEADER_V2_VERSION {
            let validator_proposals = view
                .validator_proposals
                .into_iter()
                .map(|v| v.into_validator_stake().into_v1())
                .collect();
            let mut header = BlockHeaderV2 {
                prev_hash: view.prev_hash,
                inner_lite,
                inner_rest: BlockHeaderInnerRestV2 {
                    chunk_receipts_root: view.chunk_receipts_root,
                    chunk_headers_root: view.chunk_headers_root,
                    chunk_tx_root: view.chunk_tx_root,
                    challenges_root: view.challenges_root,
                    random_value: view.random_value,
                    validator_proposals,
                    chunk_mask: view.chunk_mask,
                    gas_price: view.gas_price,
                    total_supply: view.total_supply,
                    challenges_result: view.challenges_result,
                    last_final_block: view.last_final_block,
                    last_ds_final_block: view.last_ds_final_block,
                    approvals: view.approvals.clone(),
                    latest_protocol_version: view.latest_protocol_version,
                },
                signature: view.signature,
                hash: CryptoHash::default(),
            };
            header.init();
            BlockHeader::BlockHeaderV2(Arc::new(header))
        } else {
            let mut header = BlockHeaderV3 {
                prev_hash: view.prev_hash,
                inner_lite,
                inner_rest: BlockHeaderInnerRestV3 {
                    chunk_receipts_root: view.chunk_receipts_root,
                    chunk_headers_root: view.chunk_headers_root,
                    chunk_tx_root: view.chunk_tx_root,
                    challenges_root: view.challenges_root,
                    random_value: view.random_value,
                    validator_proposals: view
                        .validator_proposals
                        .into_iter()
                        .map(Into::into)
                        .collect(),
                    chunk_mask: view.chunk_mask,
                    gas_price: view.gas_price,
                    block_ordinal: view.block_ordinal.unwrap_or(0),
                    total_supply: view.total_supply,
                    challenges_result: view.challenges_result,
                    last_final_block: view.last_final_block,
                    last_ds_final_block: view.last_ds_final_block,
                    prev_height: view.prev_height.unwrap_or_default(),
                    epoch_sync_data_hash: view.epoch_sync_data_hash,
                    approvals: view.approvals.clone(),
                    latest_protocol_version: view.latest_protocol_version,
                },
                signature: view.signature,
                hash: CryptoHash::default(),
            };
            header.init();
            BlockHeader::BlockHeaderV3(Arc::new(header))
        }
    }
}

#[derive(Serialize, Deserialize, PartialEq, Eq, Debug, Clone, BorshDeserialize, BorshSerialize)]
pub struct BlockHeaderInnerLiteView {
    pub height: BlockHeight,
    pub epoch_id: CryptoHash,
    pub next_epoch_id: CryptoHash,
    pub prev_state_root: CryptoHash,
    pub outcome_root: CryptoHash,
    /// Legacy json number. Should not be used.
    pub timestamp: u64,
    #[serde(with = "dec_format")]
    pub timestamp_nanosec: u64,
    pub next_bp_hash: CryptoHash,
    pub block_merkle_root: CryptoHash,
}

impl From<BlockHeader> for BlockHeaderInnerLiteView {
    fn from(header: BlockHeader) -> Self {
        match header {
            BlockHeader::BlockHeaderV1(header) => BlockHeaderInnerLiteView {
                height: header.inner_lite.height,
                epoch_id: header.inner_lite.epoch_id.0,
                next_epoch_id: header.inner_lite.next_epoch_id.0,
                prev_state_root: header.inner_lite.prev_state_root,
                outcome_root: header.inner_lite.outcome_root,
                timestamp: header.inner_lite.timestamp,
                timestamp_nanosec: header.inner_lite.timestamp,
                next_bp_hash: header.inner_lite.next_bp_hash,
                block_merkle_root: header.inner_lite.block_merkle_root,
            },
            BlockHeader::BlockHeaderV2(header) => BlockHeaderInnerLiteView {
                height: header.inner_lite.height,
                epoch_id: header.inner_lite.epoch_id.0,
                next_epoch_id: header.inner_lite.next_epoch_id.0,
                prev_state_root: header.inner_lite.prev_state_root,
                outcome_root: header.inner_lite.outcome_root,
                timestamp: header.inner_lite.timestamp,
                timestamp_nanosec: header.inner_lite.timestamp,
                next_bp_hash: header.inner_lite.next_bp_hash,
                block_merkle_root: header.inner_lite.block_merkle_root,
            },
            BlockHeader::BlockHeaderV3(header) => BlockHeaderInnerLiteView {
                height: header.inner_lite.height,
                epoch_id: header.inner_lite.epoch_id.0,
                next_epoch_id: header.inner_lite.next_epoch_id.0,
                prev_state_root: header.inner_lite.prev_state_root,
                outcome_root: header.inner_lite.outcome_root,
                timestamp: header.inner_lite.timestamp,
                timestamp_nanosec: header.inner_lite.timestamp,
                next_bp_hash: header.inner_lite.next_bp_hash,
                block_merkle_root: header.inner_lite.block_merkle_root,
            },
        }
    }
}

impl From<BlockHeaderInnerLiteView> for BlockHeaderInnerLite {
    fn from(view: BlockHeaderInnerLiteView) -> Self {
        BlockHeaderInnerLite {
            height: view.height,
            epoch_id: EpochId(view.epoch_id),
            next_epoch_id: EpochId(view.next_epoch_id),
            prev_state_root: view.prev_state_root,
            outcome_root: view.outcome_root,
            timestamp: view.timestamp_nanosec,
            next_bp_hash: view.next_bp_hash,
            block_merkle_root: view.block_merkle_root,
        }
    }
}

#[derive(Serialize, Deserialize, Debug, Clone)]
pub struct ChunkHeaderView {
    pub chunk_hash: CryptoHash,
    pub prev_block_hash: CryptoHash,
    pub outcome_root: CryptoHash,
    pub prev_state_root: StateRoot,
    pub encoded_merkle_root: CryptoHash,
    pub encoded_length: u64,
    pub height_created: BlockHeight,
    pub height_included: BlockHeight,
    pub shard_id: ShardId,
    pub gas_used: Gas,
    pub gas_limit: Gas,
    /// TODO(2271): deprecated.
    #[serde(with = "dec_format")]
    pub rent_paid: Balance,
    /// TODO(2271): deprecated.
    #[serde(with = "dec_format")]
    pub validator_reward: Balance,
    #[serde(with = "dec_format")]
    pub balance_burnt: Balance,
    pub outgoing_receipts_root: CryptoHash,
    pub tx_root: CryptoHash,
    pub validator_proposals: Vec<ValidatorStakeView>,
    pub signature: Signature,
}

impl From<ShardChunkHeader> for ChunkHeaderView {
    fn from(chunk: ShardChunkHeader) -> Self {
        let hash = chunk.chunk_hash();
        let signature = chunk.signature().clone();
        let height_included = chunk.height_included();
        let inner = chunk.take_inner();
        ChunkHeaderView {
            chunk_hash: hash.0,
            prev_block_hash: *inner.prev_block_hash(),
            outcome_root: *inner.outcome_root(),
            prev_state_root: *inner.prev_state_root(),
            encoded_merkle_root: *inner.encoded_merkle_root(),
            encoded_length: inner.encoded_length(),
            height_created: inner.height_created(),
            height_included,
            shard_id: inner.shard_id(),
            gas_used: inner.gas_used(),
            gas_limit: inner.gas_limit(),
            rent_paid: 0,
            validator_reward: 0,
            balance_burnt: inner.balance_burnt(),
            outgoing_receipts_root: *inner.outgoing_receipts_root(),
            tx_root: *inner.tx_root(),
            validator_proposals: inner.validator_proposals().map(Into::into).collect(),
            signature,
        }
    }
}

impl From<ChunkHeaderView> for ShardChunkHeader {
    fn from(view: ChunkHeaderView) -> Self {
        let mut header = ShardChunkHeaderV3 {
            inner: ShardChunkHeaderInner::V2(ShardChunkHeaderInnerV2 {
                prev_block_hash: view.prev_block_hash,
                prev_state_root: view.prev_state_root,
                outcome_root: view.outcome_root,
                encoded_merkle_root: view.encoded_merkle_root,
                encoded_length: view.encoded_length,
                height_created: view.height_created,
                shard_id: view.shard_id,
                gas_used: view.gas_used,
                gas_limit: view.gas_limit,
                balance_burnt: view.balance_burnt,
                outgoing_receipts_root: view.outgoing_receipts_root,
                tx_root: view.tx_root,
                validator_proposals: view.validator_proposals.into_iter().map(Into::into).collect(),
            }),
            height_included: view.height_included,
            signature: view.signature,
            hash: ChunkHash::default(),
        };
        header.init();
        ShardChunkHeader::V3(header)
    }
}

#[derive(Serialize, Deserialize, Debug)]
pub struct BlockView {
    pub author: AccountId,
    pub header: BlockHeaderView,
    pub chunks: Vec<ChunkHeaderView>,
}

impl BlockView {
    pub fn from_author_block(author: AccountId, block: Block) -> Self {
        BlockView {
            author,
            header: block.header().clone().into(),
            chunks: block.chunks().iter().cloned().map(Into::into).collect(),
        }
    }
}

#[derive(Serialize, Deserialize, Debug)]
pub struct ChunkView {
    pub author: AccountId,
    pub header: ChunkHeaderView,
    pub transactions: Vec<SignedTransactionView>,
    pub receipts: Vec<ReceiptView>,
}

impl ChunkView {
    pub fn from_author_chunk(author: AccountId, chunk: ShardChunk) -> Self {
        match chunk {
            ShardChunk::V1(chunk) => Self {
                author,
                header: ShardChunkHeader::V1(chunk.header).into(),
                transactions: chunk.transactions.into_iter().map(Into::into).collect(),
                receipts: chunk.receipts.into_iter().map(Into::into).collect(),
            },
            ShardChunk::V2(chunk) => Self {
                author,
                header: chunk.header.into(),
                transactions: chunk.transactions.into_iter().map(Into::into).collect(),
                receipts: chunk.receipts.into_iter().map(Into::into).collect(),
            },
        }
    }
}

#[derive(BorshSerialize, BorshDeserialize, Serialize, Deserialize, Clone, Debug, PartialEq, Eq)]
pub enum ActionView {
    CreateAccount,
    DeployContract {
        #[serde(with = "base64_format")]
        code: Vec<u8>,
    },
    FunctionCall {
        method_name: String,
        #[serde(with = "base64_format")]
        args: Vec<u8>,
        gas: Gas,
        #[serde(with = "dec_format")]
        deposit: Balance,
    },
    Transfer {
        #[serde(with = "dec_format")]
        deposit: Balance,
    },
    Stake {
        #[serde(with = "dec_format")]
        stake: Balance,
        public_key: PublicKey,
    },
    AddKey {
        public_key: PublicKey,
        access_key: AccessKeyView,
    },
    DeleteKey {
        public_key: PublicKey,
    },
    DeleteAccount {
        beneficiary_id: AccountId,
    },
    #[cfg(feature = "protocol_feature_nep366_delegate_action")]
    Delegate {
        delegate_action: DelegateAction,
        signature: Signature,
    },
}

impl From<Action> for ActionView {
    fn from(action: Action) -> Self {
        match action {
            Action::CreateAccount(_) => ActionView::CreateAccount,
            Action::DeployContract(action) => {
                let code = hash(&action.code).as_ref().to_vec();
                ActionView::DeployContract { code }
            }
            Action::FunctionCall(action) => ActionView::FunctionCall {
                method_name: action.method_name,
                args: action.args,
                gas: action.gas,
                deposit: action.deposit,
            },
            Action::Transfer(action) => ActionView::Transfer { deposit: action.deposit },
            Action::Stake(action) => {
                ActionView::Stake { stake: action.stake, public_key: action.public_key }
            }
            Action::AddKey(action) => ActionView::AddKey {
                public_key: action.public_key,
                access_key: action.access_key.into(),
            },
            Action::DeleteKey(action) => ActionView::DeleteKey { public_key: action.public_key },
            Action::DeleteAccount(action) => {
                ActionView::DeleteAccount { beneficiary_id: action.beneficiary_id }
            }
            #[cfg(feature = "protocol_feature_nep366_delegate_action")]
            Action::Delegate(action) => ActionView::Delegate {
                delegate_action: action.delegate_action,
                signature: action.signature,
            },
        }
    }
}

impl TryFrom<ActionView> for Action {
    type Error = Box<dyn std::error::Error + Send + Sync>;

    fn try_from(action_view: ActionView) -> Result<Self, Self::Error> {
        Ok(match action_view {
            ActionView::CreateAccount => Action::CreateAccount(CreateAccountAction {}),
            ActionView::DeployContract { code } => {
                Action::DeployContract(DeployContractAction { code: code })
            }
            ActionView::FunctionCall { method_name, args, gas, deposit } => {
                Action::FunctionCall(FunctionCallAction { method_name, args: args, gas, deposit })
            }
            ActionView::Transfer { deposit } => Action::Transfer(TransferAction { deposit }),
            ActionView::Stake { stake, public_key } => {
                Action::Stake(StakeAction { stake, public_key })
            }
            ActionView::AddKey { public_key, access_key } => {
                Action::AddKey(AddKeyAction { public_key, access_key: access_key.into() })
            }
            ActionView::DeleteKey { public_key } => {
                Action::DeleteKey(DeleteKeyAction { public_key })
            }
            ActionView::DeleteAccount { beneficiary_id } => {
                Action::DeleteAccount(DeleteAccountAction { beneficiary_id })
            }
            #[cfg(feature = "protocol_feature_nep366_delegate_action")]
            ActionView::Delegate { delegate_action, signature } => {
                Action::Delegate(SignedDelegateAction {
                    delegate_action: delegate_action,
                    signature,
                })
            }
        })
    }
}

#[derive(BorshSerialize, BorshDeserialize, Serialize, Deserialize, Debug, PartialEq, Eq, Clone)]
pub struct SignedTransactionView {
    pub signer_id: AccountId,
    pub public_key: PublicKey,
    pub nonce: Nonce,
    pub receiver_id: AccountId,
    pub actions: Vec<ActionView>,
    pub signature: Signature,
    pub hash: CryptoHash,
}

impl From<SignedTransaction> for SignedTransactionView {
    fn from(signed_tx: SignedTransaction) -> Self {
        let hash = signed_tx.get_hash();
        SignedTransactionView {
            signer_id: signed_tx.transaction.signer_id,
            public_key: signed_tx.transaction.public_key,
            nonce: signed_tx.transaction.nonce,
            receiver_id: signed_tx.transaction.receiver_id,
            actions: signed_tx
                .transaction
                .actions
                .into_iter()
                .map(|action| action.into())
                .collect(),
            signature: signed_tx.signature,
            hash,
        }
    }
}

#[derive(BorshSerialize, BorshDeserialize, Serialize, Deserialize, PartialEq, Eq, Clone)]
pub enum FinalExecutionStatus {
    /// The execution has not yet started.
    NotStarted,
    /// The execution has started and still going.
    Started,
    /// The execution has failed with the given error.
    Failure(TxExecutionError),
    /// The execution has succeeded and returned some value or an empty vec encoded in base64.
    SuccessValue(#[serde(with = "base64_format")] Vec<u8>),
}

impl fmt::Debug for FinalExecutionStatus {
    fn fmt(&self, f: &mut fmt::Formatter<'_>) -> fmt::Result {
        match self {
            FinalExecutionStatus::NotStarted => f.write_str("NotStarted"),
            FinalExecutionStatus::Started => f.write_str("Started"),
            FinalExecutionStatus::Failure(e) => f.write_fmt(format_args!("Failure({:?})", e)),
            FinalExecutionStatus::SuccessValue(v) => {
                f.write_fmt(format_args!("SuccessValue({})", pretty::AbbrBytes(v)))
            }
        }
    }
}

impl Default for FinalExecutionStatus {
    fn default() -> Self {
        FinalExecutionStatus::NotStarted
    }
}

#[derive(BorshSerialize, BorshDeserialize, Serialize, Deserialize, Debug, PartialEq, Eq, Clone)]
pub enum ServerError {
    TxExecutionError(TxExecutionError),
    Timeout,
    Closed,
}

#[derive(BorshSerialize, BorshDeserialize, Serialize, Deserialize, PartialEq, Eq, Clone)]
pub enum ExecutionStatusView {
    /// The execution is pending or unknown.
    Unknown,
    /// The execution has failed.
    Failure(TxExecutionError),
    /// The final action succeeded and returned some value or an empty vec encoded in base64.
    SuccessValue(#[serde(with = "base64_format")] Vec<u8>),
    /// The final action of the receipt returned a promise or the signed transaction was converted
    /// to a receipt. Contains the receipt_id of the generated receipt.
    SuccessReceiptId(CryptoHash),
}

impl fmt::Debug for ExecutionStatusView {
    fn fmt(&self, f: &mut fmt::Formatter<'_>) -> fmt::Result {
        match self {
            ExecutionStatusView::Unknown => f.write_str("Unknown"),
            ExecutionStatusView::Failure(e) => f.write_fmt(format_args!("Failure({:?})", e)),
            ExecutionStatusView::SuccessValue(v) => {
                f.write_fmt(format_args!("SuccessValue({})", pretty::AbbrBytes(v)))
            }
            ExecutionStatusView::SuccessReceiptId(receipt_id) => {
                f.write_fmt(format_args!("SuccessReceiptId({})", receipt_id))
            }
        }
    }
}

impl From<ExecutionStatus> for ExecutionStatusView {
    fn from(outcome: ExecutionStatus) -> Self {
        match outcome {
            ExecutionStatus::Unknown => ExecutionStatusView::Unknown,
            ExecutionStatus::Failure(e) => ExecutionStatusView::Failure(e),
            ExecutionStatus::SuccessValue(v) => ExecutionStatusView::SuccessValue(v),
            ExecutionStatus::SuccessReceiptId(receipt_id) => {
                ExecutionStatusView::SuccessReceiptId(receipt_id)
            }
        }
    }
}

#[derive(BorshSerialize, BorshDeserialize, Serialize, Deserialize, PartialEq, Clone, Eq, Debug)]
pub struct CostGasUsed {
    pub cost_category: String,
    pub cost: String,
    #[serde(with = "dec_format")]
    pub gas_used: Gas,
}

#[derive(BorshSerialize, BorshDeserialize, Serialize, Deserialize, PartialEq, Clone, Eq, Debug)]
pub struct ExecutionMetadataView {
    pub version: u32,
    pub gas_profile: Option<Vec<CostGasUsed>>,
}

impl Default for ExecutionMetadataView {
    fn default() -> Self {
        ExecutionMetadata::V1.into()
    }
}

impl From<ExecutionMetadata> for ExecutionMetadataView {
    fn from(metadata: ExecutionMetadata) -> Self {
        let version = match metadata {
            ExecutionMetadata::V1 => 1,
            ExecutionMetadata::V2(_) => 2,
            ExecutionMetadata::V3(_) => 3,
        };
        let mut gas_profile = match metadata {
            ExecutionMetadata::V1 => None,
            ExecutionMetadata::V2(profile_data) => {
<<<<<<< HEAD
                let mut costs: Vec<_> =
                    Cost::iter()
                        .filter(|&cost| profile_data[cost] > 0)
                        .map(|cost| CostGasUsed {
                            cost_category: match cost {
                                Cost::ActionCost { .. } => "ACTION_COST",
                                Cost::ExtCost { .. } => "WASM_HOST_COST",
                                Cost::WasmInstruction => "WASM_HOST_COST",
                            }
                            .to_string(),
                            cost: match cost {
                                // preserve old behavior that conflated some action
                                // costs for profile (duplicates are removed afterwards)
                                Cost::ActionCost {
                                    action_cost_kind:
                                        ActionCosts::deploy_contract_base
                                        | ActionCosts::deploy_contract_byte,
                                } => "DEPLOY_CONTRACT".to_owned(),
                                Cost::ActionCost {
                                    action_cost_kind:
                                        ActionCosts::function_call_base
                                        | ActionCosts::function_call_byte,
                                } => "FUNCTION_CALL".to_owned(),
                                Cost::ActionCost {
                                    action_cost_kind:
                                        ActionCosts::add_full_access_key
                                        | ActionCosts::add_function_call_key_base
                                        | ActionCosts::add_function_call_key_byte,
                                } => "ADD_KEY".to_owned(),
                                Cost::ActionCost {
                                    action_cost_kind:
                                        ActionCosts::new_action_receipt
                                        | ActionCosts::new_data_receipt_base,
                                } => "NEW_RECEIPT".to_owned(),
                                // other costs have always been mapped one-to-one
                                Cost::ActionCost { action_cost_kind: action_cost } => {
                                    format!("{:?}", action_cost).to_ascii_uppercase()
                                }
                                Cost::ExtCost { ext_cost_kind: ext_cost } => {
                                    format!("{:?}", ext_cost).to_ascii_uppercase()
                                }
                                Cost::WasmInstruction => "WASM_INSTRUCTION".to_string(),
                            },
                            gas_used: Gas::from(profile_data[cost]),
                        })
                        .collect();
=======
                // Add actions, wasm op, and ext costs in groups.

                // actions should use the old format, since `ActionCosts`
                // includes more detailed entries than were present in the old
                // profile
                let mut costs: Vec<CostGasUsed> = profile_data
                    .legacy_action_costs()
                    .into_iter()
                    .filter(|&(_, gas)| gas > 0)
                    .map(|(name, gas)| CostGasUsed::action(name.to_string(), gas))
                    .collect();

                // wasm op is a single cost, for historical reasons it is inaccurately displayed as "wasm host"
                costs.push(CostGasUsed::wasm_host(
                    "WASM_INSTRUCTION".to_string(),
                    profile_data.get_wasm_cost(),
                ));

                // ext costs are 1-to-1, except for those added later which we will display as 0
                for ext_cost in ExtCosts::iter() {
                    costs.push(CostGasUsed::wasm_host(
                        format!("{:?}", ext_cost).to_ascii_uppercase(),
                        profile_data.get_ext_cost(ext_cost),
                    ));
                }
>>>>>>> c308df15

                Some(costs)
            }
            ExecutionMetadata::V3(profile) => {
                // Add actions, wasm op, and ext costs in groups.
                // actions costs are 1-to-1
                let mut costs: Vec<CostGasUsed> = ActionCosts::iter()
                    .flat_map(|cost| {
                        let gas_used = profile.get_action_cost(cost);
                        (gas_used > 0).then(|| {
                            CostGasUsed::action(
                                format!("{:?}", cost).to_ascii_uppercase(),
                                gas_used,
                            )
                        })
                    })
                    .collect();

                // wasm op is a single cost, for historical reasons it is inaccurately displayed as "wasm host"
                let wasm_gas_used = profile.get_wasm_cost();
                if wasm_gas_used > 0 {
                    costs.push(CostGasUsed::wasm_host(
                        "WASM_INSTRUCTION".to_string(),
                        wasm_gas_used,
                    ));
                }

                // ext costs are 1-to-1
                for ext_cost in ExtCosts::iter() {
                    let gas_used = profile.get_ext_cost(ext_cost);
                    if gas_used > 0 {
                        costs.push(CostGasUsed::wasm_host(
                            format!("{:?}", ext_cost).to_ascii_uppercase(),
                            gas_used,
                        ));
                    }
                }

                Some(costs)
            }
        };
        if let Some(ref mut costs) = gas_profile {
            // The order doesn't really matter, but the default one is just
            // historical, which is especially unintuitive, so let's sort
            // lexicographically.
            //
            // Can't `sort_by_key` here because lifetime inference in
            // closures is limited.
            costs.sort_by(|lhs, rhs| {
                lhs.cost_category.cmp(&rhs.cost_category).then_with(|| lhs.cost.cmp(&rhs.cost))
            });
        }
        ExecutionMetadataView { version, gas_profile }
    }
}

impl CostGasUsed {
    pub fn action(cost: String, gas_used: Gas) -> Self {
        Self { cost_category: "ACTION_COST".to_string(), cost, gas_used }
    }

    pub fn wasm_host(cost: String, gas_used: Gas) -> Self {
        Self { cost_category: "WASM_HOST_COST".to_string(), cost, gas_used }
    }
}

#[derive(BorshSerialize, BorshDeserialize, Serialize, Deserialize, Debug, Clone, PartialEq, Eq)]
pub struct ExecutionOutcomeView {
    /// Logs from this transaction or receipt.
    pub logs: Vec<String>,
    /// Receipt IDs generated by this transaction or receipt.
    pub receipt_ids: Vec<CryptoHash>,
    /// The amount of the gas burnt by the given transaction or receipt.
    pub gas_burnt: Gas,
    /// The amount of tokens burnt corresponding to the burnt gas amount.
    /// This value doesn't always equal to the `gas_burnt` multiplied by the gas price, because
    /// the prepaid gas price might be lower than the actual gas price and it creates a deficit.
    #[serde(with = "dec_format")]
    pub tokens_burnt: Balance,
    /// The id of the account on which the execution happens. For transaction this is signer_id,
    /// for receipt this is receiver_id.
    pub executor_id: AccountId,
    /// Execution status. Contains the result in case of successful execution.
    pub status: ExecutionStatusView,
    /// Execution metadata, versioned
    #[serde(default)]
    pub metadata: ExecutionMetadataView,
}

impl From<ExecutionOutcome> for ExecutionOutcomeView {
    fn from(outcome: ExecutionOutcome) -> Self {
        Self {
            logs: outcome.logs,
            receipt_ids: outcome.receipt_ids,
            gas_burnt: outcome.gas_burnt,
            tokens_burnt: outcome.tokens_burnt,
            executor_id: outcome.executor_id,
            status: outcome.status.into(),
            metadata: outcome.metadata.into(),
        }
    }
}

impl From<&ExecutionOutcomeView> for PartialExecutionOutcome {
    fn from(outcome: &ExecutionOutcomeView) -> Self {
        Self {
            receipt_ids: outcome.receipt_ids.clone(),
            gas_burnt: outcome.gas_burnt,
            tokens_burnt: outcome.tokens_burnt,
            executor_id: outcome.executor_id.clone(),
            status: outcome.status.clone().into(),
        }
    }
}
impl From<ExecutionStatusView> for PartialExecutionStatus {
    fn from(status: ExecutionStatusView) -> PartialExecutionStatus {
        match status {
            ExecutionStatusView::Unknown => PartialExecutionStatus::Unknown,
            ExecutionStatusView::Failure(_) => PartialExecutionStatus::Failure,
            ExecutionStatusView::SuccessValue(value) => PartialExecutionStatus::SuccessValue(value),
            ExecutionStatusView::SuccessReceiptId(id) => {
                PartialExecutionStatus::SuccessReceiptId(id)
            }
        }
    }
}

impl ExecutionOutcomeView {
    // Same behavior as ExecutionOutcomeWithId's to_hashes.
    pub fn to_hashes(&self, id: CryptoHash) -> Vec<CryptoHash> {
        let mut result = Vec::with_capacity(self.logs.len().saturating_add(2));
        result.push(id);
        result.push(CryptoHash::hash_borsh(&PartialExecutionOutcome::from(self)));
        result.extend(self.logs.iter().map(|log| hash(log.as_bytes())));
        result
    }
}

#[cfg_attr(feature = "deepsize_feature", derive(deepsize::DeepSizeOf))]
#[derive(BorshSerialize, BorshDeserialize, Serialize, Deserialize, Debug, PartialEq, Eq, Clone)]
pub struct ExecutionOutcomeWithIdView {
    pub proof: MerklePath,
    pub block_hash: CryptoHash,
    pub id: CryptoHash,
    pub outcome: ExecutionOutcomeView,
}

impl From<ExecutionOutcomeWithIdAndProof> for ExecutionOutcomeWithIdView {
    fn from(outcome_with_id_and_proof: ExecutionOutcomeWithIdAndProof) -> Self {
        Self {
            proof: outcome_with_id_and_proof.proof,
            block_hash: outcome_with_id_and_proof.block_hash,
            id: outcome_with_id_and_proof.outcome_with_id.id,
            outcome: outcome_with_id_and_proof.outcome_with_id.outcome.into(),
        }
    }
}

impl ExecutionOutcomeWithIdView {
    pub fn to_hashes(&self) -> Vec<CryptoHash> {
        self.outcome.to_hashes(self.id)
    }
}

#[derive(BorshSerialize, BorshDeserialize, Serialize, Deserialize, Debug)]
#[serde(untagged)]
pub enum FinalExecutionOutcomeViewEnum {
    FinalExecutionOutcome(FinalExecutionOutcomeView),
    FinalExecutionOutcomeWithReceipt(FinalExecutionOutcomeWithReceiptView),
}

impl FinalExecutionOutcomeViewEnum {
    pub fn into_outcome(self) -> FinalExecutionOutcomeView {
        match self {
            Self::FinalExecutionOutcome(outcome) => outcome,
            Self::FinalExecutionOutcomeWithReceipt(outcome) => outcome.final_outcome,
        }
    }
}

/// Final execution outcome of the transaction and all of subsequent the receipts.
#[derive(BorshSerialize, BorshDeserialize, Serialize, Deserialize, PartialEq, Eq, Clone)]
pub struct FinalExecutionOutcomeView {
    /// Execution status. Contains the result in case of successful execution.
    pub status: FinalExecutionStatus,
    /// Signed Transaction
    pub transaction: SignedTransactionView,
    /// The execution outcome of the signed transaction.
    pub transaction_outcome: ExecutionOutcomeWithIdView,
    /// The execution outcome of receipts.
    pub receipts_outcome: Vec<ExecutionOutcomeWithIdView>,
}

impl fmt::Debug for FinalExecutionOutcomeView {
    fn fmt(&self, f: &mut fmt::Formatter<'_>) -> fmt::Result {
        f.debug_struct("FinalExecutionOutcome")
            .field("status", &self.status)
            .field("transaction", &self.transaction)
            .field("transaction_outcome", &self.transaction_outcome)
            .field("receipts_outcome", &pretty::Slice(&self.receipts_outcome))
            .finish()
    }
}

/// Final execution outcome of the transaction and all of subsequent the receipts. Also includes
/// the generated receipt.
#[derive(BorshSerialize, BorshDeserialize, Serialize, Deserialize, PartialEq, Eq, Clone, Debug)]
pub struct FinalExecutionOutcomeWithReceiptView {
    /// Final outcome view without receipts
    #[serde(flatten)]
    pub final_outcome: FinalExecutionOutcomeView,
    /// Receipts generated from the transaction
    pub receipts: Vec<ReceiptView>,
}

pub mod validator_stake_view {
    use crate::types::validator_stake::ValidatorStake;
    use borsh::{BorshDeserialize, BorshSerialize};
    use near_primitives_core::types::AccountId;
    use serde::{Deserialize, Serialize};

    use crate::serialize::dec_format;
    use near_crypto::PublicKey;
    use near_primitives_core::types::Balance;

    pub use super::ValidatorStakeViewV1;

    #[derive(
        BorshSerialize, BorshDeserialize, Serialize, Deserialize, Debug, Clone, Eq, PartialEq,
    )]
    #[serde(tag = "validator_stake_struct_version")]
    pub enum ValidatorStakeView {
        V1(ValidatorStakeViewV1),
    }

    impl ValidatorStakeView {
        pub fn into_validator_stake(self) -> ValidatorStake {
            self.into()
        }

        #[inline]
        pub fn take_account_id(self) -> AccountId {
            match self {
                Self::V1(v1) => v1.account_id,
            }
        }

        #[inline]
        pub fn account_id(&self) -> &AccountId {
            match self {
                Self::V1(v1) => &v1.account_id,
            }
        }
    }

    #[derive(
        BorshSerialize, BorshDeserialize, Serialize, Deserialize, Debug, Clone, Eq, PartialEq,
    )]
    pub struct ValidatorStakeViewV2 {
        pub account_id: AccountId,
        pub public_key: PublicKey,
        #[serde(with = "dec_format")]
        pub stake: Balance,
        pub is_chunk_only: bool,
    }

    impl From<ValidatorStake> for ValidatorStakeView {
        fn from(stake: ValidatorStake) -> Self {
            match stake {
                ValidatorStake::V1(v1) => Self::V1(ValidatorStakeViewV1 {
                    account_id: v1.account_id,
                    public_key: v1.public_key,
                    stake: v1.stake,
                }),
            }
        }
    }

    impl From<ValidatorStakeView> for ValidatorStake {
        fn from(view: ValidatorStakeView) -> Self {
            match view {
                ValidatorStakeView::V1(v1) => Self::new_v1(v1.account_id, v1.public_key, v1.stake),
            }
        }
    }
}

#[derive(BorshSerialize, BorshDeserialize, Serialize, Deserialize, Debug, Clone, Eq, PartialEq)]
pub struct ValidatorStakeViewV1 {
    pub account_id: AccountId,
    pub public_key: PublicKey,
    #[serde(with = "dec_format")]
    pub stake: Balance,
}

#[derive(BorshSerialize, BorshDeserialize, Serialize, Deserialize, Clone, Debug, PartialEq, Eq)]
pub struct ReceiptView {
    pub predecessor_id: AccountId,
    pub receiver_id: AccountId,
    pub receipt_id: CryptoHash,

    pub receipt: ReceiptEnumView,
}

#[derive(BorshSerialize, BorshDeserialize, Serialize, Deserialize, Clone, Debug, PartialEq, Eq)]
pub struct DataReceiverView {
    pub data_id: CryptoHash,
    pub receiver_id: AccountId,
}

#[derive(BorshSerialize, BorshDeserialize, Serialize, Deserialize, Clone, Debug, PartialEq, Eq)]
pub enum ReceiptEnumView {
    Action {
        signer_id: AccountId,
        signer_public_key: PublicKey,
        #[serde(with = "dec_format")]
        gas_price: Balance,
        output_data_receivers: Vec<DataReceiverView>,
        input_data_ids: Vec<CryptoHash>,
        actions: Vec<ActionView>,
    },
    Data {
        data_id: CryptoHash,
        #[serde(with = "option_base64_format")]
        data: Option<Vec<u8>>,
    },
}

impl From<Receipt> for ReceiptView {
    fn from(receipt: Receipt) -> Self {
        ReceiptView {
            predecessor_id: receipt.predecessor_id,
            receiver_id: receipt.receiver_id,
            receipt_id: receipt.receipt_id,
            receipt: match receipt.receipt {
                ReceiptEnum::Action(action_receipt) => ReceiptEnumView::Action {
                    signer_id: action_receipt.signer_id,
                    signer_public_key: action_receipt.signer_public_key,
                    gas_price: action_receipt.gas_price,
                    output_data_receivers: action_receipt
                        .output_data_receivers
                        .into_iter()
                        .map(|data_receiver| DataReceiverView {
                            data_id: data_receiver.data_id,
                            receiver_id: data_receiver.receiver_id,
                        })
                        .collect(),
                    input_data_ids: action_receipt
                        .input_data_ids
                        .into_iter()
                        .map(Into::into)
                        .collect(),
                    actions: action_receipt.actions.into_iter().map(Into::into).collect(),
                },
                ReceiptEnum::Data(data_receipt) => {
                    ReceiptEnumView::Data { data_id: data_receipt.data_id, data: data_receipt.data }
                }
            },
        }
    }
}

impl TryFrom<ReceiptView> for Receipt {
    type Error = Box<dyn std::error::Error + Send + Sync>;

    fn try_from(receipt_view: ReceiptView) -> Result<Self, Self::Error> {
        Ok(Receipt {
            predecessor_id: receipt_view.predecessor_id,
            receiver_id: receipt_view.receiver_id,
            receipt_id: receipt_view.receipt_id,
            receipt: match receipt_view.receipt {
                ReceiptEnumView::Action {
                    signer_id,
                    signer_public_key,
                    gas_price,
                    output_data_receivers,
                    input_data_ids,
                    actions,
                } => ReceiptEnum::Action(ActionReceipt {
                    signer_id,
                    signer_public_key,
                    gas_price,
                    output_data_receivers: output_data_receivers
                        .into_iter()
                        .map(|data_receiver_view| DataReceiver {
                            data_id: data_receiver_view.data_id,
                            receiver_id: data_receiver_view.receiver_id,
                        })
                        .collect(),
                    input_data_ids: input_data_ids.into_iter().map(Into::into).collect(),
                    actions: actions
                        .into_iter()
                        .map(TryInto::try_into)
                        .collect::<Result<Vec<_>, _>>()?,
                }),
                ReceiptEnumView::Data { data_id, data } => {
                    ReceiptEnum::Data(DataReceipt { data_id, data })
                }
            },
        })
    }
}

/// Information about this epoch validators and next epoch validators
#[derive(Serialize, Deserialize, Debug, PartialEq, Eq, Clone)]
pub struct EpochValidatorInfo {
    /// Validators for the current epoch
    pub current_validators: Vec<CurrentEpochValidatorInfo>,
    /// Validators for the next epoch
    pub next_validators: Vec<NextEpochValidatorInfo>,
    /// Fishermen for the current epoch
    pub current_fishermen: Vec<ValidatorStakeView>,
    /// Fishermen for the next epoch
    pub next_fishermen: Vec<ValidatorStakeView>,
    /// Proposals in the current epoch
    pub current_proposals: Vec<ValidatorStakeView>,
    /// Kickout in the previous epoch
    pub prev_epoch_kickout: Vec<ValidatorKickoutView>,
    /// Epoch start block height
    pub epoch_start_height: BlockHeight,
    /// Epoch height
    pub epoch_height: EpochHeight,
}

#[derive(BorshSerialize, BorshDeserialize, Serialize, Deserialize, Debug, PartialEq, Eq, Clone)]
pub struct ValidatorKickoutView {
    pub account_id: AccountId,
    pub reason: ValidatorKickoutReason,
}

#[derive(Serialize, Deserialize, Debug, PartialEq, Eq, Clone)]
pub struct CurrentEpochValidatorInfo {
    pub account_id: AccountId,
    pub public_key: PublicKey,
    pub is_slashed: bool,
    #[serde(with = "dec_format")]
    pub stake: Balance,
    pub shards: Vec<ShardId>,
    pub num_produced_blocks: NumBlocks,
    pub num_expected_blocks: NumBlocks,
    #[serde(default)]
    pub num_produced_chunks: NumBlocks,
    #[serde(default)]
    pub num_expected_chunks: NumBlocks,
}

#[derive(BorshSerialize, BorshDeserialize, Serialize, Deserialize, Debug, PartialEq, Eq, Clone)]
pub struct NextEpochValidatorInfo {
    pub account_id: AccountId,
    pub public_key: PublicKey,
    #[serde(with = "dec_format")]
    pub stake: Balance,
    pub shards: Vec<ShardId>,
}

#[derive(Serialize, Deserialize, PartialEq, Eq, Debug, Clone, BorshDeserialize, BorshSerialize)]
pub struct LightClientBlockView {
    pub prev_block_hash: CryptoHash,
    pub next_block_inner_hash: CryptoHash,
    pub inner_lite: BlockHeaderInnerLiteView,
    pub inner_rest_hash: CryptoHash,
    pub next_bps: Option<Vec<ValidatorStakeView>>,
    pub approvals_after_next: Vec<Option<Signature>>,
}

#[derive(Serialize, Deserialize, Debug, Clone, BorshDeserialize, BorshSerialize)]
pub struct LightClientBlockLiteView {
    pub prev_block_hash: CryptoHash,
    pub inner_rest_hash: CryptoHash,
    pub inner_lite: BlockHeaderInnerLiteView,
}

impl From<BlockHeader> for LightClientBlockLiteView {
    fn from(header: BlockHeader) -> Self {
        Self {
            prev_block_hash: *header.prev_hash(),
            inner_rest_hash: hash(&header.inner_rest_bytes()),
            inner_lite: header.into(),
        }
    }
}
impl LightClientBlockLiteView {
    pub fn hash(&self) -> CryptoHash {
        let block_header_inner_lite: BlockHeaderInnerLite = self.inner_lite.clone().into();
        combine_hash(
            &combine_hash(
                &hash(&block_header_inner_lite.try_to_vec().unwrap()),
                &self.inner_rest_hash,
            ),
            &self.prev_block_hash,
        )
    }
}

#[derive(Serialize, Deserialize, Debug)]
pub struct GasPriceView {
    #[serde(with = "dec_format")]
    pub gas_price: Balance,
}

/// It is a [serializable view] of [`StateChangesRequest`].
///
/// [serializable view]: ./index.html
/// [`StateChangesRequest`]: ../types/struct.StateChangesRequest.html
#[derive(Debug, Serialize, Deserialize)]
#[serde(tag = "changes_type", rename_all = "snake_case")]
pub enum StateChangesRequestView {
    AccountChanges {
        account_ids: Vec<AccountId>,
    },
    SingleAccessKeyChanges {
        keys: Vec<AccountWithPublicKey>,
    },
    AllAccessKeyChanges {
        account_ids: Vec<AccountId>,
    },
    ContractCodeChanges {
        account_ids: Vec<AccountId>,
    },
    DataChanges {
        account_ids: Vec<AccountId>,
        #[serde(rename = "key_prefix_base64", with = "base64_format")]
        key_prefix: StoreKey,
    },
}

impl From<StateChangesRequestView> for StateChangesRequest {
    fn from(request: StateChangesRequestView) -> Self {
        match request {
            StateChangesRequestView::AccountChanges { account_ids } => {
                Self::AccountChanges { account_ids }
            }
            StateChangesRequestView::SingleAccessKeyChanges { keys } => {
                Self::SingleAccessKeyChanges { keys }
            }
            StateChangesRequestView::AllAccessKeyChanges { account_ids } => {
                Self::AllAccessKeyChanges { account_ids }
            }
            StateChangesRequestView::ContractCodeChanges { account_ids } => {
                Self::ContractCodeChanges { account_ids }
            }
            StateChangesRequestView::DataChanges { account_ids, key_prefix } => {
                Self::DataChanges { account_ids, key_prefix }
            }
        }
    }
}

/// It is a [serializable view] of [`StateChangeKind`].
///
/// [serializable view]: ./index.html
/// [`StateChangeKind`]: ../types/struct.StateChangeKind.html
#[derive(Debug, Serialize, Deserialize)]
#[serde(rename_all = "snake_case", tag = "type")]
pub enum StateChangeKindView {
    AccountTouched { account_id: AccountId },
    AccessKeyTouched { account_id: AccountId },
    DataTouched { account_id: AccountId },
    ContractCodeTouched { account_id: AccountId },
}

impl From<StateChangeKind> for StateChangeKindView {
    fn from(state_change_kind: StateChangeKind) -> Self {
        match state_change_kind {
            StateChangeKind::AccountTouched { account_id } => Self::AccountTouched { account_id },
            StateChangeKind::AccessKeyTouched { account_id } => {
                Self::AccessKeyTouched { account_id }
            }
            StateChangeKind::DataTouched { account_id } => Self::DataTouched { account_id },
            StateChangeKind::ContractCodeTouched { account_id } => {
                Self::ContractCodeTouched { account_id }
            }
        }
    }
}

pub type StateChangesKindsView = Vec<StateChangeKindView>;

/// See crate::types::StateChangeCause for details.
#[derive(Debug, Serialize, Deserialize)]
#[serde(rename_all = "snake_case", tag = "type")]
pub enum StateChangeCauseView {
    NotWritableToDisk,
    InitialState,
    TransactionProcessing { tx_hash: CryptoHash },
    ActionReceiptProcessingStarted { receipt_hash: CryptoHash },
    ActionReceiptGasReward { receipt_hash: CryptoHash },
    ReceiptProcessing { receipt_hash: CryptoHash },
    PostponedReceipt { receipt_hash: CryptoHash },
    UpdatedDelayedReceipts,
    ValidatorAccountsUpdate,
    Migration,
    Resharding,
}

impl From<StateChangeCause> for StateChangeCauseView {
    fn from(state_change_cause: StateChangeCause) -> Self {
        match state_change_cause {
            StateChangeCause::NotWritableToDisk => Self::NotWritableToDisk,
            StateChangeCause::InitialState => Self::InitialState,
            StateChangeCause::TransactionProcessing { tx_hash } => {
                Self::TransactionProcessing { tx_hash }
            }
            StateChangeCause::ActionReceiptProcessingStarted { receipt_hash } => {
                Self::ActionReceiptProcessingStarted { receipt_hash }
            }
            StateChangeCause::ActionReceiptGasReward { receipt_hash } => {
                Self::ActionReceiptGasReward { receipt_hash }
            }
            StateChangeCause::ReceiptProcessing { receipt_hash } => {
                Self::ReceiptProcessing { receipt_hash }
            }
            StateChangeCause::PostponedReceipt { receipt_hash } => {
                Self::PostponedReceipt { receipt_hash }
            }
            StateChangeCause::UpdatedDelayedReceipts => Self::UpdatedDelayedReceipts,
            StateChangeCause::ValidatorAccountsUpdate => Self::ValidatorAccountsUpdate,
            StateChangeCause::Migration => Self::Migration,
            StateChangeCause::Resharding => Self::Resharding,
        }
    }
}

#[derive(Debug, Serialize, Deserialize)]
#[serde(rename_all = "snake_case", tag = "type", content = "change")]
pub enum StateChangeValueView {
    AccountUpdate {
        account_id: AccountId,
        #[serde(flatten)]
        account: AccountView,
    },
    AccountDeletion {
        account_id: AccountId,
    },
    AccessKeyUpdate {
        account_id: AccountId,
        public_key: PublicKey,
        access_key: AccessKeyView,
    },
    AccessKeyDeletion {
        account_id: AccountId,
        public_key: PublicKey,
    },
    DataUpdate {
        account_id: AccountId,
        #[serde(rename = "key_base64", with = "base64_format")]
        key: StoreKey,
        #[serde(rename = "value_base64", with = "base64_format")]
        value: StoreValue,
    },
    DataDeletion {
        account_id: AccountId,
        #[serde(rename = "key_base64", with = "base64_format")]
        key: StoreKey,
    },
    ContractCodeUpdate {
        account_id: AccountId,
        #[serde(rename = "code_base64", with = "base64_format")]
        code: Vec<u8>,
    },
    ContractCodeDeletion {
        account_id: AccountId,
    },
}

impl From<StateChangeValue> for StateChangeValueView {
    fn from(state_change: StateChangeValue) -> Self {
        match state_change {
            StateChangeValue::AccountUpdate { account_id, account } => {
                Self::AccountUpdate { account_id, account: account.into() }
            }
            StateChangeValue::AccountDeletion { account_id } => {
                Self::AccountDeletion { account_id }
            }
            StateChangeValue::AccessKeyUpdate { account_id, public_key, access_key } => {
                Self::AccessKeyUpdate { account_id, public_key, access_key: access_key.into() }
            }
            StateChangeValue::AccessKeyDeletion { account_id, public_key } => {
                Self::AccessKeyDeletion { account_id, public_key }
            }
            StateChangeValue::DataUpdate { account_id, key, value } => {
                Self::DataUpdate { account_id, key, value }
            }
            StateChangeValue::DataDeletion { account_id, key } => {
                Self::DataDeletion { account_id, key }
            }
            StateChangeValue::ContractCodeUpdate { account_id, code } => {
                Self::ContractCodeUpdate { account_id, code }
            }
            StateChangeValue::ContractCodeDeletion { account_id } => {
                Self::ContractCodeDeletion { account_id }
            }
        }
    }
}

#[derive(Debug, Serialize, Deserialize)]
pub struct StateChangeWithCauseView {
    pub cause: StateChangeCauseView,
    #[serde(flatten)]
    pub value: StateChangeValueView,
}

impl From<StateChangeWithCause> for StateChangeWithCauseView {
    fn from(state_change_with_cause: StateChangeWithCause) -> Self {
        let StateChangeWithCause { cause, value } = state_change_with_cause;
        Self { cause: cause.into(), value: value.into() }
    }
}

pub type StateChangesView = Vec<StateChangeWithCauseView>;

/// Maintenance windows view are a vector of maintenance window.
pub type MaintenanceWindowsView = Vec<Range<BlockHeight>>;

/// View that preserves JSON format of the runtime config.
#[derive(Debug, Serialize, Deserialize, Clone)]
pub struct RuntimeConfigView {
    /// Amount of yN per byte required to have on the account.  See
    /// <https://nomicon.io/Economics/Economic#state-stake> for details.
    #[serde(with = "dec_format")]
    pub storage_amount_per_byte: Balance,
    /// Costs of different actions that need to be performed when sending and
    /// processing transaction and receipts.
    pub transaction_costs: RuntimeFeesConfigView,
    /// Config of wasm operations.
    pub wasm_config: VMConfigView,
    /// Config that defines rules for account creation.
    pub account_creation_config: AccountCreationConfigView,
}

#[derive(Debug, Serialize, Deserialize, Clone)]
pub struct RuntimeFeesConfigView {
    /// Describes the cost of creating an action receipt, `ActionReceipt`, excluding the actual cost
    /// of actions.
    /// - `send` cost is burned when a receipt is created using `promise_create` or
    ///     `promise_batch_create`
    /// - `exec` cost is burned when the receipt is being executed.
    pub action_receipt_creation_config: Fee,
    /// Describes the cost of creating a data receipt, `DataReceipt`.
    pub data_receipt_creation_config: DataReceiptCreationConfigView,
    /// Describes the cost of creating a certain action, `Action`. Includes all variants.
    pub action_creation_config: ActionCreationConfigView,
    /// Describes fees for storage.
    pub storage_usage_config: StorageUsageConfigView,

    /// Fraction of the burnt gas to reward to the contract account for execution.
    pub burnt_gas_reward: Rational32,

    /// Pessimistic gas price inflation ratio.
    pub pessimistic_gas_price_inflation_ratio: Rational32,
}

/// The structure describes configuration for creation of new accounts.
#[derive(Debug, Serialize, Deserialize, Clone)]
pub struct AccountCreationConfigView {
    /// The minimum length of the top-level account ID that is allowed to be created by any account.
    pub min_allowed_top_level_account_length: u8,
    /// The account ID of the account registrar. This account ID allowed to create top-level
    /// accounts of any valid length.
    pub registrar_account_id: AccountId,
}

#[derive(Debug, Serialize, Deserialize, Clone, Hash, PartialEq, Eq)]
pub struct DataReceiptCreationConfigView {
    /// Base cost of creating a data receipt.
    /// Both `send` and `exec` costs are burned when a new receipt has input dependencies. The gas
    /// is charged for each input dependency. The dependencies are specified when a receipt is
    /// created using `promise_then` and `promise_batch_then`.
    /// NOTE: Any receipt with output dependencies will produce data receipts. Even if it fails.
    /// Even if the last action is not a function call (in case of success it will return empty
    /// value).
    pub base_cost: Fee,
    /// Additional cost per byte sent.
    /// Both `send` and `exec` costs are burned when a function call finishes execution and returns
    /// `N` bytes of data to every output dependency. For each output dependency the cost is
    /// `(send(sir) + exec()) * N`.
    pub cost_per_byte: Fee,
}

/// Describes the cost of creating a specific action, `Action`. Includes all variants.
#[derive(Debug, Serialize, Deserialize, Clone, Hash, PartialEq, Eq)]
pub struct ActionCreationConfigView {
    /// Base cost of creating an account.
    pub create_account_cost: Fee,

    /// Base cost of deploying a contract.
    pub deploy_contract_cost: Fee,
    /// Cost per byte of deploying a contract.
    pub deploy_contract_cost_per_byte: Fee,

    /// Base cost of calling a function.
    pub function_call_cost: Fee,
    /// Cost per byte of method name and arguments of calling a function.
    pub function_call_cost_per_byte: Fee,

    /// Base cost of making a transfer.
    pub transfer_cost: Fee,

    /// Base cost of staking.
    pub stake_cost: Fee,

    /// Base cost of adding a key.
    pub add_key_cost: AccessKeyCreationConfigView,

    /// Base cost of deleting a key.
    pub delete_key_cost: Fee,

    /// Base cost of deleting an account.
    pub delete_account_cost: Fee,

    /// Base cost for processing a delegate action.
    ///
    /// This is on top of the costs for the actions inside the delegate action.
    #[cfg(feature = "protocol_feature_nep366_delegate_action")]
    pub delegate_cost: Fee,
}

/// Describes the cost of creating an access key.
#[derive(Debug, Serialize, Deserialize, Clone, Hash, PartialEq, Eq)]
pub struct AccessKeyCreationConfigView {
    /// Base cost of creating a full access access-key.
    pub full_access_cost: Fee,
    /// Base cost of creating an access-key restricted to specific functions.
    pub function_call_cost: Fee,
    /// Cost per byte of method_names of creating a restricted access-key.
    pub function_call_cost_per_byte: Fee,
}

/// Describes cost of storage per block
#[derive(Debug, Serialize, Deserialize, Clone, Hash, PartialEq, Eq)]
pub struct StorageUsageConfigView {
    /// Number of bytes for an account record, including rounding up for account id.
    pub num_bytes_account: u64,
    /// Additional number of bytes for a k/v record
    pub num_extra_bytes_record: u64,
}

impl From<RuntimeConfig> for RuntimeConfigView {
    fn from(config: RuntimeConfig) -> Self {
        Self {
            storage_amount_per_byte: config.storage_amount_per_byte(),
            transaction_costs: RuntimeFeesConfigView {
                action_receipt_creation_config: config
                    .fees
                    .fee(ActionCosts::new_action_receipt)
                    .clone(),
                data_receipt_creation_config: DataReceiptCreationConfigView {
                    base_cost: config.fees.fee(ActionCosts::new_data_receipt_base).clone(),
                    cost_per_byte: config.fees.fee(ActionCosts::new_data_receipt_byte).clone(),
                },
                action_creation_config: ActionCreationConfigView {
                    create_account_cost: config.fees.fee(ActionCosts::create_account).clone(),
                    deploy_contract_cost: config
                        .fees
                        .fee(ActionCosts::deploy_contract_base)
                        .clone(),
                    deploy_contract_cost_per_byte: config
                        .fees
                        .fee(ActionCosts::deploy_contract_byte)
                        .clone(),
                    function_call_cost: config.fees.fee(ActionCosts::function_call_base).clone(),
                    function_call_cost_per_byte: config
                        .fees
                        .fee(ActionCosts::function_call_byte)
                        .clone(),
                    transfer_cost: config.fees.fee(ActionCosts::transfer).clone(),
                    stake_cost: config.fees.fee(ActionCosts::stake).clone(),
                    add_key_cost: AccessKeyCreationConfigView {
                        full_access_cost: config.fees.fee(ActionCosts::add_full_access_key).clone(),
                        function_call_cost: config
                            .fees
                            .fee(ActionCosts::add_function_call_key_base)
                            .clone(),
                        function_call_cost_per_byte: config
                            .fees
                            .fee(ActionCosts::add_function_call_key_byte)
                            .clone(),
                    },
                    delete_key_cost: config.fees.fee(ActionCosts::delete_key).clone(),
                    delete_account_cost: config.fees.fee(ActionCosts::delete_account).clone(),
                    #[cfg(feature = "protocol_feature_nep366_delegate_action")]
                    delegate_cost: config.fees.fee(ActionCosts::delegate).clone(),
                },
                storage_usage_config: StorageUsageConfigView {
                    num_bytes_account: config.fees.storage_usage_config.num_bytes_account,
                    num_extra_bytes_record: config.fees.storage_usage_config.num_extra_bytes_record,
                },
                burnt_gas_reward: config.fees.burnt_gas_reward,
                pessimistic_gas_price_inflation_ratio: config
                    .fees
                    .pessimistic_gas_price_inflation_ratio,
            },
            wasm_config: VMConfigView::from(config.wasm_config),
            account_creation_config: AccountCreationConfigView {
                min_allowed_top_level_account_length: config
                    .account_creation_config
                    .min_allowed_top_level_account_length,
                registrar_account_id: config.account_creation_config.registrar_account_id,
            },
        }
    }
}

// reverse direction: rosetta adapter uses this, also we use to test that all fields are present in view
impl From<RuntimeConfigView> for RuntimeConfig {
    fn from(config: RuntimeConfigView) -> Self {
        Self {
            fees: near_primitives_core::runtime::fees::RuntimeFeesConfig {
                storage_usage_config: near_primitives_core::runtime::fees::StorageUsageConfig {
                    storage_amount_per_byte: config.storage_amount_per_byte,
                    num_bytes_account: config
                        .transaction_costs
                        .storage_usage_config
                        .num_bytes_account,
                    num_extra_bytes_record: config
                        .transaction_costs
                        .storage_usage_config
                        .num_extra_bytes_record,
                },
                burnt_gas_reward: config.transaction_costs.burnt_gas_reward,
                pessimistic_gas_price_inflation_ratio: config
                    .transaction_costs
                    .pessimistic_gas_price_inflation_ratio,
                action_fees: enum_map::enum_map! {
                    ActionCosts::create_account => config.transaction_costs.action_creation_config.create_account_cost.clone(),
                    ActionCosts::delete_account => config.transaction_costs.action_creation_config.delete_account_cost.clone(),
                    #[cfg(feature = "protocol_feature_nep366_delegate_action")]
                    ActionCosts::delegate => config.transaction_costs.action_creation_config.delegate_cost.clone(),
                    ActionCosts::deploy_contract_base => config.transaction_costs.action_creation_config.deploy_contract_cost.clone(),
                    ActionCosts::deploy_contract_byte => config.transaction_costs.action_creation_config.deploy_contract_cost_per_byte.clone(),
                    ActionCosts::function_call_base => config.transaction_costs.action_creation_config.function_call_cost.clone(),
                    ActionCosts::function_call_byte => config.transaction_costs.action_creation_config.function_call_cost_per_byte.clone(),
                    ActionCosts::transfer => config.transaction_costs.action_creation_config.transfer_cost.clone(),
                    ActionCosts::stake => config.transaction_costs.action_creation_config.stake_cost.clone(),
                    ActionCosts::add_full_access_key => config.transaction_costs.action_creation_config.add_key_cost.full_access_cost.clone(),
                    ActionCosts::add_function_call_key_base => config.transaction_costs.action_creation_config.add_key_cost.function_call_cost.clone(),
                    ActionCosts::add_function_call_key_byte => config.transaction_costs.action_creation_config.add_key_cost.function_call_cost_per_byte.clone(),
                    ActionCosts::delete_key => config.transaction_costs.action_creation_config.delete_key_cost.clone(),
                    ActionCosts::new_action_receipt => config.transaction_costs.action_receipt_creation_config.clone(),
                    ActionCosts::new_data_receipt_base => config.transaction_costs.data_receipt_creation_config.base_cost.clone(),
                    ActionCosts::new_data_receipt_byte => config.transaction_costs.data_receipt_creation_config.cost_per_byte.clone(),

                },
            },
            wasm_config: VMConfig::from(config.wasm_config),
            account_creation_config: crate::runtime::config::AccountCreationConfig {
                min_allowed_top_level_account_length: config
                    .account_creation_config
                    .min_allowed_top_level_account_length,
                registrar_account_id: config.account_creation_config.registrar_account_id,
            },
        }
    }
}

#[derive(Clone, Debug, Hash, Serialize, Deserialize, PartialEq, Eq)]
pub struct VMConfigView {
    /// Costs for runtime externals
    pub ext_costs: ExtCostsConfigView,

    /// Gas cost of a growing memory by single page.
    pub grow_mem_cost: u32,
    /// Gas cost of a regular operation.
    pub regular_op_cost: u32,

    /// Describes limits for VM and Runtime.
    ///
    /// TODO: Consider changing this to `VMLimitConfigView` to avoid dependency
    /// on runtime.
    pub limit_config: near_primitives_core::config::VMLimitConfig,
}

impl From<VMConfig> for VMConfigView {
    fn from(config: VMConfig) -> Self {
        Self {
            ext_costs: ExtCostsConfigView::from(config.ext_costs),
            grow_mem_cost: config.grow_mem_cost,
            regular_op_cost: config.regular_op_cost,
            limit_config: config.limit_config,
        }
    }
}

impl From<VMConfigView> for VMConfig {
    fn from(view: VMConfigView) -> Self {
        Self {
            ext_costs: near_primitives_core::config::ExtCostsConfig::from(view.ext_costs),
            grow_mem_cost: view.grow_mem_cost,
            regular_op_cost: view.regular_op_cost,
            limit_config: view.limit_config,
        }
    }
}

/// Typed view of ExtCostsConfig to preserve JSON output field names in protocol
/// config RPC output.
#[derive(Debug, Serialize, Deserialize, Clone, Hash, PartialEq, Eq)]
pub struct ExtCostsConfigView {
    /// Base cost for calling a host function.
    pub base: Gas,

    /// Base cost of loading a pre-compiled contract
    pub contract_loading_base: Gas,
    /// Cost per byte of loading a pre-compiled contract
    pub contract_loading_bytes: Gas,

    /// Base cost for guest memory read
    pub read_memory_base: Gas,
    /// Cost for guest memory read
    pub read_memory_byte: Gas,

    /// Base cost for guest memory write
    pub write_memory_base: Gas,
    /// Cost for guest memory write per byte
    pub write_memory_byte: Gas,

    /// Base cost for reading from register
    pub read_register_base: Gas,
    /// Cost for reading byte from register
    pub read_register_byte: Gas,

    /// Base cost for writing into register
    pub write_register_base: Gas,
    /// Cost for writing byte into register
    pub write_register_byte: Gas,

    /// Base cost of decoding utf8. It's used for `log_utf8` and `panic_utf8`.
    pub utf8_decoding_base: Gas,
    /// Cost per byte of decoding utf8. It's used for `log_utf8` and `panic_utf8`.
    pub utf8_decoding_byte: Gas,

    /// Base cost of decoding utf16. It's used for `log_utf16`.
    pub utf16_decoding_base: Gas,
    /// Cost per byte of decoding utf16. It's used for `log_utf16`.
    pub utf16_decoding_byte: Gas,

    /// Cost of getting sha256 base
    pub sha256_base: Gas,
    /// Cost of getting sha256 per byte
    pub sha256_byte: Gas,

    /// Cost of getting sha256 base
    pub keccak256_base: Gas,
    /// Cost of getting sha256 per byte
    pub keccak256_byte: Gas,

    /// Cost of getting sha256 base
    pub keccak512_base: Gas,
    /// Cost of getting sha256 per byte
    pub keccak512_byte: Gas,

    /// Cost of getting ripemd160 base
    pub ripemd160_base: Gas,
    /// Cost of getting ripemd160 per message block
    pub ripemd160_block: Gas,

    /// Cost of getting ed25519 base
    pub ed25519_verify_base: Gas,
    /// Cost of getting ed25519 per byte
    pub ed25519_verify_byte: Gas,

    /// Cost of calling ecrecover
    pub ecrecover_base: Gas,

    /// Cost for calling logging.
    pub log_base: Gas,
    /// Cost for logging per byte
    pub log_byte: Gas,

    // ###############
    // # Storage API #
    // ###############
    /// Storage trie write key base cost
    pub storage_write_base: Gas,
    /// Storage trie write key per byte cost
    pub storage_write_key_byte: Gas,
    /// Storage trie write value per byte cost
    pub storage_write_value_byte: Gas,
    /// Storage trie write cost per byte of evicted value.
    pub storage_write_evicted_byte: Gas,

    /// Storage trie read key base cost
    pub storage_read_base: Gas,
    /// Storage trie read key per byte cost
    pub storage_read_key_byte: Gas,
    /// Storage trie read value cost per byte cost
    pub storage_read_value_byte: Gas,

    /// Remove key from trie base cost
    pub storage_remove_base: Gas,
    /// Remove key from trie per byte cost
    pub storage_remove_key_byte: Gas,
    /// Remove key from trie ret value byte cost
    pub storage_remove_ret_value_byte: Gas,

    /// Storage trie check for key existence cost base
    pub storage_has_key_base: Gas,
    /// Storage trie check for key existence per key byte
    pub storage_has_key_byte: Gas,

    /// Create trie prefix iterator cost base
    pub storage_iter_create_prefix_base: Gas,
    /// Create trie prefix iterator cost per byte.
    pub storage_iter_create_prefix_byte: Gas,

    /// Create trie range iterator cost base
    pub storage_iter_create_range_base: Gas,
    /// Create trie range iterator cost per byte of from key.
    pub storage_iter_create_from_byte: Gas,
    /// Create trie range iterator cost per byte of to key.
    pub storage_iter_create_to_byte: Gas,

    /// Trie iterator per key base cost
    pub storage_iter_next_base: Gas,
    /// Trie iterator next key byte cost
    pub storage_iter_next_key_byte: Gas,
    /// Trie iterator next key byte cost
    pub storage_iter_next_value_byte: Gas,

    /// Cost per reading trie node from DB
    pub touching_trie_node: Gas,
    /// Cost for reading trie node from memory
    pub read_cached_trie_node: Gas,

    // ###############
    // # Promise API #
    // ###############
    /// Cost for calling `promise_and`
    pub promise_and_base: Gas,
    /// Cost for calling `promise_and` for each promise
    pub promise_and_per_promise: Gas,
    /// Cost for calling `promise_return`
    pub promise_return: Gas,

    // ###############
    // # Validator API #
    // ###############
    /// Cost of calling `validator_stake`.
    pub validator_stake_base: Gas,
    /// Cost of calling `validator_total_stake`.
    pub validator_total_stake_base: Gas,

    // Removed parameters, only here for keeping the output backward-compatible.
    pub contract_compile_base: Gas,
    pub contract_compile_bytes: Gas,

    // #############
    // # Alt BN128 #
    // #############
    /// Base cost for multiexp
    pub alt_bn128_g1_multiexp_base: Gas,
    /// Per element cost for multiexp
    pub alt_bn128_g1_multiexp_element: Gas,
    /// Base cost for sum
    pub alt_bn128_g1_sum_base: Gas,
    /// Per element cost for sum
    pub alt_bn128_g1_sum_element: Gas,
    /// Base cost for pairing check
    pub alt_bn128_pairing_check_base: Gas,
    /// Per element cost for pairing check
    pub alt_bn128_pairing_check_element: Gas,
}

impl From<near_primitives_core::config::ExtCostsConfig> for ExtCostsConfigView {
    fn from(config: near_primitives_core::config::ExtCostsConfig) -> Self {
        Self {
            base: config.cost(ExtCosts::base),
            contract_loading_base: config.cost(ExtCosts::contract_loading_base),
            contract_loading_bytes: config.cost(ExtCosts::contract_loading_bytes),
            read_memory_base: config.cost(ExtCosts::read_memory_base),
            read_memory_byte: config.cost(ExtCosts::read_memory_byte),
            write_memory_base: config.cost(ExtCosts::write_memory_base),
            write_memory_byte: config.cost(ExtCosts::write_memory_byte),
            read_register_base: config.cost(ExtCosts::read_register_base),
            read_register_byte: config.cost(ExtCosts::read_register_byte),
            write_register_base: config.cost(ExtCosts::write_register_base),
            write_register_byte: config.cost(ExtCosts::write_register_byte),
            utf8_decoding_base: config.cost(ExtCosts::utf8_decoding_base),
            utf8_decoding_byte: config.cost(ExtCosts::utf8_decoding_byte),
            utf16_decoding_base: config.cost(ExtCosts::utf16_decoding_base),
            utf16_decoding_byte: config.cost(ExtCosts::utf16_decoding_byte),
            sha256_base: config.cost(ExtCosts::sha256_base),
            sha256_byte: config.cost(ExtCosts::sha256_byte),
            keccak256_base: config.cost(ExtCosts::keccak256_base),
            keccak256_byte: config.cost(ExtCosts::keccak256_byte),
            keccak512_base: config.cost(ExtCosts::keccak512_base),
            keccak512_byte: config.cost(ExtCosts::keccak512_byte),
            ripemd160_base: config.cost(ExtCosts::ripemd160_base),
            ripemd160_block: config.cost(ExtCosts::ripemd160_block),
            ed25519_verify_base: config.cost(ExtCosts::ed25519_verify_base),
            ed25519_verify_byte: config.cost(ExtCosts::ed25519_verify_byte),
            ecrecover_base: config.cost(ExtCosts::ecrecover_base),
            log_base: config.cost(ExtCosts::log_base),
            log_byte: config.cost(ExtCosts::log_byte),
            storage_write_base: config.cost(ExtCosts::storage_write_base),
            storage_write_key_byte: config.cost(ExtCosts::storage_write_key_byte),
            storage_write_value_byte: config.cost(ExtCosts::storage_write_value_byte),
            storage_write_evicted_byte: config.cost(ExtCosts::storage_write_evicted_byte),
            storage_read_base: config.cost(ExtCosts::storage_read_base),
            storage_read_key_byte: config.cost(ExtCosts::storage_read_key_byte),
            storage_read_value_byte: config.cost(ExtCosts::storage_read_value_byte),
            storage_remove_base: config.cost(ExtCosts::storage_remove_base),
            storage_remove_key_byte: config.cost(ExtCosts::storage_remove_key_byte),
            storage_remove_ret_value_byte: config.cost(ExtCosts::storage_remove_ret_value_byte),
            storage_has_key_base: config.cost(ExtCosts::storage_has_key_base),
            storage_has_key_byte: config.cost(ExtCosts::storage_has_key_byte),
            storage_iter_create_prefix_base: config.cost(ExtCosts::storage_iter_create_prefix_base),
            storage_iter_create_prefix_byte: config.cost(ExtCosts::storage_iter_create_prefix_byte),
            storage_iter_create_range_base: config.cost(ExtCosts::storage_iter_create_range_base),
            storage_iter_create_from_byte: config.cost(ExtCosts::storage_iter_create_from_byte),
            storage_iter_create_to_byte: config.cost(ExtCosts::storage_iter_create_to_byte),
            storage_iter_next_base: config.cost(ExtCosts::storage_iter_next_base),
            storage_iter_next_key_byte: config.cost(ExtCosts::storage_iter_next_key_byte),
            storage_iter_next_value_byte: config.cost(ExtCosts::storage_iter_next_value_byte),
            touching_trie_node: config.cost(ExtCosts::touching_trie_node),
            read_cached_trie_node: config.cost(ExtCosts::read_cached_trie_node),
            promise_and_base: config.cost(ExtCosts::promise_and_base),
            promise_and_per_promise: config.cost(ExtCosts::promise_and_per_promise),
            promise_return: config.cost(ExtCosts::promise_return),
            validator_stake_base: config.cost(ExtCosts::validator_stake_base),
            validator_total_stake_base: config.cost(ExtCosts::validator_total_stake_base),
            alt_bn128_g1_multiexp_base: config.cost(ExtCosts::alt_bn128_g1_multiexp_base),
            alt_bn128_g1_multiexp_element: config.cost(ExtCosts::alt_bn128_g1_multiexp_element),
            alt_bn128_g1_sum_base: config.cost(ExtCosts::alt_bn128_g1_sum_base),
            alt_bn128_g1_sum_element: config.cost(ExtCosts::alt_bn128_g1_sum_element),
            alt_bn128_pairing_check_base: config.cost(ExtCosts::alt_bn128_pairing_check_base),
            alt_bn128_pairing_check_element: config.cost(ExtCosts::alt_bn128_pairing_check_element),
            // removed parameters
            contract_compile_base: Gas::from(0),
            contract_compile_bytes: Gas::from(0),
        }
    }
}

impl From<ExtCostsConfigView> for near_primitives_core::config::ExtCostsConfig {
    fn from(view: ExtCostsConfigView) -> Self {
        let costs = enum_map::enum_map! {
                ExtCosts::base => view.base,
                ExtCosts::contract_loading_base => view.contract_loading_base,
                ExtCosts::contract_loading_bytes => view.contract_loading_bytes,
                ExtCosts::read_memory_base => view.read_memory_base,
                ExtCosts::read_memory_byte => view.read_memory_byte,
                ExtCosts::write_memory_base => view.write_memory_base,
                ExtCosts::write_memory_byte => view.write_memory_byte,
                ExtCosts::read_register_base => view.read_register_base,
                ExtCosts::read_register_byte => view.read_register_byte,
                ExtCosts::write_register_base => view.write_register_base,
                ExtCosts::write_register_byte => view.write_register_byte,
                ExtCosts::utf8_decoding_base => view.utf8_decoding_base,
                ExtCosts::utf8_decoding_byte => view.utf8_decoding_byte,
                ExtCosts::utf16_decoding_base => view.utf16_decoding_base,
                ExtCosts::utf16_decoding_byte => view.utf16_decoding_byte,
                ExtCosts::sha256_base => view.sha256_base,
                ExtCosts::sha256_byte => view.sha256_byte,
                ExtCosts::keccak256_base => view.keccak256_base,
                ExtCosts::keccak256_byte => view.keccak256_byte,
                ExtCosts::keccak512_base => view.keccak512_base,
                ExtCosts::keccak512_byte => view.keccak512_byte,
                ExtCosts::ripemd160_base => view.ripemd160_base,
                ExtCosts::ripemd160_block => view.ripemd160_block,
                ExtCosts::ed25519_verify_base => view.ed25519_verify_base,
                ExtCosts::ed25519_verify_byte => view.ed25519_verify_byte,
                ExtCosts::ecrecover_base => view.ecrecover_base,
                ExtCosts::log_base => view.log_base,
                ExtCosts::log_byte => view.log_byte,
                ExtCosts::storage_write_base => view.storage_write_base,
                ExtCosts::storage_write_key_byte => view.storage_write_key_byte,
                ExtCosts::storage_write_value_byte => view.storage_write_value_byte,
                ExtCosts::storage_write_evicted_byte => view.storage_write_evicted_byte,
                ExtCosts::storage_read_base => view.storage_read_base,
                ExtCosts::storage_read_key_byte => view.storage_read_key_byte,
                ExtCosts::storage_read_value_byte => view.storage_read_value_byte,
                ExtCosts::storage_remove_base => view.storage_remove_base,
                ExtCosts::storage_remove_key_byte => view.storage_remove_key_byte,
                ExtCosts::storage_remove_ret_value_byte => view.storage_remove_ret_value_byte,
                ExtCosts::storage_has_key_base => view.storage_has_key_base,
                ExtCosts::storage_has_key_byte => view.storage_has_key_byte,
                ExtCosts::storage_iter_create_prefix_base => view.storage_iter_create_prefix_base,
                ExtCosts::storage_iter_create_prefix_byte => view.storage_iter_create_prefix_byte,
                ExtCosts::storage_iter_create_range_base => view.storage_iter_create_range_base,
                ExtCosts::storage_iter_create_from_byte => view.storage_iter_create_from_byte,
                ExtCosts::storage_iter_create_to_byte => view.storage_iter_create_to_byte,
                ExtCosts::storage_iter_next_base => view.storage_iter_next_base,
                ExtCosts::storage_iter_next_key_byte => view.storage_iter_next_key_byte,
                ExtCosts::storage_iter_next_value_byte => view.storage_iter_next_value_byte,
                ExtCosts::touching_trie_node => view.touching_trie_node,
                ExtCosts::read_cached_trie_node => view.read_cached_trie_node,
                ExtCosts::promise_and_base => view.promise_and_base,
                ExtCosts::promise_and_per_promise => view.promise_and_per_promise,
                ExtCosts::promise_return => view.promise_return,
                ExtCosts::validator_stake_base => view.validator_stake_base,
                ExtCosts::validator_total_stake_base => view.validator_total_stake_base,
                ExtCosts::alt_bn128_g1_multiexp_base => view.alt_bn128_g1_multiexp_base,
                ExtCosts::alt_bn128_g1_multiexp_element => view.alt_bn128_g1_multiexp_element,
                ExtCosts::alt_bn128_g1_sum_base => view.alt_bn128_g1_sum_base,
                ExtCosts::alt_bn128_g1_sum_element => view.alt_bn128_g1_sum_element,
                ExtCosts::alt_bn128_pairing_check_base => view.alt_bn128_pairing_check_base,
                ExtCosts::alt_bn128_pairing_check_element => view.alt_bn128_pairing_check_element,
        };
        Self { costs }
    }
}

#[cfg(test)]
mod tests {
    #[cfg(not(feature = "nightly"))]
    use super::ExecutionMetadataView;
    use super::RuntimeConfigView;
    use crate::runtime::config::RuntimeConfig;
    #[cfg(not(feature = "nightly"))]
    use crate::transaction::ExecutionMetadata;
    #[cfg(not(feature = "nightly"))]
    use near_primitives_core::profile::{ProfileDataV2, ProfileDataV3};

    /// The JSON representation used in RPC responses must not remove or rename
    /// fields, only adding fields is allowed or we risk breaking clients.
    #[test]
    #[cfg(not(feature = "nightly"))]
    fn test_runtime_config_view() {
        let config = RuntimeConfig::test();
        let view = RuntimeConfigView::from(config);
        insta::assert_json_snapshot!(&view);
    }

    /// A `RuntimeConfigView` must contain all info to reconstruct a `RuntimeConfig`.
    #[test]
    fn test_runtime_config_view_is_complete() {
        let config = RuntimeConfig::test();
        let view = RuntimeConfigView::from(config.clone());
        let reconstructed_config = RuntimeConfig::from(view);

        assert_eq!(config, reconstructed_config);
    }

    /// `ExecutionMetadataView` with profile V1 displayed on the RPC should not change.
    #[test]
    #[cfg(not(feature = "nightly"))]
    fn test_exec_metadata_v1_view() {
        let metadata = ExecutionMetadata::V1;
        let view = ExecutionMetadataView::from(metadata);
        insta::assert_json_snapshot!(view);
    }

    /// `ExecutionMetadataView` with profile V2 displayed on the RPC should not change.
    #[test]
    #[cfg(not(feature = "nightly"))]
    fn test_exec_metadata_v2_view() {
        let metadata = ExecutionMetadata::V2(ProfileDataV2::test());
        let view = ExecutionMetadataView::from(metadata);
        insta::assert_json_snapshot!(view);
    }

    /// `ExecutionMetadataView` with profile V3 displayed on the RPC should not change.
    #[test]
    #[cfg(not(feature = "nightly"))]
    fn test_exec_metadata_v3_view() {
        let metadata = ExecutionMetadata::V3(ProfileDataV3::test());
        let view = ExecutionMetadataView::from(metadata);
        insta::assert_json_snapshot!(view);
    }
}<|MERGE_RESOLUTION|>--- conflicted
+++ resolved
@@ -1292,54 +1292,6 @@
         let mut gas_profile = match metadata {
             ExecutionMetadata::V1 => None,
             ExecutionMetadata::V2(profile_data) => {
-<<<<<<< HEAD
-                let mut costs: Vec<_> =
-                    Cost::iter()
-                        .filter(|&cost| profile_data[cost] > 0)
-                        .map(|cost| CostGasUsed {
-                            cost_category: match cost {
-                                Cost::ActionCost { .. } => "ACTION_COST",
-                                Cost::ExtCost { .. } => "WASM_HOST_COST",
-                                Cost::WasmInstruction => "WASM_HOST_COST",
-                            }
-                            .to_string(),
-                            cost: match cost {
-                                // preserve old behavior that conflated some action
-                                // costs for profile (duplicates are removed afterwards)
-                                Cost::ActionCost {
-                                    action_cost_kind:
-                                        ActionCosts::deploy_contract_base
-                                        | ActionCosts::deploy_contract_byte,
-                                } => "DEPLOY_CONTRACT".to_owned(),
-                                Cost::ActionCost {
-                                    action_cost_kind:
-                                        ActionCosts::function_call_base
-                                        | ActionCosts::function_call_byte,
-                                } => "FUNCTION_CALL".to_owned(),
-                                Cost::ActionCost {
-                                    action_cost_kind:
-                                        ActionCosts::add_full_access_key
-                                        | ActionCosts::add_function_call_key_base
-                                        | ActionCosts::add_function_call_key_byte,
-                                } => "ADD_KEY".to_owned(),
-                                Cost::ActionCost {
-                                    action_cost_kind:
-                                        ActionCosts::new_action_receipt
-                                        | ActionCosts::new_data_receipt_base,
-                                } => "NEW_RECEIPT".to_owned(),
-                                // other costs have always been mapped one-to-one
-                                Cost::ActionCost { action_cost_kind: action_cost } => {
-                                    format!("{:?}", action_cost).to_ascii_uppercase()
-                                }
-                                Cost::ExtCost { ext_cost_kind: ext_cost } => {
-                                    format!("{:?}", ext_cost).to_ascii_uppercase()
-                                }
-                                Cost::WasmInstruction => "WASM_INSTRUCTION".to_string(),
-                            },
-                            gas_used: Gas::from(profile_data[cost]),
-                        })
-                        .collect();
-=======
                 // Add actions, wasm op, and ext costs in groups.
 
                 // actions should use the old format, since `ActionCosts`
@@ -1365,7 +1317,6 @@
                         profile_data.get_ext_cost(ext_cost),
                     ));
                 }
->>>>>>> c308df15
 
                 Some(costs)
             }
