--- conflicted
+++ resolved
@@ -15,14 +15,13 @@
 
 use crate::account::{AccessKey, AccessKeyPermission, Account, FunctionCallPermission};
 use crate::block::{Block, BlockHeader};
+use crate::block_header::{
+    BlockHeaderInnerLite, BlockHeaderInnerRest, BlockHeaderInnerRestV2, BlockHeaderV1,
+    BlockHeaderV2,
+};
 #[cfg(feature = "protocol_feature_block_header_v3")]
-use crate::block_header::BlockHeaderInnerRestV3;
-use crate::block_header::{
-    BlockHeaderInnerLite, BlockHeaderInnerRest, BlockHeaderInnerRestV2, BlockHeaderInnerRestV3,
-    BlockHeaderV1, BlockHeaderV2, BlockHeaderV3,
-};
+use crate::block_header::{BlockHeaderInnerRestV3, BlockHeaderV3};
 use crate::challenge::{Challenge, ChallengesResult};
-use crate::checked_feature;
 use crate::contract::ContractCode;
 use crate::errors::TxExecutionError;
 use crate::hash::{hash, CryptoHash};
@@ -49,9 +48,6 @@
 };
 use crate::version::{ProtocolVersion, Version};
 
-#[cfg(feature = "protocol_feature_block_header_v3")]
-use crate::block_header::BlockHeaderV3;
-
 /// A view of the account
 #[derive(BorshSerialize, BorshDeserialize, Serialize, Deserialize, Debug, Eq, PartialEq, Clone)]
 pub struct AccountView {
@@ -423,10 +419,10 @@
     pub random_value: CryptoHash,
     pub validator_proposals: Vec<ValidatorStakeView>,
     pub chunk_mask: Vec<bool>,
-    #[cfg(feature = "protocol_feature_block_ordinal")]
-    pub block_ordinal: Option<NumBlocks>,
     #[serde(with = "u128_dec_format")]
     pub gas_price: Balance,
+    #[cfg(feature = "protocol_feature_block_header_v3")]
+    pub block_ordinal: Option<NumBlocks>,
     /// TODO(2271): deprecated.
     #[serde(with = "u128_dec_format")]
     pub rent_paid: Balance,
@@ -471,7 +467,7 @@
                 .map(|v| v.clone().into())
                 .collect(),
             chunk_mask: header.chunk_mask().to_vec(),
-            #[cfg(feature = "protocol_feature_block_ordinal")]
+            #[cfg(feature = "protocol_feature_block_header_v3")]
             block_ordinal: if header.block_ordinal() != 0 {
                 Some(header.block_ordinal())
             } else {
@@ -505,7 +501,6 @@
             next_bp_hash: view.next_bp_hash,
             block_merkle_root: view.block_merkle_root,
         };
-<<<<<<< HEAD
         #[cfg(not(feature = "protocol_feature_block_header_v3"))]
         let last_header_v2_version = None;
         #[cfg(feature = "protocol_feature_block_header_v3")]
@@ -515,12 +510,6 @@
                 .unwrap()
                 .clone()
                 - 1,
-=======
-        let is_block_ordinal_enabled = checked_feature!(
-            "protocol_feature_block_ordinal",
-            BlockOrdinal,
-            view.latest_protocol_version
->>>>>>> 38d83a80
         );
         if view.latest_protocol_version <= 29 {
             let mut header = BlockHeaderV1 {
@@ -552,13 +541,9 @@
             };
             header.init();
             BlockHeader::BlockHeaderV1(Box::new(header))
-<<<<<<< HEAD
         } else if last_header_v2_version.is_none()
             || view.latest_protocol_version <= last_header_v2_version.unwrap()
         {
-=======
-        } else if !is_block_ordinal_enabled {
->>>>>>> 38d83a80
             let mut header = BlockHeaderV2 {
                 prev_hash: view.prev_hash,
                 inner_lite,
@@ -588,7 +573,6 @@
             header.init();
             BlockHeader::BlockHeaderV2(Box::new(header))
         } else {
-<<<<<<< HEAD
             #[cfg(not(feature = "protocol_feature_block_header_v3"))]
             unreachable!();
             #[cfg(feature = "protocol_feature_block_header_v3")]
@@ -609,6 +593,10 @@
                             .collect(),
                         chunk_mask: view.chunk_mask,
                         gas_price: view.gas_price,
+                        block_ordinal: match view.block_ordinal {
+                            Some(value) => value,
+                            None => 0,
+                        },
                         total_supply: view.total_supply,
                         challenges_result: view.challenges_result,
                         last_final_block: view.last_final_block,
@@ -623,42 +611,6 @@
                 header.init();
                 BlockHeader::BlockHeaderV3(Box::new(header))
             }
-=======
-            let mut header = BlockHeaderV3 {
-                prev_hash: view.prev_hash,
-                inner_lite,
-                inner_rest: BlockHeaderInnerRestV3 {
-                    chunk_receipts_root: view.chunk_receipts_root,
-                    chunk_headers_root: view.chunk_headers_root,
-                    chunk_tx_root: view.chunk_tx_root,
-                    challenges_root: view.challenges_root,
-                    random_value: view.random_value,
-                    validator_proposals: view
-                        .validator_proposals
-                        .into_iter()
-                        .map(|v| v.into())
-                        .collect(),
-                    chunk_mask: view.chunk_mask,
-                    #[cfg(feature = "protocol_feature_block_ordinal")]
-                    block_ordinal: match view.block_ordinal { Some(value) => value, None => 0},
-                    #[cfg(not(feature = "protocol_feature_block_ordinal"))]
-                    // Unreachable because of `checked_feature!` above and needed for compilation only.
-                    // Using `block_ordinal: unreachable!()` creates Rust warning.
-                    block_ordinal: 0,
-                    gas_price: view.gas_price,
-                    total_supply: view.total_supply,
-                    challenges_result: view.challenges_result,
-                    last_final_block: view.last_final_block,
-                    last_ds_final_block: view.last_ds_final_block,
-                    approvals: view.approvals.clone(),
-                    latest_protocol_version: view.latest_protocol_version,
-                },
-                signature: view.signature,
-                hash: CryptoHash::default(),
-            };
-            header.init();
-            BlockHeader::BlockHeaderV3(Box::new(header))
->>>>>>> 38d83a80
         }
     }
 }
@@ -703,10 +655,7 @@
                 next_bp_hash: header.inner_lite.next_bp_hash,
                 block_merkle_root: header.inner_lite.block_merkle_root,
             },
-<<<<<<< HEAD
             #[cfg(feature = "protocol_feature_block_header_v3")]
-=======
->>>>>>> 38d83a80
             BlockHeader::BlockHeaderV3(header) => BlockHeaderInnerLiteView {
                 height: header.inner_lite.height,
                 epoch_id: header.inner_lite.epoch_id.0,
