--- conflicted
+++ resolved
@@ -1491,12 +1491,9 @@
     },
     UpdatedDelayedReceipts,
     ValidatorAccountsUpdate,
-<<<<<<< HEAD
+    Migration,
     #[cfg(feature = "ganache")]
     PatchState,
-=======
-    Migration,
->>>>>>> 0f9fe084
 }
 
 impl From<StateChangeCause> for StateChangeCauseView {
@@ -1521,12 +1518,9 @@
             }
             StateChangeCause::UpdatedDelayedReceipts => Self::UpdatedDelayedReceipts,
             StateChangeCause::ValidatorAccountsUpdate => Self::ValidatorAccountsUpdate,
-<<<<<<< HEAD
+            StateChangeCause::Migration => Self::Migration,
             #[cfg(feature = "ganache")]
             StateChangeCause::PatchState => Self::PatchState,
-=======
-            StateChangeCause::Migration => Self::Migration,
->>>>>>> 0f9fe084
         }
     }
 }
