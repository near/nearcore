//! This module defines "stable" internal API to view internal data using view_client.
//!
//! These types should only change when we cannot avoid this. Thus, when the counterpart internal
//! type gets changed, the view should preserve the old shape and only re-map the necessary bits
//! from the source structure in the relevant `From<SourceStruct>` impl.
use crate::account::{AccessKey, AccessKeyPermission, Account, FunctionCallPermission};
use crate::action::delegate::{DelegateAction, SignedDelegateAction};
use crate::action::{
    AddGasKeyAction, DeleteGasKeyAction, DeployGlobalContractAction, DeterministicStateInitAction,
    GlobalContractDeployMode, GlobalContractIdentifier, TransferToGasKeyAction,
    UseGlobalContractAction,
};
use crate::bandwidth_scheduler::BandwidthRequests;
use crate::block::{Block, BlockHeader, Tip};
use crate::block_header::BlockHeaderInnerLite;
use crate::challenge::SlashedValidator;
use crate::congestion_info::{CongestionInfo, CongestionInfoV1};
use crate::errors::TxExecutionError;
use crate::hash::{CryptoHash, hash};
use crate::merkle::{MerklePath, combine_hash};
use crate::network::PeerId;
use crate::receipt::{
    ActionReceipt, DataReceipt, DataReceiver, GlobalContractDistributionReceipt, Receipt,
    ReceiptEnum, ReceiptV2, VersionedActionReceipt, VersionedReceiptEnum,
};
use crate::serialize::dec_format;
use crate::sharding::shard_chunk_header_inner::ShardChunkHeaderInnerV4;
use crate::sharding::{
    ChunkHash, ShardChunk, ShardChunkHeader, ShardChunkHeaderInner, ShardChunkHeaderInnerV2,
    ShardChunkHeaderInnerV3, ShardChunkHeaderV3,
};
use crate::stateless_validation::chunk_endorsements_bitmap::ChunkEndorsementsBitmap;
use crate::transaction::{
    Action, AddKeyAction, CreateAccountAction, DeleteAccountAction, DeleteKeyAction,
    DeployContractAction, ExecutionMetadata, ExecutionOutcome, ExecutionOutcomeWithIdAndProof,
    ExecutionStatus, FunctionCallAction, PartialExecutionOutcome, PartialExecutionStatus,
    SignedTransaction, StakeAction, TransferAction,
};
use crate::types::{
    AccountId, AccountWithPublicKey, Balance, BlockHeight, EpochHeight, EpochId, FunctionArgs, Gas,
    Nonce, NumBlocks, ShardId, StateChangeCause, StateChangeKind, StateChangeValue,
    StateChangeWithCause, StateChangesRequest, StateRoot, StorageUsage, StoreKey, StoreValue,
    ValidatorKickoutReason,
};
use crate::version::{ProtocolVersion, Version};
use borsh::{BorshDeserialize, BorshSerialize};
use near_crypto::{PublicKey, Signature};
use near_fmt::{AbbrBytes, Slice};
use near_parameters::config::CongestionControlConfig;
use near_parameters::view::CongestionControlConfigView;
use near_parameters::{ActionCosts, ExtCosts};
use near_primitives_core::account::{AccountContract, GasKey};
use near_primitives_core::deterministic_account_id::{
    DeterministicAccountStateInit, DeterministicAccountStateInitV1,
};
use near_primitives_core::types::NonceIndex;
use near_schema_checker_lib::ProtocolSchema;
use near_time::Utc;
use serde_with::base64::Base64;
use serde_with::serde_as;
use std::collections::{BTreeMap, HashMap};
use std::fmt;
use std::ops::Range;
use std::sync::Arc;
use strum::IntoEnumIterator;
use validator_stake_view::ValidatorStakeView;

/// A view of the account
#[derive(serde::Serialize, serde::Deserialize, Debug, Eq, PartialEq, Clone)]
#[cfg_attr(feature = "schemars", derive(schemars::JsonSchema))]
pub struct AccountView {
    pub amount: Balance,
    pub locked: Balance,
    pub code_hash: CryptoHash,
    pub storage_usage: StorageUsage,
    /// TODO(2271): deprecated.
    #[serde(default)]
    pub storage_paid_at: BlockHeight,
    #[serde(default, skip_serializing_if = "Option::is_none")]
    pub global_contract_hash: Option<CryptoHash>,
    #[serde(default, skip_serializing_if = "Option::is_none")]
    pub global_contract_account_id: Option<AccountId>,
}

/// A view of the contract code.
#[serde_as]
#[derive(serde::Serialize, serde::Deserialize, PartialEq, Eq, Debug, Clone)]
#[cfg_attr(feature = "schemars", derive(schemars::JsonSchema))]
pub struct ContractCodeView {
    #[serde(rename = "code_base64")]
    #[serde_as(as = "Base64")]
    #[cfg_attr(feature = "schemars", schemars(with = "String"))]
    pub code: Vec<u8>,
    pub hash: CryptoHash,
}

impl From<&Account> for AccountView {
    fn from(account: &Account) -> Self {
        let (global_contract_hash, global_contract_account_id) =
            match account.contract().into_owned() {
                AccountContract::Global(contract) => (Some(contract), None),
                AccountContract::GlobalByAccount(account_id) => (None, Some(account_id)),
                AccountContract::Local(_) | AccountContract::None => (None, None),
            };
        AccountView {
            amount: account.amount(),
            locked: account.locked(),
            code_hash: account.local_contract_hash().unwrap_or_default(),
            storage_usage: account.storage_usage(),
            storage_paid_at: 0,
            global_contract_hash,
            global_contract_account_id,
        }
    }
}

impl From<Account> for AccountView {
    fn from(account: Account) -> Self {
        (&account).into()
    }
}

impl From<&AccountView> for Account {
    fn from(view: &AccountView) -> Self {
        let contract = match &view.global_contract_account_id {
            Some(account_id) => AccountContract::GlobalByAccount(account_id.clone()),
            None => match view.global_contract_hash {
                Some(hash) => AccountContract::Global(hash),
                None => AccountContract::from_local_code_hash(view.code_hash),
            },
        };
        Account::new(view.amount, view.locked, contract, view.storage_usage)
    }
}

impl From<AccountView> for Account {
    fn from(view: AccountView) -> Self {
        (&view).into()
    }
}

/// Describes the permission scope for an access key. Whether it is a function call or a full access key.
#[derive(
    BorshSerialize,
    BorshDeserialize,
    Debug,
    Eq,
    PartialEq,
    Clone,
    serde::Serialize,
    serde::Deserialize,
)]
#[borsh(use_discriminant = true)]
#[repr(u8)]
#[cfg_attr(feature = "schemars", derive(schemars::JsonSchema))]
pub enum AccessKeyPermissionView {
    FunctionCall { allowance: Option<Balance>, receiver_id: String, method_names: Vec<String> } = 0,
    FullAccess = 1,
}

impl From<AccessKeyPermission> for AccessKeyPermissionView {
    fn from(permission: AccessKeyPermission) -> Self {
        match permission {
            AccessKeyPermission::FunctionCall(func_call) => AccessKeyPermissionView::FunctionCall {
                allowance: func_call.allowance,
                receiver_id: func_call.receiver_id,
                method_names: func_call.method_names,
            },
            AccessKeyPermission::FullAccess => AccessKeyPermissionView::FullAccess,
        }
    }
}

impl From<AccessKeyPermissionView> for AccessKeyPermission {
    fn from(view: AccessKeyPermissionView) -> Self {
        match view {
            AccessKeyPermissionView::FunctionCall { allowance, receiver_id, method_names } => {
                AccessKeyPermission::FunctionCall(FunctionCallPermission {
                    allowance,
                    receiver_id,
                    method_names,
                })
            }
            AccessKeyPermissionView::FullAccess => AccessKeyPermission::FullAccess,
        }
    }
}

/// Describes access key permission scope and nonce.
#[derive(
    BorshSerialize,
    BorshDeserialize,
    Debug,
    Eq,
    PartialEq,
    Clone,
    serde::Serialize,
    serde::Deserialize,
)]
#[cfg_attr(feature = "schemars", derive(schemars::JsonSchema))]
pub struct AccessKeyView {
    pub nonce: Nonce,
    pub permission: AccessKeyPermissionView,
}

impl From<AccessKey> for AccessKeyView {
    fn from(access_key: AccessKey) -> Self {
        Self { nonce: access_key.nonce, permission: access_key.permission.into() }
    }
}

impl From<AccessKeyView> for AccessKey {
    fn from(view: AccessKeyView) -> Self {
        Self { nonce: view.nonce, permission: view.permission.into() }
    }
}

#[derive(
    BorshSerialize,
    BorshDeserialize,
    Debug,
    Eq,
    PartialEq,
    Clone,
    serde::Serialize,
    serde::Deserialize,
)]
#[cfg_attr(feature = "schemars", derive(schemars::JsonSchema))]
pub struct GasKeyView {
    pub num_nonces: NonceIndex,
    pub balance: Balance,
    pub permission: AccessKeyPermissionView,
<<<<<<< HEAD
    /// If requested, the nonces are included.
    #[serde(skip_serializing_if = "Option::is_none")]
    pub nonces: Option<Vec<Nonce>>,
}

impl GasKeyView {
    pub fn from_gas_key_no_nonces(gas_key: GasKey) -> Self {
        Self {
            num_nonces: gas_key.num_nonces,
            balance: gas_key.balance,
            permission: gas_key.permission.into(),
            nonces: None,
        }
    }

    pub fn from_gas_key_with_nonces(gas_key: GasKey, nonces: Vec<Nonce>) -> Self {
        Self {
            num_nonces: gas_key.num_nonces,
            balance: gas_key.balance,
            permission: gas_key.permission.into(),
            nonces: Some(nonces),
=======
    pub nonces: Vec<Nonce>,
}

impl GasKeyView {
    pub fn new(gas_key: GasKey, nonces: Vec<Nonce>) -> GasKeyView {
        GasKeyView {
            num_nonces: gas_key.num_nonces,
            balance: gas_key.balance,
            permission: gas_key.permission.into(),
            nonces,
>>>>>>> 7198cf2b
        }
    }
}

/// Item of the state, key and value are serialized in base64 and proof for inclusion of given state item.
#[derive(serde::Serialize, serde::Deserialize, Debug, PartialEq, Eq, Clone)]
#[cfg_attr(feature = "schemars", derive(schemars::JsonSchema))]
pub struct StateItem {
    pub key: StoreKey,
    pub value: StoreValue,
}

/// Resulting state values for a view state query request
#[serde_as]
#[derive(serde::Serialize, serde::Deserialize, Debug, PartialEq, Eq, Clone)]
#[cfg_attr(feature = "schemars", derive(schemars::JsonSchema))]
pub struct ViewStateResult {
    pub values: Vec<StateItem>,
    #[serde_as(as = "Vec<Base64>")]
    #[serde(default, skip_serializing_if = "Vec::is_empty")]
    #[cfg_attr(feature = "schemars", schemars(with = "Vec<String>"))]
    pub proof: Vec<Arc<[u8]>>,
}

/// A result returned by contract method
#[derive(serde::Serialize, serde::Deserialize, Debug, PartialEq, Eq, Clone, Default)]
#[cfg_attr(feature = "schemars", derive(schemars::JsonSchema))]
pub struct CallResult {
    pub result: Vec<u8>,
    pub logs: Vec<String>,
}

#[derive(serde::Serialize, serde::Deserialize, Debug, PartialEq, Eq, Clone)]
pub struct QueryError {
    pub error: String,
    pub logs: Vec<String>,
}

/// Describes information about an access key including the public key.
#[derive(serde::Serialize, serde::Deserialize, Debug, PartialEq, Eq, Clone)]
#[cfg_attr(feature = "schemars", derive(schemars::JsonSchema))]
pub struct AccessKeyInfoView {
    pub public_key: PublicKey,
    pub access_key: AccessKeyView,
}

/// Lists access keys
#[derive(serde::Serialize, serde::Deserialize, Debug, PartialEq, Eq, Clone)]
#[cfg_attr(feature = "schemars", derive(schemars::JsonSchema))]
pub struct AccessKeyList {
    pub keys: Vec<AccessKeyInfoView>,
}

impl FromIterator<AccessKeyInfoView> for AccessKeyList {
    fn from_iter<I: IntoIterator<Item = AccessKeyInfoView>>(iter: I) -> Self {
        Self { keys: iter.into_iter().collect() }
    }
}

#[derive(serde::Serialize, serde::Deserialize, Debug, PartialEq, Eq, Clone)]
#[cfg_attr(feature = "schemars", derive(schemars::JsonSchema))]
pub struct GasKeyInfoView {
    pub public_key: PublicKey,
    pub gas_key: GasKeyView,
}

#[derive(serde::Serialize, serde::Deserialize, Debug, PartialEq, Eq, Clone)]
#[cfg_attr(feature = "schemars", derive(schemars::JsonSchema))]
pub struct GasKeyList {
    pub keys: Vec<GasKeyInfoView>,
}

<<<<<<< HEAD
impl From<Vec<GasKeyInfoView>> for GasKeyList {
    fn from(keys: Vec<GasKeyInfoView>) -> Self {
        Self { keys }
    }
}

=======
>>>>>>> 7198cf2b
// cspell:words deepsize
#[cfg_attr(feature = "deepsize_feature", derive(deepsize::DeepSizeOf))]
#[derive(serde::Serialize, serde::Deserialize, Debug, PartialEq, Eq, Clone)]
#[cfg_attr(feature = "schemars", derive(schemars::JsonSchema))]
pub struct KnownPeerStateView {
    pub peer_id: PeerId,
    pub status: String,
    pub addr: String,
    pub first_seen: i64,
    pub last_seen: i64,
    pub last_attempt: Option<(i64, String)>,
}

#[cfg_attr(feature = "deepsize_feature", derive(deepsize::DeepSizeOf))]
#[derive(serde::Serialize, serde::Deserialize, Debug, PartialEq, Eq, Clone)]
#[cfg_attr(feature = "schemars", derive(schemars::JsonSchema))]
pub struct ConnectionInfoView {
    pub peer_id: PeerId,
    pub addr: String,
    pub time_established: i64,
    pub time_connected_until: i64,
}

#[cfg_attr(feature = "deepsize_feature", derive(deepsize::DeepSizeOf))]
#[derive(serde::Serialize, serde::Deserialize, Debug, PartialEq, Eq, Clone)]
#[cfg_attr(feature = "schemars", derive(schemars::JsonSchema))]
pub struct SnapshotHostInfoView {
    pub peer_id: PeerId,
    pub sync_hash: CryptoHash,
    pub epoch_height: u64,
    pub shards: Vec<u64>,
}

#[cfg_attr(feature = "deepsize_feature", derive(deepsize::DeepSizeOf))]
#[derive(Debug, PartialEq, Eq, Clone)]
pub enum QueryResponseKind {
    ViewAccount(AccountView),
    ViewCode(ContractCodeView),
    ViewState(ViewStateResult),
    CallResult(CallResult),
    AccessKey(AccessKeyView),
    AccessKeyList(AccessKeyList),
    GasKey(GasKeyView),
    GasKeyList(GasKeyList),
}

#[derive(serde::Serialize, serde::Deserialize, Debug, PartialEq, Eq, Clone)]
#[cfg_attr(feature = "schemars", derive(schemars::JsonSchema))]
#[serde(tag = "request_type", rename_all = "snake_case")]
pub enum QueryRequest {
    ViewAccount {
        account_id: AccountId,
    },
    ViewCode {
        account_id: AccountId,
    },
    ViewState {
        account_id: AccountId,
        #[serde(rename = "prefix_base64")]
        prefix: StoreKey,
        #[serde(default, skip_serializing_if = "is_false")]
        include_proof: bool,
    },
    ViewAccessKey {
        account_id: AccountId,
        public_key: PublicKey,
    },
    ViewAccessKeyList {
        account_id: AccountId,
    },
    ViewGasKey {
        account_id: AccountId,
        public_key: PublicKey,
<<<<<<< HEAD
        include_nonces: bool,
=======
>>>>>>> 7198cf2b
    },
    ViewGasKeyList {
        account_id: AccountId,
    },
    CallFunction {
        account_id: AccountId,
        method_name: String,
        #[serde(rename = "args_base64")]
        args: FunctionArgs,
    },
    ViewGlobalContractCode {
        code_hash: CryptoHash,
    },
    ViewGlobalContractCodeByAccountId {
        account_id: AccountId,
    },
}

fn is_false(v: &bool) -> bool {
    !*v
}

#[derive(Debug, PartialEq, Eq, Clone)]
pub struct QueryResponse {
    pub kind: QueryResponseKind,
    pub block_height: BlockHeight,
    pub block_hash: CryptoHash,
}

#[derive(serde::Serialize, serde::Deserialize, Debug)]
#[cfg_attr(feature = "schemars", derive(schemars::JsonSchema))]
pub struct StatusSyncInfo {
    pub latest_block_hash: CryptoHash,
    pub latest_block_height: BlockHeight,
    pub latest_state_root: CryptoHash,
    #[serde(with = "near_time::serde_utc_as_iso")]
    #[cfg_attr(feature = "schemars", schemars(with = "String"))]
    pub latest_block_time: Utc,
    pub syncing: bool,
    pub earliest_block_hash: Option<CryptoHash>,
    pub earliest_block_height: Option<BlockHeight>,
    #[serde(with = "near_time::serde_opt_utc_as_iso")]
    #[cfg_attr(feature = "schemars", schemars(with = "Option<String>"))]
    pub earliest_block_time: Option<Utc>,
    pub epoch_id: Option<EpochId>,
    pub epoch_start_height: Option<BlockHeight>,
}

// TODO: add more information to ValidatorInfo
#[derive(serde::Serialize, serde::Deserialize, Debug, PartialEq, Eq, Clone)]
#[cfg_attr(feature = "schemars", derive(schemars::JsonSchema))]
pub struct ValidatorInfo {
    pub account_id: AccountId,
}

#[derive(serde::Serialize, serde::Deserialize, Debug, PartialEq, Eq)]
#[cfg_attr(feature = "schemars", derive(schemars::JsonSchema))]
pub struct PeerInfoView {
    pub addr: String,
    pub account_id: Option<AccountId>,
    pub height: Option<BlockHeight>,
    pub block_hash: Option<CryptoHash>,
    pub is_highest_block_invalid: bool,
    pub tracked_shards: Vec<ShardId>,
    pub archival: bool,
    pub peer_id: PublicKey,
    pub received_bytes_per_sec: u64,
    pub sent_bytes_per_sec: u64,
    pub last_time_peer_requested_millis: u64,
    pub last_time_received_message_millis: u64,
    pub connection_established_time_millis: u64,
    pub is_outbound_peer: bool,
    /// Connection nonce.
    pub nonce: u64,
}

/// Information about a Producer: its account name, peer_id and a list of connected peers that
/// the node can use to send message for this producer.
#[derive(serde::Serialize, serde::Deserialize, Debug, PartialEq, Eq)]
#[cfg_attr(feature = "schemars", derive(schemars::JsonSchema))]
pub struct KnownProducerView {
    pub account_id: AccountId,
    pub peer_id: PublicKey,
    pub next_hops: Option<Vec<PublicKey>>,
}

#[derive(serde::Serialize, serde::Deserialize, Debug, PartialEq, Eq)]
#[cfg_attr(feature = "schemars", derive(schemars::JsonSchema))]
pub struct Tier1ProxyView {
    pub addr: std::net::SocketAddr,
    pub peer_id: PublicKey,
}

/// AccountData is a piece of global state that a validator
/// signs and broadcasts to the network.
///
/// It is essentially the data that a validator wants to share with the network.
/// All the nodes in the network are collecting the account data
/// broadcasted by the validators.
/// Since the number of the validators is bounded and their
/// identity is known (and the maximal size of allowed AccountData is bounded)
/// the global state that is distributed in the form of AccountData is bounded
/// as well.
/// Find more information in the docs [here](https://github.com/near/nearcore/blob/560f7fc8f4b3106e0d5d46050688610b1f104ac6/chain/client/src/client.rs#L2232)
#[derive(serde::Serialize, serde::Deserialize, Debug, PartialEq, Eq)]
#[cfg_attr(feature = "schemars", derive(schemars::JsonSchema))]
pub struct AccountDataView {
    /// ID of the node that handles the account key (aka validator key).
    pub peer_id: PublicKey,
    /// Proxy nodes that are directly connected to the validator node
    /// (this list may include the validator node itself).
    /// TIER1 nodes should connect to one of the proxies to sent TIER1
    /// messages to the validator.
    pub proxies: Vec<Tier1ProxyView>,
    /// Account key of the validator signing this AccountData.
    pub account_key: PublicKey,
    /// UTC timestamp of when the AccountData has been signed.
    #[serde(with = "near_time::serde_utc_as_iso")]
    #[cfg_attr(feature = "schemars", schemars(with = "String"))]
    pub timestamp: Utc,
}

#[derive(serde::Serialize, serde::Deserialize, Debug, PartialEq, Eq)]
#[cfg_attr(feature = "schemars", derive(schemars::JsonSchema))]
pub struct NetworkInfoView {
    pub peer_max_count: u32,
    pub num_connected_peers: usize,
    pub connected_peers: Vec<PeerInfoView>,
    pub known_producers: Vec<KnownProducerView>,
    pub tier1_accounts_keys: Vec<PublicKey>,
    pub tier1_accounts_data: Vec<AccountDataView>,
    pub tier1_connections: Vec<PeerInfoView>,
}

#[derive(serde::Serialize, serde::Deserialize, Debug, PartialEq, Eq)]
#[cfg_attr(feature = "schemars", derive(schemars::JsonSchema))]
pub enum SyncStatusView {
    /// Initial state. Not enough peers to do anything yet.
    AwaitingPeers,
    /// Not syncing / Done syncing.
    NoSync,
    /// Syncing using light-client headers to a recent epoch
    EpochSync {
        source_peer_height: BlockHeight,
        source_peer_id: String,
        attempt_time: String,
    },
    EpochSyncDone,
    /// Downloading block headers for fast sync.
    HeaderSync {
        start_height: BlockHeight,
        current_height: BlockHeight,
        highest_height: BlockHeight,
    },
    /// State sync, with different states of state sync for different shards.
    StateSync(StateSyncStatusView),
    /// Sync state across all shards is done.
    StateSyncDone,
    /// Download and process blocks until the head reaches the head of the network.
    BlockSync {
        start_height: BlockHeight,
        current_height: BlockHeight,
        highest_height: BlockHeight,
    },
}

#[derive(serde::Serialize, serde::Deserialize, Debug, PartialEq, Eq)]
#[cfg_attr(feature = "schemars", derive(schemars::JsonSchema))]
pub struct StateSyncStatusView {
    pub sync_hash: CryptoHash,
    pub shard_sync_status: HashMap<ShardId, String>,
    pub download_tasks: Vec<String>,
    pub computation_tasks: Vec<String>,
}

#[derive(serde::Serialize, serde::Deserialize, Debug, PartialEq, Eq)]
#[cfg_attr(feature = "schemars", derive(schemars::JsonSchema))]
pub struct PeerStoreView {
    pub peer_states: Vec<KnownPeerStateView>,
}

#[derive(serde::Serialize, serde::Deserialize, Debug, PartialEq, Eq)]
#[cfg_attr(feature = "schemars", derive(schemars::JsonSchema))]
pub struct RecentOutboundConnectionsView {
    pub recent_outbound_connections: Vec<ConnectionInfoView>,
}

#[derive(serde::Serialize, serde::Deserialize, Debug, PartialEq, Eq)]
#[cfg_attr(feature = "schemars", derive(schemars::JsonSchema))]
pub struct SnapshotHostsView {
    pub hosts: Vec<SnapshotHostInfoView>,
}

#[derive(serde::Serialize, serde::Deserialize, Debug, PartialEq, Eq)]
#[cfg_attr(feature = "schemars", derive(schemars::JsonSchema))]
pub struct EdgeView {
    pub peer0: PeerId,
    pub peer1: PeerId,
    pub nonce: u64,
}

#[derive(serde::Serialize, serde::Deserialize, Debug, PartialEq, Eq)]
#[cfg_attr(feature = "schemars", derive(schemars::JsonSchema))]
pub struct NetworkGraphView {
    pub edges: Vec<EdgeView>,
    pub next_hops: HashMap<PeerId, Vec<PeerId>>,
}

#[derive(serde::Serialize, serde::Deserialize, Debug, PartialEq, Eq)]
#[cfg_attr(feature = "schemars", derive(schemars::JsonSchema))]
pub struct LabeledEdgeView {
    pub peer0: u32,
    pub peer1: u32,
    pub nonce: u64,
}

#[derive(serde::Serialize, serde::Deserialize, Debug, PartialEq, Eq, Default)]
#[cfg_attr(feature = "schemars", derive(schemars::JsonSchema))]
pub struct EdgeCacheView {
    pub peer_labels: HashMap<PeerId, u32>,
    pub spanning_trees: HashMap<u32, Vec<LabeledEdgeView>>,
}

#[derive(serde::Serialize, serde::Deserialize, Debug, PartialEq, Eq)]
#[cfg_attr(feature = "schemars", derive(schemars::JsonSchema))]
pub struct PeerDistancesView {
    pub distance: Vec<Option<u32>>,
    pub min_nonce: u64,
}

#[derive(serde::Serialize, serde::Deserialize, Debug, PartialEq, Eq, Default)]
#[cfg_attr(feature = "schemars", derive(schemars::JsonSchema))]
pub struct NetworkRoutesView {
    pub edge_cache: EdgeCacheView,
    pub local_edges: HashMap<PeerId, EdgeView>,
    pub peer_distances: HashMap<PeerId, PeerDistancesView>,
    pub my_distances: HashMap<PeerId, u32>,
}

#[derive(serde::Serialize, serde::Deserialize, Debug, PartialEq, Eq)]
#[cfg_attr(feature = "schemars", derive(schemars::JsonSchema))]
pub struct ShardSyncDownloadView {
    pub downloads: Vec<DownloadStatusView>,
    pub status: String,
}

#[derive(serde::Serialize, serde::Deserialize, Debug, PartialEq, Eq)]
#[cfg_attr(feature = "schemars", derive(schemars::JsonSchema))]
pub struct DownloadStatusView {
    pub error: bool,
    pub done: bool,
}

/// Status of the [catchup](https://near.github.io/nearcore/architecture/how/sync.html#catchup) process
#[derive(serde::Serialize, serde::Deserialize, Debug, PartialEq, Eq)]
#[cfg_attr(feature = "schemars", derive(schemars::JsonSchema))]
pub struct CatchupStatusView {
    // This is the first block of the epoch that we are catching up
    pub sync_block_hash: CryptoHash,
    pub sync_block_height: BlockHeight,
    // Status of all shards that need to sync
    pub shard_sync_status: HashMap<ShardId, String>,
    // Blocks that we need to catchup, if it is empty, it means catching up is done
    pub blocks_to_catchup: Vec<BlockStatusView>,
}

#[derive(serde::Serialize, serde::Deserialize, Debug, PartialEq, Eq)]
#[cfg_attr(feature = "schemars", derive(schemars::JsonSchema))]
pub struct RequestedStatePartsView {
    // This is the first block of the epoch that was requested
    pub block_hash: CryptoHash,
    // All the part ids of the shards that were requested
    pub shard_requested_parts: HashMap<ShardId, Vec<PartElapsedTimeView>>,
}

/// Height and hash of a block
#[derive(serde::Serialize, serde::Deserialize, Debug, PartialEq, Eq)]
#[cfg_attr(feature = "schemars", derive(schemars::JsonSchema))]
pub struct BlockStatusView {
    pub height: BlockHeight,
    pub hash: CryptoHash,
}

impl BlockStatusView {
    pub fn new(height: &BlockHeight, hash: &CryptoHash) -> BlockStatusView {
        Self { height: *height, hash: *hash }
    }
}

impl From<Tip> for BlockStatusView {
    fn from(tip: Tip) -> Self {
        Self { height: tip.height, hash: tip.last_block_hash }
    }
}

impl From<&Tip> for BlockStatusView {
    fn from(tip: &Tip) -> Self {
        Self { height: tip.height, hash: tip.last_block_hash }
    }
}

#[derive(serde::Serialize, serde::Deserialize, Debug, PartialEq, Eq, Clone)]
#[cfg_attr(feature = "schemars", derive(schemars::JsonSchema))]
pub struct PartElapsedTimeView {
    pub part_id: u64,
    pub elapsed_ms: u128,
}

impl PartElapsedTimeView {
    pub fn new(part_id: &u64, elapsed_ms: u128) -> PartElapsedTimeView {
        Self { part_id: *part_id, elapsed_ms }
    }
}

#[derive(serde::Serialize, serde::Deserialize, Debug)]
#[cfg_attr(feature = "schemars", derive(schemars::JsonSchema))]
pub struct BlockByChunksView {
    pub height: BlockHeight,
    pub hash: CryptoHash,
    pub block_status: String,
    pub chunk_status: String,
}

#[derive(serde::Serialize, serde::Deserialize, Debug)]
#[cfg_attr(feature = "schemars", derive(schemars::JsonSchema))]
pub struct ChainProcessingInfo {
    pub num_blocks_in_processing: usize,
    pub num_orphans: usize,
    pub num_blocks_missing_chunks: usize,
    /// contains processing info of recent blocks, ordered by height high to low
    pub blocks_info: Vec<BlockProcessingInfo>,
    /// contains processing info of chunks that we don't know which block it belongs to yet
    pub floating_chunks_info: Vec<ChunkProcessingInfo>,
}

#[derive(serde::Serialize, serde::Deserialize, Debug)]
#[cfg_attr(feature = "schemars", derive(schemars::JsonSchema))]
pub struct BlockProcessingInfo {
    pub height: BlockHeight,
    pub hash: CryptoHash,
    #[serde(with = "near_time::serde_utc_as_iso")]
    #[cfg_attr(feature = "schemars", schemars(with = "String"))]
    pub received_timestamp: Utc,
    /// Time (in ms) between when the block was first received and when it was processed
    pub in_progress_ms: u128,
    /// Time (in ms) that the block spent in the orphan pool. If the block was never put in the
    /// orphan pool, it is None. If the block is still in the orphan pool, it is since the time
    /// it was put into the pool until the current time.
    pub orphaned_ms: Option<u128>,
    /// Time (in ms) that the block spent in the missing chunks pool. If the block was never put in the
    /// missing chunks pool, it is None. If the block is still in the missing chunks pool, it is
    /// since the time it was put into the pool until the current time.
    pub missing_chunks_ms: Option<u128>,
    pub block_status: BlockProcessingStatus,
    /// Only contains new chunks that belong to this block, if the block doesn't produce a new chunk
    /// for a shard, the corresponding item will be None.
    pub chunks_info: Vec<Option<ChunkProcessingInfo>>,
}

#[derive(
    BorshSerialize,
    BorshDeserialize,
    Clone,
    Debug,
    PartialEq,
    Eq,
    serde::Serialize,
    serde::Deserialize,
)]
#[borsh(use_discriminant = true)]
#[repr(u8)]
#[cfg_attr(feature = "schemars", derive(schemars::JsonSchema))]
pub enum BlockProcessingStatus {
    Orphan = 0,
    WaitingForChunks = 1,
    InProcessing = 2,
    Accepted = 3,
    Error(String) = 4,
    Dropped(DroppedReason) = 5,
    Unknown = 6,
}

#[derive(
    BorshSerialize,
    BorshDeserialize,
    Clone,
    Debug,
    PartialEq,
    Eq,
    serde::Serialize,
    serde::Deserialize,
)]
#[borsh(use_discriminant = true)]
#[repr(u8)]
#[cfg_attr(feature = "schemars", derive(schemars::JsonSchema))]
pub enum DroppedReason {
    // If the node has already processed a block at this height
    HeightProcessed = 0,
    // If the block processing pool is full
    TooManyProcessingBlocks = 1,
}

#[derive(serde::Serialize, serde::Deserialize, Debug)]
#[cfg_attr(feature = "schemars", derive(schemars::JsonSchema))]
pub struct ChunkProcessingInfo {
    pub height_created: BlockHeight,
    pub shard_id: ShardId,
    pub chunk_hash: ChunkHash,
    pub prev_block_hash: CryptoHash,
    /// Account id of the validator who created this chunk
    /// Theoretically this field should never be None unless there is some database corruption.
    pub created_by: Option<AccountId>,
    pub status: ChunkProcessingStatus,
    /// Timestamp of first time when we request for this chunk.
    #[serde(with = "near_time::serde_opt_utc_as_iso")]
    #[cfg_attr(feature = "schemars", schemars(with = "Option<String>"))]
    pub requested_timestamp: Option<Utc>,
    /// Timestamp of when the chunk is complete
    #[serde(with = "near_time::serde_opt_utc_as_iso")]
    #[cfg_attr(feature = "schemars", schemars(with = "Option<String>"))]
    pub completed_timestamp: Option<Utc>,
    /// Time (in millis) that it takes between when the chunk is requested and when it is completed.
    pub request_duration: Option<u64>,
    pub chunk_parts_collection: Vec<PartCollectionInfo>,
}

#[derive(serde::Serialize, serde::Deserialize, Debug)]
#[cfg_attr(feature = "schemars", derive(schemars::JsonSchema))]
pub struct PartCollectionInfo {
    pub part_owner: AccountId,
    // Time when the part is received through any message
    #[serde(with = "near_time::serde_opt_utc_as_iso")]
    #[cfg_attr(feature = "schemars", schemars(with = "Option<String>"))]
    pub received_time: Option<Utc>,
    // Time when we receive a PartialEncodedChunkForward containing this part
    #[serde(with = "near_time::serde_opt_utc_as_iso")]
    #[cfg_attr(feature = "schemars", schemars(with = "Option<String>"))]
    pub forwarded_received_time: Option<Utc>,
    // Time when we receive the PartialEncodedChunk message containing this part
    #[serde(with = "near_time::serde_opt_utc_as_iso")]
    #[cfg_attr(feature = "schemars", schemars(with = "Option<String>"))]
    pub chunk_received_time: Option<Utc>,
}

#[derive(serde::Serialize, serde::Deserialize, Debug)]
#[cfg_attr(feature = "schemars", derive(schemars::JsonSchema))]
pub enum ChunkProcessingStatus {
    NeedToRequest,
    Requested,
    Completed,
}

#[derive(serde::Serialize, serde::Deserialize, Debug)]
#[cfg_attr(feature = "schemars", derive(schemars::JsonSchema))]
pub struct DetailedDebugStatus {
    pub network_info: NetworkInfoView,
    pub sync_status: String,
    pub catchup_status: Vec<CatchupStatusView>,
    pub current_head_status: BlockStatusView,
    pub current_header_head_status: BlockStatusView,
    pub block_production_delay_millis: u64,
}

// TODO: add more information to status.
#[derive(serde::Serialize, serde::Deserialize, Debug)]
#[cfg_attr(feature = "schemars", derive(schemars::JsonSchema))]
pub struct StatusResponse {
    /// Binary version.
    pub version: Version,
    /// Unique chain id.
    pub chain_id: String,
    /// Currently active protocol version.
    pub protocol_version: u32,
    /// Latest protocol version that this client supports.
    pub latest_protocol_version: u32,
    /// Address for RPC server.  None if node doesn't have RPC endpoint enabled.
    #[serde(skip_serializing_if = "Option::is_none")]
    pub rpc_addr: Option<String>,
    /// Current epoch validators.
    pub validators: Vec<ValidatorInfo>,
    /// Sync status of the node.
    pub sync_info: StatusSyncInfo,
    /// Validator id of the node
    pub validator_account_id: Option<AccountId>,
    /// Public key of the validator.
    pub validator_public_key: Option<PublicKey>,
    /// Public key of the node.
    pub node_public_key: PublicKey,
    /// Deprecated; same as `validator_public_key` which you should use instead.
    pub node_key: Option<PublicKey>,
    /// Uptime of the node.
    pub uptime_sec: i64,
    /// Genesis hash of the chain.
    pub genesis_hash: CryptoHash,
    /// Information about last blocks, network, epoch and chain & chunk info.
    #[serde(skip_serializing_if = "Option::is_none")]
    pub detailed_debug_status: Option<DetailedDebugStatus>,
}

/// Contains main info about the block.
#[derive(serde::Serialize, serde::Deserialize, Debug, Clone, Default)]
#[cfg_attr(feature = "schemars", derive(schemars::JsonSchema))]
pub struct BlockHeaderView {
    pub height: BlockHeight,
    pub prev_height: Option<BlockHeight>,
    pub epoch_id: CryptoHash,
    pub next_epoch_id: CryptoHash,
    pub hash: CryptoHash,
    /// The hash of the previous Block
    pub prev_hash: CryptoHash,
    pub prev_state_root: CryptoHash,
    pub block_body_hash: Option<CryptoHash>,
    pub chunk_receipts_root: CryptoHash,
    pub chunk_headers_root: CryptoHash,
    pub chunk_tx_root: CryptoHash,
    pub outcome_root: CryptoHash,
    pub chunks_included: u64,
    pub challenges_root: CryptoHash,
    /// Legacy json number. Should not be used.
    pub timestamp: u64,
    #[serde(with = "dec_format")]
    #[cfg_attr(feature = "schemars", schemars(with = "String"))]
    pub timestamp_nanosec: u64,
    pub random_value: CryptoHash,
    pub validator_proposals: Vec<ValidatorStakeView>,
    pub chunk_mask: Vec<bool>,
    pub gas_price: Balance,
    pub block_ordinal: Option<NumBlocks>,
    /// TODO(2271): deprecated.
    #[serde(default)]
    pub rent_paid: Balance,
    /// TODO(2271): deprecated.
    #[serde(default)]
    pub validator_reward: Balance,
    pub total_supply: Balance,
    // Deprecated
    pub challenges_result: Vec<SlashedValidator>,
    pub last_final_block: CryptoHash,
    pub last_ds_final_block: CryptoHash,
    pub next_bp_hash: CryptoHash,
    pub block_merkle_root: CryptoHash,
    pub epoch_sync_data_hash: Option<CryptoHash>,
    pub approvals: Vec<Option<Box<Signature>>>,
    /// Signature of the block producer.
    pub signature: Signature,
    pub latest_protocol_version: ProtocolVersion,
    pub chunk_endorsements: Option<Vec<Vec<u8>>>,
}

impl From<&BlockHeader> for BlockHeaderView {
    fn from(header: &BlockHeader) -> Self {
        Self {
            height: header.height(),
            prev_height: header.prev_height(),
            epoch_id: header.epoch_id().0,
            next_epoch_id: header.next_epoch_id().0,
            hash: *header.hash(),
            prev_hash: *header.prev_hash(),
            prev_state_root: *header.prev_state_root(),
            block_body_hash: header.block_body_hash(),
            chunk_receipts_root: *header.prev_chunk_outgoing_receipts_root(),
            chunk_headers_root: *header.chunk_headers_root(),
            chunk_tx_root: *header.chunk_tx_root(),
            chunks_included: header.chunks_included(),
            challenges_root: CryptoHash::default(),
            outcome_root: *header.outcome_root(),
            timestamp: header.raw_timestamp(),
            timestamp_nanosec: header.raw_timestamp(),
            random_value: *header.random_value(),
            validator_proposals: header.prev_validator_proposals().map(Into::into).collect(),
            chunk_mask: header.chunk_mask().to_vec(),
            block_ordinal: if header.block_ordinal() != 0 {
                Some(header.block_ordinal())
            } else {
                None
            },
            gas_price: header.next_gas_price(),
            rent_paid: Balance::ZERO,
            validator_reward: Balance::ZERO,
            total_supply: header.total_supply(),
            challenges_result: vec![],
            last_final_block: *header.last_final_block(),
            last_ds_final_block: *header.last_ds_final_block(),
            next_bp_hash: *header.next_bp_hash(),
            block_merkle_root: *header.block_merkle_root(),
            epoch_sync_data_hash: header.epoch_sync_data_hash(),
            approvals: header.approvals().to_vec(),
            signature: header.signature().clone(),
            latest_protocol_version: header.latest_protocol_version(),
            chunk_endorsements: header.chunk_endorsements().map(|bitmap| bitmap.bytes()),
        }
    }
}

impl From<BlockHeaderView> for BlockHeader {
    fn from(view: BlockHeaderView) -> Self {
        BlockHeader::from_view(
            &view.hash,
            view.latest_protocol_version,
            view.height,
            view.prev_hash,
            view.block_body_hash.unwrap_or_default(),
            view.prev_state_root,
            view.chunk_receipts_root,
            view.chunk_headers_root,
            view.chunk_tx_root,
            view.outcome_root,
            view.timestamp,
            view.random_value,
            view.validator_proposals.into_iter().map(|v| v.into_validator_stake()).collect(),
            view.chunk_mask,
            view.block_ordinal.unwrap_or(0),
            EpochId(view.epoch_id),
            EpochId(view.next_epoch_id),
            view.gas_price,
            view.total_supply,
            view.signature,
            view.last_final_block,
            view.last_ds_final_block,
            view.epoch_sync_data_hash,
            view.approvals,
            view.next_bp_hash,
            view.block_merkle_root,
            view.prev_height.unwrap_or_default(),
            view.chunk_endorsements.map(|bytes| ChunkEndorsementsBitmap::from_bytes(bytes)),
        )
    }
}

/// A part of a state for the current head of a light client. More info [here](https://nomicon.io/ChainSpec/LightClient).
#[derive(
    PartialEq,
    Eq,
    Debug,
    Clone,
    BorshDeserialize,
    BorshSerialize,
    serde::Serialize,
    serde::Deserialize,
)]
#[cfg_attr(feature = "schemars", derive(schemars::JsonSchema))]
pub struct BlockHeaderInnerLiteView {
    pub height: BlockHeight,
    /// The epoch to which the block that is the current known head belongs
    pub epoch_id: CryptoHash,
    /// The epoch that will follow the current epoch
    pub next_epoch_id: CryptoHash,
    pub prev_state_root: CryptoHash,
    pub outcome_root: CryptoHash,
    /// Legacy json number. Should not be used.
    pub timestamp: u64,
    #[serde(with = "dec_format")]
    #[cfg_attr(feature = "schemars", schemars(with = "String"))]
    pub timestamp_nanosec: u64,
    /// The hash of the block producers set for the next epoch
    pub next_bp_hash: CryptoHash,
    /// The merkle root of all the block hashes
    pub block_merkle_root: CryptoHash,
}

impl From<BlockHeader> for BlockHeaderInnerLiteView {
    fn from(header: BlockHeader) -> Self {
        let inner_lite = header.inner_lite();
        BlockHeaderInnerLiteView {
            height: inner_lite.height,
            epoch_id: inner_lite.epoch_id.0,
            next_epoch_id: inner_lite.next_epoch_id.0,
            prev_state_root: inner_lite.prev_state_root,
            outcome_root: inner_lite.prev_outcome_root,
            timestamp: inner_lite.timestamp,
            timestamp_nanosec: inner_lite.timestamp,
            next_bp_hash: inner_lite.next_bp_hash,
            block_merkle_root: inner_lite.block_merkle_root,
        }
    }
}

impl From<BlockHeaderInnerLiteView> for BlockHeaderInnerLite {
    fn from(view: BlockHeaderInnerLiteView) -> Self {
        BlockHeaderInnerLite {
            height: view.height,
            epoch_id: EpochId(view.epoch_id),
            next_epoch_id: EpochId(view.next_epoch_id),
            prev_state_root: view.prev_state_root,
            prev_outcome_root: view.outcome_root,
            timestamp: view.timestamp_nanosec,
            next_bp_hash: view.next_bp_hash,
            block_merkle_root: view.block_merkle_root,
        }
    }
}

/// Contains main info about the chunk.
#[derive(serde::Serialize, serde::Deserialize, Debug, Clone)]
#[cfg_attr(feature = "schemars", derive(schemars::JsonSchema))]
pub struct ChunkHeaderView {
    pub chunk_hash: CryptoHash,
    pub prev_block_hash: CryptoHash,
    pub outcome_root: CryptoHash,
    pub prev_state_root: StateRoot,
    pub encoded_merkle_root: CryptoHash,
    pub encoded_length: u64,
    pub height_created: BlockHeight,
    pub height_included: BlockHeight,
    pub shard_id: ShardId,
    pub gas_used: Gas,
    pub gas_limit: Gas,
    /// TODO(2271): deprecated.
    #[serde(default)]
    pub rent_paid: Balance,
    /// TODO(2271): deprecated.
    #[serde(default)]
    pub validator_reward: Balance,
    pub balance_burnt: Balance,
    pub outgoing_receipts_root: CryptoHash,
    pub tx_root: CryptoHash,
    pub validator_proposals: Vec<ValidatorStakeView>,
    pub congestion_info: Option<CongestionInfoView>,
    pub bandwidth_requests: Option<BandwidthRequests>,
    pub signature: Signature,
}

impl ChunkHeaderView {
    pub fn is_new_chunk(&self, block_height: BlockHeight) -> bool {
        self.height_included == block_height
    }
}

impl From<ShardChunkHeader> for ChunkHeaderView {
    fn from(chunk: ShardChunkHeader) -> Self {
        let hash = chunk.chunk_hash().0;
        let signature = chunk.signature().clone();
        let height_included = chunk.height_included();
        let inner = chunk.take_inner();
        ChunkHeaderView {
            chunk_hash: hash,
            prev_block_hash: *inner.prev_block_hash(),
            outcome_root: *inner.prev_outcome_root(),
            prev_state_root: if cfg!(feature = "protocol_feature_spice") {
                CryptoHash::default()
            } else {
                *inner.prev_state_root()
            },
            encoded_merkle_root: *inner.encoded_merkle_root(),
            encoded_length: inner.encoded_length(),
            height_created: inner.height_created(),
            height_included,
            shard_id: inner.shard_id(),
            gas_used: inner.prev_gas_used(),
            gas_limit: inner.gas_limit(),
            rent_paid: Balance::ZERO,
            validator_reward: Balance::ZERO,
            balance_burnt: inner.prev_balance_burnt(),
            outgoing_receipts_root: *inner.prev_outgoing_receipts_root(),
            tx_root: *inner.tx_root(),
            validator_proposals: inner.prev_validator_proposals().map(Into::into).collect(),
            congestion_info: Some(inner.congestion_info().into()),
            bandwidth_requests: inner.bandwidth_requests().cloned(),
            signature,
        }
    }
}

impl From<ChunkHeaderView> for ShardChunkHeader {
    fn from(view: ChunkHeaderView) -> Self {
        match (view.bandwidth_requests, view.congestion_info) {
            (Some(bandwidth_requests), Some(congestion_info)) => {
                let mut header = ShardChunkHeaderV3 {
                    inner: ShardChunkHeaderInner::V4(ShardChunkHeaderInnerV4 {
                        prev_block_hash: view.prev_block_hash,
                        prev_state_root: view.prev_state_root,
                        prev_outcome_root: view.outcome_root,
                        encoded_merkle_root: view.encoded_merkle_root,
                        encoded_length: view.encoded_length,
                        height_created: view.height_created,
                        shard_id: view.shard_id,
                        prev_gas_used: view.gas_used,
                        gas_limit: view.gas_limit,
                        prev_balance_burnt: view.balance_burnt,
                        prev_outgoing_receipts_root: view.outgoing_receipts_root,
                        tx_root: view.tx_root,
                        prev_validator_proposals: view
                            .validator_proposals
                            .into_iter()
                            .map(Into::into)
                            .collect(),
                        congestion_info: congestion_info.into(),
                        bandwidth_requests,
                    }),
                    height_included: view.height_included,
                    signature: view.signature,
                    hash: ChunkHash::default(),
                };
                header.init();
                ShardChunkHeader::V3(header)
            }
            (None, Some(congestion_info)) => {
                let mut header = ShardChunkHeaderV3 {
                    inner: ShardChunkHeaderInner::V3(ShardChunkHeaderInnerV3 {
                        prev_block_hash: view.prev_block_hash,
                        prev_state_root: view.prev_state_root,
                        prev_outcome_root: view.outcome_root,
                        encoded_merkle_root: view.encoded_merkle_root,
                        encoded_length: view.encoded_length,
                        height_created: view.height_created,
                        shard_id: view.shard_id,
                        prev_gas_used: view.gas_used,
                        gas_limit: view.gas_limit,
                        prev_balance_burnt: view.balance_burnt,
                        prev_outgoing_receipts_root: view.outgoing_receipts_root,
                        tx_root: view.tx_root,
                        prev_validator_proposals: view
                            .validator_proposals
                            .into_iter()
                            .map(Into::into)
                            .collect(),
                        congestion_info: congestion_info.into(),
                    }),
                    height_included: view.height_included,
                    signature: view.signature,
                    hash: ChunkHash::default(),
                };
                header.init();
                ShardChunkHeader::V3(header)
            }
            _ => {
                let mut header = ShardChunkHeaderV3 {
                    inner: ShardChunkHeaderInner::V2(ShardChunkHeaderInnerV2 {
                        prev_block_hash: view.prev_block_hash,
                        prev_state_root: view.prev_state_root,
                        prev_outcome_root: view.outcome_root,
                        encoded_merkle_root: view.encoded_merkle_root,
                        encoded_length: view.encoded_length,
                        height_created: view.height_created,
                        shard_id: view.shard_id,
                        prev_gas_used: view.gas_used,
                        gas_limit: view.gas_limit,
                        prev_balance_burnt: view.balance_burnt,
                        prev_outgoing_receipts_root: view.outgoing_receipts_root,
                        tx_root: view.tx_root,
                        prev_validator_proposals: view
                            .validator_proposals
                            .into_iter()
                            .map(Into::into)
                            .collect(),
                    }),
                    height_included: view.height_included,
                    signature: view.signature,
                    hash: ChunkHash::default(),
                };
                header.init();
                ShardChunkHeader::V3(header)
            }
        }
    }
}

#[derive(serde::Serialize, serde::Deserialize, Debug, Clone)]
#[cfg_attr(feature = "schemars", derive(schemars::JsonSchema))]
pub struct BlockView {
    /// The AccountId of the author of the Block
    pub author: AccountId,
    pub header: BlockHeaderView,
    pub chunks: Vec<ChunkHeaderView>,
}

impl BlockView {
    pub fn from_author_block(author: AccountId, block: &Block) -> Self {
        BlockView {
            author,
            header: block.header().into(),
            chunks: block.chunks().iter_raw().cloned().map(Into::into).collect(),
        }
    }
}

#[derive(serde::Serialize, serde::Deserialize, Debug)]
#[cfg_attr(feature = "schemars", derive(schemars::JsonSchema))]
pub struct ChunkView {
    pub author: AccountId,
    pub header: ChunkHeaderView,
    pub transactions: Vec<SignedTransactionView>,
    pub receipts: Vec<ReceiptView>,
}

impl ChunkView {
    pub fn from_author_chunk(author: AccountId, chunk: ShardChunk) -> Self {
        match chunk {
            ShardChunk::V1(chunk) => Self {
                author,
                header: ShardChunkHeader::V1(chunk.header).into(),
                transactions: chunk.transactions.into_iter().map(Into::into).collect(),
                receipts: chunk.prev_outgoing_receipts.into_iter().map(Into::into).collect(),
            },
            ShardChunk::V2(chunk) => Self {
                author,
                header: chunk.header.into(),
                transactions: chunk.transactions.into_iter().map(Into::into).collect(),
                receipts: chunk.prev_outgoing_receipts.into_iter().map(Into::into).collect(),
            },
        }
    }
}

#[derive(
    BorshSerialize,
    BorshDeserialize,
    Clone,
    Debug,
    PartialEq,
    Eq,
    serde::Serialize,
    serde::Deserialize,
)]
#[serde(untagged, rename_all = "snake_case")]
#[cfg_attr(feature = "schemars", derive(schemars::JsonSchema))]
#[borsh(use_discriminant = true)]
#[repr(u8)]
pub enum GlobalContractIdentifierView {
    #[serde(rename = "hash")]
    CodeHash(CryptoHash) = 0,
    AccountId(AccountId) = 1,
}

impl From<GlobalContractIdentifier> for GlobalContractIdentifierView {
    fn from(code: GlobalContractIdentifier) -> Self {
        match code {
            GlobalContractIdentifier::CodeHash(code_hash) => {
                GlobalContractIdentifierView::CodeHash(code_hash)
            }
            GlobalContractIdentifier::AccountId(account_id) => {
                GlobalContractIdentifierView::AccountId(account_id)
            }
        }
    }
}

impl From<GlobalContractIdentifierView> for GlobalContractIdentifier {
    fn from(code: GlobalContractIdentifierView) -> Self {
        match code {
            GlobalContractIdentifierView::CodeHash(code_hash) => {
                GlobalContractIdentifier::CodeHash(code_hash)
            }
            GlobalContractIdentifierView::AccountId(account_id) => {
                GlobalContractIdentifier::AccountId(account_id)
            }
        }
    }
}

#[serde_as]
#[derive(
    BorshSerialize,
    BorshDeserialize,
    Clone,
    Debug,
    PartialEq,
    Eq,
    serde::Serialize,
    serde::Deserialize,
)]
#[cfg_attr(feature = "schemars", derive(schemars::JsonSchema))]
#[borsh(use_discriminant = true)]
#[repr(u8)]
pub enum ActionView {
    CreateAccount = 0,
    DeployContract {
        #[serde_as(as = "Base64")]
        #[cfg_attr(
            feature = "schemars",
            schemars(schema_with = "crate::serialize::base64_schema")
        )]
        code: Vec<u8>,
    } = 1,
    FunctionCall {
        method_name: String,
        args: FunctionArgs,
        gas: Gas,
        deposit: Balance,
    } = 2,
    Transfer {
        deposit: Balance,
    } = 3,
    Stake {
        stake: Balance,
        public_key: PublicKey,
    } = 4,
    AddKey {
        public_key: PublicKey,
        access_key: AccessKeyView,
    } = 5,
    DeleteKey {
        public_key: PublicKey,
    } = 6,
    DeleteAccount {
        beneficiary_id: AccountId,
    } = 7,
    Delegate {
        delegate_action: DelegateAction,
        signature: Signature,
    } = 8,
    DeployGlobalContract {
        #[serde_as(as = "Base64")]
        #[cfg_attr(
            feature = "schemars",
            schemars(schema_with = "crate::serialize::base64_schema")
        )]
        code: Vec<u8>,
    } = 9,
    DeployGlobalContractByAccountId {
        #[serde_as(as = "Base64")]
        #[cfg_attr(
            feature = "schemars",
            schemars(schema_with = "crate::serialize::base64_schema")
        )]
        code: Vec<u8>,
    } = 10,
    UseGlobalContract {
        code_hash: CryptoHash,
    } = 11,
    UseGlobalContractByAccountId {
        account_id: AccountId,
    } = 12,
    DeterministicStateInit {
        code: GlobalContractIdentifierView,
        #[serde_as(as = "BTreeMap<Base64, Base64>")]
        #[cfg_attr(feature = "schemars", schemars(with = "BTreeMap<String, String>"))]
        data: BTreeMap<Vec<u8>, Vec<u8>>,
        deposit: Balance,
    } = 13,
    AddGasKey {
        public_key: PublicKey,
        num_nonces: NonceIndex,
        permission: AccessKeyPermissionView,
    } = 14,
    DeleteGasKey {
        public_key: PublicKey,
    } = 15,
    TransferToGasKey {
        public_key: PublicKey,
        amount: Balance,
    } = 16,
}

impl From<Action> for ActionView {
    fn from(action: Action) -> Self {
        match action {
            Action::CreateAccount(_) => ActionView::CreateAccount,
            Action::DeployContract(action) => {
                let code = hash(&action.code).as_ref().to_vec();
                ActionView::DeployContract { code }
            }
            Action::FunctionCall(action) => ActionView::FunctionCall {
                method_name: action.method_name,
                args: action.args.into(),
                gas: action.gas,
                deposit: action.deposit,
            },
            Action::Transfer(action) => ActionView::Transfer { deposit: action.deposit },
            Action::Stake(action) => {
                ActionView::Stake { stake: action.stake, public_key: action.public_key }
            }
            Action::AddKey(action) => ActionView::AddKey {
                public_key: action.public_key,
                access_key: action.access_key.into(),
            },
            Action::DeleteKey(action) => ActionView::DeleteKey { public_key: action.public_key },
            Action::DeleteAccount(action) => {
                ActionView::DeleteAccount { beneficiary_id: action.beneficiary_id }
            }
            Action::Delegate(action) => ActionView::Delegate {
                delegate_action: action.delegate_action,
                signature: action.signature,
            },
            Action::DeployGlobalContract(action) => {
                let code = hash(&action.code).as_ref().to_vec();
                match action.deploy_mode {
                    GlobalContractDeployMode::CodeHash => ActionView::DeployGlobalContract { code },
                    GlobalContractDeployMode::AccountId => {
                        ActionView::DeployGlobalContractByAccountId { code }
                    }
                }
            }
            Action::UseGlobalContract(action) => match action.contract_identifier {
                GlobalContractIdentifier::CodeHash(code_hash) => {
                    ActionView::UseGlobalContract { code_hash }
                }
                GlobalContractIdentifier::AccountId(account_id) => {
                    ActionView::UseGlobalContractByAccountId { account_id }
                }
            },
            Action::DeterministicStateInit(action) => {
                let (code, data) = action.state_init.take();
                let identifier = GlobalContractIdentifierView::from(code);
                ActionView::DeterministicStateInit {
                    code: identifier,
                    data,
                    deposit: action.deposit,
                }
            }
            Action::AddGasKey(action) => ActionView::AddGasKey {
                public_key: action.public_key,
                num_nonces: action.num_nonces,
                permission: action.permission.into(),
            },
            Action::DeleteGasKey(action) => {
                ActionView::DeleteGasKey { public_key: action.public_key }
            }
            Action::TransferToGasKey(action) => ActionView::TransferToGasKey {
                public_key: action.public_key,
                amount: action.deposit,
            },
        }
    }
}

impl TryFrom<ActionView> for Action {
    type Error = Box<dyn std::error::Error + Send + Sync>;

    fn try_from(action_view: ActionView) -> Result<Self, Self::Error> {
        Ok(match action_view {
            ActionView::CreateAccount => Action::CreateAccount(CreateAccountAction {}),
            ActionView::DeployContract { code } => {
                Action::DeployContract(DeployContractAction { code })
            }
            ActionView::FunctionCall { method_name, args, gas, deposit } => {
                Action::FunctionCall(Box::new(FunctionCallAction {
                    method_name,
                    args: args.into(),
                    gas,
                    deposit,
                }))
            }
            ActionView::Transfer { deposit } => Action::Transfer(TransferAction { deposit }),
            ActionView::Stake { stake, public_key } => {
                Action::Stake(Box::new(StakeAction { stake, public_key }))
            }
            ActionView::AddKey { public_key, access_key } => {
                Action::AddKey(Box::new(AddKeyAction { public_key, access_key: access_key.into() }))
            }
            ActionView::DeleteKey { public_key } => {
                Action::DeleteKey(Box::new(DeleteKeyAction { public_key }))
            }
            ActionView::DeleteAccount { beneficiary_id } => {
                Action::DeleteAccount(DeleteAccountAction { beneficiary_id })
            }
            ActionView::Delegate { delegate_action, signature } => {
                Action::Delegate(Box::new(SignedDelegateAction { delegate_action, signature }))
            }
            ActionView::DeployGlobalContract { code } => {
                Action::DeployGlobalContract(DeployGlobalContractAction {
                    code: code.into(),
                    deploy_mode: GlobalContractDeployMode::CodeHash,
                })
            }
            ActionView::DeployGlobalContractByAccountId { code } => {
                Action::DeployGlobalContract(DeployGlobalContractAction {
                    code: code.into(),
                    deploy_mode: GlobalContractDeployMode::AccountId,
                })
            }
            ActionView::UseGlobalContract { code_hash } => {
                Action::UseGlobalContract(Box::new(UseGlobalContractAction {
                    contract_identifier: GlobalContractIdentifier::CodeHash(code_hash),
                }))
            }
            ActionView::UseGlobalContractByAccountId { account_id } => {
                Action::UseGlobalContract(Box::new(UseGlobalContractAction {
                    contract_identifier: GlobalContractIdentifier::AccountId(account_id),
                }))
            }
            ActionView::DeterministicStateInit { code, data, deposit } => {
                let code = GlobalContractIdentifier::from(code);
                Action::DeterministicStateInit(Box::new(DeterministicStateInitAction {
                    state_init: DeterministicAccountStateInit::V1(
                        DeterministicAccountStateInitV1 { code, data },
                    ),
                    deposit,
                }))
            }
            ActionView::AddGasKey { public_key, num_nonces, permission } => {
                Action::AddGasKey(Box::new(AddGasKeyAction {
                    public_key,
                    num_nonces,
                    permission: permission.into(),
                }))
            }
            ActionView::TransferToGasKey { public_key, amount } => {
                Action::TransferToGasKey(Box::new(TransferToGasKeyAction {
                    public_key,
                    deposit: amount,
                }))
            }
            ActionView::DeleteGasKey { public_key } => {
                Action::DeleteGasKey(Box::new(DeleteGasKeyAction { public_key }))
            }
        })
    }
}

#[derive(
    BorshSerialize,
    BorshDeserialize,
    Debug,
    PartialEq,
    Eq,
    Clone,
    serde::Serialize,
    serde::Deserialize,
)]
#[cfg_attr(feature = "schemars", derive(schemars::JsonSchema))]
pub struct SignedTransactionView {
    pub signer_id: AccountId,
    pub public_key: PublicKey,
    pub nonce: Nonce,
    pub receiver_id: AccountId,
    pub actions: Vec<ActionView>,
    // Default value used when deserializing SignedTransactionView which are missing the `priority_fee` field.
    // Data which is missing this field was serialized before the introduction of priority_fee.
    // priority_fee for Transaction::V0 => None, SignedTransactionView => 0
    #[serde(default)]
    pub priority_fee: u64,
    pub signature: Signature,
    pub hash: CryptoHash,
    /// None for AccessKey transactions, specifies the nonce index for GasKey transactions.
    #[serde(skip_serializing_if = "Option::is_none")]
    pub nonce_index: Option<NonceIndex>,
}

impl From<SignedTransaction> for SignedTransactionView {
    fn from(signed_tx: SignedTransaction) -> Self {
        let hash = signed_tx.get_hash();
        let transaction = signed_tx.transaction;
        let priority_fee = transaction.priority_fee().unwrap_or_default();
        SignedTransactionView {
            signer_id: transaction.signer_id().clone(),
            public_key: transaction.key().public_key().clone(),
            nonce_index: transaction.key().nonce_index(),
            nonce: transaction.nonce(),
            receiver_id: transaction.receiver_id().clone(),
            actions: transaction.take_actions().into_iter().map(|action| action.into()).collect(),
            signature: signed_tx.signature,
            hash,
            priority_fee,
        }
    }
}

#[serde_as]
#[derive(
    BorshSerialize,
    BorshDeserialize,
    serde::Serialize,
    serde::Deserialize,
    PartialEq,
    Eq,
    Clone,
    Default,
)]
#[cfg_attr(feature = "schemars", derive(schemars::JsonSchema))]
#[borsh(use_discriminant = true)]
#[repr(u8)]
pub enum FinalExecutionStatus {
    /// The execution has not yet started.
    #[default]
    NotStarted = 0,
    /// The execution has started and still going.
    Started = 1,
    /// The execution has failed with the given error.
    Failure(TxExecutionError) = 2,
    /// The execution has succeeded and returned some value or an empty vec encoded in base64.
    SuccessValue(
        #[serde_as(as = "Base64")]
        #[cfg_attr(feature = "schemars", schemars(with = "String"))]
        Vec<u8>,
    ) = 3,
}

impl fmt::Debug for FinalExecutionStatus {
    fn fmt(&self, f: &mut fmt::Formatter<'_>) -> fmt::Result {
        match self {
            FinalExecutionStatus::NotStarted => f.write_str("NotStarted"),
            FinalExecutionStatus::Started => f.write_str("Started"),
            FinalExecutionStatus::Failure(e) => f.write_fmt(format_args!("Failure({:?})", e)),
            FinalExecutionStatus::SuccessValue(v) => {
                f.write_fmt(format_args!("SuccessValue({})", AbbrBytes(v)))
            }
        }
    }
}

#[derive(
    BorshSerialize,
    BorshDeserialize,
    Debug,
    PartialEq,
    Eq,
    Clone,
    serde::Serialize,
    serde::Deserialize,
)]
#[borsh(use_discriminant = true)]
#[repr(u8)]
pub enum ServerError {
    TxExecutionError(TxExecutionError) = 0,
    Timeout = 1,
    Closed = 2,
}

#[serde_as]
#[derive(
    BorshSerialize, BorshDeserialize, serde::Serialize, serde::Deserialize, PartialEq, Eq, Clone,
)]
#[cfg_attr(feature = "schemars", derive(schemars::JsonSchema))]
#[borsh(use_discriminant = true)]
#[repr(u8)]
pub enum ExecutionStatusView {
    /// The execution is pending or unknown.
    Unknown = 0,
    /// The execution has failed.
    Failure(TxExecutionError) = 1,
    /// The final action succeeded and returned some value or an empty vec encoded in base64.
    SuccessValue(
        #[serde_as(as = "Base64")]
        #[cfg_attr(feature = "schemars", schemars(with = "String"))]
        Vec<u8>,
    ) = 2,
    /// The final action of the receipt returned a promise or the signed transaction was converted
    /// to a receipt. Contains the receipt_id of the generated receipt.
    SuccessReceiptId(CryptoHash) = 3,
}

impl fmt::Debug for ExecutionStatusView {
    fn fmt(&self, f: &mut fmt::Formatter<'_>) -> fmt::Result {
        match self {
            ExecutionStatusView::Unknown => f.write_str("Unknown"),
            ExecutionStatusView::Failure(e) => f.write_fmt(format_args!("Failure({:?})", e)),
            ExecutionStatusView::SuccessValue(v) => {
                f.write_fmt(format_args!("SuccessValue({})", AbbrBytes(v)))
            }
            ExecutionStatusView::SuccessReceiptId(receipt_id) => {
                f.write_fmt(format_args!("SuccessReceiptId({})", receipt_id))
            }
        }
    }
}

impl From<ExecutionStatus> for ExecutionStatusView {
    fn from(outcome: ExecutionStatus) -> Self {
        match outcome {
            ExecutionStatus::Unknown => ExecutionStatusView::Unknown,
            ExecutionStatus::Failure(e) => ExecutionStatusView::Failure(e),
            ExecutionStatus::SuccessValue(v) => ExecutionStatusView::SuccessValue(v),
            ExecutionStatus::SuccessReceiptId(receipt_id) => {
                ExecutionStatusView::SuccessReceiptId(receipt_id)
            }
        }
    }
}

/// Shows gas profile. More info [here](https://near.github.io/nearcore/architecture/gas/gas_profile.html?highlight=WASM_HOST_COST#example-transaction-gas-profile).
#[derive(
    BorshSerialize,
    BorshDeserialize,
    PartialEq,
    Clone,
    Eq,
    Debug,
    serde::Serialize,
    serde::Deserialize,
)]
#[cfg_attr(feature = "schemars", derive(schemars::JsonSchema))]
pub struct CostGasUsed {
    /// Either ACTION_COST or WASM_HOST_COST.
    pub cost_category: String,
    pub cost: String,
    #[serde(with = "dec_format")]
    #[cfg_attr(feature = "schemars", schemars(with = "String"))]
    pub gas_used: Gas,
}

#[derive(
    BorshSerialize,
    BorshDeserialize,
    PartialEq,
    Clone,
    Eq,
    Debug,
    serde::Serialize,
    serde::Deserialize,
)]
#[cfg_attr(feature = "schemars", derive(schemars::JsonSchema))]
pub struct ExecutionMetadataView {
    pub version: u32,
    pub gas_profile: Option<Vec<CostGasUsed>>,
}

impl Default for ExecutionMetadataView {
    fn default() -> Self {
        ExecutionMetadata::V1.into()
    }
}

impl From<ExecutionMetadata> for ExecutionMetadataView {
    fn from(metadata: ExecutionMetadata) -> Self {
        let version = match metadata {
            ExecutionMetadata::V1 => 1,
            ExecutionMetadata::V2(_) => 2,
            ExecutionMetadata::V3(_) => 3,
        };
        let mut gas_profile = match metadata {
            ExecutionMetadata::V1 => None,
            ExecutionMetadata::V2(profile_data) => {
                // Add actions, wasm op, and ext costs in groups.

                // actions should use the old format, since `ActionCosts`
                // includes more detailed entries than were present in the old
                // profile
                let mut costs: Vec<CostGasUsed> = profile_data
                    .legacy_action_costs()
                    .into_iter()
                    .filter(|&(_, gas)| gas > Gas::ZERO)
                    .map(|(name, gas)| CostGasUsed::action(name.to_string(), gas))
                    .collect();

                // wasm op is a single cost, for historical reasons it is inaccurately displayed as "wasm host"
                costs.push(CostGasUsed::wasm_host(
                    "WASM_INSTRUCTION".to_string(),
                    profile_data.get_wasm_cost(),
                ));

                // ext costs are 1-to-1, except for those added later which we will display as 0
                for ext_cost in ExtCosts::iter() {
                    costs.push(CostGasUsed::wasm_host(
                        format!("{:?}", ext_cost).to_ascii_uppercase(),
                        profile_data.get_ext_cost(ext_cost),
                    ));
                }

                Some(costs)
            }
            ExecutionMetadata::V3(profile) => {
                // Add actions, wasm op, and ext costs in groups.
                // actions costs are 1-to-1
                let mut costs: Vec<CostGasUsed> = ActionCosts::iter()
                    .filter_map(|cost| {
                        let gas_used = profile.get_action_cost(cost);
                        (gas_used > Gas::ZERO).then(|| {
                            CostGasUsed::action(
                                format!("{:?}", cost).to_ascii_uppercase(),
                                gas_used,
                            )
                        })
                    })
                    .collect();

                // wasm op is a single cost, for historical reasons it is inaccurately displayed as "wasm host"
                let wasm_gas_used = profile.get_wasm_cost();
                if wasm_gas_used > Gas::ZERO {
                    costs.push(CostGasUsed::wasm_host(
                        "WASM_INSTRUCTION".to_string(),
                        wasm_gas_used,
                    ));
                }

                // ext costs are 1-to-1
                for ext_cost in ExtCosts::iter() {
                    let gas_used = profile.get_ext_cost(ext_cost);
                    if gas_used > Gas::ZERO {
                        costs.push(CostGasUsed::wasm_host(
                            format!("{:?}", ext_cost).to_ascii_uppercase(),
                            gas_used,
                        ));
                    }
                }

                Some(costs)
            }
        };
        if let Some(ref mut costs) = gas_profile {
            // The order doesn't really matter, but the default one is just
            // historical, which is especially unintuitive, so let's sort
            // lexicographically.
            //
            // Can't `sort_by_key` here because lifetime inference in
            // closures is limited.
            costs.sort_by(|lhs, rhs| {
                lhs.cost_category.cmp(&rhs.cost_category).then_with(|| lhs.cost.cmp(&rhs.cost))
            });
        }
        ExecutionMetadataView { version, gas_profile }
    }
}

impl CostGasUsed {
    pub fn action(cost: String, gas_used: Gas) -> Self {
        Self { cost_category: "ACTION_COST".to_string(), cost, gas_used }
    }

    pub fn wasm_host(cost: String, gas_used: Gas) -> Self {
        Self { cost_category: "WASM_HOST_COST".to_string(), cost, gas_used }
    }
}

#[derive(
    BorshSerialize,
    BorshDeserialize,
    Debug,
    Clone,
    PartialEq,
    Eq,
    serde::Serialize,
    serde::Deserialize,
)]
#[cfg_attr(feature = "schemars", derive(schemars::JsonSchema))]
pub struct ExecutionOutcomeView {
    /// Logs from this transaction or receipt.
    pub logs: Vec<String>,
    /// Receipt IDs generated by this transaction or receipt.
    pub receipt_ids: Vec<CryptoHash>,
    /// The amount of the gas burnt by the given transaction or receipt.
    pub gas_burnt: Gas,
    /// The amount of tokens burnt corresponding to the burnt gas amount.
    /// This value doesn't always equal to the `gas_burnt` multiplied by the gas price, because
    /// the prepaid gas price might be lower than the actual gas price and it creates a deficit.
    /// `tokens_burnt` also contains the penalty subtracted from refunds, while
    /// `gas_burnt` only contains the gas that we actually burn for the execution.
    pub tokens_burnt: Balance,
    /// The id of the account on which the execution happens. For transaction this is signer_id,
    /// for receipt this is receiver_id.
    pub executor_id: AccountId,
    /// Execution status. Contains the result in case of successful execution.
    pub status: ExecutionStatusView,
    /// Execution metadata, versioned
    #[serde(default)]
    pub metadata: ExecutionMetadataView,
}

impl From<ExecutionOutcome> for ExecutionOutcomeView {
    fn from(outcome: ExecutionOutcome) -> Self {
        Self {
            logs: outcome.logs,
            receipt_ids: outcome.receipt_ids,
            gas_burnt: outcome.gas_burnt,
            tokens_burnt: outcome.tokens_burnt,
            executor_id: outcome.executor_id,
            status: outcome.status.into(),
            metadata: outcome.metadata.into(),
        }
    }
}

impl From<&ExecutionOutcomeView> for PartialExecutionOutcome {
    fn from(outcome: &ExecutionOutcomeView) -> Self {
        Self {
            receipt_ids: outcome.receipt_ids.clone(),
            gas_burnt: outcome.gas_burnt,
            tokens_burnt: outcome.tokens_burnt,
            executor_id: outcome.executor_id.clone(),
            status: outcome.status.clone().into(),
        }
    }
}
impl From<ExecutionStatusView> for PartialExecutionStatus {
    fn from(status: ExecutionStatusView) -> PartialExecutionStatus {
        match status {
            ExecutionStatusView::Unknown => PartialExecutionStatus::Unknown,
            ExecutionStatusView::Failure(_) => PartialExecutionStatus::Failure,
            ExecutionStatusView::SuccessValue(value) => PartialExecutionStatus::SuccessValue(value),
            ExecutionStatusView::SuccessReceiptId(id) => {
                PartialExecutionStatus::SuccessReceiptId(id)
            }
        }
    }
}

impl ExecutionOutcomeView {
    // Same behavior as ExecutionOutcomeWithId's to_hashes.
    pub fn to_hashes(&self, id: CryptoHash) -> Vec<CryptoHash> {
        let mut result = Vec::with_capacity(self.logs.len().saturating_add(2));
        result.push(id);
        result.push(CryptoHash::hash_borsh(&PartialExecutionOutcome::from(self)));
        result.extend(self.logs.iter().map(|log| hash(log.as_bytes())));
        result
    }
}

#[cfg_attr(feature = "deepsize_feature", derive(deepsize::DeepSizeOf))]
#[derive(
    BorshSerialize,
    BorshDeserialize,
    Debug,
    PartialEq,
    Eq,
    Clone,
    serde::Serialize,
    serde::Deserialize,
)]
#[cfg_attr(feature = "schemars", derive(schemars::JsonSchema))]
pub struct ExecutionOutcomeWithIdView {
    pub proof: MerklePath,
    pub block_hash: CryptoHash,
    pub id: CryptoHash,
    pub outcome: ExecutionOutcomeView,
}

impl From<ExecutionOutcomeWithIdAndProof> for ExecutionOutcomeWithIdView {
    fn from(outcome_with_id_and_proof: ExecutionOutcomeWithIdAndProof) -> Self {
        Self {
            proof: outcome_with_id_and_proof.proof,
            block_hash: outcome_with_id_and_proof.block_hash,
            id: outcome_with_id_and_proof.outcome_with_id.id,
            outcome: outcome_with_id_and_proof.outcome_with_id.outcome.into(),
        }
    }
}

impl ExecutionOutcomeWithIdView {
    pub fn to_hashes(&self) -> Vec<CryptoHash> {
        self.outcome.to_hashes(self.id)
    }
}
#[derive(Clone, Debug)]
pub struct TxStatusView {
    pub execution_outcome: Option<FinalExecutionOutcomeViewEnum>,
    pub status: TxExecutionStatus,
}

#[derive(
    BorshSerialize,
    BorshDeserialize,
    serde::Serialize,
    serde::Deserialize,
    Clone,
    Debug,
    Default,
    Eq,
    PartialEq,
)]
#[cfg_attr(feature = "schemars", derive(schemars::JsonSchema))]
#[serde(rename_all = "SCREAMING_SNAKE_CASE")]
#[borsh(use_discriminant = true)]
pub enum TxExecutionStatus {
    /// Transaction is waiting to be included into the block
    None = 0,
    /// Transaction is included into the block. The block may be not finalized yet
    Included = 1,
    /// Transaction is included into the block +
    /// All non-refund transaction receipts finished their execution.
    /// The corresponding blocks for tx and each receipt may be not finalized yet
    #[default]
    ExecutedOptimistic = 2,
    /// Transaction is included into finalized block
    IncludedFinal = 3,
    /// Transaction is included into finalized block +
    /// All non-refund transaction receipts finished their execution.
    /// The corresponding blocks for each receipt may be not finalized yet
    Executed = 4,
    /// Transaction is included into finalized block +
    /// Execution of all transaction receipts is finalized, including refund receipts
    Final = 5,
}

#[derive(serde::Serialize, serde::Deserialize, Debug, Clone)]
#[cfg_attr(feature = "schemars", derive(schemars::JsonSchema))]
#[serde(untagged)]
// FinalExecutionOutcomeWithReceipt is a superset of FinalExecutionOutcome that includes additional information about receipts.
// For proper deserialization we need to have more specific variant first.
pub enum FinalExecutionOutcomeViewEnum {
    FinalExecutionOutcomeWithReceipt(FinalExecutionOutcomeWithReceiptView),
    FinalExecutionOutcome(FinalExecutionOutcomeView),
}

impl FinalExecutionOutcomeViewEnum {
    pub fn into_outcome(self) -> FinalExecutionOutcomeView {
        match self {
            Self::FinalExecutionOutcome(outcome) => outcome,
            Self::FinalExecutionOutcomeWithReceipt(outcome) => outcome.final_outcome,
        }
    }
}

impl TxStatusView {
    pub fn into_outcome(self) -> Option<FinalExecutionOutcomeView> {
        self.execution_outcome.map(|outcome| match outcome {
            FinalExecutionOutcomeViewEnum::FinalExecutionOutcome(outcome) => outcome,
            FinalExecutionOutcomeViewEnum::FinalExecutionOutcomeWithReceipt(outcome) => {
                outcome.final_outcome
            }
        })
    }
}

/// Execution outcome of the transaction and all the subsequent receipts.
/// Could be not finalized yet
#[derive(
    BorshSerialize, BorshDeserialize, serde::Serialize, serde::Deserialize, PartialEq, Eq, Clone,
)]
#[cfg_attr(feature = "schemars", derive(schemars::JsonSchema))]
pub struct FinalExecutionOutcomeView {
    /// Execution status defined by chain.rs:get_final_transaction_result
    /// FinalExecutionStatus::NotStarted - the tx is not converted to the receipt yet
    /// FinalExecutionStatus::Started - we have at least 1 receipt, but the first leaf receipt_id (using dfs) hasn't finished the execution
    /// FinalExecutionStatus::Failure - the result of the first leaf receipt_id
    /// FinalExecutionStatus::SuccessValue - the result of the first leaf receipt_id
    pub status: FinalExecutionStatus,
    /// Signed Transaction
    pub transaction: SignedTransactionView,
    /// The execution outcome of the signed transaction.
    pub transaction_outcome: ExecutionOutcomeWithIdView,
    /// The execution outcome of receipts.
    pub receipts_outcome: Vec<ExecutionOutcomeWithIdView>,
}

impl fmt::Debug for FinalExecutionOutcomeView {
    fn fmt(&self, f: &mut fmt::Formatter<'_>) -> fmt::Result {
        f.debug_struct("FinalExecutionOutcome")
            .field("status", &self.status)
            .field("transaction", &self.transaction)
            .field("transaction_outcome", &self.transaction_outcome)
            .field("receipts_outcome", &Slice(&self.receipts_outcome))
            .finish()
    }
}

/// Final execution outcome of the transaction and all of subsequent the receipts. Also includes
/// the generated receipt.
#[derive(
    BorshSerialize,
    BorshDeserialize,
    PartialEq,
    Eq,
    Clone,
    Debug,
    serde::Serialize,
    serde::Deserialize,
)]
#[cfg_attr(feature = "schemars", derive(schemars::JsonSchema))]
pub struct FinalExecutionOutcomeWithReceiptView {
    /// Final outcome view without receipts
    #[serde(flatten)]
    pub final_outcome: FinalExecutionOutcomeView,
    /// Receipts generated from the transaction
    pub receipts: Vec<ReceiptView>,
}

pub mod validator_stake_view {
    pub use super::ValidatorStakeViewV1;
    use crate::types::validator_stake::ValidatorStake;
    use borsh::{BorshDeserialize, BorshSerialize};
    use near_primitives_core::types::AccountId;
    use serde::Deserialize;

    #[derive(
        BorshSerialize, BorshDeserialize, serde::Serialize, Deserialize, Debug, Clone, Eq, PartialEq,
    )]
    #[cfg_attr(feature = "schemars", derive(schemars::JsonSchema))]
    #[serde(tag = "validator_stake_struct_version")]
    pub enum ValidatorStakeView {
        V1(ValidatorStakeViewV1),
    }

    impl ValidatorStakeView {
        pub fn into_validator_stake(self) -> ValidatorStake {
            self.into()
        }

        #[inline]
        pub fn take_account_id(self) -> AccountId {
            match self {
                Self::V1(v1) => v1.account_id,
            }
        }

        #[inline]
        pub fn account_id(&self) -> &AccountId {
            match self {
                Self::V1(v1) => &v1.account_id,
            }
        }
    }

    impl From<ValidatorStake> for ValidatorStakeView {
        fn from(stake: ValidatorStake) -> Self {
            match stake {
                ValidatorStake::V1(v1) => Self::V1(ValidatorStakeViewV1 {
                    account_id: v1.account_id,
                    public_key: v1.public_key,
                    stake: v1.stake,
                }),
            }
        }
    }

    impl From<ValidatorStakeView> for ValidatorStake {
        fn from(view: ValidatorStakeView) -> Self {
            match view {
                ValidatorStakeView::V1(v1) => Self::new_v1(v1.account_id, v1.public_key, v1.stake),
            }
        }
    }
}

#[derive(
    BorshSerialize,
    BorshDeserialize,
    Debug,
    Clone,
    Eq,
    PartialEq,
    serde::Serialize,
    serde::Deserialize,
)]
#[cfg_attr(feature = "schemars", derive(schemars::JsonSchema))]
pub struct ValidatorStakeViewV1 {
    pub account_id: AccountId,
    pub public_key: PublicKey,
    pub stake: Balance,
}

#[derive(
    BorshSerialize,
    BorshDeserialize,
    Clone,
    Debug,
    PartialEq,
    Eq,
    serde::Serialize,
    serde::Deserialize,
)]
#[cfg_attr(feature = "schemars", derive(schemars::JsonSchema))]
pub struct ReceiptView {
    pub predecessor_id: AccountId,
    #[serde(skip_serializing_if = "Option::is_none")]
    pub predecessor_gas_key: Option<PublicKey>,
    pub receiver_id: AccountId,
    pub receipt_id: CryptoHash,

    pub receipt: ReceiptEnumView,
    // Default value used when deserializing ReceiptView which are missing the `priority` field.
    // Data which is missing this field was serialized before the introduction of priority.
    // For ReceiptV0 ReceiptPriority::NoPriority => 0
    #[serde(default)]
    pub priority: u64,
}

#[derive(
    BorshSerialize,
    BorshDeserialize,
    Clone,
    Debug,
    PartialEq,
    Eq,
    serde::Serialize,
    serde::Deserialize,
)]
#[cfg_attr(feature = "schemars", derive(schemars::JsonSchema))]
pub struct DataReceiverView {
    pub data_id: CryptoHash,
    pub receiver_id: AccountId,
}

#[serde_as]
#[derive(
    BorshSerialize,
    BorshDeserialize,
    Clone,
    Debug,
    PartialEq,
    Eq,
    serde::Serialize,
    serde::Deserialize,
)]
#[borsh(use_discriminant = true)]
#[cfg_attr(feature = "schemars", derive(schemars::JsonSchema))]
#[repr(u8)]
pub enum ReceiptEnumView {
    Action {
        signer_id: AccountId,
        signer_public_key: PublicKey,
        gas_price: Balance,
        output_data_receivers: Vec<DataReceiverView>,
        input_data_ids: Vec<CryptoHash>,
        actions: Vec<ActionView>,
        #[serde(default = "default_is_promise")]
        is_promise_yield: bool,
    } = 0,
    Data {
        data_id: CryptoHash,
        #[serde_as(as = "Option<Base64>")]
        #[cfg_attr(feature = "schemars", schemars(with = "Option<String>"))]
        data: Option<Vec<u8>>,
        #[serde(default = "default_is_promise")]
        is_promise_resume: bool,
    } = 1,
    GlobalContractDistribution {
        id: GlobalContractIdentifier,
        target_shard: ShardId,
        already_delivered_shards: Vec<ShardId>,
        #[serde_as(as = "Base64")]
        #[cfg_attr(feature = "schemars", schemars(with = "String"))]
        code: Vec<u8>,
    } = 2,
}

// Default value used when deserializing ReceiptEnumViews which are missing either the
// `is_promise_yield` or `is_promise_resume` fields. Data which is missing this field was
// serialized before the introduction of yield execution.
fn default_is_promise() -> bool {
    false
}

impl From<Receipt> for ReceiptView {
    fn from(receipt: Receipt) -> Self {
        let is_promise_yield =
            matches!(receipt.versioned_receipt(), VersionedReceiptEnum::PromiseYield(_));
        let is_promise_resume = matches!(receipt.receipt(), ReceiptEnum::PromiseResume(_));
        let priority = receipt.priority().value();

        ReceiptView {
            predecessor_id: receipt.predecessor_id().clone(),
            predecessor_gas_key: receipt.predecessor_gas_key().clone(),
            receiver_id: receipt.receiver_id().clone(),
            receipt_id: *receipt.receipt_id(),
            receipt: match receipt.take_versioned_receipt() {
                VersionedReceiptEnum::Action(action_receipt)
                | VersionedReceiptEnum::PromiseYield(action_receipt) => {
                    ReceiptEnumView::from_action_receipt(action_receipt, is_promise_yield)
                }
                VersionedReceiptEnum::Data(data_receipt)
                | VersionedReceiptEnum::PromiseResume(data_receipt) => {
                    // already owned, not a clone
                    let data_receipt = data_receipt.into_owned();
                    ReceiptEnumView::Data {
                        data_id: data_receipt.data_id,
                        data: data_receipt.data,
                        is_promise_resume,
                    }
                }
                VersionedReceiptEnum::GlobalContractDistribution(receipt) => {
                    ReceiptEnumView::GlobalContractDistribution {
                        id: receipt.id().clone(),
                        target_shard: receipt.target_shard(),
                        already_delivered_shards: receipt.already_delivered_shards().to_vec(),
                        code: hash(receipt.code()).as_bytes().to_vec(),
                    }
                }
            },
            priority,
        }
    }
}

impl ReceiptEnumView {
    fn from_action_receipt(
        action_receipt: VersionedActionReceipt,
        is_promise_yield: bool,
    ) -> ReceiptEnumView {
        ReceiptEnumView::Action {
            signer_id: action_receipt.signer_id().clone(),
            signer_public_key: action_receipt.signer_public_key().clone(),
            gas_price: action_receipt.gas_price(),
            output_data_receivers: action_receipt
                .output_data_receivers()
                .iter()
                .cloned()
                .map(|data_receiver| DataReceiverView {
                    data_id: data_receiver.data_id,
                    receiver_id: data_receiver.receiver_id,
                })
                .collect(),
            input_data_ids: action_receipt
                .input_data_ids()
                .iter()
                .cloned()
                .map(Into::into)
                .collect(),
            actions: action_receipt.actions().iter().cloned().map(Into::into).collect(),
            is_promise_yield,
        }
    }
}

impl TryFrom<ReceiptView> for Receipt {
    type Error = Box<dyn std::error::Error + Send + Sync>;

    fn try_from(receipt_view: ReceiptView) -> Result<Self, Self::Error> {
        Ok(Receipt::V2(ReceiptV2 {
            predecessor_id: receipt_view.predecessor_id,

            predecessor_gas_key: None,
            receiver_id: receipt_view.receiver_id,
            receipt_id: receipt_view.receipt_id,
            receipt: match receipt_view.receipt {
                ReceiptEnumView::Action {
                    signer_id,
                    signer_public_key,
                    gas_price,
                    output_data_receivers,
                    input_data_ids,
                    actions,
                    is_promise_yield,
                } => {
                    let action_receipt = ActionReceipt {
                        signer_id,
                        signer_public_key,
                        gas_price,
                        output_data_receivers: output_data_receivers
                            .into_iter()
                            .map(|data_receiver_view| DataReceiver {
                                data_id: data_receiver_view.data_id,
                                receiver_id: data_receiver_view.receiver_id,
                            })
                            .collect(),
                        input_data_ids: input_data_ids.into_iter().map(Into::into).collect(),
                        actions: actions
                            .into_iter()
                            .map(TryInto::try_into)
                            .collect::<Result<Vec<_>, _>>()?,
                    };

                    if is_promise_yield {
                        ReceiptEnum::PromiseYield(action_receipt)
                    } else {
                        ReceiptEnum::Action(action_receipt)
                    }
                }
                ReceiptEnumView::Data { data_id, data, is_promise_resume } => {
                    let data_receipt = DataReceipt { data_id, data };

                    if is_promise_resume {
                        ReceiptEnum::PromiseResume(data_receipt)
                    } else {
                        ReceiptEnum::Data(data_receipt)
                    }
                }
                ReceiptEnumView::GlobalContractDistribution {
                    id,
                    target_shard,
                    already_delivered_shards,
                    code,
                } => {
                    ReceiptEnum::GlobalContractDistribution(GlobalContractDistributionReceipt::new(
                        id,
                        target_shard,
                        already_delivered_shards,
                        code.into(),
                    ))
                }
            },
            priority: receipt_view.priority,
        }))
    }
}

/// Information about this epoch validators and next epoch validators
#[derive(serde::Serialize, serde::Deserialize, Debug, PartialEq, Eq, Clone, ProtocolSchema)]
#[cfg_attr(feature = "schemars", derive(schemars::JsonSchema))]
pub struct EpochValidatorInfo {
    /// Validators for the current epoch
    pub current_validators: Vec<CurrentEpochValidatorInfo>,
    /// Validators for the next epoch
    pub next_validators: Vec<NextEpochValidatorInfo>,
    /// Fishermen for the current epoch
    pub current_fishermen: Vec<ValidatorStakeView>,
    /// Fishermen for the next epoch
    pub next_fishermen: Vec<ValidatorStakeView>,
    /// Proposals in the current epoch
    pub current_proposals: Vec<ValidatorStakeView>,
    /// Kickout in the previous epoch
    pub prev_epoch_kickout: Vec<ValidatorKickoutView>,
    /// Epoch start block height
    pub epoch_start_height: BlockHeight,
    /// Epoch height
    pub epoch_height: EpochHeight,
}

#[derive(
    BorshSerialize,
    BorshDeserialize,
    Debug,
    PartialEq,
    Eq,
    Clone,
    serde::Serialize,
    serde::Deserialize,
    ProtocolSchema,
)]
#[cfg_attr(feature = "schemars", derive(schemars::JsonSchema))]
pub struct ValidatorKickoutView {
    pub account_id: AccountId,
    pub reason: ValidatorKickoutReason,
}

/// Describes information about the current epoch validator
#[derive(serde::Serialize, serde::Deserialize, Debug, PartialEq, Eq, Clone, ProtocolSchema)]
#[cfg_attr(feature = "schemars", derive(schemars::JsonSchema))]
pub struct CurrentEpochValidatorInfo {
    pub account_id: AccountId,
    pub public_key: PublicKey,
    pub is_slashed: bool,
    pub stake: Balance,
    /// Shards this validator is assigned to as chunk producer in the current epoch.
    #[serde(rename = "shards")]
    pub shards_produced: Vec<ShardId>,
    pub num_produced_blocks: NumBlocks,
    pub num_expected_blocks: NumBlocks,
    #[serde(default)]
    pub num_produced_chunks: NumBlocks,
    #[serde(default)]
    pub num_expected_chunks: NumBlocks,
    // The following two fields correspond to the shards in the shard array.
    #[serde(default)]
    pub num_produced_chunks_per_shard: Vec<NumBlocks>,
    /// Number of chunks this validator was expected to produce in each shard.
    /// Each entry in the array corresponds to the shard in the `shards_produced` array.
    #[serde(default)]
    pub num_expected_chunks_per_shard: Vec<NumBlocks>,
    #[serde(default)]
    pub num_produced_endorsements: NumBlocks,
    #[serde(default)]
    pub num_expected_endorsements: NumBlocks,
    #[serde(default)]
    pub num_produced_endorsements_per_shard: Vec<NumBlocks>,
    /// Number of chunks this validator was expected to validate and endorse in each shard.
    /// Each entry in the array corresponds to the shard in the `shards_endorsed` array.
    #[serde(default)]
    pub num_expected_endorsements_per_shard: Vec<NumBlocks>,
    /// Shards this validator is assigned to as chunk validator in the current epoch.
    #[serde(default)]
    pub shards_endorsed: Vec<ShardId>,
}

#[derive(
    BorshSerialize,
    BorshDeserialize,
    Debug,
    PartialEq,
    Eq,
    Clone,
    serde::Serialize,
    serde::Deserialize,
    ProtocolSchema,
)]
#[cfg_attr(feature = "schemars", derive(schemars::JsonSchema))]
pub struct NextEpochValidatorInfo {
    pub account_id: AccountId,
    pub public_key: PublicKey,
    pub stake: Balance,
    pub shards: Vec<ShardId>,
}

/// A state for the current head of a light client. More info [here](https://nomicon.io/ChainSpec/LightClient).
#[derive(
    PartialEq,
    Eq,
    Debug,
    Clone,
    BorshDeserialize,
    BorshSerialize,
    serde::Serialize,
    serde::Deserialize,
)]
#[cfg_attr(feature = "schemars", derive(schemars::JsonSchema))]
pub struct LightClientBlockView {
    pub prev_block_hash: CryptoHash,
    pub next_block_inner_hash: CryptoHash,
    /// Inner part of the block header that gets hashed, split into two parts, one that is sent
    ///    to light clients, and the rest
    pub inner_lite: BlockHeaderInnerLiteView,
    pub inner_rest_hash: CryptoHash,
    pub next_bps: Option<Vec<ValidatorStakeView>>,
    pub approvals_after_next: Vec<Option<Box<Signature>>>,
}

#[derive(serde::Serialize, serde::Deserialize, Debug, Clone, BorshDeserialize, BorshSerialize)]
#[cfg_attr(feature = "schemars", derive(schemars::JsonSchema))]
pub struct LightClientBlockLiteView {
    pub prev_block_hash: CryptoHash,
    pub inner_rest_hash: CryptoHash,
    pub inner_lite: BlockHeaderInnerLiteView,
}

impl From<BlockHeader> for LightClientBlockLiteView {
    fn from(header: BlockHeader) -> Self {
        Self {
            prev_block_hash: *header.prev_hash(),
            inner_rest_hash: hash(&header.inner_rest_bytes()),
            inner_lite: header.into(),
        }
    }
}
impl LightClientBlockLiteView {
    pub fn hash(&self) -> CryptoHash {
        let block_header_inner_lite: BlockHeaderInnerLite = self.inner_lite.clone().into();
        combine_hash(
            &combine_hash(
                &hash(&borsh::to_vec(&block_header_inner_lite).unwrap()),
                &self.inner_rest_hash,
            ),
            &self.prev_block_hash,
        )
    }
}

#[derive(serde::Serialize, serde::Deserialize, Debug)]
#[cfg_attr(feature = "schemars", derive(schemars::JsonSchema))]
pub struct GasPriceView {
    pub gas_price: Balance,
}

/// It is a [serializable view] of [`StateChangesRequest`].
///
/// [serializable view]: ./index.html
/// [`StateChangesRequest`]: ../types/struct.StateChangesRequest.html
#[derive(Debug, serde::Serialize, serde::Deserialize)]
#[cfg_attr(feature = "schemars", derive(schemars::JsonSchema))]
#[serde(tag = "changes_type", rename_all = "snake_case")]
pub enum StateChangesRequestView {
    AccountChanges {
        account_ids: Vec<AccountId>,
    },
    SingleAccessKeyChanges {
        keys: Vec<AccountWithPublicKey>,
    },
    SingleGasKeyChanges {
        keys: Vec<AccountWithPublicKey>,
    },
    AllAccessKeyChanges {
        account_ids: Vec<AccountId>,
    },
    AllGasKeyChanges {
        account_ids: Vec<AccountId>,
    },
    ContractCodeChanges {
        account_ids: Vec<AccountId>,
    },
    DataChanges {
        account_ids: Vec<AccountId>,
        #[serde(rename = "key_prefix_base64")]
        key_prefix: StoreKey,
    },
}

impl From<StateChangesRequestView> for StateChangesRequest {
    fn from(request: StateChangesRequestView) -> Self {
        match request {
            StateChangesRequestView::AccountChanges { account_ids } => {
                Self::AccountChanges { account_ids }
            }
            StateChangesRequestView::SingleAccessKeyChanges { keys } => {
                Self::SingleAccessKeyChanges { keys }
            }
            StateChangesRequestView::SingleGasKeyChanges { keys } => {
                Self::SingleGasKeyChanges { keys }
            }
            StateChangesRequestView::AllAccessKeyChanges { account_ids } => {
                Self::AllAccessKeyChanges { account_ids }
            }
            StateChangesRequestView::AllGasKeyChanges { account_ids } => {
                Self::AllGasKeyChanges { account_ids }
            }
            StateChangesRequestView::ContractCodeChanges { account_ids } => {
                Self::ContractCodeChanges { account_ids }
            }
            StateChangesRequestView::DataChanges { account_ids, key_prefix } => {
                Self::DataChanges { account_ids, key_prefix }
            }
        }
    }
}

/// It is a [serializable view] of [`StateChangeKind`].
///
/// [serializable view]: ./index.html
/// [`StateChangeKind`]: ../types/struct.StateChangeKind.html
#[derive(Debug, PartialEq, Eq, serde::Serialize, serde::Deserialize)]
#[cfg_attr(feature = "schemars", derive(schemars::JsonSchema))]
#[serde(rename_all = "snake_case", tag = "type")]
pub enum StateChangeKindView {
    AccountTouched { account_id: AccountId },
    AccessKeyTouched { account_id: AccountId },
    DataTouched { account_id: AccountId },
    ContractCodeTouched { account_id: AccountId },
}

impl From<StateChangeKind> for StateChangeKindView {
    fn from(state_change_kind: StateChangeKind) -> Self {
        match state_change_kind {
            StateChangeKind::AccountTouched { account_id } => Self::AccountTouched { account_id },
            StateChangeKind::AccessKeyTouched { account_id } => {
                Self::AccessKeyTouched { account_id }
            }
            StateChangeKind::DataTouched { account_id } => Self::DataTouched { account_id },
            StateChangeKind::ContractCodeTouched { account_id } => {
                Self::ContractCodeTouched { account_id }
            }
        }
    }
}

pub type StateChangesKindsView = Vec<StateChangeKindView>;

/// See crate::types::StateChangeCause for details.
#[derive(Clone, Debug, serde::Serialize, serde::Deserialize)]
#[cfg_attr(feature = "schemars", derive(schemars::JsonSchema))]
#[serde(rename_all = "snake_case", tag = "type")]
pub enum StateChangeCauseView {
    NotWritableToDisk,
    InitialState,
    TransactionProcessing { tx_hash: CryptoHash },
    ActionReceiptProcessingStarted { receipt_hash: CryptoHash },
    ActionReceiptGasReward { receipt_hash: CryptoHash },
    ReceiptProcessing { receipt_hash: CryptoHash },
    PostponedReceipt { receipt_hash: CryptoHash },
    UpdatedDelayedReceipts,
    ValidatorAccountsUpdate,
    Migration,
    BandwidthSchedulerStateUpdate,
}

impl From<StateChangeCause> for StateChangeCauseView {
    fn from(state_change_cause: StateChangeCause) -> Self {
        match state_change_cause {
            StateChangeCause::NotWritableToDisk => Self::NotWritableToDisk,
            StateChangeCause::InitialState => Self::InitialState,
            StateChangeCause::TransactionProcessing { tx_hash } => {
                Self::TransactionProcessing { tx_hash }
            }
            StateChangeCause::ActionReceiptProcessingStarted { receipt_hash } => {
                Self::ActionReceiptProcessingStarted { receipt_hash }
            }
            StateChangeCause::ActionReceiptGasReward { receipt_hash } => {
                Self::ActionReceiptGasReward { receipt_hash }
            }
            StateChangeCause::ReceiptProcessing { receipt_hash } => {
                Self::ReceiptProcessing { receipt_hash }
            }
            StateChangeCause::PostponedReceipt { receipt_hash } => {
                Self::PostponedReceipt { receipt_hash }
            }
            StateChangeCause::UpdatedDelayedReceipts => Self::UpdatedDelayedReceipts,
            StateChangeCause::ValidatorAccountsUpdate => Self::ValidatorAccountsUpdate,
            StateChangeCause::Migration => Self::Migration,
            // Some nodes on testnet were upgraded to #13155 that included
            // unintended removal of enum variants which changes borsh tag for
            // BandwidthSchedulerStateUpdate from 11 to 10. So data written by a
            // node running broken version will have BandwidthSchedulerStateUpdate written
            // with _UnusedReshardingV2 borsh tag. This is a temporary fix, later it should be
            // changed to => unreachable!()
            StateChangeCause::_UnusedReshardingV2 => Self::BandwidthSchedulerStateUpdate,
            StateChangeCause::BandwidthSchedulerStateUpdate => Self::BandwidthSchedulerStateUpdate,
        }
    }
}

#[serde_as]
#[derive(Clone, Debug, serde::Serialize, serde::Deserialize)]
#[cfg_attr(feature = "schemars", derive(schemars::JsonSchema))]
#[serde(rename_all = "snake_case", tag = "type", content = "change")]
pub enum StateChangeValueView {
    AccountUpdate {
        account_id: AccountId,
        #[serde(flatten)]
        account: AccountView,
    },
    AccountDeletion {
        account_id: AccountId,
    },
    AccessKeyUpdate {
        account_id: AccountId,
        public_key: PublicKey,
        access_key: AccessKeyView,
    },
    AccessKeyDeletion {
        account_id: AccountId,
        public_key: PublicKey,
    },
    GasKeyUpdate {
        account_id: AccountId,
        public_key: PublicKey,
        gas_key: GasKey,
    },
    GasKeyNonceUpdate {
        account_id: AccountId,
        public_key: PublicKey,
        index: u32,
        nonce: Nonce,
    },
    GasKeyDeletion {
        account_id: AccountId,
        public_key: PublicKey,
    },
    DataUpdate {
        account_id: AccountId,
        #[serde(rename = "key_base64")]
        key: StoreKey,
        #[serde(rename = "value_base64")]
        value: StoreValue,
    },
    DataDeletion {
        account_id: AccountId,
        #[serde(rename = "key_base64")]
        key: StoreKey,
    },
    ContractCodeUpdate {
        account_id: AccountId,
        #[serde(rename = "code_base64")]
        #[serde_as(as = "Base64")]
        #[cfg_attr(feature = "schemars", schemars(with = "String"))]
        code: Vec<u8>,
    },
    ContractCodeDeletion {
        account_id: AccountId,
    },
}

impl From<StateChangeValue> for StateChangeValueView {
    fn from(state_change: StateChangeValue) -> Self {
        match state_change {
            StateChangeValue::AccountUpdate { account_id, account } => {
                Self::AccountUpdate { account_id, account: account.into() }
            }
            StateChangeValue::AccountDeletion { account_id } => {
                Self::AccountDeletion { account_id }
            }
            StateChangeValue::AccessKeyUpdate { account_id, public_key, access_key } => {
                Self::AccessKeyUpdate { account_id, public_key, access_key: access_key.into() }
            }
            StateChangeValue::AccessKeyDeletion { account_id, public_key } => {
                Self::AccessKeyDeletion { account_id, public_key }
            }
            StateChangeValue::GasKeyUpdate { account_id, public_key, gas_key } => {
<<<<<<< HEAD
                Self::GasKeyUpdate {
                    account_id,
                    public_key,
                    gas_key: GasKeyView::from_gas_key_no_nonces(gas_key),
                }
=======
                Self::GasKeyUpdate { account_id, public_key, gas_key }
>>>>>>> 7198cf2b
            }
            StateChangeValue::GasKeyNonceUpdate { account_id, public_key, index, nonce } => {
                Self::GasKeyNonceUpdate { account_id, public_key, index, nonce }
            }
            StateChangeValue::GasKeyDeletion { account_id, public_key } => {
                Self::GasKeyDeletion { account_id, public_key }
            }
            StateChangeValue::DataUpdate { account_id, key, value } => {
                Self::DataUpdate { account_id, key, value }
            }
            StateChangeValue::DataDeletion { account_id, key } => {
                Self::DataDeletion { account_id, key }
            }
            StateChangeValue::ContractCodeUpdate { account_id, code } => {
                Self::ContractCodeUpdate { account_id, code }
            }
            StateChangeValue::ContractCodeDeletion { account_id } => {
                Self::ContractCodeDeletion { account_id }
            }
        }
    }
}

#[derive(Clone, Debug, serde::Serialize, serde::Deserialize)]
#[cfg_attr(feature = "schemars", derive(schemars::JsonSchema))]
pub struct StateChangeWithCauseView {
    pub cause: StateChangeCauseView,
    #[serde(flatten)]
    pub value: StateChangeValueView,
}

impl From<StateChangeWithCause> for StateChangeWithCauseView {
    fn from(state_change_with_cause: StateChangeWithCause) -> Self {
        let StateChangeWithCause { cause, value } = state_change_with_cause;
        Self { cause: cause.into(), value: value.into() }
    }
}

pub type StateChangesView = Vec<StateChangeWithCauseView>;

/// Maintenance windows view are a vector of maintenance window.
pub type MaintenanceWindowsView = Vec<Range<BlockHeight>>;

/// Contains the split storage information.
#[derive(serde::Serialize, serde::Deserialize, Debug)]
#[cfg_attr(feature = "schemars", derive(schemars::JsonSchema))]
pub struct SplitStorageInfoView {
    pub head_height: Option<BlockHeight>,
    pub final_head_height: Option<BlockHeight>,
    pub cold_head_height: Option<BlockHeight>,

    pub hot_db_kind: Option<String>,
}

/// Stores the congestion level of a shard. More info about congestion [here](https://near.github.io/nearcore/architecture/how/receipt-congestion.html?highlight=congestion#receipt-congestion)
#[derive(Clone, Debug, serde::Serialize, serde::Deserialize)]
#[cfg_attr(feature = "schemars", derive(schemars::JsonSchema))]
pub struct CongestionInfoView {
    #[serde(with = "dec_format")]
    #[cfg_attr(feature = "schemars", schemars(with = "String"))]
    pub delayed_receipts_gas: u128,

    #[serde(with = "dec_format")]
    #[cfg_attr(feature = "schemars", schemars(with = "String"))]
    pub buffered_receipts_gas: u128,

    pub receipt_bytes: u64,

    pub allowed_shard: u16,
}

impl From<CongestionInfo> for CongestionInfoView {
    fn from(congestion_info: CongestionInfo) -> Self {
        match congestion_info {
            CongestionInfo::V1(congestion_info) => congestion_info.into(),
        }
    }
}

impl From<CongestionInfoV1> for CongestionInfoView {
    fn from(congestion_info: CongestionInfoV1) -> Self {
        Self {
            delayed_receipts_gas: congestion_info.delayed_receipts_gas,
            buffered_receipts_gas: congestion_info.buffered_receipts_gas,
            receipt_bytes: congestion_info.receipt_bytes,
            allowed_shard: congestion_info.allowed_shard,
        }
    }
}

impl From<CongestionInfoView> for CongestionInfo {
    fn from(congestion_info: CongestionInfoView) -> Self {
        CongestionInfo::V1(CongestionInfoV1 {
            delayed_receipts_gas: congestion_info.delayed_receipts_gas,
            buffered_receipts_gas: congestion_info.buffered_receipts_gas,
            receipt_bytes: congestion_info.receipt_bytes,
            allowed_shard: congestion_info.allowed_shard,
        })
    }
}

impl CongestionInfoView {
    pub fn congestion_level(&self, config_view: CongestionControlConfigView) -> f64 {
        let congestion_config = CongestionControlConfig::from(config_view);
        // Localized means without considering missed chunks congestion. As far
        // as clients are concerned, this is the only congestion level that
        // matters.
        // Missed chunks congestion exists to reduce incoming load after a
        // number of chunks were missed. It is not a property of a specific
        // chunk but rather a property that changes over time. It is even a bit
        // misleading to call it congestion, as it is not a problem with too
        // much traffic.
        CongestionInfo::from(self.clone()).localized_congestion_level(&congestion_config)
    }
}

#[cfg(test)]
#[cfg(not(feature = "nightly"))]
mod tests {
    use super::{ExecutionMetadataView, FinalExecutionOutcomeViewEnum};
    use crate::profile_data_v2::ProfileDataV2;
    use crate::profile_data_v3::ProfileDataV3;
    use crate::transaction::ExecutionMetadata;

    /// The JSON representation used in RPC responses must not remove or rename
    /// fields, only adding fields is allowed or we risk breaking clients.
    #[test]
    fn test_runtime_config_view() {
        use near_parameters::{RuntimeConfig, RuntimeConfigStore, RuntimeConfigView};
        use near_primitives_core::version::PROTOCOL_VERSION;

        let config_store = RuntimeConfigStore::new(None);
        let config = config_store.get_config(PROTOCOL_VERSION);
        let view = RuntimeConfigView::from(RuntimeConfig::clone(config));
        insta::assert_json_snapshot!(&view, { ".wasm_config.vm_kind" => "<REDACTED>"});
    }

    /// `ExecutionMetadataView` with profile V1 displayed on the RPC should not change.
    #[test]
    fn test_exec_metadata_v1_view() {
        let metadata = ExecutionMetadata::V1;
        let view = ExecutionMetadataView::from(metadata);
        insta::assert_json_snapshot!(view);
    }

    /// `ExecutionMetadataView` with profile V2 displayed on the RPC should not change.
    #[test]
    fn test_exec_metadata_v2_view() {
        let metadata = ExecutionMetadata::V2(ProfileDataV2::test());
        let view = ExecutionMetadataView::from(metadata);
        insta::assert_json_snapshot!(view);
    }

    /// `ExecutionMetadataView` with profile V3 displayed on the RPC should not change.
    #[test]
    fn test_exec_metadata_v3_view() {
        let metadata = ExecutionMetadata::V3(ProfileDataV3::test().into());
        let view = ExecutionMetadataView::from(metadata);
        insta::assert_json_snapshot!(view);
    }

    #[test]
    fn test_deserialize_execution_outcome_with_receipt() {
        // Real JSON-RPC response for 'EXPERIMENTAL_tx_status' method
        // cspell:ignore mainchain
        let json = r#"{"final_execution_status":"FINAL","receipts":[{"predecessor_id":"system","priority":0,"receipt":{"Action":{"actions":[{"Transfer":{"deposit":"17930928991009412192152"}}],"gas_price":"0","input_data_ids":[],"is_promise_yield":false,"output_data_receivers":[],"signer_id":"btc-client.testnet","signer_public_key":"ed25519:HM7ax8jJf41JozvanXepzhtD45AeRFcwJQCuLXFuDkjA"}},"receipt_id":"8ZD92cLpoCEU46hPGFfk3VqZpU8s6DoQhZ4pCMqWwDT6","receiver_id":"btc-client.testnet"}],"receipts_outcome":[{"block_hash":"9SP8Y3sVADWNN5QoEB5CsvPUE5HT4o8YfBaCnhLss87K","id":"e2XGEosf843XMiCJHvZufvHKyw419ZYibDBdVJQr9cB","outcome":{"executor_id":"btc-client.testnet","gas_burnt":2906160054161,"logs":["Block hash: 0000000000000000ee617846a3e081ae2f30091451442e1b5fb027d8eba09b3a","Saving to mainchain"],"metadata":{"gas_profile":[{"cost":"BASE","cost_category":"WASM_HOST_COST","gas_used":"8472579552"},{"cost":"CONTRACT_LOADING_BASE","cost_category":"WASM_HOST_COST","gas_used":"35445963"},{"cost":"CONTRACT_LOADING_BYTES","cost_category":"WASM_HOST_COST","gas_used":"413841688515"},{"cost":"LOG_BASE","cost_category":"WASM_HOST_COST","gas_used":"7086626100"},{"cost":"LOG_BYTE","cost_category":"WASM_HOST_COST","gas_used":"1253885145"},{"cost":"READ_CACHED_TRIE_NODE","cost_category":"WASM_HOST_COST","gas_used":"102600000000"},{"cost":"READ_MEMORY_BASE","cost_category":"WASM_HOST_COST","gas_used":"54807127200"},{"cost":"READ_MEMORY_BYTE","cost_category":"WASM_HOST_COST","gas_used":"2873807748"},{"cost":"READ_REGISTER_BASE","cost_category":"WASM_HOST_COST","gas_used":"22654486674"},{"cost":"READ_REGISTER_BYTE","cost_category":"WASM_HOST_COST","gas_used":"51252240"},{"cost":"SHA256_BASE","cost_category":"WASM_HOST_COST","gas_used":"13622910750"},{"cost":"SHA256_BYTE","cost_category":"WASM_HOST_COST","gas_used":"3400546491"},{"cost":"STORAGE_READ_BASE","cost_category":"WASM_HOST_COST","gas_used":"450854766000"},{"cost":"STORAGE_READ_KEY_BYTE","cost_category":"WASM_HOST_COST","gas_used":"4952405280"},{"cost":"STORAGE_READ_VALUE_BYTE","cost_category":"WASM_HOST_COST","gas_used":"1806743610"},{"cost":"STORAGE_WRITE_BASE","cost_category":"WASM_HOST_COST","gas_used":"256786944000"},{"cost":"STORAGE_WRITE_EVICTED_BYTE","cost_category":"WASM_HOST_COST","gas_used":"2826323016"},{"cost":"STORAGE_WRITE_KEY_BYTE","cost_category":"WASM_HOST_COST","gas_used":"5638629360"},{"cost":"STORAGE_WRITE_VALUE_BYTE","cost_category":"WASM_HOST_COST","gas_used":"8685190920"},{"cost":"TOUCHING_TRIE_NODE","cost_category":"WASM_HOST_COST","gas_used":"434752810002"},{"cost":"UTF8_DECODING_BASE","cost_category":"WASM_HOST_COST","gas_used":"6223558122"},{"cost":"UTF8_DECODING_BYTE","cost_category":"WASM_HOST_COST","gas_used":"27700145505"},{"cost":"WASM_INSTRUCTION","cost_category":"WASM_HOST_COST","gas_used":"126491330196"},{"cost":"WRITE_MEMORY_BASE","cost_category":"WASM_HOST_COST","gas_used":"28037948610"},{"cost":"WRITE_MEMORY_BYTE","cost_category":"WASM_HOST_COST","gas_used":"1459941792"},{"cost":"WRITE_REGISTER_BASE","cost_category":"WASM_HOST_COST","gas_used":"28655224860"},{"cost":"WRITE_REGISTER_BYTE","cost_category":"WASM_HOST_COST","gas_used":"2311350912"}],"version":3},"receipt_ids":["8ZD92cLpoCEU46hPGFfk3VqZpU8s6DoQhZ4pCMqWwDT6"],"status":{"SuccessValue":""},"tokens_burnt":"290616005416100000000"},"proof":[{"direction":"Left","hash":"BoQHueiPH9e4C7fkxouV4tFpGZ4hK5fJhKQnPBWwPazS"},{"direction":"Right","hash":"Ayxj8iVFTJMzZa7estoTtuBKJaUNhoipaaM7WmTjkkiS"}]},{"block_hash":"3rEx3xmgLCRgUfSgueD71YNrJYQYNvhtkXaqVQxdmj4U","id":"8ZD92cLpoCEU46hPGFfk3VqZpU8s6DoQhZ4pCMqWwDT6","outcome":{"executor_id":"btc-client.testnet","gas_burnt":223182562500,"logs":[],"metadata":{"gas_profile":[],"version":3},"receipt_ids":[],"status":{"SuccessValue":""},"tokens_burnt":"0"},"proof":[{"direction":"Right","hash":"8yEwg14D2GyyLNnJMxdSLDJKyrKShMAL3zTnf9YpQyPW"},{"direction":"Right","hash":"2UK7BfpHf9fCCsvmfHktDfz6Rh8sFihhN6cuTU3R4BBA"}]}],"status":{"SuccessValue":""},"transaction":{"actions":[{"FunctionCall":{"args":"AQAAAABA0CKoR96WKs+KPP6zPl0flT6XC91eR3uAUgwNAAAAAAAAAAzcZU0cipmejc+wGqnRJchd5uM6qRJM5Oojp3FrkJ2HVmGyZsnyFBlkvks8","deposit":"0","gas":100000000000000,"method_name":"submit_blocks"}}],"hash":"GMUCDLHFJVvmZYXmPf9QeUVAt9r9hXcQP1yL5emPFnvx","nonce":170437577001422,"priority_fee":0,"public_key":"ed25519:HM7ax8jJf41JozvanXepzhtD45AeRFcwJQCuLXFuDkjA","receiver_id":"btc-client.testnet","signature":"ed25519:2Qe3ccPSdzPddk764vm5jt4yXcvXgYQz3WzGF3oXpZLuaRa6ggpD131nSSy3FRVPquCvxYqgMGtdum8TKX3dVqNk","signer_id":"btc-client.testnet"},"transaction_outcome":{"block_hash":"9SP8Y3sVADWNN5QoEB5CsvPUE5HT4o8YfBaCnhLss87K","id":"GMUCDLHFJVvmZYXmPf9QeUVAt9r9hXcQP1yL5emPFnvx","outcome":{"executor_id":"btc-client.testnet","gas_burnt":308276385598,"logs":[],"metadata":{"gas_profile":null,"version":1},"receipt_ids":["e2XGEosf843XMiCJHvZufvHKyw419ZYibDBdVJQr9cB"],"status":{"SuccessReceiptId":"e2XGEosf843XMiCJHvZufvHKyw419ZYibDBdVJQr9cB"},"tokens_burnt":"30827638559800000000"},"proof":[{"direction":"Right","hash":"HDgWEk2okmDdAFAVf6ffxGBH6F6vdLM1X3H5Fmaafe4S"},{"direction":"Right","hash":"Ayxj8iVFTJMzZa7estoTtuBKJaUNhoipaaM7WmTjkkiS"}]}}"#;
        let view: FinalExecutionOutcomeViewEnum = serde_json::from_str(json).unwrap();
        assert!(matches!(view, FinalExecutionOutcomeViewEnum::FinalExecutionOutcomeWithReceipt(_)));
    }

    #[test]
    fn test_deserialize_execution_outcome_without_receipt() {
        // Real JSON-RPC response for 'tx' method
        let json = r#"{"final_execution_status":"FINAL","receipts_outcome":[{"block_hash":"9SP8Y3sVADWNN5QoEB5CsvPUE5HT4o8YfBaCnhLss87K","id":"e2XGEosf843XMiCJHvZufvHKyw419ZYibDBdVJQr9cB","outcome":{"executor_id":"btc-client.testnet","gas_burnt":2906160054161,"logs":["Block hash: 0000000000000000ee617846a3e081ae2f30091451442e1b5fb027d8eba09b3a","Saving to mainchain"],"metadata":{"gas_profile":[{"cost":"BASE","cost_category":"WASM_HOST_COST","gas_used":"8472579552"},{"cost":"CONTRACT_LOADING_BASE","cost_category":"WASM_HOST_COST","gas_used":"35445963"},{"cost":"CONTRACT_LOADING_BYTES","cost_category":"WASM_HOST_COST","gas_used":"413841688515"},{"cost":"LOG_BASE","cost_category":"WASM_HOST_COST","gas_used":"7086626100"},{"cost":"LOG_BYTE","cost_category":"WASM_HOST_COST","gas_used":"1253885145"},{"cost":"READ_CACHED_TRIE_NODE","cost_category":"WASM_HOST_COST","gas_used":"102600000000"},{"cost":"READ_MEMORY_BASE","cost_category":"WASM_HOST_COST","gas_used":"54807127200"},{"cost":"READ_MEMORY_BYTE","cost_category":"WASM_HOST_COST","gas_used":"2873807748"},{"cost":"READ_REGISTER_BASE","cost_category":"WASM_HOST_COST","gas_used":"22654486674"},{"cost":"READ_REGISTER_BYTE","cost_category":"WASM_HOST_COST","gas_used":"51252240"},{"cost":"SHA256_BASE","cost_category":"WASM_HOST_COST","gas_used":"13622910750"},{"cost":"SHA256_BYTE","cost_category":"WASM_HOST_COST","gas_used":"3400546491"},{"cost":"STORAGE_READ_BASE","cost_category":"WASM_HOST_COST","gas_used":"450854766000"},{"cost":"STORAGE_READ_KEY_BYTE","cost_category":"WASM_HOST_COST","gas_used":"4952405280"},{"cost":"STORAGE_READ_VALUE_BYTE","cost_category":"WASM_HOST_COST","gas_used":"1806743610"},{"cost":"STORAGE_WRITE_BASE","cost_category":"WASM_HOST_COST","gas_used":"256786944000"},{"cost":"STORAGE_WRITE_EVICTED_BYTE","cost_category":"WASM_HOST_COST","gas_used":"2826323016"},{"cost":"STORAGE_WRITE_KEY_BYTE","cost_category":"WASM_HOST_COST","gas_used":"5638629360"},{"cost":"STORAGE_WRITE_VALUE_BYTE","cost_category":"WASM_HOST_COST","gas_used":"8685190920"},{"cost":"TOUCHING_TRIE_NODE","cost_category":"WASM_HOST_COST","gas_used":"434752810002"},{"cost":"UTF8_DECODING_BASE","cost_category":"WASM_HOST_COST","gas_used":"6223558122"},{"cost":"UTF8_DECODING_BYTE","cost_category":"WASM_HOST_COST","gas_used":"27700145505"},{"cost":"WASM_INSTRUCTION","cost_category":"WASM_HOST_COST","gas_used":"126491330196"},{"cost":"WRITE_MEMORY_BASE","cost_category":"WASM_HOST_COST","gas_used":"28037948610"},{"cost":"WRITE_MEMORY_BYTE","cost_category":"WASM_HOST_COST","gas_used":"1459941792"},{"cost":"WRITE_REGISTER_BASE","cost_category":"WASM_HOST_COST","gas_used":"28655224860"},{"cost":"WRITE_REGISTER_BYTE","cost_category":"WASM_HOST_COST","gas_used":"2311350912"}],"version":3},"receipt_ids":["8ZD92cLpoCEU46hPGFfk3VqZpU8s6DoQhZ4pCMqWwDT6"],"status":{"SuccessValue":""},"tokens_burnt":"290616005416100000000"},"proof":[{"direction":"Left","hash":"BoQHueiPH9e4C7fkxouV4tFpGZ4hK5fJhKQnPBWwPazS"},{"direction":"Right","hash":"Ayxj8iVFTJMzZa7estoTtuBKJaUNhoipaaM7WmTjkkiS"}]},{"block_hash":"3rEx3xmgLCRgUfSgueD71YNrJYQYNvhtkXaqVQxdmj4U","id":"8ZD92cLpoCEU46hPGFfk3VqZpU8s6DoQhZ4pCMqWwDT6","outcome":{"executor_id":"btc-client.testnet","gas_burnt":223182562500,"logs":[],"metadata":{"gas_profile":[],"version":3},"receipt_ids":[],"status":{"SuccessValue":""},"tokens_burnt":"0"},"proof":[{"direction":"Right","hash":"8yEwg14D2GyyLNnJMxdSLDJKyrKShMAL3zTnf9YpQyPW"},{"direction":"Right","hash":"2UK7BfpHf9fCCsvmfHktDfz6Rh8sFihhN6cuTU3R4BBA"}]}],"status":{"SuccessValue":""},"transaction":{"actions":[{"FunctionCall":{"args":"AQAAAABA0CKoR96WKs+KPP6zPl0flT6XC91eR3uAUgwNAAAAAAAAAAzcZU0cipmejc+wGqnRJchd5uM6qRJM5Oojp3FrkJ2HVmGyZsnyFBlkvks8","deposit":"0","gas":100000000000000,"method_name":"submit_blocks"}}],"hash":"GMUCDLHFJVvmZYXmPf9QeUVAt9r9hXcQP1yL5emPFnvx","nonce":170437577001422,"priority_fee":0,"public_key":"ed25519:HM7ax8jJf41JozvanXepzhtD45AeRFcwJQCuLXFuDkjA","receiver_id":"btc-client.testnet","signature":"ed25519:2Qe3ccPSdzPddk764vm5jt4yXcvXgYQz3WzGF3oXpZLuaRa6ggpD131nSSy3FRVPquCvxYqgMGtdum8TKX3dVqNk","signer_id":"btc-client.testnet"},"transaction_outcome":{"block_hash":"9SP8Y3sVADWNN5QoEB5CsvPUE5HT4o8YfBaCnhLss87K","id":"GMUCDLHFJVvmZYXmPf9QeUVAt9r9hXcQP1yL5emPFnvx","outcome":{"executor_id":"btc-client.testnet","gas_burnt":308276385598,"logs":[],"metadata":{"gas_profile":null,"version":1},"receipt_ids":["e2XGEosf843XMiCJHvZufvHKyw419ZYibDBdVJQr9cB"],"status":{"SuccessReceiptId":"e2XGEosf843XMiCJHvZufvHKyw419ZYibDBdVJQr9cB"},"tokens_burnt":"30827638559800000000"},"proof":[{"direction":"Right","hash":"HDgWEk2okmDdAFAVf6ffxGBH6F6vdLM1X3H5Fmaafe4S"},{"direction":"Right","hash":"Ayxj8iVFTJMzZa7estoTtuBKJaUNhoipaaM7WmTjkkiS"}]}}"#;
        let view: FinalExecutionOutcomeViewEnum = serde_json::from_str(json).unwrap();
        assert!(matches!(view, FinalExecutionOutcomeViewEnum::FinalExecutionOutcome(_)));
    }
}<|MERGE_RESOLUTION|>--- conflicted
+++ resolved
@@ -230,29 +230,6 @@
     pub num_nonces: NonceIndex,
     pub balance: Balance,
     pub permission: AccessKeyPermissionView,
-<<<<<<< HEAD
-    /// If requested, the nonces are included.
-    #[serde(skip_serializing_if = "Option::is_none")]
-    pub nonces: Option<Vec<Nonce>>,
-}
-
-impl GasKeyView {
-    pub fn from_gas_key_no_nonces(gas_key: GasKey) -> Self {
-        Self {
-            num_nonces: gas_key.num_nonces,
-            balance: gas_key.balance,
-            permission: gas_key.permission.into(),
-            nonces: None,
-        }
-    }
-
-    pub fn from_gas_key_with_nonces(gas_key: GasKey, nonces: Vec<Nonce>) -> Self {
-        Self {
-            num_nonces: gas_key.num_nonces,
-            balance: gas_key.balance,
-            permission: gas_key.permission.into(),
-            nonces: Some(nonces),
-=======
     pub nonces: Vec<Nonce>,
 }
 
@@ -263,7 +240,6 @@
             balance: gas_key.balance,
             permission: gas_key.permission.into(),
             nonces,
->>>>>>> 7198cf2b
         }
     }
 }
@@ -336,15 +312,6 @@
     pub keys: Vec<GasKeyInfoView>,
 }
 
-<<<<<<< HEAD
-impl From<Vec<GasKeyInfoView>> for GasKeyList {
-    fn from(keys: Vec<GasKeyInfoView>) -> Self {
-        Self { keys }
-    }
-}
-
-=======
->>>>>>> 7198cf2b
 // cspell:words deepsize
 #[cfg_attr(feature = "deepsize_feature", derive(deepsize::DeepSizeOf))]
 #[derive(serde::Serialize, serde::Deserialize, Debug, PartialEq, Eq, Clone)]
@@ -418,10 +385,6 @@
     ViewGasKey {
         account_id: AccountId,
         public_key: PublicKey,
-<<<<<<< HEAD
-        include_nonces: bool,
-=======
->>>>>>> 7198cf2b
     },
     ViewGasKeyList {
         account_id: AccountId,
@@ -2855,15 +2818,7 @@
                 Self::AccessKeyDeletion { account_id, public_key }
             }
             StateChangeValue::GasKeyUpdate { account_id, public_key, gas_key } => {
-<<<<<<< HEAD
-                Self::GasKeyUpdate {
-                    account_id,
-                    public_key,
-                    gas_key: GasKeyView::from_gas_key_no_nonces(gas_key),
-                }
-=======
                 Self::GasKeyUpdate { account_id, public_key, gas_key }
->>>>>>> 7198cf2b
             }
             StateChangeValue::GasKeyNonceUpdate { account_id, public_key, index, nonce } => {
                 Self::GasKeyNonceUpdate { account_id, public_key, index, nonce }
