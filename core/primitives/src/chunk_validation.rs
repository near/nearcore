--- conflicted
+++ resolved
@@ -125,17 +125,21 @@
 /// Stored on disk for each chunk, including missing chunks, in order to
 /// produce a chunk state witness when needed.
 #[derive(Debug, Clone, PartialEq, Eq, BorshSerialize, BorshDeserialize)]
-<<<<<<< HEAD
-pub struct ChunkEndorsementMessage {
-    pub endorsement: ChunkEndorsement,
-    pub target: AccountId,
+pub struct StoredChunkStateTransitionData {
+    /// The partial state that is needed to apply the state transition,
+    /// whether it is a new chunk state transition or a implicit missing chunk
+    /// state transition.
+    pub base_state: PartialState,
+    /// If this is a new chunk state transition, the hash of the receipts that
+    /// were used to apply the state transition. This is redundant information,
+    /// but is used to validate against `StateChunkWitness::exact_receipts_hash`
+    /// to ease debugging of why a state witness may be incorrect.
+    pub receipts_hash: CryptoHash,
 }
 
 /// Stored on disk for each chunk, including missing chunks, in order to
 /// produce a chunk state witness when needed.
 #[derive(Debug, Default, Clone, PartialEq, Eq, BorshSerialize, BorshDeserialize)]
-=======
->>>>>>> 8b7891d1
 pub struct StoredChunkStateTransitionData {
     /// The partial state that is needed to apply the state transition,
     /// whether it is a new chunk state transition or a implicit missing chunk
