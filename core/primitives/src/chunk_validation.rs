--- conflicted
+++ resolved
@@ -120,16 +120,6 @@
     pub fn new(chunk_hash: ChunkHash) -> Self {
         Self { chunk_hash, signature_differentiator: "ChunkEndorsement".to_owned() }
     }
-<<<<<<< HEAD
-=======
-}
-
-/// Message intended for the network layer to send a chunk endorsement.
-/// It just includes an additional target account ID to send it to.
-#[derive(Debug, Clone, PartialEq, Eq, BorshSerialize, BorshDeserialize)]
-pub struct ChunkEndorsementMessage {
-    pub endorsement: ChunkEndorsement,
-    pub target: AccountId,
 }
 
 /// Stored on disk for each chunk, including missing chunks, in order to
@@ -145,5 +135,4 @@
     /// but is used to validate against `StateChunkWitness::exact_receipts_hash`
     /// to ease debugging of why a state witness may be incorrect.
     pub receipts_hash: CryptoHash,
->>>>>>> 6001359f
 }