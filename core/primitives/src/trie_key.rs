use crate::types::AccountId;
use crate::{action::GlobalContractIdentifier, hash::CryptoHash};
use borsh::{BorshDeserialize, BorshSerialize, to_vec};
use near_crypto::PublicKey;
use near_primitives_core::types::{NonceIndex, ShardId};
use near_schema_checker_lib::ProtocolSchema;

pub(crate) const ACCOUNT_DATA_SEPARATOR: u8 = b',';
// The use of `ACCESS_KEY` as a separator is a historical artefact.
// Changing it would require a very long DB migration for basically no benefits.
pub(crate) const ACCESS_KEY_SEPARATOR: u8 = col::ACCESS_KEY;

/// Type identifiers used for DB key generation to store values in the key-value storage.
pub mod col {
    /// This column id is used when storing `primitives::account::Account` type about a given
    /// `account_id`.
    pub const ACCOUNT: u8 = 0;
    /// This column id is used when storing contract blob for a given `account_id`.
    pub const CONTRACT_CODE: u8 = 1;
    /// This column id is used when storing `primitives::account::AccessKey` type for a given
    /// `account_id`.
    pub const ACCESS_KEY: u8 = 2;
    /// This column id is used when storing `primitives::receipt::ReceivedData` type (data received
    /// for a key `data_id`). The required postponed receipt might be still not received or requires
    /// more pending input data.
    pub const RECEIVED_DATA: u8 = 3;
    /// This column id is used when storing `primitives::hash::CryptoHash` (ReceiptId) type. The
    /// ReceivedData is not available and is needed for the postponed receipt to execute.
    pub const POSTPONED_RECEIPT_ID: u8 = 4;
    /// This column id is used when storing the number of missing data inputs that are still not
    /// available for a key `receipt_id`.
    pub const PENDING_DATA_COUNT: u8 = 5;
    /// This column id is used when storing the postponed receipts (`primitives::receipt::Receipt`).
    pub const POSTPONED_RECEIPT: u8 = 6;
    /// This column id is used when storing:
    /// * the indices of the delayed receipts queue (a singleton per shard)
    /// * the delayed receipts themselves
    /// The identifier is shared between two different key types for historical reasons. It
    /// is valid because the length of `TrieKey::DelayedReceipt` is always greater than
    /// `TrieKey::DelayedReceiptIndices` when serialized to bytes.
    pub const DELAYED_RECEIPT_OR_INDICES: u8 = 7;
    /// This column id is used when storing Key-Value data from a contract on an `account_id`.
    pub const CONTRACT_DATA: u8 = 9;
    /// This column id is used when storing the indices of the PromiseYield timeout queue
    pub const PROMISE_YIELD_INDICES: u8 = 10;
    /// This column id is used when storing the PromiseYield timeouts
    pub const PROMISE_YIELD_TIMEOUT: u8 = 11;
    /// This column id is used when storing the postponed PromiseYield receipts
    /// (`primitives::receipt::Receipt`).
    pub const PROMISE_YIELD_RECEIPT: u8 = 12;
    /// Indices of outgoing receipts. A singleton per shard.
    /// (`primitives::receipt::BufferedReceiptIndices`)
    pub const BUFFERED_RECEIPT_INDICES: u8 = 13;
    /// Outgoing receipts that need to be buffered due to congestion +
    /// backpressure on the receiving shard.
    /// (`primitives::receipt::Receipt`).
    pub const BUFFERED_RECEIPT: u8 = 14;
    pub const BANDWIDTH_SCHEDULER_STATE: u8 = 15;
    /// Stores `ReceiptGroupsQueueData` for the receipt groups queue
    /// which corresponds to the buffered receipts to `receiver_shard`.
    pub const BUFFERED_RECEIPT_GROUPS_QUEUE_DATA: u8 = 16;
    /// A single item of `ReceiptGroupsQueue`. Values are of type `ReceiptGroup`.
    pub const BUFFERED_RECEIPT_GROUPS_QUEUE_ITEM: u8 = 17;
    /// Global contract code instance. Values are contract blobs,
    /// the same as for `CONTRACT_CODE`.
    pub const GLOBAL_CONTRACT_CODE: u8 = 18;
    /// Gas key is used to store the gas key or a single nonce ID for the gas key.
    /// If index is None, the value is of type `GasKey`; otherwise it is of type u64.
    pub const GAS_KEY: u8 = 19;

    pub const SHARD_UTILIZATION: u8 = 20;

    /// All columns except those used for the delayed receipts queue, the yielded promises
    /// queue, and the outgoing receipts buffer, which are global state for the shard.
    pub const COLUMNS_WITH_ACCOUNT_ID_IN_KEY: [(u8, &str); 11] = [
        (ACCOUNT, "Account"),
        (CONTRACT_CODE, "ContractCode"),
        (ACCESS_KEY, "AccessKey"),
        (RECEIVED_DATA, "ReceivedData"),
        (POSTPONED_RECEIPT_ID, "PostponedReceiptId"),
        (PENDING_DATA_COUNT, "PendingDataCount"),
        (POSTPONED_RECEIPT, "PostponedReceipt"),
        (CONTRACT_DATA, "ContractData"),
        (PROMISE_YIELD_RECEIPT, "PromiseYieldReceipt"),
        (GAS_KEY, "GasKey"),
        (SHARD_UTILIZATION, "ShardUtilization"),
    ];

    pub const ALL_COLUMNS_WITH_NAMES: [(u8, &'static str); 20] = [
        (ACCOUNT, "Account"),
        (CONTRACT_CODE, "ContractCode"),
        (ACCESS_KEY, "AccessKey"),
        (RECEIVED_DATA, "ReceivedData"),
        (POSTPONED_RECEIPT_ID, "PostponedReceiptId"),
        (PENDING_DATA_COUNT, "PendingDataCount"),
        (POSTPONED_RECEIPT, "PostponedReceipt"),
        (DELAYED_RECEIPT_OR_INDICES, "DelayedReceiptOrIndices"),
        (CONTRACT_DATA, "ContractData"),
        (PROMISE_YIELD_INDICES, "PromiseYieldIndices"),
        (PROMISE_YIELD_TIMEOUT, "PromiseYieldTimeout"),
        (PROMISE_YIELD_RECEIPT, "PromiseYieldReceipt"),
        (BUFFERED_RECEIPT_INDICES, "BufferedReceiptIndices"),
        (BUFFERED_RECEIPT, "BufferedReceipt"),
        (BANDWIDTH_SCHEDULER_STATE, "BandwidthSchedulerState"),
        (BUFFERED_RECEIPT_GROUPS_QUEUE_DATA, "BufferedReceiptGroupsQueueData"),
        (BUFFERED_RECEIPT_GROUPS_QUEUE_ITEM, "BufferedReceiptGroupsQueueItem"),
        (GLOBAL_CONTRACT_CODE, "GlobalContractCode"),
        (GAS_KEY, "GasKey"),
        (SHARD_UTILIZATION, "ShardUtilization"),
    ];
}

#[derive(Debug, Clone, PartialEq, Eq, BorshDeserialize, BorshSerialize, ProtocolSchema)]
#[borsh(use_discriminant = true)]
#[repr(u8)]
pub enum GlobalContractCodeIdentifier {
    CodeHash(CryptoHash) = 0,
    AccountId(AccountId) = 1,
}

impl GlobalContractCodeIdentifier {
    pub fn len(&self) -> usize {
        1 + match self {
            Self::CodeHash(hash) => hash.as_bytes().len(),
            Self::AccountId(account_id) => {
                // Corresponds to String repr in borsh spec
                std::mem::size_of::<u32>() + account_id.len()
            }
        }
    }

    pub fn append_into(&self, buf: &mut Vec<u8>) {
        buf.extend(to_vec(self).unwrap());
    }
}

impl From<GlobalContractIdentifier> for GlobalContractCodeIdentifier {
    fn from(identifier: GlobalContractIdentifier) -> Self {
        match identifier {
            GlobalContractIdentifier::CodeHash(hash) => {
                GlobalContractCodeIdentifier::CodeHash(hash)
            }
            GlobalContractIdentifier::AccountId(account_id) => {
                GlobalContractCodeIdentifier::AccountId(account_id)
            }
        }
    }
}

/// Describes the key of a specific key-value record in a state trie.
#[derive(Debug, Clone, PartialEq, Eq, BorshDeserialize, BorshSerialize, ProtocolSchema)]
#[borsh(use_discriminant = true)]
#[repr(u8)]
pub enum TrieKey {
    /// Used to store `primitives::account::Account` struct for a given `AccountId`.
    Account {
        account_id: AccountId,
    } = col::ACCOUNT,
    /// Used to store `Vec<u8>` contract code for a given `AccountId`.
    ContractCode {
        account_id: AccountId,
    } = col::CONTRACT_CODE,
    /// Used to store `primitives::account::AccessKey` struct for a given `AccountId` and
    /// a given `public_key` of the `AccessKey`.
    AccessKey {
        account_id: AccountId,
        public_key: PublicKey,
    } = col::ACCESS_KEY,
    /// Used to store `primitives::receipt::ReceivedData` struct for a given receiver's `AccountId`
    /// of `DataReceipt` and a given `data_id` (the unique identifier for the data).
    /// NOTE: This is one of the input data for some action receipt.
    /// The action receipt might be still not be received or requires more pending input data.
    ReceivedData {
        receiver_id: AccountId,
        data_id: CryptoHash,
    } = col::RECEIVED_DATA,
    /// Used to store receipt ID `primitives::hash::CryptoHash` for a given receiver's `AccountId`
    /// of the receipt and a given `data_id` (the unique identifier for the required input data).
    /// NOTE: This receipt ID indicates the postponed receipt. We store `receipt_id` for performance
    /// purposes to avoid deserializing the entire receipt.
    PostponedReceiptId {
        receiver_id: AccountId,
        data_id: CryptoHash,
    } = col::POSTPONED_RECEIPT_ID,
    /// Used to store the number of still missing input data `u32` for a given receiver's
    /// `AccountId` and a given `receipt_id` of the receipt.
    PendingDataCount {
        receiver_id: AccountId,
        receipt_id: CryptoHash,
    } = col::PENDING_DATA_COUNT,
    /// Used to store the postponed receipt `primitives::receipt::Receipt` for a given receiver's
    /// `AccountId` and a given `receipt_id` of the receipt.
    PostponedReceipt {
        receiver_id: AccountId,
        receipt_id: CryptoHash,
    } = col::POSTPONED_RECEIPT,
    /// Used to store indices of the delayed receipts queue (`node-runtime::DelayedReceiptIndices`).
    /// NOTE: It is a singleton per shard.
    DelayedReceiptIndices = col::DELAYED_RECEIPT_OR_INDICES,
    /// Used to store a delayed receipt `primitives::receipt::Receipt` for a given index `u64`
    /// in a delayed receipt queue. The queue is unique per shard.
    DelayedReceipt {
        index: u64,
    } = 8,
    /// Used to store a key-value record `Vec<u8>` within a contract deployed on a given `AccountId`
    /// and a given key.
    ContractData {
        account_id: AccountId,
        key: Vec<u8>,
    } = col::CONTRACT_DATA,
    /// Used to store head and tail indices of the PromiseYield timeout queue.
    /// NOTE: It is a singleton per shard.
    PromiseYieldIndices = col::PROMISE_YIELD_INDICES,
    /// Used to store the element at given index `u64` in the PromiseYield timeout queue.
    /// The queue is unique per shard.
    PromiseYieldTimeout {
        index: u64,
    } = col::PROMISE_YIELD_TIMEOUT,
    /// Used to store the postponed promise yield receipt `primitives::receipt::Receipt`
    /// for a given receiver's `AccountId` and a given `data_id`.
    PromiseYieldReceipt {
        receiver_id: AccountId,
        data_id: CryptoHash,
    } = col::PROMISE_YIELD_RECEIPT,
    /// Used to store indices of the buffered receipts queues per shard.
    /// NOTE: It is a singleton per shard, holding indices for all outgoing shards.
    BufferedReceiptIndices = col::BUFFERED_RECEIPT_INDICES,
    /// Used to store a buffered receipt `primitives::receipt::Receipt` for a
    /// given index `u64` and receiving shard. There is one unique queue
    /// per ordered shard pair. The trie for shard X stores all queues for pairs
    /// (X,*) without (X,X).
    BufferedReceipt {
        receiving_shard: ShardId,
        index: u64,
    } = col::BUFFERED_RECEIPT,
    BandwidthSchedulerState = col::BANDWIDTH_SCHEDULER_STATE,
    /// Stores `ReceiptGroupsQueueData` for the receipt groups queue
    /// which corresponds to the buffered receipts to `receiver_shard`.
    BufferedReceiptGroupsQueueData {
        receiving_shard: ShardId,
    } = col::BUFFERED_RECEIPT_GROUPS_QUEUE_DATA,
    /// A single item of `ReceiptGroupsQueue`. Values are of type `ReceiptGroup`.
    BufferedReceiptGroupsQueueItem {
        receiving_shard: ShardId,
        index: u64,
    } = col::BUFFERED_RECEIPT_GROUPS_QUEUE_ITEM,
    GlobalContractCode {
        identifier: GlobalContractCodeIdentifier,
    } = col::GLOBAL_CONTRACT_CODE,
    /// Represents a gas key or a single nonce ID for the gas key.
    /// If index is None, the value is of type `GasKey`; otherwise it is of type u64.
    GasKey {
        account_id: AccountId,
        public_key: PublicKey,
        index: Option<NonceIndex>,
<<<<<<< HEAD
    },
    /// Stores the total shard utilization of all accounts starting with
    /// the given prefix (if the prefix is an account ID itself, it's included).
    /// Empty prefix represents the total shard utilization.
    ShardUtilization {
        account_id_prefix: Vec<u8>,
    },
=======
    } = col::GAS_KEY,
>>>>>>> c1783752
}

/// Provides `len` function.
///
/// This trait exists purely so that we can do `col::ACCOUNT.len()` rather than
/// using naked `1` when we calculate lengths and refer to lengths of slices.
/// See [`TrieKey::len`] for an example.
trait Byte {
    fn len(self) -> usize;
}

impl Byte for u8 {
    fn len(self) -> usize {
        1
    }
}

impl TrieKey {
    pub fn len(&self) -> usize {
        match self {
            TrieKey::Account { account_id } => col::ACCOUNT.len() + account_id.len(),
            TrieKey::ContractCode { account_id } => col::CONTRACT_CODE.len() + account_id.len(),
            TrieKey::AccessKey { account_id, public_key } => {
                col::ACCESS_KEY.len() * 2 + account_id.len() + public_key.len()
            }
            TrieKey::ReceivedData { receiver_id, data_id } => {
                col::RECEIVED_DATA.len()
                    + receiver_id.len()
                    + ACCOUNT_DATA_SEPARATOR.len()
                    + data_id.as_ref().len()
            }
            TrieKey::PostponedReceiptId { receiver_id, data_id } => {
                col::POSTPONED_RECEIPT_ID.len()
                    + receiver_id.len()
                    + ACCOUNT_DATA_SEPARATOR.len()
                    + data_id.as_ref().len()
            }
            TrieKey::PendingDataCount { receiver_id, receipt_id } => {
                col::PENDING_DATA_COUNT.len()
                    + receiver_id.len()
                    + ACCOUNT_DATA_SEPARATOR.len()
                    + receipt_id.as_ref().len()
            }
            TrieKey::PostponedReceipt { receiver_id, receipt_id } => {
                col::POSTPONED_RECEIPT.len()
                    + receiver_id.len()
                    + ACCOUNT_DATA_SEPARATOR.len()
                    + receipt_id.as_ref().len()
            }
            TrieKey::DelayedReceiptIndices => col::DELAYED_RECEIPT_OR_INDICES.len(),
            TrieKey::DelayedReceipt { .. } => {
                col::DELAYED_RECEIPT_OR_INDICES.len() + std::mem::size_of::<u64>()
            }
            TrieKey::PromiseYieldIndices => col::PROMISE_YIELD_INDICES.len(),
            TrieKey::PromiseYieldTimeout { .. } => {
                col::PROMISE_YIELD_TIMEOUT.len() + std::mem::size_of::<u64>()
            }
            TrieKey::PromiseYieldReceipt { receiver_id, data_id } => {
                col::PROMISE_YIELD_RECEIPT.len()
                    + receiver_id.len()
                    + ACCOUNT_DATA_SEPARATOR.len()
                    + data_id.as_ref().len()
            }
            TrieKey::ContractData { account_id, key } => {
                col::CONTRACT_DATA.len()
                    + account_id.len()
                    + ACCOUNT_DATA_SEPARATOR.len()
                    + key.len()
            }
            TrieKey::BufferedReceiptIndices => col::BUFFERED_RECEIPT_INDICES.len(),
            TrieKey::BufferedReceipt { index, .. } => {
                col::BUFFERED_RECEIPT.len()
                    + std::mem::size_of::<u16>()
                    + std::mem::size_of_val(index)
            }
            TrieKey::BandwidthSchedulerState => col::BANDWIDTH_SCHEDULER_STATE.len(),
            TrieKey::BufferedReceiptGroupsQueueData { .. } => {
                col::BUFFERED_RECEIPT_GROUPS_QUEUE_DATA.len() + std::mem::size_of::<u64>()
            }
            TrieKey::BufferedReceiptGroupsQueueItem { index, .. } => {
                col::BUFFERED_RECEIPT_GROUPS_QUEUE_ITEM.len()
                    + std::mem::size_of::<u64>()
                    + std::mem::size_of_val(index)
            }
            TrieKey::GlobalContractCode { identifier } => {
                col::GLOBAL_CONTRACT_CODE.len() + identifier.len()
            }
            TrieKey::GasKey { account_id, public_key, index } => {
                col::GAS_KEY.len()
                    + account_id.len()
                    + ACCOUNT_DATA_SEPARATOR.len()
                    + public_key.len()
                    + borsh::object_length(index).unwrap()
            }
            TrieKey::ShardUtilization { account_id_prefix } => {
                col::SHARD_UTILIZATION.len() + account_id_prefix.len()
            }
        }
    }

    pub fn append_into(&self, buf: &mut Vec<u8>) {
        let expected_len = self.len();
        let start_len = buf.len();
        buf.reserve(self.len());
        match self {
            TrieKey::Account { account_id } => {
                buf.push(col::ACCOUNT);
                buf.extend(account_id.as_bytes());
            }
            TrieKey::ContractCode { account_id } => {
                buf.push(col::CONTRACT_CODE);
                buf.extend(account_id.as_bytes());
            }
            TrieKey::AccessKey { account_id, public_key } => {
                buf.push(col::ACCESS_KEY);
                buf.extend(account_id.as_bytes());
                buf.push(ACCESS_KEY_SEPARATOR);
                buf.extend(borsh::to_vec(&public_key).unwrap());
            }
            TrieKey::ReceivedData { receiver_id, data_id } => {
                buf.push(col::RECEIVED_DATA);
                buf.extend(receiver_id.as_bytes());
                buf.push(ACCOUNT_DATA_SEPARATOR);
                buf.extend(data_id.as_ref());
            }
            TrieKey::PostponedReceiptId { receiver_id, data_id } => {
                buf.push(col::POSTPONED_RECEIPT_ID);
                buf.extend(receiver_id.as_bytes());
                buf.push(ACCOUNT_DATA_SEPARATOR);
                buf.extend(data_id.as_ref());
            }
            TrieKey::PendingDataCount { receiver_id, receipt_id } => {
                buf.push(col::PENDING_DATA_COUNT);
                buf.extend(receiver_id.as_bytes());
                buf.push(ACCOUNT_DATA_SEPARATOR);
                buf.extend(receipt_id.as_ref());
            }
            TrieKey::PostponedReceipt { receiver_id, receipt_id } => {
                buf.push(col::POSTPONED_RECEIPT);
                buf.extend(receiver_id.as_bytes());
                buf.push(ACCOUNT_DATA_SEPARATOR);
                buf.extend(receipt_id.as_ref());
            }
            TrieKey::DelayedReceiptIndices => {
                buf.push(col::DELAYED_RECEIPT_OR_INDICES);
            }
            TrieKey::DelayedReceipt { index } => {
                buf.push(col::DELAYED_RECEIPT_OR_INDICES);
                buf.extend(&index.to_le_bytes());
            }
            TrieKey::ContractData { account_id, key } => {
                buf.push(col::CONTRACT_DATA);
                buf.extend(account_id.as_bytes());
                buf.push(ACCOUNT_DATA_SEPARATOR);
                buf.extend(key);
            }
            TrieKey::PromiseYieldIndices => {
                buf.push(col::PROMISE_YIELD_INDICES);
            }
            TrieKey::PromiseYieldTimeout { index } => {
                buf.push(col::PROMISE_YIELD_TIMEOUT);
                buf.extend(&index.to_le_bytes());
            }
            TrieKey::PromiseYieldReceipt { receiver_id, data_id } => {
                buf.push(col::PROMISE_YIELD_RECEIPT);
                buf.extend(receiver_id.as_bytes());
                buf.push(ACCOUNT_DATA_SEPARATOR);
                buf.extend(data_id.as_ref());
            }
            TrieKey::BufferedReceiptIndices => buf.push(col::BUFFERED_RECEIPT_INDICES),
            TrieKey::BufferedReceipt { index, receiving_shard } => {
                let receiving_shard = *receiving_shard;
                buf.push(col::BUFFERED_RECEIPT);
                // Use  u16 for shard id to reduce depth in trie.
                let receiving_shard: u64 = receiving_shard.into();
                assert!(receiving_shard <= u16::MAX as u64, "Shard ID too big.");
                let receiving_shard: u16 = receiving_shard as u16;
                buf.extend(&receiving_shard.to_le_bytes());
                buf.extend(&index.to_le_bytes());
            }
            TrieKey::BandwidthSchedulerState => buf.push(col::BANDWIDTH_SCHEDULER_STATE),
            TrieKey::BufferedReceiptGroupsQueueData { receiving_shard } => {
                buf.push(col::BUFFERED_RECEIPT_GROUPS_QUEUE_DATA);
                buf.extend(&receiving_shard.to_le_bytes());
            }
            TrieKey::BufferedReceiptGroupsQueueItem { receiving_shard, index } => {
                buf.push(col::BUFFERED_RECEIPT_GROUPS_QUEUE_ITEM);
                buf.extend(&receiving_shard.to_le_bytes());
                buf.extend(&index.to_le_bytes());
            }
            TrieKey::GlobalContractCode { identifier } => {
                buf.push(col::GLOBAL_CONTRACT_CODE);
                identifier.append_into(buf);
            }
            TrieKey::GasKey { account_id, public_key, index } => {
                buf.push(col::GAS_KEY);
                buf.extend(account_id.as_bytes());
                buf.push(ACCOUNT_DATA_SEPARATOR);
                buf.extend(borsh::to_vec(&public_key).unwrap());
                buf.extend(borsh::to_vec(&index).unwrap());
            }
            TrieKey::ShardUtilization { account_id_prefix } => {
                buf.push(col::SHARD_UTILIZATION);
                buf.extend(account_id_prefix);
            }
        };
        debug_assert_eq!(expected_len, buf.len() - start_len);
    }

    pub fn to_vec(&self) -> Vec<u8> {
        let mut buf = Vec::with_capacity(self.len());
        self.append_into(&mut buf);
        buf
    }

    /// Extracts account id from a TrieKey if available.
    pub fn get_account_id(&self) -> Option<AccountId> {
        match self {
            TrieKey::Account { account_id, .. } => Some(account_id.clone()),
            TrieKey::ContractCode { account_id, .. } => Some(account_id.clone()),
            TrieKey::AccessKey { account_id, .. } => Some(account_id.clone()),
            TrieKey::ReceivedData { receiver_id, .. } => Some(receiver_id.clone()),
            TrieKey::PostponedReceiptId { receiver_id, .. } => Some(receiver_id.clone()),
            TrieKey::PendingDataCount { receiver_id, .. } => Some(receiver_id.clone()),
            TrieKey::PostponedReceipt { receiver_id, .. } => Some(receiver_id.clone()),
            TrieKey::DelayedReceiptIndices => None,
            TrieKey::DelayedReceipt { .. } => None,
            TrieKey::ContractData { account_id, .. } => Some(account_id.clone()),
            TrieKey::PromiseYieldIndices => None,
            TrieKey::PromiseYieldTimeout { .. } => None,
            TrieKey::PromiseYieldReceipt { receiver_id, .. } => Some(receiver_id.clone()),
            TrieKey::BufferedReceiptIndices => None,
            TrieKey::BufferedReceipt { .. } => None,
            TrieKey::BandwidthSchedulerState => None,
            TrieKey::BufferedReceiptGroupsQueueData { .. } => None,
            TrieKey::BufferedReceiptGroupsQueueItem { .. } => None,
            // Even though global contract code might be deployed under an account id, it doesn't
            // correspond to the data stored for that account id, so always returning None here.
            TrieKey::GlobalContractCode { .. } => None,
            TrieKey::GasKey { account_id, .. } => Some(account_id.clone()),
            TrieKey::ShardUtilization { account_id_prefix } => {
                std::str::from_utf8(&account_id_prefix).ok().and_then(|v| v.parse().ok())
            }
        }
    }
}

// TODO: Remove once we switch to non-raw keys everywhere.
pub mod trie_key_parsers {
    use super::*;

    pub fn parse_public_key_from_access_key_key(
        raw_key: &[u8],
        account_id: &AccountId,
    ) -> Result<PublicKey, std::io::Error> {
        let prefix_len = col::ACCESS_KEY.len() * 2 + account_id.len();
        if raw_key.len() < prefix_len {
            return Err(std::io::Error::new(
                std::io::ErrorKind::InvalidData,
                "raw key is too short for TrieKey::AccessKey",
            ));
        }
        PublicKey::try_from_slice(&raw_key[prefix_len..])
    }

    pub fn parse_public_key_from_gas_key_key(
        raw_key: &[u8],
        account_id: &AccountId,
    ) -> Result<PublicKey, std::io::Error> {
        let prefix_len = col::GAS_KEY.len() + account_id.len() + ACCOUNT_DATA_SEPARATOR.len();
        if raw_key.len() < prefix_len {
            return Err(std::io::Error::new(
                std::io::ErrorKind::InvalidData,
                "raw key is too short for TrieKey::GasKey",
            ));
        }
        let mut buffer = &raw_key[prefix_len..];
        PublicKey::deserialize(&mut buffer)
    }

    pub fn parse_nonce_index_from_gas_key_key(
        raw_key: &[u8],
        account_id: &AccountId,
        public_key: &PublicKey,
    ) -> Result<Option<u32>, std::io::Error> {
        let prefix_len =
            col::GAS_KEY.len() + account_id.len() + ACCOUNT_DATA_SEPARATOR.len() + public_key.len();
        if raw_key.len() < prefix_len {
            return Err(std::io::Error::new(
                std::io::ErrorKind::InvalidData,
                "raw key is too short for TrieKey::GasKey",
            ));
        }
        Option::<u32>::try_from_slice(&raw_key[prefix_len..])
    }

    pub fn parse_data_key_from_contract_data_key<'a>(
        raw_key: &'a [u8],
        account_id: &AccountId,
    ) -> Result<&'a [u8], std::io::Error> {
        let prefix_len = col::CONTRACT_DATA.len() + account_id.len() + ACCOUNT_DATA_SEPARATOR.len();
        if raw_key.len() < prefix_len {
            return Err(std::io::Error::new(
                std::io::ErrorKind::InvalidData,
                "raw key is too short for TrieKey::ContractData",
            ));
        }
        Ok(&raw_key[prefix_len..])
    }

    pub fn parse_account_id_prefix<'a>(
        column: u8,
        raw_key: &'a [u8],
    ) -> Result<&'a [u8], std::io::Error> {
        let prefix = std::slice::from_ref(&column);
        if let Some(tail) = raw_key.strip_prefix(prefix) {
            Ok(tail)
        } else {
            Err(std::io::Error::new(
                std::io::ErrorKind::InvalidData,
                "raw key is does not start with a proper column marker",
            ))
        }
    }

    fn parse_account_id_from_slice(
        data: &[u8],
        trie_key: &str,
    ) -> Result<AccountId, std::io::Error> {
        std::str::from_utf8(data)
            .map_err(|_| {
                std::io::Error::new(
                    std::io::ErrorKind::InvalidData,
                    format!(
                        "raw key AccountId has invalid UTF-8 format to be TrieKey::{}",
                        trie_key
                    ),
                )
            })?
            .parse()
            .map_err(|_| {
                std::io::Error::new(
                    std::io::ErrorKind::InvalidData,
                    format!("raw key does not have a valid AccountId to be TrieKey::{}", trie_key),
                )
            })
    }

    /// Returns next `separator`-terminated token in `data`.
    ///
    /// In other words, returns slice of `data` from its start up to but
    /// excluding first occurrence of `separator`.  Returns `None` if `data`
    /// does not contain `separator`.
    fn next_token(data: &[u8], separator: u8) -> Option<&[u8]> {
        data.iter().position(|&byte| byte == separator).map(|idx| &data[..idx])
    }

    pub fn parse_account_id_from_contract_data_key(
        raw_key: &[u8],
    ) -> Result<AccountId, std::io::Error> {
        let account_id_prefix = parse_account_id_prefix(col::CONTRACT_DATA, raw_key)?;
        if let Some(account_id) = next_token(account_id_prefix, ACCOUNT_DATA_SEPARATOR) {
            parse_account_id_from_slice(account_id, "ContractData")
        } else {
            Err(std::io::Error::new(
                std::io::ErrorKind::InvalidData,
                "raw key does not have ACCOUNT_DATA_SEPARATOR to be TrieKey::ContractData",
            ))
        }
    }

    pub fn parse_account_id_from_account_key(raw_key: &[u8]) -> Result<AccountId, std::io::Error> {
        let account_id = parse_account_id_prefix(col::ACCOUNT, raw_key)?;
        parse_account_id_from_slice(account_id, "Account")
    }

    pub fn parse_account_id_from_access_key_key(
        raw_key: &[u8],
    ) -> Result<AccountId, std::io::Error> {
        let account_id_prefix = parse_account_id_prefix(col::ACCESS_KEY, raw_key)?;
        if let Some(account_id) = next_token(account_id_prefix, ACCESS_KEY_SEPARATOR) {
            parse_account_id_from_slice(account_id, "AccessKey")
        } else {
            Err(std::io::Error::new(
                std::io::ErrorKind::InvalidData,
                "raw key does not have public key to be TrieKey::AccessKey",
            ))
        }
    }

    pub fn parse_account_id_from_gas_key_key(raw_key: &[u8]) -> Result<AccountId, std::io::Error> {
        let account_id_prefix = parse_account_id_prefix(col::GAS_KEY, raw_key)?;
        if let Some(account_id) = next_token(account_id_prefix, ACCOUNT_DATA_SEPARATOR) {
            parse_account_id_from_slice(account_id, "GasKey")
        } else {
            Err(std::io::Error::new(
                std::io::ErrorKind::InvalidData,
                "raw key does not have public key to be TrieKey::GasKey",
            ))
        }
    }

    pub fn parse_index_from_delayed_receipt_key(raw_key: &[u8]) -> Result<u64, std::io::Error> {
        // The length of TrieKey::DelayedReceipt { .. } should be 9 since it's a single byte for the
        // column and then 8 bytes for a u64 index.
        if raw_key.len() != 9 {
            return Err(std::io::Error::new(
                std::io::ErrorKind::InvalidData,
                format!("unexpected raw key len of {} for delayed receipt index", raw_key.len()),
            ));
        }
        let index = raw_key[1..9].try_into().unwrap();
        Ok(u64::from_le_bytes(index))
    }

    pub fn parse_account_id_from_contract_code_key(
        raw_key: &[u8],
    ) -> Result<AccountId, std::io::Error> {
        let account_id = parse_account_id_prefix(col::CONTRACT_CODE, raw_key)?;
        parse_account_id_from_slice(account_id, "ContractCode")
    }

    pub fn parse_account_id_from_shard_utilization_key(
        raw_key: &[u8],
    ) -> std::io::Result<AccountId> {
        let account_id = parse_account_id_prefix(col::SHARD_UTILIZATION, raw_key)?;
        parse_account_id_from_slice(account_id, "ShardUtilization")
    }

    pub fn parse_trie_key_access_key_from_raw_key(
        raw_key: &[u8],
    ) -> Result<TrieKey, std::io::Error> {
        let account_id = parse_account_id_from_access_key_key(raw_key)?;
        let public_key = parse_public_key_from_access_key_key(raw_key, &account_id)?;
        Ok(TrieKey::AccessKey { account_id, public_key })
    }

    pub fn parse_trie_key_gas_key_from_raw_key(raw_key: &[u8]) -> Result<TrieKey, std::io::Error> {
        let account_id = parse_account_id_from_gas_key_key(raw_key)?;
        let public_key = parse_public_key_from_gas_key_key(raw_key, &account_id)?;
        let index = parse_nonce_index_from_gas_key_key(raw_key, &account_id, &public_key)?;
        Ok(TrieKey::GasKey { account_id, public_key, index })
    }

    pub fn parse_account_id_from_raw_key(
        raw_key: &[u8],
    ) -> Result<Option<AccountId>, std::io::Error> {
        for (col, col_name) in col::COLUMNS_WITH_ACCOUNT_ID_IN_KEY {
            if parse_account_id_prefix(col, raw_key).is_err() {
                continue;
            }
            let account_id = match col {
                col::ACCOUNT => parse_account_id_from_account_key(raw_key)?,
                col::CONTRACT_CODE => parse_account_id_from_contract_code_key(raw_key)?,
                col::ACCESS_KEY => parse_account_id_from_access_key_key(raw_key)?,
                col::SHARD_UTILIZATION => parse_account_id_from_gas_key_key(raw_key)?,
                _ => parse_account_id_from_trie_key_with_separator(col, raw_key, col_name)?,
            };
            return Ok(Some(account_id));
        }
        Ok(None)
    }

    pub fn parse_account_id_from_trie_key_with_separator(
        col: u8,
        raw_key: &[u8],
        col_name: &str,
    ) -> Result<AccountId, std::io::Error> {
        let account_id_prefix = parse_account_id_prefix(col, raw_key)?;
        if let Some(account_id) = next_token(account_id_prefix, ACCOUNT_DATA_SEPARATOR) {
            parse_account_id_from_slice(account_id, col_name)
        } else {
            Err(std::io::Error::new(
                std::io::ErrorKind::InvalidData,
                format!("raw key does not have ACCOUNT_DATA_SEPARATOR to be TrieKey::{}", col_name),
            ))
        }
    }

    pub fn parse_account_id_from_received_data_key(
        raw_key: &[u8],
    ) -> Result<AccountId, std::io::Error> {
        parse_account_id_from_trie_key_with_separator(col::RECEIVED_DATA, raw_key, "ReceivedData")
    }

    pub fn parse_data_id_from_received_data_key(
        raw_key: &[u8],
        account_id: &AccountId,
    ) -> Result<CryptoHash, std::io::Error> {
        let prefix_len = col::ACCESS_KEY.len() * 2 + account_id.len();
        if raw_key.len() < prefix_len {
            return Err(std::io::Error::new(
                std::io::ErrorKind::InvalidData,
                "raw key is too short for TrieKey::ReceivedData",
            ));
        }
        CryptoHash::try_from(&raw_key[prefix_len..]).map_err(|_| {
            std::io::Error::new(
                std::io::ErrorKind::InvalidData,
                "Can't parse CryptoHash for TrieKey::ReceivedData",
            )
        })
    }

    pub fn get_raw_prefix_for_access_keys(account_id: &AccountId) -> Vec<u8> {
        let mut res = Vec::with_capacity(col::ACCESS_KEY.len() * 2 + account_id.len());
        res.push(col::ACCESS_KEY);
        res.extend(account_id.as_bytes());
        res.push(col::ACCESS_KEY);
        res
    }

    pub fn get_raw_prefix_for_gas_key(account_id: &AccountId, public_key: &PublicKey) -> Vec<u8> {
        let mut res = Vec::with_capacity(
            col::GAS_KEY.len() + account_id.len() + ACCOUNT_DATA_SEPARATOR.len() + public_key.len(),
        );
        res.push(col::GAS_KEY);
        res.extend(account_id.as_bytes());
        res.push(ACCOUNT_DATA_SEPARATOR);
        res.extend(borsh::to_vec(public_key).unwrap());
        res
    }

    pub fn get_raw_prefix_for_gas_keys(account_id: &AccountId) -> Vec<u8> {
        let mut res = Vec::with_capacity(
            col::GAS_KEY.len() + account_id.len() + ACCOUNT_DATA_SEPARATOR.len(),
        );
        res.push(col::GAS_KEY);
        res.extend(account_id.as_bytes());
        res.push(ACCOUNT_DATA_SEPARATOR);
        res
    }

    pub fn get_raw_prefix_for_contract_data(account_id: &AccountId, prefix: &[u8]) -> Vec<u8> {
        let mut res = Vec::with_capacity(
            col::CONTRACT_DATA.len()
                + account_id.len()
                + ACCOUNT_DATA_SEPARATOR.len()
                + prefix.len(),
        );
        res.push(col::CONTRACT_DATA);
        res.extend(account_id.as_bytes());
        res.push(ACCOUNT_DATA_SEPARATOR);
        res.extend(prefix);
        res
    }
}

#[cfg(test)]
mod tests {
    use crate::shard_layout::ShardLayout;
    use near_crypto::KeyType;
    use near_primitives_core::version::PROTOCOL_VERSION;

    use super::*;

    // cspell:ignore cheapaccounts lols skidanov
    const OK_ACCOUNT_IDS: &[&str] = &[
        "aa",
        "a-a",
        "a-aa",
        "100",
        "0o",
        "com",
        "near",
        "bowen",
        "b-o_w_e-n",
        "b.owen",
        "bro.wen",
        "a.ha",
        "a.b-a.ra",
        "system",
        "over.9000",
        "google.com",
        "illia.cheapaccounts.near",
        "0o0ooo00oo00o",
        "alex-skidanov",
        "10-4.8-2",
        "b-o_w_e-n",
        "no_lols",
        "0123456789012345678901234567890123456789012345678901234567890123",
        // Valid, but can't be created
        "near.a",
    ];

    #[test]
    fn test_key_for_account_consistency() {
        for account_id in OK_ACCOUNT_IDS.iter().map(|x| x.parse::<AccountId>().unwrap()) {
            let key = TrieKey::Account { account_id: account_id.clone() };
            let raw_key = key.to_vec();
            assert_eq!(raw_key.len(), key.len());
            assert_eq!(
                trie_key_parsers::parse_account_id_from_account_key(&raw_key).unwrap(),
                account_id
            );
            assert_eq!(
                trie_key_parsers::parse_account_id_from_raw_key(&raw_key).unwrap().unwrap(),
                account_id
            );
        }
    }

    #[test]
    fn test_key_for_access_key_consistency() {
        let public_key = PublicKey::empty(KeyType::ED25519);
        for account_id in OK_ACCOUNT_IDS.iter().map(|x| x.parse::<AccountId>().unwrap()) {
            let key = TrieKey::AccessKey {
                account_id: account_id.clone(),
                public_key: public_key.clone(),
            };
            let raw_key = key.to_vec();
            assert_eq!(raw_key.len(), key.len());
            assert_eq!(
                trie_key_parsers::parse_trie_key_access_key_from_raw_key(&raw_key).unwrap(),
                key
            );
            assert_eq!(
                trie_key_parsers::parse_account_id_from_access_key_key(&raw_key).unwrap(),
                account_id
            );
            assert_eq!(
                trie_key_parsers::parse_public_key_from_access_key_key(&raw_key, &account_id)
                    .unwrap(),
                public_key
            );
            assert_eq!(
                trie_key_parsers::parse_account_id_from_raw_key(&raw_key).unwrap().unwrap(),
                account_id
            );
        }
    }

    #[test]
    fn test_key_for_data_consistency() {
        let data_key = b"0123456789" as &[u8];
        for account_id in OK_ACCOUNT_IDS.iter().map(|x| x.parse::<AccountId>().unwrap()) {
            let key =
                TrieKey::ContractData { account_id: account_id.clone(), key: data_key.to_vec() };
            let raw_key = key.to_vec();
            assert_eq!(raw_key.len(), key.len());
            assert_eq!(
                trie_key_parsers::parse_account_id_from_contract_data_key(&raw_key).unwrap(),
                account_id
            );
            assert_eq!(
                trie_key_parsers::parse_data_key_from_contract_data_key(&raw_key, &account_id)
                    .unwrap(),
                data_key
            );
            assert_eq!(
                trie_key_parsers::parse_account_id_from_raw_key(&raw_key).unwrap().unwrap(),
                account_id
            );
        }
    }

    #[test]
    fn test_key_for_code_consistency() {
        for account_id in OK_ACCOUNT_IDS.iter().map(|x| x.parse::<AccountId>().unwrap()) {
            let key = TrieKey::ContractCode { account_id: account_id.clone() };
            let raw_key = key.to_vec();
            assert_eq!(raw_key.len(), key.len());
            assert_eq!(
                trie_key_parsers::parse_account_id_from_contract_code_key(&raw_key).unwrap(),
                account_id
            );
            assert_eq!(
                trie_key_parsers::parse_account_id_from_raw_key(&raw_key).unwrap().unwrap(),
                account_id
            );
        }
    }

    #[test]
    fn test_key_for_received_data_consistency() {
        for account_id in OK_ACCOUNT_IDS.iter().map(|x| x.parse::<AccountId>().unwrap()) {
            let key = TrieKey::ReceivedData {
                receiver_id: account_id.clone(),
                data_id: CryptoHash::default(),
            };
            let raw_key = key.to_vec();
            assert_eq!(raw_key.len(), key.len());
            assert_eq!(
                trie_key_parsers::parse_account_id_from_received_data_key(&raw_key).unwrap(),
                account_id
            );
            assert_eq!(
                trie_key_parsers::parse_account_id_from_raw_key(&raw_key).unwrap().unwrap(),
                account_id
            );
            assert_eq!(
                trie_key_parsers::parse_data_id_from_received_data_key(&raw_key, &account_id)
                    .unwrap(),
                CryptoHash::default(),
            );
        }
    }

    #[test]
    fn test_key_for_postponed_receipt_consistency() {
        for account_id in OK_ACCOUNT_IDS.iter().map(|x| x.parse::<AccountId>().unwrap()) {
            let key = TrieKey::PostponedReceipt {
                receiver_id: account_id.clone(),
                receipt_id: CryptoHash::default(),
            };
            let raw_key = key.to_vec();
            assert_eq!(raw_key.len(), key.len());
            assert_eq!(
                trie_key_parsers::parse_account_id_from_raw_key(&raw_key).unwrap().unwrap(),
                account_id
            );
        }
    }

    #[test]
    fn test_key_for_postponed_receipt_id_consistency() {
        for account_id in OK_ACCOUNT_IDS.iter().map(|x| x.parse::<AccountId>().unwrap()) {
            let key = TrieKey::PostponedReceiptId {
                receiver_id: account_id.clone(),
                data_id: CryptoHash::default(),
            };
            let raw_key = key.to_vec();
            assert_eq!(raw_key.len(), key.len());
            assert_eq!(
                trie_key_parsers::parse_account_id_from_raw_key(&raw_key).unwrap().unwrap(),
                account_id
            );
        }
    }

    #[test]
    fn test_key_for_pending_data_count_consistency() {
        for account_id in OK_ACCOUNT_IDS.iter().map(|x| x.parse::<AccountId>().unwrap()) {
            let key = TrieKey::PendingDataCount {
                receiver_id: account_id.clone(),
                receipt_id: CryptoHash::default(),
            };
            let raw_key = key.to_vec();
            assert_eq!(raw_key.len(), key.len());
            assert_eq!(
                trie_key_parsers::parse_account_id_from_raw_key(&raw_key).unwrap().unwrap(),
                account_id
            );
        }
    }

    #[test]
    fn test_key_for_delayed_receipts_consistency() {
        let key = TrieKey::DelayedReceiptIndices;
        let raw_key = key.to_vec();
        assert!(trie_key_parsers::parse_account_id_from_raw_key(&raw_key).unwrap().is_none());
        let key = TrieKey::DelayedReceipt { index: 123 };
        let raw_key = key.to_vec();
        assert!(trie_key_parsers::parse_account_id_from_raw_key(&raw_key).unwrap().is_none());
        assert_eq!(trie_key_parsers::parse_index_from_delayed_receipt_key(&raw_key).unwrap(), 123);
    }

    #[test]
    fn test_key_for_promise_yield_consistency() {
        let key = TrieKey::PromiseYieldIndices;
        let raw_key = key.to_vec();
        assert!(trie_key_parsers::parse_account_id_from_raw_key(&raw_key).unwrap().is_none());
        let key = TrieKey::PromiseYieldTimeout { index: 0 };
        let raw_key = key.to_vec();
        assert!(trie_key_parsers::parse_account_id_from_raw_key(&raw_key).unwrap().is_none());
        for account_id in OK_ACCOUNT_IDS.iter().map(|x| x.parse::<AccountId>().unwrap()) {
            let key = TrieKey::PromiseYieldReceipt {
                receiver_id: account_id.clone(),
                data_id: CryptoHash::default(),
            };
            let raw_key = key.to_vec();
            assert_eq!(raw_key.len(), key.len());
            assert_eq!(
                trie_key_parsers::parse_account_id_from_raw_key(&raw_key).unwrap().unwrap(),
                account_id
            );
        }
    }

    #[test]
    fn test_account_id_from_trie_key() {
        for account_id_str in OK_ACCOUNT_IDS {
            let account_id = account_id_str.parse::<AccountId>().unwrap();

            assert_eq!(
                TrieKey::Account { account_id: account_id.clone() }.get_account_id(),
                Some(account_id.clone())
            );
            assert_eq!(
                TrieKey::ContractCode { account_id: account_id.clone() }.get_account_id(),
                Some(account_id.clone())
            );
            assert_eq!(
                TrieKey::AccessKey {
                    account_id: account_id.clone(),
                    public_key: PublicKey::empty(KeyType::ED25519)
                }
                .get_account_id(),
                Some(account_id.clone())
            );
            assert_eq!(
                TrieKey::ReceivedData {
                    receiver_id: account_id.clone(),
                    data_id: Default::default()
                }
                .get_account_id(),
                Some(account_id.clone())
            );
            assert_eq!(
                TrieKey::PostponedReceiptId {
                    receiver_id: account_id.clone(),
                    data_id: Default::default()
                }
                .get_account_id(),
                Some(account_id.clone())
            );
            assert_eq!(
                TrieKey::PendingDataCount {
                    receiver_id: account_id.clone(),
                    receipt_id: Default::default()
                }
                .get_account_id(),
                Some(account_id.clone())
            );
            assert_eq!(
                TrieKey::PostponedReceipt {
                    receiver_id: account_id.clone(),
                    receipt_id: Default::default()
                }
                .get_account_id(),
                Some(account_id.clone())
            );
            assert_eq!(
                TrieKey::DelayedReceipt { index: Default::default() }.get_account_id(),
                None
            );
            assert_eq!(TrieKey::DelayedReceiptIndices.get_account_id(), None);
            assert_eq!(
                TrieKey::PromiseYieldTimeout { index: Default::default() }.get_account_id(),
                None
            );
            assert_eq!(TrieKey::PromiseYieldIndices.get_account_id(), None);
            assert_eq!(
                TrieKey::PromiseYieldReceipt {
                    receiver_id: account_id.clone(),
                    data_id: CryptoHash::new(),
                }
                .get_account_id(),
                Some(account_id.clone())
            );
            assert_eq!(
                TrieKey::ContractData { account_id: account_id.clone(), key: Default::default() }
                    .get_account_id(),
                Some(account_id)
            );
        }
    }

    #[test]
    fn test_shard_id_u16_optimization() {
        let shard_layout = ShardLayout::for_protocol_version(PROTOCOL_VERSION);
        let max_id = shard_layout.shard_ids().max().unwrap();
        let max_id: u64 = max_id.into();
        assert!(
            max_id <= u16::MAX as u64,
            "buffered receipt trie key optimization broken, must fit in a u16"
        );
    }

    #[test]
    fn test_global_contract_code_identifier_len() {
        check_global_contract_code_identifier_len(GlobalContractCodeIdentifier::CodeHash(
            CryptoHash::hash_bytes(&[42]),
        ));
        check_global_contract_code_identifier_len(GlobalContractCodeIdentifier::AccountId(
            "alice.near".parse().unwrap(),
        ));
    }

    fn check_global_contract_code_identifier_len(identifier: GlobalContractCodeIdentifier) {
        let mut buf = Vec::new();
        identifier.append_into(&mut buf);
        assert_eq!(buf.len(), identifier.len());
    }
}<|MERGE_RESOLUTION|>--- conflicted
+++ resolved
@@ -253,17 +253,13 @@
         account_id: AccountId,
         public_key: PublicKey,
         index: Option<NonceIndex>,
-<<<<<<< HEAD
-    },
+    } = col::GAS_KEY,
     /// Stores the total shard utilization of all accounts starting with
     /// the given prefix (if the prefix is an account ID itself, it's included).
     /// Empty prefix represents the total shard utilization.
     ShardUtilization {
         account_id_prefix: Vec<u8>,
     },
-=======
-    } = col::GAS_KEY,
->>>>>>> c1783752
 }
 
 /// Provides `len` function.
