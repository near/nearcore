--- conflicted
+++ resolved
@@ -4,14 +4,10 @@
 use std::io::Error;
 
 // Encode function takes a serializable object and returns a tuple of parts and length of encoded data
-<<<<<<< HEAD
-pub fn rs_encode<T: BorshSerialize>(rs: &ReedSolomon, data: T) -> (Vec<Option<Box<[u8]>>>, usize) {
-=======
 pub fn reed_solomon_encode<T: BorshSerialize>(
     rs: &ReedSolomon,
     data: T,
 ) -> (Vec<Option<Box<[u8]>>>, usize) {
->>>>>>> b60aafa2
     let mut bytes = borsh::to_vec(&data).unwrap();
     let encoded_length = bytes.len();
 
@@ -38,11 +34,7 @@
 // Decode function is the reverse of encode function. It takes parts and length of encoded data
 // and returns the deserialized object.
 // Return an error if the reed solomon decoding fails or borsh deserialization fails.
-<<<<<<< HEAD
-pub fn rs_decode<T: BorshDeserialize>(
-=======
 pub fn reed_solomon_decode<T: BorshDeserialize>(
->>>>>>> b60aafa2
     rs: &ReedSolomon,
     parts: &mut [Option<Box<[u8]>>],
     encoded_length: usize,
