use borsh::{BorshDeserialize, BorshSerialize};
use derive_more::{AsRef as DeriveAsRef, From as DeriveFrom};
use serde::{Deserialize, Serialize};

use near_crypto::PublicKey;

use crate::account::{AccessKey, Account};
use crate::challenge::ChallengesResult;
use crate::hash::CryptoHash;
use crate::serialize::u128_dec_format;
use crate::utils::{KeyForAccessKey, KeyForData};

/// Account identifier. Provides access to user's state.
pub type AccountId = String;
/// Hash used by a struct implementing the Merkle tree.
pub type MerkleHash = CryptoHash;
/// Validator identifier in current group.
pub type ValidatorId = u64;
/// Mask which validators participated in multi sign.
pub type ValidatorMask = Vec<bool>;
/// StorageUsage is used to count the amount of storage used by a contract.
pub type StorageUsage = u64;
/// StorageUsageChange is used to count the storage usage within a single contract call.
pub type StorageUsageChange = i64;
/// Nonce for transactions.
pub type Nonce = u64;
/// Index of the block.
pub type BlockHeight = u64;
/// Shard index, from 0 to NUM_SHARDS - 1.
pub type ShardId = u64;
/// Balance is type for storing amounts of tokens.
pub type Balance = u128;
/// Gas is a type for storing amount of gas.
pub type Gas = u64;

/// Number of blocks in current group.
pub type NumBlocks = u64;
/// Number of shards in current group.
pub type NumShards = u64;
/// Number of seats of validators (block producer or hidden ones) in current group (settlement).
pub type NumSeats = u64;
/// Block height delta that measures the difference between `BlockHeight`s.
pub type BlockHeightDelta = u64;

pub type ReceiptIndex = usize;
pub type PromiseId = Vec<ReceiptIndex>;

/// Hash used by to store state root.
pub type StateRoot = CryptoHash;

/// Different types of finality.
#[derive(Serialize, Deserialize, BorshSerialize, BorshDeserialize, Clone, Debug, PartialEq, Eq)]
pub enum Finality {
    #[serde(rename = "optimistic")]
    None,
    #[serde(rename = "near-final")]
    DoomSlug,
    #[serde(rename = "final")]
    NFG,
}

impl Default for Finality {
    fn default() -> Self {
        Finality::NFG
    }
}

#[derive(Debug, Serialize, Deserialize)]
pub struct AccountWithPublicKey {
    pub account_id: AccountId,
    pub public_key: PublicKey,
}

/// Account info for validators
#[derive(Serialize, Deserialize, Clone, Debug, Eq, PartialEq)]
pub struct AccountInfo {
    pub account_id: AccountId,
    pub public_key: PublicKey,
    #[serde(with = "u128_dec_format")]
    pub amount: Balance,
}

/// This type is used to mark keys (arrays of bytes) that are queried from store.
///
/// NOTE: Currently, this type is only used in the view_client and RPC to be able to transparently
/// pretty-serialize the bytes arrays as base64-encoded strings (see `serialize.rs`).
#[derive(Debug, Clone, PartialEq, Eq, DeriveAsRef, DeriveFrom, BorshSerialize, BorshDeserialize)]
#[as_ref(forward)]
pub struct StoreKey(Vec<u8>);

/// This type is used to mark values returned from store (arrays of bytes).
///
/// NOTE: Currently, this type is only used in the view_client and RPC to be able to transparently
/// pretty-serialize the bytes arrays as base64-encoded strings (see `serialize.rs`).
#[derive(Debug, Clone, PartialEq, Eq, DeriveAsRef, DeriveFrom, BorshSerialize, BorshDeserialize)]
#[as_ref(forward)]
pub struct StoreValue(Vec<u8>);

/// This type is used to mark function arguments.
///
/// NOTE: The main reason for this to exist (except the type-safety) is that the value is
/// transparently serialized and deserialized as a base64-encoded string when serde is used
/// (serde_json).  
#[derive(Debug, Clone, PartialEq, Eq, DeriveAsRef, DeriveFrom, BorshSerialize, BorshDeserialize)]
#[as_ref(forward)]
pub struct FunctionArgs(Vec<u8>);

/// A structure used to indicate the kind of state changes due to transaction/receipt processing, etc.
#[derive(Debug, Clone, BorshSerialize, BorshDeserialize)]
pub enum StateChangeKind {
    AccountTouched { account_id: AccountId },
    AccessKeyTouched { account_id: AccountId },
    DataTouched { account_id: AccountId },
    ContractCodeTouched { account_id: AccountId },
}

pub type StateChangesKinds = Vec<StateChangeKind>;

#[easy_ext::ext(StateChangesKindsExt)]
impl StateChangesKinds {
    pub fn from_changes<K: AsRef<[u8]>>(
        raw_changes: &mut dyn Iterator<
            Item = Result<(K, RawStateChangesWithMetadata), std::io::Error>,
        >,
    ) -> Result<StateChangesKinds, std::io::Error> {
        raw_changes
            .map(|raw_change| {
                let (_, RawStateChangesWithMetadata { kind, .. }) = raw_change?;
                Ok(kind)
            })
            .collect()
    }
}

/// A structure used to index state changes due to transaction/receipt processing and other things.
#[derive(Debug, Clone, BorshSerialize, BorshDeserialize)]
pub enum StateChangeCause {
    /// A type of update that does not get finalized. Used for verification and execution of
    /// immutable smart contract methods. Attempt fo finalize a `TrieUpdate` containing such
    /// change will lead to panic.
    NotWritableToDisk,
    /// A type of update that is used to mark the initial storage update, e.g. during genesis
    /// or in tests setup.
    InitialState,
    /// Processing of a transaction.
    TransactionProcessing { tx_hash: CryptoHash },
    /// Before the receipt is going to be processed, inputs get drained from the state, which
    /// causes state modification.
    ActionReceiptProcessingStarted { receipt_hash: CryptoHash },
    /// Computation of gas reward.
    ActionReceiptGasReward { receipt_hash: CryptoHash },
    /// Processing of a receipt.
    ReceiptProcessing { receipt_hash: CryptoHash },
    /// The given receipt was postponed. This is either a data receipt or an action receipt.
    /// A `DataReceipt` can be postponed if the corresponding `ActionReceipt` is not received yet,
    /// or other data dependencies are not satisfied.
    /// An `ActionReceipt` can be postponed if not all data dependencies are received.
    PostponedReceipt { receipt_hash: CryptoHash },
    /// Updated delayed receipts queue in the state.
    /// We either processed previously delayed receipts or added more receipts to the delayed queue.
    UpdatedDelayedReceipts,
    /// State change that happens when we update validator accounts. Not associated with with any
    /// specific transaction or receipt.
    ValidatorAccountsUpdate,
}

/// This represents the prospective and committed changes in the Trie.
#[derive(Debug, Clone, BorshSerialize, BorshDeserialize)]
pub struct RawStateChange {
    pub cause: StateChangeCause,
    pub data: Option<Vec<u8>>,
}

pub type RawStateChangesList = Vec<RawStateChange>;

/// This represents the data stored into the state changes table.
#[derive(Debug, Clone, BorshSerialize, BorshDeserialize)]
pub struct RawStateChangesWithMetadata {
    pub kind: StateChangeKind,
    pub raw_changes: RawStateChangesList,
}

/// key that was updated -> list of updates with the corresponding indexing event.
pub type RawStateChanges = std::collections::BTreeMap<Vec<u8>, RawStateChangesList>;

#[derive(Debug)]
pub enum StateChangesRequest {
    AccountChanges { account_ids: Vec<AccountId> },
    SingleAccessKeyChanges { keys: Vec<AccountWithPublicKey> },
    AllAccessKeyChanges { account_ids: Vec<AccountId> },
    ContractCodeChanges { account_ids: Vec<AccountId> },
    DataChanges { account_ids: Vec<AccountId>, key_prefix: StoreKey },
}

#[derive(Debug)]
pub enum StateChangeValue {
    AccountUpdate { account_id: AccountId, account: Account },
    AccountDeletion { account_id: AccountId },
    AccessKeyUpdate { account_id: AccountId, public_key: PublicKey, access_key: AccessKey },
    AccessKeyDeletion { account_id: AccountId, public_key: PublicKey },
    DataUpdate { account_id: AccountId, key: StoreKey, value: StoreValue },
    DataDeletion { account_id: AccountId, key: StoreKey },
    ContractCodeUpdate { account_id: AccountId, code: Vec<u8> },
    ContractCodeDeletion { account_id: AccountId },
}

#[derive(Debug)]
pub struct StateChangeWithCause {
    pub cause: StateChangeCause,
    pub value: StateChangeValue,
}

pub type StateChanges = Vec<StateChangeWithCause>;

#[easy_ext::ext(StateChangesExt)]
impl StateChanges {
    pub fn from_account_changes<K: AsRef<[u8]>>(
        raw_changes: impl Iterator<Item = Result<(K, RawStateChangesWithMetadata), std::io::Error>>,
        account_id: &AccountId,
    ) -> Result<StateChanges, std::io::Error> {
        let mut changes = Self::new();

        for raw_change in raw_changes {
            let (_, RawStateChangesWithMetadata { kind, raw_changes }) = raw_change?;
            debug_assert!(if let StateChangeKind::AccountTouched { .. } = kind {
                true
            } else {
                false
            });
            changes.extend(raw_changes.into_iter().map(|RawStateChange { cause, data }| {
                StateChangeWithCause {
                    cause,
                    value: if let Some(change_data) = data {
                        StateChangeValue::AccountUpdate {
                            account_id: account_id.clone(),
                            account: <_>::try_from_slice(&change_data)
                                .expect("Failed to parse internally stored account information"),
                        }
                    } else {
                        StateChangeValue::AccountDeletion { account_id: account_id.clone() }
                    },
                }
            }));
        }

        Ok(changes)
    }

    pub fn from_access_key_changes<K: AsRef<[u8]>>(
        raw_changes: impl Iterator<Item = Result<(K, RawStateChangesWithMetadata), std::io::Error>>,
        account_id: &AccountId,
        access_key_pk: Option<&PublicKey>,
    ) -> Result<StateChanges, std::io::Error> {
        let mut changes = Self::new();

        for raw_change in raw_changes {
            let (key, RawStateChangesWithMetadata { kind, raw_changes }) = raw_change?;
            debug_assert!(if let StateChangeKind::AccessKeyTouched { .. } = kind {
                true
            } else {
                false
            });

            let access_key_pk = match access_key_pk {
                Some(access_key_pk) => access_key_pk.clone(),
                None => KeyForAccessKey::parse_public_key(key.as_ref(), &account_id)
                    .expect("Failed to parse internally stored public key"),
            };

            changes.extend(raw_changes.into_iter().map(|RawStateChange { cause, data }| {
                StateChangeWithCause {
                    cause,
                    value: if let Some(change_data) = data {
                        StateChangeValue::AccessKeyUpdate {
                            account_id: account_id.clone(),
                            public_key: access_key_pk.clone(),
                            access_key: <_>::try_from_slice(&change_data)
                                .expect("Failed to parse internally stored access key"),
                        }
                    } else {
                        StateChangeValue::AccessKeyDeletion {
                            account_id: account_id.clone(),
                            public_key: access_key_pk.clone(),
                        }
                    },
                }
            }));
        }

        Ok(changes)
    }

    pub fn from_contract_code_changes<K: AsRef<[u8]>>(
        raw_changes: impl Iterator<Item = Result<(K, RawStateChangesWithMetadata), std::io::Error>>,
        account_id: &AccountId,
    ) -> Result<StateChanges, std::io::Error> {
        let mut changes = Self::new();

        for raw_change in raw_changes {
            let (_, RawStateChangesWithMetadata { kind, raw_changes }) = raw_change?;
            debug_assert!(if let StateChangeKind::ContractCodeTouched { .. } = kind {
                true
            } else {
                false
            });

            changes.extend(raw_changes.into_iter().map(|RawStateChange { cause, data }| {
                StateChangeWithCause {
                    cause,
                    value: if let Some(change_data) = data {
                        StateChangeValue::ContractCodeUpdate {
                            account_id: account_id.clone(),
                            code: change_data.into(),
                        }
                    } else {
                        StateChangeValue::ContractCodeDeletion { account_id: account_id.clone() }
                    },
                }
            }));
        }

        Ok(changes)
    }

    pub fn from_data_changes<K: AsRef<[u8]>>(
        raw_changes: impl Iterator<Item = Result<(K, RawStateChangesWithMetadata), std::io::Error>>,
        account_id: &AccountId,
    ) -> Result<StateChanges, std::io::Error> {
        let mut changes = Self::new();

        for raw_change in raw_changes {
            let (key, RawStateChangesWithMetadata { kind, raw_changes }) = raw_change?;
            debug_assert!(if let StateChangeKind::DataTouched { .. } = kind {
                true
            } else {
                false
            });

            let data_key = KeyForData::parse_data_key(key.as_ref(), &account_id)
                .expect("Failed to parse internally stored data key");

            changes.extend(raw_changes.into_iter().map(|RawStateChange { cause, data }| {
                StateChangeWithCause {
                    cause,
                    value: if let Some(change_data) = data {
                        StateChangeValue::DataUpdate {
                            account_id: account_id.clone(),
                            key: data_key.to_vec().into(),
                            value: change_data.into(),
                        }
                    } else {
                        StateChangeValue::DataDeletion {
                            account_id: account_id.clone(),
                            key: data_key.to_vec().into(),
                        }
                    },
                }
            }));
        }

        Ok(changes)
    }
}

#[derive(PartialEq, Eq, Clone, Debug, BorshSerialize, BorshDeserialize, Serialize)]
pub struct StateRootNode {
    /// in Nightshade, data is the serialized TrieNodeWithSize
    pub data: Vec<u8>,
    /// in Nightshade, memory_usage is a field of TrieNodeWithSize
    pub memory_usage: u64,
}

impl StateRootNode {
    pub fn empty() -> Self {
        StateRootNode { data: vec![], memory_usage: 0 }
    }
}

/// Epoch identifier -- wrapped hash, to make it easier to distinguish.
/// EpochId of epoch T is the hash of last block in T-2
/// EpochId of first two epochs is 0
#[derive(
    Debug,
    Clone,
    Default,
    Hash,
    Eq,
    PartialEq,
    PartialOrd,
    DeriveAsRef,
    BorshSerialize,
    BorshDeserialize,
    Serialize,
<<<<<<< HEAD
    Deserialize,
    Default,
    PartialOrd,
=======
>>>>>>> 8f8753fb
)]
#[as_ref(forward)]
pub struct EpochId(pub CryptoHash);

/// Stores validator and its stake.
#[derive(BorshSerialize, BorshDeserialize, Serialize, Debug, Clone, PartialEq, Eq)]
pub struct ValidatorStake {
    /// Account that stakes money.
    pub account_id: AccountId,
    /// Public key of the proposed validator.
    pub public_key: PublicKey,
    /// Stake / weight of the validator.
    pub stake: Balance,
}

impl ValidatorStake {
    pub fn new(account_id: AccountId, public_key: PublicKey, stake: Balance) -> Self {
        ValidatorStake { account_id, public_key, stake }
    }
}

/// Information after block was processed.
#[derive(Debug, PartialEq, BorshSerialize, BorshDeserialize, Serialize, Clone, Eq)]
pub struct BlockExtra {
    pub challenges_result: ChallengesResult,
}

/// Information after chunk was processed, used to produce or check next chunk.
#[derive(Debug, PartialEq, BorshSerialize, BorshDeserialize, Serialize, Clone, Eq)]
pub struct ChunkExtra {
    /// Post state root after applying give chunk.
    pub state_root: StateRoot,
    /// Root of merklizing results of receipts (transactions) execution.
    pub outcome_root: CryptoHash,
    /// Validator proposals produced by given chunk.
    pub validator_proposals: Vec<ValidatorStake>,
    /// Actually how much gas were used.
    pub gas_used: Gas,
    /// Gas limit, allows to increase or decrease limit based on expected time vs real time for computing the chunk.
    pub gas_limit: Gas,
    /// Total rent paid after processing the current chunk.
    pub rent_paid: Balance,
    /// Total validation execution reward after processing the current chunk.
    pub validator_reward: Balance,
    /// Total balance burnt after processing the current chunk.
    pub balance_burnt: Balance,
}

impl ChunkExtra {
    pub fn new(
        state_root: &StateRoot,
        outcome_root: CryptoHash,
        validator_proposals: Vec<ValidatorStake>,
        gas_used: Gas,
        gas_limit: Gas,
        rent_paid: Balance,
        validator_reward: Balance,
        balance_burnt: Balance,
    ) -> Self {
        Self {
            state_root: state_root.clone(),
            outcome_root,
            validator_proposals,
            gas_used,
            gas_limit,
            rent_paid,
            validator_reward,
            balance_burnt,
        }
    }
}

/// Data structure for semver version and github tag or commit.
#[derive(Serialize, Deserialize, Clone, Debug, Default)]
pub struct Version {
    pub version: String,
    pub build: String,
}

#[derive(Debug, Clone, PartialEq, Eq, BorshSerialize, BorshDeserialize, Serialize, Deserialize)]
#[serde(untagged)]
pub enum BlockId {
    Height(BlockHeight),
    Hash(CryptoHash),
}

pub type MaybeBlockId = Option<BlockId>;

#[derive(Debug, Clone, PartialEq, Eq, BorshSerialize, BorshDeserialize, Serialize, Deserialize)]
#[serde(rename_all = "snake_case")]
pub enum BlockIdOrFinality {
    BlockId(BlockId),
    Finality(Finality),
}

impl BlockIdOrFinality {
    pub fn latest() -> Self {
        Self::Finality(Finality::None)
    }
}

#[derive(Default, BorshSerialize, BorshDeserialize, Serialize, Clone, Debug, PartialEq)]
pub struct ValidatorStats {
    pub produced: NumBlocks,
    pub expected: NumBlocks,
}

#[derive(Debug)]
pub struct BlockChunkValidatorStats {
    pub block_stats: ValidatorStats,
    pub chunk_stats: ValidatorStats,
}<|MERGE_RESOLUTION|>--- conflicted
+++ resolved
@@ -391,12 +391,6 @@
     BorshSerialize,
     BorshDeserialize,
     Serialize,
-<<<<<<< HEAD
-    Deserialize,
-    Default,
-    PartialOrd,
-=======
->>>>>>> 8f8753fb
 )]
 #[as_ref(forward)]
 pub struct EpochId(pub CryptoHash);
