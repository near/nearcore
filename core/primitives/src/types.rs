--- conflicted
+++ resolved
@@ -152,15 +152,12 @@
     /// State change that happens when we update validator accounts. Not associated with with any
     /// specific transaction or receipt.
     ValidatorAccountsUpdate,
-<<<<<<< HEAD
+    /// State change that is happens due to migration that happens in first block of an epoch
+    /// after protocol upgrade
+    Migration,
     /// State patched by a ganache node
     #[cfg(feature = "ganache")]
     PatchState,
-=======
-    /// State change that is happens due to migration that happens in first block of an epoch
-    /// after protocol upgrade
-    Migration,
->>>>>>> 0f9fe084
 }
 
 /// This represents the committed changes in the Trie with a change cause.
