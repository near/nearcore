--- conflicted
+++ resolved
@@ -13,7 +13,6 @@
 """
 
 [dependencies]
-<<<<<<< HEAD
 borsh.workspace = true
 byteorder.workspace = true
 bytesize.workspace = true
@@ -26,35 +25,13 @@
 num-rational.workspace = true
 once_cell.workspace = true
 primitive-types.workspace = true
-rand = "0.7"
+rand.workspace = true
 reed-solomon-erasure.workspace = true
 serde.workspace = true
 serde_json.workspace = true
 smart-default.workspace = true
 strum.workspace = true
 thiserror.workspace = true
-=======
-byteorder = "1.3"
-bytesize = "1.1"
-cfg-if = "1.0.0"
-chrono = { version = "0.4.4", features = ["serde"] }
-deepsize = { version = "0.2.0", features = ["chrono"], optional=true }
-derive_more = "0.99.3"
-easy-ext = "0.2"
-hex = "0.4"
-num-rational = { version = "0.3", features = ["serde"] }
-once_cell = "1.5.2"
-primitive-types = { version = "0.10", default-features = false }
-rand = "0.8.5"
-reed-solomon-erasure = "4"
-serde = { version = "1", features = ["derive", "rc"] }
-serde_json = "1"
-smart-default = "0.6"
-strum = "0.24"
-thiserror = "1.0.30"
-
-borsh = { version = "0.9", features = ["rc"] }
->>>>>>> d6dfc2b0
 
 near-primitives-core = { path = "../primitives-core"}
 near-crypto = { path = "../crypto" }
