--- conflicted
+++ resolved
@@ -13,6 +13,7 @@
 derive_more = "0.99.3"
 easy-ext = "0.2"
 sha2 = ">=0.8,<0.10"
+lazy_static = "1.4"
 serde = { version = "1", features = ["derive"] }
 serde_json = "1"
 smart-default = "0.6"
@@ -23,8 +24,7 @@
 jemallocator = { version = "0.3", optional = true }
 hex = "0.4"
 num-rational = "0.2.4"
-primitive-types = "0.6"
-lazy_static = "1.4"
+primitive-types = { version = "0.7", default-features = false }
 
 borsh = "0.7.1"
 
@@ -35,14 +35,10 @@
 [features]
 default = ["jemallocator"]
 dump_errors_schema = ["near-rpc-error-macro/dump_errors_schema"]
-<<<<<<< HEAD
-protocol_feature_forward_chunk_parts = ["nightly_protocol"]
-protocol_feature_evm = []
-=======
 protocol_feature_forward_chunk_parts = []
 protocol_feature_rectify_inflation = []
-nightly_protocol_features = ["nightly_protocol", "protocol_feature_forward_chunk_parts", "protocol_feature_rectify_inflation"]
->>>>>>> 718f9883
+protocol_feature_evm = []
+nightly_protocol_features = ["nightly_protocol", "protocol_feature_forward_chunk_parts", "protocol_feature_rectify_inflation", "protocol_feature_evm"]
 nightly_protocol = []
 
 
