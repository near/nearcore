--- conflicted
+++ resolved
@@ -61,11 +61,6 @@
 solomon = ["reed-solomon-erasure"]
 rand = ["dep:rand", "rand_chacha", "near-crypto/rand"]
 clock = ["near-time/clock", "near-time/serde"]
-<<<<<<< HEAD
-
-=======
-bench = ["zstd/zstdmt"]
->>>>>>> 4e2766bd
 schemars = [
     "dep:schemars",
     "near-primitives/schemars",
