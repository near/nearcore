--- conflicted
+++ resolved
@@ -72,7 +72,6 @@
 }
 
 fn default_simple_nightshade_shard_layout() -> Option<ShardLayout> {
-<<<<<<< HEAD
     return Some(ShardLayout::v1(
         vec![],
         vec!["aurora", "aurora-0", "kkuuue2akv_1630967379.near"]
@@ -82,23 +81,6 @@
         Some(vec![vec![0, 1, 2, 3]]),
         1,
     ));
-=======
-    #[cfg(feature = "protocol_feature_simple_nightshade")]
-    {
-        info!("load simple nightshade shard layout from genesis config");
-        return Some(ShardLayout::v1(
-            vec![],
-            vec!["aurora", "aurora-0", "kkuuue2akv_1630967379.near"]
-                .into_iter()
-                .map(|s| s.parse().unwrap())
-                .collect(),
-            Some(vec![vec![0, 1, 2, 3]]),
-            1,
-        ));
-    }
-    #[cfg(not(feature = "protocol_feature_simple_nightshade"))]
-    None
->>>>>>> 7c77e3b0
 }
 
 #[derive(Debug, Clone, SmartDefault, Serialize, Deserialize)]
