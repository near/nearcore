//! Genesis Configuration
//!
//! NOTE: chain-configs is not the best place for `GenesisConfig` since it
//! contains `RuntimeConfig`, but we keep it here for now until we figure
//! out the better place.
use std::fs::File;
use std::io::{BufReader, Read};
use std::path::{Path, PathBuf};
use std::{fmt, io};

use chrono::{DateTime, Utc};
use num_rational::Rational;
use serde::de::{self, DeserializeSeed, IgnoredAny, MapAccess, SeqAccess, Visitor};
use serde::{Deserialize, Deserializer, Serialize};
use serde_json::Serializer;
use smart_default::SmartDefault;

use crate::genesis_validate::validate_genesis;
use near_primitives::epoch_manager::EpochConfig;
use near_primitives::types::validator_stake::ValidatorStake;
use near_primitives::{
    hash::CryptoHash,
    runtime::config::RuntimeConfig,
    serialize::{u128_dec_format, u128_dec_format_compatible},
    state_record::StateRecord,
    types::{
        AccountId, AccountInfo, Balance, BlockHeight, BlockHeightDelta, EpochHeight, Gas,
        NumBlocks, NumSeats,
    },
    version::ProtocolVersion,
};
use sha2::digest::Digest;
use std::convert::TryInto;

const MAX_GAS_PRICE: Balance = 10_000_000_000_000_000_000_000;

fn default_online_min_threshold() -> Rational {
    Rational::new(90, 100)
}

fn default_online_max_threshold() -> Rational {
    Rational::new(99, 100)
}

fn default_minimum_stake_divisor() -> u64 {
    10
}

fn default_protocol_upgrade_stake_threshold() -> Rational {
    Rational::new(8, 10)
}

#[derive(Debug, Clone, SmartDefault, Serialize, Deserialize)]
pub struct GenesisConfig {
    /// Protocol version that this genesis works with.
    pub protocol_version: ProtocolVersion,
    /// Official time of blockchain start.
    #[default(Utc::now())]
    pub genesis_time: DateTime<Utc>,
    /// ID of the blockchain. This must be unique for every blockchain.
    /// If your testnet blockchains do not have unique chain IDs, you will have a bad time.
    pub chain_id: String,
    /// Height of genesis block.
    pub genesis_height: BlockHeight,
    /// Number of block producer seats at genesis.
    pub num_block_producer_seats: NumSeats,
    /// Defines number of shards and number of block producer seats per each shard at genesis.
    pub num_block_producer_seats_per_shard: Vec<NumSeats>,
    /// Expected number of hidden validators per shard.
    pub avg_hidden_validator_seats_per_shard: Vec<NumSeats>,
    /// Enable dynamic re-sharding.
    pub dynamic_resharding: bool,
    /// Threshold of stake that needs to indicate that they ready for upgrade.
    #[serde(default = "default_protocol_upgrade_stake_threshold")]
    #[default(Rational::new(8, 10))]
    pub protocol_upgrade_stake_threshold: Rational,
    /// Number of epochs after stake threshold was achieved to start next prtocol version.
    pub protocol_upgrade_num_epochs: EpochHeight,
    /// Epoch length counted in block heights.
    pub epoch_length: BlockHeightDelta,
    /// Initial gas limit.
    pub gas_limit: Gas,
    /// Minimum gas price. It is also the initial gas price.
    #[serde(with = "u128_dec_format_compatible")]
    pub min_gas_price: Balance,
    #[serde(with = "u128_dec_format")]
    #[default(MAX_GAS_PRICE)]
    pub max_gas_price: Balance,
    /// Criterion for kicking out block producers (this is a number between 0 and 100)
    pub block_producer_kickout_threshold: u8,
    /// Criterion for kicking out chunk producers (this is a number between 0 and 100)
    pub chunk_producer_kickout_threshold: u8,
    /// Online minimum threshold below which validator doesn't receive reward.
    #[serde(default = "default_online_min_threshold")]
    #[default(Rational::new(90, 100))]
    pub online_min_threshold: Rational,
    /// Online maximum threshold above which validator gets full reward.
    #[serde(default = "default_online_max_threshold")]
    #[default(Rational::new(99, 100))]
    pub online_max_threshold: Rational,
    /// Gas price adjustment rate
    #[default(Rational::from_integer(0))]
    pub gas_price_adjustment_rate: Rational,
    /// Runtime configuration (mostly economics constants).
    pub runtime_config: RuntimeConfig,
    /// List of initial validators.
    pub validators: Vec<AccountInfo>,
    /// Number of blocks for which a given transaction is valid
    pub transaction_validity_period: NumBlocks,
    /// Protocol treasury rate
    #[default(Rational::from_integer(0))]
    pub protocol_reward_rate: Rational,
    /// Maximum inflation on the total supply every epoch.
    #[default(Rational::from_integer(0))]
    pub max_inflation_rate: Rational,
    /// Total supply of tokens at genesis.
    #[serde(with = "u128_dec_format")]
    pub total_supply: Balance,
    /// Expected number of blocks per year
    pub num_blocks_per_year: NumBlocks,
    /// Protocol treasury account
    pub protocol_treasury_account: AccountId,
    /// Fishermen stake threshold.
    #[serde(with = "u128_dec_format")]
    pub fishermen_threshold: Balance,
    /// The minimum stake required for staking is last seat price divided by this number.
    #[serde(default = "default_minimum_stake_divisor")]
    #[default(10)]
    pub minimum_stake_divisor: u64,
}

impl From<&GenesisConfig> for EpochConfig {
    fn from(config: &GenesisConfig) -> Self {
        EpochConfig {
            epoch_length: config.epoch_length,
            num_block_producer_seats: config.num_block_producer_seats,
            num_block_producer_seats_per_shard: config.num_block_producer_seats_per_shard.clone(),
            avg_hidden_validator_seats_per_shard: config
                .avg_hidden_validator_seats_per_shard
                .clone(),
            block_producer_kickout_threshold: config.block_producer_kickout_threshold,
            chunk_producer_kickout_threshold: config.chunk_producer_kickout_threshold,
            fishermen_threshold: config.fishermen_threshold,
            online_min_threshold: config.online_min_threshold,
            online_max_threshold: config.online_max_threshold,
            protocol_upgrade_num_epochs: config.protocol_upgrade_num_epochs,
            protocol_upgrade_stake_threshold: config.protocol_upgrade_stake_threshold,
            minimum_stake_divisor: config.minimum_stake_divisor,
        }
    }
}

/// Records in storage at genesis (get split into shards at genesis creation).
#[derive(
    Debug,
    Clone,
    SmartDefault,
    derive_more::AsRef,
    derive_more::AsMut,
    derive_more::From,
    Serialize,
    Deserialize,
)]
pub struct GenesisRecords(pub Vec<StateRecord>);

/// `Genesis` has an invariant that we can't enforce due to an optimization for saving memory.
/// Therefore, all fields are public, but the clients are expected to use the provided methods for
/// instantiation, serialization and deserialization.
#[derive(Debug, Clone, Default, Serialize, Deserialize)]
pub struct Genesis {
    #[serde(flatten)]
    pub config: GenesisConfig,
    pub records: GenesisRecords,
    /// Genesis object may not contain records.
    /// In this case records can be found in records_file.
    /// The idea is that all records consume too much memory,
    /// so they should be processed in streaming fashion with for_each_record.
    #[serde(skip)]
    pub records_file: PathBuf,
}

impl AsRef<GenesisConfig> for &Genesis {
    fn as_ref(&self) -> &GenesisConfig {
        &self.config
    }
}

impl GenesisConfig {
    /// Parses GenesisConfig from a JSON string.
    ///
    /// It panics if the contents cannot be parsed from JSON to the GenesisConfig structure.
    pub fn from_json(value: &str) -> Self {
        serde_json::from_str(value).expect("Failed to deserialize the genesis config.")
    }

    /// Reads GenesisConfig from a JSON file.
    ///
    /// It panics if file cannot be open or read, or the contents cannot be parsed from JSON to the
    /// GenesisConfig structure.
    pub fn from_file<P: AsRef<Path>>(path: P) -> Self {
        let reader = BufReader::new(File::open(path).expect("Could not open genesis config file."));
        let genesis_config: GenesisConfig =
            serde_json::from_reader(reader).expect("Failed to deserialize the genesis records.");
        genesis_config
    }

    /// Writes GenesisConfig to the file.
    pub fn to_file<P: AsRef<Path>>(&self, path: P) {
        std::fs::write(
            path,
            serde_json::to_vec_pretty(self).expect("Error serializing the genesis config."),
        )
        .expect("Failed to create / write a genesis config file.");
    }

    /// Get validators from genesis config
    pub fn validators(&self) -> Vec<ValidatorStake> {
        self.validators
            .iter()
            .map(|account_info| {
                ValidatorStake::new(
                    account_info.account_id.clone(),
                    account_info
                        .public_key
                        .clone()
                        .try_into()
                        .expect("Failed to deserialize validator public key"),
                    account_info.amount,
                )
            })
            .collect()
    }
}

impl GenesisRecords {
    /// Parses GenesisRecords from a JSON string.
    ///
    /// It panics if the contents cannot be parsed from JSON to the GenesisConfig structure.
    pub fn from_json(value: &str) -> Self {
        serde_json::from_str(value).expect("Failed to deserialize the genesis records.")
    }

    /// Reads GenesisRecords from a JSON file.
    ///
    /// It panics if file cannot be open or read, or the contents cannot be parsed from JSON to the
    /// GenesisConfig structure.
    pub fn from_file<P: AsRef<Path>>(path: P) -> Self {
        let reader = BufReader::new(File::open(path).expect("Could not open genesis config file."));
        serde_json::from_reader(reader).expect("Failed to deserialize the genesis records.")
    }

    /// Writes GenesisRecords to the file.
    pub fn to_file<P: AsRef<Path>>(&self, path: P) {
        std::fs::write(
            path,
            serde_json::to_vec_pretty(self).expect("Error serializing the genesis records."),
        )
        .expect("Failed to create / write a genesis records file.");
    }
}

/// Visitor for records.
/// Reads records one by one and passes them to sink.
/// If full genesis file is passed, reads records from "records" field and
/// IGNORES OTHER FIELDS.
struct RecordsProcessor<F> {
    sink: F,
}

impl<'de, F: FnMut(StateRecord)> Visitor<'de> for RecordsProcessor<&'_ mut F> {
    type Value = ();

    fn expecting(&self, formatter: &mut fmt::Formatter) -> fmt::Result {
        formatter.write_str(
            "either:\
        1. array of StateRecord\
        2. map with records field which is array of StateRecord",
        )
    }

    fn visit_seq<A>(self, mut seq: A) -> Result<Self::Value, A::Error>
    where
        A: SeqAccess<'de>,
    {
        while let Some(record) = seq.next_element::<StateRecord>()? {
            (self.sink)(record)
        }
        Ok(())
    }

    fn visit_map<A>(self, mut map: A) -> Result<Self::Value, A::Error>
    where
        A: MapAccess<'de>,
    {
        let mut me = Some(self);
        let mut has_records_field = false;
        while let Some(key) = map.next_key::<String>()? {
            match key.as_str() {
                "records" => {
                    let me =
                        me.take().ok_or_else(|| de::Error::custom("duplicate field: records"))?;
                    map.next_value_seed(me)?;
                    has_records_field = true;
                }
                _ => {
                    map.next_value::<IgnoredAny>()?;
                }
            }
        }
        if has_records_field {
            Ok(())
        } else {
            Err(de::Error::custom("missing field: records"))
        }
    }
}

impl<'de, F: FnMut(StateRecord)> DeserializeSeed<'de> for RecordsProcessor<&'_ mut F> {
    type Value = ();

    fn deserialize<D>(self, deserializer: D) -> Result<Self::Value, D::Error>
    where
        D: Deserializer<'de>,
    {
        deserializer.deserialize_seq(self)
    }
}

fn stream_records_from_file(
    reader: impl Read,
    mut callback: impl FnMut(StateRecord),
) -> serde_json::Result<()> {
    let mut deserializer = serde_json::Deserializer::from_reader(reader);
    let records_processor = RecordsProcessor { sink: &mut callback };
    deserializer.deserialize_any(records_processor)
}

pub struct GenesisJsonHasher {
    digest: sha2::Sha256,
}

impl GenesisJsonHasher {
    pub fn new() -> Self {
        Self { digest: sha2::Sha256::new() }
    }

    pub fn process_config(&mut self, config: &GenesisConfig) {
        let mut ser = Serializer::pretty(&mut self.digest);
        config.serialize(&mut ser).expect("Error serializing the genesis config.");
    }

    pub fn process_record(&mut self, record: &StateRecord) {
        let mut ser = Serializer::pretty(&mut self.digest);
        record.serialize(&mut ser).expect("Error serializing the genesis record.");
    }

    pub fn process_genesis(&mut self, genesis: &Genesis) {
        self.process_config(&genesis.config);
        genesis.for_each_record(|record: &StateRecord| {
            self.process_record(record);
        });
    }

    pub fn finalize(self) -> CryptoHash {
        CryptoHash(self.digest.finalize().into())
    }
}

impl Genesis {
    pub fn new(config: GenesisConfig, records: GenesisRecords) -> Self {
        let genesis = Self { config, records, records_file: PathBuf::new() };
        validate_genesis(&genesis);
        genesis
    }

    pub fn new_with_path(config: GenesisConfig, records_file: PathBuf) -> Self {
        let genesis = Self { config, records: GenesisRecords(vec![]), records_file };
        validate_genesis(&genesis);
        genesis
    }

    /// Reads Genesis from a single file.
    pub fn from_file<P: AsRef<Path>>(path: P) -> Self {
        let reader = BufReader::new(File::open(path).expect("Could not open genesis config file."));
        let genesis: Genesis =
            serde_json::from_reader(reader).expect("Failed to deserialize the genesis records.");
        validate_genesis(&genesis);
        genesis
    }

    /// Reads Genesis from config and records files.
    pub fn from_files<P1, P2>(config_path: P1, records_path: P2) -> Self
    where
        P1: AsRef<Path>,
        P2: AsRef<Path>,
    {
        let config = GenesisConfig::from_file(config_path);
        let records = GenesisRecords::from_file(records_path);
        Self::new(config, records)
    }

    /// Writes Genesis to the file.
    pub fn to_file<P: AsRef<Path>>(&self, path: P) {
        std::fs::write(
            path,
            serde_json::to_vec_pretty(self).expect("Error serializing the genesis config."),
        )
        .expect("Failed to create / write a genesis config file.");
    }

    /// Hash of the json-serialized input.
    /// DEVNOTE: the representation is not unique, and could change on upgrade.
    pub fn json_hash(&self) -> CryptoHash {
        let mut hasher = GenesisJsonHasher::new();
        hasher.process_genesis(self);
        hasher.finalize()
    }

    fn stream_records_with_callback(&self, callback: impl FnMut(StateRecord)) -> io::Result<()> {
        let reader = BufReader::new(File::open(&self.records_file)?);
        stream_records_from_file(reader, callback).map_err(io::Error::from)
    }

    /// If records vector is empty processes records stream from records_file.
    /// May panic if records_file is removed or is in wrong format.
    pub fn for_each_record(&self, mut callback: impl FnMut(&StateRecord)) {
        if self.records.as_ref().is_empty() {
            let callback_move = |record: StateRecord| {
                callback(&record);
            };
            self.stream_records_with_callback(callback_move)
                .expect("error while streaming records");
        } else {
            for record in self.records.as_ref() {
                callback(record);
            }
        }
    }
}

// Note: this type cannot be placed in primitives/src/view.rs because of `RuntimeConfig` dependency issues.
// Ideally we should create `RuntimeConfigView`, but given the deeply nested nature and the number of fields inside
// `RuntimeConfig`, it should be its own endeavor.
#[derive(Serialize, Deserialize, Debug)]
pub struct ProtocolConfigView {
    /// Current Protocol Version
    pub protocol_version: ProtocolVersion,
    /// Official time of blockchain start.
    pub genesis_time: DateTime<Utc>,
    /// ID of the blockchain. This must be unique for every blockchain.
    /// If your testnet blockchains do not have unique chain IDs, you will have a bad time.
    pub chain_id: String,
    /// Height of genesis block.
    pub genesis_height: BlockHeight,
    /// Number of block producer seats at genesis.
    pub num_block_producer_seats: NumSeats,
    /// Defines number of shards and number of block producer seats per each shard at genesis.
    pub num_block_producer_seats_per_shard: Vec<NumSeats>,
    /// Expected number of hidden validators per shard.
    pub avg_hidden_validator_seats_per_shard: Vec<NumSeats>,
    /// Enable dynamic re-sharding.
    pub dynamic_resharding: bool,
    /// Threshold of stake that needs to indicate that they ready for upgrade.
    pub protocol_upgrade_stake_threshold: Rational,
    /// Epoch length counted in block heights.
    pub epoch_length: BlockHeightDelta,
    /// Initial gas limit.
    pub gas_limit: Gas,
    /// Minimum gas price. It is also the initial gas price.
    #[serde(with = "u128_dec_format_compatible")]
    pub min_gas_price: Balance,
    /// Maximum gas price.
    #[serde(with = "u128_dec_format")]
    pub max_gas_price: Balance,
    /// Criterion for kicking out block producers (this is a number between 0 and 100)
    pub block_producer_kickout_threshold: u8,
    /// Criterion for kicking out chunk producers (this is a number between 0 and 100)
    pub chunk_producer_kickout_threshold: u8,
    /// Online minimum threshold below which validator doesn't receive reward.
    pub online_min_threshold: Rational,
    /// Online maximum threshold above which validator gets full reward.
    pub online_max_threshold: Rational,
    /// Gas price adjustment rate
    pub gas_price_adjustment_rate: Rational,
    /// Runtime configuration (mostly economics constants).
    pub runtime_config: RuntimeConfig,
    /// Number of blocks for which a given transaction is valid
    pub transaction_validity_period: NumBlocks,
    /// Protocol treasury rate
    pub protocol_reward_rate: Rational,
    /// Maximum inflation on the total supply every epoch.
    pub max_inflation_rate: Rational,
    /// Expected number of blocks per year
    pub num_blocks_per_year: NumBlocks,
    /// Protocol treasury account
    pub protocol_treasury_account: AccountId,
    /// Fishermen stake threshold.
    #[serde(with = "u128_dec_format")]
    pub fishermen_threshold: Balance,
    /// The minimum stake required for staking is last seat price divided by this number.
    pub minimum_stake_divisor: u64,
}

// This may be subject to change
pub type ProtocolConfig = GenesisConfig;

impl From<ProtocolConfig> for ProtocolConfigView {
    fn from(config: ProtocolConfig) -> Self {
        ProtocolConfigView {
            protocol_version: config.protocol_version,
            genesis_time: config.genesis_time,
            chain_id: config.chain_id,
            genesis_height: config.genesis_height,
            num_block_producer_seats: config.num_block_producer_seats,
            num_block_producer_seats_per_shard: config.num_block_producer_seats_per_shard,
            avg_hidden_validator_seats_per_shard: config.avg_hidden_validator_seats_per_shard,
            dynamic_resharding: config.dynamic_resharding,
            protocol_upgrade_stake_threshold: config.protocol_upgrade_stake_threshold,
            epoch_length: config.epoch_length,
            gas_limit: config.gas_limit,
            min_gas_price: config.min_gas_price,
            max_gas_price: config.max_gas_price,
            block_producer_kickout_threshold: config.block_producer_kickout_threshold,
            chunk_producer_kickout_threshold: config.chunk_producer_kickout_threshold,
            online_min_threshold: config.online_min_threshold,
            online_max_threshold: config.online_max_threshold,
            gas_price_adjustment_rate: config.gas_price_adjustment_rate,
            runtime_config: config.runtime_config,
            transaction_validity_period: config.transaction_validity_period,
            protocol_reward_rate: config.protocol_reward_rate,
            max_inflation_rate: config.max_inflation_rate,
            num_blocks_per_year: config.num_blocks_per_year,
            protocol_treasury_account: config.protocol_treasury_account,
            fishermen_threshold: config.fishermen_threshold,
            minimum_stake_divisor: config.minimum_stake_divisor,
        }
    }
}

<<<<<<< HEAD
pub fn get_initial_supply(records: &[StateRecord]) -> Balance {
    let mut total_supply = 0;
    for record in records {
        if let StateRecord::Account { account, .. } = record {
            total_supply += account.amount() + account.locked();
        }
    }
    total_supply
=======
#[cfg(test)]
mod test {
    use crate::genesis_config::RecordsProcessor;
    use near_primitives::state_record::StateRecord;
    use serde::Deserializer;

    fn stream_records_from_json_str(genesis: &str) -> serde_json::Result<()> {
        let mut deserializer = serde_json::Deserializer::from_reader(genesis.as_bytes());
        let records_processor = RecordsProcessor { sink: &mut |_record: StateRecord| {} };
        deserializer.deserialize_any(records_processor)
    }

    #[test]
    fn test_genesis_with_empty_records() {
        let genesis = r#"{
            "a": [1, 2],
            "b": "random",
            "records": []
        }"#;
        stream_records_from_json_str(&genesis).expect("error reading empty records");
    }

    #[test]
    #[should_panic(expected = "missing field: records")]
    fn test_genesis_with_no_records() {
        let genesis = r#"{
            "a": [1, 2],
            "b": "random"
        }"#;
        stream_records_from_json_str(&genesis).unwrap();
    }

    #[test]
    #[should_panic(expected = "duplicate field: records")]
    fn test_genesis_with_several_records_fields() {
        let genesis = r#"{
            "a": [1, 2],
            "records": [{
                    "Account": {
                        "account_id": "01.near",
                        "account": {
                              "amount": "49999999958035075000000000",
                              "locked": "0",
                              "code_hash": "11111111111111111111111111111111",
                              "storage_usage": 264
                        }
                    }
                }],
            "b": "random",
            "records": [{
                    "Account": {
                        "account_id": "01.near",
                        "account": {
                              "amount": "49999999958035075000000000",
                              "locked": "0",
                              "code_hash": "11111111111111111111111111111111",
                              "storage_usage": 264
                        }
                    }
                }]
        }"#;
        stream_records_from_json_str(&genesis).unwrap();
    }

    #[test]
    fn test_genesis_with_fields_after_records() {
        let genesis = r#"{
            "a": [1, 2],
            "b": "random",
            "records": [
                {
                    "Account": {
                        "account_id": "01.near",
                        "account": {
                              "amount": "49999999958035075000000000",
                              "locked": "0",
                              "code_hash": "11111111111111111111111111111111",
                              "storage_usage": 264
                        }
                    }
                }
            ],
            "c": {
                "d": 1,
                "e": []
            }
        }"#;
        stream_records_from_json_str(&genesis).expect("error reading records with a field after");
    }

    #[test]
    fn test_genesis_with_fields_before_records() {
        let genesis = r#"{
            "a": [1, 2],
            "b": "random",
            "c": {
                "d": 1,
                "e": []
            },
            "records": [
                {
                    "Account": {
                        "account_id": "01.near",
                        "account": {
                              "amount": "49999999958035075000000000",
                              "locked": "0",
                              "code_hash": "11111111111111111111111111111111",
                              "storage_usage": 264
                        }
                    }
                }
            ]
        }"#;
        stream_records_from_json_str(&genesis).expect("error reading records from genesis");
    }

    #[test]
    fn test_genesis_with_several_records() {
        let genesis = r#"{
            "a": [1, 2],
            "b": "random",
            "c": {
                "d": 1,
                "e": []
            },
            "records": [
                {
                    "Account": {
                        "account_id": "01.near",
                        "account": {
                              "amount": "49999999958035075000000000",
                              "locked": "0",
                              "code_hash": "11111111111111111111111111111111",
                              "storage_usage": 264
                        }
                    }
                },
                {
                    "Account": {
                        "account_id": "01.near",
                        "account": {
                              "amount": "49999999958035075000000000",
                              "locked": "0",
                              "code_hash": "11111111111111111111111111111111",
                              "storage_usage": 264
                        }
                    }
                }
            ]
        }"#;
        stream_records_from_json_str(&genesis).expect("error reading records from genesis");
    }
>>>>>>> 624a3bc6
}<|MERGE_RESOLUTION|>--- conflicted
+++ resolved
@@ -537,7 +537,6 @@
     }
 }
 
-<<<<<<< HEAD
 pub fn get_initial_supply(records: &[StateRecord]) -> Balance {
     let mut total_supply = 0;
     for record in records {
@@ -546,7 +545,8 @@
         }
     }
     total_supply
-=======
+}
+
 #[cfg(test)]
 mod test {
     use crate::genesis_config::RecordsProcessor;
@@ -699,5 +699,4 @@
         }"#;
         stream_records_from_json_str(&genesis).expect("error reading records from genesis");
     }
->>>>>>> 624a3bc6
 }