--- conflicted
+++ resolved
@@ -7,8 +7,4 @@
 };
 
 /// Current latest version of the protocol
-<<<<<<< HEAD
-pub const PROTOCOL_VERSION: u32 = 18;
-=======
-pub const PROTOCOL_VERSION: u32 = 19;
->>>>>>> 2fefd768
+pub const PROTOCOL_VERSION: u32 = 20;