use std::collections::{HashMap, HashSet};

use near_crypto::PublicKey;
use near_primitives::account::{AccessKey, Account, AccountContract};
use near_primitives::epoch_manager::{EpochConfig, EpochConfigBuilder, EpochConfigStore};
use near_primitives::shard_layout::ShardLayout;
use near_primitives::state_record::StateRecord;
use near_primitives::test_utils::{create_test_signer, create_user_test_signer};
use near_primitives::types::{
    AccountId, AccountInfo, Balance, BlockHeight, BlockHeightDelta, Gas, NumBlocks, NumSeats,
    ProtocolVersion,
};
use near_primitives::utils::from_timestamp;
use near_primitives::version::PROTOCOL_VERSION;
use near_time::Clock;
use num_rational::Rational32;

use crate::{
    FISHERMEN_THRESHOLD, Genesis, GenesisConfig, GenesisContents, GenesisRecords,
    PROTOCOL_UPGRADE_STAKE_THRESHOLD,
};

#[derive(Debug, Clone)]
pub struct TestEpochConfigBuilder {
    epoch_length: BlockHeightDelta,
    shard_layout: ShardLayout,
    num_block_producer_seats: NumSeats,
    num_chunk_producer_seats: NumSeats,
    num_chunk_validator_seats: NumSeats,
    target_validator_mandates_per_shard: NumSeats,
    avg_hidden_validator_seats_per_shard: Vec<NumSeats>,
    minimum_validators_per_shard: NumSeats,
    block_producer_kickout_threshold: u8,
    chunk_producer_kickout_threshold: u8,
    chunk_validator_only_kickout_threshold: u8,
    validator_max_kickout_stake_perc: u8,
    online_min_threshold: Rational32,
    online_max_threshold: Rational32,
    fishermen_threshold: Balance,
    protocol_upgrade_stake_threshold: Rational32,
    minimum_stake_divisor: u64,
    minimum_stake_ratio: Rational32,
    chunk_producer_assignment_changes_limit: NumSeats,
    shuffle_shard_assignment_for_chunk_producers: bool,
    max_inflation_rate: Rational32,

    // not used anymore
    num_block_producer_seats_per_shard: Vec<NumSeats>,
    genesis_protocol_version: Option<ProtocolVersion>,
}

/// A builder for constructing a valid genesis for testing.
///
/// The philosophy is that this can be used to generate a genesis that is
/// consistent, with flexibility to override specific settings, and with
/// defaults that are likely to be reasonable.
///
/// For parameters that are especially difficult to set correctly, the builder
/// should provide the ability to set them in a more intuitive way. For example,
/// since the validator selection algorithm is rather tricky, the builder
/// provides an option to specify exactly which accounts should be block and
/// chunk-only producers.
#[derive(Clone, Debug)]
pub struct TestGenesisBuilder {
    chain_id: String,
    protocol_version: ProtocolVersion,
    // TODO: remove when epoch length is no longer controlled by genesis
    epoch_length: BlockHeightDelta,
    // TODO: remove when shard layout is no longer controlled by genesis
    shard_layout: ShardLayout,
    validators_spec: ValidatorsSpec,
    genesis_time: chrono::DateTime<chrono::Utc>,
    genesis_height: BlockHeight,
    min_gas_price: Balance,
    max_gas_price: Balance,
    gas_limit: Gas,
    transaction_validity_period: NumBlocks,
    protocol_treasury_account: String,
    max_inflation_rate: Rational32,
    dynamic_resharding: bool,
    fishermen_threshold: Balance,
    online_min_threshold: Rational32,
    online_max_threshold: Rational32,
    gas_price_adjustment_rate: Rational32,
    num_blocks_per_year: NumBlocks,
    protocol_reward_rate: Rational32,
    max_kickout_stake_perc: u8,
    minimum_stake_divisor: u64,
    protocol_upgrade_stake_threshold: Rational32,
    chunk_producer_assignment_changes_limit: NumSeats,
    user_accounts: Vec<UserAccount>,
}

#[derive(Debug, Clone)]
pub enum ValidatorsSpec {
    DesiredRoles {
        block_and_chunk_producers: Vec<AccountId>,
        chunk_validators_only: Vec<AccountId>,
    },
    Raw {
        validators: Vec<AccountInfo>,
        num_block_producer_seats: NumSeats,
        num_chunk_producer_seats: NumSeats,
        num_chunk_validator_seats: NumSeats,
    },
}

#[derive(Debug, Clone)]
struct UserAccount {
    account_id: AccountId,
    balance: Balance,
    access_keys: Vec<PublicKey>,
}

impl Default for TestEpochConfigBuilder {
    // NOTE: The hardcoded defaults below are meticulously chosen for the purpose of testing. If you
    // want to override any of them, add corresponding functions to set the field. DO NOT just
    // modify the defaults.
    fn default() -> Self {
        Self {
            epoch_length: 5,
            shard_layout: ShardLayout::single_shard(),
            num_block_producer_seats: 1,
            num_chunk_producer_seats: 1,
            num_chunk_validator_seats: 1,
            target_validator_mandates_per_shard: 68,
            avg_hidden_validator_seats_per_shard: vec![],
            minimum_validators_per_shard: 1,
            block_producer_kickout_threshold: 0,
            chunk_producer_kickout_threshold: 0,
            chunk_validator_only_kickout_threshold: 0,
            validator_max_kickout_stake_perc: 100,
            online_min_threshold: Rational32::new(90, 100),
            online_max_threshold: Rational32::new(99, 100),
            fishermen_threshold: FISHERMEN_THRESHOLD,
            protocol_upgrade_stake_threshold: PROTOCOL_UPGRADE_STAKE_THRESHOLD,
            minimum_stake_divisor: 10,
            minimum_stake_ratio: Rational32::new(16i32, 1_000_000i32),
            chunk_producer_assignment_changes_limit: 5,
            shuffle_shard_assignment_for_chunk_producers: false,
            max_inflation_rate: Rational32::new(1, 40),
            // consider them ineffective
            num_block_producer_seats_per_shard: vec![1],
            genesis_protocol_version: None,
        }
    }
}

impl TestEpochConfigBuilder {
    pub fn new() -> Self {
        Default::default()
    }

    pub fn from_genesis(genesis: &Genesis) -> Self {
        let mut builder = Self::new();
        builder.epoch_length = genesis.config.epoch_length;
        builder.shard_layout = genesis.config.shard_layout.clone();
        builder.num_block_producer_seats = genesis.config.num_block_producer_seats;
        builder.num_chunk_producer_seats = genesis.config.num_chunk_producer_seats;
        builder.num_chunk_validator_seats = genesis.config.num_chunk_validator_seats;
        builder.genesis_protocol_version = Some(genesis.config.protocol_version);
        builder
    }

    pub fn build_store_from_genesis(genesis: &Genesis) -> EpochConfigStore {
        Self::from_genesis(genesis).build_store_for_genesis_protocol_version()
    }

    pub fn epoch_length(mut self, epoch_length: BlockHeightDelta) -> Self {
        self.epoch_length = epoch_length;
        self
    }

    pub fn shard_layout(mut self, shard_layout: ShardLayout) -> Self {
        self.shard_layout = shard_layout;
        self
    }

    pub fn validators_spec(mut self, validators_spec: ValidatorsSpec) -> Self {
        let DerivedValidatorSetup {
            validators: _,
            num_block_producer_seats,
            num_chunk_producer_seats,
            num_chunk_validator_seats,
        } = derive_validator_setup(validators_spec);
        self.num_block_producer_seats = num_block_producer_seats;
        self.num_chunk_producer_seats = num_chunk_producer_seats;
        self.num_chunk_validator_seats = num_chunk_validator_seats;
        self
    }

    pub fn minimum_validators_per_shard(mut self, minimum_validators_per_shard: NumSeats) -> Self {
        self.minimum_validators_per_shard = minimum_validators_per_shard;
        self
    }

    pub fn target_validator_mandates_per_shard(
        mut self,
        target_validator_mandates_per_shard: NumSeats,
    ) -> Self {
        self.target_validator_mandates_per_shard = target_validator_mandates_per_shard;
        self
    }

    pub fn shuffle_shard_assignment_for_chunk_producers(
        mut self,
        shuffle_shard_assignment_for_chunk_producers: bool,
    ) -> Self {
        self.shuffle_shard_assignment_for_chunk_producers =
            shuffle_shard_assignment_for_chunk_producers;
        self
    }

    // Validators with performance below 80% are kicked out, similarly to
    // mainnet as of 28 Jun 2024.
    pub fn kickouts_standard_80_percent(mut self) -> Self {
        self.block_producer_kickout_threshold = 80;
        self.chunk_producer_kickout_threshold = 80;
        self.chunk_validator_only_kickout_threshold = 80;
        self
    }

    // Only chunk validator-only nodes can be kicked out.
    pub fn kickouts_for_chunk_validators_only(mut self) -> Self {
        self.block_producer_kickout_threshold = 0;
        self.chunk_producer_kickout_threshold = 0;
        self.chunk_validator_only_kickout_threshold = 50;
        self
    }

    pub fn build(self) -> EpochConfig {
<<<<<<< HEAD
        let epoch_config = EpochConfigBuilder::default()
            .epoch_length(self.epoch_length)
            .shard_layout(self.shard_layout)
            .num_block_producer_seats(self.num_block_producer_seats)
            .num_chunk_producer_seats(self.num_chunk_producer_seats)
            .num_chunk_validator_seats(self.num_chunk_validator_seats)
            .num_chunk_only_producer_seats(300)
            .target_validator_mandates_per_shard(self.target_validator_mandates_per_shard)
            .avg_hidden_validator_seats_per_shard(self.avg_hidden_validator_seats_per_shard)
            .minimum_validators_per_shard(self.minimum_validators_per_shard)
            .block_producer_kickout_threshold(self.block_producer_kickout_threshold)
            .chunk_producer_kickout_threshold(self.chunk_producer_kickout_threshold)
            .chunk_validator_only_kickout_threshold(self.chunk_validator_only_kickout_threshold)
            .validator_max_kickout_stake_perc(self.validator_max_kickout_stake_perc)
            .online_min_threshold(self.online_min_threshold)
            .online_max_threshold(self.online_max_threshold)
            .fishermen_threshold(self.fishermen_threshold)
            .protocol_upgrade_stake_threshold(self.protocol_upgrade_stake_threshold)
            .minimum_stake_divisor(self.minimum_stake_divisor)
            .minimum_stake_ratio(self.minimum_stake_ratio)
            .chunk_producer_assignment_changes_limit(self.chunk_producer_assignment_changes_limit)
            .shuffle_shard_assignment_for_chunk_producers(
                self.shuffle_shard_assignment_for_chunk_producers,
            )
            .num_block_producer_seats_per_shard(self.num_block_producer_seats_per_shard)
            .max_inflation_rate(self.max_inflation_rate)
            .protocol_reward_rate(self.protocol_reward_rate)
            .protocol_treasury_account(self.protocol_treasury_account)
            .build()
            .expect("field init missing");
=======
        let epoch_config = EpochConfig {
            epoch_length: self.epoch_length,
            shard_layout: self.shard_layout,
            num_block_producer_seats: self.num_block_producer_seats,
            num_chunk_producer_seats: self.num_chunk_producer_seats,
            num_chunk_validator_seats: self.num_chunk_validator_seats,
            num_chunk_only_producer_seats: 300,
            target_validator_mandates_per_shard: self.target_validator_mandates_per_shard,
            avg_hidden_validator_seats_per_shard: self.avg_hidden_validator_seats_per_shard,
            minimum_validators_per_shard: self.minimum_validators_per_shard,
            block_producer_kickout_threshold: self.block_producer_kickout_threshold,
            chunk_producer_kickout_threshold: self.chunk_producer_kickout_threshold,
            chunk_validator_only_kickout_threshold: self.chunk_validator_only_kickout_threshold,
            validator_max_kickout_stake_perc: self.validator_max_kickout_stake_perc,
            online_min_threshold: self.online_min_threshold,
            online_max_threshold: self.online_max_threshold,
            fishermen_threshold: self.fishermen_threshold,
            protocol_upgrade_stake_threshold: self.protocol_upgrade_stake_threshold,
            minimum_stake_divisor: self.minimum_stake_divisor,
            minimum_stake_ratio: self.minimum_stake_ratio,
            chunk_producer_assignment_changes_limit: self.chunk_producer_assignment_changes_limit,
            shuffle_shard_assignment_for_chunk_producers: self
                .shuffle_shard_assignment_for_chunk_producers,
            num_block_producer_seats_per_shard: self.num_block_producer_seats_per_shard,
            max_inflation_rate: self.max_inflation_rate,
        };
>>>>>>> b029788e
        tracing::debug!(?epoch_config);
        epoch_config
    }

    /// Creates `EpochConfigStore` instance with single protocol version from genesis.
    /// This should be used only when the builder is created with `from_genesis` constructor.
    pub fn build_store_for_genesis_protocol_version(self) -> EpochConfigStore {
        let protocol_version =
            self.genesis_protocol_version.expect("genesis protocol version is not specified");
        let epoch_config = self.build();
        EpochConfigStore::test_single_version(protocol_version, epoch_config)
    }
}

impl Default for TestGenesisBuilder {
    // NOTE: The hardcoded defaults below are meticulously chosen for the purpose of testing. If you
    // want to override any of them, add corresponding functions to set the field. DO NOT just
    // modify the defaults.
    fn default() -> Self {
        Self {
            chain_id: "test".to_string(),
            protocol_version: PROTOCOL_VERSION,
            epoch_length: 100,
            shard_layout: ShardLayout::single_shard(),
            validators_spec: ValidatorsSpec::DesiredRoles {
                block_and_chunk_producers: vec!["validator0".parse().unwrap()],
                chunk_validators_only: vec![],
            },
            genesis_time: chrono::Utc::now(),
            genesis_height: 1,
            min_gas_price: Balance::ZERO,
            max_gas_price: Balance::ZERO,
            gas_limit: Gas::from_teragas(1000),
            transaction_validity_period: 100,
            protocol_treasury_account: "near".to_string().parse().unwrap(),
            max_inflation_rate: Rational32::new(1, 1),
            user_accounts: vec![],
            dynamic_resharding: false,
            fishermen_threshold: Balance::ZERO,
            online_min_threshold: Rational32::new(90, 100),
            online_max_threshold: Rational32::new(99, 100),
            gas_price_adjustment_rate: Rational32::new(0, 1),
            num_blocks_per_year: 86400,
            protocol_reward_rate: Rational32::new(0, 1),
            max_kickout_stake_perc: 100,
            minimum_stake_divisor: 10,
            protocol_upgrade_stake_threshold: Rational32::new(8, 10),
            chunk_producer_assignment_changes_limit: 5,
        }
    }
}

impl TestGenesisBuilder {
    pub fn new() -> Self {
        Default::default()
    }

    pub fn chain_id(mut self, chain_id: String) -> Self {
        self.chain_id = chain_id;
        self
    }

    pub fn genesis_time(mut self, genesis_time: chrono::DateTime<chrono::Utc>) -> Self {
        self.genesis_time = genesis_time;
        self
    }

    pub fn genesis_time_from_clock(mut self, clock: &Clock) -> Self {
        self.genesis_time = from_timestamp(clock.now_utc().unix_timestamp_nanos() as u64);
        self
    }

    pub fn protocol_version(mut self, protocol_version: ProtocolVersion) -> Self {
        self.protocol_version = protocol_version;
        self
    }

    pub fn genesis_height(mut self, genesis_height: BlockHeight) -> Self {
        self.genesis_height = genesis_height;
        self
    }

    pub fn epoch_length(mut self, epoch_length: BlockHeightDelta) -> Self {
        self.epoch_length = epoch_length;
        self
    }

    pub fn shard_layout(mut self, shard_layout: ShardLayout) -> Self {
        self.shard_layout = shard_layout;
        self
    }

    pub fn shard_layout_single_shard(self) -> Self {
        self.shard_layout(ShardLayout::single_shard())
    }

    pub fn gas_prices(mut self, min: Balance, max: Balance) -> Self {
        self.min_gas_price = min;
        self.max_gas_price = max;
        self
    }

    pub fn gas_limit(mut self, gas_limit: Gas) -> Self {
        self.gas_limit = gas_limit;
        self
    }

    pub fn gas_limit_one_petagas(mut self) -> Self {
        self.gas_limit = Gas::from_teragas(1000);
        self
    }

    pub fn transaction_validity_period(mut self, transaction_validity_period: NumBlocks) -> Self {
        self.transaction_validity_period = transaction_validity_period;
        self
    }

    pub fn validators_spec(mut self, validators_spec: ValidatorsSpec) -> Self {
        self.validators_spec = validators_spec;
        self
    }

    pub fn max_inflation_rate(mut self, max_inflation_rate: Rational32) -> Self {
        self.max_inflation_rate = max_inflation_rate;
        self
    }

    pub fn protocol_reward_rate(mut self, protocol_reward_rate: Rational32) -> Self {
        self.protocol_reward_rate = protocol_reward_rate;
        self
    }

    /// Specifies the protocol treasury account. If not specified, this will
    /// pick an arbitrary account name and ensure that it is included in the
    /// genesis records.
    pub fn protocol_treasury_account(mut self, protocol_treasury_account: String) -> Self {
        self.protocol_treasury_account = protocol_treasury_account;
        self
    }

    pub fn add_user_account_simple(
        mut self,
        account_id: AccountId,
        initial_balance: Balance,
    ) -> Self {
        self.user_accounts.push(UserAccount {
            balance: initial_balance,
            access_keys: vec![create_user_test_signer(&account_id).public_key()],
            account_id,
        });
        self
    }

    pub fn add_user_accounts_simple(
        mut self,
        accounts: &[AccountId],
        initial_balance: Balance,
    ) -> Self {
        for account_id in accounts {
            self.user_accounts.push(UserAccount {
                balance: initial_balance,
                access_keys: vec![create_user_test_signer(account_id).public_key()],
                account_id: account_id.clone(),
            });
        }
        self
    }

    pub fn build(self) -> Genesis {
        if self
            .user_accounts
            .iter()
            .map(|account| &account.account_id)
            .collect::<HashSet<_>>()
            .len()
            != self.user_accounts.len()
        {
            panic!("Duplicate user accounts specified.");
        }

        let protocol_treasury_account: AccountId = self.protocol_treasury_account.parse().unwrap();

        // We will merge the user accounts that were specified, with the
        // validator staking accounts from the validator setup, and ensure
        // that the protocol treasury account is included too. We will use all
        // of this to generate the genesis records and also calculate the
        // total supply.
        let mut user_accounts = self.user_accounts;
        if user_accounts.iter().all(|account| &account.account_id != &protocol_treasury_account) {
            tracing::warn!(
                ?protocol_treasury_account,
                "protocol treasury account not found in user accounts, to keep genesis valid, adding it as a user account with zero balance"
            );
            user_accounts.push(UserAccount {
                account_id: protocol_treasury_account.clone(),
                balance: Balance::ZERO,
                access_keys: vec![],
            });
        }

        let DerivedValidatorSetup {
            validators,
            num_block_producer_seats,
            num_chunk_producer_seats,
            num_chunk_validator_seats,
        } = derive_validator_setup(self.validators_spec);

        let mut total_supply = Balance::ZERO;
        let mut validator_stake: HashMap<AccountId, Balance> = HashMap::new();
        for validator in &validators {
            total_supply = total_supply.checked_add(validator.amount).unwrap();
            validator_stake.insert(validator.account_id.clone(), validator.amount);
        }
        let mut records = Vec::new();
        for user_account in &user_accounts {
            total_supply = total_supply.checked_add(user_account.balance).unwrap();
            records.push(StateRecord::Account {
                account_id: user_account.account_id.clone(),
                account: Account::new(
                    user_account.balance,
                    validator_stake.remove(&user_account.account_id).unwrap_or(Balance::ZERO),
                    AccountContract::None,
                    0,
                ),
            });
            for access_key in &user_account.access_keys {
                records.push(StateRecord::AccessKey {
                    account_id: user_account.account_id.clone(),
                    public_key: access_key.clone(),
                    access_key: AccessKey {
                        nonce: 0,
                        permission: near_primitives::account::AccessKeyPermission::FullAccess,
                    },
                });
            }
        }
        for (account_id, balance) in validator_stake {
            records.push(StateRecord::Account {
                account_id,
                account: Account::new(Balance::ZERO, balance, AccountContract::None, 0),
            });
        }

        let genesis_config = GenesisConfig {
            chain_id: self.chain_id,
            genesis_time: self.genesis_time,
            genesis_height: self.genesis_height,
            epoch_length: self.epoch_length,
            min_gas_price: self.min_gas_price,
            max_gas_price: self.max_gas_price,
            gas_limit: self.gas_limit,
            dynamic_resharding: self.dynamic_resharding,
            fishermen_threshold: self.fishermen_threshold,
            transaction_validity_period: self.transaction_validity_period,
            protocol_version: self.protocol_version,
            protocol_treasury_account,
            online_min_threshold: self.online_min_threshold,
            online_max_threshold: self.online_max_threshold,
            gas_price_adjustment_rate: self.gas_price_adjustment_rate,
            num_blocks_per_year: self.num_blocks_per_year,
            protocol_reward_rate: self.protocol_reward_rate,
            total_supply,
            max_kickout_stake_perc: self.max_kickout_stake_perc,
            validators,
            shard_layout: self.shard_layout.clone(),
            num_block_producer_seats,
            num_block_producer_seats_per_shard: self
                .shard_layout
                .shard_ids()
                .map(|_| num_block_producer_seats)
                .collect(),
            minimum_stake_divisor: self.minimum_stake_divisor,
            max_inflation_rate: self.max_inflation_rate,
            protocol_upgrade_stake_threshold: self.protocol_upgrade_stake_threshold,
            num_chunk_producer_seats,
            num_chunk_validator_seats,
            chunk_producer_assignment_changes_limit: self.chunk_producer_assignment_changes_limit,
            ..Default::default()
        };
        tracing::debug!(?genesis_config);

        Genesis {
            config: genesis_config,
            contents: GenesisContents::Records { records: GenesisRecords(records) },
        }
    }
}

impl ValidatorsSpec {
    /// Specifies that we want the validators to be exactly the specified accounts.
    /// This will generate a reasonable set of parameters so that the given
    /// validators are selected as specified.
    pub fn desired_roles(
        block_and_chunk_producers: &[&str],
        chunk_validators_only: &[&str],
    ) -> Self {
        ValidatorsSpec::DesiredRoles {
            block_and_chunk_producers: block_and_chunk_producers
                .iter()
                .map(|s| s.parse().unwrap())
                .collect(),
            chunk_validators_only: chunk_validators_only
                .iter()
                .map(|s| s.parse().unwrap())
                .collect(),
        }
    }

    /// Specifies the validator fields directly, relying on the validator selection
    /// algorithm to determine which validators are selected as block or chunk
    /// producers.
    pub fn raw(
        validators: Vec<AccountInfo>,
        num_block_producer_seats: NumSeats,
        num_chunk_producer_seats: NumSeats,
        num_chunk_validator_only_seats: NumSeats,
    ) -> Self {
        let num_chunk_validator_seats =
            std::cmp::max(num_block_producer_seats, num_chunk_producer_seats)
                + num_chunk_validator_only_seats;
        ValidatorsSpec::Raw {
            validators,
            num_block_producer_seats,
            num_chunk_producer_seats,
            num_chunk_validator_seats,
        }
    }
}

struct DerivedValidatorSetup {
    validators: Vec<AccountInfo>,
    num_block_producer_seats: NumSeats,
    num_chunk_producer_seats: NumSeats,
    num_chunk_validator_seats: NumSeats,
}

fn derive_validator_setup(specs: ValidatorsSpec) -> DerivedValidatorSetup {
    match specs {
        ValidatorsSpec::DesiredRoles { block_and_chunk_producers, chunk_validators_only } => {
            let mut validators = Vec::new();
            let num_block_and_chunk_producer_seats = block_and_chunk_producers.len() as NumSeats;
            let num_chunk_validator_only_seats = chunk_validators_only.len() as NumSeats;
            for (i, account_id) in block_and_chunk_producers.into_iter().enumerate() {
                let account_info = AccountInfo {
                    public_key: create_test_signer(account_id.as_str()).public_key(),
                    account_id,
                    amount: Balance::from_near((10000 - i).try_into().unwrap()),
                };
                validators.push(account_info);
            }
            for (i, account_id) in chunk_validators_only.into_iter().enumerate() {
                let account_info = AccountInfo {
                    public_key: create_test_signer(account_id.as_str()).public_key(),
                    account_id,
                    amount: Balance::from_near(
                        10000 - i as u128 - num_block_and_chunk_producer_seats as u128,
                    ),
                };
                validators.push(account_info);
            }
            DerivedValidatorSetup {
                validators,
                num_block_producer_seats: num_block_and_chunk_producer_seats,
                num_chunk_producer_seats: num_block_and_chunk_producer_seats,
                num_chunk_validator_seats: num_block_and_chunk_producer_seats
                    + num_chunk_validator_only_seats,
            }
        }
        ValidatorsSpec::Raw {
            validators,
            num_block_producer_seats,
            num_chunk_producer_seats,
            num_chunk_validator_seats,
        } => DerivedValidatorSetup {
            validators,
            num_block_producer_seats,
            num_chunk_producer_seats,
            num_chunk_validator_seats,
        },
    }
}<|MERGE_RESOLUTION|>--- conflicted
+++ resolved
@@ -229,7 +229,6 @@
     }
 
     pub fn build(self) -> EpochConfig {
-<<<<<<< HEAD
         let epoch_config = EpochConfigBuilder::default()
             .epoch_length(self.epoch_length)
             .shard_layout(self.shard_layout)
@@ -256,38 +255,8 @@
             )
             .num_block_producer_seats_per_shard(self.num_block_producer_seats_per_shard)
             .max_inflation_rate(self.max_inflation_rate)
-            .protocol_reward_rate(self.protocol_reward_rate)
-            .protocol_treasury_account(self.protocol_treasury_account)
             .build()
             .expect("field init missing");
-=======
-        let epoch_config = EpochConfig {
-            epoch_length: self.epoch_length,
-            shard_layout: self.shard_layout,
-            num_block_producer_seats: self.num_block_producer_seats,
-            num_chunk_producer_seats: self.num_chunk_producer_seats,
-            num_chunk_validator_seats: self.num_chunk_validator_seats,
-            num_chunk_only_producer_seats: 300,
-            target_validator_mandates_per_shard: self.target_validator_mandates_per_shard,
-            avg_hidden_validator_seats_per_shard: self.avg_hidden_validator_seats_per_shard,
-            minimum_validators_per_shard: self.minimum_validators_per_shard,
-            block_producer_kickout_threshold: self.block_producer_kickout_threshold,
-            chunk_producer_kickout_threshold: self.chunk_producer_kickout_threshold,
-            chunk_validator_only_kickout_threshold: self.chunk_validator_only_kickout_threshold,
-            validator_max_kickout_stake_perc: self.validator_max_kickout_stake_perc,
-            online_min_threshold: self.online_min_threshold,
-            online_max_threshold: self.online_max_threshold,
-            fishermen_threshold: self.fishermen_threshold,
-            protocol_upgrade_stake_threshold: self.protocol_upgrade_stake_threshold,
-            minimum_stake_divisor: self.minimum_stake_divisor,
-            minimum_stake_ratio: self.minimum_stake_ratio,
-            chunk_producer_assignment_changes_limit: self.chunk_producer_assignment_changes_limit,
-            shuffle_shard_assignment_for_chunk_producers: self
-                .shuffle_shard_assignment_for_chunk_producers,
-            num_block_producer_seats_per_shard: self.num_block_producer_seats_per_shard,
-            max_inflation_rate: self.max_inflation_rate,
-        };
->>>>>>> b029788e
         tracing::debug!(?epoch_config);
         epoch_config
     }
