--- conflicted
+++ resolved
@@ -702,13 +702,10 @@
     pub save_tx_outcomes: bool,
     /// Number of threads for ViewClientActor pool.
     pub view_client_threads: usize,
-<<<<<<< HEAD
     /// Number of threads for ChunkValidationActor pool.
     pub chunk_validation_threads: usize,
     /// Number of seconds between state requests for view client.
-=======
     /// Throttling window for state requests (headers and parts).
->>>>>>> a0385485
     #[cfg_attr(feature = "schemars", schemars(with = "DurationSchemarsProvider"))]
     pub view_client_throttle_period: Duration,
     /// Maximum number of state requests served per `view_client_throttle_period`
