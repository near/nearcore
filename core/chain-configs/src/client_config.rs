//! Chain Client Configuration
use std::cmp::max;
use std::cmp::min;
use std::time::Duration;

use serde::{Deserialize, Serialize};

use near_primitives::types::{AccountId, BlockHeightDelta, Gas, NumBlocks, NumSeats, ShardId};
use near_primitives::version::Version;

pub const TEST_STATE_SYNC_TIMEOUT: u64 = 5;

#[derive(Debug, Copy, Clone, Serialize, Deserialize)]
pub enum LogSummaryStyle {
    #[serde(rename = "plain")]
    Plain,
    #[serde(rename = "colored")]
    Colored,
}

/// Minimum number of epochs for which we keep store data
pub const MIN_GC_NUM_EPOCHS_TO_KEEP: u64 = 3;

/// Default number of epochs for which we keep store data
pub const DEFAULT_GC_NUM_EPOCHS_TO_KEEP: u64 = 5;

/// Configuration for garbage collection.
#[derive(Clone, Debug, Serialize, Deserialize, PartialEq)]
pub struct GCConfig {
    /// Maximum number of blocks to garbage collect at every garbage collection
    /// call.
    #[serde(default = "default_gc_blocks_limit")]
    pub gc_blocks_limit: NumBlocks,

    /// Maximum number of height to go through at each garbage collection step
    /// when cleaning forks during garbage collection.
    #[serde(default = "default_gc_fork_clean_step")]
    pub gc_fork_clean_step: u64,

    /// Number of epochs for which we keep store data.
    #[serde(default = "default_gc_num_epochs_to_keep")]
    pub gc_num_epochs_to_keep: u64,
}

impl Default for GCConfig {
    fn default() -> Self {
<<<<<<< HEAD
        Self { gc_blocks_limit: 2, gc_fork_clean_step: 100 }
=======
        Self {
            gc_blocks_limit: 5,
            gc_fork_clean_step: 1000,
            gc_num_epochs_to_keep: DEFAULT_GC_NUM_EPOCHS_TO_KEEP,
        }
>>>>>>> 535f4d79
    }
}

fn default_gc_blocks_limit() -> NumBlocks {
    GCConfig::default().gc_blocks_limit
}

fn default_gc_fork_clean_step() -> u64 {
    GCConfig::default().gc_fork_clean_step
}

fn default_gc_num_epochs_to_keep() -> u64 {
    GCConfig::default().gc_num_epochs_to_keep()
}

impl GCConfig {
    pub fn gc_num_epochs_to_keep(&self) -> u64 {
        max(MIN_GC_NUM_EPOCHS_TO_KEEP, self.gc_num_epochs_to_keep)
    }
}

#[derive(Clone, Serialize, Deserialize)]
pub struct ClientConfig {
    /// Version of the binary.
    pub version: Version,
    /// Chain id for status.
    pub chain_id: String,
    /// Listening rpc port for status.
    pub rpc_addr: Option<String>,
    /// Duration to check for producing / skipping block.
    pub block_production_tracking_delay: Duration,
    /// Minimum duration before producing block.
    pub min_block_production_delay: Duration,
    /// Maximum wait for approvals before producing block.
    pub max_block_production_delay: Duration,
    /// Maximum duration before skipping given height.
    pub max_block_wait_delay: Duration,
    /// Duration to reduce the wait for each missed block by validator.
    pub reduce_wait_for_missing_block: Duration,
    /// Skip waiting for sync (for testing or single node testnet).
    pub skip_sync_wait: bool,
    /// How often to check that we are not out of sync.
    pub sync_check_period: Duration,
    /// While syncing, how long to check for each step.
    pub sync_step_period: Duration,
    /// Sync height threshold: below this difference in height don't start syncing.
    pub sync_height_threshold: BlockHeightDelta,
    /// How much time to wait after initial header sync
    pub header_sync_initial_timeout: Duration,
    /// How much time to wait after some progress is made in header sync
    pub header_sync_progress_timeout: Duration,
    /// How much time to wait before banning a peer in header sync if sync is too slow
    pub header_sync_stall_ban_timeout: Duration,
    /// Expected increase of header head weight per second during header sync
    pub header_sync_expected_height_per_second: u64,
    /// How long to wait for a response during state sync
    pub state_sync_timeout: Duration,
    /// Minimum number of peers to start syncing.
    pub min_num_peers: usize,
    /// Period between logging summary information.
    pub log_summary_period: Duration,
    /// Enable coloring of the logs
    pub log_summary_style: LogSummaryStyle,
    /// Produce empty blocks, use `false` for testing.
    pub produce_empty_blocks: bool,
    /// Epoch length.
    pub epoch_length: BlockHeightDelta,
    /// Number of block producer seats
    pub num_block_producer_seats: NumSeats,
    /// Maximum blocks ahead of us before becoming validators to announce account.
    pub announce_account_horizon: BlockHeightDelta,
    /// Time to persist Accounts Id in the router without removing them.
    pub ttl_account_id_router: Duration,
    /// Horizon at which instead of fetching block, fetch full state.
    pub block_fetch_horizon: BlockHeightDelta,
    /// Horizon to step from the latest block when fetching state.
    pub state_fetch_horizon: NumBlocks,
    /// Time between check to perform catchup.
    pub catchup_step_period: Duration,
    /// Time between checking to re-request chunks.
    pub chunk_request_retry_period: Duration,
    /// Time between running doomslug timer.
    pub doosmslug_step_period: Duration,
    /// Behind this horizon header fetch kicks in.
    pub block_header_fetch_horizon: BlockHeightDelta,
    /// Garbage collection configuration.
    pub gc: GCConfig,
    /// Accounts that this client tracks
    pub tracked_accounts: Vec<AccountId>,
    /// Shards that this client tracks
    pub tracked_shards: Vec<ShardId>,
    /// Not clear old data, set `true` for archive nodes.
    pub archive: bool,
    /// Number of threads for ViewClientActor pool.
    pub view_client_threads: usize,
    /// Run Epoch Sync on the start.
    pub epoch_sync_enabled: bool,
    /// Number of seconds between state requests for view client.
    pub view_client_throttle_period: Duration,
    /// Upper bound of the byte size of contract state that is still viewable. None is no limit
    pub trie_viewer_state_size_limit: Option<u64>,
    /// Max burnt gas per view method.  If present, overrides value stored in
    /// genesis file.  The value only affects the RPCs without influencing the
    /// protocol thus changing it per-node doesn’t affect the blockchain.
    pub max_gas_burnt_view: Option<Gas>,
}

impl ClientConfig {
    pub fn test(
        skip_sync_wait: bool,
        min_block_prod_time: u64,
        max_block_prod_time: u64,
        num_block_producer_seats: NumSeats,
        archive: bool,
        epoch_sync_enabled: bool,
    ) -> Self {
        ClientConfig {
            version: Default::default(),
            chain_id: "unittest".to_string(),
            rpc_addr: Some("0.0.0.0:3030".to_string()),
            block_production_tracking_delay: Duration::from_millis(std::cmp::max(
                10,
                min_block_prod_time / 5,
            )),
            min_block_production_delay: Duration::from_millis(min_block_prod_time),
            max_block_production_delay: Duration::from_millis(max_block_prod_time),
            max_block_wait_delay: Duration::from_millis(3 * min_block_prod_time),
            reduce_wait_for_missing_block: Duration::from_millis(0),
            skip_sync_wait,
            sync_check_period: Duration::from_millis(100),
            sync_step_period: Duration::from_millis(10),
            sync_height_threshold: 1,
            header_sync_initial_timeout: Duration::from_secs(10),
            header_sync_progress_timeout: Duration::from_secs(2),
            header_sync_stall_ban_timeout: Duration::from_secs(30),
            state_sync_timeout: Duration::from_secs(TEST_STATE_SYNC_TIMEOUT),
            header_sync_expected_height_per_second: 1,
            min_num_peers: 1,
            log_summary_period: Duration::from_secs(10),
            produce_empty_blocks: true,
            epoch_length: 10,
            num_block_producer_seats,
            announce_account_horizon: 5,
            ttl_account_id_router: Duration::from_secs(60 * 60),
            block_fetch_horizon: 50,
            state_fetch_horizon: 5,
            catchup_step_period: Duration::from_millis(1),
            chunk_request_retry_period: min(
                Duration::from_millis(100),
                Duration::from_millis(min_block_prod_time / 5),
            ),
            doosmslug_step_period: Duration::from_millis(100),
            block_header_fetch_horizon: 50,
            gc: GCConfig { gc_blocks_limit: 100, ..GCConfig::default() },
            tracked_accounts: vec![],
            tracked_shards: vec![],
            archive,
            log_summary_style: LogSummaryStyle::Colored,
            view_client_threads: 1,
            epoch_sync_enabled,
            view_client_throttle_period: Duration::from_secs(1),
            trie_viewer_state_size_limit: None,
            max_gas_burnt_view: None,
        }
    }
}<|MERGE_RESOLUTION|>--- conflicted
+++ resolved
@@ -44,15 +44,11 @@
 
 impl Default for GCConfig {
     fn default() -> Self {
-<<<<<<< HEAD
-        Self { gc_blocks_limit: 2, gc_fork_clean_step: 100 }
-=======
         Self {
             gc_blocks_limit: 5,
-            gc_fork_clean_step: 1000,
+            gc_fork_clean_step: 100,
             gc_num_epochs_to_keep: DEFAULT_GC_NUM_EPOCHS_TO_KEEP,
         }
->>>>>>> 535f4d79
     }
 }
 
