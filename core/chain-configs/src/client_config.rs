//! Chain Client Configuration
use crate::MutableConfigValue;
use near_primitives::types::{
    AccountId, BlockHeight, BlockHeightDelta, Gas, NumBlocks, NumSeats, ShardId,
};
use near_primitives::version::Version;
use std::cmp::{max, min};
use std::time::Duration;

pub const TEST_STATE_SYNC_TIMEOUT: u64 = 5;

#[derive(Debug, Copy, Clone, serde::Serialize, serde::Deserialize)]
pub enum LogSummaryStyle {
    #[serde(rename = "plain")]
    Plain,
    #[serde(rename = "colored")]
    Colored,
}

/// Minimum number of epochs for which we keep store data
pub const MIN_GC_NUM_EPOCHS_TO_KEEP: u64 = 3;

/// Default number of epochs for which we keep store data
pub const DEFAULT_GC_NUM_EPOCHS_TO_KEEP: u64 = 5;

/// Configuration for garbage collection.
#[derive(Clone, Debug, serde::Serialize, serde::Deserialize, PartialEq)]
pub struct GCConfig {
    /// Maximum number of blocks to garbage collect at every garbage collection
    /// call.
    #[serde(default = "default_gc_blocks_limit")]
    pub gc_blocks_limit: NumBlocks,

    /// Maximum number of height to go through at each garbage collection step
    /// when cleaning forks during garbage collection.
    #[serde(default = "default_gc_fork_clean_step")]
    pub gc_fork_clean_step: u64,

    /// Number of epochs for which we keep store data.
    #[serde(default = "default_gc_num_epochs_to_keep")]
    pub gc_num_epochs_to_keep: u64,
}

impl Default for GCConfig {
    fn default() -> Self {
        Self {
            gc_blocks_limit: 2,
            gc_fork_clean_step: 100,
            gc_num_epochs_to_keep: DEFAULT_GC_NUM_EPOCHS_TO_KEEP,
        }
    }
}

fn default_gc_blocks_limit() -> NumBlocks {
    GCConfig::default().gc_blocks_limit
}

fn default_gc_fork_clean_step() -> u64 {
    GCConfig::default().gc_fork_clean_step
}

fn default_gc_num_epochs_to_keep() -> u64 {
    GCConfig::default().gc_num_epochs_to_keep()
}

impl GCConfig {
    pub fn gc_num_epochs_to_keep(&self) -> u64 {
        max(MIN_GC_NUM_EPOCHS_TO_KEEP, self.gc_num_epochs_to_keep)
    }
}

/// ClientConfig where some fields can be updated at runtime.
#[derive(Clone, serde::Serialize)]
pub struct ClientConfig {
    /// Version of the binary.
    pub version: Version,
    /// Chain id for status.
    pub chain_id: String,
    /// Listening rpc port for status.
    pub rpc_addr: Option<String>,
    /// Graceful shutdown at expected block height.
    pub expected_shutdown: MutableConfigValue<Option<BlockHeight>>,
    /// Duration to check for producing / skipping block.
    pub block_production_tracking_delay: Duration,
    /// Minimum duration before producing block.
    pub min_block_production_delay: Duration,
    /// Maximum wait for approvals before producing block.
    pub max_block_production_delay: Duration,
    /// Maximum duration before skipping given height.
    pub max_block_wait_delay: Duration,
    /// Duration to reduce the wait for each missed block by validator.
    pub reduce_wait_for_missing_block: Duration,
    /// Skip waiting for sync (for testing or single node testnet).
    pub skip_sync_wait: bool,
    /// How often to check that we are not out of sync.
    pub sync_check_period: Duration,
    /// While syncing, how long to check for each step.
    pub sync_step_period: Duration,
    /// Sync height threshold: below this difference in height don't start syncing.
    pub sync_height_threshold: BlockHeightDelta,
    /// How much time to wait after initial header sync
    pub header_sync_initial_timeout: Duration,
    /// How much time to wait after some progress is made in header sync
    pub header_sync_progress_timeout: Duration,
    /// How much time to wait before banning a peer in header sync if sync is too slow
    pub header_sync_stall_ban_timeout: Duration,
    /// Expected increase of header head weight per second during header sync
    pub header_sync_expected_height_per_second: u64,
    /// How long to wait for a response during state sync
    pub state_sync_timeout: Duration,
    /// Minimum number of peers to start syncing.
    pub min_num_peers: usize,
    /// Period between logging summary information.
    pub log_summary_period: Duration,
    /// Enable coloring of the logs
    pub log_summary_style: LogSummaryStyle,
    /// Produce empty blocks, use `false` for testing.
    pub produce_empty_blocks: bool,
    /// Epoch length.
    pub epoch_length: BlockHeightDelta,
    /// Number of block producer seats
    pub num_block_producer_seats: NumSeats,
    /// Maximum blocks ahead of us before becoming validators to announce account.
    pub announce_account_horizon: BlockHeightDelta,
    /// Time to persist Accounts Id in the router without removing them.
    pub ttl_account_id_router: Duration,
    /// Horizon at which instead of fetching block, fetch full state.
    pub block_fetch_horizon: BlockHeightDelta,
    /// Horizon to step from the latest block when fetching state.
    pub state_fetch_horizon: NumBlocks,
    /// Time between check to perform catchup.
    pub catchup_step_period: Duration,
    /// Time between checking to re-request chunks.
    pub chunk_request_retry_period: Duration,
    /// Time between running doomslug timer.
    pub doosmslug_step_period: Duration,
    /// Behind this horizon header fetch kicks in.
    pub block_header_fetch_horizon: BlockHeightDelta,
    /// Garbage collection configuration.
    pub gc: GCConfig,
    /// Accounts that this client tracks
    pub tracked_accounts: Vec<AccountId>,
    /// Shards that this client tracks
    pub tracked_shards: Vec<ShardId>,
    /// Not clear old data, set `true` for archive nodes.
    pub archive: bool,
    /// save_trie_changes should be set to true iff
    /// - archive if false - non-archivale nodes need trie changes to perform garbage collection
    /// - archive is true, cold_store is configured and migration to split_storage is finished - node
    /// working in split storage mode needs trie changes in order to do garbage collection on hot.
    pub save_trie_changes: bool,
    /// Number of threads for ViewClientActor pool.
    pub view_client_threads: usize,
    /// Run Epoch Sync on the start.
    pub epoch_sync_enabled: bool,
    /// Number of seconds between state requests for view client.
    pub view_client_throttle_period: Duration,
    /// Upper bound of the byte size of contract state that is still viewable. None is no limit
    pub trie_viewer_state_size_limit: Option<u64>,
    /// Max burnt gas per view method.  If present, overrides value stored in
    /// genesis file.  The value only affects the RPCs without influencing the
    /// protocol thus changing it per-node doesn’t affect the blockchain.
    pub max_gas_burnt_view: Option<Gas>,
    /// Re-export storage layer statistics as prometheus metrics.
    pub enable_statistics_export: bool,
    /// Number of threads to execute background migration work in client.
    pub client_background_migration_threads: usize,
    /// Duration to perform background flat storage creation step.
    pub flat_storage_creation_period: Duration,
    /// If enabled, will dump state of every epoch to external storage.
    pub state_sync_dump_enabled: bool,
    /// S3 bucket for storing state dumps.
    pub state_sync_s3_bucket: String,
    /// S3 region for storing state dumps.
    pub state_sync_s3_region: String,
    /// Restart dumping state of selected shards.
    /// Use for troubleshooting of the state dumping process.
    pub state_sync_restart_dump_for_shards: Vec<ShardId>,
<<<<<<< HEAD
    /// Enable state sync from S3.
    /// If disabled will perform state sync from the peers.
    pub state_sync_from_s3_enabled: bool,
=======
>>>>>>> 890cfc45
}

impl ClientConfig {
    pub fn test(
        skip_sync_wait: bool,
        min_block_prod_time: u64,
        max_block_prod_time: u64,
        num_block_producer_seats: NumSeats,
        archive: bool,
        save_trie_changes: bool,
        epoch_sync_enabled: bool,
    ) -> Self {
        assert!(
            archive || save_trie_changes,
            "Configuration with archive = false and save_trie_changes = false is not supported \
            because non-archival nodes must save trie changes in order to do do garbage collection."
        );

        Self {
            version: Default::default(),
            chain_id: "unittest".to_string(),
            rpc_addr: Some("0.0.0.0:3030".to_string()),
            expected_shutdown: MutableConfigValue::new(None, "expected_shutdown"),
            block_production_tracking_delay: Duration::from_millis(std::cmp::max(
                10,
                min_block_prod_time / 5,
            )),
            min_block_production_delay: Duration::from_millis(min_block_prod_time),
            max_block_production_delay: Duration::from_millis(max_block_prod_time),
            max_block_wait_delay: Duration::from_millis(3 * min_block_prod_time),
            reduce_wait_for_missing_block: Duration::from_millis(0),
            skip_sync_wait,
            sync_check_period: Duration::from_millis(100),
            sync_step_period: Duration::from_millis(10),
            sync_height_threshold: 1,
            header_sync_initial_timeout: Duration::from_secs(10),
            header_sync_progress_timeout: Duration::from_secs(2),
            header_sync_stall_ban_timeout: Duration::from_secs(30),
            state_sync_timeout: Duration::from_secs(TEST_STATE_SYNC_TIMEOUT),
            header_sync_expected_height_per_second: 1,
            min_num_peers: 1,
            log_summary_period: Duration::from_secs(10),
            produce_empty_blocks: true,
            epoch_length: 10,
            num_block_producer_seats,
            announce_account_horizon: 5,
            ttl_account_id_router: Duration::from_secs(60 * 60),
            block_fetch_horizon: 50,
            state_fetch_horizon: 5,
            catchup_step_period: Duration::from_millis(1),
            chunk_request_retry_period: min(
                Duration::from_millis(100),
                Duration::from_millis(min_block_prod_time / 5),
            ),
            doosmslug_step_period: Duration::from_millis(100),
            block_header_fetch_horizon: 50,
            gc: GCConfig { gc_blocks_limit: 100, ..GCConfig::default() },
            tracked_accounts: vec![],
            tracked_shards: vec![],
            archive,
            save_trie_changes,
            log_summary_style: LogSummaryStyle::Colored,
            view_client_threads: 1,
            epoch_sync_enabled,
            view_client_throttle_period: Duration::from_secs(1),
            trie_viewer_state_size_limit: None,
            max_gas_burnt_view: None,
            enable_statistics_export: true,
            client_background_migration_threads: 1,
            flat_storage_creation_period: Duration::from_secs(1),
            state_sync_dump_enabled: false,
            state_sync_s3_bucket: String::new(),
            state_sync_s3_region: String::new(),
            state_sync_restart_dump_for_shards: vec![],
<<<<<<< HEAD
            state_sync_from_s3_enabled: false,
=======
>>>>>>> 890cfc45
        }
    }
}<|MERGE_RESOLUTION|>--- conflicted
+++ resolved
@@ -176,12 +176,6 @@
     /// Restart dumping state of selected shards.
     /// Use for troubleshooting of the state dumping process.
     pub state_sync_restart_dump_for_shards: Vec<ShardId>,
-<<<<<<< HEAD
-    /// Enable state sync from S3.
-    /// If disabled will perform state sync from the peers.
-    pub state_sync_from_s3_enabled: bool,
-=======
->>>>>>> 890cfc45
 }
 
 impl ClientConfig {
@@ -256,10 +250,6 @@
             state_sync_s3_bucket: String::new(),
             state_sync_s3_region: String::new(),
             state_sync_restart_dump_for_shards: vec![],
-<<<<<<< HEAD
-            state_sync_from_s3_enabled: false,
-=======
->>>>>>> 890cfc45
         }
     }
 }