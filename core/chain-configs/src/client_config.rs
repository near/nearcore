--- conflicted
+++ resolved
@@ -67,10 +67,6 @@
     GCConfig::default().gc_num_epochs_to_keep()
 }
 
-fn default_expected_shutdown() -> MutableConfigValue<Option<BlockHeight>> {
-    MutableConfigValue::new(None, "expected_shutdown")
-}
-
 impl GCConfig {
     pub fn gc_num_epochs_to_keep(&self) -> u64 {
         max(MIN_GC_NUM_EPOCHS_TO_KEEP, self.gc_num_epochs_to_keep)
@@ -78,11 +74,7 @@
 }
 
 /// ClientConfig where some fields can be updated at runtime.
-<<<<<<< HEAD
-#[derive(Clone, Serialize, Deserialize)]
-=======
 #[derive(Clone, Debug, Serialize, Deserialize)]
->>>>>>> 53f1bce0
 pub struct ClientConfig {
     /// Version of the binary.
     pub version: Version,
@@ -91,7 +83,6 @@
     /// Listening rpc port for status.
     pub rpc_addr: Option<String>,
     /// Graceful shutdown at expected block height.
-    #[serde(skip, default = "default_expected_shutdown")]
     pub expected_shutdown: MutableConfigValue<Option<BlockHeight>>,
     /// Duration to check for producing / skipping block.
     pub block_production_tracking_delay: Duration,
