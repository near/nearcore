--- conflicted
+++ resolved
@@ -11,13 +11,9 @@
     ChainPayload, MissingPayloadRequest, MissingPayloadResponse, ReceiptBlock, SignedShardBlock,
     Snapshot,
 };
-use primitives::crypto::signer::BlockSigner;
+use primitives::crypto::signer::EDSigner;
 use primitives::hash::CryptoHash;
 use primitives::merkle::verify_path;
-<<<<<<< HEAD
-use primitives::crypto::signer::EDSigner;
-=======
->>>>>>> 3ff43abb
 use primitives::transaction::{verify_transaction_signature, SignedTransaction};
 use primitives::types::{AccountId, AuthorityId, BlockIndex};
 use storage::{GenericStorage, ShardChainStorage, Trie, TrieUpdate};
@@ -653,7 +649,7 @@
                     receiver: "bob.near".to_string(),
                     amount: i,
                 })
-                .sign(signers[0].clone())
+                .sign(&*signers[0])
             })
             .collect();
         let mut pool = Pool::new(signers[0].clone(), storage.clone(), trie.clone());
@@ -681,7 +677,7 @@
                     receiver: "bob.near".to_string(),
                     amount: i,
                 })
-                .sign(signers[0].clone())
+                .sign(&*signers[0])
             })
             .collect();
         let mut pool1 = Pool::new(signers[0].clone(), storage.clone(), trie.clone());
