--- conflicted
+++ resolved
@@ -26,24 +26,13 @@
         genesis.config.runtime_config.transaction_costs.clone(),
         genesis.config.min_gas_price,
     );
-<<<<<<< HEAD
-    let runtimes: Vec<Arc<dyn RuntimeAdapter>> =
-        vec![Arc::new(nearcore::NightshadeRuntime::default(Path::new("."), store1, &genesis))];
-    let env = TestEnv::new_with_runtime(ChainGenesis::from(&genesis), 1, 1, runtimes);
-=======
     let env = TestEnv::builder(ChainGenesis::from(&genesis))
-        .runtime_adapters(vec![Arc::new(nearcore::NightshadeRuntime::new(
+        .runtime_adapters(vec![Arc::new(nearcore::NightshadeRuntime::default(
             Path::new("."),
             store1,
             &genesis,
-            vec![],
-            vec![],
-            None,
-            None,
-            RuntimeConfigStore::test(),
         )) as Arc<dyn RuntimeAdapter>])
         .build();
->>>>>>> 6abb5b8b
     (env, fee_helper)
 }
 
