--- conflicted
+++ resolved
@@ -34,11 +34,8 @@
 lazy-static-include = "3"
 tempfile = "3"
 anyhow = "1.0.51"
-<<<<<<< HEAD
+indicatif = "0.15.0"
 xz2 = "0.1.6"
-=======
-indicatif = "0.15.0"
->>>>>>> dd8b28a7
 
 near-crypto = { path = "../core/crypto" }
 near-primitives = { path = "../core/primitives" }
