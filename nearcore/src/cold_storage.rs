--- conflicted
+++ resolved
@@ -143,15 +143,10 @@
     // The next block hash exists in hot store so we can use it to get epoch id.
     let epoch_id = epoch_manager.get_epoch_id(&next_height_block_hash)?;
     let shard_layout = epoch_manager.get_shard_layout(&epoch_id)?;
-<<<<<<< HEAD
     let tracked_shards = shard_tracker.get_tracked_shards_for_non_validator_in_epoch(&epoch_id)?;
-    let is_last_block_in_epoch =
-        epoch_manager.is_next_block_epoch_start(&next_height_block_hash)?;
-=======
     let block_info = epoch_manager.get_block_info(&next_height_block_hash)?;
     let is_resharding_boundary = epoch_manager.is_resharding_boundary(block_info.prev_hash())?;
 
->>>>>>> c5d15d9f
     update_cold_db(
         cold_db,
         hot_store,
