--- conflicted
+++ resolved
@@ -328,13 +328,8 @@
             // Here we pick the second option.
             Err(err) => {
                 let dur = split_storage_config.cold_store_initial_migration_loop_sleep_duration;
-<<<<<<< HEAD
-                tracing::error!(target: "cold_store", "migration failed with error {}, sleeping {}s and trying again", err, dur.as_secs());
-                std::thread::sleep(dur);
-=======
-                tracing::error!(target: "cold_store", "initial migration failed with error {}, sleeping {}s and trying again", err, dur.whole_seconds());
+                tracing::error!(target: "cold_store", "migration failed with error {}, sleeping {}s and trying again", err, dur.whole_seconds());
                 std::thread::sleep(dur.unsigned_abs());
->>>>>>> 14b63ccf
             }
             // Any Ok status from `cold_store_initial_migration` function means that we can proceed to regular run.
             Ok(status) => {
