--- conflicted
+++ resolved
@@ -4,16 +4,6 @@
 use near_epoch_manager::{EpochManagerAdapter, EpochManagerHandle};
 use near_primitives::errors::EpochError;
 use near_primitives::{hash::CryptoHash, types::BlockHeight};
-<<<<<<< HEAD
-use near_store::archive::cold_storage::{
-    copy_all_data_to_cold, get_cold_head, CopyAllDataToColdStatus,
-};
-use near_store::archive::ArchivalStore;
-use near_store::config::SplitStorageConfig;
-use near_store::{
-    archive::cold_storage::update_cold_head, db::ColdDB, DBCol, NodeStorage, Store, FINAL_HEAD_KEY,
-    TAIL_KEY,
-=======
 use near_store::config::SplitStorageConfig;
 use near_store::{
     archive::cold_storage::{
@@ -22,7 +12,6 @@
     },
     db::ColdDB,
     DBCol, NodeStorage, Store, FINAL_HEAD_KEY, TAIL_KEY,
->>>>>>> feb83936
 };
 
 use crate::{metrics, NearConfig};
@@ -98,20 +87,12 @@
 fn cold_store_copy(
     archival_store: &ArchivalStore,
     hot_store: &Store,
-<<<<<<< HEAD
-=======
-    cold_db: &ColdDB,
->>>>>>> feb83936
     genesis_height: BlockHeight,
     epoch_manager: &EpochManagerHandle,
     num_threads: usize,
 ) -> anyhow::Result<ColdStoreCopyResult, ColdStoreError> {
     // If HEAD is not set for cold storage we default it to genesis_height.
-<<<<<<< HEAD
     let cold_head = archival_store.get_head()?;
-=======
-    let cold_head = get_cold_head(cold_db)?;
->>>>>>> feb83936
     let cold_head_height = cold_head.map_or(genesis_height, |tip| tip.height);
 
     // If FINAL_HEAD is not set for hot storage we default it to genesis_height.
@@ -173,16 +154,9 @@
 fn sanity_check(
     archival_store: &ArchivalStore,
     hot_store: &Store,
-<<<<<<< HEAD
     genesis_height: BlockHeight,
 ) -> anyhow::Result<()> {
     let cold_head = archival_store.get_head()?;
-=======
-    cold_db: &ColdDB,
-    genesis_height: BlockHeight,
-) -> anyhow::Result<()> {
-    let cold_head = get_cold_head(cold_db)?;
->>>>>>> feb83936
     let cold_head_height = cold_head.map_or(genesis_height, |tip| tip.height);
 
     let hot_final_head = hot_store.get_ser::<Tip>(DBCol::BlockMisc, FINAL_HEAD_KEY)?;
@@ -382,10 +356,6 @@
     keep_going: &Arc<AtomicBool>,
     archival_store: &ArchivalStore,
     hot_store: Store,
-<<<<<<< HEAD
-=======
-    cold_db: Arc<ColdDB>,
->>>>>>> feb83936
     genesis_height: BlockHeight,
     epoch_manager: &EpochManagerHandle,
 ) {
@@ -401,10 +371,6 @@
         let result = cold_store_copy(
             archival_store,
             &hot_store,
-<<<<<<< HEAD
-=======
-            cold_db.as_ref(),
->>>>>>> feb83936
             genesis_height,
             epoch_manager,
             split_storage_config.num_cold_store_read_threads,
@@ -461,36 +427,16 @@
 
     let archival_store = storage.archival_store().unwrap().clone();
     let hot_store = storage.get_hot_store();
-<<<<<<< HEAD
-=======
-    let cold_db = match storage.cold_db() {
-        Some(cold_db) => cold_db.clone(),
-        None => {
-            tracing::debug!(target : "cold_store", "Not spawning the cold store loop because cold store is not configured");
-            return Ok(None);
-        }
-    };
-
->>>>>>> feb83936
     let genesis_height = config.genesis.config.genesis_height;
 
     let keep_going = Arc::new(AtomicBool::new(true));
     let keep_going_clone = keep_going.clone();
 
-<<<<<<< HEAD
-=======
-    // Perform the sanity check before spawning the thread.
-    // If the check fails when the node is starting it's better to just fail
-    // fast and crash the node immediately.
-    sanity_check(&hot_store, cold_db.as_ref(), genesis_height)?;
-
->>>>>>> feb83936
     let split_storage_config = config.config.split_storage.clone().unwrap_or_default();
 
     tracing::info!(target : "cold_store", "Spawning the cold store loop");
     let join_handle =
         std::thread::Builder::new().name("cold_store_copy".to_string()).spawn(move || {
-<<<<<<< HEAD
             // Initialize the head of the archival storage (if not before) from the cold head read from the ColdDB.
             // Note that we need to run this check in the new thread, because it runs blocking calls to async code
             // and it panics if run from the main thread.
@@ -520,24 +466,11 @@
                 );
             }
 
-=======
-            cold_store_migration_loop(
-                &split_storage_config,
-                &keep_going_clone,
-                genesis_height,
-                &hot_store,
-                cold_db.clone(),
-            );
->>>>>>> feb83936
             cold_store_loop(
                 &split_storage_config,
                 &keep_going_clone,
                 &archival_store,
                 hot_store,
-<<<<<<< HEAD
-=======
-                cold_db,
->>>>>>> feb83936
                 genesis_height,
                 epoch_manager.as_ref(),
             )
