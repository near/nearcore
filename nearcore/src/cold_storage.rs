use std::sync::{atomic::AtomicBool, Arc};

use near_chain::types::Tip;
use near_epoch_manager::{EpochManagerAdapter, EpochManagerHandle};
use near_primitives::errors::EpochError;
use near_primitives::{hash::CryptoHash, types::BlockHeight};
use near_store::cold_storage::{copy_all_data_to_cold, CopyAllDataToColdStatus};
use near_store::{
    cold_storage::{update_cold_db, update_cold_head},
    db::ColdDB,
    DBCol, NodeStorage, Store, FINAL_HEAD_KEY, HEAD_KEY, TAIL_KEY,
};

use crate::config::SplitStorageConfig;
use crate::{metrics, NearConfig};

/// A handle that keeps the state of the cold store loop and can be used to stop it.
pub struct ColdStoreLoopHandle {
    join_handle: std::thread::JoinHandle<()>,
    keep_going: Arc<AtomicBool>,
}

impl ColdStoreLoopHandle {
    pub fn stop(self) {
        self.keep_going.store(false, std::sync::atomic::Ordering::Relaxed);
        match self.join_handle.join() {
            Ok(_) => {
                tracing::debug!(target : "cold_store", "Joined the cold store loop thread");
            }
            Err(_) => {
                tracing::error!(target : "cold_store", "Failed to join the cold store loop thread");
            }
        }
    }
}

/// The ColdStoreCopyResult indicates if and what block was copied.
#[derive(Debug)]
enum ColdStoreCopyResult {
    // No block was copied. The cold head is up to date with the final head.
    NoBlockCopied,
    /// The final head block was copied. This is the latest block
    /// that could be copied until new block is finalized.
    LatestBlockCopied,
    /// A block older than the final head block was copied. There
    /// are more blocks that can be copied immediately.
    OtherBlockCopied,
}

/// The ColdStoreError indicates what errors were encoutered while copying a blocks and running sanity checks.
#[derive(thiserror::Error, Debug)]
pub enum ColdStoreError {
    #[error("Cold head is ahead of final head. cold head height: {cold_head_height} final head height {hot_final_head_height}")]
    ColdHeadAheadOfFinalHeadError { cold_head_height: u64, hot_final_head_height: u64 },
    #[error("Cold head is behind hot tail. cold head height: {cold_head_height} hot tail height {hot_tail_height}")]
    ColdHeadBehindHotTailError { cold_head_height: u64, hot_tail_height: u64 },
    #[error("All blocks between cold head and next height were skipped, but next height > hot final head. cold head {cold_head_height} next height to copy: {next_height} final head height {hot_final_head_height}")]
    SkippedBlocksBetweenColdHeadAndNextHeightError {
        cold_head_height: u64,
        next_height: u64,
        hot_final_head_height: u64,
    },
    #[error("Failed to read the cold head hash at height {cold_head_height}")]
    ColdHeadHashReadError { cold_head_height: u64 },
    #[error("Cold store copy error: {e}")]
    EpochError { e: EpochError },
    #[error("Cold store copy error: {message}")]
    Error { message: String },
}

impl From<std::io::Error> for ColdStoreError {
    fn from(error: std::io::Error) -> Self {
        ColdStoreError::Error { message: error.to_string() }
    }
}
impl From<EpochError> for ColdStoreError {
    fn from(error: EpochError) -> Self {
        ColdStoreError::EpochError { e: error }
    }
}

/// Checks if cold store head is behind the final head and if so copies data
/// for the next available produced block after current cold store head.
/// Updates cold store head after.
fn cold_store_copy(
    hot_store: &Store,
    cold_store: &Store,
    cold_db: &Arc<ColdDB>,
    genesis_height: BlockHeight,
    epoch_manager: &EpochManagerHandle,
<<<<<<< HEAD
    num_threads: usize,
) -> anyhow::Result<ColdStoreCopyResult> {
=======
) -> anyhow::Result<ColdStoreCopyResult, ColdStoreError> {
>>>>>>> 0c62c2f9
    // If COLD_HEAD is not set for hot storage we default it to genesis_height.
    let cold_head = cold_store.get_ser::<Tip>(DBCol::BlockMisc, HEAD_KEY)?;
    let cold_head_height = cold_head.map_or(genesis_height, |tip| tip.height);

    // If FINAL_HEAD is not set for hot storage we default it to genesis_height.
    let hot_final_head = hot_store.get_ser::<Tip>(DBCol::BlockMisc, FINAL_HEAD_KEY)?;
    let hot_final_head_height = hot_final_head.map_or(genesis_height, |tip| tip.height);

    // If TAIL is not set for hot storage we default it to genesis_height.
    // TAIL not being set is not an error.
    // Archive dbs don't have TAIL, that means that they have all data from genesis_height.
    let hot_tail = hot_store.get_ser::<u64>(DBCol::BlockMisc, TAIL_KEY)?;
    let hot_tail_height = hot_tail.unwrap_or(genesis_height);

    let _span = tracing::debug_span!(target: "cold_store", "cold_store_copy", cold_head_height, hot_final_head_height, hot_tail_height).entered();

    sanity_check_impl(cold_head_height, hot_final_head_height, hot_tail_height)?;

    if cold_head_height >= hot_final_head_height {
        return Ok(ColdStoreCopyResult::NoBlockCopied);
    }

    // Here it should be sufficient to just read from hot storage.
    // Because BlockHeight is never garbage collectable and is not even copied to cold.
    let cold_head_hash =
        hot_store.get_ser::<CryptoHash>(DBCol::BlockHeight, &cold_head_height.to_le_bytes())?;
    let cold_head_hash =
        cold_head_hash.ok_or(ColdStoreError::ColdHeadHashReadError { cold_head_height })?;

    // The previous block is the cold head so we can use it to get epoch id.
    let epoch_id = epoch_manager.get_epoch_id_from_prev_block(&cold_head_hash)?;
    let shard_layout = epoch_manager.get_shard_layout(&epoch_id)?;

    let mut next_height = cold_head_height + 1;
    while !update_cold_db(cold_db, hot_store, &shard_layout, &next_height, num_threads)? {
        next_height += 1;
        if next_height > hot_final_head_height {
            return Err(ColdStoreError::SkippedBlocksBetweenColdHeadAndNextHeightError {
                cold_head_height,
                next_height,
                hot_final_head_height,
            });
        }
    }

    update_cold_head(cold_db, hot_store, &next_height)?;

    let result = if next_height >= hot_final_head_height {
        Ok(ColdStoreCopyResult::LatestBlockCopied)
    } else {
        Ok(ColdStoreCopyResult::OtherBlockCopied)
    };

    tracing::trace!(target: "cold_store", ?result, "ending");
    result
}

// Check some basic sanity conditions.
// * cold head <= hot final head
// * cold head >= hot tail
fn sanity_check(
    hot_store: &Store,
    cold_store: &Store,
    genesis_height: BlockHeight,
) -> anyhow::Result<()> {
    let cold_head = cold_store.get_ser::<Tip>(DBCol::BlockMisc, HEAD_KEY)?;
    let cold_head_height = cold_head.map_or(genesis_height, |tip| tip.height);

    let hot_final_head = hot_store.get_ser::<Tip>(DBCol::BlockMisc, FINAL_HEAD_KEY)?;
    let hot_final_head_height = hot_final_head.map_or(genesis_height, |tip| tip.height);

    let hot_tail = hot_store.get_ser::<u64>(DBCol::BlockMisc, TAIL_KEY)?;
    let hot_tail_height = hot_tail.unwrap_or(genesis_height);

    sanity_check_impl(cold_head_height, hot_final_head_height, hot_tail_height)?;

    Ok(())
}

fn sanity_check_impl(
    cold_head_height: u64,
    hot_final_head_height: u64,
    hot_tail_height: u64,
) -> anyhow::Result<(), ColdStoreError> {
    // We should only copy final blocks to cold storage.
    if cold_head_height > hot_final_head_height {
        return Err(ColdStoreError::ColdHeadAheadOfFinalHeadError {
            cold_head_height,
            hot_final_head_height,
        });
    }

    // Cold and Hot storages need to overlap. Without this check we would skip
    // blocks from cold_head_height to hot_tail_height. This will result in
    // corrupted cold storage.
    if cold_head_height < hot_tail_height {
        return Err(ColdStoreError::ColdHeadBehindHotTailError {
            cold_head_height,
            hot_tail_height,
        });
    }
    Ok(())
}

fn cold_store_copy_result_to_string(
    result: &anyhow::Result<ColdStoreCopyResult, ColdStoreError>,
) -> &str {
    match result {
        Err(ColdStoreError::ColdHeadBehindHotTailError { .. }) => "cold_head_behind_hot_tail_error",
        Err(ColdStoreError::ColdHeadAheadOfFinalHeadError { .. }) => {
            "cold_head_ahead_of_final_head_error"
        }
        Err(ColdStoreError::SkippedBlocksBetweenColdHeadAndNextHeightError { .. }) => {
            "skipped_blocks_between_cold_head_and_next_height_error"
        }
        Err(ColdStoreError::ColdHeadHashReadError { .. }) => "cold_head_hash_read_error",
        Err(ColdStoreError::EpochError { .. }) => "epoch_error",
        Err(ColdStoreError::Error { .. }) => "error",
        Ok(ColdStoreCopyResult::NoBlockCopied) => "no_block_copied",
        Ok(ColdStoreCopyResult::LatestBlockCopied) => "latest_block_copied",
        Ok(ColdStoreCopyResult::OtherBlockCopied) => "other_block_copied",
    }
}

#[derive(Debug)]
enum ColdStoreInitialMigrationResult {
    /// Cold storage was already initialized
    NoNeedForMigration,
    /// Performed a successful cold storage migration
    SuccessfulMigration,
    /// Migration was interrupted by keep_going flag
    MigrationInterrupted,
}

/// This function performs initial population of cold storage if needed.
/// Migration can be interrupted via `keep_going` flag.
///
/// First, checks that hot store is of kind `Archive`. If not, no migration needed.
/// Then, captures hot final head BEFORE the migration, as migration is performed during normal neard run.
/// If hot final head is not set, returns Err.
/// Otherwise:
/// 1. performed migration
/// 2. updates head to saved hot final head
///
/// Any Ok status means that this function should not be retried:
/// - either migration was performed (now or earlier)
/// - or migration was interrupted, which means the `keep_going` flag was set to `false`
///   which means that everything cold store thread related has to stop
///
/// Error status means that for some reason migration cannot be performed.
fn cold_store_initial_migration(
    split_storage_config: &SplitStorageConfig,
    keep_going: &Arc<AtomicBool>,
    hot_store: &Store,
    cold_store: &Store,
    cold_db: &Arc<ColdDB>,
) -> anyhow::Result<ColdStoreInitialMigrationResult> {
    // We only need to perform the migration if hot store is of kind Archive and cold store doesn't have a head yet
    if hot_store.get_db_kind()? != Some(near_store::metadata::DbKind::Archive)
        || cold_store.get(DBCol::BlockMisc, HEAD_KEY)?.is_some()
    {
        return Ok(ColdStoreInitialMigrationResult::NoNeedForMigration);
    }

    tracing::info!(target: "cold_store", "Starting initial population of cold store");

    // If FINAL_HEAD is not set for hot storage something isn't right and we will probably fail in `update_cold_head`.
    // Let's fail early.
    let hot_final_head = hot_store
        .get_ser::<Tip>(DBCol::BlockMisc, FINAL_HEAD_KEY)?
        .ok_or_else(|| anyhow::anyhow!("FINAL_HEAD not found in hot storage"))?;
    let hot_final_head_height = hot_final_head.height;

    let batch_size = split_storage_config.cold_store_initial_migration_batch_size;
    match copy_all_data_to_cold(cold_db.clone(), hot_store, batch_size, keep_going)? {
        CopyAllDataToColdStatus::EverythingCopied => {
            tracing::info!(target: "cold_store", "Initial population was successful, writing cold head of height {}", hot_final_head_height);
            update_cold_head(cold_db, hot_store, &hot_final_head_height)?;
            Ok(ColdStoreInitialMigrationResult::SuccessfulMigration)
        }
        CopyAllDataToColdStatus::Interrupted => {
            tracing::info!(target: "cold_store", "Initial population was interrupted");
            Ok(ColdStoreInitialMigrationResult::MigrationInterrupted)
        }
    }
}

/// Runs a loop that tries to copy all data from hot store to cold (do initial migration).
/// If migration fails sleeps for 30s and tries again.
/// If migration returned any successful status (including interruption status) breaks the loop.
fn cold_store_initial_migration_loop(
    split_storage_config: &SplitStorageConfig,
    keep_going: &Arc<AtomicBool>,
    hot_store: &Store,
    cold_store: &Store,
    cold_db: Arc<ColdDB>,
) {
    tracing::info!(target: "cold_store", "starting initial migration loop");
    loop {
        if !keep_going.load(std::sync::atomic::Ordering::Relaxed) {
            tracing::debug!(target: "cold_store", "stopping the initial migration loop");
            break;
        }
        match cold_store_initial_migration(
            split_storage_config,
            keep_going,
            hot_store,
            cold_store,
            &cold_db,
        ) {
            // We can either stop the cold store thread or hope that next time migration will not fail.
            // Here we pick the second option.
            Err(err) => {
                let dur = split_storage_config.cold_store_initial_migration_loop_sleep_duration;
                tracing::error!(target: "cold_store", "initial migration failed with error {}, sleeping {}s and trying again", err, dur.as_secs());
                std::thread::sleep(dur);
            }
            // Any Ok status from `cold_store_initial_migration` function means that we can proceed to regular run.
            Ok(status) => {
                tracing::info!(target: "cold_store", "Initial migration status: {:?}. Moving on.", status);
                break;
            }
        }
    }
}

// This method will copy data from hot storage to cold storage in a loop.
// It will try to copy blocks as fast as possible up until cold head = final head.
// Once the cold head reaches the final head it will sleep for one second before
// trying to copy data at the next height.
// TODO clean up the interface, currently we need to pass hot store, cold store and
// cold_db which is redundant.
fn cold_store_loop(
    split_storage_config: &SplitStorageConfig,
    keep_going: &Arc<AtomicBool>,
    hot_store: Store,
    cold_store: Store,
    cold_db: Arc<ColdDB>,
    genesis_height: BlockHeight,
    epoch_manager: &EpochManagerHandle,
) {
    tracing::info!(target : "cold_store", "Starting the cold store loop");

    loop {
        if !keep_going.load(std::sync::atomic::Ordering::Relaxed) {
            tracing::debug!(target : "cold_store", "Stopping the cold store loop");
            break;
        }

        let instant = std::time::Instant::now();
        let result = cold_store_copy(
            &hot_store,
            &cold_store,
            &cold_db,
            genesis_height,
            epoch_manager,
            split_storage_config.num_cold_store_read_threads,
        );
        let duration = instant.elapsed();

        let result_string = cold_store_copy_result_to_string(&result);
        metrics::COLD_STORE_COPY_RESULT.with_label_values(&[result_string]).inc();
        if duration > std::time::Duration::from_secs(1) {
            tracing::debug!(target : "cold_store", "cold_store_copy took {}s", duration.as_secs_f64());
        }

        let sleep_duration = split_storage_config.cold_store_loop_sleep_duration;
        match result {
            Err(err) => {
                tracing::error!(target : "cold_store", error = format!("{err:#?}"), "cold_store_copy failed");
                std::thread::sleep(sleep_duration);
            }
            // If no block was copied the cold head is up to date with final head and
            // this loop should sleep while waiting for a new block to get finalized.
            Ok(ColdStoreCopyResult::NoBlockCopied) => {
                std::thread::sleep(sleep_duration);
            }
            // The final head block was copied. There are no more blocks to be copied now
            // this loop should sleep while waiting for a new block to get finalized.
            Ok(ColdStoreCopyResult::LatestBlockCopied) => {
                std::thread::sleep(sleep_duration);
            }
            // A block older than the final head was copied. We should continue copying
            // until cold head reaches final head.
            Ok(ColdStoreCopyResult::OtherBlockCopied) => {
                continue;
            }
        }
    }
}

/// Spawns the cold store loop in a background thread and returns ColdStoreLoopHandle.
/// If cold store is not configured it does nothing and returns None.
/// The cold store loop is spawned in a rust native thread because it's quite heavy
/// and it is not suitable for async frameworks such as actix or tokio. It's not suitable
/// for async because RocksDB itself doesn't support async. Running this in an async
/// environment would just hog a thread while synchronously waiting for the IO operations
/// to finish.
pub fn spawn_cold_store_loop(
    config: &NearConfig,
    storage: &NodeStorage,
    epoch_manager: Arc<EpochManagerHandle>,
) -> anyhow::Result<Option<ColdStoreLoopHandle>> {
    if config.config.save_trie_changes != Some(true) {
        tracing::debug!(target:"cold_store", "Not spawning cold store because TrieChanges are not saved");
        return Ok(None);
    }

    let hot_store = storage.get_hot_store();
    let cold_store = match storage.get_cold_store() {
        Some(cold_store) => cold_store,
        None => {
            tracing::debug!(target : "cold_store", "Not spawning the cold store loop because cold store is not configured");
            return Ok(None);
        }
    };
    let cold_db = match storage.cold_db() {
        Some(cold_db) => cold_db.clone(),
        None => {
            tracing::debug!(target : "cold_store", "Not spawning the cold store loop because cold store is not configured");
            return Ok(None);
        }
    };

    let genesis_height = config.genesis.config.genesis_height;
    let keep_going = Arc::new(AtomicBool::new(true));
    let keep_going_clone = keep_going.clone();

    // Perform the sanity check before spawning the thread.
    // If the check fails when the node is starting it's better to just fail
    // fast and crash the node immediately.
    sanity_check(&hot_store, &cold_store, genesis_height)?;

    let split_storage_config = config.config.split_storage.clone().unwrap_or_default();

    tracing::info!(target : "cold_store", "Spawning the cold store loop");
    let join_handle =
        std::thread::Builder::new().name("cold_store_copy".to_string()).spawn(move || {
            cold_store_initial_migration_loop(
                &split_storage_config,
                &keep_going_clone,
                &hot_store,
                &cold_store,
                cold_db.clone(),
            );
            cold_store_loop(
                &split_storage_config,
                &keep_going_clone,
                hot_store,
                cold_store,
                cold_db,
                genesis_height,
                epoch_manager.as_ref(),
            )
        })?;

    Ok(Some(ColdStoreLoopHandle { join_handle, keep_going }))
}<|MERGE_RESOLUTION|>--- conflicted
+++ resolved
@@ -88,12 +88,8 @@
     cold_db: &Arc<ColdDB>,
     genesis_height: BlockHeight,
     epoch_manager: &EpochManagerHandle,
-<<<<<<< HEAD
     num_threads: usize,
-) -> anyhow::Result<ColdStoreCopyResult> {
-=======
 ) -> anyhow::Result<ColdStoreCopyResult, ColdStoreError> {
->>>>>>> 0c62c2f9
     // If COLD_HEAD is not set for hot storage we default it to genesis_height.
     let cold_head = cold_store.get_ser::<Tip>(DBCol::BlockMisc, HEAD_KEY)?;
     let cold_head_height = cold_head.map_or(genesis_height, |tip| tip.height);
