use std::sync::{atomic::AtomicBool, Arc};

use near_chain::types::Tip;
use near_epoch_manager::EpochManagerAdapter;
use near_primitives::{hash::CryptoHash, types::BlockHeight};
use near_store::cold_storage::{copy_all_data_to_cold, CopyAllDataToColdStatus};
use near_store::{
    cold_storage::{update_cold_db, update_cold_head},
    db::ColdDB,
    DBCol, NodeStorage, Store, FINAL_HEAD_KEY, HEAD_KEY, TAIL_KEY,
};

use crate::{metrics, NearConfig, NightshadeRuntime};

/// A handle that keeps the state of the cold store loop and can be used to stop it.
pub struct ColdStoreLoopHandle {
    join_handle: std::thread::JoinHandle<()>,
    keep_going: Arc<AtomicBool>,
}

impl ColdStoreLoopHandle {
    pub fn stop(self) {
        self.keep_going.store(false, std::sync::atomic::Ordering::Relaxed);
        match self.join_handle.join() {
            Ok(_) => {
                tracing::debug!(target : "cold_store", "Joined the cold store loop thread");
            }
            Err(_) => {
                tracing::error!(target : "cold_store", "Failed to join the cold store loop thread");
            }
        }
    }
}

/// The ColdStoreCopyResult indicates if and what block was copied.
enum ColdStoreCopyResult {
    // No block was copied. The cold head is up to date with the final head.
    NoBlockCopied,
    /// The final head block was copied. This is the latest block
    /// that could be copied until new block is finalized.
    LatestBlockCopied,
    /// A block older than the final head block was copied. There
    /// are more blocks that can be copied immediately.
    OtherBlockCopied,
}

/// Checks if cold store head is behind the final head and if so copies data
/// for the next available produced block after current cold store head.
/// Updates cold store head after.
fn cold_store_copy(
    hot_store: &Store,
    cold_store: &Store,
    cold_db: &Arc<ColdDB>,
    genesis_height: BlockHeight,
    runtime: &Arc<NightshadeRuntime>,
) -> anyhow::Result<ColdStoreCopyResult> {
    // If COLD_HEAD is not set for hot storage we default it to genesis_height.
    let cold_head = cold_store.get_ser::<Tip>(DBCol::BlockMisc, HEAD_KEY)?;
    let cold_head_height = cold_head.map_or(genesis_height, |tip| tip.height);

    // If FINAL_HEAD is not set for hot storage we default it to genesis_height.
    let hot_final_head = hot_store.get_ser::<Tip>(DBCol::BlockMisc, FINAL_HEAD_KEY)?;
    let hot_final_head_height = hot_final_head.map_or(genesis_height, |tip| tip.height);

<<<<<<< HEAD
    // If TAIL is not set for hot storage we default it to genesis_height.
    // TAIL not being set is not an error.
    // Archive dbs don't have TAIL, that means that they have all data from genesis_height.
    let hot_tail = hot_store.get_ser::<Tip>(DBCol::BlockMisc, TAIL_KEY)?;
    let hot_tail_height = hot_tail.map_or(genesis_height, |tip| tip.height);

    tracing::debug!(target: "cold_store", "cold store loop, cold_head {}, hot_final_head {}, hot_tail {}", cold_head_height, hot_final_head_height, hot_tail_height);
=======
    tracing::debug!(target : "cold_store", "cold store loop, cold_head {}, hot_final_head {}", cold_head_height, hot_final_head_height);
>>>>>>> 8bbb081d

    if cold_head_height > hot_final_head_height {
        return Err(anyhow::anyhow!(
            "Cold head is ahead of final head. cold head height: {} final head height {}",
            cold_head_height,
            hot_final_head_height
        ));
    }

    // Cold and Hot storages need to overlap.
    // Without this check we would skip blocks from cold_head_height to hot_tail_height.
    // This will result in corrupted cold storage.
    if cold_head_height < hot_tail_height {
        return Err(anyhow::anyhow!(
            "Cold head is behind hot tail. cold head height: {} hot tail height {}",
            cold_head_height,
            hot_tail_height
        ));
    }

    if cold_head_height >= hot_final_head_height {
        return Ok(ColdStoreCopyResult::NoBlockCopied);
    }

    // Here it should be sufficient to just read from hot storage.
    // Because BlockHeight is never garbage collectable and is not even copied to cold.
    let cold_head_hash =
        hot_store.get_ser::<CryptoHash>(DBCol::BlockHeight, &cold_head_height.to_le_bytes())?;
    let cold_head_hash = cold_head_hash
        .ok_or(anyhow::anyhow!("Failed to read the cold head hash at height {cold_head_height}"))?;

    // The previous block is the cold head so we can use it to get epoch id.
    let epoch_id = &runtime.get_epoch_id_from_prev_block(&cold_head_hash)?;
    let shard_layout = runtime.get_shard_layout(epoch_id)?;

    let mut next_height = cold_head_height + 1;
    while !update_cold_db(cold_db, hot_store, &shard_layout, &next_height)? {
        next_height += 1;
        if next_height > hot_final_head_height {
            return Err(anyhow::anyhow!(
                "All blocks between cold head and next height were skipped, but next height > hot final head. cold head {} next height to copy: {} final head height {}",
                cold_head_height,
                next_height,
                hot_final_head_height
            ));
        }
    }

    update_cold_head(cold_db, hot_store, &next_height)?;

    if next_height >= hot_final_head_height {
        Ok(ColdStoreCopyResult::LatestBlockCopied)
    } else {
        Ok(ColdStoreCopyResult::OtherBlockCopied)
    }
}

fn cold_store_copy_result_to_string(result: &anyhow::Result<ColdStoreCopyResult>) -> &str {
    match result {
        Err(_) => "error",
        Ok(ColdStoreCopyResult::NoBlockCopied) => "no_block_copied",
        Ok(ColdStoreCopyResult::LatestBlockCopied) => "latest_block_copied",
        Ok(ColdStoreCopyResult::OtherBlockCopied) => "other_block_copied",
    }
}

#[derive(Debug)]
enum ColdStoreInitialMigrationResult {
    /// Cold storage was already initialized
    NoNeedForMigration,
    /// Performed a successful cold storage migration
    SuccessfulMigration,
    /// Migration was interrupted by keep_going flag
    MigrationInterrupted,
}

/// This function performes intial population of cold storage if needed.
/// Migration can be interrupted via `keep_going` flag.
///
/// First, checks that hot store is of kind `Archive`. If not, no migration needed.
/// Then, captures hot final head BEFORE the migration, as migration is performed during normal neard run.
/// If hot final head is not set, returns Err.
/// Otherwise:
/// 1. performed migration
/// 2. updates head to saved hot final head
///
/// Any Ok status means that this function should not be retried:
/// - either migration was performed (now or earlier)
/// - or migration was interrupted, which means the `keep_going` flag was set to `false`
///   which means that everything cold store thread related has to stop
///
/// Error status means that for some reason migration cannot be performed.
fn cold_store_initial_migration(
    keep_going: Arc<AtomicBool>,
    hot_store: &Store,
    cold_store: &Store,
    cold_db: Arc<ColdDB>,
) -> anyhow::Result<ColdStoreInitialMigrationResult> {
    // We only need to perform the migration if hot store is of kind Archive and cold store doesn't have a head yet
    if hot_store.get_db_kind()? != Some(near_store::metadata::DbKind::Archive)
        || cold_store.get(DBCol::BlockMisc, HEAD_KEY)?.is_some()
    {
        return Ok(ColdStoreInitialMigrationResult::NoNeedForMigration);
    }

    tracing::info!(target: "cold_store", "Starting initial population of cold store");

    // If FINAL_HEAD is not set for hot storage something isn't right and we will probably fail in `update_cold_head`.
    // Let's fail early.
    let hot_final_head = hot_store
        .get_ser::<Tip>(DBCol::BlockMisc, FINAL_HEAD_KEY)?
        .ok_or_else(|| anyhow::anyhow!("FINAL_HEAD not found in hot storage"))?;
    let hot_final_head_height = hot_final_head.height;

    // TODO take batch_size from config
    match copy_all_data_to_cold(cold_db.clone(), &hot_store, 500_000_000, keep_going)? {
        CopyAllDataToColdStatus::EverythingCopied => {
            tracing::info!(target: "cold_store", "Initial population was successful, writing cold head of height {}", hot_final_head_height);
            update_cold_head(&cold_db, &hot_store, &hot_final_head_height)?;
            Ok(ColdStoreInitialMigrationResult::SuccessfulMigration)
        }
        CopyAllDataToColdStatus::Interrupted => {
            tracing::info!(target: "cold_store", "Initial population was interrupted");
            Ok(ColdStoreInitialMigrationResult::MigrationInterrupted)
        }
    }
}

/// Runs a loop that tries to copy all data from hot store to cold (do initial migration).
/// If migration fails sleeps for 30s and tries again.
/// If migration returned any successful status (including interruption status) breaks the loop.
fn cold_store_initial_migration_loop(
    keep_going: Arc<AtomicBool>,
    hot_store: &Store,
    cold_store: &Store,
    cold_db: Arc<ColdDB>,
) {
    tracing::info!(target: "cold_store", "starting initial migration loop");
    loop {
        if !keep_going.load(std::sync::atomic::Ordering::Relaxed) {
            tracing::debug!(target: "cold_store", "stopping the initial migration loop");
            break;
        }
        match cold_store_initial_migration(
            keep_going.clone(),
            hot_store,
            cold_store,
            cold_db.clone(),
        ) {
            // We can either stop the cold store thread or hope that next time migration will not fail.
            // Here we pick the second option.
            Err(err) => {
                tracing::error!(target: "cold_store", "initial migration failed with error {err}, sleeping 30s and trying again");
                std::thread::sleep(std::time::Duration::from_secs(30));
            }
            // Any Ok status from `cold_store_initial_migration` function means that we can proceed to regular run.
            Ok(status) => {
                tracing::info!(target: "cold_store", "Initial migration status: {:?}. Moving on.", status);
                break;
            }
        }
    }
}

// This method will copy data from hot storage to cold storage in a loop.
// It will try to copy blocks as fast as possible up until cold head = final head.
// Once the cold head reaches the final head it will sleep for one second before
// trying to copy data at the next height.
// TODO clean up the interface, currently we need to pass hot store, cold store and
// cold_db which is redundant.
fn cold_store_loop(
    keep_going: Arc<AtomicBool>,
    hot_store: Store,
    cold_store: Store,
    cold_db: Arc<ColdDB>,
    genesis_height: BlockHeight,
    runtime: Arc<NightshadeRuntime>,
) {
    tracing::info!(target : "cold_store", "Starting the cold store loop");

    loop {
        if !keep_going.load(std::sync::atomic::Ordering::Relaxed) {
            tracing::debug!(target : "cold_store", "Stopping the cold store loop");
            break;
        }
        let result = cold_store_copy(&hot_store, &cold_store, &cold_db, genesis_height, &runtime);

        metrics::COLD_STORE_COPY_RESULT
            .with_label_values(&[cold_store_copy_result_to_string(&result)])
            .inc();

        let sleep_duration = std::time::Duration::from_secs(1);
        match result {
            Err(err) => {
                tracing::error!(target : "cold_store", error = format!("{err:#?}"), "cold_store_copy failed");
                std::thread::sleep(sleep_duration);
            }
            // If no block was copied the cold head is up to date with final head and
            // this loop should sleep while waiting for a new block to get finalized.
            Ok(ColdStoreCopyResult::NoBlockCopied) => {
                std::thread::sleep(sleep_duration);
            }
            // The final head block was copied. There are no more blocks to be copied now
            // this loop should sleep while waiting for a new block to get finalized.
            Ok(ColdStoreCopyResult::LatestBlockCopied) => {
                std::thread::sleep(sleep_duration);
            }
            // A block older than the final head was copied. We should continue copying
            // until cold head reaches final head.
            Ok(ColdStoreCopyResult::OtherBlockCopied) => {
                continue;
            }
        }
    }
}

/// Spawns the cold store loop in a background thread and returns ColdStoreLoopHandle.
/// If cold store is not configured it does nothing and returns None.
/// The cold store loop is spawned in a rust native thread because it's quite heavy
/// and it is not suitable for async frameworks such as actix or tokio. It's not suitable
/// for async because RocksDB itself doesn't support async. Running this in an async
/// environment would just hog a thread while synchronously waiting for the IO operations
/// to finish.
pub fn spawn_cold_store_loop(
    config: &NearConfig,
    storage: &NodeStorage,
    runtime: Arc<NightshadeRuntime>,
) -> anyhow::Result<Option<ColdStoreLoopHandle>> {
    if config.config.save_trie_changes != Some(true) {
        tracing::debug!(target:"cold_store", "Not spawning cold store because TrieChanges are not saved");
        return Ok(None);
    }

    let hot_store = storage.get_hot_store();
    let cold_store = match storage.get_cold_store() {
        Some(cold_store) => cold_store,
        None => {
            tracing::debug!(target : "cold_store", "Not spawning the cold store loop because cold store is not configured");
            return Ok(None);
        }
    };
    let cold_db = match storage.cold_db() {
        Some(cold_db) => cold_db.clone(),
        None => {
            tracing::debug!(target : "cold_store", "Not spawning the cold store loop because cold store is not configured");
            return Ok(None);
        }
    };

    let genesis_height = config.genesis.config.genesis_height;
    let keep_going = Arc::new(AtomicBool::new(true));
    let keep_going_clone = keep_going.clone();

    tracing::info!(target : "cold_store", "Spawning the cold store loop");
    let join_handle =
        std::thread::Builder::new().name("cold_store_copy".to_string()).spawn(move || {
            cold_store_initial_migration_loop(
                keep_going_clone.clone(),
                &hot_store,
                &cold_store,
                cold_db.clone(),
            );
            cold_store_loop(
                keep_going_clone,
                hot_store,
                cold_store,
                cold_db,
                genesis_height,
                runtime,
            )
        })?;

    Ok(Some(ColdStoreLoopHandle { join_handle, keep_going }))
}<|MERGE_RESOLUTION|>--- conflicted
+++ resolved
@@ -62,7 +62,6 @@
     let hot_final_head = hot_store.get_ser::<Tip>(DBCol::BlockMisc, FINAL_HEAD_KEY)?;
     let hot_final_head_height = hot_final_head.map_or(genesis_height, |tip| tip.height);
 
-<<<<<<< HEAD
     // If TAIL is not set for hot storage we default it to genesis_height.
     // TAIL not being set is not an error.
     // Archive dbs don't have TAIL, that means that they have all data from genesis_height.
@@ -70,9 +69,6 @@
     let hot_tail_height = hot_tail.map_or(genesis_height, |tip| tip.height);
 
     tracing::debug!(target: "cold_store", "cold store loop, cold_head {}, hot_final_head {}, hot_tail {}", cold_head_height, hot_final_head_height, hot_tail_height);
-=======
-    tracing::debug!(target : "cold_store", "cold store loop, cold_head {}, hot_final_head {}", cold_head_height, hot_final_head_height);
->>>>>>> 8bbb081d
 
     if cold_head_height > hot_final_head_height {
         return Err(anyhow::anyhow!(
