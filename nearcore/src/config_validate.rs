--- conflicted
+++ resolved
@@ -63,12 +63,7 @@
         }
 
         if self.config.consensus.header_sync_expected_height_per_second == 0 {
-            let error_message =
-<<<<<<< HEAD
-                "consensus.header_sync_expected_height_per_second should not be 0".to_string();
-=======
-                format!("consensus.header_sync_expected_height_per_second should not be 0");
->>>>>>> 62921b95
+            let error_message = "consensus.header_sync_expected_height_per_second should not be 0".to_string();
             self.validation_errors.push_config_semantics_error(error_message);
         }
 
@@ -167,4 +162,4 @@
         config.save_trie_changes = Some(false);
         validate_config(&config).unwrap();
     }
-}+}
