--- conflicted
+++ resolved
@@ -560,18 +560,12 @@
         opts.dest_dir.display()
     );
 
-<<<<<<< HEAD
-    info!("Recompressing data from {} into {}", src_dir.display(), opts.dest_dir.display());
-    let src_store = open_read_only_store(&src_dir);
-    let dst_store = create_store(&opts.dest_dir);
-=======
     info!("Recompressing data from {} into {}", src_dir.display(), dst_dir.display());
     let src_store = create_store_with_config(
         &src_dir,
         StoreConfig { read_only: true, enable_statistics: false },
     );
-    let dst_store = create_store(&dst_dir);
->>>>>>> 052d9076
+    let dst_store = create_store(&opts.dest_dir);
 
     const BATCH_SIZE_BYTES: u64 = 150_000_000;
 
