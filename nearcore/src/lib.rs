--- conflicted
+++ resolved
@@ -123,29 +123,6 @@
     };
     let storage =
         res.with_context(|| format!("unable to open database at {}", opener.path().display()))?;
-<<<<<<< HEAD
-=======
-
-    // Check if the storage is an archive and if it is make sure we are too.
-    let hot = storage.get_store(Temperature::Hot);
-    let store_is_archive: bool =
-        hot.get_ser(DBCol::BlockMisc, near_store::db::IS_ARCHIVE_KEY)?.unwrap_or_default();
-    if store_is_archive != near_config.client_config.archive {
-        if store_is_archive {
-            tracing::info!(target: "neard", "Opening an archival database.");
-            tracing::warn!(target: "neard", "Ignoring `archive` client configuration and forcing the node to run in archive mode.");
-            near_config.client_config.archive = true;
-        } else {
-            tracing::info!(target: "neard", "Running node in archival mode (as per `archive` client configuration).");
-            tracing::info!(target: "neard", "Marking database as archival.");
-            tracing::warn!(target: "neard", "Starting node in non-archival mode will no longer be possible with this database.");
-            let mut update = hot.store_update();
-            update.set_ser(DBCol::BlockMisc, near_store::db::IS_ARCHIVE_KEY, &true)?;
-            update.commit()?;
-        }
-    }
-
->>>>>>> 1ea5afec
     Ok(storage)
 }
 
