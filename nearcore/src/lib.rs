--- conflicted
+++ resolved
@@ -23,12 +23,8 @@
 use near_chunks::shards_manager_actor::start_shards_manager;
 use near_client::adapter::client_sender_for_network;
 use near_client::sync::adapter::SyncAdapter;
-use near_client::{
-<<<<<<< HEAD
-    start_client, start_view_client, ClientActor, ConfigUpdater, StartClientResult, ViewClientActor,
-=======
-    start_client, start_view_client, ClientActor, ConfigUpdater, StateWitnessActor, ViewClientActor,
->>>>>>> 2bbde595
+use near_client::{    
+    start_client, start_view_client, ClientActor, ConfigUpdater, StartClientResult, StateWitnessActor, ViewClientActor,
 };
 use near_epoch_manager::shard_tracker::{ShardTracker, TrackedConfig};
 use near_epoch_manager::EpochManager;
@@ -350,14 +346,6 @@
         get_make_snapshot_callback(state_snapshot_actor, runtime.get_flat_storage_manager());
     let snapshot_callbacks = SnapshotCallbacks { make_snapshot_callback, delete_snapshot_callback };
 
-<<<<<<< HEAD
-    let StartClientResult {
-        client_actor,
-        client_arbiter_handle,
-        resharding_handle,
-        gc_arbiter_handle,
-    } = start_client(
-=======
     let (state_witness_actor, state_witness_arbiter) = if config.validator_signer.is_some() {
         let my_signer = config.validator_signer.clone().unwrap();
         let (state_witness_actor, state_witness_arbiter) = StateWitnessActor::spawn(
@@ -371,8 +359,12 @@
         (None, None)
     };
 
-    let (client_actor, client_arbiter_handle, resharding_handle) = start_client(
->>>>>>> 2bbde595
+    let StartClientResult {
+        client_actor,
+        client_arbiter_handle,
+        resharding_handle,
+        gc_arbiter_handle,
+    } = start_client(
         Clock::real(),
         config.client_config.clone(),
         chain_genesis.clone(),
