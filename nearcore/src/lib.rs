--- conflicted
+++ resolved
@@ -8,14 +8,7 @@
 use actix::{Actor, Addr};
 use actix_rt::ArbiterHandle;
 use anyhow::Context;
-<<<<<<< HEAD
-use near_async::actix::wrapper::{
-    ActixWrapper, SyncActixWrapper, spawn_actix_actor, spawn_sync_actix_actor,
-};
-=======
-use cold_storage::ColdStoreLoopHandle;
 use near_async::actix::wrapper::{ActixWrapper, SyncActixWrapper, spawn_sync_actix_actor};
->>>>>>> 87cbb05a
 use near_async::futures::TokioRuntimeFutureSpawner;
 use near_async::messaging::{IntoMultiSender, IntoSender, LateBoundSender};
 use near_async::time::{self, Clock};
@@ -338,19 +331,19 @@
             (epoch_manager.clone(), shard_tracker.clone(), runtime.clone())
         };
 
-    let (cold_store_loop_handle, cold_store_arbiter) = if let Some((actor, keep_going)) =
-        create_cold_store_actor(
-            config.config.save_trie_changes,
-            &config.config.split_storage.clone().unwrap_or_default(),
-            config.genesis.config.genesis_height,
-            &storage,
-            epoch_manager.clone(),
-            shard_tracker.clone(),
-        )? {
-        let (_cold_store_addr, arbiter) = spawn_actix_actor(actor);
-        (Some(keep_going), Some(arbiter))
+    let result = create_cold_store_actor(
+        config.config.save_trie_changes,
+        &config.config.split_storage.clone().unwrap_or_default(),
+        config.genesis.config.genesis_height,
+        &storage,
+        epoch_manager.clone(),
+        shard_tracker.clone(),
+    )?;
+    let cold_store_loop_handle = if let Some((actor, keep_going)) = result {
+        let _cold_store_addr = actor_system.spawn_tokio_actor(actor);
+        Some(keep_going)
     } else {
-        (None, None)
+        None
     };
 
     let telemetry = ActixWrapper::new(TelemetryActor::new(config.telemetry_config.clone())).start();
@@ -589,21 +582,7 @@
 
     tracing::trace!(target: "diagnostic", key = "log", "Starting NEAR node with diagnostic activated");
 
-<<<<<<< HEAD
-    let mut arbiters = vec![
-        client_arbiter_handle,
-        shards_manager_arbiter_handle,
-        trie_metrics_arbiter,
-        state_snapshot_arbiter,
-        gc_arbiter,
-        partial_witness_arbiter,
-    ];
-    if let Some(cold_store_arbiter) = cold_store_arbiter {
-        arbiters.push(cold_store_arbiter);
-    }
-=======
     let mut arbiters = vec![trie_metrics_arbiter];
->>>>>>> 87cbb05a
     if let Some(db_metrics_arbiter) = db_metrics_arbiter {
         arbiters.push(db_metrics_arbiter);
     }
