use std::fs;
use std::path::Path;
use std::sync::Arc;

use actix::{Actor, Addr, Arbiter};
use actix_rt::ArbiterHandle;
use tracing::{error, info, trace};

use near_chain::ChainGenesis;
#[cfg(feature = "adversarial")]
use near_client::AdversarialControls;
use near_client::{start_client, start_view_client, ClientActor, ViewClientActor};
use near_network::{NetworkRecipient, PeerManagerActor};
#[cfg(feature = "rosetta_rpc")]
use near_rosetta_rpc::start_rosetta_rpc;
#[cfg(feature = "performance_stats")]
use near_rust_allocator_proxy::allocator::reset_memory_usage_max;
use near_store::{create_store, Store};
use near_telemetry::TelemetryActor;

pub use crate::config::{init_configs, load_config, load_test_config, NearConfig, NEAR_BASE};
use crate::migrations::{
    migrate_12_to_13, migrate_18_to_19, migrate_19_to_20, migrate_22_to_23, migrate_23_to_24,
    migrate_24_to_25,
};
pub use crate::runtime::NightshadeRuntime;
use near_store::migrations::{
    fill_col_outcomes_by_hash, fill_col_transaction_refcount, get_store_version, migrate_10_to_11,
    migrate_11_to_12, migrate_13_to_14, migrate_14_to_15, migrate_17_to_18, migrate_21_to_22,
    migrate_23_to_24, migrate_6_to_7, migrate_7_to_8, migrate_8_to_9, migrate_9_to_10,
    set_store_version,
};

#[cfg(feature = "protocol_feature_block_header_v3")]
use near_store::migrations::migrate_18_to_new_validator_stake;

use near_store::migrations::migrate_20_to_21;

pub mod config;
pub mod genesis_validate;
pub mod migrations;
mod runtime;
mod shard_tracker;

const STORE_PATH: &str = "data";

pub fn store_path_exists<P: AsRef<Path>>(path: P) -> bool {
    fs::canonicalize(path).is_ok()
}

pub fn get_store_path(base_path: &Path) -> String {
    let mut store_path = base_path.to_owned();
    store_path.push(STORE_PATH);
    if store_path_exists(&store_path) {
        info!(target: "near", "Opening store database at {:?}", store_path);
    } else {
        info!(target: "near", "Did not find {:?} path, will be creating new store database", store_path);
    }
    store_path.to_str().unwrap().to_owned()
}

pub fn get_default_home() -> String {
    match std::env::var("NEAR_HOME") {
        Ok(home) => home,
        Err(_) => match dirs::home_dir() {
            Some(mut home) => {
                home.push(".near");
                home.as_path().to_str().unwrap().to_string()
            }
            None => "".to_string(),
        },
    }
}

/// Function checks current version of the database and applies migrations to the database.
pub fn apply_store_migrations(path: &String, near_config: &NearConfig) {
    let db_version = get_store_version(path);
    if db_version > near_primitives::version::DB_VERSION {
        error!(target: "near", "DB version {} is created by a newer version of neard, please update neard or delete data", db_version);
        std::process::exit(1);
    }
    if db_version == near_primitives::version::DB_VERSION {
        return;
    }

    // Add migrations here based on `db_version`.
    if db_version <= 1 {
        // version 1 => 2: add gc column
        // Does not need to do anything since open db with option `create_missing_column_families`
        // Nevertheless need to bump db version, because db_version 1 binary can't open db_version 2 db
        info!(target: "near", "Migrate DB from version 1 to 2");
        let store = create_store(&path);
        set_store_version(&store, 2);
    }
    if db_version <= 2 {
        // version 2 => 3: add ColOutcomesByBlockHash + rename LastComponentNonce -> ColLastComponentNonce
        // The column number is the same, so we don't need additional updates
        info!(target: "near", "Migrate DB from version 2 to 3");
        let store = create_store(&path);
        fill_col_outcomes_by_hash(&store);
        set_store_version(&store, 3);
    }
    if db_version <= 3 {
        // version 3 => 4: add ColTransactionRefCount
        info!(target: "near", "Migrate DB from version 3 to 4");
        let store = create_store(&path);
        fill_col_transaction_refcount(&store);
        set_store_version(&store, 4);
    }
    if db_version <= 4 {
        info!(target: "near", "Migrate DB from version 4 to 5");
        // version 4 => 5: add ColProcessedBlockHeights
        // we don't need to backfill the old heights since at worst we will just process some heights
        // again.
        let store = create_store(&path);
        set_store_version(&store, 5);
    }
    if db_version <= 5 {
        info!(target: "near", "Migrate DB from version 5 to 6");
        // version 5 => 6: add merge operator to ColState
        // we don't have merge records before so old storage works
        let store = create_store(&path);
        set_store_version(&store, 6);
    }
    if db_version <= 6 {
        info!(target: "near", "Migrate DB from version 6 to 7");
        // version 6 => 7:
        // - make ColState use 8 bytes for refcount (change to merge operator)
        // - move ColTransactionRefCount into ColTransactions
        // - make ColReceiptIdToShardId refcounted
        migrate_6_to_7(path);
    }
    if db_version <= 7 {
        info!(target: "near", "Migrate DB from version 7 to 8");
        // version 7 => 8:
        // delete values in column `StateColParts`
        migrate_7_to_8(path);
    }
    if db_version <= 8 {
        info!(target: "near", "Migrate DB from version 8 to 9");
        // version 8 => 9:
        // Repair `ColTransactions`, `ColReceiptIdToShardId`
        migrate_8_to_9(path);
    }
    if db_version <= 9 {
        info!(target: "near", "Migrate DB from version 9 to 10");
        // version 9 => 10;
        // populate partial encoded chunks for chunks that exist in storage
        migrate_9_to_10(path, near_config.client_config.archive);
    }
    if db_version <= 10 {
        info!(target: "near", "Migrate DB from version 10 to 11");
        // version 10 => 11
        // Add final head
        migrate_10_to_11(path);
    }
    if db_version <= 11 {
        info!(target: "near", "Migrate DB from version 11 to 12");
        // version 11 => 12;
        // populate ColReceipts with existing receipts
        migrate_11_to_12(path);
    }
    if db_version <= 12 {
        info!(target: "near", "Migrate DB from version 12 to 13");
        // version 12 => 13;
        // migrate ColTransactionResult to fix the inconsistencies there
        migrate_12_to_13(path, near_config);
    }
    if db_version <= 13 {
        info!(target: "near", "Migrate DB from version 13 to 14");
        // version 13 => 14;
        // store versioned enums for shard chunks
        migrate_13_to_14(path);
    }
    if db_version <= 14 {
        info!(target: "near", "Migrate DB from version 14 to 15");
        // version 14 => 15;
        // Change ColOutcomesByBlockHash to be ordered within each shard
        migrate_14_to_15(path);
    }
    if db_version <= 15 {
        info!(target: "near", "Migrate DB from version 15 to 16");
        // version 15 => 16: add column for compiled contracts
        let store = create_store(&path);
        set_store_version(&store, 16);
    }
    if db_version <= 16 {
        info!(target: "near", "Migrate DB from version 16 to 17");
        // version 16 => 17: add column for storing epoch validator info
        let store = create_store(&path);
        set_store_version(&store, 17);
    }
    if db_version <= 17 {
        info!(target: "near", "Migrate DB from version 17 to 18");
        // version 17 => 18: add `hash` to `BlockInfo` and ColHeaderHashesByHeight
        migrate_17_to_18(&path);
    }
    if db_version <= 18 {
        info!(target: "near", "Migrate DB from version 18 to 19");
        // version 18 => 19: populate ColEpochValidatorInfo for archival nodes
        migrate_18_to_19(&path, near_config);
    }
    if db_version <= 19 {
        info!(target: "near", "Migrate DB from version 19 to 20");
        // version 19 => 20: fix execution outcome
        migrate_19_to_20(&path, &near_config);
    }
    if db_version <= 20 {
        info!(target: "near", "Migrate DB from version 20 to 21");
        // version 20 => 21: delete genesis json hash due to change in Genesis::json_hash function
        migrate_20_to_21(&path);
    }
    if db_version <= 21 {
        info!(target: "near", "Migrate DB from version 21 to 22");
        // version 21 => 22: rectify inflation: add `timestamp` to `BlockInfo`
        migrate_21_to_22(&path);
    }
    if db_version <= 22 {
        info!(target: "near", "Migrate DB from version 22 to 23");
        migrate_22_to_23(&path, &near_config);
    }
    if db_version <= 23 {
        info!(target: "near", "Migrate DB from version 23 to 24");
<<<<<<< HEAD
        migrate_23_to_24(&path);
=======
        migrate_23_to_24(&path, &near_config);
    }
    if db_version <= 24 {
        info!(target: "near", "Migrate DB from version 24 to 25");
        migrate_24_to_25(&path);
>>>>>>> 1a652b3f
    }
    #[cfg(feature = "nightly_protocol")]
    {
        let store = create_store(&path);

        #[cfg(feature = "protocol_feature_block_header_v3")]
        if db_version <= 18 {
            migrate_18_to_new_validator_stake(&store);
        }

        // set some dummy value to avoid conflict with other migrations from nightly features
        set_store_version(&store, 10000);
    }

    #[cfg(not(feature = "nightly_protocol"))]
    {
        let db_version = get_store_version(path);
        debug_assert_eq!(db_version, near_primitives::version::DB_VERSION);
    }
}

pub fn init_and_migrate_store(home_dir: &Path, near_config: &NearConfig) -> Arc<Store> {
    let path = get_store_path(home_dir);
    let store_exists = store_path_exists(&path);
    if store_exists {
        apply_store_migrations(&path, near_config);
    }
    let store = create_store(&path);
    if !store_exists {
        set_store_version(&store, near_primitives::version::DB_VERSION);
    }
    store
}

pub fn start_with_config(
    home_dir: &Path,
    config: NearConfig,
) -> (Addr<ClientActor>, Addr<ViewClientActor>, Vec<ArbiterHandle>) {
    let store = init_and_migrate_store(home_dir, &config);

    let runtime = Arc::new(NightshadeRuntime::new(
        home_dir,
        Arc::clone(&store),
        &config.genesis,
        config.client_config.tracked_accounts.clone(),
        config.client_config.tracked_shards.clone(),
        config.client_config.trie_viewer_state_size_limit,
        config.client_config.max_gas_burnt_view,
    ));

    let telemetry = TelemetryActor::new(config.telemetry_config.clone()).start();
    let chain_genesis = ChainGenesis::from(&config.genesis);

    let node_id = config.network_config.public_key.clone().into();
    let network_adapter = Arc::new(NetworkRecipient::new());
    #[cfg(feature = "adversarial")]
    let adv = Arc::new(std::sync::RwLock::new(AdversarialControls::default()));

    let view_client = start_view_client(
        config.validator_signer.as_ref().map(|signer| signer.validator_id().clone()),
        chain_genesis.clone(),
        runtime.clone(),
        network_adapter.clone(),
        config.client_config.clone(),
        #[cfg(feature = "adversarial")]
        adv.clone(),
    );
    let (client_actor, client_arbiter_handle) = start_client(
        config.client_config,
        chain_genesis,
        runtime,
        node_id,
        network_adapter.clone(),
        config.validator_signer,
        telemetry,
        #[cfg(feature = "adversarial")]
        adv.clone(),
    );
    #[cfg(feature = "json_rpc")]
    if let Some(rpc_config) = config.rpc_config {
        near_jsonrpc::start_http(
            rpc_config,
            config.genesis.config.clone(),
            client_actor.clone(),
            view_client.clone(),
        );
    }
    #[cfg(feature = "rosetta_rpc")]
    if let Some(rosetta_rpc_config) = config.rosetta_rpc_config {
        start_rosetta_rpc(
            rosetta_rpc_config,
            Arc::new(config.genesis.clone()),
            client_actor.clone(),
            view_client.clone(),
        );
    }

    config.network_config.verify();

    let arbiter = Arbiter::new();

    let client_actor1 = client_actor.clone().recipient();
    let view_client1 = view_client.clone().recipient();
    let network_config = config.network_config;

    let network_actor = PeerManagerActor::start_in_arbiter(&arbiter.handle(), move |_ctx| {
        PeerManagerActor::new(store, network_config, client_actor1, view_client1).unwrap()
    });

    network_adapter.set_recipient(network_actor.recipient());

    trace!(target: "diagnostic", key="log", "Starting NEAR node with diagnostic activated");

    // We probably reached peak memory once on this thread, we want to see when it happens again.
    #[cfg(feature = "performance_stats")]
    reset_memory_usage_max();

    (client_actor, view_client, vec![client_arbiter_handle, arbiter.handle()])
}<|MERGE_RESOLUTION|>--- conflicted
+++ resolved
@@ -27,7 +27,7 @@
 use near_store::migrations::{
     fill_col_outcomes_by_hash, fill_col_transaction_refcount, get_store_version, migrate_10_to_11,
     migrate_11_to_12, migrate_13_to_14, migrate_14_to_15, migrate_17_to_18, migrate_21_to_22,
-    migrate_23_to_24, migrate_6_to_7, migrate_7_to_8, migrate_8_to_9, migrate_9_to_10,
+    migrate_25_to_26, migrate_6_to_7, migrate_7_to_8, migrate_8_to_9, migrate_9_to_10,
     set_store_version,
 };
 
@@ -221,15 +221,15 @@
     }
     if db_version <= 23 {
         info!(target: "near", "Migrate DB from version 23 to 24");
-<<<<<<< HEAD
-        migrate_23_to_24(&path);
-=======
         migrate_23_to_24(&path, &near_config);
     }
     if db_version <= 24 {
         info!(target: "near", "Migrate DB from version 24 to 25");
         migrate_24_to_25(&path);
->>>>>>> 1a652b3f
+    }
+    if db_version <= 25 {
+        info!(target: "near", "Migrate DB from version 25 to 26");
+        migrate_25_to_26(&path);
     }
     #[cfg(feature = "nightly_protocol")]
     {
