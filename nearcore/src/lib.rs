--- conflicted
+++ resolved
@@ -21,6 +21,7 @@
 pub use crate::config::{init_configs, load_config, load_test_config, NearConfig, NEAR_BASE};
 use crate::migrations::{
     migrate_12_to_13, migrate_18_to_19, migrate_19_to_20, migrate_22_to_23, migrate_23_to_24,
+    migrate_24_to_25,
 };
 pub use crate::runtime::NightshadeRuntime;
 use near_store::migrations::{
@@ -219,11 +220,11 @@
     }
     if db_version <= 23 {
         info!(target: "near", "Migrate DB from version 23 to 24");
-<<<<<<< HEAD
-        migrate_23_to_24(&path);
-=======
         migrate_23_to_24(&path, &near_config);
->>>>>>> fe3e4918
+    }
+    if db_version <= 24 {
+        info!(target: "near", "Migrate DB from version 23 to 24");
+        migrate_24_to_25(&path);
     }
     #[cfg(feature = "nightly_protocol")]
     {
