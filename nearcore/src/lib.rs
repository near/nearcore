--- conflicted
+++ resolved
@@ -735,14 +735,9 @@
             #[cfg(feature = "test_features")]
             _gc_actor.into_multi_sender(),
             Arc::new(entity_debug_handler),
-<<<<<<< HEAD
             actor_system.new_future_spawner("jsonrpc").as_ref(),
-        );
-=======
-            actor_system.new_future_spawner().as_ref(),
         )
         .await;
->>>>>>> b655c3e4
     }
 
     #[cfg(feature = "rosetta_rpc")]
