--- conflicted
+++ resolved
@@ -32,7 +32,6 @@
     };
     tracing::info!(target: "state_sync_dump", "Spawning the state sync dump loop");
 
-<<<<<<< HEAD
     let external = match dump_config.location {
         ExternalStorageLocation::S3 { bucket, region } => {
             // Credentials to establish a connection are taken from environment variables:
@@ -54,23 +53,7 @@
             ExternalConnection::Filesystem { root_dir }
         }
     };
-=======
-    // Create a connection to S3.
-    let s3_bucket = config.client_config.state_sync_s3_bucket.clone();
-    let s3_region = config.client_config.state_sync_s3_region.clone();
-
-    // Credentials to establish a connection are taken from environment variables: AWS_ACCESS_KEY_ID and AWS_SECRET_ACCESS_KEY.
-    let bucket = s3::Bucket::new(
-        &s3_bucket,
-        s3_region
-            .parse::<s3::Region>()
-            .map_err(<std::str::Utf8Error as Into<anyhow::Error>>::into)?,
-        s3::creds::Credentials::default().map_err(|err| {
-            tracing::error!(target: "state_sync_dump", "Failed to create a connection to S3. Did you provide environment variables AWS_ACCESS_KEY_ID and AWS_SECRET_ACCESS_KEY?");
-            <s3::creds::error::CredentialsError as Into<anyhow::Error>>::into(err)
-        })?,
-    ).map_err(<s3::error::S3Error as Into<anyhow::Error>>::into)?;
->>>>>>> 83540d70
+
 
     // Determine how many threads to start.
     // TODO: Handle the case of changing the shard layout.
@@ -298,9 +281,7 @@
             std::thread::sleep(iteration_delay);
         }
     }
-<<<<<<< HEAD
-    tracing::debug!(target: "state_sync_dump", shard_id, "DONE");
-=======
+    tracing::debug!(target: "state_sync_dump", shard_id, "Stopped state dump thread");
 }
 
 async fn put_state_part(
@@ -316,7 +297,6 @@
         bucket.put_object(&location, state_part).await.map_err(|err| Error::Other(err.to_string()));
     tracing::debug!(target: "state_sync_dump", shard_id, part_length = state_part.len(), ?location, "Wrote a state part to S3");
     put
->>>>>>> 83540d70
 }
 
 fn update_progress(
@@ -465,11 +445,7 @@
             // Still in the latest dumped epoch. Do nothing.
             Ok(None)
         } else {
-<<<<<<< HEAD
             start_dumping(head.epoch_id, sync_hash, shard_id, &chain, runtime, account_id)
-=======
-            start_dumping(head.epoch_id, sync_hash, shard_id, chain, runtime)
->>>>>>> 83540d70
         }
     }
 }
