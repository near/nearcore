use crate::metrics;
use borsh::BorshSerialize;
use near_chain::types::RuntimeAdapter;
use near_chain::{Chain, ChainGenesis, ChainStoreAccess, DoomslugThresholdMode, Error};
use near_chain_configs::{ClientConfig, ExternalStorageLocation};
use near_client::sync::state::{
    external_storage_location, external_storage_location_directory, get_part_id_from_filename,
    is_part_filename, ExternalConnection, StateSync, STATE_DUMP_ITERATION_TIME_LIMIT_SECS,
};
use near_epoch_manager::shard_tracker::ShardTracker;
use near_epoch_manager::EpochManagerAdapter;
use near_primitives::hash::CryptoHash;
use near_primitives::state_part::PartId;
use near_primitives::syncing::{get_num_state_parts, StatePartKey, StateSyncDumpProgress};
use near_primitives::types::{AccountId, EpochHeight, EpochId, ShardId, StateRoot};
use near_store::DBCol;
use rand::{thread_rng, Rng};
use std::collections::HashSet;
use std::sync::atomic::AtomicBool;
use std::sync::Arc;
use std::time::{Duration, Instant};

/// Starts one a thread per tracked shard.
/// Each started thread will be dumping state parts of a single epoch to external storage.
pub fn spawn_state_sync_dump(
    client_config: &ClientConfig,
    chain_genesis: ChainGenesis,
    epoch_manager: Arc<dyn EpochManagerAdapter>,
    shard_tracker: ShardTracker,
    runtime: Arc<dyn RuntimeAdapter>,
    account_id: Option<AccountId>,
) -> anyhow::Result<Option<StateSyncDumpHandle>> {
    let dump_config = if let Some(dump_config) = client_config.state_sync.dump.clone() {
        dump_config
    } else {
        // Dump is not configured, and therefore not enabled.
        tracing::debug!(target: "state_sync_dump", "Not spawning the state sync dump loop");
        return Ok(None);
    };
    tracing::info!(target: "state_sync_dump", "Spawning the state sync dump loop");

    let external = match dump_config.location {
        ExternalStorageLocation::S3 { bucket, region } => {
            // Credentials to establish a connection are taken from environment variables:
            // * `AWS_ACCESS_KEY_ID`
            // * `AWS_SECRET_ACCESS_KEY`
            let creds = match s3::creds::Credentials::default() {
                Ok(creds) => creds,
                Err(err) => {
                    tracing::error!(target: "state_sync_dump", "Failed to create a connection to S3. Did you provide environment variables AWS_ACCESS_KEY_ID and AWS_SECRET_ACCESS_KEY?");
                    return Err(err.into());
                }
            };
            let bucket = s3::Bucket::new(&bucket, region.parse::<s3::Region>()?, creds)?;
            ExternalConnection::S3 { bucket: Arc::new(bucket) }
        }
        ExternalStorageLocation::Filesystem { root_dir } => {
            ExternalConnection::Filesystem { root_dir }
        }
    };

    // Determine how many threads to start.
    // TODO: Handle the case of changing the shard layout.
    let num_shards = {
        // Sadly, `Chain` is not `Send` and each thread needs to create its own `Chain` instance.
        let chain = Chain::new_for_view_client(
            epoch_manager.clone(),
            shard_tracker.clone(),
            runtime.clone(),
            &chain_genesis,
            DoomslugThresholdMode::TwoThirds,
            false,
        )?;
        let epoch_id = chain.head()?.epoch_id;
        epoch_manager.num_shards(&epoch_id)
    }?;

    let chain_id = client_config.chain_id.clone();
    let keep_running = Arc::new(AtomicBool::new(true));
    // Start a thread for each shard.
    let handles = (0..num_shards as usize)
        .map(|shard_id| {
            let runtime = runtime.clone();
            let chain_genesis = chain_genesis.clone();
            let chain = Chain::new_for_view_client(
                epoch_manager.clone(),
                shard_tracker.clone(),
                runtime.clone(),
                &chain_genesis,
                DoomslugThresholdMode::TwoThirds,
                false,
            )
            .unwrap();
            let arbiter_handle = actix_rt::Arbiter::new().handle();
            assert!(arbiter_handle.spawn(state_sync_dump(
                shard_id as ShardId,
                chain,
                epoch_manager.clone(),
                shard_tracker.clone(),
                runtime.clone(),
                chain_id.clone(),
                dump_config.restart_dump_for_shards.clone().unwrap_or_default(),
                external.clone(),
                dump_config.iteration_delay.unwrap_or(Duration::from_secs(10)),
                account_id.clone(),
                keep_running.clone(),
            )));
            arbiter_handle
        })
        .collect();

    Ok(Some(StateSyncDumpHandle { handles, keep_running }))
}

/// Holds arbiter handles controlling the lifetime of the spawned threads.
pub struct StateSyncDumpHandle {
    pub handles: Vec<actix_rt::ArbiterHandle>,
    keep_running: Arc<AtomicBool>,
}

impl Drop for StateSyncDumpHandle {
    fn drop(&mut self) {
        self.stop()
    }
}

impl StateSyncDumpHandle {
    pub fn stop(&self) {
        self.keep_running.store(false, std::sync::atomic::Ordering::Relaxed);
        self.handles.iter().for_each(|handle| {
            handle.stop();
        });
    }
}

fn extract_part_id_from_part_file_name(file_name: &String) -> u64 {
    assert!(is_part_filename(file_name));
    return get_part_id_from_filename(file_name).unwrap();
}

async fn get_missing_part_ids_for_epoch(
    shard_id: ShardId,
    chain_id: &String,
    epoch_id: &EpochId,
    epoch_height: u64,
    total_parts: u64,
    external: &ExternalConnection,
) -> Result<Vec<u64>, anyhow::Error> {
    let directory_path =
        external_storage_location_directory(chain_id, epoch_id, epoch_height, shard_id);
    let file_names = external.list_state_parts(shard_id, &directory_path).await?;
    if !file_names.is_empty() {
        let existing_nums: HashSet<_> = file_names
            .iter()
            .map(|file_name| extract_part_id_from_part_file_name(file_name))
            .collect();
        let missing_nums: Vec<u64> =
            (0..total_parts).filter(|i| !existing_nums.contains(i)).collect();
        let num_missing = missing_nums.len();
        tracing::debug!(target: "state_sync_dump", ?num_missing, ?directory_path, "Some parts have already been dumped.");
        Ok(missing_nums)
    } else {
        tracing::debug!(target: "state_sync_dump", ?total_parts, ?directory_path, "No part has been dumped.");
        let missing_nums = (0..total_parts).collect::<Vec<_>>();
        Ok(missing_nums)
    }
}

fn select_random_part_id_with_index(parts_to_be_dumped: &Vec<u64>) -> (u64, usize) {
    let mut rng = thread_rng();
    let selected_idx = rng.gen_range(0..parts_to_be_dumped.len());
    let selected_element = parts_to_be_dumped[selected_idx];
    tracing::debug!(target: "state_sync_dump", ?selected_element, "selected parts to dump: ");
    (selected_element, selected_idx)
}

async fn state_sync_dump(
    shard_id: ShardId,
    chain: Chain,
    epoch_manager: Arc<dyn EpochManagerAdapter>,
    shard_tracker: ShardTracker,
    runtime: Arc<dyn RuntimeAdapter>,
    chain_id: String,
    restart_dump_for_shards: Vec<ShardId>,
    external: ExternalConnection,
    iteration_delay: Duration,
    account_id: Option<AccountId>,
    keep_running: Arc<AtomicBool>,
) {
    tracing::info!(target: "state_sync_dump", shard_id, "Running StateSyncDump loop");

    if restart_dump_for_shards.contains(&shard_id) {
        tracing::debug!(target: "state_sync_dump", shard_id, "Dropped existing progress");
        chain.store().set_state_sync_dump_progress(shard_id, None).unwrap();
    }

    // Stop if the node is stopped.
    // Note that without this check the state dumping thread is unstoppable, i.e. non-interruptable.
    while keep_running.load(std::sync::atomic::Ordering::Relaxed) {
        // TODO (ND-437): Start every iteration of the state dumping loop with checking if a new epoch is available.
        let progress = chain.store().get_state_sync_dump_progress(shard_id);
        tracing::debug!(target: "state_sync_dump", shard_id, ?progress, "Running StateSyncDump loop iteration");
        // The `match` returns the next state of the state machine.
        let next_state: Result<Option<StateSyncDumpProgress>, Error> = match progress {
            Ok(Some(StateSyncDumpProgress::AllDumped { epoch_id, epoch_height, num_parts })) => {
                // The latest epoch was dumped. Check if a newer epoch is available.
                check_new_epoch(
                    Some(epoch_id),
                    Some(epoch_height),
                    num_parts,
                    shard_id,
                    &chain,
                    epoch_manager.as_ref(),
                    &shard_tracker,
                    &account_id,
                )
            }
            Err(Error::DBNotFoundErr(_)) | Ok(None) => {
                // First invocation of this state-machine. See if at least one epoch is available for dumping.
                check_new_epoch(
                    None,
                    None,
                    None,
                    shard_id,
                    &chain,
                    epoch_manager.as_ref(),
                    &shard_tracker,
                    &account_id,
                )
            }
            Err(err) => {
                // Something went wrong, let's retry.
                tracing::warn!(target: "state_sync_dump", shard_id, ?err, "Failed to read the progress, will now delete and retry");
                if let Err(err) = chain.store().set_state_sync_dump_progress(shard_id, None) {
                    tracing::warn!(target: "state_sync_dump", shard_id, ?err, "and failed to delete the progress. Will later retry.");
                }
                Ok(None)
            }
            Ok(Some(StateSyncDumpProgress::InProgress { epoch_id, epoch_height, sync_hash })) => {
                let in_progress_data = get_in_progress_data(shard_id, sync_hash, &chain);
                match in_progress_data {
<<<<<<< HEAD
                    Ok((state_root, num_parts, sync_prev_prev_hash)) => {
                        // The actual dumping of state to S3.
                        tracing::info!(target: "state_sync_dump", shard_id, ?epoch_id, epoch_height, %sync_hash, ?state_root, parts_dumped, "Creating parts and dumping them");
                        for part_id in parts_dumped..num_parts {
                            // Dump parts sequentially synchronously.
                            // TODO: How to make it possible to dump state more effectively using multiple nodes?
                            let _timer = metrics::STATE_SYNC_DUMP_ITERATION_ELAPSED
                                .with_label_values(&[&shard_id.to_string()])
                                .start_timer();

                            let state_part = match obtain_and_store_state_part(
                                runtime.as_ref(),
                                shard_id,
                                sync_hash,
                                &sync_prev_prev_hash,
                                &state_root,
                                part_id,
                                num_parts,
                                &chain,
                            ) {
                                Ok(state_part) => state_part,
                                Err(err) => {
                                    res = Some(err);
                                    break;
                                }
                            };
                            let location = external_storage_location(
                                &chain_id,
                                epoch_height,
                                shard_id,
                                part_id,
                                num_parts,
                            );
                            if let Err(err) =
                                external.put_state_part(&state_part, shard_id, &location).await
                            {
                                res = Some(Error::Other(err.to_string()));
                                break;
=======
                    Err(error) => Err(error),
                    Ok((state_root, num_parts, sync_prev_hash)) => {
                        let missing_parts = get_missing_part_ids_for_epoch(
                            shard_id,
                            &chain_id,
                            &epoch_id,
                            epoch_height,
                            num_parts,
                            &external,
                        )
                        .await;

                        match missing_parts {
                            Err(err) => {
                                tracing::debug!(target: "state_sync_dump", shard_id, ?err, "get_missing_state_parts_for_epoch error");
                                Err(Error::Other(format!(
                                    "get_missing_state_parts_for_epoch failed"
                                )))
>>>>>>> f85ef73f
                            }
                            Ok(parts_not_dumped) if parts_not_dumped.is_empty() => {
                                Ok(Some(StateSyncDumpProgress::AllDumped {
                                    epoch_id,
                                    epoch_height,
                                    num_parts: Some(num_parts),
                                }))
                            }
                            Ok(parts_not_dumped) => {
                                let mut parts_to_dump = parts_not_dumped.clone();
                                let timer = Instant::now();
                                // Stop if the node is stopped.
                                // Note that without this check the state dumping thread is unstoppable, i.e. non-interruptable.
                                while keep_running.load(std::sync::atomic::Ordering::Relaxed)
                                    && timer.elapsed().as_secs()
                                        <= STATE_DUMP_ITERATION_TIME_LIMIT_SECS
                                    && !parts_to_dump.is_empty()
                                {
                                    let _timer = metrics::STATE_SYNC_DUMP_ITERATION_ELAPSED
                                        .with_label_values(&[&shard_id.to_string()])
                                        .start_timer();

                                    let (part_id, selected_idx) =
                                        select_random_part_id_with_index(&parts_to_dump);

                                    let state_part = match obtain_and_store_state_part(
                                        runtime.as_ref(),
                                        shard_id,
                                        sync_hash,
                                        &sync_prev_hash,
                                        &state_root,
                                        part_id,
                                        num_parts,
                                        &chain,
                                    ) {
                                        Ok(state_part) => state_part,
                                        Err(err) => {
                                            tracing::warn!(target: "state_sync_dump", shard_id, epoch_height, part_id, ?err, "Failed to obtain and store part. Will skip this part.");
                                            break;
                                        }
                                    };
                                    let location = external_storage_location(
                                        &chain_id,
                                        &epoch_id,
                                        epoch_height,
                                        shard_id,
                                        part_id,
                                        num_parts,
                                    );
                                    if let Err(_) = external
                                        .put_state_part(&state_part, shard_id, &location)
                                        .await
                                    {
                                        // no need to break if there's an error, we should keep dumping other parts.
                                        // reason is we are dumping random selected parts, so it's fine if we are not able to finish all of them
                                        continue;
                                    }

                                    // remove the dumped part from parts_to_dump so that we draw without replacement
                                    parts_to_dump.swap_remove(selected_idx);
                                    update_dumped_size_and_cnt_metrics(
                                        &shard_id,
                                        epoch_height,
                                        state_part.len(),
                                    );
                                }

                                if parts_to_dump.is_empty() {
                                    Ok(Some(StateSyncDumpProgress::AllDumped {
                                        epoch_id,
                                        epoch_height,
                                        num_parts: Some(num_parts),
                                    }))
                                } else {
                                    Ok(Some(StateSyncDumpProgress::InProgress {
                                        epoch_id,
                                        epoch_height,
                                        sync_hash,
                                    }))
                                }
                            }
                        }
                    }
                }
            }
        };

        // Record the next state of the state machine.
        let has_progress = match next_state {
            Ok(Some(next_state)) => {
                tracing::debug!(target: "state_sync_dump", shard_id, ?next_state);
                match chain.store().set_state_sync_dump_progress(shard_id, Some(next_state)) {
                    Ok(_) => true,
                    Err(err) => {
                        // This will be retried.
                        tracing::debug!(target: "state_sync_dump", shard_id, ?err, "Failed to set progress");
                        false
                    }
                }
            }
            Ok(None) => {
                // Will retry.
                tracing::debug!(target: "state_sync_dump", shard_id, "Idle");
                false
            }
            Err(err) => {
                // Will retry.
                tracing::debug!(target: "state_sync_dump", shard_id, ?err, "Failed to determine what to do");
                false
            }
        };

        if !has_progress {
            // Avoid a busy-loop when there is nothing to do.
            actix_rt::time::sleep(tokio::time::Duration::from(iteration_delay)).await;
        }
    }
    tracing::debug!(target: "state_sync_dump", shard_id, "Stopped state dump thread");
}

// Extracts extra data needed for obtaining state parts.
fn get_in_progress_data(
    shard_id: ShardId,
    sync_hash: CryptoHash,
    chain: &Chain,
) -> Result<(StateRoot, u64, CryptoHash), Error> {
    let state_header = chain.get_state_response_header(shard_id, sync_hash)?;
    let state_root = state_header.chunk_prev_state_root();
    let num_parts = get_num_state_parts(state_header.state_root_node().memory_usage);

    let sync_block_header = chain.get_block_header(&sync_hash)?;
    let sync_prev_block_header = chain.get_previous_header(&sync_block_header)?;
    let sync_prev_prev_hash = sync_prev_block_header.prev_hash();
    Ok((state_root, num_parts, *sync_prev_prev_hash))
}

fn update_dumped_size_and_cnt_metrics(
    shard_id: &ShardId,
    epoch_height: EpochHeight,
    part_len: usize,
) {
    metrics::STATE_SYNC_DUMP_SIZE_TOTAL
        .with_label_values(&[&epoch_height.to_string(), &shard_id.to_string()])
        .inc_by(part_len as u64);

    metrics::STATE_SYNC_DUMP_NUM_PARTS_DUMPED.with_label_values(&[&shard_id.to_string()]).inc();
}

fn set_metrics(
    shard_id: &ShardId,
    parts_dumped: Option<u64>,
    num_parts: Option<u64>,
    epoch_height: Option<EpochHeight>,
) {
    if let Some(parts_dumped) = parts_dumped {
        metrics::STATE_SYNC_DUMP_NUM_PARTS_DUMPED
            .with_label_values(&[&shard_id.to_string()])
            .set(parts_dumped as i64);
    }
    if let Some(num_parts) = num_parts {
        metrics::STATE_SYNC_DUMP_NUM_PARTS_TOTAL
            .with_label_values(&[&shard_id.to_string()])
            .set(num_parts as i64);
    }
    if let Some(epoch_height) = epoch_height {
        assert!(
            epoch_height < 10000,
            "Impossible: {:?} {:?} {:?} {:?}",
            shard_id,
            parts_dumped,
            num_parts,
            epoch_height
        );
        metrics::STATE_SYNC_DUMP_EPOCH_HEIGHT
            .with_label_values(&[&shard_id.to_string()])
            .set(epoch_height as i64);
    }
}

/// Obtains and then saves the part data.
fn obtain_and_store_state_part(
    runtime: &dyn RuntimeAdapter,
    shard_id: ShardId,
    sync_hash: CryptoHash,
    sync_prev_prev_hash: &CryptoHash,
    state_root: &StateRoot,
    part_id: u64,
    num_parts: u64,
    chain: &Chain,
) -> Result<Vec<u8>, Error> {
    let state_part = runtime.obtain_state_part(
        shard_id,
        sync_prev_prev_hash,
        state_root,
        PartId::new(part_id, num_parts),
    )?;

    let key = StatePartKey(sync_hash, shard_id, part_id).try_to_vec()?;
    let mut store_update = chain.store().store().store_update();
    store_update.set(DBCol::StateParts, &key, &state_part);
    store_update.commit()?;
    Ok(state_part)
}

/// Gets basic information about the epoch to be dumped.
fn start_dumping(
    epoch_id: EpochId,
    sync_hash: CryptoHash,
    shard_id: ShardId,
    chain: &Chain,
    epoch_manager: &dyn EpochManagerAdapter,
    shard_tracker: &ShardTracker,
    account_id: &Option<AccountId>,
) -> Result<Option<StateSyncDumpProgress>, Error> {
    let epoch_info = epoch_manager.get_epoch_info(&epoch_id)?;
    let epoch_height = epoch_info.epoch_height();

    let sync_header = chain.get_block_header(&sync_hash)?;
    let sync_prev_hash = sync_header.prev_hash();
    let sync_prev_header = chain.get_block_header(&sync_prev_hash)?;
    // Need to check if the completed epoch had a shard this account cares about.
    // sync_hash is the first block of the next epoch.
    // `cares_about_shard()` accepts `parent_hash`, therefore we need prev-prev-hash,
    // and its next-hash will be prev-hash. That is the last block of the completed epoch,
    // which is what we wanted.
    let sync_prev_prev_hash = sync_prev_header.prev_hash();

    let state_header = chain.get_state_response_header(shard_id, sync_hash)?;
    let num_parts = get_num_state_parts(state_header.state_root_node().memory_usage);
    if shard_tracker.care_about_shard(account_id.as_ref(), sync_prev_prev_hash, shard_id, true) {
        tracing::info!(target: "state_sync_dump", shard_id, ?epoch_id, %sync_prev_hash, %sync_hash, "Initialize dumping state of Epoch");
        // Note that first the state of the state machines gets changes to
        // `InProgress` and it starts dumping state after a short interval.
        set_metrics(&shard_id, Some(0), Some(num_parts), Some(epoch_height));
        Ok(Some(StateSyncDumpProgress::InProgress { epoch_id, epoch_height, sync_hash }))
    } else {
        tracing::info!(target: "state_sync_dump", shard_id, ?epoch_id, %sync_hash, "Shard is not tracked, skip the epoch");
        Ok(Some(StateSyncDumpProgress::AllDumped { epoch_id, epoch_height, num_parts: Some(0) }))
    }
}

/// Checks what is the latest complete epoch.
/// `epoch_id` represents the last fully dumped epoch.
fn check_new_epoch(
    epoch_id: Option<EpochId>,
    epoch_height: Option<EpochHeight>,
    num_parts: Option<u64>,
    shard_id: ShardId,
    chain: &Chain,
    epoch_manager: &dyn EpochManagerAdapter,
    shard_tracker: &ShardTracker,
    account_id: &Option<AccountId>,
) -> Result<Option<StateSyncDumpProgress>, Error> {
    let head = chain.head()?;
    if Some(&head.epoch_id) == epoch_id.as_ref() {
        set_metrics(&shard_id, num_parts, num_parts, epoch_height);
        Ok(None)
    } else {
        // Check if the final block is now in the next epoch.
        tracing::debug!(target: "state_sync_dump", shard_id, ?epoch_id, "Check if a new complete epoch is available");
        let hash = head.last_block_hash;
        let header = chain.get_block_header(&hash)?;
        let final_hash = header.last_final_block();
        let sync_hash = StateSync::get_epoch_start_sync_hash(chain, final_hash)?;
        let header = chain.get_block_header(&sync_hash)?;
        if Some(header.epoch_id()) == epoch_id.as_ref() {
            // Still in the latest dumped epoch. Do nothing.
            Ok(None)
        } else {
            start_dumping(
                head.epoch_id,
                sync_hash,
                shard_id,
                chain,
                epoch_manager,
                shard_tracker,
                account_id,
            )
        }
    }
}

#[cfg(test)]
mod tests {
    use crate::state_sync::spawn_state_sync_dump;
    use near_chain::{ChainGenesis, Provenance};
    use near_chain_configs::{DumpConfig, ExternalStorageLocation};
    use near_client::sync::state::external_storage_location;
    use near_client::test_utils::TestEnv;
    use near_network::test_utils::wait_or_timeout;
    use near_o11y::testonly::init_test_logger;
    use near_primitives::types::BlockHeight;
    use std::ops::ControlFlow;
    use std::time::Duration;

    #[test]
    /// Produce several blocks, wait for the state dump thread to notice and
    /// write files to a temp dir.
    fn test_state_dump() {
        init_test_logger();

        let mut chain_genesis = ChainGenesis::test();
        chain_genesis.epoch_length = 5;
        let mut env = TestEnv::builder(chain_genesis.clone()).build();
        let chain = &env.clients[0].chain;
        let epoch_manager = chain.epoch_manager.clone();
        let shard_tracker = chain.shard_tracker.clone();
        let runtime = chain.runtime_adapter.clone();
        let mut config = env.clients[0].config.clone();
        let root_dir = tempfile::Builder::new().prefix("state_dump").tempdir().unwrap();
        config.state_sync.dump = Some(DumpConfig {
            location: ExternalStorageLocation::Filesystem {
                root_dir: root_dir.path().to_path_buf(),
            },
            restart_dump_for_shards: None,
            iteration_delay: Some(Duration::from_millis(250)),
        });

        const MAX_HEIGHT: BlockHeight = 15;

        near_actix_test_utils::run_actix(async move {
            let _state_sync_dump_handle = spawn_state_sync_dump(
                &config,
                chain_genesis,
                epoch_manager.clone(),
                shard_tracker.clone(),
                runtime.clone(),
                Some("test0".parse().unwrap()),
            )
            .unwrap();
            for i in 1..=MAX_HEIGHT {
                let block = env.clients[0].produce_block(i as u64).unwrap().unwrap();
                env.process_block(0, block, Provenance::PRODUCED);
            }
            let head = &env.clients[0].chain.head().unwrap();
            let epoch_id = head.clone().epoch_id;
            let epoch_info = epoch_manager.get_epoch_info(&epoch_id).unwrap();
            let epoch_height = epoch_info.epoch_height();

            wait_or_timeout(100, 10000, || async {
                let mut all_parts_present = true;

                let num_shards = epoch_manager.num_shards(&epoch_id).unwrap();
                assert_ne!(num_shards, 0);

                for shard_id in 0..num_shards {
                    let num_parts = 3;
                    for part_id in 0..num_parts {
                        let path = root_dir.path().join(external_storage_location(
                            "unittest",
                            &epoch_id,
                            epoch_height,
                            shard_id,
                            part_id,
                            num_parts,
                        ));
                        if std::fs::read(&path).is_err() {
                            println!("Missing {:?}", path);
                            all_parts_present = false;
                        }
                    }
                }
                if all_parts_present {
                    ControlFlow::Break(())
                } else {
                    ControlFlow::Continue(())
                }
            })
            .await
            .unwrap();
            actix_rt::System::current().stop();
        });
    }
}<|MERGE_RESOLUTION|>--- conflicted
+++ resolved
@@ -239,48 +239,8 @@
             Ok(Some(StateSyncDumpProgress::InProgress { epoch_id, epoch_height, sync_hash })) => {
                 let in_progress_data = get_in_progress_data(shard_id, sync_hash, &chain);
                 match in_progress_data {
-<<<<<<< HEAD
+                    Err(error) => Err(error),
                     Ok((state_root, num_parts, sync_prev_prev_hash)) => {
-                        // The actual dumping of state to S3.
-                        tracing::info!(target: "state_sync_dump", shard_id, ?epoch_id, epoch_height, %sync_hash, ?state_root, parts_dumped, "Creating parts and dumping them");
-                        for part_id in parts_dumped..num_parts {
-                            // Dump parts sequentially synchronously.
-                            // TODO: How to make it possible to dump state more effectively using multiple nodes?
-                            let _timer = metrics::STATE_SYNC_DUMP_ITERATION_ELAPSED
-                                .with_label_values(&[&shard_id.to_string()])
-                                .start_timer();
-
-                            let state_part = match obtain_and_store_state_part(
-                                runtime.as_ref(),
-                                shard_id,
-                                sync_hash,
-                                &sync_prev_prev_hash,
-                                &state_root,
-                                part_id,
-                                num_parts,
-                                &chain,
-                            ) {
-                                Ok(state_part) => state_part,
-                                Err(err) => {
-                                    res = Some(err);
-                                    break;
-                                }
-                            };
-                            let location = external_storage_location(
-                                &chain_id,
-                                epoch_height,
-                                shard_id,
-                                part_id,
-                                num_parts,
-                            );
-                            if let Err(err) =
-                                external.put_state_part(&state_part, shard_id, &location).await
-                            {
-                                res = Some(Error::Other(err.to_string()));
-                                break;
-=======
-                    Err(error) => Err(error),
-                    Ok((state_root, num_parts, sync_prev_hash)) => {
                         let missing_parts = get_missing_part_ids_for_epoch(
                             shard_id,
                             &chain_id,
@@ -297,7 +257,6 @@
                                 Err(Error::Other(format!(
                                     "get_missing_state_parts_for_epoch failed"
                                 )))
->>>>>>> f85ef73f
                             }
                             Ok(parts_not_dumped) if parts_not_dumped.is_empty() => {
                                 Ok(Some(StateSyncDumpProgress::AllDumped {
@@ -327,7 +286,7 @@
                                         runtime.as_ref(),
                                         shard_id,
                                         sync_hash,
-                                        &sync_prev_hash,
+                                        &sync_prev_prev_hash,
                                         &state_root,
                                         part_id,
                                         num_parts,
