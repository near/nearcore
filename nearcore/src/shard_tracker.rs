use std::collections::{HashMap, HashSet};
use std::sync::{Arc, RwLock};

<<<<<<< HEAD
use byteorder::{LittleEndian, ReadBytesExt};
=======
use tracing::info;
>>>>>>> 6abb5b8b

use near_epoch_manager::EpochManager;
use near_primitives::hash::CryptoHash;
use near_primitives::shard_layout::{account_id_to_shard_id, ShardLayout};
use near_primitives::types::{AccountId, EpochId, ShardId};

const POISONED_LOCK_ERR: &str = "The lock was poisoned.";

/// Tracker that tracks shard ids and accounts. It maintains two items: `tracked_accounts` and
/// `tracked_shards`. The shards that are actually tracked are the union of shards that `tracked_accounts`
/// are in and `tracked_shards`.
#[derive(Clone)]
pub struct ShardTracker {
    /// Tracked accounts by shard id. For each shard id, the corresponding set of accounts should be
    /// non empty (otherwise the entry should not exist).
    tracked_accounts: HashMap<ShardId, HashSet<AccountId>>,
    /// Whether to track all shards
    track_all_shards: bool,
    /// Epoch manager that for given block hash computes the epoch id.
    epoch_manager: Arc<RwLock<EpochManager>>,
    /// Current shard layout
    /// TODO: ShardTracker does not work if shard_layout is changed,
    ///       fix this when https://github.com/near/nearcore/pull/4668 is merged
    shard_layout: ShardLayout,
}

impl ShardTracker {
    pub fn new(
        accounts: Vec<AccountId>,
        track_all_shards: bool,
        epoch_manager: Arc<RwLock<EpochManager>>,
    ) -> Self {
        let shard_layout = {
            let mut epoch_manager = epoch_manager.write().expect(POISONED_LOCK_ERR);
            epoch_manager.get_shard_layout(&EpochId::default()).unwrap().clone()
        };
        let tracked_accounts = accounts.into_iter().fold(HashMap::new(), |mut acc, x| {
            let shard_id = account_id_to_shard_id(&x, &shard_layout);
            acc.entry(shard_id).or_insert_with(HashSet::new).insert(x);
            acc
        });
<<<<<<< HEAD
        ShardTracker { tracked_accounts, track_all_shards, epoch_manager, num_shards }
=======
        let tracked_shards: HashSet<_> = shards.into_iter().collect();
        let mut actual_tracked_shards = tracked_shards.clone();
        for (shard_id, _) in tracked_accounts.iter() {
            actual_tracked_shards.insert(*shard_id);
        }
        info!(target: "runtime", "Tracking shards: {:?}", actual_tracked_shards);
        ShardTracker {
            tracked_accounts,
            tracked_shards,
            actual_tracked_shards,
            epoch_manager,
            shard_layout,
        }
    }

    fn track_account(&mut self, account_id: &AccountId) {
        let shard_id = account_id_to_shard_id(account_id, &self.shard_layout);
        self.tracked_accounts
            .entry(shard_id)
            .or_insert_with(HashSet::new)
            .insert(account_id.clone());
        self.actual_tracked_shards.insert(shard_id);
    }

    /// Track a list of accounts. The tracking will take effect immediately because
    /// even if we want to start tracking the accounts in the next epoch, it cannot harm
    /// us to start tracking them earlier.
    #[allow(unused)]
    pub fn track_accounts(&mut self, account_ids: &[AccountId]) {
        for account_id in account_ids.iter() {
            self.track_account(account_id);
        }
    }

    fn track_shard(&mut self, shard_id: ShardId) {
        self.tracked_shards.insert(shard_id);
        self.actual_tracked_shards.insert(shard_id);
    }

    /// Track a list of shards. Similar to tracking accounts, the tracking starts immediately.
    #[allow(unused)]
    pub fn track_shards(&mut self, shard_ids: &[ShardId]) {
        for shard_id in shard_ids.iter() {
            self.track_shard(*shard_id);
        }
>>>>>>> 6abb5b8b
    }

    pub fn care_about_shard(
        &self,
        account_id: Option<&AccountId>,
        parent_hash: &CryptoHash,
        shard_id: ShardId,
        is_me: bool,
    ) -> bool {
        if let Some(account_id) = account_id {
            let account_cares_about_shard = {
                let mut epoch_manager = self.epoch_manager.write().expect(POISONED_LOCK_ERR);
                epoch_manager
                    .cares_about_shard_from_prev_block(parent_hash, account_id, shard_id)
                    .unwrap_or(false)
            };
            if !is_me {
                return account_cares_about_shard;
            } else if account_cares_about_shard {
                return true;
            }
        }
        self.track_all_shards || self.tracked_accounts.contains_key(&shard_id)
    }

    // `shard_id` always refers to a shard in the current epoch that the next block from `parent_hash` belongs
    // If shard layout will change next epoch, returns true if it cares about any shard
    // that `shard_id` will split to
    pub fn will_care_about_shard(
        &self,
        account_id: Option<&AccountId>,
        parent_hash: &CryptoHash,
        shard_id: ShardId,
        is_me: bool,
    ) -> bool {
        if let Some(account_id) = account_id {
            let account_cares_about_shard = {
                let mut epoch_manager = self.epoch_manager.write().expect(POISONED_LOCK_ERR);
                epoch_manager
                    .cares_about_shard_next_epoch_from_prev_block(parent_hash, account_id, shard_id)
                    .unwrap_or(false)
            };
            if !is_me {
                return account_cares_about_shard;
            } else if account_cares_about_shard {
                return true;
            }
        }
        self.track_all_shards || self.tracked_accounts.contains_key(&shard_id)
    }
}

#[cfg(test)]
mod tests {
    use std::collections::HashSet;
    use std::sync::{Arc, RwLock};

    use near_crypto::{KeyType, PublicKey};
    use near_epoch_manager::{EpochManager, RewardCalculator};
    use near_primitives::epoch_manager::block_info::BlockInfo;
    use near_primitives::epoch_manager::{AllEpochConfig, EpochConfig, ShardConfig};
    use near_primitives::hash::CryptoHash;
    use near_primitives::types::validator_stake::ValidatorStake;
<<<<<<< HEAD
    use near_primitives::types::{AccountId, BlockHeight, NumShards, ShardId};
=======
    use near_primitives::types::{AccountId, BlockHeight, NumShards, ProtocolVersion};
>>>>>>> 6abb5b8b
    use near_store::test_utils::create_test_store;

    use super::{account_id_to_shard_id, ShardTracker};
    use near_primitives::shard_layout::ShardLayout;

    use near_primitives::version::PROTOCOL_VERSION;
    use num_rational::Rational;

    const DEFAULT_TOTAL_SUPPLY: u128 = 1_000_000_000_000;

    fn get_epoch_manager(
        genesis_protocol_version: ProtocolVersion,
        num_shards: NumShards,
        simple_nightshade_shard_config: Option<ShardConfig>,
    ) -> Arc<RwLock<EpochManager>> {
        let store = create_test_store();
        let initial_epoch_config = EpochConfig {
            epoch_length: 1,
            num_block_producer_seats: 1,
            num_block_producer_seats_per_shard: vec![1],
            avg_hidden_validator_seats_per_shard: vec![],
            block_producer_kickout_threshold: 90,
            chunk_producer_kickout_threshold: 60,
            fishermen_threshold: 0,
            online_max_threshold: Rational::from_integer(1),
            online_min_threshold: Rational::new(90, 100),
            minimum_stake_divisor: 1,
            protocol_upgrade_stake_threshold: Rational::new(80, 100),
            protocol_upgrade_num_epochs: 2,
            shard_layout: ShardLayout::v0(num_shards, 0),
            #[cfg(feature = "protocol_feature_chunk_only_producers")]
            validator_selection_config: Default::default(),
        };
        let reward_calculator = RewardCalculator {
            max_inflation_rate: Rational::from_integer(0),
            num_blocks_per_year: 1000000,
            epoch_length: 1,
            protocol_reward_rate: Rational::from_integer(0),
            protocol_treasury_account: AccountId::test_account(),
            online_max_threshold: initial_epoch_config.online_max_threshold,
            online_min_threshold: initial_epoch_config.online_min_threshold,
            num_seconds_per_year: 1000000,
        };
        Arc::new(RwLock::new(
            EpochManager::new(
                store,
                AllEpochConfig::new(initial_epoch_config, simple_nightshade_shard_config),
                genesis_protocol_version,
                reward_calculator,
                vec![ValidatorStake::new(
                    AccountId::test_account(),
                    PublicKey::empty(KeyType::ED25519),
                    100,
                    #[cfg(feature = "protocol_feature_chunk_only_producers")]
                    false,
                )],
            )
            .unwrap(),
        ))
    }

    #[allow(unused)]
    pub fn record_block(
        epoch_manager: &mut EpochManager,
        prev_h: CryptoHash,
        cur_h: CryptoHash,
        height: BlockHeight,
        proposals: Vec<ValidatorStake>,
        protocol_version: ProtocolVersion,
    ) {
        epoch_manager
            .record_block_info(
                BlockInfo::new(
                    cur_h,
                    height,
                    0,
                    prev_h,
                    prev_h,
                    proposals,
                    vec![],
                    vec![],
                    DEFAULT_TOTAL_SUPPLY,
                    protocol_version,
                    height * 10u64.pow(9),
                ),
                [0; 32],
            )
            .unwrap()
            .commit()
            .unwrap();
    }

    fn get_all_shards_care_about(
        tracker: &ShardTracker,
        num_shards: NumShards,
    ) -> HashSet<ShardId> {
        (0..num_shards)
            .filter(|shard_id| {
                tracker.care_about_shard(None, &CryptoHash::default(), *shard_id, true)
            })
            .collect()
    }

    fn get_all_shards_will_care_about(
        tracker: &ShardTracker,
        num_shards: NumShards,
    ) -> HashSet<ShardId> {
        (0..num_shards)
            .filter(|shard_id| {
                tracker.will_care_about_shard(None, &CryptoHash::default(), *shard_id, true)
            })
            .collect()
    }

    #[test]
<<<<<<< HEAD
    fn test_track_accounts() {
        let num_shards = 4;
        let epoch_manager = get_epoch_manager();
        let tracked_accounts = vec!["test1".parse().unwrap(), "test2".parse().unwrap()];
        let tracker = ShardTracker::new(tracked_accounts, false, epoch_manager, num_shards);
        let mut total_tracked_shards = HashSet::new();
        total_tracked_shards.insert(account_id_to_shard_id(&"test1".parse().unwrap(), num_shards));
        total_tracked_shards.insert(account_id_to_shard_id(&"test2".parse().unwrap(), num_shards));

        assert_eq!(get_all_shards_care_about(&tracker, num_shards), total_tracked_shards);
        assert_eq!(get_all_shards_will_care_about(&tracker, num_shards), total_tracked_shards);
    }

    #[test]
    fn test_track_all_shards() {
        let num_shards = 4;
        let epoch_manager = get_epoch_manager();
        let tracker = ShardTracker::new(vec![], true, epoch_manager, num_shards);
        let total_tracked_shards: HashSet<_> = (0..num_shards).collect();

        assert_eq!(get_all_shards_care_about(&tracker, num_shards), total_tracked_shards);
        assert_eq!(get_all_shards_will_care_about(&tracker, num_shards), total_tracked_shards);
=======
    fn test_track_new_accounts_and_shards() {
        let epoch_manager = get_epoch_manager(PROTOCOL_VERSION, 4, None);
        let mut tracker = ShardTracker::new(vec![], vec![], epoch_manager);
        tracker.track_accounts(&["test1".parse().unwrap(), "test2".parse().unwrap()]);
        tracker.track_shards(&[2, 3]);
        let mut total_tracked_shards = HashSet::new();
        total_tracked_shards
            .insert(account_id_to_shard_id(&"test1".parse().unwrap(), &tracker.shard_layout));
        total_tracked_shards
            .insert(account_id_to_shard_id(&"test2".parse().unwrap(), &tracker.shard_layout));
        total_tracked_shards.insert(2);
        total_tracked_shards.insert(3);
        assert_eq!(tracker.actual_tracked_shards, total_tracked_shards);
>>>>>>> 6abb5b8b
    }

    /*
    #[test]
    #[cfg(feature = "protocol_feature_simple_nightshade")]
    fn test_track_shards_shard_layout_change() {
        let simple_nightshade_version = SimpleNightshade.protocol_version();
        let shard_layout = ShardLayout::v1(
            vec!["aurora".parse().unwrap()],
            vec!["h", "o"].into_iter().map(|x| x.parse().unwrap()).collect(),
            Some(vec![0, 0, 0, 0]),
            1,
        );
        let shard_config = ShardConfig {
            num_block_producer_seats_per_shard: get_num_seats_per_shard(4, 2),
            avg_hidden_validator_seats_per_shard: get_num_seats_per_shard(4, 0),
            shard_layout: shard_layout.clone(),
        };
        let epoch_manager = get_epoch_manager(simple_nightshade_version - 1, 1, Some(shard_config));
        let mut tracker = ShardTracker::new(vec![], vec![], epoch_manager.clone());
        tracker.track_accounts(&["near".parse().unwrap(), "zoo".parse().unwrap()]);
        tracker.track_shards(&[0]);

        let h = hash_range(8);
        {
            let mut epoch_manager = epoch_manager.write().expect(POISONED_LOCK_ERR);
            record_block(
                &mut epoch_manager,
                CryptoHash::default(),
                h[0],
                0,
                vec![],
                simple_nightshade_version,
            );
            for i in 1..4 {
                record_block(
                    &mut epoch_manager,
                    h[i - 1],
                    h[i],
                    i as u64,
                    vec![],
                    simple_nightshade_version,
                );
            }
            assert_eq!(
                epoch_manager.get_epoch_info(&EpochId(h[0])).unwrap().protocol_version(),
                simple_nightshade_version - 1
            );
            assert_eq!(
                epoch_manager.get_epoch_info(&EpochId(h[1])).unwrap().protocol_version(),
                simple_nightshade_version
            );
        }

        // TODO: verify tracker is tracking the correct shards before and after resharding
    }
     */
}<|MERGE_RESOLUTION|>--- conflicted
+++ resolved
@@ -1,11 +1,8 @@
 use std::collections::{HashMap, HashSet};
 use std::sync::{Arc, RwLock};
 
-<<<<<<< HEAD
 use byteorder::{LittleEndian, ReadBytesExt};
-=======
 use tracing::info;
->>>>>>> 6abb5b8b
 
 use near_epoch_manager::EpochManager;
 use near_primitives::hash::CryptoHash;
@@ -47,55 +44,7 @@
             acc.entry(shard_id).or_insert_with(HashSet::new).insert(x);
             acc
         });
-<<<<<<< HEAD
-        ShardTracker { tracked_accounts, track_all_shards, epoch_manager, num_shards }
-=======
-        let tracked_shards: HashSet<_> = shards.into_iter().collect();
-        let mut actual_tracked_shards = tracked_shards.clone();
-        for (shard_id, _) in tracked_accounts.iter() {
-            actual_tracked_shards.insert(*shard_id);
-        }
-        info!(target: "runtime", "Tracking shards: {:?}", actual_tracked_shards);
-        ShardTracker {
-            tracked_accounts,
-            tracked_shards,
-            actual_tracked_shards,
-            epoch_manager,
-            shard_layout,
-        }
-    }
-
-    fn track_account(&mut self, account_id: &AccountId) {
-        let shard_id = account_id_to_shard_id(account_id, &self.shard_layout);
-        self.tracked_accounts
-            .entry(shard_id)
-            .or_insert_with(HashSet::new)
-            .insert(account_id.clone());
-        self.actual_tracked_shards.insert(shard_id);
-    }
-
-    /// Track a list of accounts. The tracking will take effect immediately because
-    /// even if we want to start tracking the accounts in the next epoch, it cannot harm
-    /// us to start tracking them earlier.
-    #[allow(unused)]
-    pub fn track_accounts(&mut self, account_ids: &[AccountId]) {
-        for account_id in account_ids.iter() {
-            self.track_account(account_id);
-        }
-    }
-
-    fn track_shard(&mut self, shard_id: ShardId) {
-        self.tracked_shards.insert(shard_id);
-        self.actual_tracked_shards.insert(shard_id);
-    }
-
-    /// Track a list of shards. Similar to tracking accounts, the tracking starts immediately.
-    #[allow(unused)]
-    pub fn track_shards(&mut self, shard_ids: &[ShardId]) {
-        for shard_id in shard_ids.iter() {
-            self.track_shard(*shard_id);
-        }
->>>>>>> 6abb5b8b
+        ShardTracker { tracked_accounts, track_all_shards, epoch_manager, shard_layout }
     }
 
     pub fn care_about_shard(
@@ -159,11 +108,7 @@
     use near_primitives::epoch_manager::{AllEpochConfig, EpochConfig, ShardConfig};
     use near_primitives::hash::CryptoHash;
     use near_primitives::types::validator_stake::ValidatorStake;
-<<<<<<< HEAD
     use near_primitives::types::{AccountId, BlockHeight, NumShards, ShardId};
-=======
-    use near_primitives::types::{AccountId, BlockHeight, NumShards, ProtocolVersion};
->>>>>>> 6abb5b8b
     use near_store::test_utils::create_test_store;
 
     use super::{account_id_to_shard_id, ShardTracker};
@@ -279,7 +224,6 @@
     }
 
     #[test]
-<<<<<<< HEAD
     fn test_track_accounts() {
         let num_shards = 4;
         let epoch_manager = get_epoch_manager();
@@ -302,21 +246,6 @@
 
         assert_eq!(get_all_shards_care_about(&tracker, num_shards), total_tracked_shards);
         assert_eq!(get_all_shards_will_care_about(&tracker, num_shards), total_tracked_shards);
-=======
-    fn test_track_new_accounts_and_shards() {
-        let epoch_manager = get_epoch_manager(PROTOCOL_VERSION, 4, None);
-        let mut tracker = ShardTracker::new(vec![], vec![], epoch_manager);
-        tracker.track_accounts(&["test1".parse().unwrap(), "test2".parse().unwrap()]);
-        tracker.track_shards(&[2, 3]);
-        let mut total_tracked_shards = HashSet::new();
-        total_tracked_shards
-            .insert(account_id_to_shard_id(&"test1".parse().unwrap(), &tracker.shard_layout));
-        total_tracked_shards
-            .insert(account_id_to_shard_id(&"test2".parse().unwrap(), &tracker.shard_layout));
-        total_tracked_shards.insert(2);
-        total_tracked_shards.insert(3);
-        assert_eq!(tracker.actual_tracked_shards, total_tracked_shards);
->>>>>>> 6abb5b8b
     }
 
     /*
