use std::collections::{HashMap, HashSet};
use std::sync::{Arc, RwLock};

use tracing::info;

use near_epoch_manager::EpochManager;
use near_primitives::hash::CryptoHash;
use near_primitives::shard_layout::{account_id_to_shard_id, ShardLayout};
use near_primitives::types::{AccountId, EpochId, ShardId};

const POISONED_LOCK_ERR: &str = "The lock was poisoned.";

/// Tracker that tracks shard ids and accounts. It maintains two items: `tracked_accounts` and
/// `tracked_shards`. The shards that are actually tracked are the union of shards that `tracked_accounts`
/// are in and `tracked_shards`.
#[derive(Clone)]
pub struct ShardTracker {
    /// Tracked accounts by shard id. For each shard id, the corresponding set of accounts should be
    /// non empty (otherwise the entry should not exist).
    tracked_accounts: HashMap<ShardId, HashSet<AccountId>>,
    /// Tracked shards.
    tracked_shards: HashSet<ShardId>,
    /// Combination of shards that correspond to tracked accounts and tracked shards.
    actual_tracked_shards: HashSet<ShardId>,
    /// Epoch manager that for given block hash computes the epoch id.
    epoch_manager: Arc<RwLock<EpochManager>>,
    /// Current shard layout
    /// TODO: ShardTracker does not work if shard_layout is changed,
    ///       fix this when https://github.com/near/nearcore/pull/4668 is merged
    shard_layout: ShardLayout,
}

impl ShardTracker {
    pub fn new(
        accounts: Vec<AccountId>,
        shards: Vec<ShardId>,
        epoch_manager: Arc<RwLock<EpochManager>>,
    ) -> Self {
        let shard_layout = {
            let mut epoch_manager = epoch_manager.write().expect(POISONED_LOCK_ERR);
            epoch_manager.get_shard_layout(&EpochId::default()).unwrap().clone()
        };
        let tracked_accounts = accounts.into_iter().fold(HashMap::new(), |mut acc, x| {
            let shard_id = account_id_to_shard_id(&x, &shard_layout);
            acc.entry(shard_id).or_insert_with(HashSet::new).insert(x);
            acc
        });
        let tracked_shards: HashSet<_> = shards.into_iter().collect();
        let mut actual_tracked_shards = tracked_shards.clone();
        for (shard_id, _) in tracked_accounts.iter() {
            actual_tracked_shards.insert(*shard_id);
        }
        info!(target: "runtime", "Tracking shards: {:?}", actual_tracked_shards);
        ShardTracker {
            tracked_accounts,
            tracked_shards,
            actual_tracked_shards,
            epoch_manager,
            shard_layout,
        }
    }

    fn track_account(&mut self, account_id: &AccountId) {
        let shard_id = account_id_to_shard_id(account_id, &self.shard_layout);
        self.tracked_accounts
            .entry(shard_id)
            .or_insert_with(HashSet::new)
            .insert(account_id.clone());
        self.actual_tracked_shards.insert(shard_id);
    }

    /// Track a list of accounts. The tracking will take effect immediately because
    /// even if we want to start tracking the accounts in the next epoch, it cannot harm
    /// us to start tracking them earlier.
    #[allow(unused)]
    pub fn track_accounts(&mut self, account_ids: &[AccountId]) {
        for account_id in account_ids.iter() {
            self.track_account(account_id);
        }
    }

    fn track_shard(&mut self, shard_id: ShardId) {
        self.tracked_shards.insert(shard_id);
        self.actual_tracked_shards.insert(shard_id);
    }

    /// Track a list of shards. Similar to tracking accounts, the tracking starts immediately.
    #[allow(unused)]
    pub fn track_shards(&mut self, shard_ids: &[ShardId]) {
        for shard_id in shard_ids.iter() {
            self.track_shard(*shard_id);
        }
    }

    pub fn care_about_shard(
        &self,
        account_id: Option<&AccountId>,
        parent_hash: &CryptoHash,
        shard_id: ShardId,
        is_me: bool,
    ) -> bool {
        if let Some(account_id) = account_id {
            let account_cares_about_shard = {
                let mut epoch_manager = self.epoch_manager.write().expect(POISONED_LOCK_ERR);
                epoch_manager
                    .cares_about_shard_from_prev_block(parent_hash, account_id, shard_id)
                    .unwrap_or(false)
            };
            if !is_me {
                return account_cares_about_shard;
            }
            account_cares_about_shard || self.actual_tracked_shards.contains(&shard_id)
        } else {
            self.actual_tracked_shards.contains(&shard_id)
        }
    }

    // If ShardLayout will change in the next epoch, `shard_id` refers to shard in the new
    // ShardLayout
    pub fn will_care_about_shard(
        &self,
        account_id: Option<&AccountId>,
        parent_hash: &CryptoHash,
        shard_id: ShardId,
        is_me: bool,
    ) -> bool {
        if let Some(account_id) = account_id {
            let account_cares_about_shard = {
                let mut epoch_manager = self.epoch_manager.write().expect(POISONED_LOCK_ERR);
                epoch_manager
                    .cares_about_shard_next_epoch_from_prev_block(parent_hash, account_id, shard_id)
                    .unwrap_or(false)
            };
            if !is_me {
                return account_cares_about_shard;
            } else if account_cares_about_shard {
                return true;
            }
        }
        self.actual_tracked_shards.contains(&shard_id)
    }
}

#[cfg(test)]
mod tests {
    use std::collections::HashSet;
    use std::sync::{Arc, RwLock};

    use near_crypto::{KeyType, PublicKey};
    use near_epoch_manager::{EpochManager, RewardCalculator};
    use near_primitives::epoch_manager::block_info::BlockInfo;
    use near_primitives::epoch_manager::{AllEpochConfig, EpochConfig, ShardConfig};
    use near_primitives::hash::CryptoHash;
    use near_primitives::types::validator_stake::ValidatorStake;
    use near_primitives::types::{AccountId, BlockHeight, NumShards, ProtocolVersion};
    use near_store::test_utils::create_test_store;

    use super::{account_id_to_shard_id, ShardTracker};
    use near_primitives::shard_layout::ShardLayout;

    use near_primitives::version::PROTOCOL_VERSION;
    use num_rational::Rational;

    const DEFAULT_TOTAL_SUPPLY: u128 = 1_000_000_000_000;

    fn get_epoch_manager(
        genesis_protocol_version: ProtocolVersion,
        num_shards: NumShards,
        simple_nightshade_shard_config: Option<ShardConfig>,
    ) -> Arc<RwLock<EpochManager>> {
        let store = create_test_store();
        let initial_epoch_config = EpochConfig {
            epoch_length: 1,
            num_block_producer_seats: 1,
            num_block_producer_seats_per_shard: vec![1],
            avg_hidden_validator_seats_per_shard: vec![],
            block_producer_kickout_threshold: 90,
            chunk_producer_kickout_threshold: 60,
            fishermen_threshold: 0,
            online_max_threshold: Rational::from_integer(1),
            online_min_threshold: Rational::new(90, 100),
            minimum_stake_divisor: 1,
            protocol_upgrade_stake_threshold: Rational::new(80, 100),
            protocol_upgrade_num_epochs: 2,
<<<<<<< HEAD
            #[cfg(feature = "protocol_feature_chunk_only_producers")]
            validator_selection_config: Default::default(),
=======
            shard_layout: ShardLayout::v0(num_shards, 0),
>>>>>>> 68533772
        };
        let reward_calculator = RewardCalculator {
            max_inflation_rate: Rational::from_integer(0),
            num_blocks_per_year: 1000000,
            epoch_length: 1,
            protocol_reward_rate: Rational::from_integer(0),
            protocol_treasury_account: AccountId::test_account(),
            online_max_threshold: initial_epoch_config.online_max_threshold,
            online_min_threshold: initial_epoch_config.online_min_threshold,
            num_seconds_per_year: 1000000,
        };
        Arc::new(RwLock::new(
            EpochManager::new(
                store,
                AllEpochConfig::new(initial_epoch_config, simple_nightshade_shard_config),
                genesis_protocol_version,
                reward_calculator,
                vec![ValidatorStake::new(
                    AccountId::test_account(),
                    PublicKey::empty(KeyType::ED25519),
                    100,
                    #[cfg(feature = "protocol_feature_chunk_only_producers")]
                    false,
                )],
            )
            .unwrap(),
        ))
    }

    #[allow(unused)]
    pub fn record_block(
        epoch_manager: &mut EpochManager,
        prev_h: CryptoHash,
        cur_h: CryptoHash,
        height: BlockHeight,
        proposals: Vec<ValidatorStake>,
        protocol_version: ProtocolVersion,
    ) {
        epoch_manager
            .record_block_info(
                BlockInfo::new(
                    cur_h,
                    height,
                    0,
                    prev_h,
                    prev_h,
                    proposals,
                    vec![],
                    vec![],
                    DEFAULT_TOTAL_SUPPLY,
                    protocol_version,
                    height * 10u64.pow(9),
                ),
                [0; 32],
            )
            .unwrap()
            .commit()
            .unwrap();
    }

    #[test]
    fn test_track_new_accounts_and_shards() {
        let epoch_manager = get_epoch_manager(PROTOCOL_VERSION, 4, None);
        let mut tracker = ShardTracker::new(vec![], vec![], epoch_manager);
        tracker.track_accounts(&["test1".parse().unwrap(), "test2".parse().unwrap()]);
        tracker.track_shards(&[2, 3]);
        let mut total_tracked_shards = HashSet::new();
        total_tracked_shards
            .insert(account_id_to_shard_id(&"test1".parse().unwrap(), &tracker.shard_layout));
        total_tracked_shards
            .insert(account_id_to_shard_id(&"test2".parse().unwrap(), &tracker.shard_layout));
        total_tracked_shards.insert(2);
        total_tracked_shards.insert(3);
        assert_eq!(tracker.actual_tracked_shards, total_tracked_shards);
    }

    /*
    #[test]
    #[cfg(feature = "protocol_feature_simple_nightshade")]
    fn test_track_shards_shard_layout_change() {
        let simple_nightshade_version = SimpleNightshade.protocol_version();
        let shard_layout = ShardLayout::v1(
            vec!["aurora".parse().unwrap()],
            vec!["h", "o"].into_iter().map(|x| x.parse().unwrap()).collect(),
            Some(vec![0, 0, 0, 0]),
            1,
        );
        let shard_config = ShardConfig {
            num_block_producer_seats_per_shard: get_num_seats_per_shard(4, 2),
            avg_hidden_validator_seats_per_shard: get_num_seats_per_shard(4, 0),
            shard_layout: shard_layout.clone(),
        };
        let epoch_manager = get_epoch_manager(simple_nightshade_version - 1, 1, Some(shard_config));
        let mut tracker = ShardTracker::new(vec![], vec![], epoch_manager.clone());
        tracker.track_accounts(&["near".parse().unwrap(), "zoo".parse().unwrap()]);
        tracker.track_shards(&[0]);

        let h = hash_range(8);
        {
            let mut epoch_manager = epoch_manager.write().expect(POISONED_LOCK_ERR);
            record_block(
                &mut epoch_manager,
                CryptoHash::default(),
                h[0],
                0,
                vec![],
                simple_nightshade_version,
            );
            for i in 1..4 {
                record_block(
                    &mut epoch_manager,
                    h[i - 1],
                    h[i],
                    i as u64,
                    vec![],
                    simple_nightshade_version,
                );
            }
            assert_eq!(
                epoch_manager.get_epoch_info(&EpochId(h[0])).unwrap().protocol_version(),
                simple_nightshade_version - 1
            );
            assert_eq!(
                epoch_manager.get_epoch_info(&EpochId(h[1])).unwrap().protocol_version(),
                simple_nightshade_version
            );
        }

        // TODO: verify tracker is tracking the correct shards before and after resharding
    }
     */
}<|MERGE_RESOLUTION|>--- conflicted
+++ resolved
@@ -182,12 +182,9 @@
             minimum_stake_divisor: 1,
             protocol_upgrade_stake_threshold: Rational::new(80, 100),
             protocol_upgrade_num_epochs: 2,
-<<<<<<< HEAD
+            shard_layout: ShardLayout::v0(num_shards, 0),
             #[cfg(feature = "protocol_feature_chunk_only_producers")]
             validator_selection_config: Default::default(),
-=======
-            shard_layout: ShardLayout::v0(num_shards, 0),
->>>>>>> 68533772
         };
         let reward_calculator = RewardCalculator {
             max_inflation_rate: Rational::from_integer(0),
