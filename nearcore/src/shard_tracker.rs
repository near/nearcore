--- conflicted
+++ resolved
@@ -4,7 +4,6 @@
 use tracing::info;
 
 use near_epoch_manager::EpochManager;
-<<<<<<< HEAD
 use near_primitives::errors::EpochError;
 use near_primitives::hash::CryptoHash;
 use near_primitives::shard_layout::{account_id_to_shard_id, ShardLayout};
@@ -12,18 +11,6 @@
 
 const POISONED_LOCK_ERR: &str = "The lock was poisoned.";
 
-=======
-use near_primitives::hash::{hash, CryptoHash};
-use near_primitives::types::{AccountId, NumShards, ShardId};
-
-const POISONED_LOCK_ERR: &str = "The lock was poisoned.";
-
-pub fn account_id_to_shard_id(account_id: &AccountId, num_shards: NumShards) -> ShardId {
-    let mut cursor = Cursor::new(hash(account_id.as_ref().as_bytes()).0);
-    cursor.read_u64::<LittleEndian>().expect("Must not happened") % (num_shards)
-}
-
->>>>>>> 3c7acde2
 /// Tracker that tracks shard ids and accounts. It maintains two items: `tracked_accounts` and
 /// `tracked_shards`. The shards that are actually tracked are the union of shards that `tracked_accounts`
 /// are in and `tracked_shards`.
@@ -108,111 +95,6 @@
         }
     }
 
-<<<<<<< HEAD
-    fn flush_pending(&mut self, new_shard_layout: &ShardLayout) {
-        let mut shards_to_remove = HashSet::new();
-        // update tracked_accounts and tracked_shards if shard layout will change
-        if &self.current_shard_layout != new_shard_layout {
-            self.tracked_shards = (0..new_shard_layout.num_shards())
-                .filter(|x| {
-                    let parent_shards = new_shard_layout.parent_shards().unwrap();
-                    self.tracked_shards.contains(&parent_shards[*x as usize])
-                })
-                .collect();
-            self.tracked_accounts =
-                self.tracked_accounts.iter().fold(HashMap::new(), |mut acc, (_, accounts)| {
-                    accounts.iter().for_each(|account_id| {
-                        let shard_id = account_id_to_shard_id(account_id, new_shard_layout);
-                        acc.entry(shard_id).or_insert_with(HashSet::new).insert(account_id.clone());
-                    });
-                    acc
-                });
-            self.actual_tracked_shards = self.tracked_shards.clone();
-            for (shard_id, _) in self.tracked_accounts.iter() {
-                self.actual_tracked_shards.insert(*shard_id);
-            }
-        }
-        for account_id in self.pending_untracked_accounts.drain() {
-            let shard_id = account_id_to_shard_id(&account_id, new_shard_layout);
-            self.tracked_accounts.entry(shard_id).and_modify(|e| {
-                e.remove(&account_id);
-            });
-            let to_remove = if let Some(accounts) = self.tracked_accounts.get(&shard_id) {
-                accounts.is_empty()
-            } else {
-                false
-            };
-            if to_remove {
-                self.tracked_accounts.remove(&shard_id);
-                shards_to_remove.insert(shard_id);
-            }
-        }
-        for shard_id in self.pending_untracked_shards.drain() {
-            self.tracked_shards.remove(&shard_id);
-            shards_to_remove.insert(shard_id);
-        }
-        for shard_id in shards_to_remove.drain() {
-            if !self.tracked_accounts.contains_key(&shard_id)
-                && !self.tracked_shards.contains(&shard_id)
-            {
-                self.actual_tracked_shards.remove(&shard_id);
-            }
-        }
-    }
-
-    fn update_epoch(&mut self, block_hash: &CryptoHash) -> Result<(), EpochError> {
-        let (_, epoch_id) = {
-            let mut epoch_manager = self.epoch_manager.write().expect(POISONED_LOCK_ERR);
-            (epoch_manager.get_prev_epoch_id(block_hash)?, epoch_manager.get_epoch_id(block_hash)?)
-        };
-        if self.current_epoch_id != epoch_id {
-            // if epoch id has changed, we need to flush the pending removals
-            // and update the shards to track
-            let new_shard_layout = {
-                let mut epoch_manager = self.epoch_manager.write().expect(POISONED_LOCK_ERR);
-                epoch_manager.get_shard_layout(&epoch_id)?
-            };
-            self.flush_pending(&new_shard_layout);
-            self.current_epoch_id = epoch_id;
-            self.current_shard_layout = new_shard_layout;
-        }
-        Ok(())
-    }
-
-    /// Stop tracking a list of accounts in the next epoch.
-    #[allow(unused)]
-    pub fn untrack_accounts(
-        &mut self,
-        block_hash: &CryptoHash,
-        account_ids: Vec<AccountId>,
-    ) -> Result<(), EpochError> {
-        self.update_epoch(block_hash)?;
-        for account_id in account_ids {
-            self.pending_untracked_accounts.insert(account_id);
-        }
-        Ok(())
-    }
-
-    /// Stop tracking a list of shards in the next epoch.
-    /// If ShardLayout will change in the next epoch, the shard_id specified in this function
-    /// corresponds to the new ShardLayout. For example, say the current epoch has one shard,
-    /// and the next epoch has 8 shards. Then untrack_shards(_, [0]) untracks only shard 0 in the
-    /// next epoch, instead of untracking all shards.
-    #[allow(unused)]
-    pub fn untrack_shards(
-        &mut self,
-        block_hash: &CryptoHash,
-        shard_ids: Vec<ShardId>,
-    ) -> Result<(), EpochError> {
-        self.update_epoch(block_hash)?;
-        for shard_id in shard_ids {
-            self.pending_untracked_shards.insert(shard_id);
-        }
-        Ok(())
-    }
-
-=======
->>>>>>> 3c7acde2
     pub fn care_about_shard(
         &self,
         account_id: Option<&AccountId>,
@@ -258,19 +140,7 @@
                 return true;
             }
         }
-<<<<<<< HEAD
-        let mut tracker = self.clone();
-        let new_shard_layout = {
-            let mut epoch_manager = tracker.epoch_manager.write().expect(POISONED_LOCK_ERR);
-            let next_epoch_id =
-                epoch_manager.get_next_epoch_id_from_prev_block(parent_hash).unwrap();
-            epoch_manager.get_shard_layout(&next_epoch_id).unwrap()
-        };
-        tracker.flush_pending(&new_shard_layout);
-        tracker.actual_tracked_shards.contains(&shard_id)
-=======
         self.actual_tracked_shards.contains(&shard_id)
->>>>>>> 3c7acde2
     }
 }
 
@@ -282,33 +152,18 @@
     use near_crypto::{KeyType, PublicKey};
     use near_epoch_manager::{EpochManager, RewardCalculator};
     use near_primitives::epoch_manager::block_info::BlockInfo;
-<<<<<<< HEAD
     use near_primitives::epoch_manager::{AllEpochConfig, EpochConfig, ShardConfig};
     use near_primitives::hash::{hash, CryptoHash};
     use near_primitives::types::validator_stake::ValidatorStake;
-    use near_primitives::types::{BlockHeight, EpochId, NumShards, ProtocolVersion};
+    use near_primitives::types::{AccountId, BlockHeight, EpochId, NumShards, ProtocolVersion};
     use near_store::test_utils::create_test_store;
 
-    use super::{ShardTracker, POISONED_LOCK_ERR};
-    #[cfg(feature = "protocol_feature_simple_nightshade")]
+    use super::{account_id_to_shard_id, ShardTracker};
+    use crate::shard_tracker::POISONED_LOCK_ERR;
     use near_epoch_manager::test_utils::hash_range;
-    #[cfg(feature = "protocol_feature_simple_nightshade")]
-    use near_primitives::shard_layout::account_id_to_shard_id;
     use near_primitives::shard_layout::ShardLayout;
-
-    #[cfg(feature = "protocol_feature_simple_nightshade")]
     use near_primitives::utils::get_num_seats_per_shard;
-    #[cfg(feature = "protocol_feature_simple_nightshade")]
     use near_primitives::version::ProtocolFeature::SimpleNightshade;
-=======
-    use near_primitives::epoch_manager::EpochConfig;
-    use near_primitives::hash::CryptoHash;
-    use near_primitives::types::validator_stake::ValidatorStake;
-    use near_primitives::types::{AccountId, BlockHeight};
-    use near_store::test_utils::create_test_store;
-
-    use super::{account_id_to_shard_id, ShardTracker};
->>>>>>> 3c7acde2
     use near_primitives::version::PROTOCOL_VERSION;
     use num_rational::Rational;
 
@@ -394,91 +249,15 @@
 
     #[test]
     fn test_track_new_accounts_and_shards() {
-<<<<<<< HEAD
         let epoch_manager = get_epoch_manager(PROTOCOL_VERSION, 4, None);
-        let mut tracker = ShardTracker::new(vec![], vec![], EpochId::default(), epoch_manager);
-        tracker.track_accounts(&["test1".to_string(), "test2".to_string()]);
-        tracker.track_shards(&[2, 3]);
-        let mut total_tracked_shards = HashSet::new();
-        total_tracked_shards.insert(tracker.account_id_to_shard_id(&"test1".to_string()));
-        total_tracked_shards.insert(tracker.account_id_to_shard_id(&"test2".to_string()));
-=======
-        let num_shards = 4;
-        let epoch_manager = get_epoch_manager();
-        let mut tracker = ShardTracker::new(vec![], vec![], epoch_manager, num_shards);
+        let mut tracker = ShardTracker::new(vec![], vec![], epoch_manager);
         tracker.track_accounts(&["test1".parse().unwrap(), "test2".parse().unwrap()]);
         tracker.track_shards(&[2, 3]);
         let mut total_tracked_shards = HashSet::new();
-        total_tracked_shards.insert(account_id_to_shard_id(&"test1".parse().unwrap(), num_shards));
-        total_tracked_shards.insert(account_id_to_shard_id(&"test2".parse().unwrap(), num_shards));
->>>>>>> 3c7acde2
+        total_tracked_shards.insert(tracker.account_id_to_shard_id(&"test1".parse().unwrap()));
+        total_tracked_shards.insert(tracker.account_id_to_shard_id(&"test2".parse().unwrap()));
         total_tracked_shards.insert(2);
         total_tracked_shards.insert(3);
-        assert_eq!(tracker.actual_tracked_shards, total_tracked_shards);
-    }
-<<<<<<< HEAD
-
-    #[test]
-    fn test_untrack_accounts() {
-        let epoch_manager = get_epoch_manager(PROTOCOL_VERSION, 4, None);
-        let mut tracker =
-            ShardTracker::new(vec![], vec![], EpochId::default(), epoch_manager.clone());
-        tracker.track_accounts(&["test1".to_string(), "test2".to_string(), "test3".to_string()]);
-        tracker.track_shards(&[2, 3]);
-        {
-            let mut epoch_manager = epoch_manager.write().expect(POISONED_LOCK_ERR);
-            record_block(
-                &mut epoch_manager,
-                CryptoHash::default(),
-                hash(&[0]),
-                0,
-                vec![],
-                PROTOCOL_VERSION,
-            );
-            record_block(&mut epoch_manager, hash(&[0]), hash(&[1]), 1, vec![], PROTOCOL_VERSION);
-            record_block(&mut epoch_manager, hash(&[1]), hash(&[2]), 2, vec![], PROTOCOL_VERSION);
-        }
-        tracker
-            .untrack_accounts(&hash(&[1]), vec!["test2".to_string(), "test3".to_string()])
-            .unwrap();
-        tracker.update_epoch(&hash(&[2])).unwrap();
-
-        let mut total_tracked_shards = HashSet::new();
-        total_tracked_shards.insert(tracker.account_id_to_shard_id(&"test1".to_string()));
-        total_tracked_shards.insert(2);
-        total_tracked_shards.insert(3);
-
-        assert_eq!(tracker.actual_tracked_shards, total_tracked_shards);
-    }
-
-    #[test]
-    fn test_untrack_shards() {
-        let epoch_manager = get_epoch_manager(PROTOCOL_VERSION, 4, None);
-        let mut tracker =
-            ShardTracker::new(vec![], vec![], EpochId::default(), epoch_manager.clone());
-        tracker.track_accounts(&["test1".to_string(), "test2".to_string(), "test3".to_string()]);
-        tracker.track_shards(&[2, 3]);
-        {
-            let mut epoch_manager = epoch_manager.write().expect(POISONED_LOCK_ERR);
-            record_block(
-                &mut epoch_manager,
-                CryptoHash::default(),
-                hash(&[0]),
-                0,
-                vec![],
-                PROTOCOL_VERSION,
-            );
-            record_block(&mut epoch_manager, hash(&[0]), hash(&[1]), 1, vec![], PROTOCOL_VERSION);
-            record_block(&mut epoch_manager, hash(&[1]), hash(&[2]), 2, vec![], PROTOCOL_VERSION);
-        }
-        tracker.untrack_shards(&hash(&[1]), vec![1, 2, 3]).unwrap();
-        tracker.update_epoch(&hash(&[2])).unwrap();
-
-        let mut total_tracked_shards = HashSet::new();
-        for account_id in vec!["test1", "test2", "test3"] {
-            total_tracked_shards.insert(tracker.account_id_to_shard_id(&account_id.to_string()));
-        }
-
         assert_eq!(tracker.actual_tracked_shards, total_tracked_shards);
     }
 
@@ -487,8 +266,8 @@
     fn test_track_shards_shard_layout_change() {
         let simple_nightshade_version = SimpleNightshade.protocol_version();
         let shard_layout = ShardLayout::v1(
-            vec![String::from("aurora")],
-            vec!["h", "o"].into_iter().map(|x| String::from(x)).collect(),
+            vec!["aurora".parse().unwrap()],
+            vec!["h", "o"].into_iter().map(|x| x.parse().unwrap()).collect(),
             Some(vec![0, 0, 0, 0]),
         );
         let shard_config = ShardConfig {
@@ -497,9 +276,8 @@
             shard_layout: shard_layout.clone(),
         };
         let epoch_manager = get_epoch_manager(simple_nightshade_version - 1, 1, Some(shard_config));
-        let mut tracker =
-            ShardTracker::new(vec![], vec![], EpochId::default(), epoch_manager.clone());
-        tracker.track_accounts(&["near".to_string(), "zoo".to_string()]);
+        let mut tracker = ShardTracker::new(vec![], vec![], epoch_manager.clone());
+        tracker.track_accounts(&["near".parse().unwrap(), "zoo".parse().unwrap()]);
         tracker.track_shards(&[0]);
 
         let h = hash_range(8);
@@ -535,21 +313,19 @@
 
         // before resharding
         tracker.update_epoch(&h[2]).unwrap();
-        assert_eq!(tracker.account_id_to_shard_id(&String::from("zoo")), 0);
+        assert_eq!(tracker.account_id_to_shard_id("zoo".parse().unwrap()), 0);
         // untrack future shard 0 after resharding
         tracker.untrack_shards(&h[2], vec![0]).unwrap();
         assert_eq!(tracker.actual_tracked_shards, (0..1).collect());
         // after resharding
         tracker.update_epoch(&h[3]).unwrap();
         assert_eq!(tracker.actual_tracked_shards, vec![1, 2, 3].into_iter().collect());
-        for account in ["near", "zoo"].iter() {
-            let account = String::from(*account);
+        for account in ["near", "zoo"].into_iter() {
+            let account = account.parse().unwrap();
             assert_eq!(
                 tracker.account_id_to_shard_id(&account),
                 account_id_to_shard_id(&account, &shard_layout)
             );
         }
     }
-=======
->>>>>>> 3c7acde2
 }