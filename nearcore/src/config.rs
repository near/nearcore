--- conflicted
+++ resolved
@@ -51,13 +51,9 @@
 use near_primitives::version::{ProtocolVersion, PROTOCOL_VERSION};
 #[cfg(feature = "rosetta_rpc")]
 use near_rosetta_rpc::RosettaRpcConfig;
-<<<<<<< HEAD
-use near_store::config::{ArchivalConfig, ArchivalStoreConfig, StateSnapshotType};
-=======
 use near_store::config::{
     ArchivalConfig, ArchivalStoreConfig, SplitStorageConfig, StateSnapshotType,
 };
->>>>>>> 9511caa8
 use near_store::{StateSnapshotConfig, Store, TrieConfig};
 use near_telemetry::TelemetryConfig;
 use near_vm_runner::{ContractRuntimeCache, FilesystemContractRuntimeCache};
@@ -468,16 +464,12 @@
 
     /// Returns `ArchivalConfig` which contains references to the archival-related configs if the config is for an archival node; otherwise returns `None`.
     pub fn archival_config(&self) -> Option<ArchivalConfig> {
-<<<<<<< HEAD
-        ArchivalConfig::get(self.archive, self.archival_storage.as_ref(), self.cold_store.as_ref())
-=======
         ArchivalConfig::new(
             self.archive,
             self.archival_storage.as_ref(),
             self.cold_store.as_ref(),
             self.split_storage.as_ref(),
         )
->>>>>>> 9511caa8
     }
 }
 
