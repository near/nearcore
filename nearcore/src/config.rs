--- conflicted
+++ resolved
@@ -916,20 +916,6 @@
                 TESTING_INIT_STAKE,
                 CryptoHash::default(),
             );
-<<<<<<< HEAD
-            #[cfg(feature = "protocol_feature_evm")]
-            // EVM account is created here only for new generated genesis
-            // For existing network, evm account has to be created with linkdrop
-            add_account_with_key(
-                &mut records,
-                "evm".parse().unwrap(),
-                &signer.public_key(),
-                TESTING_INIT_BALANCE,
-                0,
-                CryptoHash::default(),
-            );
-=======
->>>>>>> c0d382b0
             add_protocol_account(&mut records);
 
             let genesis_config = GenesisConfig {
