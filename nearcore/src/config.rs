--- conflicted
+++ resolved
@@ -704,7 +704,6 @@
                 state_sync_dump_enabled: config
                     .state_sync
                     .as_ref()
-<<<<<<< HEAD
                     .map(|x| x.dump_enabled)
                     .unwrap_or(false),
                 state_sync_s3_bucket: config
@@ -723,26 +722,6 @@
                     .map(|x| x.drop_state_of_dump.clone())
                     .flatten()
                     .unwrap_or(vec![]),
-                state_sync_from_s3_enabled: config
-                    .state_sync
-                    .as_ref()
-                    .map(|x| x.sync_from_s3_enabled)
-                    .unwrap_or(false),
-=======
-                    .map_or(false, |x| x.dump_enabled.unwrap_or(false)),
-                state_sync_s3_bucket: config
-                    .state_sync
-                    .as_ref()
-                    .map_or(String::new(), |x| x.s3_bucket.clone()),
-                state_sync_s3_region: config
-                    .state_sync
-                    .as_ref()
-                    .map_or(String::new(), |x| x.s3_region.clone()),
-                state_sync_restart_dump_for_shards: config
-                    .state_sync
-                    .as_ref()
-                    .map_or(vec![], |x| x.drop_state_of_dump.clone().unwrap_or(vec![])),
->>>>>>> 890cfc45
             },
             network_config: NetworkConfig::new(
                 config.network,
@@ -1571,19 +1550,10 @@
 pub struct StateSyncConfig {
     pub s3_bucket: String,
     pub s3_region: String,
-<<<<<<< HEAD
     #[serde(skip_serializing_if = "is_false")]
     pub dump_enabled: bool,
     #[serde(skip_serializing_if = "Option::is_none")]
     pub drop_state_of_dump: Option<Vec<ShardId>>,
-    #[serde(skip_serializing_if = "is_false")]
-    pub sync_from_s3_enabled: bool,
-=======
-    #[serde(skip_serializing_if = "Option::is_none")]
-    pub dump_enabled: Option<bool>,
-    #[serde(skip_serializing_if = "Option::is_none")]
-    pub drop_state_of_dump: Option<Vec<ShardId>>,
->>>>>>> 890cfc45
 }
 
 #[test]
