--- conflicted
+++ resolved
@@ -1105,7 +1105,18 @@
     });
 }
 
-<<<<<<< HEAD
+pub fn download_genesis(url: &String, path: &PathBuf) {
+    info!(target: "near", "Downloading genesis file from: {} ...", url);
+    download_file(&url, &path, 10_000_000_000);
+    info!(target: "near", "Saved the genesis file to: {} ...", path.as_path().display());
+}
+
+pub fn download_config(url: &String, path: &PathBuf) {
+    info!(target: "near", "Downloading config file from: {} ...", url);
+    download_file(&url, &path, 10_000);
+    info!(target: "near", "Saved the config file to: {} ...", path.as_path().display());
+}
+
 #[derive(Deserialize)]
 struct NodeKeyFile {
     account_id: String,
@@ -1136,18 +1147,6 @@
             secret_key: this.secret_key,
         }
     }
-=======
-pub fn download_genesis(url: &String, path: &PathBuf) {
-    info!(target: "near", "Downloading genesis file from: {} ...", url);
-    download_file(&url, &path, 10_000_000_000);
-    info!(target: "near", "Saved the genesis file to: {} ...", path.as_path().display());
-}
-
-pub fn download_config(url: &String, path: &PathBuf) {
-    info!(target: "near", "Downloading config file from: {} ...", url);
-    download_file(&url, &path, 10_000);
-    info!(target: "near", "Saved the config file to: {} ...", path.as_path().display());
->>>>>>> 1e7c6613
 }
 
 pub fn load_config_without_genesis_records(dir: &Path) -> NearConfig {
