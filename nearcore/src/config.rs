use std::fs;
use std::fs::File;
use std::io::{Read, Write};
use std::path::{Path, PathBuf};
use std::str::FromStr;
use std::sync::Arc;
use std::time::Duration;

use anyhow::{anyhow, bail, Context};
use near_primitives::time::Clock;
use num_rational::Rational;
use serde::{Deserialize, Serialize};
#[cfg(test)]
use tempfile::tempdir;
use tracing::{info, warn};

use near_chain_configs::{
    get_initial_supply, ClientConfig, GCConfig, Genesis, GenesisConfig, GenesisValidationMode,
    LogSummaryStyle,
};
use near_crypto::{InMemorySigner, KeyFile, KeyType, PublicKey, Signer};
#[cfg(feature = "json_rpc")]
use near_jsonrpc::RpcConfig;
use near_network::test_utils::open_port;
use near_network_primitives::types::{NetworkConfig, PeerInfo, ROUTED_MESSAGE_TTL};
use near_primitives::account::{AccessKey, Account};
use near_primitives::hash::CryptoHash;
#[cfg(test)]
use near_primitives::shard_layout::account_id_to_shard_id;
use near_primitives::shard_layout::ShardLayout;
use near_primitives::state_record::StateRecord;
use near_primitives::types::{
    AccountId, AccountInfo, Balance, BlockHeightDelta, EpochHeight, Gas, NumBlocks, NumSeats,
    NumShards, ShardId,
};
use near_primitives::utils::{generate_random_string, get_num_seats_per_shard};
use near_primitives::validator_signer::{InMemoryValidatorSigner, ValidatorSigner};
use near_primitives::version::PROTOCOL_VERSION;
#[cfg(feature = "rosetta_rpc")]
use near_rosetta_rpc::RosettaRpcConfig;
use near_telemetry::TelemetryConfig;

use crate::download_file::{run_download_file, FileDownloadError};

/// Initial balance used in tests.
pub const TESTING_INIT_BALANCE: Balance = 1_000_000_000 * NEAR_BASE;

/// Validator's stake used in tests.
pub const TESTING_INIT_STAKE: Balance = 50_000_000 * NEAR_BASE;

/// One NEAR, divisible by 10^24.
pub const NEAR_BASE: Balance = 1_000_000_000_000_000_000_000_000;

/// Millinear, 1/1000 of NEAR.
pub const MILLI_NEAR: Balance = NEAR_BASE / 1000;

/// Attonear, 1/10^18 of NEAR.
pub const ATTO_NEAR: Balance = 1;

/// Block production tracking delay.
pub const BLOCK_PRODUCTION_TRACKING_DELAY: u64 = 100;

/// Expected block production time in ms.
pub const MIN_BLOCK_PRODUCTION_DELAY: u64 = 600;

/// Maximum time to delay block production without approvals is ms.
pub const MAX_BLOCK_PRODUCTION_DELAY: u64 = 2_000;

/// Maximum time until skipping the previous block is ms.
pub const MAX_BLOCK_WAIT_DELAY: u64 = 6_000;

/// Reduce wait time for every missing block in ms.
const REDUCE_DELAY_FOR_MISSING_BLOCKS: u64 = 100;

/// Horizon at which instead of fetching block, fetch full state.
const BLOCK_FETCH_HORIZON: BlockHeightDelta = 50;

/// Horizon to step from the latest block when fetching state.
const STATE_FETCH_HORIZON: NumBlocks = 5;

/// Behind this horizon header fetch kicks in.
const BLOCK_HEADER_FETCH_HORIZON: BlockHeightDelta = 50;

/// Time between check to perform catchup.
const CATCHUP_STEP_PERIOD: u64 = 100;

/// Time between checking to re-request chunks.
const CHUNK_REQUEST_RETRY_PERIOD: u64 = 400;

/// Expected epoch length.
pub const EXPECTED_EPOCH_LENGTH: BlockHeightDelta = (5 * 60 * 1000) / MIN_BLOCK_PRODUCTION_DELAY;

/// Criterion for kicking out block producers.
pub const BLOCK_PRODUCER_KICKOUT_THRESHOLD: u8 = 90;

/// Criterion for kicking out chunk producers.
pub const CHUNK_PRODUCER_KICKOUT_THRESHOLD: u8 = 90;

/// Fast mode constants for testing/developing.
pub const FAST_MIN_BLOCK_PRODUCTION_DELAY: u64 = 120;
pub const FAST_MAX_BLOCK_PRODUCTION_DELAY: u64 = 500;
pub const FAST_EPOCH_LENGTH: BlockHeightDelta = 60;

/// Time to persist Accounts Id in the router without removing them in seconds.
pub const TTL_ACCOUNT_ID_ROUTER: u64 = 60 * 60;
/// Maximum amount of routes to store for each account id.
pub const MAX_ROUTES_TO_STORE: usize = 5;
/// Expected number of blocks per year
pub const NUM_BLOCKS_PER_YEAR: u64 = 365 * 24 * 60 * 60;

/// Initial gas limit.
pub const INITIAL_GAS_LIMIT: Gas = 1_000_000_000_000_000;

/// Initial gas price.
pub const MIN_GAS_PRICE: Balance = 1_000_000_000;

/// Protocol treasury account
pub const PROTOCOL_TREASURY_ACCOUNT: &str = "near";

/// Fishermen stake threshold.
pub const FISHERMEN_THRESHOLD: Balance = 10 * NEAR_BASE;

/// Number of blocks for which a given transaction is valid
pub const TRANSACTION_VALIDITY_PERIOD: NumBlocks = 100;

/// Number of seats for block producers
pub const NUM_BLOCK_PRODUCER_SEATS: NumSeats = 50;

/// How much height horizon to give to consider peer up to date.
pub const HIGHEST_PEER_HORIZON: u64 = 5;

/// The minimum stake required for staking is last seat price divided by this number.
pub const MINIMUM_STAKE_DIVISOR: u64 = 10;

/// Number of epochs before protocol upgrade.
pub const PROTOCOL_UPGRADE_NUM_EPOCHS: EpochHeight = 2;

pub const CONFIG_FILENAME: &str = "config.json";
pub const GENESIS_CONFIG_FILENAME: &str = "genesis.json";
pub const NODE_KEY_FILE: &str = "node_key.json";
pub const VALIDATOR_KEY_FILE: &str = "validator_key.json";

pub const MAINNET_TELEMETRY_URL: &str = "https://explorer.mainnet.near.org/api/nodes";
pub const NETWORK_TELEMETRY_URL: &str = "https://explorer.{}.near.org/api/nodes";

/// The rate at which the gas price can be adjusted (alpha in the formula).
/// The formula is
/// gas_price_t = gas_price_{t-1} * (1 + (gas_used/gas_limit - 1/2) * alpha))
pub const GAS_PRICE_ADJUSTMENT_RATE: Rational = Rational::new_raw(1, 100);

/// Protocol treasury reward
pub const PROTOCOL_REWARD_RATE: Rational = Rational::new_raw(1, 10);

/// Maximum inflation rate per year
pub const MAX_INFLATION_RATE: Rational = Rational::new_raw(1, 20);

/// Protocol upgrade stake threshold.
pub const PROTOCOL_UPGRADE_STAKE_THRESHOLD: Rational = Rational::new_raw(4, 5);

/// Maximum number of active peers. Hard limit.
fn default_max_num_peers() -> u32 {
    40
}
/// Minimum outbound connections a peer should have to avoid eclipse attacks.
fn default_minimum_outbound_connections() -> u32 {
    5
}
/// Lower bound of the ideal number of connections.
fn default_ideal_connections_lo() -> u32 {
    30
}
/// Upper bound of the ideal number of connections.
fn default_ideal_connections_hi() -> u32 {
    35
}
/// Peers which last message is was within this period of time are considered active recent peers.
fn default_peer_recent_time_window() -> Duration {
    Duration::from_secs(600)
}
/// Number of peers to keep while removing a connection.
/// Used to avoid disconnecting from peers we have been connected since long time.
fn default_safe_set_size() -> u32 {
    20
}
/// Lower bound of the number of connections to archival peers to keep
/// if we are an archival node.
fn default_archival_peer_connections_lower_bound() -> u32 {
    10
}
/// Time to persist Accounts Id in the router without removing them in seconds.
fn default_ttl_account_id_router() -> Duration {
    Duration::from_secs(TTL_ACCOUNT_ID_ROUTER)
}
/// Period to check on peer status
fn default_peer_stats_period() -> Duration {
    Duration::from_secs(5)
}

#[derive(Serialize, Deserialize, Clone, Debug)]
pub struct Network {
    /// Address to listen for incoming connections.
    pub addr: String,
    /// Address to advertise to peers for them to connect.
    /// If empty, will use the same port as the addr, and will introspect on the listener.
    pub external_address: String,
    /// Comma separated list of nodes to connect to.
    pub boot_nodes: String,
    /// Comma separated list of whitelisted nodes. Inbound connections from the nodes on
    /// the whitelist are accepted even if the limit of the inbound connection has been reached.
    /// For each whitelisted node specifying both PeerId and IP:port is required:
    /// Example:
    ///   ed25519:86EtEy7epneKyrcJwSWP7zsisTkfDRH5CFVszt4qiQYw@31.192.22.209:24567
    #[serde(default)]
    pub whitelist_nodes: String,
    /// Maximum number of active peers. Hard limit.
    #[serde(default = "default_max_num_peers")]
    pub max_num_peers: u32,
    /// Minimum outbound connections a peer should have to avoid eclipse attacks.
    #[serde(default = "default_minimum_outbound_connections")]
    pub minimum_outbound_peers: u32,
    /// Lower bound of the ideal number of connections.
    #[serde(default = "default_ideal_connections_lo")]
    pub ideal_connections_lo: u32,
    /// Upper bound of the ideal number of connections.
    #[serde(default = "default_ideal_connections_hi")]
    pub ideal_connections_hi: u32,
    /// Peers which last message is was within this period of time are considered active recent peers (in seconds).
    #[serde(default = "default_peer_recent_time_window")]
    pub peer_recent_time_window: Duration,
    /// Number of peers to keep while removing a connection.
    /// Used to avoid disconnecting from peers we have been connected since long time.
    #[serde(default = "default_safe_set_size")]
    pub safe_set_size: u32,
    /// Lower bound of the number of connections to archival peers to keep
    /// if we are an archival node.
    #[serde(default = "default_archival_peer_connections_lower_bound")]
    pub archival_peer_connections_lower_bound: u32,
    /// Handshake timeout.
    pub handshake_timeout: Duration,
    /// Duration before trying to reconnect to a peer.
    pub reconnect_delay: Duration,
    /// Skip waiting for peers before starting node.
    pub skip_sync_wait: bool,
    /// Ban window for peers who misbehave.
    pub ban_window: Duration,
    /// List of addresses that will not be accepted as valid neighbors.
    /// It can be IP:Port or IP (to blacklist all connections coming from this address).
    #[serde(default)]
    pub blacklist: Vec<String>,
    /// Time to persist Accounts Id in the router without removing them in seconds.
    #[serde(default = "default_ttl_account_id_router")]
    pub ttl_account_id_router: Duration,
    /// Period to check on peer status
    #[serde(default = "default_peer_stats_period")]
    pub peer_stats_period: Duration,
}

impl Default for Network {
    fn default() -> Self {
        Network {
            addr: "0.0.0.0:24567".to_string(),
            external_address: "".to_string(),
            boot_nodes: "".to_string(),
            whitelist_nodes: "".to_string(),
            max_num_peers: default_max_num_peers(),
            minimum_outbound_peers: default_minimum_outbound_connections(),
            ideal_connections_lo: default_ideal_connections_lo(),
            ideal_connections_hi: default_ideal_connections_hi(),
            peer_recent_time_window: default_peer_recent_time_window(),
            safe_set_size: default_safe_set_size(),
            archival_peer_connections_lower_bound: default_archival_peer_connections_lower_bound(),
            handshake_timeout: Duration::from_secs(20),
            reconnect_delay: Duration::from_secs(60),
            skip_sync_wait: false,
            ban_window: Duration::from_secs(3 * 60 * 60),
            blacklist: vec![],
            ttl_account_id_router: default_ttl_account_id_router(),
            peer_stats_period: default_peer_stats_period(),
        }
    }
}

/// Serde default only supports functions without parameters.
fn default_reduce_wait_for_missing_block() -> Duration {
    Duration::from_millis(REDUCE_DELAY_FOR_MISSING_BLOCKS)
}

fn default_header_sync_initial_timeout() -> Duration {
    Duration::from_secs(10)
}

fn default_header_sync_progress_timeout() -> Duration {
    Duration::from_secs(2)
}

fn default_header_sync_stall_ban_timeout() -> Duration {
    Duration::from_secs(120)
}

fn default_state_sync_timeout() -> Duration {
    Duration::from_secs(60)
}

fn default_header_sync_expected_height_per_second() -> u64 {
    10
}

fn default_sync_check_period() -> Duration {
    Duration::from_secs(10)
}

fn default_sync_step_period() -> Duration {
    Duration::from_millis(10)
}

fn default_view_client_threads() -> usize {
    4
}

fn default_doomslug_step_period() -> Duration {
    Duration::from_millis(100)
}

fn default_view_client_throttle_period() -> Duration {
    Duration::from_secs(30)
}

fn default_trie_viewer_state_size_limit() -> Option<u64> {
    Some(50_000)
}

fn default_use_checkpoints_for_db_migration() -> bool {
    true
}

#[derive(Serialize, Deserialize, Clone, Debug)]
pub struct Consensus {
    /// Minimum number of peers to start syncing.
    pub min_num_peers: usize,
    /// Duration to check for producing / skipping block.
    pub block_production_tracking_delay: Duration,
    /// Minimum duration before producing block.
    pub min_block_production_delay: Duration,
    /// Maximum wait for approvals before producing block.
    pub max_block_production_delay: Duration,
    /// Maximum duration before skipping given height.
    pub max_block_wait_delay: Duration,
    /// Duration to reduce the wait for each missed block by validator.
    #[serde(default = "default_reduce_wait_for_missing_block")]
    pub reduce_wait_for_missing_block: Duration,
    /// Produce empty blocks, use `false` for testing.
    pub produce_empty_blocks: bool,
    /// Horizon at which instead of fetching block, fetch full state.
    pub block_fetch_horizon: BlockHeightDelta,
    /// Horizon to step from the latest block when fetching state.
    pub state_fetch_horizon: NumBlocks,
    /// Behind this horizon header fetch kicks in.
    pub block_header_fetch_horizon: BlockHeightDelta,
    /// Time between check to perform catchup.
    pub catchup_step_period: Duration,
    /// Time between checking to re-request chunks.
    pub chunk_request_retry_period: Duration,
    /// How much time to wait after initial header sync
    #[serde(default = "default_header_sync_initial_timeout")]
    pub header_sync_initial_timeout: Duration,
    /// How much time to wait after some progress is made in header sync
    #[serde(default = "default_header_sync_progress_timeout")]
    pub header_sync_progress_timeout: Duration,
    /// How much time to wait before banning a peer in header sync if sync is too slow
    #[serde(default = "default_header_sync_stall_ban_timeout")]
    pub header_sync_stall_ban_timeout: Duration,
    /// How much to wait for a state sync response before re-requesting
    #[serde(default = "default_state_sync_timeout")]
    pub state_sync_timeout: Duration,
    /// Expected increase of header head weight per second during header sync
    #[serde(default = "default_header_sync_expected_height_per_second")]
    pub header_sync_expected_height_per_second: u64,
    /// How frequently we check whether we need to sync
    #[serde(default = "default_sync_check_period")]
    pub sync_check_period: Duration,
    /// During sync the time we wait before reentering the sync loop
    #[serde(default = "default_sync_step_period")]
    pub sync_step_period: Duration,
    /// Time between running doomslug timer.
    #[serde(default = "default_doomslug_step_period")]
    pub doomslug_step_period: Duration,
}

impl Default for Consensus {
    fn default() -> Self {
        Consensus {
            min_num_peers: 3,
            block_production_tracking_delay: Duration::from_millis(BLOCK_PRODUCTION_TRACKING_DELAY),
            min_block_production_delay: Duration::from_millis(MIN_BLOCK_PRODUCTION_DELAY),
            max_block_production_delay: Duration::from_millis(MAX_BLOCK_PRODUCTION_DELAY),
            max_block_wait_delay: Duration::from_millis(MAX_BLOCK_WAIT_DELAY),
            reduce_wait_for_missing_block: default_reduce_wait_for_missing_block(),
            produce_empty_blocks: true,
            block_fetch_horizon: BLOCK_FETCH_HORIZON,
            state_fetch_horizon: STATE_FETCH_HORIZON,
            block_header_fetch_horizon: BLOCK_HEADER_FETCH_HORIZON,
            catchup_step_period: Duration::from_millis(CATCHUP_STEP_PERIOD),
            chunk_request_retry_period: Duration::from_millis(CHUNK_REQUEST_RETRY_PERIOD),
            header_sync_initial_timeout: default_header_sync_initial_timeout(),
            header_sync_progress_timeout: default_header_sync_progress_timeout(),
            header_sync_stall_ban_timeout: default_header_sync_stall_ban_timeout(),
            state_sync_timeout: default_state_sync_timeout(),
            header_sync_expected_height_per_second: default_header_sync_expected_height_per_second(
            ),
            sync_check_period: default_sync_check_period(),
            sync_step_period: default_sync_step_period(),
            doomslug_step_period: default_doomslug_step_period(),
        }
    }
}

#[derive(Serialize, Deserialize, Clone, Debug)]
#[serde(default)]
pub struct Config {
    pub genesis_file: String,
    pub genesis_records_file: Option<String>,
    pub validator_key_file: String,
    pub node_key_file: String,
    #[cfg(feature = "json_rpc")]
    #[serde(skip_serializing_if = "Option::is_none")]
    pub rpc: Option<RpcConfig>,
    #[cfg(feature = "rosetta_rpc")]
    #[serde(skip_serializing_if = "Option::is_none")]
    pub rosetta_rpc: Option<RosettaRpcConfig>,
    pub telemetry: TelemetryConfig,
    pub network: Network,
    pub consensus: Consensus,
    pub tracked_accounts: Vec<AccountId>,
    pub tracked_shards: Vec<ShardId>,
    pub archive: bool,
    pub log_summary_style: LogSummaryStyle,
    /// Garbage collection configuration.
    #[serde(default, flatten)]
    pub gc: GCConfig,
    #[serde(default = "default_view_client_threads")]
    pub view_client_threads: usize,
    pub epoch_sync_enabled: bool,
    #[serde(default = "default_view_client_throttle_period")]
    pub view_client_throttle_period: Duration,
    #[serde(default = "default_trie_viewer_state_size_limit")]
    pub trie_viewer_state_size_limit: Option<u64>,
    /// If set, overrides value in genesis configuration.
    #[serde(skip_serializing_if = "Option::is_none")]
    pub max_gas_burnt_view: Option<Gas>,
    /// Checkpoints let the user recover from interrupted DB migrations.
    #[serde(default = "default_use_checkpoints_for_db_migration")]
    pub use_db_migration_snapshot: bool,
    /// Location of the DB checkpoint for the DB migrations. This can be one of the following:
    /// * Empty, the checkpoint will be created in the database location, i.e. '$home/data'.
    /// * Absolute path that points to an existing directory. The checkpoint will be a sub-directory in that directory.
    /// For example, setting "use_db_migration_snapshot" to "/tmp/" will create a directory "/tmp/db_migration_snapshot" and populate it with the database files.
    #[serde(skip_serializing_if = "Option::is_none")]
    pub db_migration_snapshot_path: Option<PathBuf>,
    /// Different parameters to configure/optimize underlying storage.
    pub store: near_store::StoreConfig,
}

impl Default for Config {
    fn default() -> Self {
        Config {
            genesis_file: GENESIS_CONFIG_FILENAME.to_string(),
            genesis_records_file: None,
            validator_key_file: VALIDATOR_KEY_FILE.to_string(),
            node_key_file: NODE_KEY_FILE.to_string(),
            #[cfg(feature = "json_rpc")]
            rpc: Some(RpcConfig::default()),
            #[cfg(feature = "rosetta_rpc")]
            rosetta_rpc: None,
            telemetry: TelemetryConfig::default(),
            network: Network::default(),
            consensus: Consensus::default(),
            tracked_accounts: vec![],
            tracked_shards: vec![],
            archive: false,
            log_summary_style: LogSummaryStyle::Colored,
            gc: GCConfig::default(),
            epoch_sync_enabled: true,
            view_client_threads: default_view_client_threads(),
            view_client_throttle_period: default_view_client_throttle_period(),
            trie_viewer_state_size_limit: default_trie_viewer_state_size_limit(),
            max_gas_burnt_view: None,
            db_migration_snapshot_path: None,
            use_db_migration_snapshot: true,
            store: near_store::StoreConfig::read_write(),
        }
    }
}

impl Config {
    pub fn from_file(path: &Path) -> anyhow::Result<Self> {
        let mut unrecognised_fields = Vec::new();
        let s = std::fs::read_to_string(path)
            .with_context(|| format!("Failed to read config from {}", path.display()))?;
        let config =
            serde_ignored::deserialize(&mut serde_json::Deserializer::from_str(&s), |path| {
                unrecognised_fields.push(path.to_string());
            })
            .with_context(|| format!("Failed to deserialize config from {}", path.display()))?;

        if !unrecognised_fields.is_empty() {
            warn!("{}: encountered unrecognised fields: {:?}", path.display(), unrecognised_fields);
        }

        Ok(config)
    }

    pub fn write_to_file(&self, path: &Path) -> std::io::Result<()> {
        let mut file = File::create(path)?;
        let str = serde_json::to_string_pretty(self)?;
        file.write_all(str.as_bytes())
    }

    pub fn rpc_addr(&self) -> Option<&str> {
        #[cfg(feature = "json_rpc")]
        if let Some(rpc) = &self.rpc {
            return Some(&rpc.addr);
        }
        None
    }

    #[allow(unused_variables)]
    pub fn set_rpc_addr(&mut self, addr: String) {
        #[cfg(feature = "json_rpc")]
        {
            self.rpc.get_or_insert(Default::default()).addr = addr;
        }
    }
}

#[easy_ext::ext(GenesisExt)]
impl Genesis {
    pub fn test_with_seeds(
        accounts: Vec<AccountId>,
        num_validator_seats: NumSeats,
        num_validator_seats_per_shard: Vec<NumSeats>,
        shard_layout: ShardLayout,
    ) -> Self {
        let mut validators = vec![];
        let mut records = vec![];
        for (i, account) in accounts.into_iter().enumerate() {
            let signer =
                InMemorySigner::from_seed(account.clone(), KeyType::ED25519, account.as_ref());
            let i = i as u64;
            if i < num_validator_seats {
                validators.push(AccountInfo {
                    account_id: account.clone(),
                    public_key: signer.public_key.clone(),
                    amount: TESTING_INIT_STAKE,
                });
            }
            add_account_with_key(
                &mut records,
                account,
                &signer.public_key.clone(),
                TESTING_INIT_BALANCE - if i < num_validator_seats { TESTING_INIT_STAKE } else { 0 },
                if i < num_validator_seats { TESTING_INIT_STAKE } else { 0 },
                CryptoHash::default(),
            );
        }
        add_protocol_account(&mut records);
        let config = GenesisConfig {
            protocol_version: PROTOCOL_VERSION,
            genesis_time: Clock::utc(),
            chain_id: random_chain_id(),
            num_block_producer_seats: num_validator_seats,
            num_block_producer_seats_per_shard: num_validator_seats_per_shard.clone(),
            avg_hidden_validator_seats_per_shard: vec![0; num_validator_seats_per_shard.len()],
            dynamic_resharding: false,
            protocol_upgrade_stake_threshold: PROTOCOL_UPGRADE_STAKE_THRESHOLD,
            protocol_upgrade_num_epochs: PROTOCOL_UPGRADE_NUM_EPOCHS,
            epoch_length: FAST_EPOCH_LENGTH,
            gas_limit: INITIAL_GAS_LIMIT,
            gas_price_adjustment_rate: GAS_PRICE_ADJUSTMENT_RATE,
            block_producer_kickout_threshold: BLOCK_PRODUCER_KICKOUT_THRESHOLD,
            validators,
            protocol_reward_rate: PROTOCOL_REWARD_RATE,
            total_supply: get_initial_supply(&records),
            max_inflation_rate: MAX_INFLATION_RATE,
            num_blocks_per_year: NUM_BLOCKS_PER_YEAR,
            protocol_treasury_account: PROTOCOL_TREASURY_ACCOUNT.parse().unwrap(),
            transaction_validity_period: TRANSACTION_VALIDITY_PERIOD,
            chunk_producer_kickout_threshold: CHUNK_PRODUCER_KICKOUT_THRESHOLD,
            fishermen_threshold: FISHERMEN_THRESHOLD,
            min_gas_price: MIN_GAS_PRICE,
            shard_layout,
            ..Default::default()
        };
        Genesis::new(config, records.into())
    }

    pub fn test(accounts: Vec<AccountId>, num_validator_seats: NumSeats) -> Self {
        Self::test_with_seeds(
            accounts,
            num_validator_seats,
            vec![num_validator_seats],
            ShardLayout::v0_single_shard(),
        )
    }

    pub fn test_sharded(
        accounts: Vec<AccountId>,
        num_validator_seats: NumSeats,
        num_validator_seats_per_shard: Vec<NumSeats>,
    ) -> Self {
        let num_shards = num_validator_seats_per_shard.len() as NumShards;
        Self::test_with_seeds(
            accounts,
            num_validator_seats,
            num_validator_seats_per_shard,
            ShardLayout::v0(num_shards, 0),
        )
    }

    pub fn test_sharded_new_version(
        accounts: Vec<AccountId>,
        num_validator_seats: NumSeats,
        num_validator_seats_per_shard: Vec<NumSeats>,
    ) -> Self {
        let num_shards = num_validator_seats_per_shard.len() as NumShards;
        Self::test_with_seeds(
            accounts,
            num_validator_seats,
            num_validator_seats_per_shard,
            ShardLayout::v0(num_shards, 1),
        )
    }
}

#[derive(Clone)]
pub struct NearConfig {
    pub config: Config,
    pub client_config: ClientConfig,
    pub network_config: NetworkConfig,
    #[cfg(feature = "json_rpc")]
    pub rpc_config: Option<RpcConfig>,
    #[cfg(feature = "rosetta_rpc")]
    pub rosetta_rpc_config: Option<RosettaRpcConfig>,
    pub telemetry_config: TelemetryConfig,
    pub genesis: Genesis,
    pub validator_signer: Option<Arc<dyn ValidatorSigner>>,
}

impl NearConfig {
    pub fn new(
        config: Config,
        genesis: Genesis,
        network_key_pair: KeyFile,
        validator_signer: Option<Arc<dyn ValidatorSigner>>,
    ) -> Self {
        NearConfig {
            config: config.clone(),
            client_config: ClientConfig {
                version: Default::default(),
                chain_id: genesis.config.chain_id.clone(),
                rpc_addr: config.rpc_addr().map(|addr| addr.to_owned()),
                block_production_tracking_delay: config.consensus.block_production_tracking_delay,
                min_block_production_delay: config.consensus.min_block_production_delay,
                max_block_production_delay: config.consensus.max_block_production_delay,
                max_block_wait_delay: config.consensus.max_block_wait_delay,
                reduce_wait_for_missing_block: config.consensus.reduce_wait_for_missing_block,
                skip_sync_wait: config.network.skip_sync_wait,
                sync_check_period: config.consensus.sync_check_period,
                sync_step_period: config.consensus.sync_step_period,
                sync_height_threshold: 1,
                header_sync_initial_timeout: config.consensus.header_sync_initial_timeout,
                header_sync_progress_timeout: config.consensus.header_sync_progress_timeout,
                header_sync_stall_ban_timeout: config.consensus.header_sync_stall_ban_timeout,
                header_sync_expected_height_per_second: config
                    .consensus
                    .header_sync_expected_height_per_second,
                state_sync_timeout: config.consensus.state_sync_timeout,
                min_num_peers: config.consensus.min_num_peers,
                log_summary_period: Duration::from_secs(10),
                produce_empty_blocks: config.consensus.produce_empty_blocks,
                epoch_length: genesis.config.epoch_length,
                num_block_producer_seats: genesis.config.num_block_producer_seats,
                announce_account_horizon: genesis.config.epoch_length / 2,
                ttl_account_id_router: config.network.ttl_account_id_router,
                // TODO(1047): this should be adjusted depending on the speed of sync of state.
                block_fetch_horizon: config.consensus.block_fetch_horizon,
                state_fetch_horizon: config.consensus.state_fetch_horizon,
                block_header_fetch_horizon: config.consensus.block_header_fetch_horizon,
                catchup_step_period: config.consensus.catchup_step_period,
                chunk_request_retry_period: config.consensus.chunk_request_retry_period,
                doosmslug_step_period: config.consensus.doomslug_step_period,
                tracked_accounts: config.tracked_accounts,
                tracked_shards: config.tracked_shards,
                archive: config.archive,
                log_summary_style: config.log_summary_style,
                gc: config.gc,
                view_client_threads: config.view_client_threads,
                epoch_sync_enabled: config.epoch_sync_enabled,
                view_client_throttle_period: config.view_client_throttle_period,
                trie_viewer_state_size_limit: config.trie_viewer_state_size_limit,
                max_gas_burnt_view: config.max_gas_burnt_view,
            },
            network_config: NetworkConfig {
                public_key: network_key_pair.public_key,
                secret_key: network_key_pair.secret_key,
                account_id: validator_signer.as_ref().map(|vs| vs.validator_id().clone()),
                addr: if config.network.addr.is_empty() {
                    None
                } else {
                    Some(config.network.addr.parse().unwrap())
                },
                boot_nodes: if config.network.boot_nodes.is_empty() {
                    vec![]
                } else {
                    config
                        .network
                        .boot_nodes
                        .split(',')
                        .map(|chunk| chunk.try_into().expect("Failed to parse PeerInfo"))
                        .collect()
                },
                whitelist_nodes: (|| -> Vec<_> {
                    let w = &config.network.whitelist_nodes;
                    if w.is_empty() {
                        return vec![];
                    }
                    let mut peers = vec![];
                    for peer in w.split(',') {
                        let peer: PeerInfo = peer.try_into().expect("Failed to parse PeerInfo");
                        if peer.addr.is_none() {
                            panic!(
                                "whitelist_nodes are required to specify both PeerId and IP:port"
                            )
                        }
                        peers.push(peer);
                    }
                    peers
                }()),
                handshake_timeout: config.network.handshake_timeout,
                reconnect_delay: config.network.reconnect_delay,
                bootstrap_peers_period: Duration::from_secs(60),
                max_num_peers: config.network.max_num_peers,
                minimum_outbound_peers: config.network.minimum_outbound_peers,
                ideal_connections_lo: config.network.ideal_connections_lo,
                ideal_connections_hi: config.network.ideal_connections_hi,
                peer_recent_time_window: config.network.peer_recent_time_window,
                safe_set_size: config.network.safe_set_size,
                archival_peer_connections_lower_bound: config
                    .network
                    .archival_peer_connections_lower_bound,
                ban_window: config.network.ban_window,
                max_send_peers: 512,
                peer_expiration_duration: Duration::from_secs(7 * 24 * 60 * 60),
                peer_stats_period: Duration::from_secs(5),
                ttl_account_id_router: config.network.ttl_account_id_router,
                routed_message_ttl: ROUTED_MESSAGE_TTL,
                max_routes_to_store: MAX_ROUTES_TO_STORE,
                highest_peer_horizon: HIGHEST_PEER_HORIZON,
                push_info_period: Duration::from_millis(100),
                blacklist: config.network.blacklist,
                outbound_disabled: false,
                archive: config.archive,
            },
            telemetry_config: config.telemetry,
            #[cfg(feature = "json_rpc")]
            rpc_config: config.rpc,
            #[cfg(feature = "rosetta_rpc")]
            rosetta_rpc_config: config.rosetta_rpc,
            genesis,
            validator_signer,
        }
    }

    pub fn rpc_addr(&self) -> Option<&str> {
        #[cfg(feature = "json_rpc")]
        if let Some(rpc) = &self.rpc_config {
            return Some(&rpc.addr);
        }
        None
    }
}

impl NearConfig {
    /// Test tool to save configs back to the folder.
    /// Useful for dynamic creating testnet configs and then saving them in different folders.
    pub fn save_to_dir(&self, dir: &Path) {
        fs::create_dir_all(dir).expect("Failed to create directory");

        self.config.write_to_file(&dir.join(CONFIG_FILENAME)).expect("Error writing config");

        if let Some(validator_signer) = &self.validator_signer {
            validator_signer
                .write_to_file(&dir.join(&self.config.validator_key_file))
                .expect("Error writing validator key file");
        }

        let network_signer = InMemorySigner::from_secret_key(
            "node".parse().unwrap(),
            self.network_config.secret_key.clone(),
        );
        network_signer
            .write_to_file(&dir.join(&self.config.node_key_file))
            .expect("Error writing key file");

        self.genesis.to_file(&dir.join(&self.config.genesis_file));
    }
}

fn add_protocol_account(records: &mut Vec<StateRecord>) {
    let signer = InMemorySigner::from_seed(
        PROTOCOL_TREASURY_ACCOUNT.parse().unwrap(),
        KeyType::ED25519,
        PROTOCOL_TREASURY_ACCOUNT,
    );
    add_account_with_key(
        records,
        PROTOCOL_TREASURY_ACCOUNT.parse().unwrap(),
        &signer.public_key,
        TESTING_INIT_BALANCE,
        0,
        CryptoHash::default(),
    );
}

fn random_chain_id() -> String {
    format!("test-chain-{}", generate_random_string(5))
}

fn add_account_with_key(
    records: &mut Vec<StateRecord>,
    account_id: AccountId,
    public_key: &PublicKey,
    amount: u128,
    staked: u128,
    code_hash: CryptoHash,
) {
    records.push(StateRecord::Account {
        account_id: account_id.clone(),
        account: Account::new(amount, staked, code_hash, 0),
    });
    records.push(StateRecord::AccessKey {
        account_id,
        public_key: public_key.clone(),
        access_key: AccessKey::full_access(),
    });
}

/// Generates or loads a signer key from given file.
///
/// If the file already exists, loads the file (panicking if the file is
/// invalid), checks that account id in the file matches `account_id` if it’s
/// given and returns the key.  `test_seed` is ignored in this case.
///
/// If the file does not exist and `account_id` is not `None`, generates a new
/// key, saves it in the file and returns it.  If `test_seed` is not `None`, the
/// key generation algorithm is seeded with given string making it fully
/// deterministic.
fn generate_or_load_key(
    home_dir: &Path,
    filename: &str,
    account_id: Option<AccountId>,
    test_seed: Option<&str>,
) -> anyhow::Result<Option<InMemorySigner>> {
    let path = home_dir.join(filename);
    if path.exists() {
        let signer = InMemorySigner::from_file(&path)
            .with_context(|| format!("Failed initializing signer from {}", path.display()))?;
        if let Some(account_id) = account_id {
            if account_id != signer.account_id {
                return Err(anyhow!(
                    "‘{}’ contains key for {} but expecting key for {}",
                    path.display(),
                    signer.account_id,
                    account_id
                ));
            }
        }
        info!(target: "near", "Reusing key {} for {}", signer.public_key(), signer.account_id);
        Ok(Some(signer))
    } else if let Some(account_id) = account_id {
        let signer = if let Some(seed) = test_seed {
            InMemorySigner::from_seed(account_id, KeyType::ED25519, seed)
        } else {
            InMemorySigner::from_random(account_id, KeyType::ED25519)
        };
        info!(target: "near", "Using key {} for {}", signer.public_key(), signer.account_id);
        signer
            .write_to_file(&path)
            .with_context(|| anyhow!("Failed saving key to ‘{}’", path.display()))?;
        Ok(Some(signer))
    } else {
        Ok(None)
    }
}

#[test]
fn test_generate_or_load_key() {
    let tmp = tempfile::tempdir().unwrap();
    let home_dir = tmp.path();

    let gen = move |filename: &str, account: &str, seed: &str| {
        generate_or_load_key(
            home_dir,
            filename,
            if account.is_empty() { None } else { Some(account.parse().unwrap()) },
            if seed.is_empty() { None } else { Some(seed) },
        )
    };

    let test_ok = |filename: &str, account: &str, seed: &str| {
        let result = gen(filename, account, seed);
        let key = result.unwrap().unwrap();
        assert!(home_dir.join("key").exists());
        if !account.is_empty() {
            assert_eq!(account, key.account_id.as_str());
        }
        key
    };

    let test_err = |filename: &str, account: &str, seed: &str| {
        let result = gen(filename, account, seed);
        assert!(result.is_err());
    };

    // account_id == None → do nothing, return None
    assert!(generate_or_load_key(home_dir, "key", None, None).unwrap().is_none());
    assert!(!home_dir.join("key").exists());

    // account_id == Some, file doesn’t exist → create new key
    let key = test_ok("key", "fred", "");

    // file exists → load key, compare account if given
    assert!(key == test_ok("key", "", ""));
    assert!(key == test_ok("key", "fred", ""));
    test_err("key", "barney", "");

    // test_seed == Some → the same key is generated
    let k1 = test_ok("k1", "fred", "foo");
    let k2 = test_ok("k2", "barney", "foo");
    let k3 = test_ok("k3", "fred", "bar");

    assert!(k1.public_key == k2.public_key && k1.secret_key == k2.secret_key);
    assert!(k1 != k3);

    // file contains invalid JSON -> should return an error
    {
        let mut file = std::fs::File::create(&home_dir.join("bad_key")).unwrap();
        writeln!(file, "not JSON").unwrap();
    }
    test_err("bad_key", "fred", "");
}

pub fn mainnet_genesis() -> Genesis {
    lazy_static_include::lazy_static_include_bytes! {
        MAINNET_GENESIS_JSON => "res/mainnet_genesis.json",
    };
    serde_json::from_slice(*MAINNET_GENESIS_JSON).expect("Failed to deserialize mainnet genesis")
}

/// Initializes genesis and client configs and stores in the given folder
pub fn init_configs(
    dir: &Path,
    chain_id: Option<&str>,
    account_id: Option<AccountId>,
    test_seed: Option<&str>,
    num_shards: NumShards,
    fast: bool,
    genesis: Option<&str>,
    should_download_genesis: bool,
    download_genesis_url: Option<&str>,
    should_download_config: bool,
    download_config_url: Option<&str>,
    boot_nodes: Option<&str>,
    max_gas_burnt_view: Option<Gas>,
) -> anyhow::Result<()> {
    fs::create_dir_all(dir).with_context(|| anyhow!("Failed to create directory {:?}", dir))?;

    // Check if config already exists in home dir.
    if dir.join(CONFIG_FILENAME).exists() {
        let config = Config::from_file(&dir.join(CONFIG_FILENAME))
            .with_context(|| anyhow!("Failed to read config {}", dir.display()))?;
        let file_path = dir.join(&config.genesis_file);
        let genesis = GenesisConfig::from_file(&file_path).with_context(move || {
            anyhow!("Failed to read genesis config {}/{}", dir.display(), config.genesis_file)
        })?;
        bail!(
            "Config is already downloaded to ‘{}’ with chain-id ‘{}’.",
            file_path.display(),
            genesis.chain_id
        );
    }

    let mut config = Config::default();
    let chain_id = chain_id
        .and_then(|c| if c.is_empty() { None } else { Some(c.to_string()) })
        .unwrap_or_else(random_chain_id);

    if let Some(url) = download_config_url {
        download_config(&url.to_string(), &dir.join(CONFIG_FILENAME))
            .context(format!("Failed to download the config file from {}", url))?;
        config = Config::from_file(&dir.join(CONFIG_FILENAME))?;
    } else if should_download_config {
        let url = get_config_url(&chain_id);
        download_config(&url, &dir.join(CONFIG_FILENAME))
            .context(format!("Failed to download the config file from {}", url))?;
        config = Config::from_file(&dir.join(CONFIG_FILENAME))?;
    }

    if let Some(nodes) = boot_nodes {
        config.network.boot_nodes = nodes.to_string();
    }

    if max_gas_burnt_view.is_some() {
        config.max_gas_burnt_view = max_gas_burnt_view;
    }

    match chain_id.as_ref() {
        "mainnet" => {
            if test_seed.is_some() {
                bail!("Test seed is not supported for MainNet");
            }
            config.telemetry.endpoints.push(MAINNET_TELEMETRY_URL.to_string());
            config.write_to_file(&dir.join(CONFIG_FILENAME)).with_context(|| {
                format!("Error writing config to {}", dir.join(CONFIG_FILENAME).display())
            })?;

            let genesis = mainnet_genesis();

            generate_or_load_key(dir, &config.validator_key_file, account_id, None)?;
            generate_or_load_key(dir, &config.node_key_file, Some("node".parse().unwrap()), None)?;

            genesis.to_file(&dir.join(config.genesis_file));
            info!(target: "near", "Generated mainnet genesis file in {}", dir.display());
        }
        "testnet" | "betanet" => {
            if test_seed.is_some() {
                bail!("Test seed is not supported for official testnet");
            }
            config.telemetry.endpoints.push(NETWORK_TELEMETRY_URL.replace("{}", &chain_id));
            config.write_to_file(&dir.join(CONFIG_FILENAME)).with_context(|| {
                format!("Error writing config to {}", dir.join(CONFIG_FILENAME).display())
            })?;

            generate_or_load_key(dir, &config.validator_key_file, account_id, None)?;
            generate_or_load_key(dir, &config.node_key_file, Some("node".parse().unwrap()), None)?;

            // download genesis from s3
            let genesis_path = dir.join("genesis.json");
            let mut genesis_path_str =
                genesis_path.to_str().with_context(|| "Genesis path must be initialized")?;

            if let Some(url) = download_genesis_url {
                download_genesis(&url.to_string(), &genesis_path)
                    .context(format!("Failed to download the genesis file from {}", url))?;
            } else if should_download_genesis {
                let url = get_genesis_url(&chain_id);
                download_genesis(&url, &genesis_path)
                    .context(format!("Failed to download the genesis file from {}", url))?;
            } else {
                genesis_path_str = match genesis {
                    Some(g) => g,
                    None => {
                        bail!(
                            "Genesis file is required for {}.\
                             Use <--genesis|--download-genesis>",
                            &chain_id
                        );
                    }
                };
            }

            let mut genesis = Genesis::from_file(&genesis_path_str, GenesisValidationMode::Full);
            genesis.config.chain_id = chain_id.clone();

            genesis.to_file(&dir.join(config.genesis_file));
            info!(target: "near", "Generated for {} network node key and genesis file in {}", chain_id, dir.display());
        }
        _ => {
            // Create new configuration, key files and genesis for one validator.
            config.network.skip_sync_wait = true;
            if fast {
                config.consensus.min_block_production_delay =
                    Duration::from_millis(FAST_MIN_BLOCK_PRODUCTION_DELAY);
                config.consensus.max_block_production_delay =
                    Duration::from_millis(FAST_MAX_BLOCK_PRODUCTION_DELAY);
            }
            config.write_to_file(&dir.join(CONFIG_FILENAME)).with_context(|| {
                format!("Error writing config to {}", dir.join(CONFIG_FILENAME).display())
            })?;

            let account_id = account_id.unwrap_or_else(|| "test.near".parse().unwrap());
            let signer =
                generate_or_load_key(dir, &config.validator_key_file, Some(account_id), test_seed)?
                    .unwrap();
            generate_or_load_key(dir, &config.node_key_file, Some("node".parse().unwrap()), None)?;

            let mut records = vec![];
            add_account_with_key(
                &mut records,
                signer.account_id.clone(),
                &signer.public_key(),
                TESTING_INIT_BALANCE,
                TESTING_INIT_STAKE,
                CryptoHash::default(),
            );
            add_protocol_account(&mut records);
            let shards = if num_shards > 1 {
                ShardLayout::v1(
                    (0..num_shards - 1)
                        .map(|f| {
                            AccountId::from_str(format!("shard{}.test.near", f).as_str()).unwrap()
                        })
                        .collect(),
                    vec![],
                    None,
                    1,
                )
            } else {
                ShardLayout::v0_single_shard()
            };

            let genesis_config = GenesisConfig {
                protocol_version: PROTOCOL_VERSION,
                genesis_time: Clock::utc(),
                chain_id,
                genesis_height: 0,
                num_block_producer_seats: NUM_BLOCK_PRODUCER_SEATS,
                num_block_producer_seats_per_shard: get_num_seats_per_shard(
                    num_shards,
                    NUM_BLOCK_PRODUCER_SEATS,
                ),
                avg_hidden_validator_seats_per_shard: (0..num_shards).map(|_| 0).collect(),
                dynamic_resharding: false,
                protocol_upgrade_stake_threshold: PROTOCOL_UPGRADE_STAKE_THRESHOLD,
                protocol_upgrade_num_epochs: PROTOCOL_UPGRADE_NUM_EPOCHS,
                epoch_length: if fast { FAST_EPOCH_LENGTH } else { EXPECTED_EPOCH_LENGTH },
                gas_limit: INITIAL_GAS_LIMIT,
                gas_price_adjustment_rate: GAS_PRICE_ADJUSTMENT_RATE,
                block_producer_kickout_threshold: BLOCK_PRODUCER_KICKOUT_THRESHOLD,
                chunk_producer_kickout_threshold: CHUNK_PRODUCER_KICKOUT_THRESHOLD,
                online_max_threshold: Rational::new(99, 100),
                online_min_threshold: Rational::new(BLOCK_PRODUCER_KICKOUT_THRESHOLD as isize, 100),
                validators: vec![AccountInfo {
                    account_id: signer.account_id.clone(),
                    public_key: signer.public_key(),
                    amount: TESTING_INIT_STAKE,
                }],
                transaction_validity_period: TRANSACTION_VALIDITY_PERIOD,
                protocol_reward_rate: PROTOCOL_REWARD_RATE,
                max_inflation_rate: MAX_INFLATION_RATE,
                total_supply: get_initial_supply(&records),
                num_blocks_per_year: NUM_BLOCKS_PER_YEAR,
                protocol_treasury_account: signer.account_id.clone(),
                fishermen_threshold: FISHERMEN_THRESHOLD,
                shard_layout: shards,
                min_gas_price: MIN_GAS_PRICE,
                ..Default::default()
            };
            let genesis = Genesis::new(genesis_config, records.into());
            genesis.to_file(&dir.join(config.genesis_file));
            info!(target: "near", "Generated node key, validator key, genesis file in {}", dir.display());
        }
    }
    Ok(())
}

pub fn create_testnet_configs_from_seeds(
    seeds: Vec<String>,
    num_shards: NumShards,
    num_non_validator_seats: NumSeats,
    local_ports: bool,
    archive: bool,
) -> (Vec<Config>, Vec<InMemoryValidatorSigner>, Vec<InMemorySigner>, Genesis) {
    let num_validator_seats = (seeds.len() - num_non_validator_seats as usize) as NumSeats;
    let validator_signers = seeds
        .iter()
        .map(|seed| {
            InMemoryValidatorSigner::from_seed(seed.parse().unwrap(), KeyType::ED25519, seed)
        })
        .collect::<Vec<_>>();
    let network_signers = seeds
        .iter()
        .map(|seed| InMemorySigner::from_seed("node".parse().unwrap(), KeyType::ED25519, seed))
        .collect::<Vec<_>>();
    let genesis = Genesis::test_sharded(
        seeds.iter().map(|s| s.parse().unwrap()).collect(),
        num_validator_seats,
        get_num_seats_per_shard(num_shards, num_validator_seats),
    );
    let mut configs = vec![];
    let first_node_port = open_port();
    for i in 0..seeds.len() {
        let mut config = Config::default();
        config.consensus.min_block_production_delay = Duration::from_millis(600);
        config.consensus.max_block_production_delay = Duration::from_millis(2000);
        if local_ports {
            config.network.addr =
                format!("127.0.0.1:{}", if i == 0 { first_node_port } else { open_port() });
            config.set_rpc_addr(format!("127.0.0.1:{}", open_port()));
            config.network.boot_nodes = if i == 0 {
                "".to_string()
            } else {
                format!("{}@127.0.0.1:{}", network_signers[0].public_key, first_node_port)
            };
            config.network.skip_sync_wait = num_validator_seats == 1;
        }
        config.archive = archive;
        config.consensus.min_num_peers =
            std::cmp::min(num_validator_seats as usize - 1, config.consensus.min_num_peers);
        configs.push(config);
    }
    (configs, validator_signers, network_signers, genesis)
}

/// Create testnet configuration. If `local_ports` is true,
/// sets up new ports for all nodes except the first one and sets boot node to it.
pub fn create_testnet_configs(
    num_shards: NumShards,
    num_validator_seats: NumSeats,
    num_non_validator_seats: NumSeats,
    prefix: &str,
    local_ports: bool,
    archive: bool,
) -> (Vec<Config>, Vec<InMemoryValidatorSigner>, Vec<InMemorySigner>, Genesis) {
    create_testnet_configs_from_seeds(
        (0..(num_validator_seats + num_non_validator_seats))
            .map(|i| format!("{}{}", prefix, i))
            .collect::<Vec<_>>(),
        num_shards,
        num_non_validator_seats,
        local_ports,
        archive,
    )
}

pub fn init_testnet_configs(
    dir: &Path,
    num_shards: NumShards,
    num_validator_seats: NumSeats,
    num_non_validator_seats: NumSeats,
    prefix: &str,
    archive: bool,
) {
    let (configs, validator_signers, network_signers, genesis) = create_testnet_configs(
        num_shards,
        num_validator_seats,
        num_non_validator_seats,
        prefix,
        false,
        archive,
    );
    for i in 0..(num_validator_seats + num_non_validator_seats) as usize {
        let node_dir = dir.join(format!("{}{}", prefix, i));
        fs::create_dir_all(node_dir.clone()).expect("Failed to create directory");

        validator_signers[i]
            .write_to_file(&node_dir.join(&configs[i].validator_key_file))
            .expect("Error writing validator key file");
        network_signers[i]
            .write_to_file(&node_dir.join(&configs[i].node_key_file))
            .expect("Error writing key file");

        genesis.to_file(&node_dir.join(&configs[i].genesis_file));
        configs[i].write_to_file(&node_dir.join(CONFIG_FILENAME)).expect("Error writing config");
        info!(target: "near", "Generated node key, validator key, genesis file in {}", node_dir.display());
    }
}

pub fn get_genesis_url(chain_id: &str) -> String {
    format!(
        "https://s3-us-west-1.amazonaws.com/build.nearprotocol.com/nearcore-deploy/{}/genesis.json.xz",
        chain_id,
    )
}

pub fn get_config_url(chain_id: &str) -> String {
    format!(
        "https://s3-us-west-1.amazonaws.com/build.nearprotocol.com/nearcore-deploy/{}/config.json",
        chain_id,
    )
}

pub fn download_genesis(url: &str, path: &Path) -> Result<(), FileDownloadError> {
    info!(target: "near", "Downloading genesis file from: {} ...", url);
    let result = run_download_file(url, path);
    if result.is_ok() {
        info!(target: "near", "Saved the genesis file to: {} ...", path.display());
    }
    result
}

pub fn download_config(url: &str, path: &Path) -> Result<(), FileDownloadError> {
    info!(target: "near", "Downloading config file from: {} ...", url);
    let result = run_download_file(url, path);
    if result.is_ok() {
        info!(target: "near", "Saved the config file to: {} ...", path.display());
    }
    result
}

#[derive(Deserialize)]
struct NodeKeyFile {
    account_id: String,
    public_key: PublicKey,
    secret_key: near_crypto::SecretKey,
}

impl NodeKeyFile {
    fn from_file(path: &Path) -> std::io::Result<Self> {
        let mut file = File::open(path)?;
        let mut content = String::new();
        file.read_to_string(&mut content)?;
        Ok(serde_json::from_str(&content)?)
    }
}

impl From<NodeKeyFile> for KeyFile {
    fn from(this: NodeKeyFile) -> Self {
        Self {
            account_id: if this.account_id.is_empty() {
                "node".to_string()
            } else {
                this.account_id
            }
            .try_into()
            .unwrap(),
            public_key: this.public_key,
            secret_key: this.secret_key,
        }
    }
}

pub fn load_config(
    dir: &Path,
    genesis_validation: GenesisValidationMode,
) -> Result<NearConfig, anyhow::Error> {
    let config = Config::from_file(&dir.join(CONFIG_FILENAME))?;
    let genesis_file = dir.join(&config.genesis_file);
    let validator_file = dir.join(&config.validator_key_file);
    let validator_signer = if validator_file.exists() {
        let signer = InMemoryValidatorSigner::from_file(&validator_file).with_context(|| {
            format!("Failed initializing validator signer from {}", validator_file.display())
        })?;
        Some(Arc::new(signer) as Arc<dyn ValidatorSigner>)
    } else {
        None
    };
    let node_key_path = dir.join(&config.node_key_file);
    let network_signer = NodeKeyFile::from_file(&node_key_path).with_context(|| {
        format!("Failed reading node key file from {}", node_key_path.display())
    })?;

    let genesis_records_file = config.genesis_records_file.clone();
    Ok(NearConfig::new(
        config,
        match genesis_records_file {
            Some(genesis_records_file) => Genesis::from_files(
                &genesis_file,
                &dir.join(genesis_records_file),
                genesis_validation,
            ),
            None => Genesis::from_file(&genesis_file, genesis_validation),
        },
        network_signer.into(),
        validator_signer,
    ))
}

pub fn load_test_config(seed: &str, port: u16, genesis: Genesis) -> NearConfig {
    let mut config = Config::default();
    config.network.addr = format!("0.0.0.0:{}", port);
    config.set_rpc_addr(format!("0.0.0.0:{}", open_port()));
    config.consensus.min_block_production_delay =
        Duration::from_millis(FAST_MIN_BLOCK_PRODUCTION_DELAY);
    config.consensus.max_block_production_delay =
        Duration::from_millis(FAST_MAX_BLOCK_PRODUCTION_DELAY);
    let (signer, validator_signer) = if seed.is_empty() {
        let signer =
            Arc::new(InMemorySigner::from_random("node".parse().unwrap(), KeyType::ED25519));
        (signer, None)
    } else {
        let signer =
            Arc::new(InMemorySigner::from_seed(seed.parse().unwrap(), KeyType::ED25519, seed));
        let validator_signer = Arc::new(InMemoryValidatorSigner::from_seed(
            seed.parse().unwrap(),
            KeyType::ED25519,
            seed,
        )) as Arc<dyn ValidatorSigner>;
        (signer, Some(validator_signer))
    };
    NearConfig::new(config, genesis, signer.into(), validator_signer)
}

#[test]
fn test_init_config_localnet() {
    // Check that we can initialize the config with multiple shards.
    let temp_dir = tempdir().unwrap();
    init_configs(
        &temp_dir.path(),
        Some("localnet"),
        None,
        Some("seed1"),
        3,
        false,
        None,
        false,
        None,
        false,
        None,
        None,
        None,
    )
    .unwrap();
    let genesis =
        Genesis::from_file(temp_dir.path().join("genesis.json"), GenesisValidationMode::UnsafeFast);
    assert_eq!(genesis.config.chain_id, "localnet");
    assert_eq!(genesis.config.shard_layout.num_shards(), 3);
    assert_eq!(
        account_id_to_shard_id(
            &AccountId::from_str("shard0.test.near").unwrap(),
            &genesis.config.shard_layout
        ),
        0
    );
    assert_eq!(
        account_id_to_shard_id(
            &AccountId::from_str("shard1.test.near").unwrap(),
            &genesis.config.shard_layout
        ),
        1
    );
    assert_eq!(
        account_id_to_shard_id(
            &AccountId::from_str("foobar.near").unwrap(),
            &genesis.config.shard_layout
        ),
        2
    );
}

/// Tests that loading a config.json file works and results in values being
/// correctly parsed and defaults being applied correctly applied.
#[test]
fn test_config_from_file() {
    for (has_gc, data) in [
        (true, include_bytes!("../../testdata/example-config-gc.json").as_slice()),
        (false, include_bytes!("../../testdata/example-config-no-gc.json").as_slice()),
    ] {
        let tmp = tempfile::NamedTempFile::new().unwrap();
        tmp.as_file().write_all(data).unwrap();

        let config = Config::from_file(&tmp.into_temp_path()).unwrap();

        // TODO(mina86): We might want to add more checks.  Looking at all
        // values is probably not worth it but there may be some other defaults
        // we want to ensure that they happen.
        let want_gc = if has_gc {
            GCConfig { gc_blocks_limit: 42, gc_fork_clean_step: 420, gc_num_epochs_to_keep: 24 }
        } else {
<<<<<<< HEAD
            GCConfig { gc_blocks_limit: 2, gc_fork_clean_step: 100 }
=======
            GCConfig { gc_blocks_limit: 5, gc_fork_clean_step: 1000, gc_num_epochs_to_keep: 5 }
>>>>>>> 535f4d79
        };
        assert_eq!(want_gc, config.gc);

        assert_eq!(
            vec!["https://explorer.mainnet.near.org/api/nodes".to_string()],
            config.telemetry.endpoints
        );
    }
}<|MERGE_RESOLUTION|>--- conflicted
+++ resolved
@@ -1456,11 +1456,7 @@
         let want_gc = if has_gc {
             GCConfig { gc_blocks_limit: 42, gc_fork_clean_step: 420, gc_num_epochs_to_keep: 24 }
         } else {
-<<<<<<< HEAD
-            GCConfig { gc_blocks_limit: 2, gc_fork_clean_step: 100 }
-=======
-            GCConfig { gc_blocks_limit: 5, gc_fork_clean_step: 1000, gc_num_epochs_to_keep: 5 }
->>>>>>> 535f4d79
+            GCConfig { gc_blocks_limit: 5, gc_fork_clean_step: 100, gc_num_epochs_to_keep: 5 }
         };
         assert_eq!(want_gc, config.gc);
 
