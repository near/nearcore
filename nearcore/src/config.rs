use std::fs;
use std::fs::File;
use std::io::{Read, Write};
use std::path::Path;
use std::sync::Arc;
use std::time::Duration;

use anyhow::{anyhow, bail, Context};
use hyper::body::HttpBody;
use near_primitives::time::Clock;
use num_rational::Rational;
use serde::{Deserialize, Serialize};
use tokio::io::AsyncWriteExt;
use tracing::{error, info};

use near_chain_configs::{
    get_initial_supply, ClientConfig, Genesis, GenesisConfig, LogSummaryStyle,
};
use near_crypto::{InMemorySigner, KeyFile, KeyType, PublicKey, Signer};
#[cfg(feature = "json_rpc")]
use near_jsonrpc::RpcConfig;
use near_network::test_utils::open_port;
use near_network_primitives::types::blacklist_from_iter;
use near_network_primitives::types::{NetworkConfig, ROUTED_MESSAGE_TTL};
use near_primitives::account::{AccessKey, Account};
use near_primitives::hash::CryptoHash;
use near_primitives::shard_layout::ShardLayout;
use near_primitives::state_record::StateRecord;
use near_primitives::types::{
    AccountId, AccountInfo, Balance, BlockHeightDelta, EpochHeight, Gas, NumBlocks, NumSeats,
    NumShards, ShardId,
};
use near_primitives::utils::{generate_random_string, get_num_seats_per_shard};
use near_primitives::validator_signer::{InMemoryValidatorSigner, ValidatorSigner};
use near_primitives::version::PROTOCOL_VERSION;
#[cfg(feature = "rosetta_rpc")]
use near_rosetta_rpc::RosettaRpcConfig;
use near_telemetry::TelemetryConfig;

/// Initial balance used in tests.
pub const TESTING_INIT_BALANCE: Balance = 1_000_000_000 * NEAR_BASE;

/// Validator's stake used in tests.
pub const TESTING_INIT_STAKE: Balance = 50_000_000 * NEAR_BASE;

/// One NEAR, divisible by 10^24.
pub const NEAR_BASE: Balance = 1_000_000_000_000_000_000_000_000;

/// Millinear, 1/1000 of NEAR.
pub const MILLI_NEAR: Balance = NEAR_BASE / 1000;

/// Attonear, 1/10^18 of NEAR.
pub const ATTO_NEAR: Balance = 1;

/// Block production tracking delay.
pub const BLOCK_PRODUCTION_TRACKING_DELAY: u64 = 100;

/// Expected block production time in ms.
pub const MIN_BLOCK_PRODUCTION_DELAY: u64 = 600;

/// Maximum time to delay block production without approvals is ms.
pub const MAX_BLOCK_PRODUCTION_DELAY: u64 = 2_000;

/// Maximum time until skipping the previous block is ms.
pub const MAX_BLOCK_WAIT_DELAY: u64 = 6_000;

/// Reduce wait time for every missing block in ms.
const REDUCE_DELAY_FOR_MISSING_BLOCKS: u64 = 100;

/// Horizon at which instead of fetching block, fetch full state.
const BLOCK_FETCH_HORIZON: BlockHeightDelta = 50;

/// Horizon to step from the latest block when fetching state.
const STATE_FETCH_HORIZON: NumBlocks = 5;

/// Behind this horizon header fetch kicks in.
const BLOCK_HEADER_FETCH_HORIZON: BlockHeightDelta = 50;

/// Time between check to perform catchup.
const CATCHUP_STEP_PERIOD: u64 = 100;

/// Time between checking to re-request chunks.
const CHUNK_REQUEST_RETRY_PERIOD: u64 = 400;

/// Expected epoch length.
pub const EXPECTED_EPOCH_LENGTH: BlockHeightDelta = (5 * 60 * 1000) / MIN_BLOCK_PRODUCTION_DELAY;

/// Criterion for kicking out block producers.
pub const BLOCK_PRODUCER_KICKOUT_THRESHOLD: u8 = 90;

/// Criterion for kicking out chunk producers.
pub const CHUNK_PRODUCER_KICKOUT_THRESHOLD: u8 = 90;

/// Fast mode constants for testing/developing.
pub const FAST_MIN_BLOCK_PRODUCTION_DELAY: u64 = 120;
pub const FAST_MAX_BLOCK_PRODUCTION_DELAY: u64 = 500;
pub const FAST_EPOCH_LENGTH: BlockHeightDelta = 60;

/// Time to persist Accounts Id in the router without removing them in seconds.
pub const TTL_ACCOUNT_ID_ROUTER: u64 = 60 * 60;
/// Maximum amount of routes to store for each account id.
pub const MAX_ROUTES_TO_STORE: usize = 5;
/// Expected number of blocks per year
pub const NUM_BLOCKS_PER_YEAR: u64 = 365 * 24 * 60 * 60;

/// Initial gas limit.
pub const INITIAL_GAS_LIMIT: Gas = 1_000_000_000_000_000;

/// Initial gas price.
pub const MIN_GAS_PRICE: Balance = 1_000_000_000;

/// Protocol treasury account
pub const PROTOCOL_TREASURY_ACCOUNT: &str = "near";

/// Fishermen stake threshold.
pub const FISHERMEN_THRESHOLD: Balance = 10 * NEAR_BASE;

/// Number of blocks for which a given transaction is valid
pub const TRANSACTION_VALIDITY_PERIOD: NumBlocks = 100;

/// Number of seats for block producers
pub const NUM_BLOCK_PRODUCER_SEATS: NumSeats = 50;

/// How much height horizon to give to consider peer up to date.
pub const HIGHEST_PEER_HORIZON: u64 = 5;

/// The minimum stake required for staking is last seat price divided by this number.
pub const MINIMUM_STAKE_DIVISOR: u64 = 10;

/// Number of epochs before protocol upgrade.
pub const PROTOCOL_UPGRADE_NUM_EPOCHS: EpochHeight = 2;

pub const CONFIG_FILENAME: &str = "config.json";
pub const GENESIS_CONFIG_FILENAME: &str = "genesis.json";
pub const NODE_KEY_FILE: &str = "node_key.json";
pub const VALIDATOR_KEY_FILE: &str = "validator_key.json";

pub const MAINNET_TELEMETRY_URL: &str = "https://explorer.mainnet.near.org/api/nodes";
pub const NETWORK_TELEMETRY_URL: &str = "https://explorer.{}.near.org/api/nodes";

/// The rate at which the gas price can be adjusted (alpha in the formula).
/// The formula is
/// gas_price_t = gas_price_{t-1} * (1 + (gas_used/gas_limit - 1/2) * alpha))
pub const GAS_PRICE_ADJUSTMENT_RATE: Rational = Rational::new_raw(1, 100);

/// Protocol treasury reward
pub const PROTOCOL_REWARD_RATE: Rational = Rational::new_raw(1, 10);

/// Maximum inflation rate per year
pub const MAX_INFLATION_RATE: Rational = Rational::new_raw(1, 20);

/// Protocol upgrade stake threshold.
pub const PROTOCOL_UPGRADE_STAKE_THRESHOLD: Rational = Rational::new_raw(4, 5);

/// Maximum number of active peers. Hard limit.
fn default_max_num_peers() -> u32 {
    40
}
/// Minimum outbound connections a peer should have to avoid eclipse attacks.
fn default_minimum_outbound_connections() -> u32 {
    5
}
/// Lower bound of the ideal number of connections.
fn default_ideal_connections_lo() -> u32 {
    30
}
/// Upper bound of the ideal number of connections.
fn default_ideal_connections_hi() -> u32 {
    35
}
/// Peers which last message is was within this period of time are considered active recent peers.
fn default_peer_recent_time_window() -> Duration {
    Duration::from_secs(600)
}
/// Number of peers to keep while removing a connection.
/// Used to avoid disconnecting from peers we have been connected since long time.
fn default_safe_set_size() -> u32 {
    20
}
/// Lower bound of the number of connections to archival peers to keep
/// if we are an archival node.
fn default_archival_peer_connections_lower_bound() -> u32 {
    10
}
/// Time to persist Accounts Id in the router without removing them in seconds.
fn default_ttl_account_id_router() -> Duration {
    Duration::from_secs(TTL_ACCOUNT_ID_ROUTER)
}
/// Period to check on peer status
fn default_peer_stats_period() -> Duration {
    Duration::from_secs(5)
}

#[derive(Serialize, Deserialize, Clone, Debug)]
pub struct Network {
    /// Address to listen for incoming connections.
    pub addr: String,
    /// Address to advertise to peers for them to connect.
    /// If empty, will use the same port as the addr, and will introspect on the listener.
    pub external_address: String,
    /// Comma separated list of nodes to connect to.
    pub boot_nodes: String,
    /// Maximum number of active peers. Hard limit.
    #[serde(default = "default_max_num_peers")]
    pub max_num_peers: u32,
    /// Minimum outbound connections a peer should have to avoid eclipse attacks.
    #[serde(default = "default_minimum_outbound_connections")]
    pub minimum_outbound_peers: u32,
    /// Lower bound of the ideal number of connections.
    #[serde(default = "default_ideal_connections_lo")]
    pub ideal_connections_lo: u32,
    /// Upper bound of the ideal number of connections.
    #[serde(default = "default_ideal_connections_hi")]
    pub ideal_connections_hi: u32,
    /// Peers which last message is was within this period of time are considered active recent peers (in seconds).
    #[serde(default = "default_peer_recent_time_window")]
    pub peer_recent_time_window: Duration,
    /// Number of peers to keep while removing a connection.
    /// Used to avoid disconnecting from peers we have been connected since long time.
    #[serde(default = "default_safe_set_size")]
    pub safe_set_size: u32,
    /// Lower bound of the number of connections to archival peers to keep
    /// if we are an archival node.
    #[serde(default = "default_archival_peer_connections_lower_bound")]
    pub archival_peer_connections_lower_bound: u32,
    /// Handshake timeout.
    pub handshake_timeout: Duration,
    /// Duration before trying to reconnect to a peer.
    pub reconnect_delay: Duration,
    /// Skip waiting for peers before starting node.
    pub skip_sync_wait: bool,
    /// Ban window for peers who misbehave.
    pub ban_window: Duration,
    /// List of addresses that will not be accepted as valid neighbors.
    /// It can be IP:Port or IP (to blacklist all connections coming from this address).
    #[serde(default)]
    pub blacklist: Vec<String>,
    /// Time to persist Accounts Id in the router without removing them in seconds.
    #[serde(default = "default_ttl_account_id_router")]
    pub ttl_account_id_router: Duration,
    /// Period to check on peer status
    #[serde(default = "default_peer_stats_period")]
    pub peer_stats_period: Duration,
}

impl Default for Network {
    fn default() -> Self {
        Network {
            addr: "0.0.0.0:24567".to_string(),
            external_address: "".to_string(),
            boot_nodes: "".to_string(),
            max_num_peers: default_max_num_peers(),
            minimum_outbound_peers: default_minimum_outbound_connections(),
            ideal_connections_lo: default_ideal_connections_lo(),
            ideal_connections_hi: default_ideal_connections_hi(),
            peer_recent_time_window: default_peer_recent_time_window(),
            safe_set_size: default_safe_set_size(),
            archival_peer_connections_lower_bound: default_archival_peer_connections_lower_bound(),
            handshake_timeout: Duration::from_secs(20),
            reconnect_delay: Duration::from_secs(60),
            skip_sync_wait: false,
            ban_window: Duration::from_secs(3 * 60 * 60),
            blacklist: vec![],
            ttl_account_id_router: default_ttl_account_id_router(),
            peer_stats_period: default_peer_stats_period(),
        }
    }
}

/// Serde default only supports functions without parameters.
fn default_reduce_wait_for_missing_block() -> Duration {
    Duration::from_millis(REDUCE_DELAY_FOR_MISSING_BLOCKS)
}

fn default_header_sync_initial_timeout() -> Duration {
    Duration::from_secs(10)
}

fn default_header_sync_progress_timeout() -> Duration {
    Duration::from_secs(2)
}

fn default_header_sync_stall_ban_timeout() -> Duration {
    Duration::from_secs(120)
}

fn default_state_sync_timeout() -> Duration {
    Duration::from_secs(60)
}

fn default_header_sync_expected_height_per_second() -> u64 {
    10
}

fn default_sync_check_period() -> Duration {
    Duration::from_secs(10)
}

fn default_sync_step_period() -> Duration {
    Duration::from_millis(10)
}

fn default_gc_blocks_limit() -> NumBlocks {
    2
}

fn default_view_client_threads() -> usize {
    4
}

fn default_doomslug_step_period() -> Duration {
    Duration::from_millis(100)
}

fn default_view_client_throttle_period() -> Duration {
    Duration::from_secs(30)
}

fn default_trie_viewer_state_size_limit() -> Option<u64> {
    Some(50_000)
}

#[derive(Serialize, Deserialize, Clone, Debug)]
pub struct Consensus {
    /// Minimum number of peers to start syncing.
    pub min_num_peers: usize,
    /// Duration to check for producing / skipping block.
    pub block_production_tracking_delay: Duration,
    /// Minimum duration before producing block.
    pub min_block_production_delay: Duration,
    /// Maximum wait for approvals before producing block.
    pub max_block_production_delay: Duration,
    /// Maximum duration before skipping given height.
    pub max_block_wait_delay: Duration,
    /// Duration to reduce the wait for each missed block by validator.
    #[serde(default = "default_reduce_wait_for_missing_block")]
    pub reduce_wait_for_missing_block: Duration,
    /// Produce empty blocks, use `false` for testing.
    pub produce_empty_blocks: bool,
    /// Horizon at which instead of fetching block, fetch full state.
    pub block_fetch_horizon: BlockHeightDelta,
    /// Horizon to step from the latest block when fetching state.
    pub state_fetch_horizon: NumBlocks,
    /// Behind this horizon header fetch kicks in.
    pub block_header_fetch_horizon: BlockHeightDelta,
    /// Time between check to perform catchup.
    pub catchup_step_period: Duration,
    /// Time between checking to re-request chunks.
    pub chunk_request_retry_period: Duration,
    /// How much time to wait after initial header sync
    #[serde(default = "default_header_sync_initial_timeout")]
    pub header_sync_initial_timeout: Duration,
    /// How much time to wait after some progress is made in header sync
    #[serde(default = "default_header_sync_progress_timeout")]
    pub header_sync_progress_timeout: Duration,
    /// How much time to wait before banning a peer in header sync if sync is too slow
    #[serde(default = "default_header_sync_stall_ban_timeout")]
    pub header_sync_stall_ban_timeout: Duration,
    /// How much to wait for a state sync response before re-requesting
    #[serde(default = "default_state_sync_timeout")]
    pub state_sync_timeout: Duration,
    /// Expected increase of header head weight per second during header sync
    #[serde(default = "default_header_sync_expected_height_per_second")]
    pub header_sync_expected_height_per_second: u64,
    /// How frequently we check whether we need to sync
    #[serde(default = "default_sync_check_period")]
    pub sync_check_period: Duration,
    /// During sync the time we wait before reentering the sync loop
    #[serde(default = "default_sync_step_period")]
    pub sync_step_period: Duration,
    /// Time between running doomslug timer.
    #[serde(default = "default_doomslug_step_period")]
    pub doomslug_step_period: Duration,
}

impl Default for Consensus {
    fn default() -> Self {
        Consensus {
            min_num_peers: 3,
            block_production_tracking_delay: Duration::from_millis(BLOCK_PRODUCTION_TRACKING_DELAY),
            min_block_production_delay: Duration::from_millis(MIN_BLOCK_PRODUCTION_DELAY),
            max_block_production_delay: Duration::from_millis(MAX_BLOCK_PRODUCTION_DELAY),
            max_block_wait_delay: Duration::from_millis(MAX_BLOCK_WAIT_DELAY),
            reduce_wait_for_missing_block: default_reduce_wait_for_missing_block(),
            produce_empty_blocks: true,
            block_fetch_horizon: BLOCK_FETCH_HORIZON,
            state_fetch_horizon: STATE_FETCH_HORIZON,
            block_header_fetch_horizon: BLOCK_HEADER_FETCH_HORIZON,
            catchup_step_period: Duration::from_millis(CATCHUP_STEP_PERIOD),
            chunk_request_retry_period: Duration::from_millis(CHUNK_REQUEST_RETRY_PERIOD),
            header_sync_initial_timeout: default_header_sync_initial_timeout(),
            header_sync_progress_timeout: default_header_sync_progress_timeout(),
            header_sync_stall_ban_timeout: default_header_sync_stall_ban_timeout(),
            state_sync_timeout: default_state_sync_timeout(),
            header_sync_expected_height_per_second: default_header_sync_expected_height_per_second(
            ),
            sync_check_period: default_sync_check_period(),
            sync_step_period: default_sync_step_period(),
            doomslug_step_period: default_doomslug_step_period(),
        }
    }
}

#[derive(Serialize, Deserialize, Clone, Debug)]
#[serde(default)]
pub struct Config {
    pub genesis_file: String,
    pub genesis_records_file: Option<String>,
    pub validator_key_file: String,
    pub node_key_file: String,
    #[cfg(feature = "json_rpc")]
    #[serde(skip_serializing_if = "Option::is_none")]
    pub rpc: Option<RpcConfig>,
    #[cfg(feature = "rosetta_rpc")]
    #[serde(skip_serializing_if = "Option::is_none")]
    pub rosetta_rpc: Option<RosettaRpcConfig>,
    pub telemetry: TelemetryConfig,
    pub network: Network,
    pub consensus: Consensus,
    pub tracked_accounts: Vec<AccountId>,
    pub tracked_shards: Vec<ShardId>,
    pub archive: bool,
    pub log_summary_style: LogSummaryStyle,
    #[serde(default = "default_gc_blocks_limit")]
    pub gc_blocks_limit: NumBlocks,
    #[serde(default = "default_view_client_threads")]
    pub view_client_threads: usize,
    pub epoch_sync_enabled: bool,
    #[serde(default = "default_view_client_throttle_period")]
    pub view_client_throttle_period: Duration,
    #[serde(default = "default_trie_viewer_state_size_limit")]
    pub trie_viewer_state_size_limit: Option<u64>,
    /// If set, overrides value in genesis configuration.
    #[serde(skip_serializing_if = "Option::is_none")]
    pub max_gas_burnt_view: Option<Gas>,
}

impl Default for Config {
    fn default() -> Self {
        Config {
            genesis_file: GENESIS_CONFIG_FILENAME.to_string(),
            genesis_records_file: None,
            validator_key_file: VALIDATOR_KEY_FILE.to_string(),
            node_key_file: NODE_KEY_FILE.to_string(),
            #[cfg(feature = "json_rpc")]
            rpc: Some(RpcConfig::default()),
            #[cfg(feature = "rosetta_rpc")]
            rosetta_rpc: None,
            telemetry: TelemetryConfig::default(),
            network: Network::default(),
            consensus: Consensus::default(),
            tracked_accounts: vec![],
            tracked_shards: vec![],
            archive: false,
            log_summary_style: LogSummaryStyle::Colored,
            gc_blocks_limit: default_gc_blocks_limit(),
            epoch_sync_enabled: true,
            view_client_threads: default_view_client_threads(),
            view_client_throttle_period: default_view_client_throttle_period(),
            trie_viewer_state_size_limit: default_trie_viewer_state_size_limit(),
            max_gas_burnt_view: None,
        }
    }
}

impl Config {
    pub fn from_file(path: &Path) -> anyhow::Result<Self> {
        let s = std::fs::read_to_string(path)
            .with_context(|| format!("Failed to read config from {}", path.display()))?;
        let config = serde_json::from_str(&s)
            .with_context(|| format!("Failed to deserialize config from {}", path.display()))?;
        Ok(config)
    }

    pub fn write_to_file(&self, path: &Path) {
        let mut file = File::create(path).expect("Failed to create / write a config file.");
        let str = serde_json::to_string_pretty(self).expect("Error serializing the config.");
        if let Err(err) = file.write_all(str.as_bytes()) {
            panic!("Failed to write a config file {}", err);
        }
    }

    pub fn rpc_addr(&self) -> Option<&str> {
        #[cfg(feature = "json_rpc")]
        if let Some(rpc) = &self.rpc {
            return Some(&rpc.addr);
        }
        None
    }

    #[allow(unused_variables)]
    pub fn set_rpc_addr(&mut self, addr: String) {
        #[cfg(feature = "json_rpc")]
        {
            self.rpc.get_or_insert(Default::default()).addr = addr;
        }
    }
}

#[easy_ext::ext(GenesisExt)]
impl Genesis {
    pub fn test_with_seeds(
        accounts: Vec<AccountId>,
        num_validator_seats: NumSeats,
        num_validator_seats_per_shard: Vec<NumSeats>,
        shard_layout: ShardLayout,
    ) -> Self {
        let mut validators = vec![];
        let mut records = vec![];
        for (i, account) in accounts.into_iter().enumerate() {
            let signer =
                InMemorySigner::from_seed(account.clone(), KeyType::ED25519, account.as_ref());
            let i = i as u64;
            if i < num_validator_seats {
                validators.push(AccountInfo {
                    account_id: account.clone(),
                    public_key: signer.public_key.clone(),
                    amount: TESTING_INIT_STAKE,
                });
            }
            add_account_with_key(
                &mut records,
                account,
                &signer.public_key.clone(),
                TESTING_INIT_BALANCE - if i < num_validator_seats { TESTING_INIT_STAKE } else { 0 },
                if i < num_validator_seats { TESTING_INIT_STAKE } else { 0 },
                CryptoHash::default(),
            );
        }
        add_protocol_account(&mut records);
        let config = GenesisConfig {
            protocol_version: PROTOCOL_VERSION,
            genesis_time: Clock::utc(),
            chain_id: random_chain_id(),
            num_block_producer_seats: num_validator_seats,
            num_block_producer_seats_per_shard: num_validator_seats_per_shard.clone(),
            avg_hidden_validator_seats_per_shard: vec![0; num_validator_seats_per_shard.len()],
            dynamic_resharding: false,
            protocol_upgrade_stake_threshold: PROTOCOL_UPGRADE_STAKE_THRESHOLD,
            protocol_upgrade_num_epochs: PROTOCOL_UPGRADE_NUM_EPOCHS,
            epoch_length: FAST_EPOCH_LENGTH,
            gas_limit: INITIAL_GAS_LIMIT,
            gas_price_adjustment_rate: GAS_PRICE_ADJUSTMENT_RATE,
            block_producer_kickout_threshold: BLOCK_PRODUCER_KICKOUT_THRESHOLD,
            validators,
            protocol_reward_rate: PROTOCOL_REWARD_RATE,
            total_supply: get_initial_supply(&records),
            max_inflation_rate: MAX_INFLATION_RATE,
            num_blocks_per_year: NUM_BLOCKS_PER_YEAR,
            protocol_treasury_account: PROTOCOL_TREASURY_ACCOUNT.parse().unwrap(),
            transaction_validity_period: TRANSACTION_VALIDITY_PERIOD,
            chunk_producer_kickout_threshold: CHUNK_PRODUCER_KICKOUT_THRESHOLD,
            fishermen_threshold: FISHERMEN_THRESHOLD,
            min_gas_price: MIN_GAS_PRICE,
            shard_layout,
            ..Default::default()
        };
        Genesis::new(config, records.into())
    }

    pub fn test(accounts: Vec<AccountId>, num_validator_seats: NumSeats) -> Self {
        Self::test_with_seeds(
            accounts,
            num_validator_seats,
            vec![num_validator_seats],
            ShardLayout::v0_single_shard(),
        )
    }

    pub fn test_sharded(
        accounts: Vec<AccountId>,
        num_validator_seats: NumSeats,
        num_validator_seats_per_shard: Vec<NumSeats>,
    ) -> Self {
        let num_shards = num_validator_seats_per_shard.len() as NumShards;
        Self::test_with_seeds(
            accounts,
            num_validator_seats,
            num_validator_seats_per_shard,
            ShardLayout::v0(num_shards, 0),
        )
    }

    pub fn test_sharded_new_version(
        accounts: Vec<AccountId>,
        num_validator_seats: NumSeats,
        num_validator_seats_per_shard: Vec<NumSeats>,
    ) -> Self {
        let num_shards = num_validator_seats_per_shard.len() as NumShards;
        Self::test_with_seeds(
            accounts,
            num_validator_seats,
            num_validator_seats_per_shard,
            ShardLayout::v0(num_shards, 1),
        )
    }
}

#[derive(Clone)]
pub struct NearConfig {
    pub config: Config,
    pub client_config: ClientConfig,
    pub network_config: NetworkConfig,
    #[cfg(feature = "json_rpc")]
    pub rpc_config: Option<RpcConfig>,
    #[cfg(feature = "rosetta_rpc")]
    pub rosetta_rpc_config: Option<RosettaRpcConfig>,
    pub telemetry_config: TelemetryConfig,
    pub genesis: Genesis,
    pub validator_signer: Option<Arc<dyn ValidatorSigner>>,
}

impl NearConfig {
    pub fn new(
        config: Config,
        genesis: Genesis,
        network_key_pair: KeyFile,
        validator_signer: Option<Arc<dyn ValidatorSigner>>,
    ) -> Self {
        NearConfig {
            config: config.clone(),
            client_config: ClientConfig {
                version: Default::default(),
                chain_id: genesis.config.chain_id.clone(),
                rpc_addr: config.rpc_addr().map(|addr| addr.to_owned()),
                block_production_tracking_delay: config.consensus.block_production_tracking_delay,
                min_block_production_delay: config.consensus.min_block_production_delay,
                max_block_production_delay: config.consensus.max_block_production_delay,
                max_block_wait_delay: config.consensus.max_block_wait_delay,
                reduce_wait_for_missing_block: config.consensus.reduce_wait_for_missing_block,
                skip_sync_wait: config.network.skip_sync_wait,
                sync_check_period: config.consensus.sync_check_period,
                sync_step_period: config.consensus.sync_step_period,
                sync_height_threshold: 1,
                header_sync_initial_timeout: config.consensus.header_sync_initial_timeout,
                header_sync_progress_timeout: config.consensus.header_sync_progress_timeout,
                header_sync_stall_ban_timeout: config.consensus.header_sync_stall_ban_timeout,
                header_sync_expected_height_per_second: config
                    .consensus
                    .header_sync_expected_height_per_second,
                state_sync_timeout: config.consensus.state_sync_timeout,
                min_num_peers: config.consensus.min_num_peers,
                log_summary_period: Duration::from_secs(10),
                produce_empty_blocks: config.consensus.produce_empty_blocks,
                epoch_length: genesis.config.epoch_length,
                num_block_producer_seats: genesis.config.num_block_producer_seats,
                announce_account_horizon: genesis.config.epoch_length / 2,
                ttl_account_id_router: config.network.ttl_account_id_router,
                // TODO(1047): this should be adjusted depending on the speed of sync of state.
                block_fetch_horizon: config.consensus.block_fetch_horizon,
                state_fetch_horizon: config.consensus.state_fetch_horizon,
                block_header_fetch_horizon: config.consensus.block_header_fetch_horizon,
                catchup_step_period: config.consensus.catchup_step_period,
                chunk_request_retry_period: config.consensus.chunk_request_retry_period,
                doosmslug_step_period: config.consensus.doomslug_step_period,
                tracked_accounts: config.tracked_accounts,
                tracked_shards: config.tracked_shards,
                archive: config.archive,
                log_summary_style: config.log_summary_style,
                gc_blocks_limit: config.gc_blocks_limit,
                view_client_threads: config.view_client_threads,
                epoch_sync_enabled: config.epoch_sync_enabled,
                view_client_throttle_period: config.view_client_throttle_period,
                trie_viewer_state_size_limit: config.trie_viewer_state_size_limit,
                max_gas_burnt_view: config.max_gas_burnt_view,
            },
            network_config: NetworkConfig {
                public_key: network_key_pair.public_key,
                secret_key: network_key_pair.secret_key,
                account_id: validator_signer.as_ref().map(|vs| vs.validator_id().clone()),
                addr: if config.network.addr.is_empty() {
                    None
                } else {
                    Some(config.network.addr.parse().unwrap())
                },
                boot_nodes: if config.network.boot_nodes.is_empty() {
                    vec![]
                } else {
                    config
                        .network
                        .boot_nodes
                        .split(',')
                        .map(|chunk| chunk.try_into().expect("Failed to parse PeerInfo"))
                        .collect()
                },
                handshake_timeout: config.network.handshake_timeout,
                reconnect_delay: config.network.reconnect_delay,
                bootstrap_peers_period: Duration::from_secs(60),
                max_num_peers: config.network.max_num_peers,
                minimum_outbound_peers: config.network.minimum_outbound_peers,
                ideal_connections_lo: config.network.ideal_connections_lo,
                ideal_connections_hi: config.network.ideal_connections_hi,
                peer_recent_time_window: config.network.peer_recent_time_window,
                safe_set_size: config.network.safe_set_size,
                archival_peer_connections_lower_bound: config
                    .network
                    .archival_peer_connections_lower_bound,
                ban_window: config.network.ban_window,
                max_send_peers: 512,
                peer_expiration_duration: Duration::from_secs(7 * 24 * 60 * 60),
                peer_stats_period: Duration::from_secs(5),
                ttl_account_id_router: config.network.ttl_account_id_router,
                routed_message_ttl: ROUTED_MESSAGE_TTL,
                max_routes_to_store: MAX_ROUTES_TO_STORE,
                highest_peer_horizon: HIGHEST_PEER_HORIZON,
                push_info_period: Duration::from_millis(100),
                blacklist: blacklist_from_iter(config.network.blacklist),
                outbound_disabled: false,
                archive: config.archive,
            },
            telemetry_config: config.telemetry,
            #[cfg(feature = "json_rpc")]
            rpc_config: config.rpc,
            #[cfg(feature = "rosetta_rpc")]
            rosetta_rpc_config: config.rosetta_rpc,
            genesis,
            validator_signer,
        }
    }

    pub fn rpc_addr(&self) -> Option<&str> {
        #[cfg(feature = "json_rpc")]
        if let Some(rpc) = &self.rpc_config {
            return Some(&rpc.addr);
        }
        None
    }
}

impl NearConfig {
    /// Test tool to save configs back to the folder.
    /// Useful for dynamic creating testnet configs and then saving them in different folders.
    pub fn save_to_dir(&self, dir: &Path) {
        fs::create_dir_all(dir).expect("Failed to create directory");

        self.config.write_to_file(&dir.join(CONFIG_FILENAME));

        if let Some(validator_signer) = &self.validator_signer {
            validator_signer.write_to_file(&dir.join(&self.config.validator_key_file));
        }

        let network_signer = InMemorySigner::from_secret_key(
            "node".parse().unwrap(),
            self.network_config.secret_key.clone(),
        );
        network_signer.write_to_file(&dir.join(&self.config.node_key_file));

        self.genesis.to_file(&dir.join(&self.config.genesis_file));
    }
}

fn add_protocol_account(records: &mut Vec<StateRecord>) {
    let signer = InMemorySigner::from_seed(
        PROTOCOL_TREASURY_ACCOUNT.parse().unwrap(),
        KeyType::ED25519,
        PROTOCOL_TREASURY_ACCOUNT,
    );
    add_account_with_key(
        records,
        PROTOCOL_TREASURY_ACCOUNT.parse().unwrap(),
        &signer.public_key,
        TESTING_INIT_BALANCE,
        0,
        CryptoHash::default(),
    );
}

fn random_chain_id() -> String {
    format!("test-chain-{}", generate_random_string(5))
}

fn add_account_with_key(
    records: &mut Vec<StateRecord>,
    account_id: AccountId,
    public_key: &PublicKey,
    amount: u128,
    staked: u128,
    code_hash: CryptoHash,
) {
    records.push(StateRecord::Account {
        account_id: account_id.clone(),
        account: Account::new(amount, staked, code_hash, 0),
    });
    records.push(StateRecord::AccessKey {
        account_id,
        public_key: public_key.clone(),
        access_key: AccessKey::full_access(),
    });
}

/// Generate a validator key and save it to the file path.
fn generate_validator_key(account_id: AccountId, path: &Path) {
    let signer = InMemoryValidatorSigner::from_random(account_id.clone(), KeyType::ED25519);
    info!(target: "near", "Use key {} for {} to stake.", signer.public_key(), account_id);
    signer.write_to_file(path);
}

pub fn mainnet_genesis() -> Genesis {
    lazy_static_include::lazy_static_include_bytes! {
        MAINNET_GENESIS_JSON => "res/mainnet_genesis.json",
    };
    serde_json::from_slice(*MAINNET_GENESIS_JSON).expect("Failed to deserialize mainnet genesis")
}

/// Initializes genesis and client configs and stores in the given folder
pub fn init_configs(
    dir: &Path,
    chain_id: Option<&str>,
    account_id: Option<AccountId>,
    test_seed: Option<&str>,
    num_shards: NumShards,
    fast: bool,
    genesis: Option<&str>,
    should_download_genesis: bool,
    download_genesis_url: Option<&str>,
    should_download_config: bool,
    download_config_url: Option<&str>,
    boot_nodes: Option<&str>,
    max_gas_burnt_view: Option<Gas>,
) -> anyhow::Result<()> {
    fs::create_dir_all(dir).with_context(|| anyhow!("Failed to create directory {:?}", dir))?;

    // Check if config already exists in home dir.
    if dir.join(CONFIG_FILENAME).exists() {
        let config = Config::from_file(&dir.join(CONFIG_FILENAME))
            .with_context(|| anyhow!("Failed to read config {}", dir.display()))?;
        let file_path = dir.join(&config.genesis_file);
        let genesis = GenesisConfig::from_file(&file_path).with_context(move || {
            anyhow!("Failed to read genesis config {}/{}", dir.display(), config.genesis_file)
        })?;
        bail!("Config is already downloaded: {} with chain-id = {}. Use 'cargo run -p neard -- unsafe_reset_all' to clear the folder.",
                file_path.display(), genesis.chain_id);
    }

    let mut config = Config::default();
    let chain_id = chain_id
        .and_then(|c| if c.is_empty() { None } else { Some(c.to_string()) })
        .unwrap_or_else(random_chain_id);

    if let Some(url) = download_config_url {
        download_config(&url.to_string(), &dir.join(CONFIG_FILENAME));
        config = Config::from_file(&dir.join(CONFIG_FILENAME))?;
    } else if should_download_config {
        let url = get_config_url(&chain_id);
        download_config(&url, &dir.join(CONFIG_FILENAME));
        config = Config::from_file(&dir.join(CONFIG_FILENAME))?;
    }

    if let Some(nodes) = boot_nodes {
        config.network.boot_nodes = nodes.to_string();
    }

    if max_gas_burnt_view.is_some() {
        config.max_gas_burnt_view = max_gas_burnt_view;
    }

    match chain_id.as_ref() {
        "mainnet" => {
            if test_seed.is_some() {
                bail!("Test seed is not supported for MainNet");
            }
            config.telemetry.endpoints.push(MAINNET_TELEMETRY_URL.to_string());
            config.write_to_file(&dir.join(CONFIG_FILENAME));

            let genesis = mainnet_genesis();
            if let Some(account_id) = account_id {
                generate_validator_key(account_id, &dir.join(config.validator_key_file));
            }

            let network_signer = InMemorySigner::from_random("node".parse()?, KeyType::ED25519);
            network_signer.write_to_file(&dir.join(config.node_key_file));

            genesis.to_file(&dir.join(config.genesis_file));
            info!(target: "near", "Generated mainnet genesis file in {}", dir.display());
        }
        "testnet" | "betanet" => {
            if test_seed.is_some() {
                bail!("Test seed is not supported for official testnet");
            }
            config.telemetry.endpoints.push(NETWORK_TELEMETRY_URL.replace("{}", &chain_id));
            config.write_to_file(&dir.join(CONFIG_FILENAME));

            if let Some(account_id) = account_id {
                generate_validator_key(account_id, &dir.join(config.validator_key_file));
            }

            let network_signer = InMemorySigner::from_random("node".parse()?, KeyType::ED25519);
            network_signer.write_to_file(&dir.join(config.node_key_file));

            // download genesis from s3
            let genesis_path = dir.join("genesis.json");
            let mut genesis_path_str =
                genesis_path.to_str().with_context(|| "Genesis path must be initialized")?;

            if let Some(url) = download_genesis_url {
                download_genesis(&url.to_string(), &genesis_path);
            } else if should_download_genesis {
                let url = get_genesis_url(&chain_id);
                download_genesis(&url, &genesis_path);
            } else {
                genesis_path_str = genesis.unwrap_or_else(|| {
                    panic!(
                        "Genesis file is required for {}.\
                         Use <--genesis|--download-genesis>",
                        &chain_id
                    );
                });
            }

            let mut genesis = Genesis::from_file(&genesis_path_str);
            genesis.config.chain_id = chain_id.clone();

            genesis.to_file(&dir.join(config.genesis_file));
            info!(target: "near", "Generated for {} network node key and genesis file in {}", chain_id, dir.display());
        }
        _ => {
            // Create new configuration, key files and genesis for one validator.
            config.network.skip_sync_wait = true;
            if fast {
                config.consensus.min_block_production_delay =
                    Duration::from_millis(FAST_MIN_BLOCK_PRODUCTION_DELAY);
                config.consensus.max_block_production_delay =
                    Duration::from_millis(FAST_MAX_BLOCK_PRODUCTION_DELAY);
            }
            config.write_to_file(&dir.join(CONFIG_FILENAME));

            let account_id = account_id.unwrap_or_else(|| "test.near".parse().unwrap());

            let signer = if let Some(test_seed) = test_seed {
                InMemoryValidatorSigner::from_seed(account_id.clone(), KeyType::ED25519, test_seed)
            } else {
                InMemoryValidatorSigner::from_random(account_id.clone(), KeyType::ED25519)
            };
            signer.write_to_file(&dir.join(config.validator_key_file));

            let network_signer = InMemorySigner::from_random("node".parse()?, KeyType::ED25519);
            network_signer.write_to_file(&dir.join(config.node_key_file));
            let mut records = vec![];
            add_account_with_key(
                &mut records,
                account_id.clone(),
                &signer.public_key(),
                TESTING_INIT_BALANCE,
                TESTING_INIT_STAKE,
                CryptoHash::default(),
            );
            add_protocol_account(&mut records);

            let genesis_config = GenesisConfig {
                protocol_version: PROTOCOL_VERSION,
                genesis_time: Clock::utc(),
                chain_id,
                genesis_height: 0,
                num_block_producer_seats: NUM_BLOCK_PRODUCER_SEATS,
                num_block_producer_seats_per_shard: get_num_seats_per_shard(
                    num_shards,
                    NUM_BLOCK_PRODUCER_SEATS,
                ),
                avg_hidden_validator_seats_per_shard: (0..num_shards).map(|_| 0).collect(),
                dynamic_resharding: false,
                protocol_upgrade_stake_threshold: PROTOCOL_UPGRADE_STAKE_THRESHOLD,
                protocol_upgrade_num_epochs: PROTOCOL_UPGRADE_NUM_EPOCHS,
                epoch_length: if fast { FAST_EPOCH_LENGTH } else { EXPECTED_EPOCH_LENGTH },
                gas_limit: INITIAL_GAS_LIMIT,
                gas_price_adjustment_rate: GAS_PRICE_ADJUSTMENT_RATE,
                block_producer_kickout_threshold: BLOCK_PRODUCER_KICKOUT_THRESHOLD,
                chunk_producer_kickout_threshold: CHUNK_PRODUCER_KICKOUT_THRESHOLD,
                online_max_threshold: Rational::new(99, 100),
                online_min_threshold: Rational::new(BLOCK_PRODUCER_KICKOUT_THRESHOLD as isize, 100),
                validators: vec![AccountInfo {
                    account_id: account_id.clone(),
                    public_key: signer.public_key(),
                    amount: TESTING_INIT_STAKE,
                }],
                transaction_validity_period: TRANSACTION_VALIDITY_PERIOD,
                protocol_reward_rate: PROTOCOL_REWARD_RATE,
                max_inflation_rate: MAX_INFLATION_RATE,
                total_supply: get_initial_supply(&records),
                num_blocks_per_year: NUM_BLOCKS_PER_YEAR,
                protocol_treasury_account: account_id,
                fishermen_threshold: FISHERMEN_THRESHOLD,
                min_gas_price: MIN_GAS_PRICE,
                ..Default::default()
            };
            let genesis = Genesis::new(genesis_config, records.into());
            genesis.to_file(&dir.join(config.genesis_file));
            info!(target: "near", "Generated node key, validator key, genesis file in {}", dir.display());
        }
    }
    Ok(())
}

pub fn create_testnet_configs_from_seeds(
    seeds: Vec<String>,
    num_shards: NumShards,
    num_non_validator_seats: NumSeats,
    local_ports: bool,
    archive: bool,
) -> (Vec<Config>, Vec<InMemoryValidatorSigner>, Vec<InMemorySigner>, Genesis) {
    let num_validator_seats = (seeds.len() - num_non_validator_seats as usize) as NumSeats;
    let validator_signers = seeds
        .iter()
        .map(|seed| {
            InMemoryValidatorSigner::from_seed(seed.parse().unwrap(), KeyType::ED25519, seed)
        })
        .collect::<Vec<_>>();
    let network_signers = seeds
        .iter()
        .map(|seed| InMemorySigner::from_seed("node".parse().unwrap(), KeyType::ED25519, seed))
        .collect::<Vec<_>>();
    let genesis = Genesis::test_sharded(
        seeds.iter().map(|s| s.parse().unwrap()).collect(),
        num_validator_seats,
        get_num_seats_per_shard(num_shards, num_validator_seats),
    );
    let mut configs = vec![];
    let first_node_port = open_port();
    for i in 0..seeds.len() {
        let mut config = Config::default();
        config.consensus.min_block_production_delay = Duration::from_millis(600);
        config.consensus.max_block_production_delay = Duration::from_millis(2000);
        if local_ports {
            config.network.addr =
                format!("127.0.0.1:{}", if i == 0 { first_node_port } else { open_port() });
            config.set_rpc_addr(format!("127.0.0.1:{}", open_port()));
            config.network.boot_nodes = if i == 0 {
                "".to_string()
            } else {
                format!("{}@127.0.0.1:{}", network_signers[0].public_key, first_node_port)
            };
            config.network.skip_sync_wait = num_validator_seats == 1;
        }
        config.archive = archive;
        config.consensus.min_num_peers =
            std::cmp::min(num_validator_seats as usize - 1, config.consensus.min_num_peers);
        configs.push(config);
    }
    (configs, validator_signers, network_signers, genesis)
}

/// Create testnet configuration. If `local_ports` is true,
/// sets up new ports for all nodes except the first one and sets boot node to it.
pub fn create_testnet_configs(
    num_shards: NumShards,
    num_validator_seats: NumSeats,
    num_non_validator_seats: NumSeats,
    prefix: &str,
    local_ports: bool,
    archive: bool,
) -> (Vec<Config>, Vec<InMemoryValidatorSigner>, Vec<InMemorySigner>, Genesis) {
    create_testnet_configs_from_seeds(
        (0..(num_validator_seats + num_non_validator_seats))
            .map(|i| format!("{}{}", prefix, i))
            .collect::<Vec<_>>(),
        num_shards,
        num_non_validator_seats,
        local_ports,
        archive,
    )
}

pub fn init_testnet_configs(
    dir: &Path,
    num_shards: NumShards,
    num_validator_seats: NumSeats,
    num_non_validator_seats: NumSeats,
    prefix: &str,
    archive: bool,
) {
    let (configs, validator_signers, network_signers, genesis) = create_testnet_configs(
        num_shards,
        num_validator_seats,
        num_non_validator_seats,
        prefix,
        false,
        archive,
    );
    for i in 0..(num_validator_seats + num_non_validator_seats) as usize {
        let node_dir = dir.join(format!("{}{}", prefix, i));
        fs::create_dir_all(node_dir.clone()).expect("Failed to create directory");

        validator_signers[i].write_to_file(&node_dir.join(&configs[i].validator_key_file));
        network_signers[i].write_to_file(&node_dir.join(&configs[i].node_key_file));

        genesis.to_file(&node_dir.join(&configs[i].genesis_file));
        configs[i].write_to_file(&node_dir.join(CONFIG_FILENAME));
        info!(target: "near", "Generated node key, validator key, genesis file in {}", node_dir.display());
    }
}

pub fn get_genesis_url(chain_id: &str) -> String {
    format!(
        "https://s3-us-west-1.amazonaws.com/build.nearprotocol.com/nearcore-deploy/{}/genesis.json",
        chain_id,
    )
}

pub fn get_config_url(chain_id: &str) -> String {
    format!(
        "https://s3-us-west-1.amazonaws.com/build.nearprotocol.com/nearcore-deploy/{}/config.json",
        chain_id,
    )
}

#[derive(thiserror::Error, Debug)]
pub enum FileDownloadError {
    #[error("Failed to download the file: {0}")]
    HttpError(#[from] hyper::Error),
    #[error("Failed to open file: {0}")]
    OpenError(std::io::Error),
    #[error("Failed to write to file: {0}")]
    WriteError(std::io::Error),
    #[error("Failed to decompress XZ stream: {0}")]
    XzDecodeError(#[from] xz2::stream::Error),
    #[error("Failed to decompress XZ stream: internal error: unexpected status {0:?}")]
    XzStatusError(String),
    #[error("Failed to rename file: {0}")]
    RenameError(std::io::Error),
    #[error("Invalid URI: {0}")]
    UriError(#[from] hyper::http::uri::InvalidUri),
    #[error("Failed to remove the temporary file after failure: {0}, {1}")]
    RemoveTemporaryFileError(std::io::Error, Box<FileDownloadError>),
}

/// Object which allows transparent XZ decoding when saving data to a file.
/// It automatically detects whether the data being read is compressed by
/// looking at the magic at the beginning of the file.
struct AutoXzDecoder {
    file: tokio::fs::File,
    state: AutoXzState,
}

/// State in which of the AutoXzDecoder
enum AutoXzState {
    /// Given number of bytes have been read so far and all of them match bytes
    /// in [`XZ_HEADER_MAGIC`].  The object starts in `Probing(0)` state and the
    /// number never reaches the length of the [`XZ_HEADER_MAGIC`] buffer.
    Probing(usize),

    /// The header did not match XZ stream header and thus the data is passed
    /// through.
    PlainText,

    /// The header did match XZ stream header and thus the data is being
    /// decompressed.
    Compressed(xz2::stream::Stream, Box<[u8]>),
}

/// Header that every XZ streams starts with.  See
/// <https://tukaani.org/xz/xz-file-format-1.0.4.txt> § 2.1.1.1.
static XZ_HEADER_MAGIC: [u8; 6] = [0xFD, 0x37, 0x7A, 0x58, 0x5A, 0x00];

impl AutoXzDecoder {
    fn new(file: std::fs::File) -> Self {
        Self { file: tokio::fs::File::from_std(file), state: AutoXzState::Probing(0) }
    }

    /// Writes data from the chunk to the output file automatically
    /// decompressing it if the stream is XZ-compressed.  Note that once all the
    /// data has been written [`finish`] function must be called to flush
    /// internal buffers.
    async fn write_all(&mut self, chunk: &[u8]) -> Result<(), FileDownloadError> {
        if let Some(len) = self.probe(chunk) {
            if len != 0 {
                self.write_all_impl(&XZ_HEADER_MAGIC[..len]).await?;
            }
            self.write_all_impl(&chunk).await?;
        }
        Ok(())
    }

    /// Flushes all internal buffers and closes the output file.
    async fn finish(mut self) -> Result<(), FileDownloadError> {
        match self.state {
            AutoXzState::Probing(pos) => self
                .file
                .write_all(&XZ_HEADER_MAGIC[..pos])
                .await
                .map_err(FileDownloadError::WriteError),
            AutoXzState::PlainText => Ok(()),
            AutoXzState::Compressed(ref mut stream, ref mut buffer) => {
                Self::decompress(&mut self.file, stream, buffer, b"").await
            }
        }
    }

    /// If object is still in `Probing` state, read more data from the input to
    /// determine whether it’s XZ stream or not.  Updates `state` accordingly.
    /// If probing succeeded, returns number of bytes from XZ header magic that
    /// need to be processed before `chunk` is processed.  If the entire data
    /// from `chunk` has been processed and it should be discarded by the
    /// caller, returns `None`.
    fn probe(&mut self, chunk: &[u8]) -> Option<usize> {
        if chunk.is_empty() {
            None
        } else if let AutoXzState::Probing(pos) = self.state {
            let len = std::cmp::min(XZ_HEADER_MAGIC.len() - pos, chunk.len());
            if XZ_HEADER_MAGIC[pos..(pos + len)] != chunk[..len] {
                self.state = AutoXzState::PlainText;
                Some(pos)
            } else if pos + len == XZ_HEADER_MAGIC.len() {
                let stream = xz2::stream::Stream::new_stream_decoder(u64::max_value(), 0).unwrap();
                // TODO(mina86): Once ‘new_uninit’ feature gets stabilised
                // replaced buffer initialisation by:
                //     let buffer = Box::new_uninit_slice(64 << 10);
                //     let buffer = unsafe { buffer.assume_init() };
                let buffer = vec![0u8; 64 << 10].into_boxed_slice();
                self.state = AutoXzState::Compressed(stream, buffer);
                Some(pos)
            } else {
                self.state = AutoXzState::Probing(pos + len);
                None
            }
        } else {
            Some(0)
        }
    }

    /// Writes data to the output file.  Panics if the object is still in
    /// probing stage.
    async fn write_all_impl(&mut self, chunk: &[u8]) -> Result<(), FileDownloadError> {
        match self.state {
            AutoXzState::Probing(_) => unreachable!(),
            AutoXzState::PlainText => {
                self.file.write_all(chunk).await.map_err(FileDownloadError::WriteError)
            }
            AutoXzState::Compressed(ref mut stream, ref mut buffer) => {
                Self::decompress(&mut self.file, stream, buffer, chunk).await
            }
        }
    }

    /// Internal implementation for [`write_all`] and [`finish`] methods used
    /// when performing decompression.  Calling it with an empty `chunk`
    /// indicates the end of the compressed data.
    async fn decompress(
        file: &mut tokio::fs::File,
        stream: &mut xz2::stream::Stream,
        buffer: &mut [u8],
        mut chunk: &[u8],
    ) -> Result<(), FileDownloadError> {
        let action =
            if chunk.is_empty() { xz2::stream::Action::Finish } else { xz2::stream::Action::Run };
        loop {
            let total_in = stream.total_in();
            let total_out = stream.total_out();
            let status = stream.process(chunk, buffer, action)?;
            match status {
                xz2::stream::Status::Ok => (),
                xz2::stream::Status::StreamEnd => (),
                status => {
                    let status = format!("{:?}", status);
                    error!(target: "near", "Got unexpected status ‘{}’ when decompressing downloaded file.", status);
                    return Err(FileDownloadError::XzStatusError(status));
                }
            };
            let read = (stream.total_in() - total_in).try_into().unwrap();
            chunk = &chunk[read..];
            let out = (stream.total_out() - total_out).try_into().unwrap();
            file.write_all(&buffer[..out]).await.map_err(FileDownloadError::WriteError)?;
            if chunk.is_empty() {
                break Ok(());
            }
        }
    }
}

#[cfg(test)]
fn auto_xz_test_write_file(buffer: &[u8], chunk_size: usize) -> Result<Vec<u8>, FileDownloadError> {
    let (file, path) = tempfile::NamedTempFile::new().unwrap().into_parts();
    {
        let mut out = AutoXzDecoder::new(file);
        tokio::runtime::Builder::new_current_thread().enable_all().build().unwrap().block_on(
            async move {
                for chunk in buffer.chunks(chunk_size) {
                    out.write_all(chunk).await?;
                }
                out.finish().await
            },
        )?;
    }
    Ok(std::fs::read(path).unwrap())
}

/// Tests writing plain text of varying lengths through [`AutoXzDecoder`].
/// Includes test cases where prefix of a XZ header is present at the beginning
/// of the stream being written.  That tests the object not being fooled by
/// partial prefix.
#[test]
fn test_auto_xz_decode_plain() {
    let mut data: [u8; 38] = *b"A quick brow fox jumps over a lazy dog";
    // On first iteration we’re testing just a plain text data.  On subsequent
    // iterations, we’re testing uncompressed data whose first few bytes match
    // the XZ header.
    for (pos, &ch) in XZ_HEADER_MAGIC.iter().enumerate() {
        for len in [0, 1, 2, 3, 4, 5, 6, 10, 20, data.len()] {
            let buffer = &data[0..len];
            for chunk_size in 1..11 {
                let got = auto_xz_test_write_file(&buffer, chunk_size).unwrap();
                assert_eq!(
                    got, buffer,
                    "got=‘{:?}’, pos={}, len={}, chunk_size={}",
                    got, pos, len, chunk_size
                );
            }
        }
        data[pos] = ch;
    }
}

/// Tests writing XZ stream through [`AutoXzDecoder`].  The stream should be
/// properly decompressed.
#[test]
fn test_auto_xz_decode_compressed() {
    let buffer = b"\xfd\x37\x7a\x58\x5a\x00\x00\x04\xe6\xd6\xb4\x46\
                   \x02\x00\x21\x01\x1c\x00\x00\x00\x10\xcf\x58\xcc\
                   \x01\x00\x19\x5a\x61\xc5\xbc\xc3\xb3\xc5\x82\xc4\
                   \x87\x20\x67\xc4\x99\xc5\x9b\x6c\xc4\x85\x20\x6a\
                   \x61\xc5\xba\xc5\x84\x00\x00\x00\x89\x4e\xdf\x72\
                   \x66\xbe\xa9\x51\x00\x01\x32\x1a\x20\x18\x94\x30\
                   \x1f\xb6\xf3\x7d\x01\x00\x00\x00\x00\x04\x59\x5a";
    for chunk_size in 1..11 {
        let got = auto_xz_test_write_file(buffer, chunk_size).unwrap();
        assert_eq!(got, "Zażółć gęślą jaźń".as_bytes());
    }
}

/// Tests [`AutoXzDecoder`]’s handling of corrupt XZ streams.  The data being
/// processed starts with a proper XZ header but what follows is an invalid XZ
/// data.  This should result in [`FileDownloadError::XzDecodeError`].
#[test]
fn test_auto_xz_decode_corrupted() {
    let buffer = b"\xfd\x37\x7a\x58\x5a\x00A quick brown fox";
    for chunk_size in 1..11 {
        let got = auto_xz_test_write_file(buffer, chunk_size);
        assert!(
            matches!(got, Err(FileDownloadError::XzDecodeError(xz2::stream::Error::Data))),
            "got {:?}",
            got
        );
    }
}

/// Downloads resource at given `uri` and saves it to `file`.  On failure,
/// `file` may be left in inconsistent state (i.e. may contain partial data).
<<<<<<< HEAD
/// If the path in the URI ends in ‘.xz’, transparently decompress the file as
/// it’s being downloaded.
async fn download_file_impl(uri: hyper::Uri, file: std::fs::File) -> Result<(), FileDownloadError> {
    let mut out = AutoXzDecoder::new(file);
=======
async fn download_file_impl(
    uri: hyper::Uri,
    mut file: tokio::fs::File,
) -> anyhow::Result<(), FileDownloadError> {
>>>>>>> 911bc200
    let https_connector = hyper_tls::HttpsConnector::new();
    let client = hyper::Client::builder().build::<_, hyper::Body>(https_connector);
    let mut resp = client.get(uri).await?;
    while let Some(next_chunk_result) = resp.data().await {
        out.write_all(next_chunk_result?.as_ref()).await?;
    }
    out.finish().await
}

/// Downloads a resource at given `url` and saves it to `path`.  On success, if
/// file at `path` exists it will be overwritten.  On failure, file at `path` is
/// left unchanged (if it exists).
pub fn download_file(url: &str, path: &Path) -> anyhow::Result<(), FileDownloadError> {
    let uri = url.parse()?;
    let (tmp_file, tmp_path) = {
        let tmp_dir = path.parent().unwrap_or(Path::new("."));
        tempfile::NamedTempFile::new_in(tmp_dir).map_err(FileDownloadError::OpenError)?.into_parts()
    };
    let result = tokio::runtime::Builder::new_current_thread()
        .enable_all()
        .build()
        .unwrap()
        .block_on(async move { download_file_impl(uri, tmp_file).await });

    let result = match result {
        Err(err) => Err((tmp_path, err)),
        Ok(()) => {
            tmp_path.persist(path).map_err(|e| (e.path, FileDownloadError::RenameError(e.error)))
        }
    };

    result.map_err(|(tmp_path, err)| match tmp_path.close() {
        Ok(()) => err,
        Err(close_err) => FileDownloadError::RemoveTemporaryFileError(close_err, Box::new(err)),
    })
}

pub fn download_genesis(url: &str, path: &Path) {
    info!(target: "near", "Downloading genesis file from: {} ...", url);
    download_file(url, path).expect("Failed to download the genesis file");
    info!(target: "near", "Saved the genesis file to: {} ...", path.display());
}

pub fn download_config(url: &str, path: &Path) {
    info!(target: "near", "Downloading config file from: {} ...", url);
    download_file(url, path).expect("Failed to download the configuration file");
    info!(target: "near", "Saved the config file to: {} ...", path.display());
}

#[derive(Deserialize)]
struct NodeKeyFile {
    account_id: String,
    public_key: PublicKey,
    secret_key: near_crypto::SecretKey,
}

impl NodeKeyFile {
    fn from_file(path: &Path) -> Self {
        let mut file = File::open(path).expect("Could not open key file.");
        let mut content = String::new();
        file.read_to_string(&mut content).expect("Could not read from key file.");
        serde_json::from_str(&content).expect("Failed to deserialize KeyFile")
    }
}

impl From<NodeKeyFile> for KeyFile {
    fn from(this: NodeKeyFile) -> Self {
        Self {
            account_id: if this.account_id.is_empty() {
                "node".to_string()
            } else {
                this.account_id
            }
            .try_into()
            .unwrap(),
            public_key: this.public_key,
            secret_key: this.secret_key,
        }
    }
}

pub fn load_config_without_genesis_records(dir: &Path) -> NearConfig {
    let config = Config::from_file(&dir.join(CONFIG_FILENAME)).unwrap();
    let genesis_config = GenesisConfig::from_file(&dir.join(&config.genesis_file)).unwrap();
    let genesis_records_file = if let Some(genesis_records_file) = &config.genesis_records_file {
        dir.join(genesis_records_file)
    } else {
        dir.join(&config.genesis_file)
    };
    let validator_signer = if dir.join(&config.validator_key_file).exists() {
        let signer =
            Arc::new(InMemoryValidatorSigner::from_file(&dir.join(&config.validator_key_file)))
                as Arc<dyn ValidatorSigner>;
        Some(signer)
    } else {
        None
    };
    let network_signer = NodeKeyFile::from_file(&dir.join(&config.node_key_file));
    NearConfig::new(
        config,
        Genesis::new_with_path(genesis_config, genesis_records_file),
        network_signer.into(),
        validator_signer,
    )
}

pub fn load_config(dir: &Path) -> NearConfig {
    let mut near_config = load_config_without_genesis_records(dir);
    near_config.genesis =
        if let Some(ref genesis_records_file) = near_config.config.genesis_records_file {
            Genesis::from_files(
                &dir.join(&near_config.config.genesis_file),
                &dir.join(genesis_records_file),
            )
        } else {
            Genesis::from_file(&dir.join(&near_config.config.genesis_file))
        };
    near_config
}

pub fn load_test_config(seed: &str, port: u16, genesis: Genesis) -> NearConfig {
    let mut config = Config::default();
    config.network.addr = format!("0.0.0.0:{}", port);
    config.set_rpc_addr(format!("0.0.0.0:{}", open_port()));
    config.consensus.min_block_production_delay =
        Duration::from_millis(FAST_MIN_BLOCK_PRODUCTION_DELAY);
    config.consensus.max_block_production_delay =
        Duration::from_millis(FAST_MAX_BLOCK_PRODUCTION_DELAY);
    let (signer, validator_signer) = if seed.is_empty() {
        let signer =
            Arc::new(InMemorySigner::from_random("node".parse().unwrap(), KeyType::ED25519));
        (signer, None)
    } else {
        let signer =
            Arc::new(InMemorySigner::from_seed(seed.parse().unwrap(), KeyType::ED25519, seed));
        let validator_signer = Arc::new(InMemoryValidatorSigner::from_seed(
            seed.parse().unwrap(),
            KeyType::ED25519,
            seed,
        )) as Arc<dyn ValidatorSigner>;
        (signer, Some(validator_signer))
    };
    NearConfig::new(config, genesis, signer.into(), validator_signer)
}<|MERGE_RESOLUTION|>--- conflicted
+++ resolved
@@ -1343,17 +1343,11 @@
 
 /// Downloads resource at given `uri` and saves it to `file`.  On failure,
 /// `file` may be left in inconsistent state (i.e. may contain partial data).
-<<<<<<< HEAD
-/// If the path in the URI ends in ‘.xz’, transparently decompress the file as
-/// it’s being downloaded.
-async fn download_file_impl(uri: hyper::Uri, file: std::fs::File) -> Result<(), FileDownloadError> {
+///
+/// If the downloaded file is an XZ stream (i.e. starts with the XZ 6-byte magic
+/// number), transparently decompresses the file as it’s being downloaded.
+async fn download_file_impl(uri: hyper::Uri, file: std::fs::File) -> anyhow::Result<(), FileDownloadError> {
     let mut out = AutoXzDecoder::new(file);
-=======
-async fn download_file_impl(
-    uri: hyper::Uri,
-    mut file: tokio::fs::File,
-) -> anyhow::Result<(), FileDownloadError> {
->>>>>>> 911bc200
     let https_connector = hyper_tls::HttpsConnector::new();
     let client = hyper::Client::builder().build::<_, hyper::Body>(https_connector);
     let mut resp = client.get(uri).await?;
