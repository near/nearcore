--- conflicted
+++ resolved
@@ -1138,31 +1138,19 @@
 
 #[derive(thiserror::Error, Debug)]
 pub enum FileDownloadError {
-<<<<<<< HEAD
-    #[error("Failed to download the file: {0}")]
-    HttpError(#[from] hyper::Error),
-    #[error("Failed to open file: {0}")]
-    OpenError(std::io::Error),
-    #[error("Failed to write to file: {0}")]
-    WriteError(std::io::Error),
-    #[error("Failed to decompress XZ stream: {0}")]
-    XzDecodeError(#[from] xz2::stream::Error),
-    #[error("Failed to decompress XZ stream: internal error: unexpected status {0:?}")]
-    XzStatusError(String),
-    #[error("Failed to rename file: {0}")]
-    RenameError(std::io::Error),
-    #[error("Invalid URI: {0}")]
-=======
     #[error("{0}")]
     HttpError(hyper::Error),
     #[error("Failed to open temporary file")]
     OpenError(#[source] std::io::Error),
     #[error("Failed to write to temporary file at {0:?}")]
     WriteError(PathBuf, #[source] std::io::Error),
+    #[error("Failed to decompress XZ stream: {0}")]
+    XzDecodeError(#[from] xz2::stream::Error),
+    #[error("Failed to decompress XZ stream: internal error: unexpected status {0:?}")]
+    XzStatusError(String),
     #[error("Failed to rename temporary file {0:?} to {1:?}")]
     RenameError(PathBuf, PathBuf, #[source] std::io::Error),
     #[error("Invalid URI")]
->>>>>>> 5d92378e
     UriError(#[from] hyper::http::uri::InvalidUri),
     #[error("Failed to remove temporary file: {0}. Download previously failed")]
     RemoveTemporaryFileError(std::io::Error, #[source] Box<FileDownloadError>),
@@ -1171,7 +1159,8 @@
 /// Object which allows transparent XZ decoding when saving data to a file.
 /// It automatically detects whether the data being read is compressed by
 /// looking at the magic at the beginning of the file.
-struct AutoXzDecoder {
+struct AutoXzDecoder<'a> {
+    path: &'a std::path::Path,
     file: tokio::fs::File,
     state: AutoXzState,
 }
@@ -1196,9 +1185,9 @@
 /// <https://tukaani.org/xz/xz-file-format-1.0.4.txt> § 2.1.1.1.
 static XZ_HEADER_MAGIC: [u8; 6] = [0xFD, 0x37, 0x7A, 0x58, 0x5A, 0x00];
 
-impl AutoXzDecoder {
-    fn new(file: std::fs::File) -> Self {
-        Self { file: tokio::fs::File::from_std(file), state: AutoXzState::Probing(0) }
+impl<'a> AutoXzDecoder<'a> {
+    fn new(path: &'a std::path::Path, file: std::fs::File) -> Self {
+        Self { path, file: tokio::fs::File::from_std(file), state: AutoXzState::Probing(0) }
     }
 
     /// Writes data from the chunk to the output file automatically
@@ -1221,10 +1210,13 @@
             AutoXzState::Probing(pos) => self.write_all_raw(&XZ_HEADER_MAGIC[..pos]).await?,
             AutoXzState::PlainText => (),
             AutoXzState::Compressed(ref mut stream, ref mut buffer) => {
-                Self::decompress(&mut self.file, stream, buffer, b"").await?
+                Self::decompress(self.path, &mut self.file, stream, buffer, b"").await?
             }
         }
-        self.file.flush().await.map_err(FileDownloadError::WriteError)
+        self.file
+            .flush()
+            .await
+            .map_err(|e| FileDownloadError::WriteError(self.path.to_path_buf(), e))
     }
 
     /// If object is still in `Probing` state, read more data from the input to
@@ -1266,20 +1258,24 @@
             AutoXzState::Probing(_) => unreachable!(),
             AutoXzState::PlainText => self.write_all_raw(chunk).await,
             AutoXzState::Compressed(ref mut stream, ref mut buffer) => {
-                Self::decompress(&mut self.file, stream, buffer, chunk).await
+                Self::decompress(self.path, &mut self.file, stream, buffer, chunk).await
             }
         }
     }
 
     /// Writes data to output file directly.
     async fn write_all_raw(&mut self, chunk: &[u8]) -> Result<(), FileDownloadError> {
-        self.file.write_all(chunk).await.map_err(FileDownloadError::WriteError)
+        self.file
+            .write_all(chunk)
+            .await
+            .map_err(|e| FileDownloadError::WriteError(self.path.to_path_buf(), e))
     }
 
     /// Internal implementation for [`write_all`] and [`finish`] methods used
     /// when performing decompression.  Calling it with an empty `chunk`
     /// indicates the end of the compressed data.
     async fn decompress(
+        path: &std::path::Path,
         file: &mut tokio::fs::File,
         stream: &mut xz2::stream::Stream,
         buffer: &mut [u8],
@@ -1303,7 +1299,9 @@
             let read = (stream.total_in() - total_in).try_into().unwrap();
             chunk = &chunk[read..];
             let out = (stream.total_out() - total_out).try_into().unwrap();
-            file.write_all(&buffer[..out]).await.map_err(FileDownloadError::WriteError)?;
+            file.write_all(&buffer[..out])
+                .await
+                .map_err(|e| FileDownloadError::WriteError(path.to_path_buf(), e))?;
             if chunk.is_empty() {
                 break Ok(());
             }
@@ -1388,26 +1386,16 @@
 /// number), transparently decompresses the file as it’s being downloaded.
 async fn download_file_impl(
     uri: hyper::Uri,
-<<<<<<< HEAD
+    path: &tempfile::TempPath,
     file: std::fs::File,
-=======
-    path: &tempfile::TempPath,
-    mut file: tokio::fs::File,
->>>>>>> 5d92378e
 ) -> anyhow::Result<(), FileDownloadError> {
-    let mut out = AutoXzDecoder::new(file);
+    let mut out = AutoXzDecoder::new(path, file);
     let https_connector = hyper_tls::HttpsConnector::new();
     let client = hyper::Client::builder().build::<_, hyper::Body>(https_connector);
     let mut resp = client.get(uri).await.map_err(FileDownloadError::HttpError)?;
     while let Some(next_chunk_result) = resp.data().await {
-<<<<<<< HEAD
-        out.write_all(next_chunk_result?.as_ref()).await?;
-=======
         let next_chunk = next_chunk_result.map_err(FileDownloadError::HttpError)?;
-        file.write_all(next_chunk.as_ref())
-            .await
-            .map_err(|e| FileDownloadError::WriteError(path.to_path_buf(), e))?;
->>>>>>> 5d92378e
+        out.write_all(next_chunk_result.as_ref()).await?;
     }
     out.finish().await
 }
@@ -1417,7 +1405,6 @@
 /// left unchanged (if it exists).
 pub fn download_file(url: &str, path: &Path) -> Result<(), FileDownloadError> {
     let uri = url.parse()?;
-<<<<<<< HEAD
     let (tmp_file, tmp_path) = {
         let tmp_dir = path.parent().unwrap_or(Path::new("."));
         tempfile::NamedTempFile::new_in(tmp_dir).map_err(FileDownloadError::OpenError)?.into_parts()
@@ -1426,38 +1413,20 @@
         .enable_all()
         .build()
         .unwrap()
-        .block_on(async move { download_file_impl(uri, tmp_file).await });
-=======
-
-    tokio::runtime::Builder::new_current_thread().enable_all().build().unwrap().block_on(
-        async move {
-            let (tmp_file, tmp_path) = {
-                let tmp_dir = path.parent().unwrap_or(Path::new("."));
-                tempfile::NamedTempFile::new_in(tmp_dir)
-                    .map_err(FileDownloadError::OpenError)?
-                    .into_parts()
-            };
->>>>>>> 5d92378e
-
-            let result =
-                match download_file_impl(uri, &tmp_path, tokio::fs::File::from_std(tmp_file)).await
-                {
-                    Err(err) => Err((tmp_path, err)),
-                    Ok(()) => tmp_path.persist(path).map_err(|e| {
-                        let from = e.path.to_path_buf();
-                        let to = path.to_path_buf();
-                        (e.path, FileDownloadError::RenameError(from, to, e.error))
-                    }),
-                };
-
-            result.map_err(|(tmp_path, err)| match tmp_path.close() {
-                Ok(()) => err,
-                Err(close_err) => {
-                    FileDownloadError::RemoveTemporaryFileError(close_err, Box::new(err))
-                }
-            })
-        },
-    )
+        .block_on(async move { download_file_impl(uri, &tmp_path, tmp_file).await });
+    let result = match result {
+        Err(err) => Err((tmp_path, err)),
+        Ok(()) => tmp_path.persist(path).map_err(|e| {
+            (
+                e.path,
+                FileDownloadError::RenameError(e.path.to_path_buf(), path.to_path_buf(), e.error),
+            )
+        }),
+    };
+    result.map_err(|(tmp_path, err)| match tmp_path.close() {
+        Ok(()) => err,
+        Err(close_err) => FileDownloadError::RemoveTemporaryFileError(close_err, Box::new(err)),
+    })
 }
 
 pub fn download_genesis(url: &str, path: &Path) -> Result<(), FileDownloadError> {
