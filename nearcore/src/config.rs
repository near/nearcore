use crate::download_file::{run_download_file, FileDownloadError};
use anyhow::{anyhow, bail, Context};
use near_chain_configs::{
    get_initial_supply, ClientConfig, GCConfig, Genesis, GenesisConfig, GenesisValidationMode,
    LogSummaryStyle, MutableConfigValue, StateSyncConfig,
};
use near_config_utils::{ValidationError, ValidationErrors};
use near_crypto::{InMemorySigner, KeyFile, KeyType, PublicKey, Signer};
#[cfg(feature = "json_rpc")]
use near_jsonrpc::RpcConfig;
use near_network::config::NetworkConfig;
use near_network::tcp;
use near_primitives::account::{AccessKey, Account};
use near_primitives::hash::CryptoHash;
#[cfg(test)]
use near_primitives::shard_layout::account_id_to_shard_id;
use near_primitives::shard_layout::ShardLayout;
use near_primitives::state_record::StateRecord;
use near_primitives::static_clock::StaticClock;
use near_primitives::test_utils::create_test_signer;
use near_primitives::types::{
    AccountId, AccountInfo, Balance, BlockHeight, BlockHeightDelta, Gas, NumBlocks, NumSeats,
    NumShards, ShardId,
};
use near_primitives::utils::{generate_random_string, get_num_seats_per_shard};
use near_primitives::validator_signer::{InMemoryValidatorSigner, ValidatorSigner};
use near_primitives::version::PROTOCOL_VERSION;
#[cfg(feature = "rosetta_rpc")]
use near_rosetta_rpc::RosettaRpcConfig;
use near_telemetry::TelemetryConfig;
use num_rational::Rational32;
use std::fs;
use std::fs::File;
use std::io::{Read, Write};
use std::path::Path;
use std::str::FromStr;
use std::sync::Arc;
use std::time::Duration;
#[cfg(test)]
use tempfile::tempdir;
use tracing::{info, warn};

/// Initial balance used in tests.
pub const TESTING_INIT_BALANCE: Balance = 1_000_000_000 * NEAR_BASE;

/// Validator's stake used in tests.
pub const TESTING_INIT_STAKE: Balance = 50_000_000 * NEAR_BASE;

/// One NEAR, divisible by 10^24.
pub const NEAR_BASE: Balance = 1_000_000_000_000_000_000_000_000;

/// Millinear, 1/1000 of NEAR.
pub const MILLI_NEAR: Balance = NEAR_BASE / 1000;

/// Block production tracking delay.
pub const BLOCK_PRODUCTION_TRACKING_DELAY: u64 = 100;

/// Expected block production time in ms.
pub const MIN_BLOCK_PRODUCTION_DELAY: u64 = 600;

/// Maximum time to delay block production without approvals is ms.
pub const MAX_BLOCK_PRODUCTION_DELAY: u64 = 2_000;

/// Maximum time until skipping the previous block is ms.
pub const MAX_BLOCK_WAIT_DELAY: u64 = 6_000;

/// Horizon at which instead of fetching block, fetch full state.
const BLOCK_FETCH_HORIZON: BlockHeightDelta = 50;

/// Horizon to step from the latest block when fetching state.
const STATE_FETCH_HORIZON: NumBlocks = 5;

/// Behind this horizon header fetch kicks in.
const BLOCK_HEADER_FETCH_HORIZON: BlockHeightDelta = 50;

/// Time between check to perform catchup.
const CATCHUP_STEP_PERIOD: u64 = 100;

/// Time between checking to re-request chunks.
const CHUNK_REQUEST_RETRY_PERIOD: u64 = 400;

/// Expected epoch length.
pub const EXPECTED_EPOCH_LENGTH: BlockHeightDelta = (5 * 60 * 1000) / MIN_BLOCK_PRODUCTION_DELAY;

/// Criterion for kicking out block producers.
pub const BLOCK_PRODUCER_KICKOUT_THRESHOLD: u8 = 90;

/// Criterion for kicking out chunk producers.
pub const CHUNK_PRODUCER_KICKOUT_THRESHOLD: u8 = 90;

/// Fast mode constants for testing/developing.
pub const FAST_MIN_BLOCK_PRODUCTION_DELAY: u64 = 120;
pub const FAST_MAX_BLOCK_PRODUCTION_DELAY: u64 = 500;
pub const FAST_EPOCH_LENGTH: BlockHeightDelta = 60;

/// Expected number of blocks per year
pub const NUM_BLOCKS_PER_YEAR: u64 = 365 * 24 * 60 * 60;

/// Initial gas limit.
pub const INITIAL_GAS_LIMIT: Gas = 1_000_000_000_000_000;

/// Initial and minimum gas price.
pub const MIN_GAS_PRICE: Balance = 100_000_000;

/// Protocol treasury account
pub const PROTOCOL_TREASURY_ACCOUNT: &str = "near";

/// Fishermen stake threshold.
pub const FISHERMEN_THRESHOLD: Balance = 10 * NEAR_BASE;

/// Number of blocks for which a given transaction is valid
pub const TRANSACTION_VALIDITY_PERIOD: NumBlocks = 100;

/// Number of seats for block producers
pub const NUM_BLOCK_PRODUCER_SEATS: NumSeats = 50;

/// The minimum stake required for staking is last seat price divided by this number.
pub const MINIMUM_STAKE_DIVISOR: u64 = 10;

pub const CONFIG_FILENAME: &str = "config.json";
pub const GENESIS_CONFIG_FILENAME: &str = "genesis.json";
pub const NODE_KEY_FILE: &str = "node_key.json";
pub const VALIDATOR_KEY_FILE: &str = "validator_key.json";

pub const MAINNET: &str = "mainnet";
pub const TESTNET: &str = "testnet";
pub const BETANET: &str = "betanet";

pub const MAINNET_TELEMETRY_URL: &str = "https://explorer.mainnet.near.org/api/nodes";
pub const NETWORK_TELEMETRY_URL: &str = "https://explorer.{}.near.org/api/nodes";

/// The rate at which the gas price can be adjusted (alpha in the formula).
/// The formula is
/// gas_price_t = gas_price_{t-1} * (1 + (gas_used/gas_limit - 1/2) * alpha))
pub const GAS_PRICE_ADJUSTMENT_RATE: Rational32 = Rational32::new_raw(1, 100);

/// Protocol treasury reward
pub const PROTOCOL_REWARD_RATE: Rational32 = Rational32::new_raw(1, 10);

/// Maximum inflation rate per year
pub const MAX_INFLATION_RATE: Rational32 = Rational32::new_raw(1, 20);

/// Protocol upgrade stake threshold.
pub const PROTOCOL_UPGRADE_STAKE_THRESHOLD: Rational32 = Rational32::new_raw(4, 5);

fn default_header_sync_initial_timeout() -> Duration {
    Duration::from_secs(10)
}

fn default_header_sync_progress_timeout() -> Duration {
    Duration::from_secs(2)
}

fn default_header_sync_stall_ban_timeout() -> Duration {
    Duration::from_secs(120)
}

fn default_state_sync_timeout() -> Duration {
    Duration::from_secs(60)
}

fn default_header_sync_expected_height_per_second() -> u64 {
    10
}

fn default_sync_check_period() -> Duration {
    Duration::from_secs(10)
}

fn default_sync_step_period() -> Duration {
    Duration::from_millis(10)
}

fn default_sync_height_threshold() -> u64 {
    1
}

fn default_view_client_threads() -> usize {
    4
}

fn default_doomslug_step_period() -> Duration {
    Duration::from_millis(100)
}

fn default_view_client_throttle_period() -> Duration {
    Duration::from_secs(30)
}

fn default_trie_viewer_state_size_limit() -> Option<u64> {
    Some(50_000)
}

#[derive(serde::Serialize, serde::Deserialize, Clone, Debug)]
pub struct Consensus {
    /// Minimum number of peers to start syncing.
    pub min_num_peers: usize,
    /// Duration to check for producing / skipping block.
    pub block_production_tracking_delay: Duration,
    /// Minimum duration before producing block.
    pub min_block_production_delay: Duration,
    /// Maximum wait for approvals before producing block.
    pub max_block_production_delay: Duration,
    /// Maximum duration before skipping given height.
    pub max_block_wait_delay: Duration,
    /// Produce empty blocks, use `false` for testing.
    pub produce_empty_blocks: bool,
    /// Horizon at which instead of fetching block, fetch full state.
    pub block_fetch_horizon: BlockHeightDelta,
    /// Horizon to step from the latest block when fetching state.
    pub state_fetch_horizon: NumBlocks,
    /// Behind this horizon header fetch kicks in.
    pub block_header_fetch_horizon: BlockHeightDelta,
    /// Time between check to perform catchup.
    pub catchup_step_period: Duration,
    /// Time between checking to re-request chunks.
    pub chunk_request_retry_period: Duration,
    /// How much time to wait after initial header sync
    #[serde(default = "default_header_sync_initial_timeout")]
    pub header_sync_initial_timeout: Duration,
    /// How much time to wait after some progress is made in header sync
    #[serde(default = "default_header_sync_progress_timeout")]
    pub header_sync_progress_timeout: Duration,
    /// How much time to wait before banning a peer in header sync if sync is too slow
    #[serde(default = "default_header_sync_stall_ban_timeout")]
    pub header_sync_stall_ban_timeout: Duration,
    /// How much to wait for a state sync response before re-requesting
    #[serde(default = "default_state_sync_timeout")]
    pub state_sync_timeout: Duration,
    /// Expected increase of header head weight per second during header sync
    #[serde(default = "default_header_sync_expected_height_per_second")]
    pub header_sync_expected_height_per_second: u64,
    /// How frequently we check whether we need to sync
    #[serde(default = "default_sync_check_period")]
    pub sync_check_period: Duration,
    /// During sync the time we wait before reentering the sync loop
    #[serde(default = "default_sync_step_period")]
    pub sync_step_period: Duration,
    /// Time between running doomslug timer.
    #[serde(default = "default_doomslug_step_period")]
    pub doomslug_step_period: Duration,
    #[serde(default = "default_sync_height_threshold")]
    pub sync_height_threshold: u64,
}

impl Default for Consensus {
    fn default() -> Self {
        Consensus {
            min_num_peers: 3,
            block_production_tracking_delay: Duration::from_millis(BLOCK_PRODUCTION_TRACKING_DELAY),
            min_block_production_delay: Duration::from_millis(MIN_BLOCK_PRODUCTION_DELAY),
            max_block_production_delay: Duration::from_millis(MAX_BLOCK_PRODUCTION_DELAY),
            max_block_wait_delay: Duration::from_millis(MAX_BLOCK_WAIT_DELAY),
            produce_empty_blocks: true,
            block_fetch_horizon: BLOCK_FETCH_HORIZON,
            state_fetch_horizon: STATE_FETCH_HORIZON,
            block_header_fetch_horizon: BLOCK_HEADER_FETCH_HORIZON,
            catchup_step_period: Duration::from_millis(CATCHUP_STEP_PERIOD),
            chunk_request_retry_period: Duration::from_millis(CHUNK_REQUEST_RETRY_PERIOD),
            header_sync_initial_timeout: default_header_sync_initial_timeout(),
            header_sync_progress_timeout: default_header_sync_progress_timeout(),
            header_sync_stall_ban_timeout: default_header_sync_stall_ban_timeout(),
            state_sync_timeout: default_state_sync_timeout(),
            header_sync_expected_height_per_second: default_header_sync_expected_height_per_second(
            ),
            sync_check_period: default_sync_check_period(),
            sync_step_period: default_sync_step_period(),
            doomslug_step_period: default_doomslug_step_period(),
            sync_height_threshold: default_sync_height_threshold(),
        }
    }
}

#[derive(serde::Serialize, serde::Deserialize, Clone, Debug)]
#[serde(default)]
pub struct Config {
    pub genesis_file: String,
    pub genesis_records_file: Option<String>,
    pub validator_key_file: String,
    pub node_key_file: String,
    #[cfg(feature = "json_rpc")]
    #[serde(skip_serializing_if = "Option::is_none")]
    pub rpc: Option<RpcConfig>,
    #[cfg(feature = "rosetta_rpc")]
    #[serde(skip_serializing_if = "Option::is_none")]
    pub rosetta_rpc: Option<RosettaRpcConfig>,
    pub telemetry: TelemetryConfig,
    pub network: near_network::config_json::Config,
    pub consensus: Consensus,
    pub tracked_accounts: Vec<AccountId>,
    pub tracked_shards: Vec<ShardId>,
    #[serde(skip_serializing_if = "Option::is_none")]
    pub tracked_shard_schedule: Option<Vec<Vec<ShardId>>>,
    #[serde(skip_serializing_if = "is_false")]
    pub archive: bool,
    /// If save_trie_changes is not set it will get inferred from the `archive` field as follows:
    /// save_trie_changes = !archive
    /// save_trie_changes should be set to true iff
    /// - archive if false - non-archival nodes need trie changes to perform garbage collection
    /// - archive is true and cold_store is configured - node working in split storage mode
    /// needs trie changes in order to do garbage collection on hot and populate cold State column.
    #[serde(skip_serializing_if = "Option::is_none")]
    pub save_trie_changes: Option<bool>,
    pub log_summary_style: LogSummaryStyle,
    /// Garbage collection configuration.
    #[serde(default, flatten)]
    pub gc: GCConfig,
    #[serde(default = "default_view_client_threads")]
    pub view_client_threads: usize,
    pub epoch_sync_enabled: bool,
    #[serde(default = "default_view_client_throttle_period")]
    pub view_client_throttle_period: Duration,
    #[serde(default = "default_trie_viewer_state_size_limit")]
    pub trie_viewer_state_size_limit: Option<u64>,
    /// If set, overrides value in genesis configuration.
    #[serde(skip_serializing_if = "Option::is_none")]
    pub max_gas_burnt_view: Option<Gas>,
    /// Different parameters to configure underlying storage.
    pub store: near_store::StoreConfig,
    /// Different parameters to configure underlying cold storage.
    /// This feature is under development, do not use in production.
    #[serde(default, skip_serializing_if = "Option::is_none")]
    pub cold_store: Option<near_store::StoreConfig>,
    /// Configuration for the split storage.
    #[serde(default, skip_serializing_if = "Option::is_none")]
    pub split_storage: Option<SplitStorageConfig>,
    /// The node will stop after the head exceeds this height.
    /// The node usually stops within several seconds after reaching the target height.
    #[serde(default, skip_serializing_if = "Option::is_none")]
    pub expected_shutdown: Option<BlockHeight>,
    /// Whether to use state sync (unreliable and corrupts the DB if fails) or do a block sync instead.
    #[serde(skip_serializing_if = "Option::is_none")]
    pub state_sync_enabled: Option<bool>,
<<<<<<< HEAD
    /// Update key file when `SIGHUP` signal to the `neard` process
    #[serde(default, skip_serializing_if = "Option::is_none")]
    pub update_key_file: Option<bool>,
=======
    /// Options for syncing state.
    #[serde(skip_serializing_if = "Option::is_none")]
    pub state_sync: Option<StateSyncConfig>,
>>>>>>> 9ddf4c6a
}

fn is_false(value: &bool) -> bool {
    !*value
}
impl Default for Config {
    fn default() -> Self {
        Config {
            genesis_file: GENESIS_CONFIG_FILENAME.to_string(),
            genesis_records_file: None,
            validator_key_file: VALIDATOR_KEY_FILE.to_string(),
            node_key_file: NODE_KEY_FILE.to_string(),
            #[cfg(feature = "json_rpc")]
            rpc: Some(RpcConfig::default()),
            #[cfg(feature = "rosetta_rpc")]
            rosetta_rpc: None,
            telemetry: TelemetryConfig::default(),
            network: Default::default(),
            consensus: Consensus::default(),
            tracked_accounts: vec![],
            tracked_shards: vec![],
            tracked_shard_schedule: None,
            archive: false,
            save_trie_changes: None,
            log_summary_style: LogSummaryStyle::Colored,
            gc: GCConfig::default(),
            epoch_sync_enabled: true,
            view_client_threads: default_view_client_threads(),
            view_client_throttle_period: default_view_client_throttle_period(),
            trie_viewer_state_size_limit: default_trie_viewer_state_size_limit(),
            max_gas_burnt_view: None,
            store: near_store::StoreConfig::default(),
            cold_store: None,
            split_storage: None,
            expected_shutdown: None,
            state_sync: None,
            state_sync_enabled: None,
            update_key_file: None,
        }
    }
}

fn default_enable_split_storage_view_client() -> bool {
    false
}

fn default_cold_store_initial_migration_batch_size() -> usize {
    500_000_000
}

fn default_cold_store_initial_migration_loop_sleep_duration() -> Duration {
    Duration::from_secs(30)
}

fn default_cold_store_loop_sleep_duration() -> Duration {
    Duration::from_secs(1)
}

#[derive(serde::Serialize, serde::Deserialize, Clone, Debug)]
pub struct SplitStorageConfig {
    #[serde(default = "default_enable_split_storage_view_client")]
    pub enable_split_storage_view_client: bool,

    #[serde(default = "default_cold_store_initial_migration_batch_size")]
    pub cold_store_initial_migration_batch_size: usize,
    #[serde(default = "default_cold_store_initial_migration_loop_sleep_duration")]
    pub cold_store_initial_migration_loop_sleep_duration: Duration,

    #[serde(default = "default_cold_store_loop_sleep_duration")]
    pub cold_store_loop_sleep_duration: Duration,
}

impl Default for SplitStorageConfig {
    fn default() -> Self {
        SplitStorageConfig {
            enable_split_storage_view_client: default_enable_split_storage_view_client(),
            cold_store_initial_migration_batch_size:
                default_cold_store_initial_migration_batch_size(),
            cold_store_initial_migration_loop_sleep_duration:
                default_cold_store_initial_migration_loop_sleep_duration(),
            cold_store_loop_sleep_duration: default_cold_store_loop_sleep_duration(),
        }
    }
}

impl Config {
    /// load Config from config.json without panic. Do semantic validation on field values.
    /// If config file issues occur, a ValidationError::ConfigFileError will be returned;
    /// If config semantic checks failed, a ValidationError::ConfigSemanticError will be returned
    pub fn from_file(path: &Path) -> Result<Self, ValidationError> {
        Self::from_file_skip_validation(path).and_then(|config| {
            config.validate()?;
            Ok(config)
        })
    }

    /// load Config from config.json without panic.
    /// Skips semantic validation on field values.
    /// This function should only return error for file issues.
    pub fn from_file_skip_validation(path: &Path) -> Result<Self, ValidationError> {
        let json_str =
            std::fs::read_to_string(path).map_err(|_| ValidationError::ConfigFileError {
                error_message: format!("Failed to read config from {}", path.display()),
            })?;
        let mut unrecognised_fields = Vec::new();
        let json_str_without_comments = near_config_utils::strip_comments_from_json_str(&json_str)
            .map_err(|_| ValidationError::ConfigFileError {
                error_message: format!("Failed to strip comments from {}", path.display()),
            })?;
        let config: Config = serde_ignored::deserialize(
            &mut serde_json::Deserializer::from_str(&json_str_without_comments),
            |field| {
                let field = field.to_string();
                // TODO(mina86): Remove this deprecation notice some time by the
                // end of 2022.
                if field == "network.external_address" {
                    warn!(
                        target: "neard",
                        "{}: {field} is deprecated; please remove it from the config file",
                        path.display(),
                    );
                } else {
                    unrecognised_fields.push(field);
                }
            },
        )
        .map_err(|_| ValidationError::ConfigFileError {
            error_message: format!("Failed to deserialize config from {}", path.display()),
        })?;

        if !unrecognised_fields.is_empty() {
            let s = if unrecognised_fields.len() > 1 { "s" } else { "" };
            let fields = unrecognised_fields.join(", ");
            warn!(
                target: "neard",
                "{}: encountered unrecognised field{s}: {fields}",
                path.display(),
            );
        }

        Ok(config)
    }

    fn validate(&self) -> Result<(), ValidationError> {
        crate::config_validate::validate_config(self)
    }

    pub fn write_to_file(&self, path: &Path) -> std::io::Result<()> {
        let mut file = File::create(path)?;
        let str = serde_json::to_string_pretty(self)?;
        file.write_all(str.as_bytes())
    }

    pub fn rpc_addr(&self) -> Option<String> {
        #[cfg(feature = "json_rpc")]
        if let Some(rpc) = &self.rpc {
            return Some(rpc.addr.to_string());
        }
        None
    }

    #[allow(unused_variables)]
    pub fn set_rpc_addr(&mut self, addr: tcp::ListenerAddr) {
        #[cfg(feature = "json_rpc")]
        {
            self.rpc.get_or_insert(Default::default()).addr = addr;
        }
    }
}

#[easy_ext::ext(GenesisExt)]
impl Genesis {
    // Creates new genesis with a given set of accounts and shard layout.
    // The first num_validator_seats from accounts will be treated as 'validators'.
    pub fn test_with_seeds(
        accounts: Vec<AccountId>,
        num_validator_seats: NumSeats,
        num_validator_seats_per_shard: Vec<NumSeats>,
        shard_layout: ShardLayout,
    ) -> Self {
        let mut validators = vec![];
        let mut records = vec![];
        for (i, account) in accounts.into_iter().enumerate() {
            let signer =
                InMemorySigner::from_seed(account.clone(), KeyType::ED25519, account.as_ref());
            let i = i as u64;
            if i < num_validator_seats {
                validators.push(AccountInfo {
                    account_id: account.clone(),
                    public_key: signer.public_key.clone(),
                    amount: TESTING_INIT_STAKE,
                });
            }
            add_account_with_key(
                &mut records,
                account,
                &signer.public_key.clone(),
                TESTING_INIT_BALANCE - if i < num_validator_seats { TESTING_INIT_STAKE } else { 0 },
                if i < num_validator_seats { TESTING_INIT_STAKE } else { 0 },
                CryptoHash::default(),
            );
        }
        add_protocol_account(&mut records);
        let config = GenesisConfig {
            protocol_version: PROTOCOL_VERSION,
            genesis_time: StaticClock::utc(),
            chain_id: random_chain_id(),
            num_block_producer_seats: num_validator_seats,
            num_block_producer_seats_per_shard: num_validator_seats_per_shard.clone(),
            avg_hidden_validator_seats_per_shard: vec![0; num_validator_seats_per_shard.len()],
            dynamic_resharding: false,
            protocol_upgrade_stake_threshold: PROTOCOL_UPGRADE_STAKE_THRESHOLD,
            epoch_length: FAST_EPOCH_LENGTH,
            gas_limit: INITIAL_GAS_LIMIT,
            gas_price_adjustment_rate: GAS_PRICE_ADJUSTMENT_RATE,
            block_producer_kickout_threshold: BLOCK_PRODUCER_KICKOUT_THRESHOLD,
            validators,
            protocol_reward_rate: PROTOCOL_REWARD_RATE,
            total_supply: get_initial_supply(&records),
            max_inflation_rate: MAX_INFLATION_RATE,
            num_blocks_per_year: NUM_BLOCKS_PER_YEAR,
            protocol_treasury_account: PROTOCOL_TREASURY_ACCOUNT.parse().unwrap(),
            transaction_validity_period: TRANSACTION_VALIDITY_PERIOD,
            chunk_producer_kickout_threshold: CHUNK_PRODUCER_KICKOUT_THRESHOLD,
            fishermen_threshold: FISHERMEN_THRESHOLD,
            min_gas_price: MIN_GAS_PRICE,
            shard_layout,
            ..Default::default()
        };
        Genesis::new(config, records.into()).unwrap()
    }

    pub fn test(accounts: Vec<AccountId>, num_validator_seats: NumSeats) -> Self {
        Self::test_with_seeds(
            accounts,
            num_validator_seats,
            vec![num_validator_seats],
            ShardLayout::v0_single_shard(),
        )
    }

    pub fn test_sharded(
        accounts: Vec<AccountId>,
        num_validator_seats: NumSeats,
        num_validator_seats_per_shard: Vec<NumSeats>,
    ) -> Self {
        let num_shards = num_validator_seats_per_shard.len() as NumShards;
        Self::test_with_seeds(
            accounts,
            num_validator_seats,
            num_validator_seats_per_shard,
            ShardLayout::v0(num_shards, 0),
        )
    }

    pub fn test_sharded_new_version(
        accounts: Vec<AccountId>,
        num_validator_seats: NumSeats,
        num_validator_seats_per_shard: Vec<NumSeats>,
    ) -> Self {
        let num_shards = num_validator_seats_per_shard.len() as NumShards;
        Self::test_with_seeds(
            accounts,
            num_validator_seats,
            num_validator_seats_per_shard,
            ShardLayout::v0(num_shards, 1),
        )
    }
}

#[derive(Clone)]
pub struct NearConfig {
    pub config: Config,
    pub client_config: ClientConfig,
    pub network_config: NetworkConfig,
    #[cfg(feature = "json_rpc")]
    pub rpc_config: Option<RpcConfig>,
    #[cfg(feature = "rosetta_rpc")]
    pub rosetta_rpc_config: Option<RosettaRpcConfig>,
    pub telemetry_config: TelemetryConfig,
    pub genesis: Genesis,
    pub validator_signer: Option<Arc<dyn ValidatorSigner>>,
}

impl NearConfig {
    pub fn new(
        config: Config,
        genesis: Genesis,
        network_key_pair: KeyFile,
        validator_signer: Option<Arc<dyn ValidatorSigner>>,
    ) -> anyhow::Result<Self> {
        Ok(NearConfig {
            config: config.clone(),
            client_config: ClientConfig {
                version: Default::default(),
                chain_id: genesis.config.chain_id.clone(),
                rpc_addr: config.rpc_addr(),
                expected_shutdown: MutableConfigValue::new(
                    config.expected_shutdown,
                    "expected_shutdown",
                ),
                block_production_tracking_delay: config.consensus.block_production_tracking_delay,
                min_block_production_delay: config.consensus.min_block_production_delay,
                max_block_production_delay: config.consensus.max_block_production_delay,
                max_block_wait_delay: config.consensus.max_block_wait_delay,
                skip_sync_wait: config.network.skip_sync_wait,
                sync_check_period: config.consensus.sync_check_period,
                sync_step_period: config.consensus.sync_step_period,
                sync_height_threshold: config.consensus.sync_height_threshold,
                header_sync_initial_timeout: config.consensus.header_sync_initial_timeout,
                header_sync_progress_timeout: config.consensus.header_sync_progress_timeout,
                header_sync_stall_ban_timeout: config.consensus.header_sync_stall_ban_timeout,
                header_sync_expected_height_per_second: config
                    .consensus
                    .header_sync_expected_height_per_second,
                state_sync_timeout: config.consensus.state_sync_timeout,
                min_num_peers: config.consensus.min_num_peers,
                log_summary_period: Duration::from_secs(10),
                produce_empty_blocks: config.consensus.produce_empty_blocks,
                epoch_length: genesis.config.epoch_length,
                num_block_producer_seats: genesis.config.num_block_producer_seats,
                ttl_account_id_router: config.network.ttl_account_id_router,
                // TODO(1047): this should be adjusted depending on the speed of sync of state.
                block_fetch_horizon: config.consensus.block_fetch_horizon,
                state_fetch_horizon: config.consensus.state_fetch_horizon,
                block_header_fetch_horizon: config.consensus.block_header_fetch_horizon,
                catchup_step_period: config.consensus.catchup_step_period,
                chunk_request_retry_period: config.consensus.chunk_request_retry_period,
                doosmslug_step_period: config.consensus.doomslug_step_period,
                tracked_accounts: config.tracked_accounts,
                tracked_shards: config.tracked_shards,
                tracked_shard_schedule: config.tracked_shard_schedule.unwrap_or(vec![]),
                archive: config.archive,
                save_trie_changes: config.save_trie_changes.unwrap_or(!config.archive),
                log_summary_style: config.log_summary_style,
                gc: config.gc,
                view_client_threads: config.view_client_threads,
                epoch_sync_enabled: config.epoch_sync_enabled,
                view_client_throttle_period: config.view_client_throttle_period,
                trie_viewer_state_size_limit: config.trie_viewer_state_size_limit,
                max_gas_burnt_view: config.max_gas_burnt_view,
                enable_statistics_export: config.store.enable_statistics_export,
                client_background_migration_threads: config.store.background_migration_threads,
                flat_storage_creation_enabled: config.store.flat_storage_creation_enabled,
                flat_storage_creation_period: config.store.flat_storage_creation_period,
                state_sync_enabled: config.state_sync_enabled.unwrap_or(false),
                state_sync: config.state_sync.unwrap_or_default(),
            },
            network_config: NetworkConfig::new(
                config.network,
                network_key_pair.secret_key,
                validator_signer.clone(),
                config.archive,
            )?,
            telemetry_config: config.telemetry,
            #[cfg(feature = "json_rpc")]
            rpc_config: config.rpc,
            #[cfg(feature = "rosetta_rpc")]
            rosetta_rpc_config: config.rosetta_rpc,
            genesis,
            validator_signer,
        })
    }

    pub fn rpc_addr(&self) -> Option<String> {
        #[cfg(feature = "json_rpc")]
        if let Some(rpc) = &self.rpc_config {
            return Some(rpc.addr.to_string());
        }
        None
    }
}

impl NearConfig {
    /// Test tool to save configs back to the folder.
    /// Useful for dynamic creating testnet configs and then saving them in different folders.
    pub fn save_to_dir(&self, dir: &Path) {
        fs::create_dir_all(dir).expect("Failed to create directory");

        self.config.write_to_file(&dir.join(CONFIG_FILENAME)).expect("Error writing config");

        if let Some(validator_signer) = &self.validator_signer {
            validator_signer
                .write_to_file(&dir.join(&self.config.validator_key_file))
                .expect("Error writing validator key file");
        }

        let network_signer = InMemorySigner::from_secret_key(
            "node".parse().unwrap(),
            self.network_config.node_key.clone(),
        );
        network_signer
            .write_to_file(&dir.join(&self.config.node_key_file))
            .expect("Error writing key file");

        self.genesis.to_file(dir.join(&self.config.genesis_file));
    }
}

fn add_protocol_account(records: &mut Vec<StateRecord>) {
    let signer = InMemorySigner::from_seed(
        PROTOCOL_TREASURY_ACCOUNT.parse().unwrap(),
        KeyType::ED25519,
        PROTOCOL_TREASURY_ACCOUNT,
    );
    add_account_with_key(
        records,
        PROTOCOL_TREASURY_ACCOUNT.parse().unwrap(),
        &signer.public_key,
        TESTING_INIT_BALANCE,
        0,
        CryptoHash::default(),
    );
}

fn random_chain_id() -> String {
    format!("test-chain-{}", generate_random_string(5))
}

fn add_account_with_key(
    records: &mut Vec<StateRecord>,
    account_id: AccountId,
    public_key: &PublicKey,
    amount: u128,
    staked: u128,
    code_hash: CryptoHash,
) {
    records.push(StateRecord::Account {
        account_id: account_id.clone(),
        account: Account::new(amount, staked, code_hash, 0),
    });
    records.push(StateRecord::AccessKey {
        account_id,
        public_key: public_key.clone(),
        access_key: AccessKey::full_access(),
    });
}

/// Generates or loads a signer key from given file.
///
/// If the file already exists, loads the file (panicking if the file is
/// invalid), checks that account id in the file matches `account_id` if it’s
/// given and returns the key.  `test_seed` is ignored in this case.
///
/// If the file does not exist and `account_id` is not `None`, generates a new
/// key, saves it in the file and returns it.  If `test_seed` is not `None`, the
/// key generation algorithm is seeded with given string making it fully
/// deterministic.
fn generate_or_load_key(
    home_dir: &Path,
    filename: &str,
    account_id: Option<AccountId>,
    test_seed: Option<&str>,
) -> anyhow::Result<Option<InMemorySigner>> {
    let path = home_dir.join(filename);
    if path.exists() {
        let signer = InMemorySigner::from_file(&path)
            .with_context(|| format!("Failed initializing signer from {}", path.display()))?;
        if let Some(account_id) = account_id {
            if account_id != signer.account_id {
                return Err(anyhow!(
                    "‘{}’ contains key for {} but expecting key for {}",
                    path.display(),
                    signer.account_id,
                    account_id
                ));
            }
        }
        info!(target: "near", "Reusing key {} for {}", signer.public_key(), signer.account_id);
        Ok(Some(signer))
    } else if let Some(account_id) = account_id {
        let signer = if let Some(seed) = test_seed {
            InMemorySigner::from_seed(account_id, KeyType::ED25519, seed)
        } else {
            InMemorySigner::from_random(account_id, KeyType::ED25519)
        };
        info!(target: "near", "Using key {} for {}", signer.public_key(), signer.account_id);
        signer
            .write_to_file(&path)
            .with_context(|| anyhow!("Failed saving key to ‘{}’", path.display()))?;
        Ok(Some(signer))
    } else {
        Ok(None)
    }
}

#[test]
fn test_generate_or_load_key() {
    let tmp = tempfile::tempdir().unwrap();
    let home_dir = tmp.path();

    let gen = move |filename: &str, account: &str, seed: &str| {
        generate_or_load_key(
            home_dir,
            filename,
            if account.is_empty() { None } else { Some(account.parse().unwrap()) },
            if seed.is_empty() { None } else { Some(seed) },
        )
    };

    let test_ok = |filename: &str, account: &str, seed: &str| {
        let result = gen(filename, account, seed);
        let key = result.unwrap().unwrap();
        assert!(home_dir.join("key").exists());
        if !account.is_empty() {
            assert_eq!(account, key.account_id.as_str());
        }
        key
    };

    let test_err = |filename: &str, account: &str, seed: &str| {
        let result = gen(filename, account, seed);
        assert!(result.is_err());
    };

    // account_id == None → do nothing, return None
    assert!(generate_or_load_key(home_dir, "key", None, None).unwrap().is_none());
    assert!(!home_dir.join("key").exists());

    // account_id == Some, file doesn’t exist → create new key
    let key = test_ok("key", "fred", "");

    // file exists → load key, compare account if given
    assert!(key == test_ok("key", "", ""));
    assert!(key == test_ok("key", "fred", ""));
    test_err("key", "barney", "");

    // test_seed == Some → the same key is generated
    let k1 = test_ok("k1", "fred", "foo");
    let k2 = test_ok("k2", "barney", "foo");
    let k3 = test_ok("k3", "fred", "bar");

    assert!(k1.public_key == k2.public_key && k1.secret_key == k2.secret_key);
    assert!(k1 != k3);

    // file contains invalid JSON -> should return an error
    {
        let mut file = std::fs::File::create(&home_dir.join("bad_key")).unwrap();
        writeln!(file, "not JSON").unwrap();
    }
    test_err("bad_key", "fred", "");
}

/// Checks that validator and node keys exist.
/// If a key is needed and doesn't exist, then it gets created.
fn generate_or_load_keys(
    dir: &Path,
    config: &Config,
    chain_id: &str,
    account_id: Option<AccountId>,
    test_seed: Option<&str>,
) -> anyhow::Result<()> {
    generate_or_load_key(dir, &config.node_key_file, Some("node".parse().unwrap()), None)?;
    match chain_id {
        MAINNET | TESTNET | BETANET => {
            generate_or_load_key(dir, &config.validator_key_file, account_id, None)?;
        }
        _ => {
            let account_id = account_id.unwrap_or_else(|| "test.near".parse().unwrap());
            generate_or_load_key(dir, &config.validator_key_file, Some(account_id), test_seed)?;
        }
    }
    Ok(())
}

/// Initializes Genesis, client Config, node and validator keys, and stores in the specified folder.
///
/// This method supports the following use cases:
/// * When no Config, Genesis or key files exist.
/// * When Config and Genesis files exist, but no keys exist.
/// * When all of Config, Genesis, and key files exist.
///
/// Note that this method does not support the case where the configuration file exists but the genesis file does not exist.
pub fn init_configs(
    dir: &Path,
    chain_id: Option<String>,
    account_id: Option<AccountId>,
    test_seed: Option<&str>,
    num_shards: NumShards,
    fast: bool,
    genesis: Option<&str>,
    should_download_genesis: bool,
    download_genesis_url: Option<&str>,
    download_records_url: Option<&str>,
    should_download_config: bool,
    download_config_url: Option<&str>,
    boot_nodes: Option<&str>,
    max_gas_burnt_view: Option<Gas>,
) -> anyhow::Result<()> {
    fs::create_dir_all(dir).with_context(|| anyhow!("Failed to create directory {:?}", dir))?;

    assert_ne!(chain_id, Some("".to_string()));
    let chain_id = match chain_id {
        Some(chain_id) => chain_id,
        None => random_chain_id(),
    };

    // Check if config already exists in home dir.
    if dir.join(CONFIG_FILENAME).exists() {
        let config = Config::from_file(&dir.join(CONFIG_FILENAME))
            .with_context(|| anyhow!("Failed to read config {}", dir.display()))?;
        let genesis_file = config.genesis_file.clone();
        let file_path = dir.join(&genesis_file);
        // Check that Genesis exists and can be read.
        // If `config.json` exists, but `genesis.json` doesn't exist,
        // that isn't supported by the `init` command.
        let _genesis = GenesisConfig::from_file(file_path).with_context(move || {
            anyhow!("Failed to read genesis config {}/{}", dir.display(), genesis_file)
        })?;
        // Check that `node_key.json` and `validator_key.json` exist.
        // Create if needed and they don't exist.
        generate_or_load_keys(dir, &config, &chain_id, account_id, test_seed)?;
        return Ok(());
    }

    let mut config = Config::default();

    if let Some(url) = download_config_url {
        download_config(url, &dir.join(CONFIG_FILENAME))
            .context(format!("Failed to download the config file from {}", url))?;
        config = Config::from_file(&dir.join(CONFIG_FILENAME))?;
    } else if should_download_config {
        let url = get_config_url(&chain_id);
        download_config(&url, &dir.join(CONFIG_FILENAME))
            .context(format!("Failed to download the config file from {}", url))?;
        config = Config::from_file(&dir.join(CONFIG_FILENAME))?;
    }

    if let Some(nodes) = boot_nodes {
        config.network.boot_nodes = nodes.to_string();
    }

    if max_gas_burnt_view.is_some() {
        config.max_gas_burnt_view = max_gas_burnt_view;
    }

    // Before finalizing the Config and Genesis, make sure the node and validator keys exist.
    generate_or_load_keys(dir, &config, &chain_id, account_id, test_seed)?;
    match chain_id.as_ref() {
        MAINNET => {
            if test_seed.is_some() {
                bail!("Test seed is not supported for {chain_id}");
            }

            // Make sure node tracks all shards, see
            // https://github.com/near/nearcore/issues/7388
            config.tracked_shards = vec![0];

            config.telemetry.endpoints.push(MAINNET_TELEMETRY_URL.to_string());
            config.write_to_file(&dir.join(CONFIG_FILENAME)).with_context(|| {
                format!("Error writing config to {}", dir.join(CONFIG_FILENAME).display())
            })?;

            let genesis = near_mainnet_res::mainnet_genesis();

            genesis.to_file(dir.join(config.genesis_file));
            info!(target: "near", "Generated mainnet genesis file in {}", dir.display());
        }
        TESTNET | BETANET => {
            if test_seed.is_some() {
                bail!("Test seed is not supported for {chain_id}");
            }

            // Make sure node tracks all shards, see
            // https://github.com/near/nearcore/issues/7388
            config.tracked_shards = vec![0];

            config.telemetry.endpoints.push(NETWORK_TELEMETRY_URL.replace("{}", &chain_id));
            config.write_to_file(&dir.join(CONFIG_FILENAME)).with_context(|| {
                format!("Error writing config to {}", dir.join(CONFIG_FILENAME).display())
            })?;

            if let Some(ref filename) = config.genesis_records_file {
                let records_path = dir.join(filename);

                if let Some(url) = download_records_url {
                    download_records(url, &records_path)
                        .context(format!("Failed to download the records file from {}", url))?;
                } else if should_download_genesis {
                    let url = get_records_url(&chain_id);
                    download_records(&url, &records_path)
                        .context(format!("Failed to download the records file from {}", url))?;
                }
            }

            // download genesis from s3
            let genesis_path = dir.join("genesis.json");
            let mut genesis_path_str =
                genesis_path.to_str().with_context(|| "Genesis path must be initialized")?;

            if let Some(url) = download_genesis_url {
                download_genesis(url, &genesis_path)
                    .context(format!("Failed to download the genesis file from {}", url))?;
            } else if should_download_genesis {
                let url = get_genesis_url(&chain_id);
                download_genesis(&url, &genesis_path)
                    .context(format!("Failed to download the genesis file from {}", url))?;
            } else {
                genesis_path_str = match genesis {
                    Some(g) => g,
                    None => {
                        bail!(
                            "Genesis file is required for {}.\
                             Use <--genesis|--download-genesis>",
                            &chain_id
                        );
                    }
                };
            }

            let mut genesis = match &config.genesis_records_file {
                Some(records_file) => {
                    let records_path = dir.join(records_file);
                    let records_path_str = records_path
                        .to_str()
                        .with_context(|| "Records path must be initialized")?;
                    Genesis::from_files(
                        genesis_path_str,
                        records_path_str,
                        GenesisValidationMode::Full,
                    )
                }
                None => Genesis::from_file(genesis_path_str, GenesisValidationMode::Full),
            }?;

            genesis.config.chain_id = chain_id.clone();

            genesis.to_file(dir.join(config.genesis_file));
            info!(target: "near", "Generated for {} network node key and genesis file in {}", chain_id, dir.display());
        }
        _ => {
            // Create new configuration, key files and genesis for one validator.
            config.network.skip_sync_wait = true;
            if fast {
                config.consensus.min_block_production_delay =
                    Duration::from_millis(FAST_MIN_BLOCK_PRODUCTION_DELAY);
                config.consensus.max_block_production_delay =
                    Duration::from_millis(FAST_MAX_BLOCK_PRODUCTION_DELAY);
            }

            config.write_to_file(&dir.join(CONFIG_FILENAME)).with_context(|| {
                format!("Error writing config to {}", dir.join(CONFIG_FILENAME).display())
            })?;

            let validator_file = dir.join(&config.validator_key_file);
            let signer = InMemorySigner::from_file(&validator_file).unwrap();

            let mut records = vec![];
            add_account_with_key(
                &mut records,
                signer.account_id.clone(),
                &signer.public_key(),
                TESTING_INIT_BALANCE,
                TESTING_INIT_STAKE,
                CryptoHash::default(),
            );
            add_protocol_account(&mut records);
            let shards = if num_shards > 1 {
                ShardLayout::v1(
                    (0..num_shards - 1)
                        .map(|f| {
                            AccountId::from_str(format!("shard{}.test.near", f).as_str()).unwrap()
                        })
                        .collect(),
                    vec![],
                    None,
                    1,
                )
            } else {
                ShardLayout::v0_single_shard()
            };

            let genesis_config = GenesisConfig {
                protocol_version: PROTOCOL_VERSION,
                genesis_time: StaticClock::utc(),
                chain_id,
                genesis_height: 0,
                num_block_producer_seats: NUM_BLOCK_PRODUCER_SEATS,
                num_block_producer_seats_per_shard: get_num_seats_per_shard(
                    num_shards,
                    NUM_BLOCK_PRODUCER_SEATS,
                ),
                avg_hidden_validator_seats_per_shard: (0..num_shards).map(|_| 0).collect(),
                dynamic_resharding: false,
                protocol_upgrade_stake_threshold: PROTOCOL_UPGRADE_STAKE_THRESHOLD,
                epoch_length: if fast { FAST_EPOCH_LENGTH } else { EXPECTED_EPOCH_LENGTH },
                gas_limit: INITIAL_GAS_LIMIT,
                gas_price_adjustment_rate: GAS_PRICE_ADJUSTMENT_RATE,
                block_producer_kickout_threshold: BLOCK_PRODUCER_KICKOUT_THRESHOLD,
                chunk_producer_kickout_threshold: CHUNK_PRODUCER_KICKOUT_THRESHOLD,
                online_max_threshold: Rational32::new(99, 100),
                online_min_threshold: Rational32::new(BLOCK_PRODUCER_KICKOUT_THRESHOLD as i32, 100),
                validators: vec![AccountInfo {
                    account_id: signer.account_id.clone(),
                    public_key: signer.public_key(),
                    amount: TESTING_INIT_STAKE,
                }],
                transaction_validity_period: TRANSACTION_VALIDITY_PERIOD,
                protocol_reward_rate: PROTOCOL_REWARD_RATE,
                max_inflation_rate: MAX_INFLATION_RATE,
                total_supply: get_initial_supply(&records),
                num_blocks_per_year: NUM_BLOCKS_PER_YEAR,
                protocol_treasury_account: signer.account_id,
                fishermen_threshold: FISHERMEN_THRESHOLD,
                shard_layout: shards,
                min_gas_price: MIN_GAS_PRICE,
                ..Default::default()
            };
            let genesis = Genesis::new(genesis_config, records.into())?;
            genesis.to_file(dir.join(config.genesis_file));
            info!(target: "near", "Generated node key, validator key, genesis file in {}", dir.display());
        }
    }
    Ok(())
}

pub fn create_testnet_configs_from_seeds(
    seeds: Vec<String>,
    num_shards: NumShards,
    num_non_validator_seats: NumSeats,
    local_ports: bool,
    archive: bool,
    fixed_shards: Option<Vec<String>>,
    tracked_shards: Vec<u64>,
) -> (Vec<Config>, Vec<InMemoryValidatorSigner>, Vec<InMemorySigner>, Genesis) {
    let num_validator_seats = (seeds.len() - num_non_validator_seats as usize) as NumSeats;
    let validator_signers =
        seeds.iter().map(|seed| create_test_signer(seed.as_str())).collect::<Vec<_>>();
    let network_signers = seeds
        .iter()
        .map(|seed| InMemorySigner::from_seed("node".parse().unwrap(), KeyType::ED25519, seed))
        .collect::<Vec<_>>();

    let shard_layout = if let Some(ref fixed_shards) = fixed_shards {
        // If fixed shards are set, we expect that they take over all the shards (except for one that would host all the other accounts).
        assert!(fixed_shards.len() == num_shards as usize - 1);
        ShardLayout::v1(
            fixed_shards.iter().map(|it| it.parse().unwrap()).collect(),
            vec![],
            None,
            0,
        )
    } else {
        ShardLayout::v0(num_shards, 0)
    };
    let mut accounts_to_add_to_genesis: Vec<AccountId> =
        seeds.iter().map(|s| s.parse().unwrap()).collect();

    // If we have fixed shards - let's also add those accounts to genesis.
    if let Some(ref fixed_shards_accounts) = fixed_shards {
        accounts_to_add_to_genesis.extend(
            fixed_shards_accounts.iter().map(|s| s.parse().unwrap()).collect::<Vec<AccountId>>(),
        );
    };
    let genesis = Genesis::test_with_seeds(
        accounts_to_add_to_genesis,
        num_validator_seats,
        get_num_seats_per_shard(num_shards, num_validator_seats),
        shard_layout,
    );
    let mut configs = vec![];
    let first_node_addr = tcp::ListenerAddr::reserve_for_test();
    for i in 0..seeds.len() {
        let mut config = Config::default();
        config.rpc.get_or_insert(Default::default()).enable_debug_rpc = true;
        config.consensus.min_block_production_delay = Duration::from_millis(600);
        config.consensus.max_block_production_delay = Duration::from_millis(2000);
        if local_ports {
            config.network.addr = if i == 0 {
                first_node_addr.to_string()
            } else {
                tcp::ListenerAddr::reserve_for_test().to_string()
            };
            config.set_rpc_addr(tcp::ListenerAddr::reserve_for_test());
            config.network.boot_nodes = if i == 0 {
                "".to_string()
            } else {
                format!("{}@{}", network_signers[0].public_key, first_node_addr)
            };
            config.network.skip_sync_wait = num_validator_seats == 1;
        }
        config.archive = archive;
        config.tracked_shards = tracked_shards.clone();
        config.consensus.min_num_peers =
            std::cmp::min(num_validator_seats as usize - 1, config.consensus.min_num_peers);
        configs.push(config);
    }
    (configs, validator_signers, network_signers, genesis)
}

/// Create testnet configuration. If `local_ports` is true,
/// sets up new ports for all nodes except the first one and sets boot node to it.
pub fn create_testnet_configs(
    num_shards: NumShards,
    num_validator_seats: NumSeats,
    num_non_validator_seats: NumSeats,
    prefix: &str,
    local_ports: bool,
    archive: bool,
    fixed_shards: bool,
    tracked_shards: Vec<u64>,
) -> (Vec<Config>, Vec<InMemoryValidatorSigner>, Vec<InMemorySigner>, Genesis, Vec<InMemorySigner>)
{
    let fixed_shards = if fixed_shards {
        Some((0..(num_shards - 1)).map(|i| format!("shard{}", i)).collect::<Vec<_>>())
    } else {
        None
    };
    let shard_keys = if let Some(ref fixed_shards) = fixed_shards {
        fixed_shards
            .iter()
            .map(|seed| InMemorySigner::from_seed(seed.parse().unwrap(), KeyType::ED25519, seed))
            .collect::<Vec<_>>()
    } else {
        vec![]
    };

    let (configs, validator_signers, network_signers, genesis) = create_testnet_configs_from_seeds(
        (0..(num_validator_seats + num_non_validator_seats))
            .map(|i| format!("{}{}", prefix, i))
            .collect::<Vec<_>>(),
        num_shards,
        num_non_validator_seats,
        local_ports,
        archive,
        fixed_shards,
        tracked_shards,
    );

    (configs, validator_signers, network_signers, genesis, shard_keys)
}

pub fn init_testnet_configs(
    dir: &Path,
    num_shards: NumShards,
    num_validator_seats: NumSeats,
    num_non_validator_seats: NumSeats,
    prefix: &str,
    local_ports: bool,
    archive: bool,
    fixed_shards: bool,
    tracked_shards: Vec<u64>,
) {
    let (configs, validator_signers, network_signers, genesis, shard_keys) = create_testnet_configs(
        num_shards,
        num_validator_seats,
        num_non_validator_seats,
        prefix,
        local_ports,
        archive,
        fixed_shards,
        tracked_shards,
    );
    for i in 0..(num_validator_seats + num_non_validator_seats) as usize {
        let node_dir = dir.join(format!("{}{}", prefix, i));
        fs::create_dir_all(node_dir.clone()).expect("Failed to create directory");

        validator_signers[i]
            .write_to_file(&node_dir.join(&configs[i].validator_key_file))
            .expect("Error writing validator key file");
        network_signers[i]
            .write_to_file(&node_dir.join(&configs[i].node_key_file))
            .expect("Error writing key file");
        for key in &shard_keys {
            key.write_to_file(&node_dir.join(format!("{}_key.json", key.account_id)))
                .expect("Error writing shard file");
        }

        genesis.to_file(&node_dir.join(&configs[i].genesis_file));
        configs[i].write_to_file(&node_dir.join(CONFIG_FILENAME)).expect("Error writing config");
        info!(target: "near", "Generated node key, validator key, genesis file in {}", node_dir.display());
    }
}

pub fn get_genesis_url(chain_id: &str) -> String {
    format!(
        "https://s3-us-west-1.amazonaws.com/build.nearprotocol.com/nearcore-deploy/{}/genesis.json.xz",
        chain_id,
    )
}

pub fn get_records_url(chain_id: &str) -> String {
    format!(
        "https://s3-us-west-1.amazonaws.com/build.nearprotocol.com/nearcore-deploy/{}/records.json.xz",
        chain_id,
    )
}

pub fn get_config_url(chain_id: &str) -> String {
    format!(
        "https://s3-us-west-1.amazonaws.com/build.nearprotocol.com/nearcore-deploy/{}/config.json",
        chain_id,
    )
}

pub fn download_genesis(url: &str, path: &Path) -> Result<(), FileDownloadError> {
    info!(target: "near", "Downloading genesis file from: {} ...", url);
    let result = run_download_file(url, path);
    if result.is_ok() {
        info!(target: "near", "Saved the genesis file to: {} ...", path.display());
    }
    result
}

pub fn download_records(url: &str, path: &Path) -> Result<(), FileDownloadError> {
    info!(target: "near", "Downloading records file from: {} ...", url);
    let result = run_download_file(url, path);
    if result.is_ok() {
        info!(target: "near", "Saved the records file to: {} ...", path.display());
    }
    result
}

pub fn download_config(url: &str, path: &Path) -> Result<(), FileDownloadError> {
    info!(target: "near", "Downloading config file from: {} ...", url);
    let result = run_download_file(url, path);
    if result.is_ok() {
        info!(target: "near", "Saved the config file to: {} ...", path.display());
    }
    result
}

#[derive(serde::Deserialize)]
struct NodeKeyFile {
    account_id: String,
    public_key: PublicKey,
    secret_key: near_crypto::SecretKey,
}

impl NodeKeyFile {
    // the file can be JSON with comments
    fn from_file(path: &Path) -> std::io::Result<Self> {
        let mut file = File::open(path)?;
        let mut json_str = String::new();
        file.read_to_string(&mut json_str)?;

        let json_str_without_comments = near_config_utils::strip_comments_from_json_str(&json_str)?;

        Ok(serde_json::from_str(&json_str_without_comments)?)
    }
}

impl From<NodeKeyFile> for KeyFile {
    fn from(this: NodeKeyFile) -> Self {
        Self {
            account_id: if this.account_id.is_empty() {
                "node".to_string()
            } else {
                this.account_id
            }
            .try_into()
            .unwrap(),
            public_key: this.public_key,
            secret_key: this.secret_key,
        }
    }
}

pub fn load_config(
    dir: &Path,
    genesis_validation: GenesisValidationMode,
) -> anyhow::Result<NearConfig> {
    let mut validation_errors = ValidationErrors::new();

    // if config.json has file issues, the program will directly panic
    let config = Config::from_file_skip_validation(&dir.join(CONFIG_FILENAME))?;
    // do config.json validation later so that genesis_file, validator_file and genesis_file can be validated before program panic
    if let Err(e) = config.validate() {
        validation_errors.push_errors(e)
    };

    let validator_file = dir.join(&config.validator_key_file);
    let validator_signer = if validator_file.exists() {
        match InMemoryValidatorSigner::from_file(&validator_file) {
            Ok(signer) => Some(Arc::new(signer) as Arc<dyn ValidatorSigner>),
            Err(_) => {
                let error_message = format!(
                    "Failed initializing validator signer from {}",
                    validator_file.display()
                );
                validation_errors.push_validator_key_file_error(error_message);
                None
            }
        }
    } else {
        None
    };

    let node_key_path = dir.join(&config.node_key_file);
    let network_signer_result = NodeKeyFile::from_file(&node_key_path);
    let network_signer = match network_signer_result {
        Ok(node_key_file) => Some(node_key_file),
        Err(_) => {
            let error_message =
                format!("Failed reading node key file from {}", node_key_path.display());
            validation_errors.push_node_key_file_error(error_message);
            None
        }
    };

    let genesis_file = dir.join(&config.genesis_file);
    let genesis_result = match &config.genesis_records_file {
        // only load Genesis from file. Skip test for now.
        // this allows us to know the chain_id in order to check tracked_shards even if semantics checks fail.
        Some(records_file) => Genesis::from_files(
            &genesis_file,
            dir.join(records_file),
            GenesisValidationMode::UnsafeFast,
        ),
        None => Genesis::from_file(&genesis_file, GenesisValidationMode::UnsafeFast),
    };

    let genesis = match genesis_result {
        Ok(genesis) => {
            if let Err(e) = genesis.validate(genesis_validation) {
                validation_errors.push_errors(e)
            };
            if validator_signer.is_some()
                && matches!(genesis.config.chain_id.as_ref(), MAINNET | TESTNET | BETANET)
                && config.tracked_shards.is_empty()
            {
                // Make sure validators tracks all shards, see
                // https://github.com/near/nearcore/issues/7388
                let error_message = "The `chain_id` field specified in genesis is among mainnet/betanet/testnet, so validator must track all shards. Please change `tracked_shards` field in config.json to be any non-empty vector";
                validation_errors.push_cross_file_semantics_error(error_message.to_string());
            }
            Some(genesis)
        }
        Err(error) => {
            validation_errors.push_errors(error);
            None
        }
    };

    validation_errors.return_ok_or_error()?;

    if genesis.is_none() || network_signer.is_none() {
        panic!("Genesis and network_signer should not be None by now.")
    }
    let near_config = NearConfig::new(
        config,
        genesis.unwrap(),
        network_signer.unwrap().into(),
        validator_signer,
    )?;
    Ok(near_config)
}

pub fn load_test_config(seed: &str, addr: tcp::ListenerAddr, genesis: Genesis) -> NearConfig {
    let mut config = Config::default();
    config.network.addr = addr.to_string();
    config.set_rpc_addr(tcp::ListenerAddr::reserve_for_test());
    config.consensus.min_block_production_delay =
        Duration::from_millis(FAST_MIN_BLOCK_PRODUCTION_DELAY);
    config.consensus.max_block_production_delay =
        Duration::from_millis(FAST_MAX_BLOCK_PRODUCTION_DELAY);
    let (signer, validator_signer) = if seed.is_empty() {
        let signer =
            Arc::new(InMemorySigner::from_random("node".parse().unwrap(), KeyType::ED25519));
        (signer, None)
    } else {
        let signer =
            Arc::new(InMemorySigner::from_seed(seed.parse().unwrap(), KeyType::ED25519, seed));
        let validator_signer = Arc::new(create_test_signer(seed)) as Arc<dyn ValidatorSigner>;
        (signer, Some(validator_signer))
    };
    NearConfig::new(config, genesis, signer.into(), validator_signer).unwrap()
}

#[test]
fn test_init_config_localnet() {
    // Check that we can initialize the config with multiple shards.
    let temp_dir = tempdir().unwrap();
    init_configs(
        &temp_dir.path(),
        Some("localnet".to_string()),
        None,
        Some("seed1"),
        3,
        false,
        None,
        false,
        None,
        None,
        false,
        None,
        None,
        None,
    )
    .unwrap();
    let genesis =
        Genesis::from_file(temp_dir.path().join("genesis.json"), GenesisValidationMode::UnsafeFast)
            .unwrap();
    assert_eq!(genesis.config.chain_id, "localnet");
    assert_eq!(genesis.config.shard_layout.num_shards(), 3);
    assert_eq!(
        account_id_to_shard_id(
            &AccountId::from_str("shard0.test.near").unwrap(),
            &genesis.config.shard_layout
        ),
        0
    );
    assert_eq!(
        account_id_to_shard_id(
            &AccountId::from_str("shard1.test.near").unwrap(),
            &genesis.config.shard_layout
        ),
        1
    );
    assert_eq!(
        account_id_to_shard_id(
            &AccountId::from_str("foobar.near").unwrap(),
            &genesis.config.shard_layout
        ),
        2
    );
}

#[test]
// Tests that `init_configs()` works if both config and genesis file exists, but the node key and validator key files don't exist.
// Test does the following:
// * Initialize all config and key files
// * Check that the key files exist
// * Remove the key files
// * Run the initialization again
// * Check that the key files got created
fn test_init_config_localnet_keep_config_create_node_key() {
    let temp_dir = tempdir().unwrap();
    // Initialize all config and key files.
    init_configs(
        &temp_dir.path(),
        Some("localnet".to_string()),
        Some(AccountId::from_str("account.near").unwrap()),
        Some("seed1"),
        3,
        false,
        None,
        false,
        None,
        None,
        false,
        None,
        None,
        None,
    )
    .unwrap();

    // Check that the key files exist.
    let _genesis =
        Genesis::from_file(temp_dir.path().join("genesis.json"), GenesisValidationMode::Full)
            .unwrap();
    let config = Config::from_file(&temp_dir.path().join(CONFIG_FILENAME)).unwrap();
    let node_key_file = temp_dir.path().join(config.node_key_file);
    let validator_key_file = temp_dir.path().join(config.validator_key_file);
    assert!(node_key_file.exists());
    assert!(validator_key_file.exists());

    // Remove the key files.
    std::fs::remove_file(&node_key_file).unwrap();
    std::fs::remove_file(&validator_key_file).unwrap();

    // Run the initialization again.
    init_configs(
        &temp_dir.path(),
        Some("localnet".to_string()),
        Some(AccountId::from_str("account.near").unwrap()),
        Some("seed1"),
        3,
        false,
        None,
        false,
        None,
        None,
        false,
        None,
        None,
        None,
    )
    .unwrap();

    // Check that the key files got created.
    let _node_signer = InMemorySigner::from_file(&node_key_file).unwrap();
    let _validator_signer = InMemorySigner::from_file(&validator_key_file).unwrap();
}

/// Tests that loading a config.json file works and results in values being
/// correctly parsed and defaults being applied correctly applied.
/// We skip config validation since we only care about Config being correctly loaded from file.
#[test]
fn test_config_from_file_skip_validation() {
    let base = Path::new(env!("CARGO_MANIFEST_DIR"));

    for (has_gc, path) in
        [(true, "res/example-config-gc.json"), (false, "res/example-config-no-gc.json")]
    {
        let path = base.join(path);
        let data = std::fs::read(path).unwrap();
        let tmp = tempfile::NamedTempFile::new().unwrap();
        tmp.as_file().write_all(&data).unwrap();

        let config = Config::from_file_skip_validation(&tmp.into_temp_path()).unwrap();

        // TODO(mina86): We might want to add more checks.  Looking at all
        // values is probably not worth it but there may be some other defaults
        // we want to ensure that they happen.
        let want_gc = if has_gc {
            GCConfig { gc_blocks_limit: 42, gc_fork_clean_step: 420, gc_num_epochs_to_keep: 24 }
        } else {
            GCConfig { gc_blocks_limit: 2, gc_fork_clean_step: 100, gc_num_epochs_to_keep: 5 }
        };
        assert_eq!(want_gc, config.gc);

        assert_eq!(
            vec!["https://explorer.mainnet.near.org/api/nodes".to_string()],
            config.telemetry.endpoints
        );
    }
}

#[test]
fn test_create_testnet_configs() {
    let num_shards = 4;
    let num_validator_seats = 4;
    let num_non_validator_seats = 8;
    let prefix = "node";
    let local_ports = true;

    // Set all supported options to true and verify config and genesis.

    let archive = true;
    let fixed_shards = true;
    let tracked_shards: Vec<u64> = vec![0, 1, 3];

    let (configs, _validator_signers, _network_signers, genesis, _shard_keys) =
        create_testnet_configs(
            num_shards,
            num_validator_seats,
            num_non_validator_seats,
            prefix,
            local_ports,
            archive,
            fixed_shards,
            tracked_shards.clone(),
        );

    assert_eq!(configs.len() as u64, num_validator_seats + num_non_validator_seats);

    for config in configs {
        assert_eq!(config.archive, true);
        assert_eq!(config.tracked_shards, tracked_shards);
    }

    assert_eq!(genesis.config.validators.len(), num_shards as usize);
    assert_eq!(genesis.config.shard_layout.num_shards(), num_shards);

    // Set all supported options to false and verify config and genesis.

    let archive = false;
    let fixed_shards = false;
    let tracked_shards: Vec<u64> = vec![];

    let (configs, _validator_signers, _network_signers, genesis, _shard_keys) =
        create_testnet_configs(
            num_shards,
            num_validator_seats,
            num_non_validator_seats,
            prefix,
            local_ports,
            archive,
            fixed_shards,
            tracked_shards.clone(),
        );
    assert_eq!(configs.len() as u64, num_validator_seats + num_non_validator_seats);

    for config in configs {
        assert_eq!(config.archive, false);
        assert_eq!(config.tracked_shards, tracked_shards);
    }

    assert_eq!(genesis.config.validators.len() as u64, num_shards);
    assert_eq!(genesis.config.shard_layout.num_shards(), num_shards);
}<|MERGE_RESOLUTION|>--- conflicted
+++ resolved
@@ -331,15 +331,12 @@
     /// Whether to use state sync (unreliable and corrupts the DB if fails) or do a block sync instead.
     #[serde(skip_serializing_if = "Option::is_none")]
     pub state_sync_enabled: Option<bool>,
-<<<<<<< HEAD
+    /// Options for syncing state.
+    #[serde(skip_serializing_if = "Option::is_none")]
+    pub state_sync: Option<StateSyncConfig>,
     /// Update key file when `SIGHUP` signal to the `neard` process
     #[serde(default, skip_serializing_if = "Option::is_none")]
     pub update_key_file: Option<bool>,
-=======
-    /// Options for syncing state.
-    #[serde(skip_serializing_if = "Option::is_none")]
-    pub state_sync: Option<StateSyncConfig>,
->>>>>>> 9ddf4c6a
 }
 
 fn is_false(value: &bool) -> bool {
