--- conflicted
+++ resolved
@@ -6,12 +6,8 @@
 use near_chain::{ChainStore, ChainStoreAccess, ChainStoreUpdate, RuntimeAdapter};
 use near_epoch_manager::{EpochManager, RewardCalculator};
 use near_primitives::epoch_manager::EpochConfig;
-<<<<<<< HEAD
 use near_primitives::hash::CryptoHash;
 use near_primitives::merkle::MerklePath;
-#[cfg(feature = "protocol_feature_restore_receipts_after_fix")]
-=======
->>>>>>> fe3e4918
 use near_primitives::receipt::ReceiptResult;
 use near_primitives::runtime::migration_data::MigrationData;
 use near_primitives::sharding::{ChunkHash, ShardChunkHeader, ShardChunkV1};
@@ -21,12 +17,8 @@
 };
 use near_primitives::types::{AccountId, Balance, Gas};
 use near_primitives::types::{BlockHeight, ShardId};
-<<<<<<< HEAD
+use near_store::db::DBCol::ColReceipts;
 use near_store::migrations::{set_store_version, BatchedStoreUpdate};
-=======
-use near_store::db::DBCol::ColReceipts;
-use near_store::migrations::set_store_version;
->>>>>>> fe3e4918
 use near_store::{create_store, DBCol, StoreUpdate};
 use std::path::Path;
 
@@ -362,7 +354,30 @@
     set_store_version(&store, 23);
 }
 
-pub fn migrate_23_to_24(path: &String) {
+lazy_static_include::lazy_static_include_bytes! {
+    /// File with receipts which were lost because of a bug in apply_chunks to the runtime config.
+    /// Follows the ReceiptResult format which is HashMap<ShardId, Vec<Receipt>>.
+    /// See https://github.com/near/nearcore/pull/4248/ for more details.
+    MAINNET_RESTORED_RECEIPTS => "res/mainnet_restored_receipts.json",
+}
+
+/// Put receipts restored in scope of issue https://github.com/near/nearcore/pull/4248 to storage.
+pub fn migrate_23_to_24(path: &String, near_config: &NearConfig) {
+    let store = create_store(path);
+    if &near_config.genesis.config.chain_id == "mainnet" {
+        let mut store_update = store.store_update();
+        let restored_receipts: ReceiptResult = serde_json::from_slice(&MAINNET_RESTORED_RECEIPTS)
+            .expect("File with receipts restored after apply_chunks fix have to be correct");
+        for receipt in restored_receipts.get(&0u64).unwrap().iter() {
+            let bytes = receipt.try_to_vec().expect("Borsh cannot fail");
+            store_update.update_refcount(ColReceipts, receipt.get_hash().as_ref(), &bytes, 1);
+        }
+        store_update.commit().unwrap();
+    }
+    set_store_version(&store, 24);
+}
+
+pub fn migrate_24_to_25(path: &String) {
     let store = create_store(&path);
 
     #[derive(BorshSerialize, BorshDeserialize, PartialEq, Clone, Default, Eq, Debug)]
@@ -442,30 +457,7 @@
     }
     store_update.finish().expect("Failed to migrate");
 
-    set_store_version(&store, 24);
-}
-
-lazy_static_include::lazy_static_include_bytes! {
-    /// File with receipts which were lost because of a bug in apply_chunks to the runtime config.
-    /// Follows the ReceiptResult format which is HashMap<ShardId, Vec<Receipt>>.
-    /// See https://github.com/near/nearcore/pull/4248/ for more details.
-    MAINNET_RESTORED_RECEIPTS => "res/mainnet_restored_receipts.json",
-}
-
-/// Put receipts restored in scope of issue https://github.com/near/nearcore/pull/4248 to storage.
-pub fn migrate_23_to_24(path: &String, near_config: &NearConfig) {
-    let store = create_store(path);
-    if &near_config.genesis.config.chain_id == "mainnet" {
-        let mut store_update = store.store_update();
-        let restored_receipts: ReceiptResult = serde_json::from_slice(&MAINNET_RESTORED_RECEIPTS)
-            .expect("File with receipts restored after apply_chunks fix have to be correct");
-        for receipt in restored_receipts.get(&0u64).unwrap().iter() {
-            let bytes = receipt.try_to_vec().expect("Borsh cannot fail");
-            store_update.update_refcount(ColReceipts, receipt.get_hash().as_ref(), &bytes, 1);
-        }
-        store_update.commit().unwrap();
-    }
-    set_store_version(&store, 24);
+    set_store_version(&store, 25);
 }
 
 lazy_static_include::lazy_static_include_bytes! {
