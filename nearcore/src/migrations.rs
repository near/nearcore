--- conflicted
+++ resolved
@@ -152,14 +152,11 @@
             28 => near_store::migrations::migrate_28_to_29(storage),
             29 => near_store::migrations::migrate_29_to_30(storage),
             30 => migrate_30_to_31(storage, &self.config),
-<<<<<<< HEAD
-            31 => {
-                near_store::migrations::migrate_31_to_32(storage, self.config.client_config.archive)
-            }
-=======
             31 => near_store::migrations::migrate_31_to_32(storage),
             32 => near_store::migrations::migrate_32_to_33(storage),
->>>>>>> 1ea5afec
+            33 => {
+                near_store::migrations::migrate_33_to_34(storage, self.config.client_config.archive)
+            }
             DB_VERSION.. => unreachable!(),
         }
     }
