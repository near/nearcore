--- conflicted
+++ resolved
@@ -430,12 +430,6 @@
             config: self.runtime_config.for_protocol_version(current_protocol_version).clone(),
             cache: Some(Arc::new(StoreCompiledContractCache { store: self.store.clone() })),
             is_new_chunk,
-<<<<<<< HEAD
-            #[cfg(feature = "protocol_feature_evm")]
-            evm_chain_id: self.evm_chain_id(),
-=======
-            profile: Default::default(),
->>>>>>> b700d298
             migration_data: Arc::clone(&self.migration_data),
             migration_flags: MigrationFlags {
                 is_first_block_of_version,
