--- conflicted
+++ resolved
@@ -230,20 +230,6 @@
             TrackedConfig::new_empty(),
             RuntimeConfigStore::test(),
         )
-    }
-
-<<<<<<< HEAD
-    pub fn test(home_dir: &Path, store: Arc<Store>, genesis: &Genesis) -> Self {
-        Self::test_with_runtime_config_store(home_dir, store, genesis, RuntimeConfigStore::test())
-=======
-    fn get_epoch_height_from_prev_block(
-        &self,
-        prev_block_hash: &CryptoHash,
-    ) -> Result<EpochHeight, Error> {
-        let mut epoch_manager = self.epoch_manager.as_ref().write().expect(POISONED_LOCK_ERR);
-        let epoch_id = epoch_manager.get_epoch_id_from_prev_block(prev_block_hash)?;
-        epoch_manager.get_epoch_info(&epoch_id).map(|info| info.epoch_height()).map_err(Error::from)
->>>>>>> 3f370860
     }
 
     pub fn get_epoch_id(&self, hash: &CryptoHash) -> Result<EpochId, Error> {
