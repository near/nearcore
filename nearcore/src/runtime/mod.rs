--- conflicted
+++ resolved
@@ -719,11 +719,7 @@
         chain_validate: &mut dyn FnMut(&SignedTransaction) -> bool,
         current_protocol_version: ProtocolVersion,
         time_limit: Option<Duration>,
-<<<<<<< HEAD
-    ) -> Result<(Vec<SignedTransaction>, Option<PartialState>), Error> {
-=======
     ) -> Result<PreparedTransactions, Error> {
->>>>>>> 790d6636
         let start_time = std::time::Instant::now();
         let shard_uid = self.get_shard_uid_from_epoch_id(shard_id, epoch_id)?;
 
@@ -741,7 +737,7 @@
         let mut total_size = 0u64;
         // TODO: Update gas limit for transactions
         let transactions_gas_limit = gas_limit / 2;
-        let mut result = PreparedTransactions { transactions: Vec::new(), limited_by: None };
+        let mut result = PreparedTransactions { transactions: Vec::new(), limited_by: None, storage_proof: None };
         let mut num_checked_transactions = 0;
 
         let runtime_config = self.runtime_config_store.get_config(current_protocol_version);
@@ -781,12 +777,27 @@
             / (runtime_config.wasm_config.ext_costs.gas_cost(ExtCosts::storage_write_value_byte)
                 + runtime_config.wasm_config.ext_costs.gas_cost(ExtCosts::storage_read_value_byte));
 
-<<<<<<< HEAD
-        while total_gas_burnt < transactions_gas_limit
-            && total_size < size_limit
-            && transactions.len() < new_receipt_count_limit
-            && !time_limit_reached()
-        {
+        // Add new transactions to the result until some limit is hit or the transactions run out.
+        loop {
+            if total_gas_burnt >= transactions_gas_limit {
+                result.limited_by = Some(PrepareTransactionsLimit::Gas);
+                break;
+            }
+            if total_size >= size_limit {
+                result.limited_by = Some(PrepareTransactionsLimit::Size);
+                break;
+            }
+            if result.transactions.len() >= new_receipt_count_limit {
+                result.limited_by = Some(PrepareTransactionsLimit::ReceiptCount);
+                break;
+            }
+            if let Some(time_limit) = &time_limit {
+                if start_time.elapsed() >= *time_limit {
+                    result.limited_by = Some(PrepareTransactionsLimit::Time);
+                    break;
+                }
+            }
+
             while let Some(tx) = transaction_iterator.next() {
                 num_checked_transactions += 1;
                 // Verifying the transaction is on the same chain and hasn't expired yet.
@@ -810,67 +821,8 @@
                         state_update.commit(StateChangeCause::NotWritableToDisk);
                         total_gas_burnt += verification_result.gas_burnt;
                         total_size += tx.get_size();
-                        transactions.push(tx);
+                        result.transactions.push(tx);
                         break;
-=======
-        // Add new transactions to the result until some limit is hit or the transactions run out.
-        loop {
-            if total_gas_burnt >= transactions_gas_limit {
-                result.limited_by = Some(PrepareTransactionsLimit::Gas);
-                break;
-            }
-            if total_size >= size_limit {
-                result.limited_by = Some(PrepareTransactionsLimit::Size);
-                break;
-            }
-            if result.transactions.len() >= new_receipt_count_limit {
-                result.limited_by = Some(PrepareTransactionsLimit::ReceiptCount);
-                break;
-            }
-            if let Some(time_limit) = &time_limit {
-                if start_time.elapsed() >= *time_limit {
-                    result.limited_by = Some(PrepareTransactionsLimit::Time);
-                    break;
-                }
-            }
-
-            if let Some(iter) = pool_iterator.next() {
-                while let Some(tx) = iter.next() {
-                    num_checked_transactions += 1;
-                    // Verifying the transaction is on the same chain and hasn't expired yet.
-                    if !chain_validate(&tx) {
-                        tracing::trace!(target: "runtime", tx=?tx.get_hash(), "discarding transaction that failed chain validation");
-                        continue;
-                    }
-
-                    // Verifying the validity of the transaction based on the current state.
-                    match verify_and_charge_transaction(
-                        runtime_config,
-                        &mut state_update,
-                        gas_price,
-                        &tx,
-                        false,
-                        Some(next_block_height),
-                        current_protocol_version,
-                    ) {
-                        Ok(verification_result) => {
-                            tracing::trace!(target: "runtime", tx=?tx.get_hash(), "including transaction that passed validation");
-                            state_update.commit(StateChangeCause::NotWritableToDisk);
-                            total_gas_burnt += verification_result.gas_burnt;
-                            total_size += tx.get_size();
-                            result.transactions.push(tx);
-                            break;
-                        }
-                        Err(RuntimeError::InvalidTxError(err)) => {
-                            tracing::trace!(target: "runtime", tx=?tx.get_hash(), ?err, "discarding transaction that is invalid");
-                            state_update.rollback();
-                        }
-                        Err(RuntimeError::StorageError(err)) => {
-                            tracing::trace!(target: "runtime", tx=?tx.get_hash(), ?err, "discarding transaction due to storage error");
-                            return Err(Error::StorageError(err));
-                        }
-                        Err(err) => unreachable!("Unexpected RuntimeError error {:?}", err),
->>>>>>> 790d6636
                     }
                     Err(RuntimeError::InvalidTxError(err)) => {
                         tracing::trace!(target: "runtime", tx=?tx.get_hash(), ?err, "discarding transaction that is invalid");
@@ -888,12 +840,8 @@
         metrics::PREPARE_TX_SIZE
             .with_label_values(&[&shard_id.to_string()])
             .observe(total_size as f64);
-<<<<<<< HEAD
-        let transactions_validation_state = state_update.trie.recorded_storage().map(|s| s.nodes);
-        Ok((transactions, transactions_validation_state))
-=======
+        result.storage_proof = state_update.trie.recorded_storage().map(|s| s.nodes);
         Ok(result)
->>>>>>> 790d6636
     }
 
     fn get_gc_stop_height(&self, block_hash: &CryptoHash) -> BlockHeight {
