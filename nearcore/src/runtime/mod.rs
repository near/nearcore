use crate::metrics;
use crate::migrations::load_migration_data;
use crate::shard_tracker::{ShardTracker, TrackedConfig};
use crate::NearConfig;
use borsh::ser::BorshSerialize;
use borsh::BorshDeserialize;
use errors::FromStateViewerErrors;
use near_chain::types::{ApplySplitStateResult, ApplyTransactionResult, BlockHeaderInfo};
use near_chain::{Error, RuntimeAdapter};
use near_chain_configs::{
    Genesis, GenesisConfig, ProtocolConfig, DEFAULT_GC_NUM_EPOCHS_TO_KEEP,
    MIN_GC_NUM_EPOCHS_TO_KEEP,
};
use near_client_primitives::types::StateSplitApplyingStatus;
use near_crypto::PublicKey;
use near_epoch_manager::{EpochManager, EpochManagerAdapter, EpochManagerHandle};
use near_o11y::log_assert;
use near_pool::types::PoolIterator;
use near_primitives::account::{AccessKey, Account};
use near_primitives::challenge::ChallengesResult;
use near_primitives::contract::ContractCode;
use near_primitives::epoch_manager::block_info::BlockInfo;
use near_primitives::epoch_manager::epoch_info::EpochInfo;
use near_primitives::epoch_manager::EpochConfig;
use near_primitives::errors::{EpochError, InvalidTxError, RuntimeError, StorageError};
use near_primitives::hash::{hash, CryptoHash};
use near_primitives::receipt::Receipt;
use near_primitives::runtime::config_store::RuntimeConfigStore;
use near_primitives::runtime::migration_data::{MigrationData, MigrationFlags};
use near_primitives::sandbox::state_patch::SandboxStatePatch;
use near_primitives::shard_layout::{
    account_id_to_shard_id, account_id_to_shard_uid, ShardLayout, ShardUId,
};
use near_primitives::state_part::PartId;
use near_primitives::state_record::{state_record_to_account_id, StateRecord};
use near_primitives::syncing::{get_num_state_parts, STATE_PART_MEMORY_LIMIT};
use near_primitives::transaction::SignedTransaction;
use near_primitives::types::validator_stake::ValidatorStakeIter;
use near_primitives::types::{
    AccountId, Balance, BlockHeight, CompiledContractCache, EpochHeight, EpochId,
    EpochInfoProvider, Gas, MerkleHash, NumShards, ShardId, StateChangeCause,
    StateChangesForSplitStates, StateRoot, StateRootNode, ValidatorInfoIdentifier,
};
use near_primitives::version::ProtocolVersion;
use near_primitives::views::{
    AccessKeyInfoView, CallResult, EpochValidatorInfo, QueryRequest, QueryResponse,
    QueryResponseKind, ViewApplyState, ViewStateResult,
};
#[cfg(feature = "protocol_feature_flat_state")]
use near_store::flat_state::ChainAccessForFlatStorage;
use near_store::flat_state::{FlatStateFactory, FlatStorageState};
use near_store::split_state::get_delayed_receipts;
use near_store::{
    get_genesis_hash, get_genesis_state_roots, set_genesis_hash, set_genesis_state_roots,
    ApplyStatePartResult, DBCol, PartialStorage, ShardTries, Store, StoreCompiledContractCache,
    StoreUpdate, Trie, TrieConfig, WrappedTrieChanges,
};
use near_vm_runner::precompile_contract;
use node_runtime::adapter::ViewRuntimeAdapter;
use node_runtime::config::RuntimeConfig;
use node_runtime::state_viewer::TrieViewer;
use node_runtime::{
    validate_transaction, verify_and_charge_transaction, ApplyState, Runtime,
    ValidatorAccountsUpdate,
};
use std::cmp::Ordering;
use std::collections::{HashMap, HashSet};
use std::fs;
use std::path::Path;
use std::sync::{Arc, RwLockReadGuard, RwLockWriteGuard};
use std::time::Instant;
use tracing::{debug, error, info, warn};

pub mod errors;

const STATE_DUMP_FILE: &str = "state_dump";
const GENESIS_ROOTS_FILE: &str = "genesis_roots";

/// Defines Nightshade state transition and validator rotation.
/// TODO: this possibly should be merged with the runtime cargo or at least reconciled on the interfaces.
pub struct NightshadeRuntime {
    genesis_config: GenesisConfig,
    runtime_config_store: RuntimeConfigStore,

    store: Store,
    tries: ShardTries,
    trie_viewer: TrieViewer,
    flat_state_factory: FlatStateFactory,
    pub runtime: Runtime,
    epoch_manager: EpochManagerHandle,
    shard_tracker: ShardTracker,
    genesis_state_roots: Vec<StateRoot>,
    migration_data: Arc<MigrationData>,
    gc_num_epochs_to_keep: u64,
}

impl NightshadeRuntime {
    pub fn from_config(home_dir: &Path, store: Store, config: &NearConfig) -> Self {
        let trie_config = TrieConfig::from_config(&config.config.store);

        Self::new(
            home_dir,
            store,
            &config.genesis,
            TrackedConfig::from_config(&config.client_config),
            config.client_config.trie_viewer_state_size_limit,
            config.client_config.max_gas_burnt_view,
            None,
            config.config.gc.gc_num_epochs_to_keep(),
            trie_config,
        )
    }

    fn new(
        home_dir: &Path,
        store: Store,
        genesis: &Genesis,
        tracked_config: TrackedConfig,
        trie_viewer_state_size_limit: Option<u64>,
        max_gas_burnt_view: Option<Gas>,
        runtime_config_store: Option<RuntimeConfigStore>,
        gc_num_epochs_to_keep: u64,
        trie_config: TrieConfig,
    ) -> Self {
        let runtime_config_store = match runtime_config_store {
            Some(store) => store,
            None => NightshadeRuntime::create_runtime_config_store(&genesis.config.chain_id),
        };

        let runtime = Runtime::new();
        let trie_viewer = TrieViewer::new(trie_viewer_state_size_limit, max_gas_burnt_view);
        let genesis_config = genesis.config.clone();
        assert_eq!(
            genesis_config.shard_layout.num_shards(),
            genesis_config.num_block_producer_seats_per_shard.len() as NumShards,
            "genesis config shard_layout and num_block_producer_seats_per_shard indicate inconsistent number of shards {} vs {}",
            genesis_config.shard_layout.num_shards(),
            genesis_config.num_block_producer_seats_per_shard.len() as NumShards,
        );
        let state_roots =
            Self::initialize_genesis_state_if_needed(store.clone(), home_dir, genesis);
        let flat_state_factory = FlatStateFactory::new(store.clone());
        let tries = ShardTries::new(
            store.clone(),
            trie_config,
            &genesis_config.shard_layout.get_shard_uids(),
            flat_state_factory.clone(),
        );
        let epoch_manager = EpochManager::new_from_genesis_config(store.clone(), &genesis_config)
            .expect("Failed to start Epoch Manager")
            .into_handle();
        let shard_tracker = ShardTracker::new(tracked_config, epoch_manager.clone());
        NightshadeRuntime {
            genesis_config,
            runtime_config_store,
            store,
            tries,
            runtime,
            trie_viewer,
            epoch_manager,
            shard_tracker,
            flat_state_factory,
            genesis_state_roots: state_roots,
            migration_data: Arc::new(load_migration_data(&genesis.config.chain_id)),
            gc_num_epochs_to_keep: gc_num_epochs_to_keep.max(MIN_GC_NUM_EPOCHS_TO_KEEP),
        }
    }

    pub fn test_with_runtime_config_store(
        home_dir: &Path,
        store: Store,
        genesis: &Genesis,
        tracked_config: TrackedConfig,
        runtime_config_store: RuntimeConfigStore,
    ) -> Self {
        Self::new(
            home_dir,
            store,
            genesis,
            tracked_config,
            None,
            None,
            Some(runtime_config_store),
            DEFAULT_GC_NUM_EPOCHS_TO_KEEP,
            Default::default(),
        )
    }

    pub fn test(home_dir: &Path, store: Store, genesis: &Genesis) -> Self {
        Self::test_with_runtime_config_store(
            home_dir,
            store,
            genesis,
            TrackedConfig::new_empty(),
            RuntimeConfigStore::test(),
        )
    }

    /// Create store of runtime configs for the given chain id.
    ///
    /// For mainnet and other chains except testnet we don't need to override runtime config for
    /// first protocol versions.
    /// For testnet, runtime config for genesis block was (incorrectly) different, that's why we
    /// need to override it specifically to preserve compatibility.
    fn create_runtime_config_store(chain_id: &str) -> RuntimeConfigStore {
        match chain_id {
            "testnet" => {
                let genesis_runtime_config = RuntimeConfig::initial_testnet_config();
                RuntimeConfigStore::new(Some(&genesis_runtime_config))
            }
            _ => RuntimeConfigStore::new(None),
        }
    }

    fn genesis_state_from_dump(store: Store, home_dir: &Path) -> Vec<StateRoot> {
        error!(target: "near", "Loading genesis from a state dump file. Do not use this outside of genesis-tools");
        let mut state_file = home_dir.to_path_buf();
        state_file.push(STATE_DUMP_FILE);
        store
            .load_from_file(DBCol::State, state_file.as_path())
            .expect("Failed to read state dump");
        let mut roots_files = home_dir.to_path_buf();
        roots_files.push(GENESIS_ROOTS_FILE);
        let data = fs::read(roots_files).expect("Failed to read genesis roots file.");
        let state_roots: Vec<StateRoot> =
            BorshDeserialize::try_from_slice(&data).expect("Failed to deserialize genesis roots");
        state_roots
    }

    fn genesis_state_from_records(store: Store, genesis: &Genesis) -> Vec<StateRoot> {
        match genesis.records_len() {
            Ok(count) => {
                info!(target: "runtime", "Genesis state has {count} records, computing state roots")
            }
            Err(path) => {
                info!(target: "runtime", "Computing state roots from records in file {}", path.display())
            }
        }
        let mut state_roots = vec![];
        let initial_epoch_config = EpochConfig::from(&genesis.config);
        let shard_layout = initial_epoch_config.shard_layout;
        let num_shards = shard_layout.num_shards();
        let mut shard_account_ids: Vec<HashSet<AccountId>> =
            (0..num_shards).map(|_| HashSet::new()).collect();
        let mut has_protocol_account = false;
        genesis.for_each_record(|record: &StateRecord| {
            shard_account_ids[state_record_to_shard_id(record, &shard_layout) as usize]
                .insert(state_record_to_account_id(record).clone());
            if let StateRecord::Account { account_id, .. } = record {
                if account_id == &genesis.config.protocol_treasury_account {
                    has_protocol_account = true;
                }
            }
        });
        assert!(has_protocol_account, "Genesis spec doesn't have protocol treasury account");
        let tries = ShardTries::new(
            store.clone(),
            TrieConfig::default(),
            &genesis.config.shard_layout.get_shard_uids(),
            FlatStateFactory::new(store.clone()),
        );
        let runtime = Runtime::new();
        let runtime_config_store =
            NightshadeRuntime::create_runtime_config_store(&genesis.config.chain_id);
        let runtime_config = runtime_config_store.get_config(genesis.config.protocol_version);

        for shard_id in 0..num_shards {
            let validators = genesis
                .config
                .validators
                .iter()
                .filter_map(|account_info| {
                    if account_id_to_shard_id(&account_info.account_id, &shard_layout) == shard_id {
                        Some((
                            account_info.account_id.clone(),
                            account_info.public_key.clone(),
                            account_info.amount,
                        ))
                    } else {
                        None
                    }
                })
                .collect::<Vec<_>>();

            state_roots.push(runtime.apply_genesis_state(
                tries.clone(),
                shard_id,
                &validators,
                genesis,
                runtime_config,
                shard_account_ids[shard_id as usize].clone(),
            ));
        }
        state_roots
    }

    /// On first start: compute state roots, load genesis state into storage.
    /// After that: return genesis state roots. The state is not guaranteed to be in storage, as
    /// GC and state sync are allowed to delete it.
    pub fn initialize_genesis_state_if_needed(
        store: Store,
        home_dir: &Path,
        genesis: &Genesis,
    ) -> Vec<StateRoot> {
        let stored_hash = get_genesis_hash(&store).expect("Store failed on genesis intialization");
        if let Some(_hash) = stored_hash {
            // TODO: re-enable this check (#4447)
            //assert_eq!(hash, genesis_hash, "Storage already exists, but has a different genesis");
            get_genesis_state_roots(&store)
                .expect("Store failed on genesis intialization")
                .expect("Genesis state roots not found in storage")
        } else {
            let genesis_hash = genesis.json_hash();
            let state_roots = Self::initialize_genesis_state(store.clone(), home_dir, genesis);
            let mut store_update = store.store_update();
            set_genesis_hash(&mut store_update, &genesis_hash);
            set_genesis_state_roots(&mut store_update, &state_roots);
            store_update.commit().expect("Store failed on genesis intialization");
            state_roots
        }
    }

    pub fn initialize_genesis_state(
        store: Store,
        home_dir: &Path,
        genesis: &Genesis,
    ) -> Vec<StateRoot> {
        let has_dump = home_dir.join(STATE_DUMP_FILE).exists();
        if has_dump {
            if genesis.records_len().is_ok() {
                warn!(target: "runtime", "Found both records in genesis config and the state dump file. Will ignore the records.");
            }
            let state_roots = Self::genesis_state_from_dump(store, home_dir);
            state_roots
        } else {
            Self::genesis_state_from_records(store, genesis)
        }
    }

    fn get_shard_uid_from_prev_hash(
        &self,
        shard_id: ShardId,
        prev_hash: &CryptoHash,
    ) -> Result<ShardUId, Error> {
        let epoch_manager = self.epoch_manager.read();
        let epoch_id =
            epoch_manager.get_epoch_id_from_prev_block(prev_hash).map_err(Error::from)?;
        let shard_version =
            epoch_manager.get_shard_layout(&epoch_id).map_err(Error::from)?.version();
        Ok(ShardUId { version: shard_version, shard_id: shard_id as u32 })
    }

    fn get_shard_uid_from_epoch_id(
        &self,
        shard_id: ShardId,
        epoch_id: &EpochId,
    ) -> Result<ShardUId, Error> {
        let epoch_manager = self.epoch_manager.read();
        let shard_version =
            epoch_manager.get_shard_layout(epoch_id).map_err(Error::from)?.version();
        Ok(ShardUId { version: shard_version, shard_id: shard_id as u32 })
    }

    fn account_id_to_shard_uid(
        &self,
        account_id: &AccountId,
        epoch_id: &EpochId,
    ) -> Result<ShardUId, Error> {
        let epoch_manager = self.epoch_manager.read();
        let shard_layout = epoch_manager.get_shard_layout(epoch_id).map_err(Error::from)?;
        let shard_id = account_id_to_shard_id(account_id, &shard_layout);
        Ok(ShardUId::from_shard_id_and_layout(shard_id, &shard_layout))
    }

    /// Processes state update.
    fn process_state_update(
        &self,
        trie: Trie,
        shard_id: ShardId,
        block_height: BlockHeight,
        block_hash: &CryptoHash,
        block_timestamp: u64,
        prev_block_hash: &CryptoHash,
        receipts: &[Receipt],
        transactions: &[SignedTransaction],
        last_validator_proposals: ValidatorStakeIter,
        gas_price: Balance,
        gas_limit: Gas,
        challenges_result: &ChallengesResult,
        random_seed: CryptoHash,
        is_new_chunk: bool,
        is_first_block_with_chunk_of_version: bool,
        state_patch: SandboxStatePatch,
    ) -> Result<ApplyTransactionResult, Error> {
        let _span = tracing::debug_span!(target: "runtime", "process_state_update").entered();
        let epoch_id = self.get_epoch_id_from_prev_block(prev_block_hash)?;
        let validator_accounts_update = {
            let epoch_manager = self.epoch_manager.read();
            let shard_layout = epoch_manager.get_shard_layout(&epoch_id)?.clone();
            debug!(target: "runtime",
                   "block height: {}, is next_block_epoch_start {}",
                   block_height,
                   epoch_manager.is_next_block_epoch_start(prev_block_hash).unwrap()
            );

            let mut slashing_info: HashMap<_, _> = challenges_result
                .iter()
                .filter_map(|s| {
                    if account_id_to_shard_id(&s.account_id, &shard_layout) == shard_id
                        && !s.is_double_sign
                    {
                        Some((s.account_id.clone(), None))
                    } else {
                        None
                    }
                })
                .collect();

            if epoch_manager.is_next_block_epoch_start(prev_block_hash)? {
                let (stake_info, validator_reward, double_sign_slashing_info) =
                    epoch_manager.compute_stake_return_info(prev_block_hash)?;
                let stake_info = stake_info
                    .into_iter()
                    .filter(|(account_id, _)| {
                        account_id_to_shard_id(account_id, &shard_layout) == shard_id
                    })
                    .collect();
                let validator_rewards = validator_reward
                    .into_iter()
                    .filter(|(account_id, _)| {
                        account_id_to_shard_id(account_id, &shard_layout) == shard_id
                    })
                    .collect();
                let last_proposals = last_validator_proposals
                    .filter(|v| account_id_to_shard_id(v.account_id(), &shard_layout) == shard_id)
                    .fold(HashMap::new(), |mut acc, v| {
                        let (account_id, stake) = v.account_and_stake();
                        acc.insert(account_id, stake);
                        acc
                    });
                let double_sign_slashing_info: HashMap<_, _> = double_sign_slashing_info
                    .into_iter()
                    .filter(|(account_id, _)| {
                        account_id_to_shard_id(account_id, &shard_layout) == shard_id
                    })
                    .map(|(account_id, stake)| (account_id, Some(stake)))
                    .collect();
                slashing_info.extend(double_sign_slashing_info);
                Some(ValidatorAccountsUpdate {
                    stake_info,
                    validator_rewards,
                    last_proposals,
                    protocol_treasury_account_id: Some(
                        self.genesis_config.protocol_treasury_account.clone(),
                    )
                    .filter(|account_id| {
                        account_id_to_shard_id(account_id, &shard_layout) == shard_id
                    }),
                    slashing_info,
                })
            } else if !challenges_result.is_empty() {
                Some(ValidatorAccountsUpdate {
                    stake_info: Default::default(),
                    validator_rewards: Default::default(),
                    last_proposals: Default::default(),
                    protocol_treasury_account_id: None,
                    slashing_info,
                })
            } else {
                None
            }
        };

        let epoch_height = self.get_epoch_height_from_prev_block(prev_block_hash)?;
        let prev_block_epoch_id = self.get_epoch_id(prev_block_hash)?;
        let current_protocol_version = self.get_epoch_protocol_version(&epoch_id)?;
        let prev_block_protocol_version = self.get_epoch_protocol_version(&prev_block_epoch_id)?;
        let is_first_block_of_version = current_protocol_version != prev_block_protocol_version;

        debug!(target: "runtime", ?epoch_height, ?epoch_id, ?current_protocol_version, ?is_first_block_of_version);

        let apply_state = ApplyState {
            block_height,
            prev_block_hash: *prev_block_hash,
            block_hash: *block_hash,
            epoch_id,
            epoch_height,
            gas_price,
            block_timestamp,
            gas_limit: Some(gas_limit),
            random_seed,
            current_protocol_version,
            config: self.runtime_config_store.get_config(current_protocol_version).clone(),
            cache: Some(Box::new(StoreCompiledContractCache::new(&self.store))),
            is_new_chunk,
            migration_data: Arc::clone(&self.migration_data),
            migration_flags: MigrationFlags {
                is_first_block_of_version,
                is_first_block_with_chunk_of_version,
            },
        };

        let instant = Instant::now();
        let apply_result = self
            .runtime
            .apply(
                trie,
                &validator_accounts_update,
                &apply_state,
                receipts,
                transactions,
                &self.epoch_manager,
                state_patch,
            )
            .map_err(|e| match e {
                RuntimeError::InvalidTxError(err) => {
                    tracing::warn!("Invalid tx {:?}", err);
                    Error::InvalidTransactions
                }
                // TODO(#2152): process gracefully
                RuntimeError::BalanceMismatchError(e) => panic!("{}", e),
                // TODO(#2152): process gracefully
                RuntimeError::UnexpectedIntegerOverflow => {
                    panic!("RuntimeError::UnexpectedIntegerOverflow")
                }
                RuntimeError::StorageError(e) => Error::StorageError(e),
                // TODO(#2152): process gracefully
                RuntimeError::ReceiptValidationError(e) => panic!("{}", e),
                RuntimeError::ValidatorError(e) => e.into(),
            })?;
        let elapsed = instant.elapsed();

        let total_gas_burnt =
            apply_result.outcomes.iter().map(|tx_result| tx_result.outcome.gas_burnt).sum();
        metrics::APPLY_CHUNK_DELAY
            .with_label_values(&[&format_total_gas_burnt(total_gas_burnt)])
            .observe(elapsed.as_secs_f64());
        if total_gas_burnt > 0 {
            metrics::SECONDS_PER_PETAGAS
                .with_label_values(&[])
                .observe(elapsed.as_secs_f64() * 1e15 / total_gas_burnt as f64);
        }
        let total_balance_burnt = apply_result
            .stats
            .tx_burnt_amount
            .checked_add(apply_result.stats.other_burnt_amount)
            .and_then(|result| result.checked_add(apply_result.stats.slashed_burnt_amount))
            .ok_or_else(|| {
                Error::Other("Integer overflow during burnt balance summation".to_string())
            })?;

        let shard_uid = self.get_shard_uid_from_prev_hash(shard_id, prev_block_hash)?;

        let result = ApplyTransactionResult {
            trie_changes: WrappedTrieChanges::new(
                self.get_tries(),
                shard_uid,
                apply_result.trie_changes,
                apply_result.state_changes,
                *block_hash,
            ),
            new_root: apply_result.state_root,
            outcomes: apply_result.outcomes,
            outgoing_receipts: apply_result.outgoing_receipts,
            validator_proposals: apply_result.validator_proposals,
            total_gas_burnt,
            total_balance_burnt,
            proof: apply_result.proof,
            processed_delayed_receipts: apply_result.processed_delayed_receipts,
        };

        Ok(result)
    }

    fn precompile_contracts(
        &self,
        epoch_id: &EpochId,
        contract_codes: Vec<ContractCode>,
    ) -> Result<(), Error> {
        let _span = tracing::debug_span!(
            target: "runtime",
            "precompile_contracts",
            num_contracts = contract_codes.len())
        .entered();
        let protocol_version = self.get_epoch_protocol_version(epoch_id)?;
        let runtime_config = self.runtime_config_store.get_config(protocol_version);
        let compiled_contract_cache: Option<Box<dyn CompiledContractCache>> =
            Some(Box::new(StoreCompiledContractCache::new(&self.store)));
        // Execute precompile_contract in parallel but prevent it from using more than half of all
        // threads so that node will still function normally.
        rayon::scope(|scope| {
            let (slot_sender, slot_receiver) = std::sync::mpsc::channel();
            // Use up-to half of the threads for the compilation.
            let max_threads = std::cmp::max(rayon::current_num_threads() / 2, 1);
            for _ in 0..max_threads {
                slot_sender.send(()).expect("both sender and receiver are owned here");
            }
            for code in contract_codes {
                slot_receiver.recv().expect("could not receive a slot to compile contract");
                let contract_cache = compiled_contract_cache.as_deref();
                let slot_sender = slot_sender.clone();
                scope.spawn(move |_| {
                    precompile_contract(
                        &code,
                        &runtime_config.wasm_config,
                        protocol_version,
                        contract_cache,
                    )
                    .ok();
                    // If this fails, it just means there won't be any more attempts to recv the
                    // slots
                    let _ = slot_sender.send(());
                });
            }
        });
        Ok(())
    }
}

fn format_total_gas_burnt(gas: Gas) -> String {
    // Rounds up the amount of teragas to hundreds of Tgas.
    // For example 123 Tgas gets rounded up to "200".
    format!("{:.0}", ((gas as f64) / 1e14).ceil() * 100.0)
}

fn apply_delayed_receipts<'a>(
    tries: &ShardTries,
    orig_shard_uid: ShardUId,
    orig_state_root: StateRoot,
    state_roots: HashMap<ShardUId, StateRoot>,
    account_id_to_shard_id: &(dyn Fn(&AccountId) -> ShardUId + 'a),
) -> Result<HashMap<ShardUId, StateRoot>, Error> {
    let orig_trie_update = tries.new_trie_update_view(orig_shard_uid, orig_state_root);

    let mut start_index = None;
    let mut new_state_roots = state_roots;
    while let Some((next_index, receipts)) =
        get_delayed_receipts(&orig_trie_update, start_index, STATE_PART_MEMORY_LIMIT)?
    {
        let (store_update, updated_state_roots) = tries.apply_delayed_receipts_to_split_states(
            &new_state_roots,
            &receipts,
            account_id_to_shard_id,
        )?;
        new_state_roots = updated_state_roots;
        start_index = Some(next_index);
        store_update.commit()?;
    }

    Ok(new_state_roots)
}

pub fn state_record_to_shard_id(state_record: &StateRecord, shard_layout: &ShardLayout) -> ShardId {
    account_id_to_shard_id(state_record_to_account_id(state_record), shard_layout)
}

impl near_epoch_manager::HasEpochMangerHandle for NightshadeRuntime {
    fn write(&self) -> RwLockWriteGuard<EpochManager> {
        self.epoch_manager.write()
    }

    fn read(&self) -> RwLockReadGuard<EpochManager> {
        self.epoch_manager.read()
    }
}

impl RuntimeAdapter for NightshadeRuntime {
    fn genesis_state(&self) -> (Store, Vec<StateRoot>) {
        (self.store.clone(), self.genesis_state_roots.clone())
    }

    fn get_store(&self) -> Store {
        self.store.clone()
    }

    fn get_tries(&self) -> ShardTries {
        self.tries.clone()
    }

    fn get_trie_for_shard(
        &self,
        shard_id: ShardId,
        prev_hash: &CryptoHash,
        state_root: StateRoot,
        use_flat_storage: bool,
    ) -> Result<Trie, Error> {
        let shard_uid = self.get_shard_uid_from_prev_hash(shard_id, prev_hash)?;
        if use_flat_storage {
            Ok(self.tries.get_trie_with_block_hash_for_shard(shard_uid, state_root, prev_hash))
        } else {
            Ok(self.tries.get_trie_for_shard(shard_uid, state_root))
        }
    }

    fn get_view_trie_for_shard(
        &self,
        shard_id: ShardId,
        prev_hash: &CryptoHash,
        state_root: StateRoot,
    ) -> Result<Trie, Error> {
        let shard_uid = self.get_shard_uid_from_prev_hash(shard_id, prev_hash)?;
        Ok(self.tries.get_view_trie_for_shard(shard_uid, state_root))
    }

    fn get_flat_storage_state_for_shard(&self, shard_id: ShardId) -> Option<FlatStorageState> {
        self.flat_state_factory.get_flat_storage_state_for_shard(shard_id)
    }

    #[cfg(feature = "protocol_feature_flat_state")]
    fn create_flat_storage_state_for_shard(
        &self,
        shard_id: ShardId,
        latest_block_height: BlockHeight,
        chain_access: &dyn ChainAccessForFlatStorage,
    ) {
        let flat_storage_state =
            FlatStorageState::new(self.store.clone(), shard_id, latest_block_height, chain_access);
        self.flat_state_factory.add_flat_storage_state_for_shard(shard_id, flat_storage_state)
    }

    fn set_flat_storage_state_for_genesis(
        &self,
        genesis_block: &CryptoHash,
        genesis_epoch_id: &EpochId,
    ) -> Result<StoreUpdate, Error> {
        let mut store_update = self.store.store_update();
        for shard_id in 0..self.num_shards(genesis_epoch_id)? {
            self.flat_state_factory.set_flat_storage_state_for_genesis(
                &mut store_update,
                shard_id,
                genesis_block,
            );
        }
        Ok(store_update)
    }

    fn validate_tx(
        &self,
        gas_price: Balance,
        state_root: Option<StateRoot>,
        transaction: &SignedTransaction,
        verify_signature: bool,
        epoch_id: &EpochId,
        current_protocol_version: ProtocolVersion,
    ) -> Result<Option<InvalidTxError>, Error> {
        let runtime_config = self.runtime_config_store.get_config(current_protocol_version);

        if let Some(state_root) = state_root {
            let shard_uid =
                self.account_id_to_shard_uid(&transaction.transaction.signer_id, epoch_id)?;
            let mut state_update = self.tries.new_trie_update(shard_uid, state_root);

            match verify_and_charge_transaction(
                runtime_config,
                &mut state_update,
                gas_price,
                transaction,
                verify_signature,
                // here we do not know which block the transaction will be included
                // and therefore skip the check on the nonce upper bound.
                None,
                current_protocol_version,
            ) {
                Ok(_) => Ok(None),
                Err(RuntimeError::InvalidTxError(err)) => {
                    debug!(target: "runtime", "Tx {:?} validation failed: {:?}", transaction, err);
                    Ok(Some(err))
                }
                Err(RuntimeError::StorageError(err)) => Err(Error::StorageError(err)),
                Err(err) => unreachable!("Unexpected RuntimeError error {:?}", err),
            }
        } else {
            // Doing basic validation without a state root
            match validate_transaction(
                runtime_config,
                gas_price,
                transaction,
                verify_signature,
                current_protocol_version,
            ) {
                Ok(_) => Ok(None),
                Err(RuntimeError::InvalidTxError(err)) => {
                    debug!(target: "runtime", "Tx {:?} validation failed: {:?}", transaction, err);
                    Ok(Some(err))
                }
                Err(RuntimeError::StorageError(err)) => Err(Error::StorageError(err)),
                Err(err) => unreachable!("Unexpected RuntimeError error {:?}", err),
            }
        }
    }

    fn prepare_transactions(
        &self,
        gas_price: Balance,
        gas_limit: Gas,
        epoch_id: &EpochId,
        shard_id: ShardId,
        state_root: StateRoot,
        next_block_height: BlockHeight,
        pool_iterator: &mut dyn PoolIterator,
        chain_validate: &mut dyn FnMut(&SignedTransaction) -> bool,
        current_protocol_version: ProtocolVersion,
    ) -> Result<Vec<SignedTransaction>, Error> {
        let shard_uid = self.get_shard_uid_from_epoch_id(shard_id, epoch_id)?;
        let mut state_update = self.tries.new_trie_update(shard_uid, state_root);

        // Total amount of gas burnt for converting transactions towards receipts.
        let mut total_gas_burnt = 0;
        let mut total_size = 0u64;
        // TODO: Update gas limit for transactions
        let transactions_gas_limit = gas_limit / 2;
        let mut transactions = vec![];
        let mut num_checked_transactions = 0;

        let runtime_config = self.runtime_config_store.get_config(current_protocol_version);

        // In general, we limit the number of transactions via send_fees.
        // However, as a second line of defense, we want to limit the byte size
        // of transaction as well. Rather than introducing a separate config for
        // the limit, we compute it heuristically from the gas limit and the
        // cost of roundtripping a byte of data through disk. For today's value
        // of parameters, this corresponds to about 13megs worth of
        // transactions.
        let size_limit = transactions_gas_limit
            / (runtime_config.wasm_config.ext_costs.storage_write_value_byte
                + runtime_config.wasm_config.ext_costs.storage_read_value_byte);

        while total_gas_burnt < transactions_gas_limit && total_size < size_limit {
            if let Some(iter) = pool_iterator.next() {
                while let Some(tx) = iter.next() {
                    num_checked_transactions += 1;
                    // Verifying the transaction is on the same chain and hasn't expired yet.
                    if chain_validate(&tx) {
                        // Verifying the validity of the transaction based on the current state.
                        match verify_and_charge_transaction(
                            runtime_config,
                            &mut state_update,
                            gas_price,
                            &tx,
                            false,
                            Some(next_block_height),
                            current_protocol_version,
                        ) {
                            Ok(verification_result) => {
                                state_update.commit(StateChangeCause::NotWritableToDisk);
                                total_gas_burnt += verification_result.gas_burnt;
                                total_size += tx.get_size();
                                transactions.push(tx);
                                break;
                            }
                            Err(RuntimeError::InvalidTxError(_err)) => {
                                state_update.rollback();
                            }
                            Err(RuntimeError::StorageError(err)) => {
                                return Err(Error::StorageError(err))
                            }
                            Err(err) => unreachable!("Unexpected RuntimeError error {:?}", err),
                        }
                    }
                }
            } else {
                break;
            }
        }
        debug!(target: "runtime", "Transaction filtering results {} valid out of {} pulled from the pool", transactions.len(), num_checked_transactions);
        Ok(transactions)
    }

    fn num_total_parts(&self) -> usize {
        let seats = self.genesis_config.num_block_producer_seats;
        if seats > 1 {
            seats as usize
        } else {
            2
        }
    }

    fn num_data_parts(&self) -> usize {
        let total_parts = self.num_total_parts();
        if total_parts <= 3 {
            1
        } else {
            (total_parts - 1) / 3
        }
    }

    fn get_part_owner(&self, epoch_id: &EpochId, part_id: u64) -> Result<AccountId, Error> {
        let epoch_manager = self.epoch_manager.read();
        let epoch_info = epoch_manager.get_epoch_info(&epoch_id)?;
        let settlement = epoch_info.block_producers_settlement();
        let validator_id = settlement[part_id as usize % settlement.len()];
        Ok(epoch_info.get_validator(validator_id).account_id().clone())
    }

    fn cares_about_shard(
        &self,
        account_id: Option<&AccountId>,
        parent_hash: &CryptoHash,
        shard_id: ShardId,
        is_me: bool,
    ) -> bool {
        self.shard_tracker.care_about_shard(account_id, parent_hash, shard_id, is_me)
    }

    fn will_care_about_shard(
        &self,
        account_id: Option<&AccountId>,
        parent_hash: &CryptoHash,
        shard_id: ShardId,
        is_me: bool,
    ) -> bool {
        self.shard_tracker.will_care_about_shard(account_id, parent_hash, shard_id, is_me)
    }

    fn get_gc_stop_height(&self, block_hash: &CryptoHash) -> BlockHeight {
        (|| -> Result<BlockHeight, Error> {
            let epoch_manager = self.epoch_manager.read();
            // an epoch must have a first block.
            let epoch_first_block = *epoch_manager.get_block_info(block_hash)?.epoch_first_block();
            let epoch_first_block_info = epoch_manager.get_block_info(&epoch_first_block)?;
            // maintain pointers to avoid cloning.
            let mut last_block_in_prev_epoch = *epoch_first_block_info.prev_hash();
            let mut epoch_start_height = epoch_first_block_info.height();
            for _ in 0..self.gc_num_epochs_to_keep - 1 {
                let epoch_first_block =
                    *epoch_manager.get_block_info(&last_block_in_prev_epoch)?.epoch_first_block();
                let epoch_first_block_info = epoch_manager.get_block_info(&epoch_first_block)?;
                epoch_start_height = epoch_first_block_info.height();
                last_block_in_prev_epoch = *epoch_first_block_info.prev_hash();
            }
            Ok(epoch_start_height)
        }())
        .unwrap_or(self.genesis_config.genesis_height)
    }

    fn get_epoch_minted_amount(&self, epoch_id: &EpochId) -> Result<Balance, Error> {
        let epoch_manager = self.epoch_manager.read();
        Ok(epoch_manager.get_epoch_info(epoch_id)?.minted_amount())
    }

    // TODO #3488 this likely to be updated
    fn get_epoch_sync_data(
        &self,
        prev_epoch_last_block_hash: &CryptoHash,
        epoch_id: &EpochId,
        next_epoch_id: &EpochId,
    ) -> Result<
        (
            Arc<BlockInfo>,
            Arc<BlockInfo>,
            Arc<BlockInfo>,
            Arc<EpochInfo>,
            Arc<EpochInfo>,
            Arc<EpochInfo>,
        ),
        Error,
    > {
        let epoch_manager = self.epoch_manager.read();
        let last_block_info = epoch_manager.get_block_info(prev_epoch_last_block_hash)?;
        let prev_epoch_id = last_block_info.epoch_id().clone();
        Ok((
            epoch_manager.get_block_info(last_block_info.epoch_first_block())?,
            epoch_manager.get_block_info(last_block_info.prev_hash())?,
            last_block_info,
            epoch_manager.get_epoch_info(&prev_epoch_id)?,
            epoch_manager.get_epoch_info(epoch_id)?,
            epoch_manager.get_epoch_info(next_epoch_id)?,
        ))
    }

    fn get_epoch_protocol_version(&self, epoch_id: &EpochId) -> Result<ProtocolVersion, Error> {
        let epoch_manager = self.epoch_manager.read();
        Ok(epoch_manager.get_epoch_info(epoch_id)?.protocol_version())
    }

    fn epoch_sync_init_epoch_manager(
        &self,
        prev_epoch_first_block_info: BlockInfo,
        prev_epoch_prev_last_block_info: BlockInfo,
        prev_epoch_last_block_info: BlockInfo,
        prev_epoch_id: &EpochId,
        prev_epoch_info: EpochInfo,
        epoch_id: &EpochId,
        epoch_info: EpochInfo,
        next_epoch_id: &EpochId,
        next_epoch_info: EpochInfo,
    ) -> Result<(), Error> {
        let mut epoch_manager = self.epoch_manager.write();
        epoch_manager
            .init_after_epoch_sync(
                prev_epoch_first_block_info,
                prev_epoch_prev_last_block_info,
                prev_epoch_last_block_info,
                prev_epoch_id,
                prev_epoch_info,
                epoch_id,
                epoch_info,
                next_epoch_id,
                next_epoch_info,
            )?
            .commit()
            .map_err(|err| err.into())
    }

    fn add_validator_proposals(
        &self,
        block_header_info: BlockHeaderInfo,
    ) -> Result<StoreUpdate, Error> {
        // Check that genesis block doesn't have any proposals.
        assert!(
            block_header_info.height > 0
                || (block_header_info.proposals.is_empty()
                    && block_header_info.slashed_validators.is_empty())
        );
        debug!(target: "runtime",
            height = block_header_info.height,
            proposals = ?block_header_info.proposals,
            "add_validator_proposals");
        // Deal with validator proposals and epoch finishing.
        let mut epoch_manager = self.epoch_manager.write();
        let block_info = BlockInfo::new(
            block_header_info.hash,
            block_header_info.height,
            block_header_info.last_finalized_height,
            block_header_info.last_finalized_block_hash,
            block_header_info.prev_hash,
            block_header_info.proposals,
            block_header_info.chunk_mask,
            block_header_info.slashed_validators,
            block_header_info.total_supply,
            block_header_info.latest_protocol_version,
            block_header_info.timestamp_nanosec,
        );
        let rng_seed = block_header_info.random_value.0;
        epoch_manager.record_block_info(block_info, rng_seed).map_err(|err| err.into())
    }

    fn apply_transactions_with_optional_storage_proof(
        &self,
        shard_id: ShardId,
        state_root: &StateRoot,
        height: BlockHeight,
        block_timestamp: u64,
        prev_block_hash: &CryptoHash,
        block_hash: &CryptoHash,
        receipts: &[Receipt],
        transactions: &[SignedTransaction],
        last_validator_proposals: ValidatorStakeIter,
        gas_price: Balance,
        gas_limit: Gas,
        challenges: &ChallengesResult,
        random_seed: CryptoHash,
        generate_storage_proof: bool,
        is_new_chunk: bool,
        is_first_block_with_chunk_of_version: bool,
        states_to_patch: SandboxStatePatch,
        use_flat_storage: bool,
    ) -> Result<ApplyTransactionResult, Error> {
        let trie = self.get_trie_for_shard(
            shard_id,
            prev_block_hash,
            state_root.clone(),
            use_flat_storage,
        )?;

        // TODO (#6316): support chunk nodes caching for TrieRecordingStorage
        if generate_storage_proof {
            panic!("Storage proof generation is not enabled yet");
        }
        // let trie = if generate_storage_proof { trie.recording_reads() } else { trie };
        match self.process_state_update(
            trie,
            shard_id,
            height,
            block_hash,
            block_timestamp,
            prev_block_hash,
            receipts,
            transactions,
            last_validator_proposals,
            gas_price,
            gas_limit,
            challenges,
            random_seed,
            is_new_chunk,
            is_first_block_with_chunk_of_version,
            states_to_patch,
        ) {
            Ok(result) => Ok(result),
            Err(e) => match e {
                Error::StorageError(err) => match &err {
                    StorageError::FlatStorageError(_) => Err(err.into()),
                    _ => panic!("{err}"),
                },
                _ => Err(e),
            },
        }
    }

    fn check_state_transition(
        &self,
        partial_storage: PartialStorage,
        shard_id: ShardId,
        state_root: &StateRoot,
        height: BlockHeight,
        block_timestamp: u64,
        prev_block_hash: &CryptoHash,
        block_hash: &CryptoHash,
        receipts: &[Receipt],
        transactions: &[SignedTransaction],
        last_validator_proposals: ValidatorStakeIter,
        gas_price: Balance,
        gas_limit: Gas,
        challenges: &ChallengesResult,
        random_value: CryptoHash,
        is_new_chunk: bool,
        is_first_block_with_chunk_of_version: bool,
    ) -> Result<ApplyTransactionResult, Error> {
        let trie = Trie::from_recorded_storage(partial_storage, state_root.clone());
        self.process_state_update(
            trie,
            shard_id,
            height,
            block_hash,
            block_timestamp,
            prev_block_hash,
            receipts,
            transactions,
            last_validator_proposals,
            gas_price,
            gas_limit,
            challenges,
            random_value,
            is_new_chunk,
            is_first_block_with_chunk_of_version,
            Default::default(),
        )
    }

    fn query(
        &self,
        shard_uid: ShardUId,
        state_root: &StateRoot,
        block_height: BlockHeight,
        block_timestamp: u64,
        prev_block_hash: &CryptoHash,
        block_hash: &CryptoHash,
        epoch_id: &EpochId,
        request: &QueryRequest,
    ) -> Result<QueryResponse, near_chain::near_chain_primitives::error::QueryError> {
        match request {
            QueryRequest::ViewAccount { account_id } => {
                let account = self
                    .view_account(&shard_uid, *state_root, account_id)
                    .map_err(|err| {
                    near_chain::near_chain_primitives::error::QueryError::from_view_account_error(
                        err,
                        block_height,
                        *block_hash,
                    )
                })?;
                Ok(QueryResponse {
                    kind: QueryResponseKind::ViewAccount(account.into()),
                    block_height,
                    block_hash: *block_hash,
                })
            }
            QueryRequest::ViewCode { account_id } => {
                let contract_code = self
                    .view_contract_code(&shard_uid,  *state_root, account_id)
                    .map_err(|err| near_chain::near_chain_primitives::error::QueryError::from_view_contract_code_error(err, block_height, *block_hash))?;
                Ok(QueryResponse {
                    kind: QueryResponseKind::ViewCode(contract_code.into()),
                    block_height,
                    block_hash: *block_hash,
                })
            }
            QueryRequest::CallFunction { account_id, method_name, args } => {
                let mut logs = vec![];
                let (epoch_height, current_protocol_version) = {
                    let epoch_manager = self.epoch_manager.read();
                    let epoch_info = epoch_manager.get_epoch_info(epoch_id).map_err(|err| {
                        near_chain::near_chain_primitives::error::QueryError::from_epoch_error(
                            err,
                            block_height,
                            *block_hash,
                        )
                    })?;
                    (epoch_info.epoch_height(), epoch_info.protocol_version())
                };

                let call_function_result = self
                    .call_function(
                        &shard_uid,
                        *state_root,
                        block_height,
                        block_timestamp,
                        prev_block_hash,
                        block_hash,
                        epoch_height,
                        epoch_id,
                        account_id,
                        method_name,
                        args.as_ref(),
                        &mut logs,
                        &self.epoch_manager,
                        current_protocol_version,
                    )
                    .map_err(|err| near_chain::near_chain_primitives::error::QueryError::from_call_function_error(err, block_height, *block_hash))?;
                Ok(QueryResponse {
                    kind: QueryResponseKind::CallResult(CallResult {
                        result: call_function_result,
                        logs,
                    }),
                    block_height,
                    block_hash: *block_hash,
                })
            }
            QueryRequest::ViewState { account_id, prefix, include_proof } => {
                let view_state_result = self
                    .view_state(
                        &shard_uid,
                        *state_root,
                        account_id,
                        prefix.as_ref(),
                        *include_proof,
                    )
                    .map_err(|err| {
                        near_chain::near_chain_primitives::error::QueryError::from_view_state_error(
                            err,
                            block_height,
                            *block_hash,
                        )
                    })?;
                Ok(QueryResponse {
                    kind: QueryResponseKind::ViewState(view_state_result),
                    block_height,
                    block_hash: *block_hash,
                })
            }
            QueryRequest::ViewAccessKeyList { account_id } => {
                let access_key_list =
                    self.view_access_keys(&shard_uid, *state_root, account_id).map_err(|err| {
                        near_chain::near_chain_primitives::error::QueryError::from_view_access_key_error(
                            err,
                            block_height,
                            *block_hash,
                        )
                    })?;
                Ok(QueryResponse {
                    kind: QueryResponseKind::AccessKeyList(
                        access_key_list
                            .into_iter()
                            .map(|(public_key, access_key)| AccessKeyInfoView {
                                public_key,
                                access_key: access_key.into(),
                            })
                            .collect(),
                    ),
                    block_height,
                    block_hash: *block_hash,
                })
            }
            QueryRequest::ViewAccessKey { account_id, public_key } => {
                let access_key = self
                    .view_access_key(&shard_uid, *state_root, account_id, public_key)
                    .map_err(|err| {
                        near_chain::near_chain_primitives::error::QueryError::from_view_access_key_error(
                            err,
                            block_height,
                            *block_hash,
                        )
                    })?;
                Ok(QueryResponse {
                    kind: QueryResponseKind::AccessKey(access_key.into()),
                    block_height,
                    block_hash: *block_hash,
                })
            }
        }
    }

    /// WARNING: this function calls EpochManager::get_epoch_info_aggregator_upto_last
    /// underneath which can be very expensive.
    fn get_validator_info(
        &self,
        epoch_id: ValidatorInfoIdentifier,
    ) -> Result<EpochValidatorInfo, Error> {
        let epoch_manager = self.epoch_manager.read();
        epoch_manager.get_validator_info(epoch_id).map_err(|e| e.into())
    }

    /// Returns StorageError when storage is inconsistent.
    /// This is possible with the used isolation level + running ViewClient in a separate thread
    /// `block_hash` is a block whose `prev_state_root` is `state_root`
    fn obtain_state_part(
        &self,
        shard_id: ShardId,
        block_hash: &CryptoHash,
        state_root: &StateRoot,
        part_id: PartId,
    ) -> Result<Vec<u8>, Error> {
        let epoch_id = self.get_epoch_id(block_hash)?;
        let shard_uid = self.get_shard_uid_from_epoch_id(shard_id, &epoch_id)?;
        let trie = self.tries.get_view_trie_for_shard(shard_uid, state_root.clone());
        let result = match trie.get_trie_nodes_for_part(part_id) {
            Ok(partial_state) => partial_state,
            Err(e) => {
                error!(target: "runtime",
                       "Can't get_trie_nodes_for_part for block {:?} state root {:?}, part_id {:?}, num_parts {:?}, {:?}",
                       block_hash, state_root, part_id.idx, part_id.total, e
                );
                return Err(e.into());
            }
        }
        .try_to_vec()
        .expect("serializer should not fail");
        Ok(result)
    }

    fn validate_state_part(&self, state_root: &StateRoot, part_id: PartId, data: &[u8]) -> bool {
        match BorshDeserialize::try_from_slice(data) {
            Ok(trie_nodes) => {
                match Trie::validate_trie_nodes_for_part(state_root, part_id, trie_nodes) {
                    Ok(_) => true,
                    // Storage error should not happen
                    Err(_) => false,
                }
            }
            // Deserialization error means we've got the data from malicious peer
            Err(_) => false,
        }
    }

    fn apply_update_to_split_states(
        &self,
        block_hash: &CryptoHash,
        state_roots: HashMap<ShardUId, StateRoot>,
        next_epoch_shard_layout: &ShardLayout,
        state_changes: StateChangesForSplitStates,
    ) -> Result<Vec<ApplySplitStateResult>, Error> {
        let trie_changes = self.tries.apply_state_changes_to_split_states(
            &state_roots,
            state_changes,
            &|account_id| account_id_to_shard_uid(account_id, next_epoch_shard_layout),
        )?;

        Ok(trie_changes
            .into_iter()
            .map(|(shard_uid, trie_changes)| ApplySplitStateResult {
                shard_uid,
                new_root: trie_changes.new_root,
                trie_changes: WrappedTrieChanges::new(
                    self.get_tries(),
                    shard_uid,
                    trie_changes,
                    vec![],
                    *block_hash,
                ),
            })
            .collect())
    }

    fn build_state_for_split_shards(
        &self,
        shard_uid: ShardUId,
        state_root: &StateRoot,
        next_epoch_shard_layout: &ShardLayout,
        state_split_status: Arc<StateSplitApplyingStatus>,
    ) -> Result<HashMap<ShardUId, StateRoot>, Error> {
        let trie = self.tries.get_view_trie_for_shard(shard_uid, state_root.clone());
        let shard_id = shard_uid.shard_id();
        let new_shards = next_epoch_shard_layout
            .get_split_shard_uids(shard_id)
            .ok_or(Error::InvalidShardId(shard_id))?;
        let mut state_roots: HashMap<_, _> =
            new_shards.iter().map(|shard_uid| (*shard_uid, Trie::EMPTY_ROOT)).collect();
        let split_shard_ids: HashSet<_> = new_shards.into_iter().collect();
        let checked_account_id_to_shard_id = |account_id: &AccountId| {
            let new_shard_uid = account_id_to_shard_uid(account_id, next_epoch_shard_layout);
            // check that all accounts in the shard are mapped the shards that this shard will split
            // to according to shard layout
            assert!(
                split_shard_ids.contains(&new_shard_uid),
                "Inconsistent shard_layout specs. Account {:?} in shard {:?} and in shard {:?}, but the former is not parent shard for the latter",
                account_id,
                shard_uid,
                new_shard_uid,
            );
            new_shard_uid
        };

        let state_root_node = trie.retrieve_root_node()?;
        let num_parts = get_num_state_parts(state_root_node.memory_usage);
        if state_split_status.total_parts.set(num_parts).is_err() {
            log_assert!(false, "splitting state was done twice for shard {}", shard_id);
        }
        debug!(target: "runtime", "splitting state for shard {} to {} parts to build new states", shard_id, num_parts);
        for part_id in 0..num_parts {
            let trie_items = trie.get_trie_items_for_part(PartId::new(part_id, num_parts))?;
            let (store_update, new_state_roots) = self.tries.add_values_to_split_states(
                &state_roots,
                trie_items.into_iter().map(|(key, value)| (key, Some(value))).collect(),
                &checked_account_id_to_shard_id,
            )?;
            state_roots = new_state_roots;
            store_update.commit()?;
            state_split_status.done_parts.fetch_add(1, core::sync::atomic::Ordering::Relaxed);
        }
        state_roots = apply_delayed_receipts(
            &self.tries,
            shard_uid,
            *state_root,
            state_roots,
            &checked_account_id_to_shard_id,
        )?;
        Ok(state_roots)
    }

    fn apply_state_part(
        &self,
        shard_id: ShardId,
        state_root: &StateRoot,
        part_id: PartId,
        data: &[u8],
        epoch_id: &EpochId,
    ) -> Result<(), Error> {
        let part = BorshDeserialize::try_from_slice(data)
            .expect("Part was already validated earlier, so could never fail here");
        let ApplyStatePartResult { trie_changes, contract_codes } =
            Trie::apply_state_part(state_root, part_id, part);
        let tries = self.get_tries();
        let shard_uid = self.get_shard_uid_from_epoch_id(shard_id, epoch_id)?;
        let (store_update, _) = tries.apply_all(&trie_changes, shard_uid);
        self.precompile_contracts(epoch_id, contract_codes)?;
        Ok(store_update.commit()?)
    }

    /// `block_hash` is a block whose `prev_state_root` is `state_root`
    fn get_state_root_node(
        &self,
        shard_id: ShardId,
        block_hash: &CryptoHash,
        state_root: &StateRoot,
    ) -> Result<StateRootNode, Error> {
        let epoch_id = self.get_epoch_id(block_hash)?;
        let shard_uid = self.get_shard_uid_from_epoch_id(shard_id, &epoch_id)?;
        self.tries
            .get_view_trie_for_shard(shard_uid, state_root.clone())
            .retrieve_root_node()
            .map_err(Into::into)
    }

    fn validate_state_root_node(
        &self,
        state_root_node: &StateRootNode,
        state_root: &StateRoot,
    ) -> bool {
        if state_root == &Trie::EMPTY_ROOT {
            return state_root_node == &StateRootNode::empty();
        }
        if hash(&state_root_node.data) != *state_root {
            return false;
        }
        match Trie::get_memory_usage_from_serialized(&state_root_node.data) {
            Ok(memory_usage) => memory_usage == state_root_node.memory_usage,
            Err(_) => false, // Invalid state_root_node
        }
    }

    fn compare_epoch_id(
        &self,
        epoch_id: &EpochId,
        other_epoch_id: &EpochId,
    ) -> Result<Ordering, Error> {
        let epoch_manager = self.epoch_manager.read();
        epoch_manager.compare_epoch_id(epoch_id, other_epoch_id).map_err(|e| e.into())
    }

    fn chunk_needs_to_be_fetched_from_archival(
        &self,
        chunk_prev_block_hash: &CryptoHash,
        header_head: &CryptoHash,
    ) -> Result<bool, Error> {
        let epoch_manager = self.epoch_manager.read();
        let head_epoch_id = epoch_manager.get_epoch_id(header_head)?;
        let head_next_epoch_id = epoch_manager.get_next_epoch_id(header_head)?;
        let chunk_epoch_id = epoch_manager.get_epoch_id_from_prev_block(chunk_prev_block_hash)?;
        let chunk_next_epoch_id =
            epoch_manager.get_next_epoch_id_from_prev_block(chunk_prev_block_hash)?;

        // `chunk_epoch_id != head_epoch_id && chunk_next_epoch_id != head_epoch_id` covers the
        // common case: the chunk is in the current epoch, or in the previous epoch, relative to the
        // header head. The third condition (`chunk_epoch_id != head_next_epoch_id`) covers a
        // corner case, in which the `header_head` is the last block of an epoch, and the chunk is
        // for the next block. In this case the `chunk_epoch_id` will be one epoch ahead of the
        // `header_head`.
        Ok(chunk_epoch_id != head_epoch_id
            && chunk_next_epoch_id != head_epoch_id
            && chunk_epoch_id != head_next_epoch_id)
    }

    fn get_protocol_config(&self, epoch_id: &EpochId) -> Result<ProtocolConfig, Error> {
        let protocol_version = self.get_epoch_protocol_version(epoch_id)?;
        let mut genesis_config = self.genesis_config.clone();
        genesis_config.protocol_version = protocol_version;
        let shard_config = {
            let epoch_manager = self.epoch_manager.read();
            epoch_manager.get_shard_config(epoch_id)?
        };
        genesis_config.num_block_producer_seats_per_shard =
            shard_config.num_block_producer_seats_per_shard;
        genesis_config.avg_hidden_validator_seats_per_shard =
            shard_config.avg_hidden_validator_seats_per_shard;
        genesis_config.shard_layout = shard_config.shard_layout;
        let runtime_config =
            self.runtime_config_store.get_config(protocol_version).as_ref().clone();
        Ok(ProtocolConfig { genesis_config, runtime_config })
    }

    fn get_prev_epoch_id_from_prev_block(
        &self,
        prev_block_hash: &CryptoHash,
    ) -> Result<EpochId, Error> {
        let epoch_manager = self.epoch_manager.read();
        if epoch_manager.is_next_block_epoch_start(prev_block_hash)? {
            epoch_manager.get_epoch_id(prev_block_hash).map_err(Error::from)
        } else {
            epoch_manager.get_prev_epoch_id(prev_block_hash).map_err(Error::from)
        }
    }

    fn will_shard_layout_change_next_epoch(&self, parent_hash: &CryptoHash) -> Result<bool, Error> {
        let epoch_manager = self.epoch_manager.read();
        Ok(epoch_manager.will_shard_layout_change(parent_hash)?)
    }

    fn get_protocol_upgrade_block_height(
        &self,
        block_hash: CryptoHash,
    ) -> Result<Option<BlockHeight>, EpochError> {
        let epoch_manager = self.epoch_manager.read();
        epoch_manager.get_protocol_upgrade_block_height(block_hash)
    }
}

impl node_runtime::adapter::ViewRuntimeAdapter for NightshadeRuntime {
    fn view_account(
        &self,
        shard_uid: &ShardUId,
        state_root: MerkleHash,
        account_id: &AccountId,
    ) -> Result<Account, node_runtime::state_viewer::errors::ViewAccountError> {
        let state_update = self.tries.new_trie_update_view(*shard_uid, state_root);
        self.trie_viewer.view_account(&state_update, account_id)
    }

    fn view_contract_code(
        &self,
        shard_uid: &ShardUId,
        state_root: MerkleHash,
        account_id: &AccountId,
    ) -> Result<ContractCode, node_runtime::state_viewer::errors::ViewContractCodeError> {
        let state_update = self.tries.new_trie_update_view(*shard_uid, state_root);
        self.trie_viewer.view_contract_code(&state_update, account_id)
    }

    fn call_function(
        &self,
        shard_uid: &ShardUId,
        state_root: MerkleHash,
        height: BlockHeight,
        block_timestamp: u64,
        prev_block_hash: &CryptoHash,
        block_hash: &CryptoHash,
        epoch_height: EpochHeight,
        epoch_id: &EpochId,
        contract_id: &AccountId,
        method_name: &str,
        args: &[u8],
        logs: &mut Vec<String>,
        epoch_info_provider: &dyn EpochInfoProvider,
        current_protocol_version: ProtocolVersion,
    ) -> Result<Vec<u8>, node_runtime::state_viewer::errors::CallFunctionError> {
        let state_update = self.tries.new_trie_update_view(*shard_uid, state_root);
        let view_state = ViewApplyState {
            block_height: height,
            prev_block_hash: *prev_block_hash,
            block_hash: *block_hash,
            epoch_id: epoch_id.clone(),
            epoch_height,
            block_timestamp,
            current_protocol_version,
            cache: Some(Box::new(StoreCompiledContractCache::new(&self.tries.get_store()))),
        };
        self.trie_viewer.call_function(
            state_update,
            view_state,
            contract_id,
            method_name,
            args,
            logs,
            epoch_info_provider,
        )
    }

    fn view_access_key(
        &self,
        shard_uid: &ShardUId,
        state_root: MerkleHash,
        account_id: &AccountId,
        public_key: &PublicKey,
    ) -> Result<AccessKey, node_runtime::state_viewer::errors::ViewAccessKeyError> {
        let state_update = self.tries.new_trie_update_view(*shard_uid, state_root);
        self.trie_viewer.view_access_key(&state_update, account_id, public_key)
    }

    fn view_access_keys(
        &self,
        shard_uid: &ShardUId,
        state_root: MerkleHash,
        account_id: &AccountId,
    ) -> Result<Vec<(PublicKey, AccessKey)>, node_runtime::state_viewer::errors::ViewAccessKeyError>
    {
        let state_update = self.tries.new_trie_update_view(*shard_uid, state_root);
        self.trie_viewer.view_access_keys(&state_update, account_id)
    }

    fn view_state(
        &self,
        shard_uid: &ShardUId,
        state_root: MerkleHash,
        account_id: &AccountId,
        prefix: &[u8],
        include_proof: bool,
    ) -> Result<ViewStateResult, node_runtime::state_viewer::errors::ViewStateError> {
        let state_update = self.tries.new_trie_update_view(*shard_uid, state_root);
        self.trie_viewer.view_state(&state_update, account_id, prefix, include_proof)
    }
}

#[cfg(test)]
mod test {
    use std::collections::BTreeSet;

    use near_primitives::types::validator_stake::ValidatorStake;
    use num_rational::Ratio;

    use crate::config::{GenesisExt, TESTING_INIT_BALANCE, TESTING_INIT_STAKE};
    use near_chain_configs::DEFAULT_GC_NUM_EPOCHS_TO_KEEP;
    use near_crypto::{InMemorySigner, KeyType, Signer};
    use near_epoch_manager::EpochManagerAdapter;
    use near_o11y::testonly::init_test_logger;
    use near_primitives::block::Tip;
    use near_primitives::challenge::SlashedValidator;
    use near_primitives::transaction::{Action, DeleteAccountAction, StakeAction, TransferAction};
    use near_primitives::types::{BlockHeightDelta, Nonce, ValidatorId, ValidatorKickoutReason};
    use near_primitives::validator_signer::{InMemoryValidatorSigner, ValidatorSigner};
    use near_primitives::views::{
        AccountView, CurrentEpochValidatorInfo, NextEpochValidatorInfo, ValidatorKickoutView,
    };
    use near_store::{flat_state, FlatStateDelta, NodeStorage, Temperature};

    use super::*;

    use near_primitives::trie_key::TrieKey;
    use primitive_types::U256;

    fn stake(
        nonce: Nonce,
        signer: &dyn Signer,
        sender: &dyn ValidatorSigner,
        stake: Balance,
    ) -> SignedTransaction {
        SignedTransaction::from_actions(
            nonce,
            sender.validator_id().clone(),
            sender.validator_id().clone(),
            &*signer,
            vec![Action::Stake(StakeAction { stake, public_key: sender.public_key() })],
            // runtime does not validate block history
            CryptoHash::default(),
        )
    }

    impl NightshadeRuntime {
        fn update(
            &self,
            state_root: &StateRoot,
            shard_id: ShardId,
            height: BlockHeight,
            block_timestamp: u64,
            prev_block_hash: &CryptoHash,
            block_hash: &CryptoHash,
            receipts: &[Receipt],
            transactions: &[SignedTransaction],
            last_proposals: ValidatorStakeIter,
            gas_price: Balance,
            gas_limit: Gas,
            challenges: &ChallengesResult,
        ) -> (StateRoot, Vec<ValidatorStake>, Vec<Receipt>) {
            let mut result = self
                .apply_transactions(
                    shard_id,
                    state_root,
                    height,
                    block_timestamp,
                    prev_block_hash,
                    block_hash,
                    receipts,
                    transactions,
                    last_proposals,
                    gas_price,
                    gas_limit,
                    challenges,
                    CryptoHash::default(),
                    true,
                    false,
                    Default::default(),
                    true,
                )
                .unwrap();
            let mut store_update = self.store.store_update();
            let flat_state_delta =
                FlatStateDelta::from_state_changes(&result.trie_changes.state_changes());
            result.trie_changes.insertions_into(&mut store_update);
            result.trie_changes.state_changes_into(&mut store_update);

            match self.get_flat_storage_state_for_shard(shard_id) {
                Some(flat_storage_state) => {
                    let block_info = flat_state::BlockInfo {
                        hash: block_hash.clone(),
                        height,
                        prev_hash: prev_block_hash.clone(),
                    };
                    let new_store_update = flat_storage_state
                        .add_block(&block_hash, flat_state_delta, block_info)
                        .unwrap();
                    store_update.merge(new_store_update);
                }
                None => {}
            }
            store_update.commit().unwrap();

            (result.new_root, result.validator_proposals, result.outgoing_receipts)
        }
    }

    /// Stores chain data for genesis block to initialize flat storage in test environment.
    struct MockChainForFlatStorage {
        height_to_hashes: HashMap<BlockHeight, CryptoHash>,
        blocks: HashMap<CryptoHash, flat_state::BlockInfo>,
    }

    impl ChainAccessForFlatStorage for MockChainForFlatStorage {
        fn get_block_info(&self, block_hash: &CryptoHash) -> flat_state::BlockInfo {
            self.blocks.get(block_hash).unwrap().clone()
        }

        fn get_block_hashes_at_height(&self, block_height: BlockHeight) -> HashSet<CryptoHash> {
            HashSet::from([self.get_block_hash(block_height)])
        }
    }

    impl MockChainForFlatStorage {
        /// Creates mock chain containing only genesis block data.
        pub fn new(genesis_height: BlockHeight, genesis_hash: CryptoHash) -> Self {
            Self {
                height_to_hashes: HashMap::from([(genesis_height, genesis_hash)]),
                blocks: HashMap::from([(
                    genesis_hash,
                    flat_state::BlockInfo {
                        hash: genesis_hash,
                        height: genesis_height,
                        prev_hash: CryptoHash::default(),
                    },
                )]),
            }
        }

        fn get_block_hash(&self, height: BlockHeight) -> CryptoHash {
            *self.height_to_hashes.get(&height).unwrap()
        }
    }

    /// Environment to test runtime behaviour separate from Chain.
    /// Runtime operates in a mock chain where i-th block is attached to (i-1)-th one, has height `i` and hash
    /// `hash([i])`.
    struct TestEnv {
        pub runtime: NightshadeRuntime,
        pub head: Tip,
        state_roots: Vec<StateRoot>,
        pub last_receipts: HashMap<ShardId, Vec<Receipt>>,
        pub last_shard_proposals: HashMap<ShardId, Vec<ValidatorStake>>,
        pub last_proposals: Vec<ValidatorStake>,
        time: u64,
    }

    impl TestEnv {
        pub fn new(
            validators: Vec<Vec<AccountId>>,
            epoch_length: BlockHeightDelta,
            has_reward: bool,
        ) -> Self {
            Self::new_with_tracking(
                validators,
                epoch_length,
                TrackedConfig::new_empty(),
                has_reward,
            )
        }

        pub fn new_with_minimum_stake_divisor(
            validators: Vec<Vec<AccountId>>,
            epoch_length: BlockHeightDelta,
            has_reward: bool,
            stake_divisor: u64,
        ) -> Self {
            Self::new_with_tracking_and_minimum_stake_divisor(
                validators,
                epoch_length,
                TrackedConfig::new_empty(),
                has_reward,
                Some(stake_divisor),
            )
        }

        pub fn new_with_tracking(
            validators: Vec<Vec<AccountId>>,
            epoch_length: BlockHeightDelta,
            tracked_config: TrackedConfig,
            has_reward: bool,
        ) -> Self {
            Self::new_with_tracking_and_minimum_stake_divisor(
                validators,
                epoch_length,
                tracked_config,
                has_reward,
                None,
            )
        }

        fn new_with_tracking_and_minimum_stake_divisor(
            validators: Vec<Vec<AccountId>>,
            epoch_length: BlockHeightDelta,
            tracked_config: TrackedConfig,
            has_reward: bool,
            minimum_stake_divisor: Option<u64>,
        ) -> Self {
            let (dir, opener) = NodeStorage::test_opener();
            let store = opener.open().unwrap().get_store(Temperature::Hot);
            let all_validators = validators.iter().fold(BTreeSet::new(), |acc, x| {
                acc.union(&x.iter().cloned().collect()).cloned().collect()
            });
            let validators_len = all_validators.len() as ValidatorId;
            let mut genesis = Genesis::test_sharded_new_version(
                all_validators.into_iter().collect(),
                validators_len,
                validators.iter().map(|x| x.len() as ValidatorId).collect(),
            );
            // No fees mode.
            genesis.config.epoch_length = epoch_length;
            genesis.config.chunk_producer_kickout_threshold =
                genesis.config.block_producer_kickout_threshold;
            if !has_reward {
                genesis.config.max_inflation_rate = Ratio::from_integer(0);
            }
            if let Some(minimum_stake_divisor) = minimum_stake_divisor {
                genesis.config.minimum_stake_divisor = minimum_stake_divisor;
            }
            let genesis_total_supply = genesis.config.total_supply;
            let genesis_protocol_version = genesis.config.protocol_version;
            let runtime = NightshadeRuntime::new(
                dir.path(),
                store,
                &genesis,
                tracked_config,
                None,
                None,
                Some(RuntimeConfigStore::free()),
                DEFAULT_GC_NUM_EPOCHS_TO_KEEP,
                Default::default(),
            );
            let (_store, state_roots) = runtime.genesis_state();
            let genesis_hash = hash(&[0]);

            // Create flat storage. Naturally it happens on Chain creation, but here we test only Runtime behaviour
            // and use a mock chain, so we need to initialize flat storage manually.
            let store_update = runtime
                .set_flat_storage_state_for_genesis(&genesis_hash, &EpochId::default())
                .unwrap();
            store_update.commit().unwrap();
            let mock_chain = MockChainForFlatStorage::new(0, genesis_hash);
            for shard_id in 0..runtime.num_shards(&EpochId::default()).unwrap() {
                runtime.create_flat_storage_state_for_shard(shard_id as ShardId, 0, &mock_chain);
            }

            runtime
                .add_validator_proposals(BlockHeaderInfo {
                    prev_hash: CryptoHash::default(),
                    hash: genesis_hash,
                    random_value: [0; 32].as_ref().try_into().unwrap(),
                    height: 0,
                    last_finalized_height: 0,
                    last_finalized_block_hash: CryptoHash::default(),
                    proposals: vec![],
                    slashed_validators: vec![],
                    chunk_mask: vec![],
                    total_supply: genesis_total_supply,
                    latest_protocol_version: genesis_protocol_version,
                    timestamp_nanosec: 0,
                })
                .unwrap()
                .commit()
                .unwrap();
            Self {
                runtime,
                head: Tip {
                    last_block_hash: genesis_hash,
                    prev_block_hash: CryptoHash::default(),
                    height: 0,
                    epoch_id: EpochId::default(),
                    next_epoch_id: Default::default(),
                },
                state_roots,
                last_receipts: HashMap::default(),
                last_proposals: vec![],
                last_shard_proposals: HashMap::default(),
                time: 0,
            }
        }

        pub fn step(
            &mut self,
            transactions: Vec<Vec<SignedTransaction>>,
            chunk_mask: Vec<bool>,
            challenges_result: ChallengesResult,
        ) {
            let new_hash = hash(&[(self.head.height + 1) as u8]);
            let num_shards = self.runtime.num_shards(&self.head.epoch_id).unwrap();
            assert_eq!(transactions.len() as NumShards, num_shards);
            assert_eq!(chunk_mask.len() as NumShards, num_shards);
            let mut all_proposals = vec![];
            let mut all_receipts = vec![];
            for i in 0..num_shards {
                let (state_root, proposals, receipts) = self.runtime.update(
                    &self.state_roots[i as usize],
                    i,
                    self.head.height + 1,
                    0,
                    &self.head.last_block_hash,
                    &new_hash,
                    self.last_receipts.get(&i).map_or(&[], |v| v.as_slice()),
                    &transactions[i as usize],
                    ValidatorStakeIter::new(self.last_shard_proposals.get(&i).unwrap_or(&vec![])),
                    self.runtime.genesis_config.min_gas_price,
                    u64::max_value(),
                    &challenges_result,
                );
                self.state_roots[i as usize] = state_root;
                all_receipts.extend(receipts);
                all_proposals.append(&mut proposals.clone());
                self.last_shard_proposals.insert(i as ShardId, proposals);
            }
            self.runtime
                .add_validator_proposals(BlockHeaderInfo {
                    prev_hash: self.head.last_block_hash,
                    hash: new_hash,
                    random_value: [0; 32].as_ref().try_into().unwrap(),
                    height: self.head.height + 1,
                    last_finalized_height: self.head.height.saturating_sub(1),
                    last_finalized_block_hash: self.head.last_block_hash,
                    proposals: self.last_proposals.clone(),
                    slashed_validators: challenges_result,
                    chunk_mask,
                    total_supply: self.runtime.genesis_config.total_supply,
                    latest_protocol_version: self.runtime.genesis_config.protocol_version,
                    timestamp_nanosec: self.time + 10u64.pow(9),
                })
                .unwrap()
                .commit()
                .unwrap();
            let shard_layout = self.runtime.get_shard_layout_from_prev_block(&new_hash).unwrap();
            let mut new_receipts = HashMap::<_, Vec<Receipt>>::new();
            for receipt in all_receipts {
                let shard_id = account_id_to_shard_id(&receipt.receiver_id, &shard_layout);
                new_receipts.entry(shard_id).or_default().push(receipt);
            }
            self.last_receipts = new_receipts;
            self.last_proposals = all_proposals;
            self.time += 10u64.pow(9);

            self.head = Tip {
                last_block_hash: new_hash,
                prev_block_hash: self.head.last_block_hash,
                height: self.head.height + 1,
                epoch_id: self
                    .runtime
                    .get_epoch_id_from_prev_block(&self.head.last_block_hash)
                    .unwrap(),
                next_epoch_id: self
                    .runtime
                    .get_next_epoch_id_from_prev_block(&self.head.last_block_hash)
                    .unwrap(),
            };
        }

        /// Step when there is only one shard
        pub fn step_default(&mut self, transactions: Vec<SignedTransaction>) {
            self.step(vec![transactions], vec![true], ChallengesResult::default());
        }

        pub fn view_account(&self, account_id: &AccountId) -> AccountView {
            let shard_id =
                self.runtime.account_id_to_shard_id(account_id, &self.head.epoch_id).unwrap();
            let shard_uid = self.runtime.shard_id_to_uid(shard_id, &self.head.epoch_id).unwrap();
            self.runtime
                .view_account(&shard_uid, self.state_roots[shard_id as usize], account_id)
                .unwrap()
                .into()
        }

        /// Compute per epoch per validator reward and per epoch protocol treasury reward
        pub fn compute_reward(
            &self,
            num_validators: usize,
            epoch_duration: u64,
        ) -> (Balance, Balance) {
            let num_seconds_per_year = 60 * 60 * 24 * 365;
            let num_ns_in_second = 1_000_000_000;
            let per_epoch_total_reward =
                (U256::from(*self.runtime.genesis_config.max_inflation_rate.numer() as u64)
                    * U256::from(self.runtime.genesis_config.total_supply)
                    * U256::from(epoch_duration)
                    / (U256::from(num_seconds_per_year)
                        * U256::from(
                            *self.runtime.genesis_config.max_inflation_rate.denom() as u128
                        )
                        * U256::from(num_ns_in_second)))
                .as_u128();
            let per_epoch_protocol_treasury = per_epoch_total_reward
                * *self.runtime.genesis_config.protocol_reward_rate.numer() as u128
                / *self.runtime.genesis_config.protocol_reward_rate.denom() as u128;
            let per_epoch_per_validator_reward =
                (per_epoch_total_reward - per_epoch_protocol_treasury) / num_validators as u128;
            (per_epoch_per_validator_reward, per_epoch_protocol_treasury)
        }
    }

    /// Start with 2 validators with default stake X.
    /// 1. Validator 0 stakes 2 * X
    /// 2. Validator 0 creates new account Validator 2 with 3 * X in balance
    /// 3. Validator 2 stakes 2 * X
    /// 4. Validator 1 gets unstaked because not enough stake.
    /// 5. At the end Validator 0 and 2 with 2 * X are validators. Validator 1 has stake returned to balance.
    #[test]
    fn test_validator_rotation() {
        init_test_logger();
        let num_nodes = 2;
        let validators = (0..num_nodes)
            .map(|i| AccountId::try_from(format!("test{}", i + 1)).unwrap())
            .collect::<Vec<_>>();
        let mut env = TestEnv::new(vec![validators.clone()], 2, false);
        let block_producers: Vec<_> = validators
            .iter()
            .map(|id| InMemoryValidatorSigner::from_seed(id.clone(), KeyType::ED25519, id.as_ref()))
            .collect();
        let signer = InMemorySigner::from_seed(
            validators[0].clone(),
            KeyType::ED25519,
            validators[0].as_ref(),
        );
        // test1 doubles stake and the new account stakes the same, so test2 will be kicked out.`
        let staking_transaction = stake(1, &signer, &block_producers[0], TESTING_INIT_STAKE * 2);
        let new_account = AccountId::try_from(format!("test{}", num_nodes + 1)).unwrap();
        let new_validator = InMemoryValidatorSigner::from_seed(
            new_account.clone(),
            KeyType::ED25519,
            new_account.as_ref(),
        );
        let new_signer =
            InMemorySigner::from_seed(new_account.clone(), KeyType::ED25519, new_account.as_ref());
        let create_account_transaction = SignedTransaction::create_account(
            2,
            block_producers[0].validator_id().clone(),
            new_account,
            TESTING_INIT_STAKE * 3,
            new_signer.public_key(),
            &signer,
            CryptoHash::default(),
        );
        let test2_stake_amount = 3600 * crate::NEAR_BASE;
        let transactions = {
            // With the new validator selection algorithm, test2 needs to have less stake to
            // become a fisherman.
            let signer = InMemorySigner::from_seed(
                validators[1].clone(),
                KeyType::ED25519,
                validators[1].as_ref(),
            );
            vec![
                staking_transaction,
                create_account_transaction,
                stake(1, &signer, &block_producers[1], test2_stake_amount),
            ]
        };
        env.step_default(transactions);
        env.step_default(vec![]);
        let account = env.view_account(block_producers[0].validator_id());
        assert_eq!(account.locked, 2 * TESTING_INIT_STAKE);
        assert_eq!(account.amount, TESTING_INIT_BALANCE - TESTING_INIT_STAKE * 5);

        let stake_transaction =
            stake(env.head.height * 1_000_000, &new_signer, &new_validator, TESTING_INIT_STAKE * 2);
        env.step_default(vec![stake_transaction]);
        env.step_default(vec![]);

        // Roll steps for 3 epochs to pass.
        for _ in 5..=9 {
            env.step_default(vec![]);
        }

        let epoch_id = env.runtime.get_epoch_id_from_prev_block(&env.head.last_block_hash).unwrap();
        assert_eq!(
            env.runtime
                .get_epoch_block_producers_ordered(&epoch_id, &env.head.last_block_hash)
                .unwrap()
                .iter()
                .map(|x| (x.0.account_id().clone(), x.1))
                .collect::<HashMap<_, _>>(),
            vec![("test3".parse().unwrap(), false), ("test1".parse().unwrap(), false)]
                .into_iter()
                .collect::<HashMap<_, _>>()
        );

        let test1_acc = env.view_account(&"test1".parse().unwrap());
        // Staked 2 * X, sent 3 * X to test3.
        assert_eq!(
            (test1_acc.amount, test1_acc.locked),
            (TESTING_INIT_BALANCE - 5 * TESTING_INIT_STAKE, 2 * TESTING_INIT_STAKE)
        );
        let test2_acc = env.view_account(&"test2".parse().unwrap());
        // Become fishermen instead
        assert_eq!(
            (test2_acc.amount, test2_acc.locked),
            (TESTING_INIT_BALANCE - test2_stake_amount, test2_stake_amount)
        );
        let test3_acc = env.view_account(&"test3".parse().unwrap());
        // Got 3 * X, staking 2 * X of them.
        assert_eq!(
            (test3_acc.amount, test3_acc.locked),
            (TESTING_INIT_STAKE, 2 * TESTING_INIT_STAKE)
        );
    }

    /// One validator tries to decrease their stake in epoch T. Make sure that the stake return happens in epoch T+3.
    #[test]
    fn test_validator_stake_change() {
        let num_nodes = 2;
        let validators = (0..num_nodes)
            .map(|i| AccountId::try_from(format!("test{}", i + 1)).unwrap())
            .collect::<Vec<_>>();
        let mut env = TestEnv::new(vec![validators.clone()], 2, false);
        let block_producers: Vec<_> = validators
            .iter()
            .map(|id| InMemoryValidatorSigner::from_seed(id.clone(), KeyType::ED25519, id.as_ref()))
            .collect();
        let signer = InMemorySigner::from_seed(
            validators[0].clone(),
            KeyType::ED25519,
            validators[0].as_ref(),
        );

        let desired_stake = 2 * TESTING_INIT_STAKE / 3;
        let staking_transaction = stake(1, &signer, &block_producers[0], desired_stake);
        env.step_default(vec![staking_transaction]);
        let account = env.view_account(block_producers[0].validator_id());
        assert_eq!(account.amount, TESTING_INIT_BALANCE - TESTING_INIT_STAKE);
        assert_eq!(account.locked, TESTING_INIT_STAKE);
        for _ in 2..=4 {
            env.step_default(vec![]);
        }

        let account = env.view_account(block_producers[0].validator_id());
        assert_eq!(account.amount, TESTING_INIT_BALANCE - TESTING_INIT_STAKE);
        assert_eq!(account.locked, TESTING_INIT_STAKE);

        for _ in 5..=7 {
            env.step_default(vec![]);
        }

        let account = env.view_account(block_producers[0].validator_id());
        assert_eq!(account.amount, TESTING_INIT_BALANCE - desired_stake);
        assert_eq!(account.locked, desired_stake);
    }

    #[test]
    fn test_validator_stake_change_multiple_times() {
        init_test_logger();
        let num_nodes = 4;
        let validators = (0..num_nodes)
            .map(|i| AccountId::try_from(format!("test{}", i + 1)).unwrap())
            .collect::<Vec<_>>();
        let mut env = TestEnv::new(vec![validators.clone()], 4, false);
        let block_producers: Vec<_> = validators
            .iter()
            .map(|id| InMemoryValidatorSigner::from_seed(id.clone(), KeyType::ED25519, id.as_ref()))
            .collect();
        let signers: Vec<_> = validators
            .iter()
            .map(|id| InMemorySigner::from_seed(id.clone(), KeyType::ED25519, id.as_ref()))
            .collect();

        let staking_transaction =
            stake(1, &signers[0], &block_producers[0], TESTING_INIT_STAKE - 1);
        let staking_transaction1 =
            stake(2, &signers[0], &block_producers[0], TESTING_INIT_STAKE - 2);
        let staking_transaction2 =
            stake(1, &signers[1], &block_producers[1], TESTING_INIT_STAKE + 1);
        env.step_default(vec![staking_transaction, staking_transaction1, staking_transaction2]);
        let account = env.view_account(block_producers[0].validator_id());
        assert_eq!(account.amount, TESTING_INIT_BALANCE - TESTING_INIT_STAKE);
        assert_eq!(account.locked, TESTING_INIT_STAKE);

        let staking_transaction =
            stake(3, &signers[0], &block_producers[0], TESTING_INIT_STAKE + 1);
        let staking_transaction1 =
            stake(2, &signers[1], &block_producers[1], TESTING_INIT_STAKE + 2);
        let staking_transaction2 =
            stake(3, &signers[1], &block_producers[1], TESTING_INIT_STAKE - 1);
        let staking_transaction3 =
            stake(1, &signers[3], &block_producers[3], TESTING_INIT_STAKE - 1);
        env.step_default(vec![
            staking_transaction,
            staking_transaction1,
            staking_transaction2,
            staking_transaction3,
        ]);

        for _ in 3..=8 {
            env.step_default(vec![]);
        }

        let account = env.view_account(block_producers[0].validator_id());
        assert_eq!(account.amount, TESTING_INIT_BALANCE - TESTING_INIT_STAKE - 1);
        assert_eq!(account.locked, TESTING_INIT_STAKE + 1);

        let account = env.view_account(block_producers[1].validator_id());
        assert_eq!(account.amount, TESTING_INIT_BALANCE - TESTING_INIT_STAKE);
        assert_eq!(account.locked, TESTING_INIT_STAKE);

        let account = env.view_account(block_producers[2].validator_id());
        assert_eq!(account.amount, TESTING_INIT_BALANCE - TESTING_INIT_STAKE);
        assert_eq!(account.locked, TESTING_INIT_STAKE);

        let account = env.view_account(block_producers[3].validator_id());
        assert_eq!(account.amount, TESTING_INIT_BALANCE - TESTING_INIT_STAKE);
        assert_eq!(account.locked, TESTING_INIT_STAKE);

        for _ in 9..=12 {
            env.step_default(vec![]);
        }

        let account = env.view_account(block_producers[0].validator_id());
        assert_eq!(account.amount, TESTING_INIT_BALANCE - TESTING_INIT_STAKE - 1);
        assert_eq!(account.locked, TESTING_INIT_STAKE + 1);

        let account = env.view_account(block_producers[1].validator_id());
        assert_eq!(account.amount, TESTING_INIT_BALANCE - TESTING_INIT_STAKE);
        assert_eq!(account.locked, TESTING_INIT_STAKE);

        let account = env.view_account(block_producers[2].validator_id());
        assert_eq!(account.amount, TESTING_INIT_BALANCE - TESTING_INIT_STAKE);
        assert_eq!(account.locked, TESTING_INIT_STAKE);

        let account = env.view_account(block_producers[3].validator_id());
        assert_eq!(account.amount, TESTING_INIT_BALANCE - TESTING_INIT_STAKE);
        assert_eq!(account.locked, TESTING_INIT_STAKE);

        for _ in 13..=16 {
            env.step_default(vec![]);
        }

        let account = env.view_account(block_producers[0].validator_id());
        assert_eq!(account.amount, TESTING_INIT_BALANCE - TESTING_INIT_STAKE - 1);
        assert_eq!(account.locked, TESTING_INIT_STAKE + 1);

        let account = env.view_account(block_producers[1].validator_id());
        assert_eq!(account.amount, TESTING_INIT_BALANCE - TESTING_INIT_STAKE + 1);
        assert_eq!(account.locked, TESTING_INIT_STAKE - 1);

        let account = env.view_account(block_producers[2].validator_id());
        assert_eq!(account.amount, TESTING_INIT_BALANCE - TESTING_INIT_STAKE);
        assert_eq!(account.locked, TESTING_INIT_STAKE);

        let account = env.view_account(block_producers[3].validator_id());
        assert_eq!(account.amount, TESTING_INIT_BALANCE - TESTING_INIT_STAKE + 1);
        assert_eq!(account.locked, TESTING_INIT_STAKE - 1);
    }

    #[test]
    fn test_stake_in_last_block_of_an_epoch() {
        init_test_logger();
        let num_nodes = 4;
        let validators = (0..num_nodes)
            .map(|i| AccountId::try_from(format!("test{}", i + 1)).unwrap())
            .collect::<Vec<_>>();
        let mut env = TestEnv::new(vec![validators.clone()], 5, false);
        let block_producers: Vec<_> = validators
            .iter()
            .map(|id| InMemoryValidatorSigner::from_seed(id.clone(), KeyType::ED25519, id.as_ref()))
            .collect();
        let signers: Vec<_> = validators
            .iter()
            .map(|id| InMemorySigner::from_seed(id.clone(), KeyType::ED25519, id.as_ref()))
            .collect();
        let staking_transaction =
            stake(1, &signers[0], &block_producers[0], TESTING_INIT_STAKE + TESTING_INIT_STAKE / 6);
        env.step_default(vec![staking_transaction]);
        for _ in 2..10 {
            env.step_default(vec![]);
        }
        let staking_transaction =
            stake(2, &signers[0], &block_producers[0], TESTING_INIT_STAKE + TESTING_INIT_STAKE / 2);
        env.step_default(vec![staking_transaction]);
        env.step_default(vec![]);
        let staking_transaction = stake(3, &signers[0], &block_producers[0], TESTING_INIT_STAKE);
        env.step_default(vec![staking_transaction]);
        for _ in 13..=16 {
            env.step_default(vec![]);
        }
        let account = env.view_account(block_producers[0].validator_id());
        let return_stake = (TESTING_INIT_STAKE + TESTING_INIT_STAKE / 2)
            - (TESTING_INIT_STAKE + TESTING_INIT_STAKE / 6);
        assert_eq!(
            account.amount,
            TESTING_INIT_BALANCE - (TESTING_INIT_STAKE + TESTING_INIT_STAKE / 2) + return_stake
        );
        assert_eq!(account.locked, TESTING_INIT_STAKE + TESTING_INIT_STAKE / 2 - return_stake);
    }

    #[test]
    fn test_verify_validator_signature() {
        let validators = (0..2)
            .map(|i| AccountId::try_from(format!("test{}", i + 1)).unwrap())
            .collect::<Vec<_>>();
        let env = TestEnv::new(vec![validators.clone()], 2, true);
        let data = [0; 32];
        let signer = InMemorySigner::from_seed(
            validators[0].clone(),
            KeyType::ED25519,
            validators[0].as_ref(),
        );
        let signature = signer.sign(&data);
        assert!(env
            .runtime
            .verify_validator_signature(
                &env.head.epoch_id,
                &env.head.last_block_hash,
                &validators[0],
                &data,
                &signature
            )
            .unwrap());
    }

    #[test]
    fn test_split_states() {
        init_test_logger();
    }

    // TODO (#7327): enable test when flat storage will support state sync.
    #[cfg(not(feature = "protocol_feature_flat_state"))]
    #[test]
    fn test_state_sync() {
        init_test_logger();
        let num_nodes = 2;
        let validators = (0..num_nodes)
            .map(|i| AccountId::try_from(format!("test{}", i + 1)).unwrap())
            .collect::<Vec<_>>();
        let mut env = TestEnv::new(vec![validators.clone()], 2, false);
        let block_producers: Vec<_> = validators
            .iter()
            .map(|id| InMemoryValidatorSigner::from_seed(id.clone(), KeyType::ED25519, id.as_ref()))
            .collect();
        let signer = InMemorySigner::from_seed(
            validators[0].clone(),
            KeyType::ED25519,
            validators[0].as_ref(),
        );
        let staking_transaction = stake(1, &signer, &block_producers[0], TESTING_INIT_STAKE + 1);
        env.step_default(vec![staking_transaction]);
        env.step_default(vec![]);
        let block_hash = hash(&[env.head.height as u8]);
        let state_part = env
            .runtime
            .obtain_state_part(0, &block_hash, &env.state_roots[0], PartId::new(0, 1))
            .unwrap();
        let root_node =
            env.runtime.get_state_root_node(0, &block_hash, &env.state_roots[0]).unwrap();
        let mut new_env = TestEnv::new(vec![validators], 2, false);
        for i in 1..=2 {
            let prev_hash = hash(&[new_env.head.height as u8]);
            let cur_hash = hash(&[(new_env.head.height + 1) as u8]);
            let proposals = if i == 1 {
                vec![ValidatorStake::new(
                    block_producers[0].validator_id().clone(),
                    block_producers[0].public_key(),
                    TESTING_INIT_STAKE + 1,
                )]
            } else {
                vec![]
            };
            new_env
                .runtime
                .add_validator_proposals(BlockHeaderInfo {
                    prev_hash,
                    hash: cur_hash,
                    random_value: [0; 32].as_ref().try_into().unwrap(),
                    height: i,
                    last_finalized_height: i.saturating_sub(2),
                    last_finalized_block_hash: prev_hash,
                    proposals: new_env.last_proposals,
                    slashed_validators: vec![],
                    chunk_mask: vec![true],
                    total_supply: new_env.runtime.genesis_config.total_supply,
                    latest_protocol_version: new_env.runtime.genesis_config.protocol_version,
                    timestamp_nanosec: new_env.time,
                })
                .unwrap()
                .commit()
                .unwrap();
            new_env.head.height = i;
            new_env.head.last_block_hash = cur_hash;
            new_env.head.prev_block_hash = prev_hash;
            new_env.last_proposals = proposals;
            new_env.time += 10u64.pow(9);
        }
        assert!(new_env.runtime.validate_state_root_node(&root_node, &env.state_roots[0]));
        let mut root_node_wrong = root_node;
        root_node_wrong.memory_usage += 1;
        assert!(!new_env.runtime.validate_state_root_node(&root_node_wrong, &env.state_roots[0]));
        root_node_wrong.data = std::sync::Arc::new([123]);
        assert!(!new_env.runtime.validate_state_root_node(&root_node_wrong, &env.state_roots[0]));
        assert!(!new_env.runtime.validate_state_part(
            &Trie::EMPTY_ROOT,
            PartId::new(0, 1),
            &state_part
        ));
        new_env.runtime.validate_state_part(&env.state_roots[0], PartId::new(0, 1), &state_part);
        let epoch_id = &new_env.head.epoch_id;
        new_env
            .runtime
            .apply_state_part(0, &env.state_roots[0], PartId::new(0, 1), &state_part, epoch_id)
            .unwrap();
        new_env.state_roots[0] = env.state_roots[0];
        for _ in 3..=5 {
            new_env.step_default(vec![]);
        }

        let account = new_env.view_account(block_producers[0].validator_id());
        assert_eq!(account.amount, TESTING_INIT_BALANCE - TESTING_INIT_STAKE - 1);
        assert_eq!(account.locked, TESTING_INIT_STAKE + 1);

        let account = new_env.view_account(block_producers[1].validator_id());
        assert_eq!(account.amount, TESTING_INIT_BALANCE - TESTING_INIT_STAKE);
        assert_eq!(account.locked, TESTING_INIT_STAKE);
    }

    #[test]
    fn test_get_validator_info() {
        let num_nodes = 2;
        let validators = (0..num_nodes)
            .map(|i| AccountId::try_from(format!("test{}", i + 1)).unwrap())
            .collect::<Vec<_>>();
        let mut env = TestEnv::new(vec![validators.clone()], 2, false);
        let block_producers: Vec<_> = validators
            .iter()
            .map(|id| InMemoryValidatorSigner::from_seed(id.clone(), KeyType::ED25519, id.as_ref()))
            .collect();
        let signer = InMemorySigner::from_seed(
            validators[0].clone(),
            KeyType::ED25519,
            validators[0].as_ref(),
        );
        let staking_transaction = stake(1, &signer, &block_producers[0], 0);
        let mut expected_blocks = [0, 0];
        let mut expected_chunks = [0, 0];
        let update_validator_stats =
            |env: &mut TestEnv, expected_blocks: &mut [u64], expected_chunks: &mut [u64]| {
                let epoch_id = env.head.epoch_id.clone();
                let height = env.head.height;
                let em = env.runtime.epoch_manager.read();
                let bp = em.get_block_producer_info(&epoch_id, height).unwrap();
                let cp = em.get_chunk_producer_info(&epoch_id, height, 0).unwrap();

                if bp.account_id().as_ref() == "test1" {
                    expected_blocks[0] += 1;
                } else {
                    expected_blocks[1] += 1;
                }

                if cp.account_id().as_ref() == "test1" {
                    expected_chunks[0] += 1;
                } else {
                    expected_chunks[1] += 1;
                }
            };
        env.step_default(vec![staking_transaction]);
        update_validator_stats(&mut env, &mut expected_blocks, &mut expected_chunks);
        assert!(env
            .runtime
            .get_validator_info(ValidatorInfoIdentifier::EpochId(env.head.epoch_id.clone()))
            .is_err());
        env.step_default(vec![]);
        update_validator_stats(&mut env, &mut expected_blocks, &mut expected_chunks);
        let mut current_epoch_validator_info = vec![
            CurrentEpochValidatorInfo {
                account_id: "test1".parse().unwrap(),
                public_key: block_producers[0].public_key(),
                is_slashed: false,
                stake: TESTING_INIT_STAKE,
                shards: vec![0],
                num_produced_blocks: expected_blocks[0],
                num_expected_blocks: expected_blocks[0],
                num_produced_chunks: expected_chunks[0],
                num_expected_chunks: expected_chunks[0],
            },
            CurrentEpochValidatorInfo {
                account_id: "test2".parse().unwrap(),
                public_key: block_producers[1].public_key(),
                is_slashed: false,
                stake: TESTING_INIT_STAKE,
                shards: vec![0],
                num_produced_blocks: expected_blocks[1],
                num_expected_blocks: expected_blocks[1],
                num_produced_chunks: expected_chunks[1],
                num_expected_chunks: expected_chunks[1],
            },
        ];
        let next_epoch_validator_info = vec![
            NextEpochValidatorInfo {
                account_id: "test1".parse().unwrap(),
                public_key: block_producers[0].public_key(),
                stake: TESTING_INIT_STAKE,
                shards: vec![0],
            },
            NextEpochValidatorInfo {
                account_id: "test2".parse().unwrap(),
                public_key: block_producers[1].public_key(),
                stake: TESTING_INIT_STAKE,
                shards: vec![0],
            },
        ];
        let response = env
            .runtime
            .get_validator_info(ValidatorInfoIdentifier::BlockHash(env.head.last_block_hash))
            .unwrap();
        assert_eq!(
            response,
            EpochValidatorInfo {
                current_validators: current_epoch_validator_info.clone(),
                next_validators: next_epoch_validator_info,
                current_fishermen: vec![],
                next_fishermen: vec![],
                current_proposals: vec![ValidatorStake::new(
                    "test1".parse().unwrap(),
                    block_producers[0].public_key(),
                    0,
                )
                .into()],
                prev_epoch_kickout: Default::default(),
                epoch_start_height: 1,
                epoch_height: 1,
            }
        );
        expected_blocks = [0, 0];
        expected_chunks = [0, 0];
        env.step_default(vec![]);
        update_validator_stats(&mut env, &mut expected_blocks, &mut expected_chunks);
        let response = env
            .runtime
            .get_validator_info(ValidatorInfoIdentifier::BlockHash(env.head.last_block_hash))
            .unwrap();

        current_epoch_validator_info[0].num_produced_blocks = expected_blocks[0];
        current_epoch_validator_info[0].num_expected_blocks = expected_blocks[0];
        current_epoch_validator_info[0].num_produced_chunks = expected_chunks[0];
        current_epoch_validator_info[0].num_expected_chunks = expected_chunks[0];
        current_epoch_validator_info[1].num_produced_blocks = expected_blocks[1];
        current_epoch_validator_info[1].num_expected_blocks = expected_blocks[1];
        current_epoch_validator_info[1].num_produced_chunks = expected_chunks[1];
        current_epoch_validator_info[1].num_expected_chunks = expected_chunks[1];
        assert_eq!(response.current_validators, current_epoch_validator_info);
        assert_eq!(
            response.next_validators,
            vec![NextEpochValidatorInfo {
                account_id: "test2".parse().unwrap(),
                public_key: block_producers[1].public_key(),
                stake: TESTING_INIT_STAKE,
                shards: vec![0],
            }]
        );
        assert!(response.current_proposals.is_empty());
        assert_eq!(
            response.prev_epoch_kickout,
            vec![ValidatorKickoutView {
                account_id: "test1".parse().unwrap(),
                reason: ValidatorKickoutReason::Unstaked
            }]
        );
        assert_eq!(response.epoch_start_height, 3);
    }

    #[test]
    fn test_care_about_shard() {
        init_test_logger();
        let num_nodes = 2;
        let validators = (0..num_nodes)
            .map(|i| AccountId::try_from(format!("test{}", i + 1)).unwrap())
            .collect::<Vec<_>>();
        let mut env = TestEnv::new_with_tracking(
            vec![validators.clone(), vec![validators[0].clone()]],
            2,
            TrackedConfig::Accounts(vec![validators[1].clone()]),
            true,
        );
        let block_producers: Vec<_> = validators
            .iter()
            .map(|id| InMemoryValidatorSigner::from_seed(id.clone(), KeyType::ED25519, id.as_ref()))
            .collect();
        let signer = InMemorySigner::from_seed(
            validators[1].clone(),
            KeyType::ED25519,
            validators[1].as_ref(),
        );
        let staking_transaction = stake(1, &signer, &block_producers[1], 0);
        env.step(
            vec![vec![staking_transaction], vec![]],
            vec![true, true],
            ChallengesResult::default(),
        );
        env.step(vec![vec![], vec![]], vec![true, true], ChallengesResult::default());
        assert!(env.runtime.cares_about_shard(
            Some(&validators[0]),
            &env.head.last_block_hash,
            0,
            true
        ));
        // which validator is selected to shard 1 sole validator seat depends on which validator
        // selection algorithm is used
        assert!(
            env.runtime.cares_about_shard(Some(&validators[0]), &env.head.last_block_hash, 1, true)
                ^ env.runtime.cares_about_shard(
                    Some(&validators[1]),
                    &env.head.last_block_hash,
                    1,
                    true
                )
        );
        assert!(env.runtime.cares_about_shard(
            Some(&validators[1]),
            &env.head.last_block_hash,
            0,
            true
        ));

        assert!(env.runtime.will_care_about_shard(
            Some(&validators[0]),
            &env.head.last_block_hash,
            0,
            true
        ));
        assert!(env.runtime.will_care_about_shard(
            Some(&validators[0]),
            &env.head.last_block_hash,
            1,
            true
        ));
        assert!(env.runtime.will_care_about_shard(
            Some(&validators[1]),
            &env.head.last_block_hash,
            0,
            true
        ));
        assert!(!env.runtime.will_care_about_shard(
            Some(&validators[1]),
            &env.head.last_block_hash,
            1,
            true
        ));
    }

    #[test]
    fn test_challenges() {
        let mut env =
            TestEnv::new(vec![vec!["test1".parse().unwrap(), "test2".parse().unwrap()]], 2, true);
        env.step(
            vec![vec![]],
            vec![true],
            vec![SlashedValidator::new("test2".parse().unwrap(), false)],
        );
        assert_eq!(env.view_account(&"test2".parse().unwrap()).locked, 0);
        let mut bps = env
            .runtime
            .get_epoch_block_producers_ordered(&env.head.epoch_id, &env.head.last_block_hash)
            .unwrap()
            .iter()
            .map(|x| (x.0.account_id().clone(), x.1))
            .collect::<Vec<_>>();
        bps.sort_unstable();
        assert_eq!(bps, vec![("test1".parse().unwrap(), false), ("test2".parse().unwrap(), true)]);
        let msg = vec![0, 1, 2];
        let signer = InMemorySigner::from_seed("test2".parse().unwrap(), KeyType::ED25519, "test2");
        let signature = signer.sign(&msg);
        assert!(!env
            .runtime
            .verify_validator_signature(
                &env.head.epoch_id,
                &env.head.last_block_hash,
                &"test2".parse().unwrap(),
                &msg,
                &signature,
            )
            .unwrap());
        // Run for 3 epochs, to finalize the given block and make sure that slashed stake actually correctly propagates.
        for _ in 0..6 {
            env.step(vec![vec![]], vec![true], vec![]);
        }
    }

    /// Test that in case of a double sign, not all stake is slashed if the double signed stake is
    /// less than 33% and all stake is slashed if the stake is more than 33%
    #[test]
    fn test_double_sign_challenge_not_all_slashed() {
        init_test_logger();
        let num_nodes = 3;
        let validators = (0..num_nodes)
            .map(|i| AccountId::try_from(format!("test{}", i + 1)).unwrap())
            .collect::<Vec<_>>();
        let mut env = TestEnv::new(vec![validators.clone()], 3, false);
        let block_producers: Vec<_> = validators
            .iter()
            .map(|id| InMemoryValidatorSigner::from_seed(id.clone(), KeyType::ED25519, id.as_ref()))
            .collect();

        let signer = InMemorySigner::from_seed(
            validators[2].clone(),
            KeyType::ED25519,
            validators[2].as_ref(),
        );
        let staking_transaction = stake(1, &signer, &block_producers[2], TESTING_INIT_STAKE / 3);
        env.step(
            vec![vec![staking_transaction]],
            vec![true],
            vec![SlashedValidator::new("test2".parse().unwrap(), true)],
        );
        assert_eq!(env.view_account(&"test2".parse().unwrap()).locked, TESTING_INIT_STAKE);
        let mut bps = env
            .runtime
            .get_epoch_block_producers_ordered(&env.head.epoch_id, &env.head.last_block_hash)
            .unwrap()
            .iter()
            .map(|x| (x.0.account_id().clone(), x.1))
            .collect::<Vec<_>>();
        bps.sort_unstable();
        assert_eq!(
            bps,
            vec![
                ("test1".parse().unwrap(), false),
                ("test2".parse().unwrap(), true),
                ("test3".parse().unwrap(), false)
            ]
        );
        let msg = vec![0, 1, 2];
        let signer = InMemorySigner::from_seed("test2".parse().unwrap(), KeyType::ED25519, "test2");
        let signature = signer.sign(&msg);
        assert!(!env
            .runtime
            .verify_validator_signature(
                &env.head.epoch_id,
                &env.head.last_block_hash,
                &"test2".parse().unwrap(),
                &msg,
                &signature,
            )
            .unwrap());

        for _ in 2..11 {
            env.step(vec![vec![]], vec![true], vec![]);
        }
        env.step(
            vec![vec![]],
            vec![true],
            vec![SlashedValidator::new("test3".parse().unwrap(), true)],
        );
        let account = env.view_account(&"test3".parse().unwrap());
        assert_eq!(account.locked, TESTING_INIT_STAKE / 3);
        assert_eq!(account.amount, TESTING_INIT_BALANCE - TESTING_INIT_STAKE / 3);

        for _ in 11..14 {
            env.step_default(vec![]);
        }
        let account = env.view_account(&"test3".parse().unwrap());
        let slashed = (TESTING_INIT_STAKE / 3) * 3 / 4;
        let remaining = TESTING_INIT_STAKE / 3 - slashed;
        assert_eq!(account.locked, remaining);
        assert_eq!(account.amount, TESTING_INIT_BALANCE - TESTING_INIT_STAKE / 3);

        for _ in 14..=20 {
            env.step_default(vec![]);
        }

        let account = env.view_account(&"test2".parse().unwrap());
        assert_eq!(account.locked, 0);
        assert_eq!(account.amount, TESTING_INIT_BALANCE - TESTING_INIT_STAKE);

        let account = env.view_account(&"test3".parse().unwrap());
        assert_eq!(account.locked, 0);
        assert_eq!(account.amount, TESTING_INIT_BALANCE - TESTING_INIT_STAKE / 3 + remaining);
    }

    /// Test that double sign from multiple accounts may result in all of their stake slashed.
    #[test]
    fn test_double_sign_challenge_all_slashed() {
        init_test_logger();
        let num_nodes = 5;
        let validators = (0..num_nodes)
            .map(|i| AccountId::try_from(format!("test{}", i + 1)).unwrap())
            .collect::<Vec<_>>();
        let mut env = TestEnv::new(vec![validators.clone()], 5, false);
        let signers: Vec<_> = validators
            .iter()
            .map(|id| InMemorySigner::from_seed(id.clone(), KeyType::ED25519, id.as_ref()))
            .collect();
        env.step(
            vec![vec![]],
            vec![true],
            vec![SlashedValidator::new("test1".parse().unwrap(), true)],
        );
        env.step(
            vec![vec![]],
            vec![true],
            vec![SlashedValidator::new("test2".parse().unwrap(), true)],
        );
        let msg = vec![0, 1, 2];
        for i in 0..=1 {
            let signature = signers[i].sign(&msg);
            assert!(!env
                .runtime
                .verify_validator_signature(
                    &env.head.epoch_id,
                    &env.head.last_block_hash,
                    &AccountId::try_from(format!("test{}", i + 1)).unwrap(),
                    &msg,
                    &signature,
                )
                .unwrap());
        }

        for _ in 3..17 {
            env.step_default(vec![]);
        }
        let account = env.view_account(&"test1".parse().unwrap());
        assert_eq!(account.locked, 0);
        assert_eq!(account.amount, TESTING_INIT_BALANCE - TESTING_INIT_STAKE);

        let account = env.view_account(&"test2".parse().unwrap());
        assert_eq!(account.locked, 0);
        assert_eq!(account.amount, TESTING_INIT_BALANCE - TESTING_INIT_STAKE);
    }

    /// Test that if double sign occurs in the same epoch as other type of challenges all stake
    /// is slashed.
    #[test]
    fn test_double_sign_with_other_challenges() {
        init_test_logger();
        let num_nodes = 3;
        let validators = (0..num_nodes)
            .map(|i| AccountId::try_from(format!("test{}", i + 1)).unwrap())
            .collect::<Vec<_>>();
        let mut env = TestEnv::new(vec![validators], 5, false);
        env.step(
            vec![vec![]],
            vec![true],
            vec![
                SlashedValidator::new("test1".parse().unwrap(), true),
                SlashedValidator::new("test2".parse().unwrap(), false),
            ],
        );
        env.step(
            vec![vec![]],
            vec![true],
            vec![
                SlashedValidator::new("test1".parse().unwrap(), false),
                SlashedValidator::new("test2".parse().unwrap(), true),
            ],
        );

        for _ in 3..11 {
            env.step_default(vec![]);
        }
        let account = env.view_account(&"test1".parse().unwrap());
        assert_eq!(account.locked, 0);
        assert_eq!(account.amount, TESTING_INIT_BALANCE - TESTING_INIT_STAKE);

        let account = env.view_account(&"test2".parse().unwrap());
        assert_eq!(account.locked, 0);
        assert_eq!(account.amount, TESTING_INIT_BALANCE - TESTING_INIT_STAKE);
    }

    /// Run 4 validators. Two of them first change their stake to below validator threshold but above
    /// fishermen threshold. Make sure their balance is correct. Then one fisherman increases their
    /// stake to become a validator again while the other one decreases to below fishermen threshold.
    /// Check that the first one becomes a validator and the second one gets unstaked completely.
    #[test]
    fn test_fishermen_stake() {
        init_test_logger();
        let num_nodes = 4;
        let validators = (0..num_nodes)
            .map(|i| AccountId::try_from(format!("test{}", i + 1)).unwrap())
            .collect::<Vec<_>>();
        let mut env = TestEnv::new_with_minimum_stake_divisor(
            vec![validators.clone()],
            4,
            false,
            // We need to be able to stake enough to be fisherman, but not enough to be
            // validator
            20000,
        );
        let block_producers: Vec<_> = validators
            .iter()
            .map(|id| InMemoryValidatorSigner::from_seed(id.clone(), KeyType::ED25519, id.as_ref()))
            .collect();
        let signers: Vec<_> = validators
            .iter()
            .map(|id| InMemorySigner::from_seed(id.clone(), KeyType::ED25519, id.as_ref()))
            .collect();
        let fishermen_stake = 3300 * crate::NEAR_BASE + 1;

        let staking_transaction = stake(1, &signers[0], &block_producers[0], fishermen_stake);
        let staking_transaction1 = stake(1, &signers[1], &block_producers[1], fishermen_stake);
        env.step_default(vec![staking_transaction, staking_transaction1]);
        let account = env.view_account(block_producers[0].validator_id());
        assert_eq!(account.amount, TESTING_INIT_BALANCE - TESTING_INIT_STAKE);
        assert_eq!(account.locked, TESTING_INIT_STAKE);
        for _ in 2..=13 {
            env.step_default(vec![]);
        }
        let account0 = env.view_account(block_producers[0].validator_id());
        assert_eq!(account0.locked, fishermen_stake);
        assert_eq!(account0.amount, TESTING_INIT_BALANCE - fishermen_stake);
        let response = env
            .runtime
            .get_validator_info(ValidatorInfoIdentifier::BlockHash(env.head.last_block_hash))
            .unwrap();
        assert_eq!(
            response
                .current_fishermen
                .into_iter()
                .map(|fishermen| fishermen.take_account_id())
                .collect::<Vec<_>>(),
            vec!["test1".parse().unwrap(), "test2".parse().unwrap()]
        );
        let staking_transaction = stake(2, &signers[0], &block_producers[0], TESTING_INIT_STAKE);
        let staking_transaction2 = stake(2, &signers[1], &block_producers[1], 0);
        env.step_default(vec![staking_transaction, staking_transaction2]);

        for _ in 13..=25 {
            env.step_default(vec![]);
        }

        let account0 = env.view_account(block_producers[0].validator_id());
        assert_eq!(account0.locked, TESTING_INIT_STAKE);
        assert_eq!(account0.amount, TESTING_INIT_BALANCE - TESTING_INIT_STAKE);

        let account1 = env.view_account(block_producers[1].validator_id());
        assert_eq!(account1.locked, 0);
        assert_eq!(account1.amount, TESTING_INIT_BALANCE);
        let response = env
            .runtime
            .get_validator_info(ValidatorInfoIdentifier::BlockHash(env.head.last_block_hash))
            .unwrap();
        assert!(response.current_fishermen.is_empty());
    }

    /// Test that when fishermen unstake they get their tokens back.
    #[test]
    fn test_fishermen_unstake() {
        init_test_logger();
        let num_nodes = 2;
        let validators = (0..num_nodes)
            .map(|i| AccountId::try_from(format!("test{}", i + 1)).unwrap())
            .collect::<Vec<_>>();
        let mut env = TestEnv::new_with_minimum_stake_divisor(
            vec![validators.clone()],
            2,
            false,
            // We need to be able to stake enough to be fisherman, but not enough to be
            // validator
            20000,
        );
        let block_producers: Vec<_> = validators
            .iter()
            .map(|id| InMemoryValidatorSigner::from_seed(id.clone(), KeyType::ED25519, id.as_ref()))
            .collect();
        let signers: Vec<_> = validators
            .iter()
            .map(|id| InMemorySigner::from_seed(id.clone(), KeyType::ED25519, id.as_ref()))
            .collect();
        let fishermen_stake = 3300 * crate::NEAR_BASE + 1;

        let staking_transaction = stake(1, &signers[0], &block_producers[0], fishermen_stake);
        env.step_default(vec![staking_transaction]);
        for _ in 2..9 {
            env.step_default(vec![]);
        }

        let account0 = env.view_account(block_producers[0].validator_id());
        assert_eq!(account0.locked, fishermen_stake);
        assert_eq!(account0.amount, TESTING_INIT_BALANCE - fishermen_stake);
        let response = env
            .runtime
            .get_validator_info(ValidatorInfoIdentifier::BlockHash(env.head.last_block_hash))
            .unwrap();
        assert_eq!(
            response
                .current_fishermen
                .into_iter()
                .map(|fishermen| fishermen.take_account_id())
                .collect::<Vec<_>>(),
            vec!["test1".parse().unwrap()]
        );
        let staking_transaction = stake(2, &signers[0], &block_producers[0], 0);
        env.step_default(vec![staking_transaction]);
        for _ in 10..17 {
            env.step_default(vec![]);
        }

        let account0 = env.view_account(block_producers[0].validator_id());
        assert_eq!(account0.locked, 0);
        assert_eq!(account0.amount, TESTING_INIT_BALANCE);
        let response = env
            .runtime
            .get_validator_info(ValidatorInfoIdentifier::BlockHash(env.head.last_block_hash))
            .unwrap();
        assert!(response.current_fishermen.is_empty());
    }

    /// Enable reward and make sure that validators get reward proportional to their stake.
    #[test]
    fn test_validator_reward() {
        init_test_logger();
        let num_nodes = 4;
        let epoch_length = 40;
        let validators =
            (0..num_nodes).map(|i| format!("test{}", i + 1).parse().unwrap()).collect::<Vec<_>>();
        let mut env = TestEnv::new(vec![validators.clone()], epoch_length, true);
        let block_producers: Vec<_> = validators
            .iter()
            .map(|id| InMemoryValidatorSigner::from_seed(id.clone(), KeyType::ED25519, id.as_ref()))
            .collect();

        for _ in 0..(epoch_length + 1) {
            env.step_default(vec![]);
        }

        let (validator_reward, protocol_treasury_reward) =
            env.compute_reward(num_nodes, epoch_length * 10u64.pow(9));
        for i in 0..4 {
            let account = env.view_account(block_producers[i].validator_id());
            assert_eq!(account.locked, TESTING_INIT_STAKE + validator_reward);
        }

        let protocol_treasury_account =
            env.view_account(&env.runtime.genesis_config.protocol_treasury_account);
        assert_eq!(
            protocol_treasury_account.amount,
            TESTING_INIT_BALANCE + protocol_treasury_reward
        );
    }

    #[test]
    fn test_delete_account_after_unstake() {
        init_test_logger();
        let num_nodes = 2;
        let validators = (0..num_nodes)
            .map(|i| AccountId::try_from(format!("test{}", i + 1)).unwrap())
            .collect::<Vec<_>>();
        let mut env = TestEnv::new(vec![validators.clone()], 4, false);
        let block_producers: Vec<_> = validators
            .iter()
            .map(|id| InMemoryValidatorSigner::from_seed(id.clone(), KeyType::ED25519, id.as_ref()))
            .collect();
        let signers: Vec<_> = validators
            .iter()
            .map(|id| InMemorySigner::from_seed(id.clone(), KeyType::ED25519, id.as_ref()))
            .collect();

        let staking_transaction1 = stake(1, &signers[1], &block_producers[1], 0);
        env.step_default(vec![staking_transaction1]);
        let account = env.view_account(block_producers[1].validator_id());
        assert_eq!(account.amount, TESTING_INIT_BALANCE - TESTING_INIT_STAKE);
        assert_eq!(account.locked, TESTING_INIT_STAKE);
        for _ in 2..=5 {
            env.step_default(vec![]);
        }
        let staking_transaction2 = stake(2, &signers[1], &block_producers[1], 1);
        env.step_default(vec![staking_transaction2]);
        for _ in 7..=13 {
            env.step_default(vec![]);
        }
        let account = env.view_account(block_producers[1].validator_id());
        assert_eq!(account.locked, 0);

        let delete_account_transaction = SignedTransaction::from_actions(
            4,
            signers[1].account_id.clone(),
            signers[1].account_id.clone(),
            &signers[1] as &dyn Signer,
            vec![Action::DeleteAccount(DeleteAccountAction {
                beneficiary_id: signers[0].account_id.clone(),
            })],
            // runtime does not validate block history
            CryptoHash::default(),
        );
        env.step_default(vec![delete_account_transaction]);
        for _ in 15..=17 {
            env.step_default(vec![]);
        }
    }

    #[test]
    fn test_proposal_deduped() {
        let num_nodes = 2;
        let validators = (0..num_nodes)
            .map(|i| AccountId::try_from(format!("test{}", i + 1)).unwrap())
            .collect::<Vec<_>>();
        let mut env = TestEnv::new(vec![validators.clone()], 4, false);
        let block_producers: Vec<_> = validators
            .iter()
            .map(|id| InMemoryValidatorSigner::from_seed(id.clone(), KeyType::ED25519, id.as_ref()))
            .collect();
        let signers: Vec<_> = validators
            .iter()
            .map(|id| InMemorySigner::from_seed(id.clone(), KeyType::ED25519, id.as_ref()))
            .collect();

        let staking_transaction1 =
            stake(1, &signers[1], &block_producers[1], TESTING_INIT_STAKE - 100);
        let staking_transaction2 =
            stake(2, &signers[1], &block_producers[1], TESTING_INIT_STAKE - 10);
        env.step_default(vec![staking_transaction1, staking_transaction2]);
        assert_eq!(env.last_proposals.len(), 1);
        assert_eq!(env.last_proposals[0].stake(), TESTING_INIT_STAKE - 10);
    }

    #[test]
    fn test_insufficient_stake() {
        let num_nodes = 2;
        let validators = (0..num_nodes)
            .map(|i| AccountId::try_from(format!("test{}", i + 1)).unwrap())
            .collect::<Vec<_>>();
        let mut env = TestEnv::new(vec![validators.clone()], 4, false);
        let block_producers: Vec<_> = validators
            .iter()
            .map(|id| InMemoryValidatorSigner::from_seed(id.clone(), KeyType::ED25519, id.as_ref()))
            .collect();
        let signers: Vec<_> = validators
            .iter()
            .map(|id| InMemorySigner::from_seed(id.clone(), KeyType::ED25519, id.as_ref()))
            .collect();

        let staking_transaction1 = stake(1, &signers[1], &block_producers[1], 100);
        let staking_transaction2 =
            stake(2, &signers[1], &block_producers[1], 100 * crate::NEAR_BASE);
        env.step_default(vec![staking_transaction1, staking_transaction2]);
        assert!(env.last_proposals.is_empty());
        let staking_transaction3 = stake(3, &signers[1], &block_producers[1], 0);
        env.step_default(vec![staking_transaction3]);
        assert_eq!(env.last_proposals.len(), 1);
        assert_eq!(env.last_proposals[0].stake(), 0);
    }

    /// Check that flat state is included into trie and is not included into view trie, because we can't apply flat
    /// state optimization to view calls.
    #[test]
    fn test_flat_state_usage() {
        let env = TestEnv::new(vec![vec!["test1".parse().unwrap()]], 4, false);
        let trie = env
            .runtime
            .get_trie_for_shard(0, &env.head.prev_block_hash, Trie::EMPTY_ROOT, true)
            .unwrap();
        assert_eq!(trie.flat_state.is_some(), cfg!(feature = "protocol_feature_flat_state"));

        let trie = env
            .runtime
            .get_view_trie_for_shard(0, &env.head.prev_block_hash, Trie::EMPTY_ROOT)
            .unwrap();
        assert!(trie.flat_state.is_none());
    }

    /// Check that querying trie and flat state gives the same result.
    #[test]
    fn test_trie_and_flat_state_equality() {
        let num_nodes = 2;
        let validators = (0..num_nodes)
            .map(|i| AccountId::try_from(format!("test{}", i + 1)).unwrap())
            .collect::<Vec<_>>();
        let mut env = TestEnv::new(vec![validators.clone()], 4, false);
        let signers: Vec<_> = validators
            .iter()
            .map(|id| InMemorySigner::from_seed(id.clone(), KeyType::ED25519, id.as_ref()))
            .collect();

        let transfer_tx = SignedTransaction::from_actions(
            4,
            signers[0].account_id.clone(),
            validators[1].clone(),
            &signers[0] as &dyn Signer,
            vec![Action::Transfer(TransferAction { deposit: 10 })],
            // runtime does not validate block history
            CryptoHash::default(),
        );
        env.step_default(vec![transfer_tx]);
        for _ in 1..=5 {
            env.step_default(vec![]);
        }

        // Extract account in two ways:
        // - using state trie, which should use flat state after enabling it in the protocol
        // - using view state, which should never use flat state
        let head_prev_block_hash = env.head.prev_block_hash;
        let state_root = env.state_roots[0];
        let state =
            env.runtime.get_trie_for_shard(0, &head_prev_block_hash, state_root, true).unwrap();
        let view_state =
<<<<<<< HEAD
            env.runtime.get_view_trie_for_shard(0, &head_prev_block_hash, state_root).unwrap();
=======
            env.runtime.get_trie_for_shard(0, &head_prev_block_hash, state_root, false).unwrap();
>>>>>>> 04035c79
        let trie_key = TrieKey::Account { account_id: validators[1].clone() };
        let key = trie_key.to_vec();

        let state_value = state.get(&key).unwrap().unwrap();
        let account = Account::try_from_slice(&state_value).unwrap();
        assert_eq!(account.amount(), TESTING_INIT_BALANCE - TESTING_INIT_STAKE + 10);

        let view_state_value = view_state.get(&key).unwrap().unwrap();
        assert_eq!(state_value, view_state_value);
    }
}<|MERGE_RESOLUTION|>--- conflicted
+++ resolved
@@ -3235,11 +3235,7 @@
         let state =
             env.runtime.get_trie_for_shard(0, &head_prev_block_hash, state_root, true).unwrap();
         let view_state =
-<<<<<<< HEAD
             env.runtime.get_view_trie_for_shard(0, &head_prev_block_hash, state_root).unwrap();
-=======
-            env.runtime.get_trie_for_shard(0, &head_prev_block_hash, state_root, false).unwrap();
->>>>>>> 04035c79
         let trie_key = TrieKey::Account { account_id: validators[1].clone() };
         let key = trie_key.to_vec();
 
