--- conflicted
+++ resolved
@@ -383,7 +383,6 @@
         is_first_block_with_chunk_of_version: bool,
         states_to_patch: Option<Vec<StateRecord>>,
     ) -> Result<ApplyTransactionResult, Error> {
-        let _span = tracing::debug_span!(target: "runtime", "process_state_update").entered();
         let epoch_id = self.get_epoch_id_from_prev_block(prev_block_hash)?;
         let validator_accounts_update = {
             let mut epoch_manager = self.epoch_manager.as_ref().write().expect(POISONED_LOCK_ERR);
@@ -531,20 +530,6 @@
                 ErrorKind::Other("Integer overflow during burnt balance summation".to_string())
             })?;
 
-<<<<<<< HEAD
-        // Sort the receipts into appropriate outgoing shards.
-        let mut receipt_result = HashMap::default();
-        // Outgoing receipts should be sorted by shards of the epoch of the next block
-        let next_shard_layout = {
-            let next_block_epoch_id = if self.is_next_block_epoch_start(prev_block_hash)? {
-                self.get_next_epoch_id_from_prev_block(prev_block_hash)?
-            } else {
-                self.get_epoch_id_from_prev_block(prev_block_hash)?
-            };
-            self.get_shard_layout(&next_block_epoch_id)?
-        };
-=======
->>>>>>> e9c1cf1e
         let shard_uid = self.get_shard_uid_from_prev_hash(shard_id, prev_block_hash)?;
         let apply_split_state_result_or_state_changes =
             if self.will_shard_layout_change(prev_block_hash)? {
@@ -552,23 +537,16 @@
                     &apply_result.state_changes,
                     apply_result.processed_delayed_receipts,
                 );
-<<<<<<< HEAD
-=======
                 let next_epoch_shard_layout = {
                     let next_epoch_id = self.get_next_epoch_id_from_prev_block(prev_block_hash)?;
                     self.get_shard_layout(&next_epoch_id)?
                 };
->>>>>>> e9c1cf1e
                 // split states are ready, apply update to them now
                 if let Some(state_roots) = split_state_roots {
                     let split_state_results = self.apply_update_to_split_states(
                         block_hash,
                         state_roots,
-<<<<<<< HEAD
-                        &next_shard_layout,
-=======
                         &next_epoch_shard_layout,
->>>>>>> e9c1cf1e
                         consolidated_state_changes,
                     )?;
                     Some(ApplySplitStateResultOrStateChanges::ApplySplitStateResults(
@@ -584,16 +562,6 @@
                 None
             };
 
-<<<<<<< HEAD
-        for receipt in apply_result.outgoing_receipts {
-            receipt_result
-                .entry(account_id_to_shard_id(&receipt.receiver_id, &next_shard_layout))
-                .or_insert_with(|| vec![])
-                .push(receipt);
-        }
-
-=======
->>>>>>> e9c1cf1e
         let result = ApplyTransactionResult {
             trie_changes: WrappedTrieChanges::new(
                 self.get_tries(),
@@ -1624,21 +1592,13 @@
         &self,
         block_hash: &CryptoHash,
         state_roots: HashMap<ShardUId, StateRoot>,
-<<<<<<< HEAD
-        next_shard_layout: &ShardLayout,
-=======
         next_epoch_shard_layout: &ShardLayout,
->>>>>>> e9c1cf1e
         state_changes: StateChangesForSplitStates,
     ) -> Result<Vec<ApplySplitStateResult>, Error> {
         let trie_changes = self.tries.apply_state_changes_to_split_states(
             &state_roots,
             state_changes,
-<<<<<<< HEAD
-            &|account_id| account_id_to_shard_uid(account_id, next_shard_layout),
-=======
             &|account_id| account_id_to_shard_uid(account_id, next_epoch_shard_layout),
->>>>>>> e9c1cf1e
         )?;
 
         Ok(trie_changes
