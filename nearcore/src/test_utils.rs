use near_chain::types::RuntimeAdapter;
use near_chain_configs::Genesis;
use near_client::test_utils::TestEnvBuilder;
use near_epoch_manager::EpochManagerHandle;
use near_primitives::runtime::config_store::RuntimeConfigStore;
use near_store::genesis::initialize_genesis_state;
use near_store::Store;
use std::path::PathBuf;
use std::sync::Arc;

use crate::NightshadeRuntime;

pub trait TestEnvNightshadeSetupExt {
    fn nightshade_runtimes(self, genesis: &Genesis) -> Self;
    fn nightshade_runtimes_with_runtime_config_store(
        self,
        genesis: &Genesis,
        runtime_configs: Vec<RuntimeConfigStore>,
    ) -> Self;
}

impl TestEnvNightshadeSetupExt for TestEnvBuilder {
    fn nightshade_runtimes(self, genesis: &Genesis) -> Self {
        let runtime_configs = vec![RuntimeConfigStore::test(); self.num_clients()];
        self.nightshade_runtimes_with_runtime_config_store(genesis, runtime_configs)
    }

    fn nightshade_runtimes_with_runtime_config_store(
        self,
        genesis: &Genesis,
        runtime_configs: Vec<RuntimeConfigStore>,
    ) -> Self {
<<<<<<< HEAD
        let state_snapshot_enabled = self.state_snapshot_enabled();
        let nightshade_runtime_creator = |home_dir: PathBuf,
                                          store: Store,
                                          epoch_manager: Arc<EpochManagerHandle>,
                                          runtime_config: RuntimeConfigStore|
         -> Arc<dyn RuntimeAdapter> {
            // TODO: It's not ideal to initialize genesis state with the nightshade runtime here for tests
            // Tests that don't use nightshade runtime have genesis initialized in kv_runtime.
            // We should instead try to do this while configuring store.
            let home_dir = home_dir.as_path();
            initialize_genesis_state(store.clone(), genesis, Some(home_dir));
            NightshadeRuntime::test_with_runtime_config_store(
                home_dir,
                store,
                &genesis.config,
                epoch_manager,
                runtime_config,
                state_snapshot_enabled,
            )
        };
        self.internal_initialize_nightshade_runtimes(runtime_configs, nightshade_runtime_creator)
=======
        let (builder, home_dirs, stores, epoch_managers, state_snapshot_type) =
            self.internal_ensure_epoch_managers_for_nightshade_runtime();
        assert_eq!(runtime_configs.len(), epoch_managers.len());
        let runtimes = stores
            .into_iter()
            .zip(home_dirs)
            .zip(epoch_managers)
            .zip(runtime_configs)
            .map(|(((store, home_dir), epoch_manager), runtime_config)| {
                // TODO: It's not ideal to initialize genesis state with the nightshade runtime here for tests
                // Tests that don't use nightshade runtime have genesis initialized in kv_runtime.
                // We should instead try to do this while configuring store.
                let home_dir = home_dir.as_path();
                initialize_genesis_state(store.clone(), genesis, Some(home_dir));
                NightshadeRuntime::test_with_runtime_config_store(
                    home_dir,
                    store,
                    &genesis.config,
                    epoch_manager,
                    runtime_config,
                    state_snapshot_type.clone(),
                ) as Arc<dyn RuntimeAdapter>
            })
            .collect();
        builder.runtimes(runtimes)
>>>>>>> c4e67c0b
    }
}<|MERGE_RESOLUTION|>--- conflicted
+++ resolved
@@ -30,8 +30,7 @@
         genesis: &Genesis,
         runtime_configs: Vec<RuntimeConfigStore>,
     ) -> Self {
-<<<<<<< HEAD
-        let state_snapshot_enabled = self.state_snapshot_enabled();
+        let state_snapshot_type = self.state_snapshot_type();
         let nightshade_runtime_creator = |home_dir: PathBuf,
                                           store: Store,
                                           epoch_manager: Arc<EpochManagerHandle>,
@@ -48,36 +47,9 @@
                 &genesis.config,
                 epoch_manager,
                 runtime_config,
-                state_snapshot_enabled,
+                state_snapshot_type.clone(),
             )
         };
         self.internal_initialize_nightshade_runtimes(runtime_configs, nightshade_runtime_creator)
-=======
-        let (builder, home_dirs, stores, epoch_managers, state_snapshot_type) =
-            self.internal_ensure_epoch_managers_for_nightshade_runtime();
-        assert_eq!(runtime_configs.len(), epoch_managers.len());
-        let runtimes = stores
-            .into_iter()
-            .zip(home_dirs)
-            .zip(epoch_managers)
-            .zip(runtime_configs)
-            .map(|(((store, home_dir), epoch_manager), runtime_config)| {
-                // TODO: It's not ideal to initialize genesis state with the nightshade runtime here for tests
-                // Tests that don't use nightshade runtime have genesis initialized in kv_runtime.
-                // We should instead try to do this while configuring store.
-                let home_dir = home_dir.as_path();
-                initialize_genesis_state(store.clone(), genesis, Some(home_dir));
-                NightshadeRuntime::test_with_runtime_config_store(
-                    home_dir,
-                    store,
-                    &genesis.config,
-                    epoch_manager,
-                    runtime_config,
-                    state_snapshot_type.clone(),
-                ) as Arc<dyn RuntimeAdapter>
-            })
-            .collect();
-        builder.runtimes(runtimes)
->>>>>>> c4e67c0b
     }
 }