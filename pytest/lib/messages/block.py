--- conflicted
+++ resolved
@@ -143,12 +143,9 @@
                 return header.V1.inner
             elif header_version == 'V2':
                 return header.V2.inner
-<<<<<<< HEAD
             elif header_version == 'V3':
                 return header.V3.inner
             assert False, "unknown header version"
-=======
->>>>>>> 8a2945bc
 
     def header_version(self):
         version = self.enum
@@ -186,11 +183,9 @@
 class ValidatorStakeV1:
     pass
 
-<<<<<<< HEAD
 class ValidatorStakeV2:
     pass
-=======
->>>>>>> 8a2945bc
+
 
 class Approval:
     pass
@@ -593,14 +588,10 @@
         ValidatorStake, {
             'kind': 'enum',
             'field': 'enum',
-<<<<<<< HEAD
             'values': [
                 ['V1', ValidatorStakeV1],
                 ['V2', ValidatorStakeV2]
             ]
-=======
-            'values': [['V1', ValidatorStakeV1]]
->>>>>>> 8a2945bc
         }
     ],
     [
