--- conflicted
+++ resolved
@@ -1,10 +1,6 @@
 from messages.crypto import Signature, PublicKey, MerklePath, ShardProof
 from messages.tx import SignedTransaction, Receipt
-<<<<<<< HEAD
-from messages.block import Block, Approval, PartialEncodedChunk, PartialEncodedChunkRequestMsg, PartialEncodedChunkResponseMsg, PartialEncodedChunkForwardMsg, BlockHeader, ShardChunk, ShardChunkHeader, ShardChunkHeaderV1, ChunkEndorsement, ChunkEndorsementV1, ChunkStateWitnessAck, PartialEncodedStateWitness, ChunkContractAccesses, ChunkContractDeployments, ContractCodeRequest, ContractCodeResponse
-=======
 from messages.block import Block, Approval, PartialEncodedChunk, PartialEncodedChunkRequestMsg, PartialEncodedChunkResponseMsg, PartialEncodedChunkForwardMsg, BlockHeader, ShardChunk, ShardChunkHeader, ShardChunkHeaderV1, ChunkEndorsement, ChunkEndorsementV1, ChunkStateWitnessAck, PartialEncodedStateWitness, ChunkContractAccesses, PartialEncodedContractDeploys, ContractCodeRequest, ContractCodeResponse
->>>>>>> 2251caa0
 from messages.shard import StateRootNode
 
 
@@ -402,18 +398,12 @@
                 ],
                 ['VersionedChunkEndorsement', ChunkEndorsement],
                 ['ChunkContractAccesses', ChunkContractAccesses],
-<<<<<<< HEAD
-                ['ChunkContractDeployments', ChunkContractDeployments],
-                ['ContractCodeRequest', ContractCodeRequest],
-                ['ContractCodeResponse', ContractCodeResponse],
-=======
                 ['ContractCodeRequest', ContractCodeRequest],
                 ['ContractCodeResponse', ContractCodeResponse],
                 [
                     'PartialEncodedContractDeploys',
                     PartialEncodedContractDeploys
                 ],
->>>>>>> 2251caa0
             ]
         }
     ],
