import os
import subprocess

import semver
import sys
from configured_logger import logger
from github import Github


def current_branch():
    return os.environ.get('BUILDKITE_BRANCH') or subprocess.check_output([
        "git", "rev-parse", "--symbolic-full-name", "--abbrev-ref", "HEAD"
    ]).strip().decode()


def get_releases():
    git = Github(None)
    repo = git.get_repo("nearprotocol/nearcore")
    releases = []

    for release in repo.get_releases():
        try:
            # make sure that the version provided is a valid semver version
            version = semver.VersionInfo.parse(release.title)
            releases.append(release)
        except Exception as e:
            pass

    return sorted(releases,
                  key=lambda release: semver.VersionInfo.parse(release.title),
                  reverse=True)


def latest_rc_branch():
    releases = list(
        filter(
            lambda release: (semver.VersionInfo.parse(release.title).prerelease
                             or "").startswith("rc"), get_releases()))

    if not releases:
        return None

    return semver.VersionInfo.parse(releases[0].title).finalize_version()


def compile_binary(branch):
    """For given branch, compile binary.

    Stashes current changes, switches branch and then returns everything back.
    """
    # TODO: download pre-compiled binary from github for beta/stable?
    prev_branch = current_branch()
    stash_output = subprocess.check_output(['git', 'stash'])
    subprocess.check_output(['git', 'checkout', str(branch)])
    subprocess.check_output(['git', 'pull', 'origin', str(branch)])
    compile_current(branch)
    subprocess.check_output(['git', 'checkout', prev_branch])
    if stash_output != b"No local changes to save\n":
        subprocess.check_output(['git', 'stash', 'pop'])


def escaped(branch):
    return branch.replace('/', '-')


def compile_current(branch=None):
    """Compile current branch."""
<<<<<<< HEAD
    if branch is None:
        branch = current_branch()
    # Accommodate rename from near to neard
=======
    branch = current_branch()
>>>>>>> fb6bb131
    subprocess.check_call(['cargo', 'build', '-p', 'neard', '--bin', 'neard'])
    subprocess.check_call(['cargo', 'build', '-p', 'near-test-contracts'])
    subprocess.check_call(['cargo', 'build', '-p', 'state-viewer'])
    branch = escaped(branch)
    os.rename('../target/debug/neard', '../target/debug/neard-%s' % branch)
    os.rename('../target/debug/state-viewer',
              '../target/debug/state-viewer-%s' % branch)
    subprocess.check_call(['git', 'checkout', '../Cargo.lock'])


def download_binary(uname, branch):
    """Download binary for given platform and branch."""
    url = f'https://s3-us-west-1.amazonaws.com/build.nearprotocol.com/nearcore/{uname}/{branch}/neard'
    proto = '"=https"' if uname == 'Darwin' else '=https'
    logger.info(f'Downloading near & state-viewer for {branch}@{uname}')
    subprocess.check_output([
        'curl', '--proto', proto, '--tlsv1.2', '-sSfL', url, '-o',
        f'../target/debug/neard-{branch}'
    ])
    subprocess.check_output(['chmod', '+x', f'../target/debug/neard-{branch}'])
    url = f'https://s3-us-west-1.amazonaws.com/build.nearprotocol.com/nearcore/{uname}/{branch}/state-viewer'
    subprocess.check_output([
        'curl', '--proto', proto, '--tlsv1.2', '-sSfL', url, '-o',
        f'../target/debug/state-viewer-{branch}'
    ])
    subprocess.check_output(
        ['chmod', '+x', f'../target/debug/state-viewer-{branch}'])


def prepare_ab_test(other_branch):
    # Use NEAR_AB_BINARY_EXISTS to avoid rebuild / re-download when testing locally.
    #if not os.environ.get('NEAR_AB_BINARY_EXISTS'):
    #    compile_current()
    #    uname = os.uname()[0]
    #    if other_branch in ['master', 'beta', 'stable'] and uname in ['Linux', 'Darwin']:
    #        download_binary(uname, other_branch)
    #    else:
    # TODO: re-enable caching
    uname = os.uname()[0]
    if not os.getenv('NAYDUCK'):
        compile_current()
    try:
        download_binary(uname, other_branch)
    except Exception:
        if not os.getenv('NAYDUCK'):
            compile_binary(str(other_branch))
        else:
            logger.critical('RC binary should be downloaded for NayDuck.')
            sys.exit(1)
    return '../target/debug/', [other_branch, escaped(current_branch())]<|MERGE_RESOLUTION|>--- conflicted
+++ resolved
@@ -65,13 +65,9 @@
 
 def compile_current(branch=None):
     """Compile current branch."""
-<<<<<<< HEAD
     if branch is None:
         branch = current_branch()
     # Accommodate rename from near to neard
-=======
-    branch = current_branch()
->>>>>>> fb6bb131
     subprocess.check_call(['cargo', 'build', '-p', 'neard', '--bin', 'neard'])
     subprocess.check_call(['cargo', 'build', '-p', 'near-test-contracts'])
     subprocess.check_call(['cargo', 'build', '-p', 'state-viewer'])
