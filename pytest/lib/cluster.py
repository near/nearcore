import atexit
import base64
import collections
import json
import multiprocessing
import os
import pathlib
import rc
import requests
import shutil
import signal
import subprocess
import sys
import threading
import time
import traceback
import typing
import uuid
from rc import gcloud
from retrying import retry

import network
from configured_logger import logger
from key import Key
from proxy import NodesProxy

os.environ["ADVERSARY_CONSENT"] = "1"

remote_nodes = []
remote_nodes_lock = threading.Lock()
cleanup_remote_nodes_atexit_registered = False


class DownloadException(Exception):
    pass


def atexit_cleanup(node):
    logger.info("Cleaning up node %s:%s on script exit" % node.addr())
    logger.info("Executed store validity tests: %s" % node.store_tests)
    try:
        node.cleanup()
    except:
        logger.info("Cleaning failed!")
        traceback.print_exc()
        pass


def atexit_cleanup_remote():
    with remote_nodes_lock:
        if remote_nodes:
            rc.pmap(atexit_cleanup, remote_nodes)


# custom retry that is used in wait_for_rpc() and get_status()
def nretry(fn, timeout):
    started = time.time()
    delay = 0.05
    while True:
        try:
            return fn()
        except:
            if time.time() - started >= timeout:
                raise
            time.sleep(delay)
            delay *= 1.2


BootNode = typing.Union[None, 'BaseNode', typing.Iterable['BaseNode']]


def make_boot_nodes_arg(boot_node: BootNode) -> typing.Tuple[str]:
    """Converts `boot_node` argument to `--boot-nodes` command line argument.

    If the argument is `None` returns an empty tuple.  Otherwise, returns
    a tuple representing arguments to be added to `neard` invocation for setting
    boot nodes according to `boot_node` argument.

    Apart from `None` as described above, `boot_node` can be a [`BaseNode`]
    object, or an iterable (think list) of [`BaseNode`] objects.  The boot node
    address of a BaseNode object is contstructed using [`BaseNode.addr_with_pk`]
    method.

    If iterable of nodes is given, the `neard` is going to be configured with
    multiple boot nodes.

    Args:
        boot_node: Specification of boot node(s).
    Returns:
        A tuple to add to `neard` invocation specifying boot node(s) if any
        specified.
    """
    if not boot_node:
        return ()
    try:
        it = iter(boot_node)
    except TypeError:
        it = iter((boot_node,))
    nodes = ','.join(node.addr_with_pk() for node in it)
    if not nodes:
        return ()
    return ('--boot-nodes', nodes)


class BaseNode(object):

    def __init__(self):
        self._start_proxy = None
        self._proxy_local_stopped = None
        self.proxy = None
        self.store_tests = 0
        self.is_check_store = True

    def change_config(self, overrides: typing.Dict[str, typing.Any]) -> None:
        """Change client config.json of a node by applying given overrides.

        Changes to the configuration need to be made while the node is stopped.
        More precisely, while the changes may be made at any point, the node
        reads the time at startup only.

        The overrides are a dictionary specifying new values for configuration
        keys.  Non-dictionary values are applied directly, while dictionaries
        are non-recursively merged.  For example if the original config is:

            {
                'foo': 42,
                'bar': {'a': 1, 'b': 2, 'c': {'A': 3}},
            }

        and overrides are:

            {
                'foo': 24,
                'bar': {'a': -1, 'c': {'D': 3}, 'd': 1},
            }

        then resulting configuration file will be:

            {
                'foo': 24,
                'bar': {'a': -1, 'b': 2, 'c': {'D': 3}, 'd': 1},
            }

        Args:
            overrides: A dictionary of config overrides.  Non-dictionary values
                are set as is, dictionaries are non-recursively merged.
        Raises:
            NotImplementedError: Currently changing the configuration is
                supported on local node only.
        """
        name = type(self).__name__
        raise NotImplementedError('change_config not supported by ' + name)

    def _get_command_line(self,
                          near_root,
                          node_dir,
                          boot_node: BootNode,
                          binary_name='neard'):
        cmd = (os.path.join(near_root, binary_name), '--home', node_dir, 'run')
        return cmd + make_boot_nodes_arg(boot_node)

    def addr_with_pk(self) -> str:
        pk_hash = self.node_key.pk.split(':')[1]
        host, port = self.addr()
        return '{}@{}:{}'.format(pk_hash, host, port)

    def wait_for_rpc(self, timeout=1):
        nretry(lambda: self.get_status(), timeout=timeout)

    def json_rpc(self, method, params, timeout=2):
        j = {
            'method': method,
            'params': params,
            'id': 'dontcare',
            'jsonrpc': '2.0'
        }
        r = requests.post("http://%s:%s" % self.rpc_addr(),
                          json=j,
                          timeout=timeout)
        r.raise_for_status()
        return json.loads(r.content)

    def send_tx(self, signed_tx):
        return self.json_rpc('broadcast_tx_async',
                             [base64.b64encode(signed_tx).decode('utf8')])

    def send_tx_and_wait(self, signed_tx, timeout):
        return self.json_rpc('broadcast_tx_commit',
                             [base64.b64encode(signed_tx).decode('utf8')],
                             timeout=timeout)

    def get_status(self, check_storage=True, timeout=4):
        r = requests.get("http://%s:%s/status" % self.rpc_addr(),
                         timeout=timeout)
        r.raise_for_status()
        status = json.loads(r.content)
        if check_storage and status['sync_info']['syncing'] == False:
            # Storage is not guaranteed to be in consistent state while syncing
            self.check_store()
        return status

    def get_all_heights(self):
        status = self.get_status()
        hash_ = status['sync_info']['latest_block_hash']
        heights = []

        while True:
            block = self.get_block(hash_)
            if 'error' in block and 'data' in block[
                    'error'] and 'DB Not Found Error: BLOCK:' in block['error'][
                        'data']:
                break
            elif 'result' not in block:
                logger.info(block)

            height = block['result']['header']['height']
            if height == 0:
                break
            heights.append(height)
            hash_ = block['result']['header']['prev_hash']

        return list(reversed(heights))

    def get_validators(self):
        return self.json_rpc('validators', [None])

    def get_account(self, acc, finality='optimistic'):
        return self.json_rpc('query', {
            "request_type": "view_account",
            "account_id": acc,
            "finality": finality
        })

    def call_function(self,
                      acc,
                      method,
                      args,
                      finality='optimistic',
                      timeout=2):
        return self.json_rpc('query', {
            "request_type": "call_function",
            "account_id": acc,
            "method_name": method,
            "args_base64": args,
            "finality": finality
        },
                             timeout=timeout)

    def get_access_key_list(self, acc, finality='optimistic'):
        return self.json_rpc(
            'query', {
                "request_type": "view_access_key_list",
                "account_id": acc,
                "finality": finality
            })

    def get_nonce_for_pk(self, acc, pk, finality='optimistic'):
        for access_key in self.get_access_key_list(acc,
                                                   finality)['result']['keys']:
            if access_key['public_key'] == pk:
                return access_key['access_key']['nonce']
        return None

    def get_block(self, block_id):
        return self.json_rpc('block', [block_id])

    def get_chunk(self, chunk_id):
        return self.json_rpc('chunk', [chunk_id])

    def get_tx(self, tx_hash, tx_recipient_id):
        return self.json_rpc('tx', [tx_hash, tx_recipient_id])

    def get_changes_in_block(self, changes_in_block_request):
        return self.json_rpc('EXPERIMENTAL_changes_in_block',
                             changes_in_block_request)

    def get_changes(self, changes_request):
        return self.json_rpc('EXPERIMENTAL_changes', changes_request)

    def validators(self):
        return set(
            map(lambda v: v['account_id'],
                self.get_status()['validators']))

    def stop_checking_store(self):
        logger.warning("Stopping checking Storage for inconsistency for %s:%s" %
                       self.addr())
        self.is_check_store = False

    def check_store(self):
        if self.is_check_store:
            res = self.json_rpc('adv_check_store', [])
            if not 'result' in res:
                # cannot check Storage Consistency for the node, possibly not Adversarial Mode is running
                pass
            else:
                if res['result'] == 0:
                    logger.error(
                        "Storage for %s:%s in inconsistent state, stopping" %
                        self.addr())
                    self.kill()
                self.store_tests += res['result']


class RpcNode(BaseNode):
    """ A running node only interact by rpc queries """

    def __init__(self, host, rpc_port):
        super(RpcNode, self).__init__()
        self.host = host
        self.rpc_port = rpc_port

    def rpc_addr(self):
        return (self.host, self.rpc_port)


class LocalNode(BaseNode):

    def __init__(self,
                 port,
                 rpc_port,
                 near_root,
                 node_dir,
                 blacklist,
                 binary_name=None,
                 single_node=False):
        super(LocalNode, self).__init__()
        self.port = port
        self.rpc_port = rpc_port
        self.near_root = str(near_root)
        self.node_dir = node_dir
        self.binary_name = binary_name or 'neard'
        self.cleaned = False
        self.validator_key = Key.from_json_file(
            os.path.join(node_dir, "validator_key.json"))
        self.node_key = Key.from_json_file(
            os.path.join(node_dir, "node_key.json"))
        self.signer_key = Key.from_json_file(
            os.path.join(node_dir, "validator_key.json"))
        self._stdout = None
        self._stderr = None
        self._process = None

        self.change_config({
            'network': {
                'addr': f'0.0.0.0:{port}',
                'blacklist': blacklist
            },
            'rpc': {
                'addr': f'0.0.0.0:{rpc_port}',
                'metrics_addr': f'0.0.0.0:{rpc_port + 1000}',
            },
            'consensus': {
                'min_num_peers': int(not single_node)
            },
        })

        atexit.register(atexit_cleanup, self)

    def change_config(self, overrides: typing.Dict[str, typing.Any]) -> None:
        apply_config_changes(self.node_dir, overrides)

    def addr(self):
        return ("127.0.0.1", self.port)

    def rpc_addr(self):
        return ("127.0.0.1", self.rpc_port)

    def start_proxy_if_needed(self):
        if self._start_proxy is not None:
            self._proxy_local_stopped = self._start_proxy()

    def start(self, *, boot_node: BootNode = None, skip_starting_proxy=False):
        if self._proxy_local_stopped is not None:
            while self._proxy_local_stopped.value != 2:
                logger.info(f'Waiting for previous proxy instance to close')
                time.sleep(1)

        env = os.environ.copy()
        env["RUST_BACKTRACE"] = "1"
        env["RUST_LOG"] = "actix_web=warn,mio=warn,tokio_util=warn,actix_server=warn,actix_http=warn," + env.get(
            "RUST_LOG", "debug")

<<<<<<< HEAD
        self._stdout = open(os.path.join(self.node_dir, 'stdout'), 'a')
        self._stderr = open(os.path.join(self.node_dir, 'stderr'), 'a')
        cmd = self._get_command_line(self.near_root, self.node_dir, boot_node,
                                     self.binary_name)
        self._process = subprocess.Popen(cmd,
                                         stdout=self._stdout,
                                         stderr=self._stderr,
                                         env=env)
        self._pid = self._process.pid
=======
        cmd = self._get_command_line(self.near_root, self.node_dir, boot_node,
                                     self.binary_name)
        node_dir = pathlib.Path(self.node_dir)
        stdout, stderr = node_dir / 'stdout', node_dir / 'stderr'
        with open(stdout, 'ab') as stdout_fd, open(stderr, 'ab') as stderr_fd:
            self.pid.value = subprocess.Popen(cmd,
                                              stdin=subprocess.DEVNULL,
                                              stdout=stdout_fd,
                                              stderr=stderr_fd,
                                              env=env).pid

>>>>>>> 7d80bf00
        if not skip_starting_proxy:
            self.start_proxy_if_needed()

        try:
            self.wait_for_rpc(10)
        except:
            logger.error(
                '=== failed to start node, rpc does not ready in 10 seconds')
            if os.environ.get('BUILDKITE'):
                logger.info('=== stdout: ')
<<<<<<< HEAD
                self._stdout.seek(0)
                logger.info(self._stdout.read())
                logger.info('=== stderr: ')
                self._stderr.seek(0)
                logger.info(self._stdout.read())
            self._stdout.close()
            self._stderr.close()
            self._stdout = None
            self._stderr = None
=======
                logger.info(stdout.read_text('utf-8', 'replace'))
                logger.info('=== stderr: ')
                logger.info(stderr.read_text('utf-8', 'replace'))
>>>>>>> 7d80bf00

    def kill(self):
        if self._proxy_local_stopped is not None:
            self._proxy_local_stopped.value = 1
        if self._process:
            self._process.kill()
            self._process.wait(5)
            self._process = None

    def reset_data(self):
        shutil.rmtree(os.path.join(self.node_dir, "data"))

    def reset_validator_key(self, new_key):
        self.validator_key = new_key
        with open(os.path.join(self.node_dir, "validator_key.json"), 'w+') as f:
            json.dump(new_key.to_json(), f)

    def reset_node_key(self, new_key):
        self.node_key = new_key
        with open(os.path.join(self.node_dir, "node_key.json"), 'w+') as f:
            json.dump(new_key.to_json(), f)

    def cleanup(self):
        if self.cleaned:
            return

        try:
            self.kill()
        except:
            logger.critical('Kill failed on cleanup!', exc_info=sys.exc_info())

        if self._stdout:
            self._stdout.close()
            self._stderr.close()
            self._stdout = None
            self._stderr = None

        # move the node dir to avoid weird interactions with multiple serial test invocations
        target_path = self.node_dir + '_finished'
        if os.path.exists(target_path) and os.path.isdir(target_path):
            shutil.rmtree(target_path)
        os.rename(self.node_dir, target_path)
        self.cleaned = True

    def stop_network(self):
        logger.info(f'Stopping network for process {self._pid}')
        network.stop(self._pid)

    def resume_network(self):
        logger.info(f'Resuming network for process {self._pid}')
        network.resume_network(self._pid)


class GCloudNode(BaseNode):

    def __init__(self, *args, username=None, project=None, ssh_key_path=None):
        if len(args) == 1:
            name = args[0]
            # Get existing instance assume it's ready to run.
            self.instance_name = name
            self.port = 24567
            self.rpc_port = 3030
            self.machine = gcloud.get(name,
                                      username=username,
                                      project=project,
                                      ssh_key_path=ssh_key_path)
            self.ip = self.machine.ip
        elif len(args) == 4:
            # Create new instance from scratch
            instance_name, zone, node_dir, binary = args
            self.instance_name = instance_name
            self.port = 24567
            self.rpc_port = 3030
            self.node_dir = node_dir
            self.machine = gcloud.create(
                name=instance_name,
                machine_type='n1-standard-2',
                disk_size='50G',
                image_project='gce-uefi-images',
                image_family='ubuntu-1804-lts',
                zone=zone,
                firewall_allows=['tcp:3030', 'tcp:24567'],
                min_cpu_platform='Intel Skylake',
                preemptible=False,
            )
            # self.ip = self.machine.ip
            self._upload_config_files(node_dir)
            self._download_binary(binary)
            with remote_nodes_lock:
                global cleanup_remote_nodes_atexit_registered
                if not cleanup_remote_nodes_atexit_registered:
                    atexit.register(atexit_cleanup_remote)
                    cleanup_remote_nodes_atexit_registered = True
        else:
            raise Exception()

    def _upload_config_files(self, node_dir):
        self.machine.run('bash', input='mkdir -p ~/.near')
        self.machine.upload(os.path.join(node_dir, '*.json'),
                            f'/home/{self.machine.username}/.near/')
        self.validator_key = Key.from_json_file(
            os.path.join(node_dir, "validator_key.json"))
        self.node_key = Key.from_json_file(
            os.path.join(node_dir, "node_key.json"))
        self.signer_key = Key.from_json_file(
            os.path.join(node_dir, "validator_key.json"))

    @retry(wait_fixed=1000, stop_max_attempt_number=3)
    def _download_binary(self, binary):
        p = self.machine.run('bash',
                             input=f'''
/snap/bin/gsutil cp gs://nearprotocol_nearcore_release/{binary} neard
chmod +x neard
''')
        if p.returncode != 0:
            raise DownloadException(p.stderr)

    def addr(self):
        return (self.ip, self.port)

    def rpc_addr(self):
        return (self.ip, self.rpc_port)

    def start(self, *, boot_node: BootNode = None):
        self.machine.run_detach_tmux(
            "RUST_BACKTRACE=1 " +
            " ".join(self._get_command_line('.', '.near', boot_node)))
        self.wait_for_rpc(timeout=30)

    def kill(self):
        self.machine.run('tmux send-keys -t python-rc C-c')
        time.sleep(3)
        self.machine.kill_detach_tmux()

    def destroy_machine(self):
        self.machine.delete()

    def cleanup(self):
        self.kill()
        # move the node dir to avoid weird interactions with multiple serial test invocations
        target_path = self.node_dir + '_finished'
        if os.path.exists(target_path) and os.path.isdir(target_path):
            shutil.rmtree(target_path)
        os.rename(self.node_dir, target_path)

        # Get log and delete machine
        rc.run(f'mkdir -p /tmp/pytest_remote_log')
        self.machine.download(
            '/tmp/python-rc.log',
            f'/tmp/pytest_remote_log/{self.machine.name}.log')
        self.destroy_machine()

    def json_rpc(self, method, params, timeout=15):
        return super().json_rpc(method, params, timeout=timeout)

    def get_status(self):
        r = nretry(lambda: requests.get("http://%s:%s/status" % self.rpc_addr(),
                                        timeout=15),
                   timeout=45)
        r.raise_for_status()
        return json.loads(r.content)

    def stop_network(self):
        rc.run(
            f'gcloud compute firewall-rules create {self.machine.name}-stop --direction=EGRESS --priority=1000 --network=default --action=DENY --rules=all --target-tags={self.machine.name}'
        )

    def resume_network(self):
        rc.run(f'gcloud compute firewall-rules delete {self.machine.name}-stop',
               input='yes\n')

    def reset_validator_key(self, new_key):
        self.validator_key = new_key
        with open(os.path.join(self.node_dir, "validator_key.json"), 'w+') as f:
            json.dump(new_key.to_json(), f)
        self.machine.upload(os.path.join(self.node_dir, 'validator_key.json'),
                            f'/home/{self.machine.username}/.near/')


def spin_up_node(config,
                 near_root,
                 node_dir,
                 ordinal,
                 *,
                 boot_node: BootNode = None,
                 blacklist=[],
                 proxy=None,
                 skip_starting_proxy=False,
                 single_node=False):
    is_local = config['local']

    args = make_boot_nodes_arg(boot_node)
    logger.info("Starting node %s %s" %
                (ordinal,
                 ('with ' + '='.join(args) if args else 'as BOOT NODE')))

    if is_local:
        blacklist = [
            "127.0.0.1:%s" % (24567 + 10 + bl_ordinal)
            for bl_ordinal in blacklist
        ]
        node = LocalNode(24567 + 10 + ordinal, 3030 + 10 + ordinal,
                         near_root, node_dir, blacklist,
                         config.get('binary_name'), single_node)
    else:
        # TODO: Figure out how to know IP address beforehand for remote deployment.
        assert len(
            blacklist) == 0, "Blacklist is only supported in LOCAL deployment."

        instance_name = '{}-{}-{}'.format(
            config['remote'].get('instance_name', 'near-pytest'), ordinal,
            uuid.uuid4())
        zones = config['remote']['zones']
        zone = zones[ordinal % len(zones)]
        node = GCloudNode(instance_name, zone, node_dir,
                          config['remote']['binary'])
        with remote_nodes_lock:
            remote_nodes.append(node)
        logger.info(f"node {ordinal} machine created")

    if proxy is not None:
        proxy.proxify_node(node)

    node.start(boot_node=boot_node, skip_starting_proxy=skip_starting_proxy)
    time.sleep(3)
    logger.info(f"node {ordinal} started")
    return node


def init_cluster(num_nodes, num_observers, num_shards, config,
                 genesis_config_changes, client_config_changes):
    """
    Create cluster configuration
    """
    if 'local' not in config and 'nodes' in config:
        logger.critical(
            "Attempt to launch a regular test with a mocknet config")
        sys.exit(1)

    is_local = config['local']
    near_root = config['near_root']
    binary_name = config.get('binary_name', 'neard')

    logger.info("Creating %s cluster configuration with %s nodes" %
                ("LOCAL" if is_local else "REMOTE", num_nodes + num_observers))

    process = subprocess.Popen([
        os.path.join(near_root, binary_name), "testnet", "--v",
        str(num_nodes), "--shards",
        str(num_shards), "--n",
        str(num_observers), "--prefix", "test"
    ],
                               stdout=subprocess.PIPE,
                               stderr=subprocess.PIPE)
    out, err = process.communicate()
    assert 0 == process.returncode, err

    node_dirs = [
        line.split()[-1]
        for line in err.decode('utf8').split('\n')
        if '/test' in line
    ]
    assert len(
        node_dirs
    ) == num_nodes + num_observers, "node dirs: %s num_nodes: %s num_observers: %s" % (
        len(node_dirs), num_nodes, num_observers)

    logger.info("Search for stdout and stderr in %s" % node_dirs)
    # apply config changes
    for i, node_dir in enumerate(node_dirs):
        apply_genesis_changes(node_dir, genesis_config_changes)
        overrides = client_config_changes.get(i)
        if overrides:
            apply_config_changes(node_dir, overrides)

    return near_root, node_dirs


def apply_genesis_changes(node_dir, genesis_config_changes):
    # apply genesis.json changes
    fname = os.path.join(node_dir, 'genesis.json')
    with open(fname) as fd:
        genesis_config = json.load(fd)
    for change in genesis_config_changes:
        cur = genesis_config
        for s in change[:-2]:
            cur = cur[s]
        assert change[-2] in cur
        cur[change[-2]] = change[-1]
    with open(fname, 'w') as fd:
        json.dump(genesis_config, fd, indent=2)


def apply_config_changes(node_dir, client_config_change):
    # apply config.json changes
    fname = os.path.join(node_dir, 'config.json')
    with open(fname) as fd:
        config_json = json.load(fd)

    # ClientConfig keys which are valid but may be missing from the config.json
    # file.  Those are usually Option<T> types which are not stored in JSON file
    # when None.
    allowed_missing_configs = ('max_gas_burnt_view', 'rosetta_rpc')

    for k, v in client_config_change.items():
        if not (k in allowed_missing_configs or k in config_json):
            raise ValueError(f'Unknown configuration option: {k}')
        if k in config_json and isinstance(v, dict):
            config_json[k].update(v)
        else:
            config_json[k] = v

    with open(fname, 'w') as fd:
        json.dump(config_json, fd, indent=2)


def start_cluster(num_nodes,
                  num_observers,
                  num_shards,
                  config,
                  genesis_config_changes,
                  client_config_changes,
                  message_handler=None):
    if not config:
        config = load_config()

    dot_near = pathlib.Path.home() / '.near'
    if (dot_near / 'test0').exists():
        near_root = config['near_root']
        node_dirs = [
            str(dot_near / name)
            for name in os.listdir(dot_near)
            if name.startswith('test') and not name.endswith('_finished')
        ]
    else:
        near_root, node_dirs = init_cluster(num_nodes, num_observers,
                                            num_shards, config,
                                            genesis_config_changes,
                                            client_config_changes)

    proxy = NodesProxy(message_handler) if message_handler is not None else None
    ret = []

    def spin_up_node_and_push(i, boot_node: BootNode):
        single_node = (num_nodes == 1) and (num_observers == 0)
        node = spin_up_node(config,
                            near_root,
                            node_dirs[i],
                            i,
                            boot_node=boot_node,
                            proxy=proxy,
                            skip_starting_proxy=True,
                            single_node=single_node)
        ret.append((i, node))
        return node

    boot_node = spin_up_node_and_push(0, None)

    handles = []
    for i in range(1, num_nodes + num_observers):
        handle = threading.Thread(target=spin_up_node_and_push,
                                  args=(i, boot_node))
        handle.start()
        handles.append(handle)

    for handle in handles:
        handle.join()

    nodes = [node for _, node in sorted(ret)]
    for node in nodes:
        node.start_proxy_if_needed()

    return nodes


ROOT_DIR = pathlib.Path(__file__).resolve().parents[2]
DEFAULT_CONFIG = {
    'local': True,
    'near_root': os.environ.get('NEAR_ROOT', str(ROOT_DIR / 'target/debug')),
    'binary_name': 'neard',
    'release': False,
}
CONFIG_ENV_VAR = 'NEAR_PYTEST_CONFIG'


def load_config():
    config = DEFAULT_CONFIG

    config_file = os.environ.get(CONFIG_ENV_VAR, '')
    if config_file:
        try:
            with open(config_file) as f:
                new_config = json.load(f)
                config.update(new_config)
                logger.info(f"Load config from {config_file}, config {config}")
        except FileNotFoundError:
            logger.info(
                f"Failed to load config file, use default config {config}")
    else:
        logger.info(f"Use default config {config}")
    return config<|MERGE_RESOLUTION|>--- conflicted
+++ resolved
@@ -337,8 +337,6 @@
             os.path.join(node_dir, "node_key.json"))
         self.signer_key = Key.from_json_file(
             os.path.join(node_dir, "validator_key.json"))
-        self._stdout = None
-        self._stderr = None
         self._process = None
 
         self.change_config({
@@ -381,29 +379,18 @@
         env["RUST_LOG"] = "actix_web=warn,mio=warn,tokio_util=warn,actix_server=warn,actix_http=warn," + env.get(
             "RUST_LOG", "debug")
 
-<<<<<<< HEAD
-        self._stdout = open(os.path.join(self.node_dir, 'stdout'), 'a')
-        self._stderr = open(os.path.join(self.node_dir, 'stderr'), 'a')
-        cmd = self._get_command_line(self.near_root, self.node_dir, boot_node,
-                                     self.binary_name)
-        self._process = subprocess.Popen(cmd,
-                                         stdout=self._stdout,
-                                         stderr=self._stderr,
-                                         env=env)
-        self._pid = self._process.pid
-=======
         cmd = self._get_command_line(self.near_root, self.node_dir, boot_node,
                                      self.binary_name)
         node_dir = pathlib.Path(self.node_dir)
         stdout, stderr = node_dir / 'stdout', node_dir / 'stderr'
         with open(stdout, 'ab') as stdout_fd, open(stderr, 'ab') as stderr_fd:
-            self.pid.value = subprocess.Popen(cmd,
-                                              stdin=subprocess.DEVNULL,
-                                              stdout=stdout_fd,
-                                              stderr=stderr_fd,
-                                              env=env).pid
-
->>>>>>> 7d80bf00
+            self._process = subprocess.Popen(cmd,
+                                             stdin=subprocess.DEVNULL,
+                                             stdout=stdout_fd,
+                                             stderr=stderr_fd,
+                                             env=env)
+        self._pid = self._process.pid
+
         if not skip_starting_proxy:
             self.start_proxy_if_needed()
 
@@ -414,21 +401,9 @@
                 '=== failed to start node, rpc does not ready in 10 seconds')
             if os.environ.get('BUILDKITE'):
                 logger.info('=== stdout: ')
-<<<<<<< HEAD
-                self._stdout.seek(0)
-                logger.info(self._stdout.read())
-                logger.info('=== stderr: ')
-                self._stderr.seek(0)
-                logger.info(self._stdout.read())
-            self._stdout.close()
-            self._stderr.close()
-            self._stdout = None
-            self._stderr = None
-=======
                 logger.info(stdout.read_text('utf-8', 'replace'))
                 logger.info('=== stderr: ')
                 logger.info(stderr.read_text('utf-8', 'replace'))
->>>>>>> 7d80bf00
 
     def kill(self):
         if self._proxy_local_stopped is not None:
