import multiprocessing
import threading
import subprocess
import json
import os
import sys
import signal
import atexit
import shutil
import requests
import time
import base58
import base64
import retry
import retrying
import rc
from rc import gcloud
import uuid
import network

os.environ["ADVERSARY_CONSENT"] = "1"

remote_nodes = []
remote_nodes_lock = threading.Lock()
cleanup_remote_nodes_atexit_registered = False

class DownloadException(Exception):
    pass


def atexit_cleanup(node):
    print("Cleaning up node %s:%s on script exit" % node.addr())
    try:
        node.cleanup()
    except:
        print("Cleaning failed!")
        pass


def atexit_cleanup_remote():
    with remote_nodes_lock:
        if remote_nodes:
            rc.pmap(atexit_cleanup, remote_nodes)


class Key(object):
    def __init__(self, account_id, pk, sk):
        super(Key, self).__init__()
        self.account_id = account_id
        self.pk = pk
        self.sk = sk

    def decoded_pk(self):
        key = self.pk.split(':')[1] if ':' in self.pk else self.pk
        return base58.b58decode(key.encode('ascii'))

    def decoded_sk(self):
        key = self.sk.split(':')[1] if ':' in self.sk else self.sk
        return base58.b58decode(key.encode('ascii'))

    @classmethod
    def from_json(self, j):
        return Key(j['account_id'], j['public_key'], j['secret_key'])

    @classmethod
    def from_json_file(self, jf):
        with open(jf) as f:
            return Key.from_json(json.loads(f.read()))


class BaseNode(object):
    def _get_command_line(self, near_root, node_dir, boot_key, boot_node_addr):
        if boot_key is None:
            assert boot_node_addr is None
            return [os.path.join(near_root, 'near'), "--verbose", "", "--home", node_dir, "run"]
        else:
            assert boot_node_addr is not None
            boot_key = boot_key.split(':')[1]
            return [os.path.join(near_root, 'near'), "--verbose", "", "--home", node_dir, "run", '--boot-nodes', "%s@%s:%s" % (boot_key, boot_node_addr[0], boot_node_addr[1])]

    def wait_for_rpc(self, timeout=1):
        retrying.retry(lambda: self.get_status(), timeout=timeout)

    def json_rpc(self, method, params, timeout=2):
        j = {
            'method': method,
            'params': params,
            'id': 'dontcare',
            'jsonrpc': '2.0'
        }
        r = requests.post("http://%s:%s" % self.rpc_addr(), json=j, timeout=timeout)
        r.raise_for_status()
        return json.loads(r.content)

    def send_tx(self, signed_tx):
        return self.json_rpc('broadcast_tx_async', [base64.b64encode(signed_tx).decode('utf8')])

    def send_tx_and_wait(self, signed_tx, timeout):
        return self.json_rpc('broadcast_tx_commit', [base64.b64encode(signed_tx).decode('utf8')], timeout=timeout)

    def get_status(self):
        r = requests.get("http://%s:%s/status" % self.rpc_addr(), timeout=2)
        r.raise_for_status()
        return json.loads(r.content)

    def get_all_heights(self):
        status = self.get_status()
        hash_ = status['sync_info']['latest_block_hash']
        heights = []

        while True:
            block = self.get_block(hash_)
            if 'error' in block and 'data' in block['error'] and 'DB Not Found Error' in block['error']['data']:
                break
            height = block['result']['header']['height']
            if height == 0:
                break
            heights.append(height)
            hash_ = block['result']['header']['prev_hash']

        return list(reversed(heights))

    def get_validators(self):
        return self.json_rpc('validators', [None])

    def get_account(self, acc, finality='optimistic'):
        return self.json_rpc('query', {"request_type": "view_account", "account_id": acc, "finality": finality})
<<<<<<< HEAD
=======

    def get_access_key_list(self, acc, finality='optimistic'):
        return self.json_rpc('query', {"request_type": "view_access_key_list", "account_id": acc, "finality": finality})

    def get_nonce_for_pk(self, acc, pk, finality='optimistic'):
        for access_key in self.get_access_key_list(acc, finality)['result']['keys']:
            if access_key['public_key'] == pk:
                return access_key['access_key']['nonce']
        return None


>>>>>>> 272ad656

    def get_block(self, block_id):
        return self.json_rpc('block', [block_id])

    def get_chunk(self, chunk_id):
        return self.json_rpc('chunk', [chunk_id])

    def get_tx(self, tx_hash, tx_recipient_id):
        return self.json_rpc('tx', [tx_hash, tx_recipient_id])

    def get_changes(self, changes_request):
        return self.json_rpc('EXPERIMENTAL_changes', changes_request)

    def validators(self):
        return set(map(lambda v: v['account_id'], self.get_status()['validators']))



class RpcNode(BaseNode):
    """ A running node only interact by rpc queries """
    def __init__(self, host, rpc_port):
        super(RpcNode, self).__init__()
        self.host = host
        self.rpc_port = rpc_port

    def rpc_addr(self):
        return (self.host, self.rpc_port)


class LocalNode(BaseNode):
    def __init__(self, port, rpc_port, near_root, node_dir, blacklist):
        super(LocalNode, self).__init__()
        self.port = port
        self.rpc_port = rpc_port
        self.near_root = near_root
        self.node_dir = node_dir
        with open(os.path.join(node_dir, "config.json")) as f:
            config_json = json.loads(f.read())
        assert config_json['network']['addr'] == '0.0.0.0:24567', config_json['network']['addr']
        assert config_json['rpc']['addr'] == '0.0.0.0:3030', config_json['rpc']['addr']
        # just a sanity assert that the setting name didn't change
        assert 0 <= config_json['consensus']['min_num_peers'] <= 3, config_json['consensus']['min_num_peers']
        config_json['network']['addr'] = '0.0.0.0:%s' % port
        config_json['network']['blacklist'] = blacklist
        config_json['rpc']['addr'] = '0.0.0.0:%s' % rpc_port
        config_json['consensus']['min_num_peers'] = 1
        with open(os.path.join(node_dir, "config.json"), 'w') as f:
            f.write(json.dumps(config_json, indent=2))

        self.validator_key = Key.from_json_file(os.path.join(node_dir, "validator_key.json"))
        self.node_key = Key.from_json_file(os.path.join(node_dir, "node_key.json"))
        self.signer_key = Key.from_json_file(os.path.join(node_dir, "validator_key.json"))

        self.pid = multiprocessing.Value('i', 0)

        atexit.register(atexit_cleanup, self)

    def addr(self):
        return ("0.0.0.0", self.port)

    def rpc_addr(self):
        return ("0.0.0.0", self.rpc_port)

    def start(self, boot_key, boot_node_addr):
        env = os.environ.copy()
        env["RUST_BACKTRACE"] = "1"

        self.stdout_name = os.path.join(self.node_dir, 'stdout')
        self.stderr_name = os.path.join(self.node_dir, 'stderr')
        self.stdout = open(self.stdout_name, 'a')
        self.stderr = open(self.stderr_name, 'a')
        cmd = self._get_command_line(
            self.near_root, self.node_dir, boot_key, boot_node_addr)
        self.pid.value = subprocess.Popen(
            cmd, stdout=self.stdout, stderr=self.stderr, env=env).pid
        self.wait_for_rpc(5)

    def kill(self):
        if self.pid.value != 0:
            os.kill(self.pid.value, signal.SIGKILL)
            self.pid.value = 0

    def reset_data(self):
        shutil.rmtree(os.path.join(self.node_dir, "data"))

    def cleanup(self):
        self.kill()
        # move the node dir to avoid weird interactions with multiple serial test invocations
        target_path = self.node_dir + '_finished'
        if os.path.exists(target_path) and os.path.isdir(target_path):
            shutil.rmtree(target_path)
        os.rename(self.node_dir, target_path)

    def stop_network(self):
        print("Stopping network for process %s" % self.pid.value)
        network.stop(self.pid.value)

    def resume_network(self):
        print("Resuming network for process %s" % self.pid.value)
        network.resume_network(self.pid.value)


class BotoNode(BaseNode):
    pass


class GCloudNode(BaseNode):
    def __init__(self, *args):
        if len(args) == 1:
            # Get existing instance assume it's ready to run
            name = args[0]
            self.instance_name = name
            self.port = 24567
            self.rpc_port = 3030
            self.machine = gcloud.get(name)
            self.ip = self.machine.ip
        elif len(args) == 4:
            # Create new instance from scratch
            instance_name, zone, node_dir, binary = args
            self.instance_name = instance_name
            self.port = 24567
            self.rpc_port = 3030
            self.node_dir = node_dir
            self.machine = gcloud.create(
                name=instance_name,
                machine_type='n1-standard-2',
                disk_size='50G',
                image_project='gce-uefi-images',
                image_family='ubuntu-1804-lts',
                zone=zone,
                firewall_allows=['tcp:3030', 'tcp:24567'],
                min_cpu_platform='Intel Skylake',
                preemptible=False,
            )
            self.ip = self.machine.ip
            self._upload_config_files(node_dir)
            self._download_binary(binary)
            with remote_nodes_lock:
                global cleanup_remote_nodes_atexit_registered
                if not cleanup_remote_nodes_atexit_registered:
                    atexit.register(atexit_cleanup_remote)
                    cleanup_remote_nodes_atexit_registered = True
        else:
            raise Exception()


    def _upload_config_files(self, node_dir):
        self.machine.run('bash', input='mkdir -p ~/.near')
        self.machine.upload(os.path.join(node_dir, '*.json'), f'/home/{self.machine.username}/.near/')
        self.validator_key = Key.from_json_file(
            os.path.join(node_dir, "validator_key.json"))
        self.node_key = Key.from_json_file(
            os.path.join(node_dir, "node_key.json"))
        self.signer_key = Key.from_json_file(
            os.path.join(node_dir, "validator_key.json"))

    @retry.retry(delay=1, tries=3)
    def _download_binary(self, binary):
        p = self.machine.run('bash', input=f'''
/snap/bin/gsutil cp gs://nearprotocol_nearcore_release/{binary} near
chmod +x near
''')
        if p.returncode != 0:
            raise DownloadException(p.stderr)

    def addr(self):
        return (self.ip, self.port)

    def rpc_addr(self):
        return (self.ip, self.rpc_port)

    def start(self, boot_key, boot_node_addr):
        self.machine.run_detach_tmux("RUST_BACKTRACE=1 "+" ".join(self._get_command_line('.', '.near', boot_key, boot_node_addr)).replace("--verbose", '--verbose ""'))
        self.wait_for_rpc(timeout=30)

    def kill(self):
        self.machine.run('tmux send-keys -t python-rc C-c')
        time.sleep(3)
        self.machine.kill_detach_tmux()

    def destroy_machine(self):
        self.machine.delete()

    def cleanup(self):
        self.kill()
        # move the node dir to avoid weird interactions with multiple serial test invocations
        target_path = self.node_dir + '_finished'
        if os.path.exists(target_path) and os.path.isdir(target_path):
            shutil.rmtree(target_path)
        os.rename(self.node_dir, target_path)

        # Get log and delete machine
        rc.run(f'mkdir -p /tmp/pytest_remote_log')
        self.machine.download('/tmp/python-rc.log', f'/tmp/pytest_remote_log/{self.machine.name}.log')
        self.destroy_machine()

    def json_rpc(self, method, params, timeout=10):
        return super().json_rpc(method, params, timeout=timeout)

    def get_status(self):
        r = requests.get("http://%s:%s/status" % self.rpc_addr(), timeout=10)
        r.raise_for_status()
        return json.loads(r.content)

    def stop_network(self):
        rc.run(f'gcloud compute firewall-rules create {self.machine.name}-stop --direction=EGRESS --priority=1000 --network=default --action=DENY --rules=all --target-tags={self.machine.name}')

    def resume_network(self):
        rc.run(f'gcloud compute firewall-rules delete {self.machine.name}-stop', input='yes\n')


def spin_up_node(config, near_root, node_dir, ordinal, boot_key, boot_addr, blacklist=[]):
    is_local = config['local']

    print("Starting node %s %s" % (ordinal, ("as BOOT NODE" if boot_addr is None else (
        "with boot=%s@%s:%s" % (boot_key, boot_addr[0], boot_addr[1])))))
    if is_local:
        blacklist = ["127.0.0.1:%s" % (24567 + 10 + bl_ordinal) for bl_ordinal in blacklist]
        node = LocalNode(24567 + 10 + ordinal, 3030 +
                         10 + ordinal, near_root, node_dir, blacklist)
    else:
        # TODO: Figure out how to know IP address beforehand for remote deployment.
        assert len(blacklist) == 0, "Blacklist is only supported in LOCAL deployment."

        instance_name = '{}-{}-{}'.format(config['remote'].get('instance_name', 'near-pytest'), ordinal, uuid.uuid4())
        zones = config['remote']['zones']
        zone = zones[ordinal % len(zones)]
        node = GCloudNode(instance_name, zone, node_dir, config['remote']['binary'])
        with remote_nodes_lock:
            remote_nodes.append(node)
        print(f"node {ordinal} machine created")

    node.start(boot_key, boot_addr)
    time.sleep(3)
    print(f"node {ordinal} started")
    return node


def connect_to_mocknet(config):
    if not config:
        config = load_config()

    if 'local' in config:
        print("Attempt to launch a mocknet test with a regular config", file=sys.stderr)
        sys.exit(1)

    return [RpcNode(node['ip'], node['port']) for node in config['nodes']], [Key(account['account_id'], account['pk'], account['sk']) for account in config['accounts']]


def init_cluster(num_nodes, num_observers, num_shards, config, genesis_config_changes, client_config_changes):
    """
    Create cluster configuration
    """
    if 'local' not in config and 'nodes' in config:
        print("Attempt to launch a regular test with a mocknet config", file=sys.stderr)
        sys.exit(1)

    is_local = config['local']
    near_root = config['near_root']

    print("Creating %s cluster configuration with %s nodes" %
          ("LOCAL" if is_local else "REMOTE", num_nodes + num_observers))

    process = subprocess.Popen([os.path.join(near_root, "near"), "testnet", "--v", str(num_nodes), "--shards", str(
        num_shards), "--n", str(num_observers), "--prefix", "test"], stdout=subprocess.PIPE, stderr=subprocess.PIPE)
    out, err = process.communicate()
    assert 0 == process.returncode, err

    node_dirs = [line.split()[-1]
                 for line in err.decode('utf8').split('\n') if '/test' in line]
    assert len(node_dirs) == num_nodes + num_observers, "node dirs: %s num_nodes: %s num_observers: %s" % (len(node_dirs), num_nodes, num_observers)

    # apply config changes
    for i, node_dir in enumerate(node_dirs):
        apply_genesis_changes(node_dir, genesis_config_changes)
        if i in client_config_changes:
            client_config_change = client_config_changes[i]
            apply_config_changes(node_dir, client_config_change)

    return near_root, node_dirs


def apply_genesis_changes(node_dir, genesis_config_changes):
    # apply genesis.json changes
    fname = os.path.join(node_dir, 'genesis.json')
    with open(fname) as f:
        genesis_config = json.loads(f.read())
    for change in genesis_config_changes:
        cur = genesis_config
        for s in change[:-2]:
            cur = cur[s]
        assert change[-2] in cur
        cur[change[-2]] = change[-1]
    with open(fname, 'w') as f:
        f.write(json.dumps(genesis_config, indent=2))


def apply_config_changes(node_dir, client_config_change):
    # apply config.json changes
    fname = os.path.join(node_dir, 'config.json')
    with open(fname) as f:
        config_json = json.loads(f.read())

    for k, v in client_config_change.items():
        assert k in config_json
        if isinstance(v, dict):
            for key, value in v.items():
                assert key in config_json[k]
                config_json[k][key] = value
        else:
            config_json[k] = v

    with open(fname, 'w') as f:
        f.write(json.dumps(config_json, indent=2))


def start_cluster(num_nodes, num_observers, num_shards, config, genesis_config_changes, client_config_changes):
    if not config:
        config = load_config()

    if not os.path.exists(os.path.expanduser("~/.near/test0")):
        near_root, node_dirs = init_cluster(
            num_nodes, num_observers, num_shards, config, genesis_config_changes, client_config_changes)
    else:
        near_root = config['near_root']
        node_dirs = subprocess.check_output("find ~/.near/test* -maxdepth 0", shell=True).decode('utf-8').strip().split('\n')
        node_dirs = list(filter(lambda n: not n.endswith('_finished'), node_dirs))
    ret = []

    def spin_up_node_and_push(i, boot_key, boot_addr):
        node = spin_up_node(config, near_root,
                            node_dirs[i], i, boot_key, boot_addr)
        while len(ret) < i:
            time.sleep(0.01)
        ret.append(node)
        return node

    boot_node = spin_up_node_and_push(0, None, None)

    handles = []
    for i in range(1, num_nodes + num_observers):
        handle = threading.Thread(target=spin_up_node_and_push, args=(
            i, boot_node.node_key.pk, boot_node.addr()))
        handle.start()
        handles.append(handle)

    for handle in handles:
        handle.join()

    return ret


DEFAULT_CONFIG = {'local': True, 'near_root': '../target/debug/'}
CONFIG_ENV_VAR = 'NEAR_PYTEST_CONFIG'


def load_config():
    config = DEFAULT_CONFIG

    config_file = os.environ.get(CONFIG_ENV_VAR, '')
    if config_file:
        try:
            with open(config_file) as f:
                config = json.load(f)
                print(f"Load config from {config_file}, config {config}")
        except FileNotFoundError:
            print(f"Failed to load config file, use default config {config}")
    else:
        print(f"Use default config {config}")
    return config<|MERGE_RESOLUTION|>--- conflicted
+++ resolved
@@ -125,8 +125,6 @@
 
     def get_account(self, acc, finality='optimistic'):
         return self.json_rpc('query', {"request_type": "view_account", "account_id": acc, "finality": finality})
-<<<<<<< HEAD
-=======
 
     def get_access_key_list(self, acc, finality='optimistic'):
         return self.json_rpc('query', {"request_type": "view_access_key_list", "account_id": acc, "finality": finality})
@@ -138,7 +136,6 @@
         return None
 
 
->>>>>>> 272ad656
 
     def get_block(self, block_id):
         return self.json_rpc('block', [block_id])
