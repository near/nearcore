import atexit
import base64
import json
import multiprocessing
import os
import pathlib
import rc
import requests
import shutil
import signal
import subprocess
import sys
import threading
import time
import traceback
import uuid
from rc import gcloud
from retrying import retry

import network
from configured_logger import logger
from key import Key
from proxy import NodesProxy

os.environ["ADVERSARY_CONSENT"] = "1"

remote_nodes = []
remote_nodes_lock = threading.Lock()
cleanup_remote_nodes_atexit_registered = False


class DownloadException(Exception):
    pass


def atexit_cleanup(node):
    logger.info("Cleaning up node %s:%s on script exit" % node.addr())
    logger.info("Executed store validity tests: %s" % node.store_tests)
    try:
        node.cleanup()
    except:
        logger.info("Cleaning failed!")
        traceback.print_exc()
        pass


def atexit_cleanup_remote():
    with remote_nodes_lock:
        if remote_nodes:
            rc.pmap(atexit_cleanup, remote_nodes)


# custom retry that is used in wait_for_rpc() and get_status()
def nretry(fn, timeout):
    started = time.time()
    delay = 0.05
    while True:
        try:
            return fn()
        except:
            if time.time() - started >= timeout:
                raise
            time.sleep(delay)
            delay *= 1.2


class BaseNode(object):

    def __init__(self):
        self._start_proxy = None
        self._proxy_local_stopped = None
        self.proxy = None
        self.store_tests = 0
        self.is_check_store = True

    def _get_command_line(self,
                          near_root,
                          node_dir,
                          boot_node,
                          binary_name='neard'):
        cmd = [os.path.join(near_root, binary_name), '--home', node_dir, 'run']
        if boot_node:
            cmd.extend(('--boot-nodes', boot_node.addr_with_pk()))
        return cmd

    def addr_with_pk(self) -> str:
        pk_hash = self.node_key.pk.split(':')[1]
        host, port = self.addr()
        return '{}@{}:{}'.format(pk_hash, host, port)

    def wait_for_rpc(self, timeout=1):
        nretry(lambda: self.get_status(), timeout=timeout)

    def json_rpc(self, method, params, timeout=2):
        j = {
            'method': method,
            'params': params,
            'id': 'dontcare',
            'jsonrpc': '2.0'
        }
        r = requests.post("http://%s:%s" % self.rpc_addr(),
                          json=j,
                          timeout=timeout)
        r.raise_for_status()
        return json.loads(r.content)

    def send_tx(self, signed_tx):
        return self.json_rpc('broadcast_tx_async',
                             [base64.b64encode(signed_tx).decode('utf8')])

    def send_tx_and_wait(self, signed_tx, timeout):
        return self.json_rpc('broadcast_tx_commit',
                             [base64.b64encode(signed_tx).decode('utf8')],
                             timeout=timeout)

    def get_status(self, check_storage=True, timeout=2):
        r = requests.get("http://%s:%s/status" % self.rpc_addr(),
                         timeout=timeout)
        r.raise_for_status()
        status = json.loads(r.content)
        if check_storage and status['sync_info']['syncing'] == False:
            # Storage is not guaranteed to be in consistent state while syncing
            self.check_store()
        return status

    def get_all_heights(self):
        status = self.get_status()
        hash_ = status['sync_info']['latest_block_hash']
        heights = []

        while True:
            block = self.get_block(hash_)
            if 'error' in block and 'data' in block[
                    'error'] and 'DB Not Found Error: BLOCK:' in block['error'][
                        'data']:
                break
            elif 'result' not in block:
                logger.info(block)

            height = block['result']['header']['height']
            if height == 0:
                break
            heights.append(height)
            hash_ = block['result']['header']['prev_hash']

        return list(reversed(heights))

    def get_validators(self):
        return self.json_rpc('validators', [None])

    def get_account(self, acc, finality='optimistic'):
        return self.json_rpc('query', {
            "request_type": "view_account",
            "account_id": acc,
            "finality": finality
        })

    def call_function(self,
                      acc,
                      method,
                      args,
                      finality='optimistic',
                      timeout=2):
        return self.json_rpc('query', {
            "request_type": "call_function",
            "account_id": acc,
            "method_name": method,
            "args_base64": args,
            "finality": finality
        },
                             timeout=timeout)

    def get_access_key_list(self, acc, finality='optimistic'):
        return self.json_rpc(
            'query', {
                "request_type": "view_access_key_list",
                "account_id": acc,
                "finality": finality
            })

    def get_nonce_for_pk(self, acc, pk, finality='optimistic'):
        for access_key in self.get_access_key_list(acc,
                                                   finality)['result']['keys']:
            if access_key['public_key'] == pk:
                return access_key['access_key']['nonce']
        return None

    def get_block(self, block_id):
        return self.json_rpc('block', [block_id])

    def get_chunk(self, chunk_id):
        return self.json_rpc('chunk', [chunk_id])

    def get_tx(self, tx_hash, tx_recipient_id):
        return self.json_rpc('tx', [tx_hash, tx_recipient_id])

    def get_changes_in_block(self, changes_in_block_request):
        return self.json_rpc('EXPERIMENTAL_changes_in_block',
                             changes_in_block_request)

    def get_changes(self, changes_request):
        return self.json_rpc('EXPERIMENTAL_changes', changes_request)

    def validators(self):
        return set(
            map(lambda v: v['account_id'],
                self.get_status()['validators']))

    def stop_checking_store(self):
        logger.warning("Stopping checking Storage for inconsistency for %s:%s" %
                       self.addr())
        self.is_check_store = False

    def check_store(self):
        if self.is_check_store:
            res = self.json_rpc('adv_check_store', [])
            if not 'result' in res:
                # cannot check Storage Consistency for the node, possibly not Adversarial Mode is running
                pass
            else:
                if res['result'] == 0:
                    logger.error(
                        "Storage for %s:%s in inconsistent state, stopping" %
                        self.addr())
                    self.kill()
                self.store_tests += res['result']


class RpcNode(BaseNode):
    """ A running node only interact by rpc queries """

    def __init__(self, host, rpc_port):
        super(RpcNode, self).__init__()
        self.host = host
        self.rpc_port = rpc_port

    def rpc_addr(self):
        return (self.host, self.rpc_port)


class LocalNode(BaseNode):

    def __init__(self,
                 port,
                 rpc_port,
                 near_root,
                 node_dir,
                 blacklist,
                 binary_name=None,
                 single_node=False):
        super(LocalNode, self).__init__()
        self.port = port
        self.rpc_port = rpc_port
        self.near_root = str(near_root)
        self.node_dir = node_dir
        self.binary_name = binary_name or 'neard'
        self.cleaned = False
        with open(os.path.join(node_dir, "config.json")) as f:
            config_json = json.loads(f.read())
        # assert config_json['network']['addr'] == '0.0.0.0:24567', config_json['network']['addr']
        # assert config_json['rpc']['addr'] == '0.0.0.0:3030', config_json['rpc']['addr']
        # just a sanity assert that the setting name didn't change
        assert 0 <= config_json['consensus']['min_num_peers'] <= 3, config_json[
            'consensus']['min_num_peers']
        config_json['network']['addr'] = '0.0.0.0:%s' % port
        config_json['network']['blacklist'] = blacklist
        config_json['rpc']['addr'] = '0.0.0.0:%s' % rpc_port
        config_json['rpc']['metrics_addr'] = '0.0.0.0:%s' % (rpc_port + 1000)
        if single_node:
            config_json['consensus']['min_num_peers'] = 0
        else:
            config_json['consensus']['min_num_peers'] = 1
        with open(os.path.join(node_dir, "config.json"), 'w') as f:
            f.write(json.dumps(config_json, indent=2))

        self.validator_key = Key.from_json_file(
            os.path.join(node_dir, "validator_key.json"))
        self.node_key = Key.from_json_file(
            os.path.join(node_dir, "node_key.json"))
        self.signer_key = Key.from_json_file(
            os.path.join(node_dir, "validator_key.json"))

        self.pid = multiprocessing.Value('i', 0)

        atexit.register(atexit_cleanup, self)

    def addr(self):
        return ("127.0.0.1", self.port)

    def rpc_addr(self):
        return ("127.0.0.1", self.rpc_port)

    def start_proxy_if_needed(self):
        if self._start_proxy is not None:
            self._proxy_local_stopped = self._start_proxy()

    def start(self, *, boot_node=None, skip_starting_proxy=False):
        if self._proxy_local_stopped is not None:
            while self._proxy_local_stopped.value != 2:
                logger.info(f'Waiting for previous proxy instance to close')
                time.sleep(1)

        env = os.environ.copy()
        env["RUST_BACKTRACE"] = "1"
        env["RUST_LOG"] = "actix_web=warn,mio=warn,tokio_util=warn,actix_server=warn,actix_http=warn," + env.get(
            "RUST_LOG", "debug")

        self.stdout_name = os.path.join(self.node_dir, 'stdout')
        self.stderr_name = os.path.join(self.node_dir, 'stderr')
        self.stdout = open(self.stdout_name, 'a')
        self.stderr = open(self.stderr_name, 'a')
        cmd = self._get_command_line(self.near_root, self.node_dir, boot_node,
                                     self.binary_name)
        self.pid.value = subprocess.Popen(cmd,
                                          stdout=self.stdout,
                                          stderr=self.stderr,
                                          env=env).pid

        if not skip_starting_proxy:
            self.start_proxy_if_needed()

        try:
            self.wait_for_rpc(10)
        except:
            logger.error(
                '=== failed to start node, rpc does not ready in 10 seconds')
            self.stdout.close()
            self.stderr.close()
            if os.environ.get('BUILDKITE'):
                logger.info('=== stdout: ')
                logger.info(open(self.stdout_name).read())
                logger.info('=== stderr: ')
                logger.info(open(self.stderr_name).read())

    def kill(self):
        if self.pid.value != 0:
            try:
                os.kill(self.pid.value, signal.SIGKILL)
            except ProcessLookupError:
                pass  # the process has already terminated
            self.pid.value = 0

            if self._proxy_local_stopped is not None:
                self._proxy_local_stopped.value = 1

    def reset_data(self):
        shutil.rmtree(os.path.join(self.node_dir, "data"))

    def reset_validator_key(self, new_key):
        self.validator_key = new_key
        with open(os.path.join(self.node_dir, "validator_key.json"), 'w+') as f:
            json.dump(new_key.to_json(), f)

    def reset_node_key(self, new_key):
        self.node_key = new_key
        with open(os.path.join(self.node_dir, "node_key.json"), 'w+') as f:
            json.dump(new_key.to_json(), f)

    def cleanup(self):
        if self.cleaned:
            return

        try:
            self.kill()
        except:
            logger.critical('Kill failed on cleanup!', exc_info=sys.exc_info())

        # move the node dir to avoid weird interactions with multiple serial test invocations
        target_path = self.node_dir + '_finished'
        if os.path.exists(target_path) and os.path.isdir(target_path):
            shutil.rmtree(target_path)
        os.rename(self.node_dir, target_path)
        self.cleaned = True

    def stop_network(self):
        logger.info("Stopping network for process %s" % self.pid.value)
        network.stop(self.pid.value)

    def resume_network(self):
        logger.info("Resuming network for process %s" % self.pid.value)
        network.resume_network(self.pid.value)


class GCloudNode(BaseNode):

    def __init__(self, *args, username=None, project=None, ssh_key_path=None):
        if len(args) == 1:
            name = args[0]
            # Get existing instance assume it's ready to run.
            self.instance_name = name
            self.port = 24567
            self.rpc_port = 3030
            self.machine = gcloud.get(name,
                                      username=username,
                                      project=project,
                                      ssh_key_path=ssh_key_path)
            self.ip = self.machine.ip
        elif len(args) == 4:
            # Create new instance from scratch
            instance_name, zone, node_dir, binary = args
            self.instance_name = instance_name
            self.port = 24567
            self.rpc_port = 3030
            self.node_dir = node_dir
            self.machine = gcloud.create(
                name=instance_name,
                machine_type='n1-standard-2',
                disk_size='50G',
                image_project='gce-uefi-images',
                image_family='ubuntu-1804-lts',
                zone=zone,
                firewall_allows=['tcp:3030', 'tcp:24567'],
                min_cpu_platform='Intel Skylake',
                preemptible=False,
            )
            # self.ip = self.machine.ip
            self._upload_config_files(node_dir)
            self._download_binary(binary)
            with remote_nodes_lock:
                global cleanup_remote_nodes_atexit_registered
                if not cleanup_remote_nodes_atexit_registered:
                    atexit.register(atexit_cleanup_remote)
                    cleanup_remote_nodes_atexit_registered = True
        else:
            raise Exception()

    def _upload_config_files(self, node_dir):
        self.machine.run('bash', input='mkdir -p ~/.near')
        self.machine.upload(os.path.join(node_dir, '*.json'),
                            f'/home/{self.machine.username}/.near/')
        self.validator_key = Key.from_json_file(
            os.path.join(node_dir, "validator_key.json"))
        self.node_key = Key.from_json_file(
            os.path.join(node_dir, "node_key.json"))
        self.signer_key = Key.from_json_file(
            os.path.join(node_dir, "validator_key.json"))

    @retry(wait_fixed=1000, stop_max_attempt_number=3)
    def _download_binary(self, binary):
        p = self.machine.run('bash',
                             input=f'''
/snap/bin/gsutil cp gs://nearprotocol_nearcore_release/{binary} neard
chmod +x neard
''')
        if p.returncode != 0:
            raise DownloadException(p.stderr)

    def addr(self):
        return (self.ip, self.port)

    def rpc_addr(self):
        return (self.ip, self.rpc_port)

    def start(self, *, boot_node=None):
        self.machine.run_detach_tmux(
            "RUST_BACKTRACE=1 " +
            " ".join(self._get_command_line('.', '.near', boot_node)))
        self.wait_for_rpc(timeout=30)

    def kill(self):
        self.machine.run('tmux send-keys -t python-rc C-c')
        time.sleep(3)
        self.machine.kill_detach_tmux()

    def destroy_machine(self):
        self.machine.delete()

    def cleanup(self):
        self.kill()
        # move the node dir to avoid weird interactions with multiple serial test invocations
        target_path = self.node_dir + '_finished'
        if os.path.exists(target_path) and os.path.isdir(target_path):
            shutil.rmtree(target_path)
        os.rename(self.node_dir, target_path)

        # Get log and delete machine
        rc.run(f'mkdir -p /tmp/pytest_remote_log')
        self.machine.download(
            '/tmp/python-rc.log',
            f'/tmp/pytest_remote_log/{self.machine.name}.log')
        self.destroy_machine()

    def json_rpc(self, method, params, timeout=15):
        return super().json_rpc(method, params, timeout=timeout)

    def get_status(self):
        r = nretry(lambda: requests.get("http://%s:%s/status" % self.rpc_addr(),
                                        timeout=15),
                   timeout=45)
        r.raise_for_status()
        return json.loads(r.content)

    def stop_network(self):
        rc.run(
            f'gcloud compute firewall-rules create {self.machine.name}-stop --direction=EGRESS --priority=1000 --network=default --action=DENY --rules=all --target-tags={self.machine.name}'
        )

    def resume_network(self):
        rc.run(f'gcloud compute firewall-rules delete {self.machine.name}-stop',
               input='yes\n')

    def reset_validator_key(self, new_key):
        self.validator_key = new_key
        with open(os.path.join(self.node_dir, "validator_key.json"), 'w+') as f:
            json.dump(new_key.to_json(), f)
        self.machine.upload(os.path.join(self.node_dir, 'validator_key.json'),
                            f'/home/{self.machine.username}/.near/')


<<<<<<< HEAD
=======
class AzureNode(BaseNode):

    def __init__(self, ip, token, node_dir, release):
        super(AzureNode, self).__init__()
        self.ip = ip
        self.token = token
        if release:
            self.near_root = '/datadrive/testnodes/worker/nearcore/target/release'
        else:
            self.near_root = '/datadrive/testnodes/worker/nearcore/target/debug'
        self.port = 24567
        self.rpc_port = 3030
        self.node_dir = node_dir
        self._upload_config_files(node_dir)

    def _upload_config_files(self, node_dir):
        post = {'ip': self.ip, 'token': self.token}
        res = requests.post('http://40.112.59.229:5000/cleanup', json=post)
        for f in os.listdir(node_dir):
            if f.endswith(".json"):
                with open(os.path.join(node_dir, f), "r") as fl:
                    cnt = fl.read()
                post = {
                    'ip': self.ip,
                    'cnt': cnt,
                    'fl_name': f,
                    'token': self.token
                }
                res = requests.post('http://40.112.59.229:5000/upload',
                                    json=post)
                json_res = json.loads(res.text)
                if json_res['stderr'] != '':
                    logger.info(json_res['stderr'])
                    sys.exit()
        self.validator_key = Key.from_json_file(
            os.path.join(node_dir, "validator_key.json"))
        self.node_key = Key.from_json_file(
            os.path.join(node_dir, "node_key.json"))
        self.signer_key = Key.from_json_file(
            os.path.join(node_dir, "validator_key.json"))

    def start(self, *, boot_node=None, skip_starting_proxy=False):
        cmd = ('RUST_BACKTRACE=1 ADVERSARY_CONSENT=1 ' + ' '.join(
            self._get_command_line(self.near_root, '.near', boot_node)))
        post = {'ip': self.ip, 'cmd': cmd, 'token': self.token}
        res = requests.post('http://40.112.59.229:5000/run_cmd', json=post)
        json_res = json.loads(res.text)
        if json_res['stderr'] != '':
            logger.info(json_res['stderr'])
            sys.exit()
        self.wait_for_rpc(timeout=30)

    def kill(self):
        cmd = 'killall -9 neard'
        post = {'ip': self.ip, 'cmd': cmd, 'token': self.token}
        res = requests.post('http://40.112.59.229:5000/run_cmd', json=post)
        json_res = json.loads(res.text)
        if json_res['stderr'] != '':
            logger.info(json_res['stderr'])
        sys.exit()

    def addr(self):
        return (self.ip, self.port)

    def rpc_addr(self):
        return (self.ip, self.rpc_port)


>>>>>>> 9de407fb
def spin_up_node(config,
                 near_root,
                 node_dir,
                 ordinal,
                 *,
                 boot_node=None,
                 blacklist=[],
                 proxy=None,
                 skip_starting_proxy=False,
                 single_node=False):
    is_local = config['local']

    logger.info("Starting node %s %s" %
                (ordinal,
                 ('with boot=' +
                  boot_node.addr_with_pk() if boot_node else 'as BOOT NODE')))

    if is_local:
        blacklist = [
            "127.0.0.1:%s" % (24567 + 10 + bl_ordinal)
            for bl_ordinal in blacklist
        ]
        node = LocalNode(24567 + 10 + ordinal, 3030 + 10 + ordinal,
                         near_root, node_dir, blacklist,
                         config.get('binary_name'), single_node)
    else:
        # TODO: Figure out how to know IP address beforehand for remote deployment.
        assert len(
            blacklist) == 0, "Blacklist is only supported in LOCAL deployment."

        instance_name = '{}-{}-{}'.format(
            config['remote'].get('instance_name', 'near-pytest'), ordinal,
            uuid.uuid4())
        zones = config['remote']['zones']
        zone = zones[ordinal % len(zones)]
        node = GCloudNode(instance_name, zone, node_dir,
                          config['remote']['binary'])
        with remote_nodes_lock:
            remote_nodes.append(node)
        logger.info(f"node {ordinal} machine created")

    if proxy is not None:
        proxy.proxify_node(node)

    node.start(boot_node=boot_node, skip_starting_proxy=skip_starting_proxy)
    time.sleep(3)
    logger.info(f"node {ordinal} started")
    return node


def init_cluster(num_nodes, num_observers, num_shards, config,
                 genesis_config_changes, client_config_changes):
    """
    Create cluster configuration
    """
    if 'local' not in config and 'nodes' in config:
        logger.critical(
            "Attempt to launch a regular test with a mocknet config")
        sys.exit(1)

    is_local = config['local']
    near_root = config['near_root']
    binary_name = config.get('binary_name', 'neard')

    logger.info("Creating %s cluster configuration with %s nodes" %
                ("LOCAL" if is_local else "REMOTE", num_nodes + num_observers))

    process = subprocess.Popen([
        os.path.join(near_root, binary_name), "testnet", "--v",
        str(num_nodes), "--shards",
        str(num_shards), "--n",
        str(num_observers), "--prefix", "test"
    ],
                               stdout=subprocess.PIPE,
                               stderr=subprocess.PIPE)
    out, err = process.communicate()
    assert 0 == process.returncode, err

    node_dirs = [
        line.split()[-1]
        for line in err.decode('utf8').split('\n')
        if '/test' in line
    ]
    assert len(
        node_dirs
    ) == num_nodes + num_observers, "node dirs: %s num_nodes: %s num_observers: %s" % (
        len(node_dirs), num_nodes, num_observers)

    logger.info("Search for stdout and stderr in %s" % node_dirs)
    # apply config changes
    for i, node_dir in enumerate(node_dirs):
        apply_genesis_changes(node_dir, genesis_config_changes)
        if i in client_config_changes:
            client_config_change = client_config_changes[i]
            apply_config_changes(node_dir, client_config_change)

    return near_root, node_dirs


def apply_genesis_changes(node_dir, genesis_config_changes):
    # apply genesis.json changes
    fname = os.path.join(node_dir, 'genesis.json')
    with open(fname) as f:
        genesis_config = json.loads(f.read())
    for change in genesis_config_changes:
        cur = genesis_config
        for s in change[:-2]:
            cur = cur[s]
        assert change[-2] in cur
        cur[change[-2]] = change[-1]
    with open(fname, 'w') as f:
        f.write(json.dumps(genesis_config, indent=2))


def apply_config_changes(node_dir, client_config_change):
    # apply config.json changes
    fname = os.path.join(node_dir, 'config.json')
    with open(fname) as f:
        config_json = json.loads(f.read())

    # ClientConfig keys which are valid but may be missing from the config.json
    # file.  At the moment it’s only max_gas_burnt_view which is an Option and
    # None by default.  If None, the key is not present in the file.
    allowed_missing_configs = ('max_gas_burnt_view',)

    for k, v in client_config_change.items():
        assert k in allowed_missing_configs or k in config_json
        if isinstance(v, dict):
            for key, value in v.items():
                assert key in config_json[k], key
                config_json[k][key] = value
        else:
            config_json[k] = v

    with open(fname, 'w') as f:
        f.write(json.dumps(config_json, indent=2))


def start_cluster(num_nodes,
                  num_observers,
                  num_shards,
                  config,
                  genesis_config_changes,
                  client_config_changes,
                  message_handler=None):
    if not config:
        config = load_config()

    dot_near = pathlib.Path.home() / '.near'
    if (dot_near / 'test0').exists():
        near_root = config['near_root']
        node_dirs = [
            str(dot_near / name)
            for name in os.listdir(dot_near)
            if name.startswith('test') and not name.endswith('_finished')
        ]
    else:
        near_root, node_dirs = init_cluster(num_nodes, num_observers,
                                            num_shards, config,
                                            genesis_config_changes,
                                            client_config_changes)

    proxy = NodesProxy(message_handler) if message_handler is not None else None
    ret = []

    def spin_up_node_and_push(i, boot_node):
        single_node = (num_nodes == 1) and (num_observers == 0)
        node = spin_up_node(config,
                            near_root,
                            node_dirs[i],
                            i,
                            boot_node=boot_node,
                            proxy=proxy,
                            skip_starting_proxy=True,
                            single_node=single_node)
        ret.append((i, node))
        return node

    boot_node = spin_up_node_and_push(0, None)

    handles = []
    for i in range(1, num_nodes + num_observers):
        handle = threading.Thread(target=spin_up_node_and_push,
                                  args=(i, boot_node))
        handle.start()
        handles.append(handle)

    for handle in handles:
        handle.join()

    nodes = [node for _, node in sorted(ret)]
    for node in nodes:
        node.start_proxy_if_needed()

    return nodes


DEFAULT_CONFIG = {
    'local': True,
    'near_root': '../target/debug/',
    'binary_name': 'neard',
    'release': False,
}

CONFIG_ENV_VAR = 'NEAR_PYTEST_CONFIG'


def load_config():
    config = DEFAULT_CONFIG

    config_file = os.environ.get(CONFIG_ENV_VAR, '')
    if config_file:
        try:
            with open(config_file) as f:
                new_config = json.load(f)
                config.update(new_config)
                logger.info(f"Load config from {config_file}, config {config}")
        except FileNotFoundError:
            logger.info(
                f"Failed to load config file, use default config {config}")
    else:
        logger.info(f"Use default config {config}")
    return config<|MERGE_RESOLUTION|>--- conflicted
+++ resolved
@@ -507,77 +507,6 @@
                             f'/home/{self.machine.username}/.near/')
 
 
-<<<<<<< HEAD
-=======
-class AzureNode(BaseNode):
-
-    def __init__(self, ip, token, node_dir, release):
-        super(AzureNode, self).__init__()
-        self.ip = ip
-        self.token = token
-        if release:
-            self.near_root = '/datadrive/testnodes/worker/nearcore/target/release'
-        else:
-            self.near_root = '/datadrive/testnodes/worker/nearcore/target/debug'
-        self.port = 24567
-        self.rpc_port = 3030
-        self.node_dir = node_dir
-        self._upload_config_files(node_dir)
-
-    def _upload_config_files(self, node_dir):
-        post = {'ip': self.ip, 'token': self.token}
-        res = requests.post('http://40.112.59.229:5000/cleanup', json=post)
-        for f in os.listdir(node_dir):
-            if f.endswith(".json"):
-                with open(os.path.join(node_dir, f), "r") as fl:
-                    cnt = fl.read()
-                post = {
-                    'ip': self.ip,
-                    'cnt': cnt,
-                    'fl_name': f,
-                    'token': self.token
-                }
-                res = requests.post('http://40.112.59.229:5000/upload',
-                                    json=post)
-                json_res = json.loads(res.text)
-                if json_res['stderr'] != '':
-                    logger.info(json_res['stderr'])
-                    sys.exit()
-        self.validator_key = Key.from_json_file(
-            os.path.join(node_dir, "validator_key.json"))
-        self.node_key = Key.from_json_file(
-            os.path.join(node_dir, "node_key.json"))
-        self.signer_key = Key.from_json_file(
-            os.path.join(node_dir, "validator_key.json"))
-
-    def start(self, *, boot_node=None, skip_starting_proxy=False):
-        cmd = ('RUST_BACKTRACE=1 ADVERSARY_CONSENT=1 ' + ' '.join(
-            self._get_command_line(self.near_root, '.near', boot_node)))
-        post = {'ip': self.ip, 'cmd': cmd, 'token': self.token}
-        res = requests.post('http://40.112.59.229:5000/run_cmd', json=post)
-        json_res = json.loads(res.text)
-        if json_res['stderr'] != '':
-            logger.info(json_res['stderr'])
-            sys.exit()
-        self.wait_for_rpc(timeout=30)
-
-    def kill(self):
-        cmd = 'killall -9 neard'
-        post = {'ip': self.ip, 'cmd': cmd, 'token': self.token}
-        res = requests.post('http://40.112.59.229:5000/run_cmd', json=post)
-        json_res = json.loads(res.text)
-        if json_res['stderr'] != '':
-            logger.info(json_res['stderr'])
-        sys.exit()
-
-    def addr(self):
-        return (self.ip, self.port)
-
-    def rpc_addr(self):
-        return (self.ip, self.rpc_port)
-
-
->>>>>>> 9de407fb
 def spin_up_node(config,
                  near_root,
                  node_dir,
