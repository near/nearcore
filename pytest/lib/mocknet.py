--- conflicted
+++ resolved
@@ -19,7 +19,7 @@
 # NODE_SSH_KEY_PATH = '~/.ssh/near_ops'
 NODE_SSH_KEY_PATH = None
 NODE_USERNAME = 'ubuntu'
-NUM_SHARDS = 8
+NUM_SHARDS = 4
 NUM_ACCOUNTS = 100
 PROJECT = 'near-mocknet'
 PUBLIC_KEY = "ed25519:76NVkDErhbP1LGrSAf5Db6BsFJ6LBw6YVA4BsfTBohmN"
@@ -254,9 +254,10 @@
     try:
         target_file = f'./logs/{node.instance_name}_txs'
         node.machine.download(tx_filename, target_file)
-        with open(target_file) as f:
+        with open(target_file, 'r') as f:
             return [float(line.strip()) for line in f.readlines()]
-    except:
+    except Exception as e:
+        logger.info(f'Getting tx_events from {node.instance_name} failed: {e}')
         return []
 
 
@@ -639,11 +640,7 @@
     except:
         if retries < 3:
             logger.warning(
-<<<<<<< HEAD
                 f'And error occurred while clearing data directory, retrying')
-=======
-                f'And error occured while clearing data directory, retrying')
->>>>>>> d23996ba
             reset_data(node, retries=retries + 1)
         else:
             raise Exception(
