import base58
import json
import os
import shlex
import os.path
import tempfile
import time
from rc import run, pmap, gcloud

import data
from cluster import GCloudNode
from configured_logger import logger
from key import Key
from metrics import Metrics
from transaction import sign_payment_tx_and_get_hash, sign_staking_tx_and_get_hash

DEFAULT_KEY_TARGET = '/tmp/mocknet'
KEY_TARGET_ENV_VAR = 'NEAR_PYTEST_KEY_TARGET'
# NODE_SSH_KEY_PATH = '~/.ssh/near_ops'
NODE_SSH_KEY_PATH = None
NODE_USERNAME = 'ubuntu'
NUM_SHARDS = 1
<<<<<<< HEAD
NUM_ACCOUNTS = int((100 * 100) // 100) # FIXME
=======
NUM_ACCOUNTS = 100  # FIXME
>>>>>>> 22a11831
PROJECT = 'near-mocknet'
PUBLIC_KEY = "ed25519:76NVkDErhbP1LGrSAf5Db6BsFJ6LBw6YVA4BsfTBohmN"
TX_OUT_FILE = '/home/ubuntu/tx_events'
WASM_FILENAME = 'simple_contract.wasm'

MASTER_ACCOUNT = "near"
SKYWARD_ACCOUNT = "skyward.near"
SKYWARD_TOKEN_ACCOUNT = "token.skyward.near"
TOKEN1_ACCOUNT = "token1.near"
TOKEN2_ACCOUNT = "token2.near"
TOKEN2_OWNER_ACCOUNT  = "account.token2.near"
ACCOUNT1_ACCOUNT = "account1.near"

TMUX_STOP_SCRIPT = '''
while tmux has-session -t near; do
tmux kill-session -t near || true
done
'''

TMUX_START_SCRIPT_WITH_DEBUG_OUTPUT = '''
sudo mv /home/ubuntu/near.log /home/ubuntu/near.log.1 2>/dev/null
sudo rm -rf /home/ubuntu/.near/data /home/ubuntu/.near/pytest
tmux new -s near -d bash
tmux send-keys -t near 'RUST_BACKTRACE=full RUST_LOG=debug,actix_web=info /home/ubuntu/neard run 2>&1 | tee /home/ubuntu/near.log' C-m
'''

TMUX_START_SCRIPT_NO_DEBUG_OUTPUT = '''
sudo mv /home/ubuntu/near.log /home/ubuntu/near.log.1 2>/dev/null
sudo rm -rf /home/ubuntu/.near/data /home/ubuntu/.near/pytest
tmux new -s near -d bash
tmux send-keys -t near 'RUST_BACKTRACE=full /home/ubuntu/neard run 2>&1 | tee /home/ubuntu/near.log' C-m
'''

TMUX_START_SCRIPT = TMUX_START_SCRIPT_WITH_DEBUG_OUTPUT

PYTHON_DIR = '/home/ubuntu/.near/pytest/'

PYTHON_SETUP_SCRIPT = f'''
rm -rf {PYTHON_DIR}
mkdir -p {PYTHON_DIR}
python3 -m pip install pip --upgrade
python3 -m pip install virtualenv --upgrade
cd {PYTHON_DIR}
python3 -m virtualenv venv -p $(which python3)
'''

INSTALL_PYTHON_REQUIREMENTS = f'''
cd {PYTHON_DIR}
./venv/bin/pip install -r requirements.txt
'''


def get_node(hostname):
    instance_name = hostname
    n = GCloudNode(instance_name,
                   username=NODE_USERNAME,
                   project=PROJECT,
                   ssh_key_path=NODE_SSH_KEY_PATH)
    return n


def get_nodes(pattern=None):
    machines = gcloud.list(project=PROJECT,
                           pattern=pattern,
                           username=NODE_USERNAME,
                           ssh_key_path=NODE_SSH_KEY_PATH)
    nodes = pmap(
        lambda machine: GCloudNode(machine.name,
                                   username=NODE_USERNAME,
                                   project=PROJECT,
                                   ssh_key_path=NODE_SSH_KEY_PATH), machines)
    return nodes


def node_account_name(node):
    return f'{node.instance_name}.near'


def load_testing_account_id(node_account_id, i):
    return f'load_testing_{i}_{node_account_id}'


def create_target_dir(node):
    base_target_dir = os.environ.get(KEY_TARGET_ENV_VAR, DEFAULT_KEY_TARGET)
    target_dir = f'{base_target_dir}/{node.instance_name}'
    run(f'mkdir -p {target_dir}')
    return target_dir


def get_validator_account(node):
    validator_key_file = tempfile.NamedTemporaryFile(
        mode='r+', delete=False, suffix='.mocknet.loadtest.validator_key')
    node.machine.download('/home/ubuntu/.near/validator_key.json',
                          validator_key_file.name)
    return Key.from_json_file(validator_key_file.name)


def list_validators(node):
    validators = node.get_validators()['result']
    validator_accounts = set(
        map(lambda v: v['account_id'], validators['current_validators']))
    return validator_accounts


def setup_python_environment(node, wasm_contract):
    m = node.machine
    logger.info(f'Setting up python environment on {m.name}')
    m.run('bash', input=PYTHON_SETUP_SCRIPT)
    m.upload('lib', PYTHON_DIR, switch_user='ubuntu')
    m.upload('requirements.txt', PYTHON_DIR, switch_user='ubuntu')
    m.upload(wasm_contract,
             os.path.join(PYTHON_DIR, WASM_FILENAME),
             switch_user='ubuntu')
    m.upload('tests/mocknet/load_testing_helper.py',
             PYTHON_DIR,
             switch_user='ubuntu')
    m.upload('tests/mocknet/load_testing_add_and_delete_helper.py',
             PYTHON_DIR,
             switch_user='ubuntu')
    m.run('bash', input=INSTALL_PYTHON_REQUIREMENTS)
    logger.info(f'{m.name} python setup complete')


def setup_python_environments(nodes, wasm_contract):
    pmap(lambda n: setup_python_environment(n, wasm_contract), nodes)


def start_load_test_helper_script(script,
                                  node_account_id,
                                  pk,
                                  sk,
                                  rpc_nodes=None,
                                  leader_account_id=None, upk=None, usk=None):
    s = '''
        cd {dir}
        nohup ./venv/bin/python {script} {node_account_id} {pk} {sk} {rpc_nodes} {leader_account_id} {upk} {usk} 1>load_test.out 2>load_test.err < /dev/null &
    '''.format(dir=shlex.quote(PYTHON_DIR),
               script=shlex.quote(script),
               node_account_id=shlex.quote(node_account_id),
               pk=shlex.quote(pk),
               sk=shlex.quote(sk),
               rpc_nodes=shlex.quote(rpc_nodes),
               leader_account_id=shlex.quote(leader_account_id),
               upk=shlex.quote(upk),
               usk=shlex.quote(usk))
    logger.info(f'Starting load test helper: {s}')
    return s


def start_load_test_helper(node, script, pk, sk, rpc_nodes, lead_account_id=None, get_node_key=False):
    upk, usk = None, None
    if get_node_key:
        node_key_file = tempfile.NamedTemporaryFile(mode='r+', delete=False, suffix=f'.{node.instance_name}.node_key.json')
        node.machine.download('/home/ubuntu/.near/node_key.json', node_key_file.name)
        with open(node_key_file.name) as f:
            node_key_json = json.load(f)
            upk = node_key_json["public_key"]
            usk = node_key_json["secret_key"]
    logger.info(f'Starting load_test_helper on {node.instance_name}')
    rpc_node_ips = ','.join([rpc_node.ip for rpc_node in rpc_nodes])
    node.machine.run('bash', input=start_load_test_helper_script(script, node_account_name(node), pk, sk, rpc_node_ips, lead_account_id, upk, usk))


def start_load_test_helpers(nodes, script, rpc_nodes=None, get_node_key=False):
    account = get_validator_account(nodes[0])
    pmap(
        lambda node: start_load_test_helper(node, script, account.pk, account.sk, rpc_nodes, lead_account_id=account.account_id, get_node_key=True), nodes)


def get_log(node):
    target_file = f'./logs/{node.instance_name}.log'
    node.machine.download('/home/ubuntu/near.log', target_file)


def get_logs(nodes):
    pmap(get_log, nodes)


def get_epoch_length_in_blocks(node):
    target_dir = create_target_dir(node)
    node.machine.download('/home/ubuntu/.near/genesis.json', target_dir)
    with open(f'{target_dir}/genesis.json') as f:
        config = json.load(f)
    epoch_length_in_blocks = config['epoch_length']
    return epoch_length_in_blocks


def get_metrics(node):
    (addr, port) = node.rpc_addr()
    metrics_url = f'http://{addr}:{port}/metrics'
    return Metrics.from_url(metrics_url)


def get_timestamp(block):
    return block['header']['timestamp'] / 1e9


def get_chunk_txn(index, chunks, archival_node, result):
    chunk = chunks[index]
    chunk_hash = chunk['chunk_hash']
    result[index] = len(
        archival_node.get_chunk(chunk_hash)['result']['transactions'])


# Measure bps and tps by directly checking block timestamps and number of transactions
# in each block.
def chain_measure_bps_and_tps(archival_node,
                              start_time,
                              end_time,
                              duration=None):
    latest_block_hash = archival_node.get_status(
    )['sync_info']['latest_block_hash']
    curr_block = archival_node.get_block(latest_block_hash)['result']
    curr_time = get_timestamp(curr_block)

    if end_time is None:
        end_time = curr_time
    if start_time is None:
        start_time = end_time - duration
    logger.info(
        f'Measuring BPS and TPS in the time range {start_time} to {end_time}')

    # One entry per block, equal to the timestamp of that block.
    block_times = []
    # One entry per block, containing the count of transactions in all chunks of the block.
    tx_count = []
    block_counter = 0
    while curr_time > start_time:
        if curr_time < end_time:
            block_times.append(curr_time)
            gas_per_chunk = []
            for chunk in curr_block['chunks']:
                gas_per_chunk.append(chunk['gas_used'] * 1e-12)
            gas_block = sum(gas_per_chunk)
            tx_per_chunk = [None] * len(curr_block['chunks'])
            pmap(
                lambda i: get_chunk_txn(i, curr_block['chunks'], archival_node,
                                        tx_per_chunk),
                range(len(curr_block['chunks'])))
            txs = sum(tx_per_chunk)
            tx_count.append(txs)
            logger.info(
                f'Processed block at time {curr_time} height #{curr_block["header"]["height"]}, # txs in a block: {txs}, per chunk: {tx_per_chunk}, gas in block: {gas_block}, gas per chunk: {gas_per_chunk}'
            )
        prev_hash = curr_block['header']['prev_hash']
        curr_block = archival_node.get_block(prev_hash)['result']
        curr_time = get_timestamp(curr_block)
    block_times.reverse()
    tx_count.reverse()
    assert block_times
    tx_cumulative = data.compute_cumulative(tx_count)
    bps = data.compute_rate(block_times)
    tps_fit = data.linear_regression(block_times, tx_cumulative)
    logger.info(
        f'Num blocks: {len(block_times)}, num transactions: {len(tx_count)}, bps: {bps}, tps_fit: {tps_fit}'
    )
    return {'bps': bps, 'tps': tps_fit['slope']}


def get_tx_events_single_node(node, tx_filename):
    try:
        target_file = f'./logs/{node.instance_name}_txs'
        node.machine.download(tx_filename, target_file)
        with open(target_file, 'r') as f:
            return [float(line.strip()) for line in f.readlines()]
    except Exception as e:
        logger.exception(f'Getting tx_events from {node.instance_name} failed')
        return []


def get_tx_events(nodes, tx_filename):
    run('mkdir ./logs/')
    run('rm -rf ./logs/*_txs')
    all_events = pmap(lambda node: get_tx_events_single_node(node, tx_filename),
                      nodes)
    return sorted(data.flatten(all_events))


# Sends the transaction to the network via `node` and checks for success.
# Some retrying is done when the node returns a Timeout error.
def send_transaction(node, tx, tx_hash, account_id, timeout=120):
    response = node.send_tx_and_wait(tx, timeout)
    loop_start = time.time()
    missing_count = 0
    while 'error' in response.keys():
        error_data = response['error']['data']
        if 'timeout' in error_data.lower():
            logger.warning(
                f'transaction {tx_hash} returned Timout, checking status again.'
            )
            time.sleep(5)
            response = node.get_tx(tx_hash, account_id)
        elif "doesn't exist" in error_data:
            missing_count += 1
            logger.warning(
                f'transaction {tx_hash} falied to be recieved by the node, checking again.'
            )
            if missing_count < 20:
                time.sleep(5)
                response = node.get_tx(tx_hash, account_id)
            else:
                logger.warning(f're-sending transaction {tx_hash}.')
                response = node.send_tx_and_wait(tx, timeout)
                missing_count = 0
        else:
            raise RuntimeError(
                f'Error in processing transaction {tx_hash}: {response}')
        if time.time() - loop_start > timeout:
            raise TimeoutError(
                f'Transaction {tx_hash} did not complete successfully within the timeout'
            )

    if 'SuccessValue' not in response['result']['status']:
        raise RuntimeError(
            f'ERROR: Failed transaction {tx_hash}. Response: {response}')


def transfer_between_nodes(nodes):
    logger.info('Testing transfer between mocknet validators')
    node = nodes[0]
    alice = get_validator_account(nodes[1])
    bob = get_validator_account(nodes[0])
    transfer_amount = 100
    get_balance = lambda account: int(
        node.get_account(account.account_id)['result']['amount'])

    alice_initial_balance = get_balance(alice)
    alice_nonce = node.get_nonce_for_pk(alice.account_id, alice.pk)
    bob_initial_balance = get_balance(bob)
    logger.info(f'Alice initial balance: {alice_initial_balance}')
    logger.info(f'Bob initial balance: {bob_initial_balance}')

    last_block_hash = node.get_status()['sync_info']['latest_block_hash']
    last_block_hash_decoded = base58.b58decode(last_block_hash.encode('utf8'))

    tx, tx_hash = sign_payment_tx_and_get_hash(alice, bob.account_id,
                                               transfer_amount, alice_nonce + 1,
                                               last_block_hash_decoded)
    send_transaction(node, tx, tx_hash, alice.account_id)

    alice_final_balance = get_balance(alice)
    bob_final_balance = get_balance(bob)
    logger.info(f'Alice final balance: {alice_final_balance}')
    logger.info(f'Bob final balance: {bob_final_balance}')

    # Check mod 1000 to ignore the cost of the transaction itself
    assert (alice_initial_balance -
            alice_final_balance) % 1000 == transfer_amount
    assert bob_final_balance - bob_initial_balance == transfer_amount


def stake_node(node):
    account = get_validator_account(node)
    logger.info(f'Staking {account.account_id}.')
    nonce = node.get_nonce_for_pk(account.account_id, account.pk)

    validators = node.get_validators()['result']
    if account.account_id in validators['current_validators']:
        return
    stake_amount = max(
        map(lambda v: int(v['stake']), validators['current_validators']))

    latest_block_hash = node.get_status()['sync_info']['latest_block_hash']
    last_block_hash_decoded = base58.b58decode(latest_block_hash.encode('utf8'))

    staking_tx, staking_tx_hash = sign_staking_tx_and_get_hash(
        account, account, stake_amount, nonce + 1, last_block_hash_decoded)
    send_transaction(node, staking_tx, staking_tx_hash, account.account_id)


def accounts_from_nodes(nodes):
    return pmap(get_validator_account, nodes)


def kill_proccess_script(pid):
    return f'''
        sudo kill {pid}
        while kill -0 {pid}; do
            sleep 1
        done
    '''


def get_near_pid(machine):
    p = machine.run(
        "ps aux | grep 'near.* run' | grep -v grep | awk '{print $2}'")
    return p.stdout.strip()


def stop_node(node):
    m = node.machine
    logger.info(f'Stopping node {m.name}')
    pid = get_near_pid(m)
    if pid != '':
        m.run('bash', input=kill_proccess_script(pid))
        m.run('sudo -u ubuntu -i', input=TMUX_STOP_SCRIPT)


def upload_and_extract(node, src_filename, dst_filename):
    logger.info(f'Uploading genesis to {node.instance_name}')
    node.machine.upload(f'{src_filename}.gz',
                        f'{dst_filename}.gz',
                        switch_user='ubuntu')
    node.machine.run('gunzip -f {dst_filename}.gz'.format(
        dst_filename=shlex.quote(dst_filename)))


def compress_and_upload(nodes, src_filename, dst_filename):
    res = run(f'gzip {src_filename}')
    assert res.returncode == 0
    pmap(lambda node: upload_and_extract(node, src_filename, dst_filename),
         nodes)


# We assume that the nodes already have the .near directory with the files
# node_key.json, validator_key.json and config.json.
def create_and_upload_genesis(nodes, genesis_template_filename, rpc_nodes=None):
    logger.info('Uploading genesis and config files')
    with tempfile.TemporaryDirectory() as tmp_dir:
        mocknet_genesis_filename = os.path.join(tmp_dir, "genesis.json")
        create_genesis_file(nodes,
                            genesis_template_filename,
                            mocknet_genesis_filename,
                            tmp_dir,
                            rpc_nodes=rpc_nodes)
        # Save time and bandwidth by uploading a compressed file, which is 2% the size of the genesis file.
        compress_and_upload(nodes + rpc_nodes, mocknet_genesis_filename,
                            '/home/ubuntu/.near/genesis.json')
        update_config_file(nodes + rpc_nodes, tmp_dir)


def create_genesis_file(nodes,
                        genesis_template_filename,
                        mocknet_genesis_filename,
                        tmp_dir,
                        rpc_nodes=None):
    with open(genesis_template_filename) as f:
        genesis_config = json.load(f)

    ONE_NEAR = 10**24
    TOTAL_SUPPLY = (10**9) * ONE_NEAR
    TREASURY_BALANCE = (10**7) * ONE_NEAR
    VALIDATOR_BALANCE = 5 * (10**5) * ONE_NEAR
    STAKED_BALANCE = 15 * (10**5) * ONE_NEAR
    RPC_BALANCE = (10**1) * ONE_NEAR
    TREASURY_ACCOUNT = "test.near"
    LOAD_TESTER_BALANCE = (10**4) * ONE_NEAR
    SKYWARD_CONTRACT_BALANCE = (10**6) * ONE_NEAR
    TOKEN1_BALANCE = (10**6) * ONE_NEAR
    TOKEN2_BALANCE = (10**6) * ONE_NEAR
    TOKEN2_OWNER_BALANCE = (10**6) * ONE_NEAR
    ACCOUNT1_BALANCE = (10**6) * ONE_NEAR

    genesis_config['chain_id'] = "mocknet"
    genesis_config['total_supply'] = str(TOTAL_SUPPLY)
    master_balance = (
        TOTAL_SUPPLY -
        (TREASURY_BALANCE + SKYWARD_CONTRACT_BALANCE + TOKEN1_BALANCE +
         TOKEN2_BALANCE + TOKEN2_OWNER_BALANCE + ACCOUNT1_BALANCE + len(nodes) *
         (VALIDATOR_BALANCE + STAKED_BALANCE +
          NUM_ACCOUNTS * LOAD_TESTER_BALANCE) + len(rpc_nodes) * RPC_BALANCE))
    assert master_balance > 0
    genesis_config['records'] = []
    genesis_config['validators'] = []

    node_pks = pmap(lambda node: get_node_keys(node, tmp_dir)[0], nodes)

    for (account_id, balance) in [(TREASURY_ACCOUNT,TREASURY_BALANCE),(MASTER_ACCOUNT,master_balance),(SKYWARD_ACCOUNT,SKYWARD_CONTRACT_BALANCE),(TOKEN1_ACCOUNT,TOKEN1_BALANCE),(TOKEN2_ACCOUNT,TOKEN2_BALANCE),(TOKEN2_OWNER_ACCOUNT,TOKEN2_OWNER_BALANCE),(ACCOUNT1_ACCOUNT,ACCOUNT1_BALANCE)]:
        genesis_config['records'].append({
            "Account": {
                "account_id": account_id,
                "account": {
                    "amount": str(balance),
                    "locked": "0",
                    "code_hash": "11111111111111111111111111111111",
                    "storage_usage": 0,
                    "version": "V1"
                }
            }
        })
        for pk in [PUBLIC_KEY] + node_pks:
            genesis_config['records'].append({
                "AccessKey": {
                    "account_id": account_id,
                    "public_key": pk,
                    "access_key": {
                        "nonce": 0,
                        "permission": "FullAccess"
                    }
                }
            })

    for node in nodes:
        account_id = node_account_name(node)
        genesis_config['records'].append({
            "Account": {
                "account_id": account_id,
                "account": {
                    "amount": str(VALIDATOR_BALANCE),
                    "locked": str(STAKED_BALANCE),
                    "code_hash": "11111111111111111111111111111111",
                    "storage_usage": 0,
                    "version": "V1"
                }
            }
        })
        genesis_config['records'].append({
            "AccessKey": {
                "account_id": account_id,
                "public_key": PUBLIC_KEY,
                "access_key": {
                    "nonce": 0,
                    "permission": "FullAccess"
                }
            }
        })
        genesis_config['validators'].append({
            "account_id": account_id,
            "public_key": PUBLIC_KEY,
            "amount": str(STAKED_BALANCE)
        })
        for i in range(NUM_ACCOUNTS):
            load_testing_account = load_testing_account_id(account_id, i)
            genesis_config['records'].append({
                "Account": {
                    "account_id": load_testing_account,
                    "account": {
                        "amount": str(LOAD_TESTER_BALANCE),
                        "locked": str(0),
                        "code_hash": "11111111111111111111111111111111",
                        "storage_usage": 0,
                        "version": "V1"
                    }
                }
            })
            genesis_config['records'].append({
                "AccessKey": {
                    "account_id": load_testing_account,
                    "public_key": PUBLIC_KEY,
                    "access_key": {
                        "nonce": 0,
                        "permission": "FullAccess"
                    }
                }
            })
<<<<<<< HEAD
    genesis_config["epoch_length"] = 500
=======
    for node in rpc_nodes:
        account_id = node_account_name(node)
        genesis_config['records'].append({
            "Account": {
                "account_id": account_id,
                "account": {
                    "amount": str(RPC_BALANCE),
                    "locked": str(0),
                    "code_hash": "11111111111111111111111111111111",
                    "storage_usage": 0,
                    "version": "V1"
                }
            }
        })
        genesis_config['records'].append({
            "AccessKey": {
                "account_id": account_id,
                "public_key": PUBLIC_KEY,
                "access_key": {
                    "nonce": 0,
                    "permission": "FullAccess"
                }
            }
        })
    genesis_config["epoch_length"] = 1200
>>>>>>> 22a11831
    genesis_config["num_block_producer_seats"] = len(nodes)
    genesis_config["num_block_producer_seats_per_shard"] = [len(nodes)
                                                           ] * NUM_SHARDS
    genesis_config["avg_hidden_validator_seats_per_shard"] = [0] * NUM_SHARDS
    # Loadtest helper signs all transactions using the same block.
    # Extend validity period to allow the same hash to be used for the whole duration of the test.
    genesis_config["transaction_validity_period"] = 10**9
    genesis_config["shard_layout"]["V0"]["num_shards"] = NUM_SHARDS
    # Disable validator rewards, this avoid a problem of a validator being
    # unable to become a validator again after a kickout.
    genesis_config["max_inflation_rate"] = [0, 1]
    genesis_config["burnt_gas_reward"] = [0, 1]
    # The json object gets truncated if I don't close and reopen the file.
    with open(mocknet_genesis_filename, "w") as f:
        json.dump(genesis_config, f, indent=2)


def get_node_addr(node, port, tmp_dir):
    node_key_filename = os.path.join(tmp_dir,
                                     f'node_key.{node.instance_name}.json')
    node.machine.download('/home/ubuntu/.near/node_key.json', node_key_filename)
    with open(node_key_filename, 'r') as f:
        node_key_json = json.load(f)
    return f'{node_key_json["public_key"]}@{node.ip}:{port}'


def get_node_keys(node, tmp_dir):
    logger.info(f'get_node_keys from {node.instance_name}')
    node_key_filename = os.path.join(tmp_dir, f'node_key.{node.instance_name}.json')
    node.machine.download('/home/ubuntu/.near/node_key.json', node_key_filename)
    with open(node_key_filename, 'r') as f:
        node_key_json = json.load(f)
    return (node_key_json['public_key'],node_key_json['secret_key'])


def update_config_file(nodes, tmp_dir):
    first_node = nodes[0]

    # Download and read.
    mocknet_config_filename = os.path.join(tmp_dir, "config.json")
    first_node.machine.download('/home/ubuntu/.near/config.json',
                                mocknet_config_filename)
    with open(mocknet_config_filename, 'r') as f:
        config_json = json.load(f)
    port = config_json["network"]["addr"].split(':')[
        1]  # Usually the port is 24567
    node_addresses = pmap(lambda node: get_node_addr(node, port, tmp_dir), nodes)

    config_json["tracked_shards"] = list(range(0, NUM_SHARDS))
    config_json["archive"] = True
    config_json["archival_peer_connections_lower_bound"] = 1

    # Update the config and save it to the file.
    config_json['network']['boot_nodes'] = ','.join(node_addresses)
    with open(mocknet_config_filename, 'w') as f:
        json.dump(config_json, f, indent=2)

    pmap(
        lambda node: node.machine.upload(mocknet_config_filename,
                                         '/home/ubuntu/.near/config.json',
                                         switch_user='ubuntu'), nodes)


def start_nodes(nodes):
    pmap(start_node, nodes)


def stop_nodes(nodes):
    pmap(stop_node, nodes)


def start_node(node):
    m = node.machine
    logger.info(f'Starting node {m.name}')
    attempt = 0
    success = False
    while attempt < 3:
        pid = get_near_pid(m)
        if pid != '':
            success = True
            break
        start_process = m.run('sudo -u ubuntu -i', input=TMUX_START_SCRIPT)
        if start_process.returncode == 0:
            success = True
            break
        logger.warn(
            f"Failed to start process, returncode: {start_process.returncode}\n{node.instance_name}\n{start_process.stderr}"
        )
        attempt += 1
        time.sleep(1)
    if not success:
        raise Exception(f'Could not start node {node.instance_name}')


def reset_data(node, retries=0):
    try:
        m = node.machine
        stop_node(node)
        logger.info(f'Clearing data directory of node {m.name}')
        start_process = m.run('bash',
                              input='/home/ubuntu/neard unsafe_reset_data')
        assert start_process.returncode == 0, m.name + '\n' + start_process.stderr
    except:
        if retries < 3:
            logger.warning(
                'And error occurred while clearing data directory, retrying')
            reset_data(node, retries=retries + 1)
        else:
            raise Exception(
                f'ERROR: Could not clear data directory for {node.machine.name}'
            )<|MERGE_RESOLUTION|>--- conflicted
+++ resolved
@@ -20,11 +20,7 @@
 NODE_SSH_KEY_PATH = None
 NODE_USERNAME = 'ubuntu'
 NUM_SHARDS = 1
-<<<<<<< HEAD
-NUM_ACCOUNTS = int((100 * 100) // 100) # FIXME
-=======
 NUM_ACCOUNTS = 100  # FIXME
->>>>>>> 22a11831
 PROJECT = 'near-mocknet'
 PUBLIC_KEY = "ed25519:76NVkDErhbP1LGrSAf5Db6BsFJ6LBw6YVA4BsfTBohmN"
 TX_OUT_FILE = '/home/ubuntu/tx_events'
@@ -570,35 +566,7 @@
                     }
                 }
             })
-<<<<<<< HEAD
-    genesis_config["epoch_length"] = 500
-=======
-    for node in rpc_nodes:
-        account_id = node_account_name(node)
-        genesis_config['records'].append({
-            "Account": {
-                "account_id": account_id,
-                "account": {
-                    "amount": str(RPC_BALANCE),
-                    "locked": str(0),
-                    "code_hash": "11111111111111111111111111111111",
-                    "storage_usage": 0,
-                    "version": "V1"
-                }
-            }
-        })
-        genesis_config['records'].append({
-            "AccessKey": {
-                "account_id": account_id,
-                "public_key": PUBLIC_KEY,
-                "access_key": {
-                    "nonce": 0,
-                    "permission": "FullAccess"
-                }
-            }
-        })
-    genesis_config["epoch_length"] = 1200
->>>>>>> 22a11831
+    genesis_config["epoch_length"] = 2000
     genesis_config["num_block_producer_seats"] = len(nodes)
     genesis_config["num_block_producer_seats_per_shard"] = [len(nodes)
                                                            ] * NUM_SHARDS
@@ -607,10 +575,6 @@
     # Extend validity period to allow the same hash to be used for the whole duration of the test.
     genesis_config["transaction_validity_period"] = 10**9
     genesis_config["shard_layout"]["V0"]["num_shards"] = NUM_SHARDS
-    # Disable validator rewards, this avoid a problem of a validator being
-    # unable to become a validator again after a kickout.
-    genesis_config["max_inflation_rate"] = [0, 1]
-    genesis_config["burnt_gas_reward"] = [0, 1]
     # The json object gets truncated if I don't close and reopen the file.
     with open(mocknet_genesis_filename, "w") as f:
         json.dump(genesis_config, f, indent=2)
