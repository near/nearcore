<<<<<<< HEAD
from account import TGAS
from configured_logger import new_logger
=======
import unittest
>>>>>>> 8f1e6a9c
from datetime import timedelta
from locust import User, events, runners
from retrying import retry
import abc
import base64
import json
import base58
import ctypes
import logging
import multiprocessing
import pathlib
import requests
import sys
import time
import typing

sys.path.append(str(pathlib.Path(__file__).resolve().parents[4] / 'lib'))

from common.sharding import AccountGenerator
from configured_logger import new_logger
import cluster
import key
import mocknet_helpers
import transaction
import utils

DEFAULT_TRANSACTION_TTL = timedelta(minutes=30)
logger = new_logger(level=logging.WARN)


def is_key_error(exception):
    return isinstance(exception, KeyError)


def is_tx_unknown_error(exception):
    return isinstance(exception, TxUnknownError)


class Account:

    def __init__(self, key):
        self.key = key
        self.current_nonce = multiprocessing.Value(ctypes.c_ulong, 0)

    # Race condition: maybe the account was created but the RPC interface
    # doesn't display it yet, which returns an empty result and raises a
    # `KeyError`.
    # (not quite sure how this happens but it did happen to me on localnet)
    @retry(wait_exponential_multiplier=500,
           wait_exponential_max=10000,
           stop_max_attempt_number=5,
           retry_on_exception=is_key_error)
    def refresh_nonce(self, node):
        with self.current_nonce.get_lock():
            self.current_nonce.value = mocknet_helpers.get_nonce_for_key(
                self.key,
                addr=node.rpc_addr()[0],
                port=node.rpc_addr()[1],
                logger=logger,
            )

    def use_nonce(self):
        with self.current_nonce.get_lock():
            new_nonce = self.current_nonce.value + 1
            self.current_nonce.value = new_nonce
            return new_nonce

    def fast_forward_nonce(self, ak_nonce):
        with self.current_nonce.get_lock():
            self.current_nonce.value = max(self.current_nonce.value,
                                           ak_nonce + 1)


class Transaction:
    """
    A transaction future.
    """

    ID = 0

    def __init__(self):
        self.id = Transaction.ID
        Transaction.ID += 1

        # The transaction id hash
        #
        # str if the transaction has been submitted and may eventually conclude.
        # FIXME: this is currently not set in some cases
        self.transaction_id = None

    @abc.abstractmethod
    def sign_and_serialize(self, block_hash) -> bytes:
        """
        Each transaction class is supposed to define this method to serialize and
        sign the transaction and return the raw message to be sent.
        """

    @abc.abstractmethod
    def sender_account(self) -> Account:
        """
        Account of the sender that signs the tx, which must be known to map
        the tx-result request to the right shard.
        """


class FunctionCall(Transaction):

    def __init__(self,
                 sender: Account,
                 receiver_id: str,
                 method: str,
                 balance: int = 0):
        super().__init__()
        self.sender = sender
        self.receiver_id = receiver_id
        self.method = method
        self.balance = balance

    @abc.abstractmethod
    def args(self) -> dict:
        """
        Function call arguments to be serialized and sent with the call.
        """

    def sign_and_serialize(self, block_hash) -> bytes:
        return transaction.sign_function_call_tx(
            self.sender.key, self.receiver_id, self.method,
            json.dumps(self.args()).encode('utf-8'), 300 * TGAS,
            int(self.balance), self.sender.use_nonce(), block_hash)

    def sender_account(self) -> Account:
        return self.sender


class Deploy(Transaction):

    def __init__(self, account, contract, name):
        super().__init__()
        self.account = account
        self.contract = contract
        self.name = name

    def sign_and_serialize(self, block_hash) -> bytes:
        account = self.account
        logger.info(f"deploying {self.name} to {account.key.account_id}")
        wasm_binary = utils.load_binary_file(self.contract)
        return transaction.sign_deploy_contract_tx(account.key, wasm_binary,
                                                   account.use_nonce(),
                                                   block_hash)

    def sender_account(self) -> Account:
        return self.account


class CreateSubAccount(Transaction):

    def __init__(self, sender, sub_key, balance=50.0):
        super().__init__()
        self.sender = sender
        self.sub_key = sub_key
        self.balance = balance

    def sign_and_serialize(self, block_hash) -> bytes:
        sender = self.sender
        sub = self.sub_key
        logger.debug(f"creating {sub.account_id}")
        return transaction.sign_create_account_with_full_access_key_and_balance_tx(
            sender.key, sub.account_id, sub, int(self.balance * 1E24),
            sender.use_nonce(), block_hash)

    def sender_account(self) -> Account:
        return self.sender


class NearNodeProxy:
    """
    Wrapper around a RPC node connection that tracks requests on locust.
    """

    def __init__(self, environment):
        self.request_event = environment.events.request
        url, port = environment.host.split(":")
        self.node = cluster.RpcNode(url, port)
        self.session = requests.Session()

    def send_tx_retry(self, tx: Transaction, locust_name) -> dict:
        """
        Send a transaction and retry until it succeeds
        
        This method retries no matter the kind of error, but it tries to be
        smart about what to do depending on the error.
        
        Expected error: UnknownTransactionError means TX has not been executed yet.
        Expected error: InvalidNonceError means we are using an outdated nonce.
        Other errors: Probably bugs in the test setup (e.g. invalid signer).
        """
        while True:
            meta = self.send_tx(tx, locust_name)
            error = meta["exception"]
            if error is None:
                return meta
            elif isinstance(error, InvalidNonceError):
                logger.debug(
                    f"{error} for {tx.sender_account().key.account_id}, updating nonce and retrying"
                )
                tx.sender_account().fast_forward_nonce(error.ak_nonce)
            else:
                logger.warn(
                    f"transaction {tx.transaction_id} failed: {error}, retrying in 0.25s"
                )
                time.sleep(0.25)

    def send_tx(self, tx: Transaction, locust_name) -> dict:
        """
        Send a transaction and return the result, no retry attempted.
        """
        block_hash = base58.b58decode(self.node.get_latest_block().hash)
        signed_tx = tx.sign_and_serialize(block_hash)

        meta = {
            "request_type": "near-rpc",
            "name": locust_name,
            "start_time": time.time(),
            "response_time": 0,  # overwritten later  with end-to-end time
            "response_length": 0,  # overwritten later
            "response": None,  # overwritten later
            "context": {},  # not used  right now
            "exception": None,  # maybe overwritten later
        }
        start_perf_counter = time.perf_counter()

        try:
            try:
                # To get proper errors on invalid transaction, we need to use sync api first
                result = self.post_json(
                    "broadcast_tx_commit",
                    [base64.b64encode(signed_tx).decode('utf8')])
                evaluate_rpc_result(result.json())
            except TxUnknownError as err:
                # This means we time out in one way or another.
                # In that case, the stateless transaction validation was
                # successful, we can now use async API without missing errors.
                submit_raw_response = self.post_json(
                    "broadcast_tx_async",
                    [base64.b64encode(signed_tx).decode('utf8')])
                meta["response_length"] = len(submit_raw_response.text)
                submit_response = submit_raw_response.json()
                # extract transaction ID from response, it should be "{ "result": "id...." }"
                if not "result" in submit_response:
                    meta["exception"] = RpcError(submit_response,
                                                 message="Didn't get a TX ID")
                    meta["response"] = submit_response.content
                else:
                    tx.transaction_id = submit_response["result"]
                    # using retrying lib here to poll until a response is ready
                    self.poll_tx_result(meta, tx)
        except NearError as err:
            logging.warn(f"marking an error {err.message}, {err.details}")
            meta["exception"] = err

        meta["response_time"] = (time.perf_counter() -
                                 start_perf_counter) * 1000

        # Track request + response in Locust
        self.request_event.fire(**meta)
        return meta

    def post_json(self, method: str, params: list[str]):
        j = {
            "method": method,
            "params": params,
            "id": "dontcare",
            "jsonrpc": "2.0"
        }
        return self.session.post(url="http://%s:%s" % self.node.rpc_addr(),
                                 json=j)

    @retry(wait_fixed=500,
           stop_max_delay=DEFAULT_TRANSACTION_TTL / timedelta(milliseconds=1),
           retry_on_exception=is_tx_unknown_error)
    def poll_tx_result(self, meta: dict, tx: Transaction):
        params = [tx.transaction_id, tx.sender_account().key.account_id]
        # poll for tx result, using "EXPERIMENTAL_tx_status" which waits for
        # all receipts to finish rather than just the first one, as "tx" would do
        result_response = self.post_json("EXPERIMENTAL_tx_status", params)
        # very verbose, but very useful to see what's happening when things are stuck
        logger.debug(
            f"polling, got: {result_response.status_code} {result_response.json()}"
        )

        try:
            meta["response"] = evaluate_rpc_result(result_response.json())
        except:
            # Store raw response to improve error-reporting.
            meta["response"] = result_response.content
            raise

    def account_exists(self, account_id: str) -> bool:
        return "error" not in self.node.get_account(account_id, do_assert=False)

    def create_contract_account(self,
                                funding_account: Account,
                                key: key.Key,
                                balance: float = 50000.0):
        self.send_tx_retry(
            CreateSubAccount(funding_account, key, balance=balance),
            "create contract account")


class NearUser(User):
    abstract = True
    id_counter = 0
    INIT_BALANCE = 100.0
    funding_account: Account

    @classmethod
    def get_next_id(cls):
        cls.id_counter += 1
        return cls.id_counter

    @classmethod
    def generate_account_id(cls, account_generator, id) -> str:
        return account_generator.random_account_id(
            cls.funding_account.key.account_id, f'_user{id}')

    def __init__(self, environment):
        super().__init__(environment)
        assert self.host is not None, "Near user requires the RPC node address"
        self.node = NearNodeProxy(environment)
        self.id = NearUser.get_next_id()
        user_suffix = f"{self.id}_run{environment.parsed_options.run_id}"
        self.account_id = NearUser.generate_account_id(
            environment.account_generator, user_suffix)

    def on_start(self):
        """
        Called once per user, creating the account on chain
        """
        self.account = Account(key.Key.from_random(self.account_id))
        if not self.node.account_exists(self.account_id):
            self.send_tx_retry(
                CreateSubAccount(NearUser.funding_account,
                                 self.account.key,
                                 balance=NearUser.INIT_BALANCE))
        self.account.refresh_nonce(self.node.node)

    def send_tx(self, tx: Transaction, locust_name="generic send_tx"):
        """
        Send a transaction and return the result, no retry attempted.
        """
        return self.node.send_tx(tx, locust_name)["response"]

    def send_tx_retry(self,
                      tx: Transaction,
                      locust_name="generic send_tx_retry"):
        """
        Send a transaction and retry until it succeeds
        """
        return self.node.send_tx_retry(tx, locust_name=locust_name)["response"]


class NearError(Exception):

    def __init__(self, message, details):
        self.message = message
        self.details = details
        super().__init__(message)


class RpcError(NearError):

    def __init__(self, error, message="RPC returned an error"):
        super().__init__(message, error)


class TxUnknownError(RpcError):

    def __init__(
        self,
        message="RPC does not know the result of this TX, probably it is not executed yet"
    ):
        super().__init__(message)


class InvalidNonceError(RpcError):

    def __init__(
        self,
        used_nonce,
        ak_nonce,
    ):
        super().__init__(
            f"Tried to use nonce {used_nonce} but access key nonce is {ak_nonce}"
        )
        self.ak_nonce = ak_nonce


class TxError(NearError):

    def __init__(self,
                 status,
                 message="Transaction to receipt conversion failed"):
        super().__init__(message, status)


class ReceiptError(NearError):

    def __init__(self, status, receipt_id, message="Receipt execution failed"):
        super().__init__(message, f"id={receipt_id} {status}")


class SmartContractPanic(ReceiptError):

    def __init__(self, status, receipt_id, message="Smart contract panicked"):
        super().__init__(status, receipt_id, message)


def evaluate_rpc_result(rpc_result):
    """
    Take the json RPC response and translate it into success
    and failure cases. Failures are raised as exceptions.
    """
    if "error" in rpc_result:
        err_name = rpc_result["error"]["cause"]["name"]
        # The sync API returns "UNKNOWN_TRANSACTION" after a timeout.
        # The async API returns "TIMEOUT_ERROR" if the tx was not accepted in the chain after 10s.
        # In either case, the identical transaction should be retried.
        if err_name in ["UNKNOWN_TRANSACTION", "TIMEOUT_ERROR"]:
            raise TxUnknownError(err_name)
        # When reusing keys across test runs, the nonce is higher than expected.
        elif err_name == "INVALID_TRANSACTION":
            err_description = rpc_result["error"]["data"]["TxExecutionError"][
                "InvalidTxError"]
            if "InvalidNonce" in err_description:
                raise InvalidNonceError(
                    err_description["InvalidNonce"]["tx_nonce"],
                    err_description["InvalidNonce"]["ak_nonce"])
        raise RpcError(rpc_result["error"])

    result = rpc_result["result"]
    transaction_outcome = result["transaction_outcome"]
    if not "SuccessReceiptId" in transaction_outcome["outcome"]["status"]:
        raise TxError(transaction_outcome["outcome"]["status"])

    receipt_outcomes = result["receipts_outcome"]
    for receipt in receipt_outcomes:
        # For each receipt, we get
        # `{ "outcome": { ..., "status": { <ExecutionStatusView>: "..." } } }`
        # and the key for `ExecutionStatusView` tells us whether it was successful
        status = list(receipt["outcome"]["status"].keys())[0]

        if status == "Unknown":
            raise ReceiptError(receipt["outcome"],
                               receipt["id"],
                               message="Unknown receipt result")
        if status == "Failure":
            failure = receipt["outcome"]["status"]["Failure"]
            panic_msg = as_smart_contract_panic_message(failure)
            if panic_msg:
                raise SmartContractPanic(receipt["outcome"],
                                         receipt["id"],
                                         message=panic_msg)
            raise ReceiptError(receipt["outcome"], receipt["id"])
        if not status in ["SuccessReceiptId", "SuccessValue"]:
            raise ReceiptError(receipt["outcome"],
                               receipt["id"],
                               message="Unexpected status")

    return result


def as_action_error(failure: dict) -> typing.Optional[dict]:
    return failure.get("ActionError", None)


def as_function_call_error(failure: dict) -> typing.Optional[dict]:
    action_error = as_action_error(failure)
    if action_error and "FunctionCallError" in action_error["kind"]:
        return action_error["kind"]["FunctionCallError"]
    return None


def as_execution_error(failure: dict) -> typing.Optional[dict]:
    function_call_error = as_function_call_error(failure)
    if function_call_error and "ExecutionError" in function_call_error:
        return function_call_error["ExecutionError"]
    return None


def as_smart_contract_panic_message(failure: dict) -> typing.Optional[str]:
    execution_error = as_execution_error(failure)
    known_prefix = "Smart contract panicked: "
    if execution_error and execution_error.startswith(known_prefix):
        return execution_error[len(known_prefix):]
    return None


def init_account_generator(parsed_options):
    if parsed_options.shard_layout_file is not None:
        with open(parsed_options.shard_layout_file, 'r') as f:
            shard_layout = json.load(f)
    elif parsed_options.shard_layout_chain_id is not None:
        if parsed_options.shard_layout_chain_id not in ['mainnet', 'testnet']:
            sys.exit(
                f'unexpected --shard-layout-chain-id: {parsed_options.shard_layout_chain_id}'
            )

        shard_layout = {
            "V1": {
                "fixed_shards": [],
                "boundary_accounts": [
                    "aurora", "aurora-0", "kkuuue2akv_1630967379.near"
                ],
                "shards_split_map": [[0, 1, 2, 3]],
                "to_parent_shard_map": [0, 0, 0, 0],
                "version": 1
            }
        }
    else:
        shard_layout = {
            "V0": {
                "num_shards": 1,
                "version": 0,
            },
        }

    return AccountGenerator(shard_layout)


# called once per process before user initialization
@events.init.add_listener
def on_locust_init(environment, **kwargs):
    node = NearNodeProxy(environment)

    master_funding_key = key.Key.from_json_file(
        environment.parsed_options.funding_key)
    master_funding_account = Account(master_funding_key)

    if not node.account_exists(master_funding_account.key.account_id):
        raise SystemExit(
            f"account {master_funding_account.key.account_id} of the provided master funding key does not exist"
        )
    master_funding_account.refresh_nonce(node.node)

    environment.account_generator = init_account_generator(
        environment.parsed_options)
    funding_account = None
    # every worker needs a funding account to create its users, eagerly create them in the master
    if isinstance(environment.runner, runners.MasterRunner):
        num_funding_accounts = environment.parsed_options.max_workers
        funding_balance = 10000 * NearUser.INIT_BALANCE
        # TODO: Create accounts in parallel
        for id in range(num_funding_accounts):
            account_id = f"funds_worker_{id}.{master_funding_account.key.account_id}"
            worker_key = key.Key.from_seed_testonly(account_id)
            if not node.account_exists(account_id):
                node.send_tx_retry(
                    CreateSubAccount(master_funding_account,
                                     worker_key,
                                     balance=funding_balance),
                    "create funding account")
        funding_account = master_funding_account
    elif isinstance(environment.runner, runners.WorkerRunner):
        worker_id = environment.runner.worker_index
        worker_account_id = f"funds_worker_{worker_id}.{master_funding_account.key.account_id}"
        worker_key = key.Key.from_seed_testonly(worker_account_id)
        funding_account = Account(worker_key)
        funding_account.refresh_nonce(node.node)
    elif isinstance(environment.runner, runners.LocalRunner):
        funding_account = master_funding_account
    else:
        raise SystemExit(
            f"unexpected runner class {environment.runner.__class__.__name__}")

    NearUser.funding_account = funding_account
    environment.master_funding_account = master_funding_account


# Add custom CLI args here, will be available in `environment.parsed_options`
@events.init_command_line_parser.add_listener
def _(parser):
    parser.add_argument(
        "--funding-key",
        required=True,
        help="account to use as source of NEAR for account creation")
    parser.add_argument(
        "--max-workers",
        type=int,
        required=False,
        default=16,
        help="How many funding accounts to generate for workers")
    parser.add_argument(
        "--shard-layout-file",
        required=False,
        help="file containing a shard layout JSON object for the target chain")
    parser.add_argument(
        "--shard-layout-chain-id",
        required=False,
        help=
        "chain ID whose shard layout we should consult when generating account IDs. Convenience option to avoid using --shard-layout-file for mainnet and testnet"
    )
    parser.add_argument(
        "--run-id",
        default="",
        help="Unique index to append to static account ids. "
        "Change between runs if you need a new state. Keep at default if you want to reuse the old state"
    )


class TestEvaluateRpcResult(unittest.TestCase):

    def test_smart_contract_panic(self):
        input = """{
          "result": {
            "transaction_outcome": { "outcome": {"status": { "SuccessReceiptId": "" } } },
            "receipts_outcome": [ {
              "id": "J3EVpgJXgLQ5f33ammArtewYBAg3KmDgVf47HtapBtua",
              "outcome": {
                "logs": [],
                "receipt_ids": [
                  "HxL55zV91tEgpPKg8QPkoWo53Ue1x9yhfRQTgdfQ11mc",
                  "467VVuaNz9igj74Zs9wFpeYmtfpRorbZugJKDHymCN1Q"
                ],
                "gas_burnt": 2658479078129,
                "tokens_burnt": "265847907812900000000",
                "executor_id": "vy0zxd_ft.funds_worker_3.node0",
                "status": {
                  "Failure": {
                    "ActionError": {
                      "index": 0,
                      "kind": {
                        "FunctionCallError": {
                          "ExecutionError": "Smart contract panicked: The account doesnt have enough balance"
                        }
                      }
                    }
                  }
                },
                "metadata": {
                  "version": 3,
                  "gas_profile": []
                }
              }
            } ]
          }
        }"""
        self.assertRaises(SmartContractPanic, evaluate_rpc_result,
                          json.loads(input))<|MERGE_RESOLUTION|>--- conflicted
+++ resolved
@@ -1,9 +1,3 @@
-<<<<<<< HEAD
-from account import TGAS
-from configured_logger import new_logger
-=======
-import unittest
->>>>>>> 8f1e6a9c
 from datetime import timedelta
 from locust import User, events, runners
 from retrying import retry
@@ -19,9 +13,11 @@
 import sys
 import time
 import typing
+import unittest
 
 sys.path.append(str(pathlib.Path(__file__).resolve().parents[4] / 'lib'))
 
+from account import TGAS
 from common.sharding import AccountGenerator
 from configured_logger import new_logger
 import cluster
