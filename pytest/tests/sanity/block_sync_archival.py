--- conflicted
+++ resolved
@@ -127,14 +127,9 @@
 
     with Cluster(min_block_production_delay=min_delay,
                  max_block_production_delay=max_delay) as cluster:
-<<<<<<< HEAD
-        # Start the validator and wait for a few epoch’s worth of blocks to be
-        # generated.
-=======
         # Start the validator and the first observer.  Wait until the observer
         # synchronises a few epoch’s worth of blocks to be generated and then
         # kill validator so no more blocks are generated.
->>>>>>> c16d8270
         boot = cluster.start_node(0)
         fred = cluster.start_node(1)
         utils.wait_for_blocks(fred, target=target_height, poll_interval=1)
