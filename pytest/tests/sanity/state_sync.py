--- conflicted
+++ resolved
@@ -25,13 +25,8 @@
 START_AT_BLOCK = int(sys.argv[2])
 TIMEOUT = 150 + START_AT_BLOCK * 10
 
-<<<<<<< HEAD
 config = load_config()
-near_root, node_dirs = init_cluster(2, 1, 1, config, [["gas_price", 0], ["max_inflation_rate", 0], ["epoch_length", 10], ["block_producer_kickout_threshold", 80]], {2: {"tracked_shards": [0]}})
-=======
-config = {'local': True, 'near_root': '../target/debug/'}
 near_root, node_dirs = init_cluster(2, 1, 1, config, [["min_gas_price", 0], ["max_inflation_rate", 0], ["epoch_length", 10], ["block_producer_kickout_threshold", 80]], {2: {"tracked_shards": [0]}})
->>>>>>> c303a7c5
 
 started = time.time()
 
