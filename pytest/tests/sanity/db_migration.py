--- conflicted
+++ resolved
@@ -28,7 +28,6 @@
 # Config to track all shards.
 node_config = {
     "tracked_shards": list(range(NUM_SHARDS)),
-<<<<<<< HEAD
     # We should have large enough GC window while the node running with the old binary (2.0), because we need to
     # bootstrap the congestion info from the genesis block and the genesis block should not be garbage collected.
     # The new binary (2.1) has a mechanism to save the congestion info on disk to be resilient against GC of
@@ -36,15 +35,6 @@
     # before the node transitions to the new binary. Note that, after restarting the node with the new binary
     # we can switch back to the usual GC window (see below).
     # TODO: This change for GC can be removed when the old binary version becomes 2.1 in this test.
-=======
-    # We should have large enough GC window while the node running with the old binary (1.40), because we need to
-    # bootstrap the congestion info from the genesis block and the genesis block should not be garbage collected.
-    # The new binary (2.0) has a mechanism to save the congestion info on disk to be resilient against GC of
-    # genesis block, however the old binary does not have this mechanism, thus we need to prevent GC to kick in
-    # before the node transitions to the new binary. Note that, after restarting the node with the new binary
-    # we can switch back to the usual GC window (see below).
-    # TODO: This change for GC can be removed when the old binary version becomes 2.0 in this test.
->>>>>>> 08cec9d6
     "gc_num_epochs_to_keep": LARGE_GC_NUM_EPOCHS_TO_KEEP,
 }
 
