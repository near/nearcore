# Spins up two nodes; Let's them build the chain for several epochs;
# Spins up two more nodes, and makes the two new nodes to stake, and the old two to unstake;
# Makes the two new nodes to build for couple more epochs;
# Spins up one more node. Makes sure it can sync.
# For the last node to be able to sync, it needs to learn to download chunks from the other
# archival nodes, as opposed to the validators of the corresponding epoch, since the validators
# of the old epochs are long gone by the time the archival node is syncing.

import sys, time, logging, base58
import multiprocessing

sys.path.append('lib')

from cluster import init_cluster, spin_up_node, load_config
from configured_logger import logger
from utils import TxContext, LogTracker
from messages.block import ShardChunkHeaderV1, ShardChunkHeaderV2, ShardChunkHeaderV3
from transaction import sign_staking_tx
from proxy import ProxyHandler, NodesProxy

TIMEOUT = 200
EPOCH_LENGTH = 10
HEIGHTS_BEFORE_ROTATE = 35
HEIGHTS_BEFORE_CHECK = 25

manager = multiprocessing.Manager()
hash_to_metadata = manager.dict()
requests = manager.dict()
responses = manager.dict()


class Handler(ProxyHandler):

    def __init__(self, *args, **kwargs):
        super().__init__(*args, **kwargs)

    async def handle(self, msg, fr, to):
        if msg.enum == 'Routed':
            msg_kind = msg.Routed.body.enum
            if msg_kind == 'PartialEncodedChunk':
                header = msg.Routed.body.PartialEncodedChunk.header
                height = header.inner.height_created
                shard_id = header.inner.shard_id
                hash_ = header.chunk_hash()
                hash_to_metadata[hash_] = (height, shard_id)

            if msg_kind == 'VersionedPartialEncodedChunk':
<<<<<<< HEAD
                header = msg.Routed.body.VersionedPartialEncodedChunk.inner_header()
                header_version = msg.Routed.body.VersionedPartialEncodedChunk.header_version()
                if header_version == 'V3':
                    height = header.V2.height_created
                    shard_id = header.V2.shard_id
                else:
                    height = header.height_created
                    shard_id = header.shard_id

=======
                header = msg.Routed.body.VersionedPartialEncodedChunk.inner_header(
                )
                height = header.height_created
                shard_id = header.shard_id
                header_version = msg.Routed.body.VersionedPartialEncodedChunk.header_version(
                )
>>>>>>> 8a2945bc
                if header_version == 'V1':
                    hash_ = ShardChunkHeaderV1.chunk_hash(header)
                elif header_version == 'V2':
                    hash_ = ShardChunkHeaderV2.chunk_hash(header)
                elif header_version == 'V3':
                    hash_ = ShardChunkHeaderV3.chunk_hash(header)
                hash_to_metadata[hash_] = (height, shard_id)

            if msg_kind == 'PartialEncodedChunkRequest':
                if fr == 4:
                    hash_ = msg.Routed.body.PartialEncodedChunkRequest.chunk_hash
                    assert hash_ in hash_to_metadata, "chunk hash %s is not present" % base58.b58encode(hash_)
                    (height, shard_id) = hash_to_metadata[hash_]
                    logger.info("REQ %s %s %s %s" % (height, shard_id, fr, to))
                    requests[(height, shard_id, to)] = 1

            if msg_kind == 'PartialEncodedChunkResponse':
                if to == 4:
                    hash_ = msg.Routed.body.PartialEncodedChunkResponse.chunk_hash
                    (height, shard_id) = hash_to_metadata[hash_]
                    logger.info("RESP %s %s %s %s" % (height, shard_id, fr, to))
                    responses[(height, shard_id, fr)] = 1

        return True


proxy = NodesProxy(Handler)

started = time.time()

logging.basicConfig(format='%(asctime)s %(message)s', level=logging.INFO)

config = load_config()
near_root, node_dirs = init_cluster(
<<<<<<< HEAD
    2, 3, 2, config,
    [["min_gas_price", 0], ["max_inflation_rate", [0, 1]], ["epoch_length", EPOCH_LENGTH],
     ['num_block_producer_seats', 4],
     ["block_producer_kickout_threshold", 20],
     ["chunk_producer_kickout_threshold", 20],
     ["validators", 0, "amount", "110000000000000000000000000000000"],
     ["validators", 1, "amount", "110000000000000000000000000000000"],
     [
         "records", 0, "Account", "account", "locked",
         "110000000000000000000000000000000"
     ],
     # each validator account is two records, thus the index of a record for the second is 2, not 1
     [
         "records", 2, "Account", "account", "locked",
         "110000000000000000000000000000000"
     ],
     ["total_supply", "6120000000000000000000000000000000"]], {4: {
         "tracked_shards": [0, 1], "archive": True
         }, 3: {"archive": True, "tracked_shards": [1], "network": {"ttl_account_id_router": {"secs": 1, "nanos": 0}}}, 2: {"archive": True, "tracked_shards": [0], "network": {"ttl_account_id_router": {"secs": 1, "nanos": 0}}}})

boot_node = spin_up_node(config, near_root, node_dirs[0], 0, None, None, [], proxy)
=======
    4,
    1,
    2,
    config,
    [
        ["min_gas_price", 0],
        ["max_inflation_rate", [0, 1]],
        ["epoch_length", EPOCH_LENGTH],
        ["block_producer_kickout_threshold", 20],
        ["chunk_producer_kickout_threshold", 20],
        ["validators", 0, "amount", "110000000000000000000000000000000"],
        ["validators", 1, "amount", "110000000000000000000000000000000"],
        [
            "records", 0, "Account", "account", "locked",
            "110000000000000000000000000000000"
        ],
        # each validator account is two records, thus the index of a record for the second is 2, not 1
        [
            "records", 2, "Account", "account", "locked",
            "110000000000000000000000000000000"
        ],
        ["total_supply", "6120000000000000000000000000000000"]
    ],
    {
        4: {
            "tracked_shards": [0, 1],
            "archive": True
        },
        3: {
            "archive": True,
            "tracked_shards": [1]
        },
        2: {
            "archive": True,
            "tracked_shards": [0]
        }
    })

boot_node = spin_up_node(config, near_root, node_dirs[0], 0, None, None, [],
                         proxy)
>>>>>>> 8a2945bc
node1 = spin_up_node(config, near_root, node_dirs[1], 1, boot_node.node_key.pk,
                     boot_node.addr(), [], proxy)


def get_validators(node):
    return set([x['account_id'] for x in node.get_status()['validators']])


logging.info("Getting to height %s" % HEIGHTS_BEFORE_ROTATE)
while True:
    assert time.time() - started < TIMEOUT
    status = boot_node.get_status()
    new_height = status['sync_info']['latest_block_height']
    if new_height > HEIGHTS_BEFORE_ROTATE:
        break
    time.sleep(1)

node2 = spin_up_node(config, near_root, node_dirs[2], 2, boot_node.node_key.pk,
                     boot_node.addr(), [], proxy)
node3 = spin_up_node(config, near_root, node_dirs[3], 3, boot_node.node_key.pk,
                     boot_node.addr(), [], proxy)

status = boot_node.get_status()
hash_ = status['sync_info']['latest_block_hash']

logging.info("Waiting for the new nodes to sync")
while True:
    if not node2.get_status()['sync_info']['syncing'] and not node3.get_status(
    )['sync_info']['syncing']:
        break
    time.sleep(1)

for stake, nodes, expected_vals in [
    (100000000000000000000000000000000, [node2, node3],
     ["test0", "test1", "test2", "test3"]),
    (0, [boot_node, node1], ["test2", "test3"]),
]:
    logging.info("Rotating validators")
    for ord_, node in enumerate(reversed(nodes)):
        tx = sign_staking_tx(node.signer_key, node.validator_key, stake, 10,
                             base58.b58decode(hash_.encode('utf8')))
        boot_node.send_tx(tx)

    logging.info("Waiting for rotation to occur")
    while True:
        assert time.time() - started < TIMEOUT, get_validators(boot_node)
        if set(get_validators(boot_node)) == set(expected_vals):
            break
        else:
            time.sleep(1)

status = boot_node.get_status()
start_height = status['sync_info']['latest_block_height']

logging.info("Killing old nodes")
boot_node.kill()
node1.kill()

logging.info("Getting to height %s" % (start_height + HEIGHTS_BEFORE_CHECK))
while True:
    assert time.time() - started < TIMEOUT
    status = node2.get_status()
    new_height = status['sync_info']['latest_block_height']
    if new_height > start_height + HEIGHTS_BEFORE_CHECK:
        height_to_sync_to = new_height
        break
    time.sleep(1)

logging.info("Spinning up one more node")
node4 = spin_up_node(config, near_root, node_dirs[4], 4, node2.node_key.pk,
                     node2.addr())

logging.info("Waiting for the new node to sync. We are %s seconds in" %
             (time.time() - started))
while True:
    assert time.time() - started < TIMEOUT
    status = node4.get_status()
    new_height = status['sync_info']['latest_block_height']
    if not status['sync_info']['syncing']:
        assert new_height > height_to_sync_to, "new height %s height to sync to %s" % (new_height, height_to_sync_to)
        break
    time.sleep(1)

logging.info("Checking the messages sent and received")

# The first two blocks are certainly more than two epochs in the
# past compared to head, and thus should be requested from
# archival nodes. Check that it's the case.
# Start from 10 to account for possibly skipped blocks while the nodes were starting
for h in range(12, HEIGHTS_BEFORE_ROTATE):
    assert (h, 0, 2) in requests, h
    assert (h, 0, 2) in responses, h
    assert (h, 1, 2) not in requests, h

    assert (h, 1, 3) in requests, h
    assert (h, 1, 3) in responses, h
    assert (h, 0, 3) not in requests, h

# The last 5 blocks with epoch_length=10 will certainly be in the
# same epoch as head, or in the previous epoch, and thus should
# be requested from the block producers
for h in range(new_height - 5, new_height - 1):
    assert (h, 0, 2) in requests, h
    assert (h, 0, 2) in responses, h
    assert (h, 1, 2) in requests, h
    assert (h, 1, 2) in responses, h

    assert (h, 1, 3) in requests, h
    assert (h, 1, 3) in responses, h
    assert (h, 0, 3) in requests, h
    assert (h, 0, 3) in responses, h

logging.info("Done. Took %s seconds" % (time.time() - started))<|MERGE_RESOLUTION|>--- conflicted
+++ resolved
@@ -45,7 +45,6 @@
                 hash_to_metadata[hash_] = (height, shard_id)
 
             if msg_kind == 'VersionedPartialEncodedChunk':
-<<<<<<< HEAD
                 header = msg.Routed.body.VersionedPartialEncodedChunk.inner_header()
                 header_version = msg.Routed.body.VersionedPartialEncodedChunk.header_version()
                 if header_version == 'V3':
@@ -55,14 +54,6 @@
                     height = header.height_created
                     shard_id = header.shard_id
 
-=======
-                header = msg.Routed.body.VersionedPartialEncodedChunk.inner_header(
-                )
-                height = header.height_created
-                shard_id = header.shard_id
-                header_version = msg.Routed.body.VersionedPartialEncodedChunk.header_version(
-                )
->>>>>>> 8a2945bc
                 if header_version == 'V1':
                     hash_ = ShardChunkHeaderV1.chunk_hash(header)
                 elif header_version == 'V2':
@@ -97,7 +88,6 @@
 
 config = load_config()
 near_root, node_dirs = init_cluster(
-<<<<<<< HEAD
     2, 3, 2, config,
     [["min_gas_price", 0], ["max_inflation_rate", [0, 1]], ["epoch_length", EPOCH_LENGTH],
      ['num_block_producer_seats', 4],
@@ -118,49 +108,8 @@
          "tracked_shards": [0, 1], "archive": True
          }, 3: {"archive": True, "tracked_shards": [1], "network": {"ttl_account_id_router": {"secs": 1, "nanos": 0}}}, 2: {"archive": True, "tracked_shards": [0], "network": {"ttl_account_id_router": {"secs": 1, "nanos": 0}}}})
 
-boot_node = spin_up_node(config, near_root, node_dirs[0], 0, None, None, [], proxy)
-=======
-    4,
-    1,
-    2,
-    config,
-    [
-        ["min_gas_price", 0],
-        ["max_inflation_rate", [0, 1]],
-        ["epoch_length", EPOCH_LENGTH],
-        ["block_producer_kickout_threshold", 20],
-        ["chunk_producer_kickout_threshold", 20],
-        ["validators", 0, "amount", "110000000000000000000000000000000"],
-        ["validators", 1, "amount", "110000000000000000000000000000000"],
-        [
-            "records", 0, "Account", "account", "locked",
-            "110000000000000000000000000000000"
-        ],
-        # each validator account is two records, thus the index of a record for the second is 2, not 1
-        [
-            "records", 2, "Account", "account", "locked",
-            "110000000000000000000000000000000"
-        ],
-        ["total_supply", "6120000000000000000000000000000000"]
-    ],
-    {
-        4: {
-            "tracked_shards": [0, 1],
-            "archive": True
-        },
-        3: {
-            "archive": True,
-            "tracked_shards": [1]
-        },
-        2: {
-            "archive": True,
-            "tracked_shards": [0]
-        }
-    })
-
 boot_node = spin_up_node(config, near_root, node_dirs[0], 0, None, None, [],
                          proxy)
->>>>>>> 8a2945bc
 node1 = spin_up_node(config, near_root, node_dirs[1], 1, boot_node.node_key.pk,
                      boot_node.addr(), [], proxy)
 
