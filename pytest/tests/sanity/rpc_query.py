# The test launches two validating node and two observers
# The first observer tracks all shards, the second observer tracks no shard.
# We send transactions between each pair of accounts through the observer that tracks no shard.
# Check that the transactions succeed and the state at the end is consistent.

import sys, time, base58, random

sys.path.append('lib')


from cluster import start_cluster
from utils import TxContext
from transaction import sign_payment_tx

<<<<<<< HEAD
nodes = start_cluster(2, 2, 4, None, [["gas_price", 0], ["epoch_length", 10], ["block_producer_kickout_threshold", 70]], {2: {"tracked_shards": [0, 1, 2, 3]}})
=======
nodes = start_cluster(2, 2, 4, {'local': True, 'near_root': '../target/debug/'}, [["min_gas_price", 0], ["epoch_length", 10], ["block_producer_kickout_threshold", 70]], {2: {"tracked_shards": [0, 1, 2, 3]}})
>>>>>>> c303a7c5

time.sleep(3)

for i in range(4):
    nonce = 1
    status = nodes[0].get_status()
    latest_block_hash = status['sync_info']['latest_block_hash']
    for j in range(4):
        if i != j:
            tx = sign_payment_tx(nodes[i].signer_key, 'test%s' % j, 100, nonce, base58.b58decode(latest_block_hash.encode('utf8')))
            nonce += 1
            print("sending transaction from test%d to test%d" % (i, j))
            result = nodes[-1].send_tx_and_wait(tx, timeout=15)
            if 'error' in result:
                assert False, result

time.sleep(2)
for i in range(4):
    query_result1 = nodes[-2].get_account("test%s" % i)
    query_result2 = nodes[-1].get_account("test%s" % i)
    assert query_result1 == query_result2, "query same account gives different result"<|MERGE_RESOLUTION|>--- conflicted
+++ resolved
@@ -12,11 +12,7 @@
 from utils import TxContext
 from transaction import sign_payment_tx
 
-<<<<<<< HEAD
-nodes = start_cluster(2, 2, 4, None, [["gas_price", 0], ["epoch_length", 10], ["block_producer_kickout_threshold", 70]], {2: {"tracked_shards": [0, 1, 2, 3]}})
-=======
-nodes = start_cluster(2, 2, 4, {'local': True, 'near_root': '../target/debug/'}, [["min_gas_price", 0], ["epoch_length", 10], ["block_producer_kickout_threshold", 70]], {2: {"tracked_shards": [0, 1, 2, 3]}})
->>>>>>> c303a7c5
+nodes = start_cluster(2, 2, 4, None, [["min_gas_price", 0], ["epoch_length", 10], ["block_producer_kickout_threshold", 70]], {2: {"tracked_shards": [0, 1, 2, 3]}})
 
 time.sleep(3)
 
