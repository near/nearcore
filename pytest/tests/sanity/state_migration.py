#!/usr/bin/env python

"""
Spins up stable node, runs it for a few blocks and stops it.
Dump state via the stable state-viewer.
Run migrations from stable version's genesis to the latest version.
Spin up current node with migrated genesis and verify that it can keep producing blocks.
"""

import os
import sys
import time
import json
import subprocess
import shutil
import re

sys.path.append('lib')

import branches
import cluster


def wait_for_blocks_or_timeout(node, num_blocks, timeout):
    max_height = 0
    started = time.time()
    while max_height < num_blocks:
        assert time.time() - started < timeout
        status = node.get_status()
        max_height = status['sync_info']['latest_block_height']


def main():
    node_root = '/tmp/near/state_migration'
    if os.path.exists(node_root):
        shutil.rmtree(node_root)
    subprocess.check_output('mkdir -p /tmp/near', shell=True)

    near_root, (stable_branch, current_branch) = branches.prepare_ab_test("beta")

    # Run stable node for few blocks.
    subprocess.call(["%snear-%s" % (near_root, stable_branch), "--home=%s/test0" % node_root, "init", "--fast"])
    stable_protocol_version = json.load(open('%s/test0/genesis.json' % node_root))['protocol_version']
    config = {"local": True, 'near_root': near_root, 'binary_name': "near-%s" % stable_branch }
    stable_node = cluster.spin_up_node(config, near_root, os.path.join(node_root, "test0"), 0, None, None)

    wait_for_blocks_or_timeout(stable_node, 20, 100)
    # TODO: we should make state more interesting to migrate by sending some tx / contracts.
    stable_node.cleanup()
    os.mkdir('%s/test0' % node_root)
    
    # Dump state.
    subprocess.call(["%sstate-viewer-%s" % (near_root, stable_branch), "--home", '%s/test0_finished' % node_root, "dump_state"])

    # Migrate.
    migrations_home = '../scripts/migrations'
    all_migrations = sorted(os.listdir(migrations_home), key=lambda x: int(x.split('-')[0]))
    for fname in all_migrations:
        m = re.match('([0-9]+)\-.*', fname)
        if m:
            version = int(m.groups()[0])
            if version > stable_protocol_version:
                subprocess.call(['python', os.path.join(migrations_home, fname), '%s/test0_finished' % node_root, '%s/test0_finished' % node_root])

<<<<<<< HEAD
    os.rename(os.path.join(node_root, 'test0/output.json'), os.path.join(node_root, 'test0/genesis.json'))
    shutil.rmtree(os.path.join(node_root, 'test0/data'))
=======
    os.rename(os.path.join(node_root, 'test0_finished/output.json'), os.path.join(node_root, 'test0/genesis.json'))
    shutil.copy(os.path.join(node_root, 'test0_finished/config.json'), os.path.join(node_root, 'test0/'))
    shutil.copy(os.path.join(node_root, 'test0_finished/validator_key.json'), os.path.join(node_root, 'test0/'))
    shutil.copy(os.path.join(node_root, 'test0_finished/node_key.json'), os.path.join(node_root, 'test0/'))
>>>>>>> 16c5ec6b

    # Run new node and verify it runs for a few more blocks.
    config["binary_name"] = "near-%s" % current_branch
    current_node = cluster.spin_up_node(config, near_root, os.path.join(node_root, "test0"), 0, None, None)

    wait_for_blocks_or_timeout(current_node, 20, 100)


if __name__ == "__main__":
    main()<|MERGE_RESOLUTION|>--- conflicted
+++ resolved
@@ -48,7 +48,7 @@
     # TODO: we should make state more interesting to migrate by sending some tx / contracts.
     stable_node.cleanup()
     os.mkdir('%s/test0' % node_root)
-    
+
     # Dump state.
     subprocess.call(["%sstate-viewer-%s" % (near_root, stable_branch), "--home", '%s/test0_finished' % node_root, "dump_state"])
 
@@ -62,15 +62,10 @@
             if version > stable_protocol_version:
                 subprocess.call(['python', os.path.join(migrations_home, fname), '%s/test0_finished' % node_root, '%s/test0_finished' % node_root])
 
-<<<<<<< HEAD
-    os.rename(os.path.join(node_root, 'test0/output.json'), os.path.join(node_root, 'test0/genesis.json'))
-    shutil.rmtree(os.path.join(node_root, 'test0/data'))
-=======
     os.rename(os.path.join(node_root, 'test0_finished/output.json'), os.path.join(node_root, 'test0/genesis.json'))
     shutil.copy(os.path.join(node_root, 'test0_finished/config.json'), os.path.join(node_root, 'test0/'))
     shutil.copy(os.path.join(node_root, 'test0_finished/validator_key.json'), os.path.join(node_root, 'test0/'))
     shutil.copy(os.path.join(node_root, 'test0_finished/node_key.json'), os.path.join(node_root, 'test0/'))
->>>>>>> 16c5ec6b
 
     # Run new node and verify it runs for a few more blocks.
     config["binary_name"] = "near-%s" % current_branch
