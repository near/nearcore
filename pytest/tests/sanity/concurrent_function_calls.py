--- conflicted
+++ resolved
@@ -49,13 +49,9 @@
     for i in range(100):
         key = bytearray(8)
         key[0] = i % 10
-<<<<<<< HEAD
-        res = nodes[4].call_function(acc_id, 'read_value', base64.b64encode(bytes(key)).decode("ascii"))
-=======
-        res = nodes[1].call_function(
+        res = nodes[4].call_function(
             acc_id, 'read_value',
             base64.b64encode(bytes(key)).decode("ascii"))
->>>>>>> 8a2945bc
         res = int.from_bytes(res["result"]["result"], byteorder='little')
         assert res == (i % 10)
     logger.info("all done")
