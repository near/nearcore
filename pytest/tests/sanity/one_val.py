--- conflicted
+++ resolved
@@ -22,6 +22,8 @@
     ["num_block_producer_seats_per_shard", [24, 25, 25, 25, 25, 25, 25, 25]],
     ["minimum_validators_per_shard", 1], ["min_gas_price", 0],
     ["max_inflation_rate", [0, 1]], ["epoch_length", 10],
+    ["minimum_validators_per_shard", 1], ["min_gas_price", 0],
+    ["max_inflation_rate", [0, 1]], ["epoch_length", 10],
     ["block_producer_kickout_threshold", 60],
     ["chunk_producer_kickout_threshold", 60],
     ["validators", 0, "amount", "110000000000000000000000000000000"],
@@ -43,7 +45,6 @@
 ]
 
 # give more stake to the bootnode so that it can produce the blocks alone
-<<<<<<< HEAD
 nodes = start_cluster(2, 1, 8, None,
                       nightly_genesis_change if nightly else genesis_change, {
                           0: {
@@ -53,7 +54,7 @@
                               "tracked_shards": [0]
                           }
                       })
-=======
+utils.wait_for_blocks(nodes[0], target=3)
 nodes = start_cluster(
     2,
     1,
@@ -67,7 +68,6 @@
             "tracked_shards": [0]
         }
     })
->>>>>>> dd734d09
 utils.wait_for_blocks(nodes[0], target=3)
 nodes[1].kill()
 
@@ -78,6 +78,10 @@
 
 sent_height = -1
 caught_up_times = 0
+
+# Wait for the killed validator be kicked out, otherwise we will keep missing
+# chunks due to being not validated by that validator.
+utils.wait_for_blocks(nodes[0], target=42)
 
 # Wait for the killed validator be kicked out, otherwise we will keep missing
 # chunks due to being not validated by that validator.
