#!/usr/bin/env python3
# This file is uploaded to each mocknet node and run there.
# It is responsible for making the node send many transactions
# to itself.

import json
import itertools
import random
import sys
import time
import pathlib

import base58
import requests
from rc import pmap

# Don't use the pathlib magic because this file runs on a remote machine.
sys.path.append('lib')
import mocknet_helpers
import account
import key
import mocknet
from configured_logger import logger

# We need to slowly deploy contracts, otherwise we stall out the nodes
CONTRACT_DEPLOY_TIME = 12 * mocknet.NUM_ACCOUNTS
TEST_TIMEOUT = 12 * 60 * 60
SKYWARD_INIT_TIME = 120


def send_transfer(account, i, node_account):
    next_id = random.randrange(mocknet.NUM_ACCOUNTS)
    dest_account_id = mocknet.load_testing_account_id(
        node_account.key.account_id, next_id)
    account.send_transfer_tx(dest_account_id)


def function_call(account, i, node_account):
    if random.randint(0, 1) == 0:
        s = f'{{"token_account_id": "token2.near"}}'
        logger.info(
            f'Calling function "withdraw_token" with arguments {s} on account {i}'
        )
        tx_res = mocknet_helpers.retry_and_ignore_errors(
            lambda: account.send_call_contract_raw_tx(
                mocknet.SKYWARD_ACCOUNT, 'withdraw_token',
                bytes(s, encoding='utf-8'), 0))
        logger.info(f'Account {account.key.account_id} withdraw_token {tx_res}')
    else:
        s = '{"sale_id": 0, "amount": "1"}'
        logger.info(
            f'Calling function "sale_deposit_in_token" with arguments {s} on account {i}'
        )
        tx_res = mocknet_helpers.retry_and_ignore_errors(
            lambda: account.send_call_contract_raw_tx(
                mocknet.SKYWARD_ACCOUNT, 'sale_deposit_in_token',
                bytes(s, encoding='utf-8'), 1))
        logger.info(
            f'Account {account.key.account_id} sale_deposit_in_token {tx_res}')


def skyward_transaction(account, i, node_account, max_tps_per_node):
    time.sleep(random.random() * mocknet.NUM_ACCOUNTS / max_tps_per_node / 3)
    function_call(account, i, node_account)


def send_skyward_transactions(node_account, test_accounts, max_tps_per_node):
    pmap(
        lambda index_and_account: skyward_transaction(index_and_account[
            1], index_and_account[0], node_account, max_tps_per_node),
        enumerate(test_accounts))


def write_tx_events(accounts_and_indices, filename):
    # record events for accurate input tps measurements
    all_tx_events = []
    for (account, _) in accounts_and_indices:
        all_tx_events += account.tx_timestamps
    all_tx_events.sort()
    with open(filename, 'w') as output:
        for t in all_tx_events:
            output.write(f'{t}\n')


def get_skyward_account():
    return special_accounts[0]


def get_token1_account():
    return special_accounts[1]


def get_token2_account():
    return special_accounts[2]


def get_account1_account():
    return special_accounts[3]


def get_token2_owner_account():
    return special_accounts[4]


def initialize_skyward_contract(node_account_id, pk, sk):
    tx_res = get_skyward_account().send_deploy_contract_tx(
        '/home/ubuntu/skyward.wasm')
    logger.info(f'skyward deployment {tx_res}')
    tx_res = get_token1_account().send_deploy_contract_tx(
        '/home/ubuntu/fungible_token.wasm')
    logger.info(f'token1 deployment {tx_res}')
    tx_res = get_token2_account().send_deploy_contract_tx(
        '/home/ubuntu/fungible_token.wasm')
    logger.info(f'token2 deployment {tx_res}')

    mocknet_helpers.wait_at_least_one_block()
    s = f'{{"skyward_token_id": "{mocknet.SKYWARD_TOKEN_ACCOUNT}", "skyward_vesting_schedule":[{{"start_timestamp":0,"end_timestamp":1999999999,"amount":"99999999999"}}], "listing_fee_near": "10000000000000000000000000", "w_near_token_id":"{mocknet.MASTER_ACCOUNT}"}}'
    tx_res = get_skyward_account().send_call_contract_tx(
        'new', bytes(s, encoding='utf-8'))
    logger.info(f'skyward new {tx_res}')

    s = f'{{"owner_id": "{mocknet.ACCOUNT1_ACCOUNT}", "total_supply": "1000000000000000000000000000000000"}}'
    tx_res = get_account1_account().send_call_contract_raw_tx(
        mocknet.TOKEN1_ACCOUNT, 'new_default_meta', bytes(s, encoding='utf-8'),
        0)
    logger.info(f'token1 new_default_meta {tx_res}')

    s = f'{{"owner_id": "{mocknet.TOKEN2_OWNER_ACCOUNT}", "total_supply": "1000000000000000000000000000000000"}}'
    tx_res = get_token2_owner_account().send_call_contract_raw_tx(
        mocknet.TOKEN2_ACCOUNT, 'new_default_meta', bytes(s, encoding='utf-8'),
        0)
    logger.info(f'token2 new_default_meta {tx_res}')

    mocknet_helpers.wait_at_least_one_block()
    s = f'{{"token_account_ids": ["{mocknet.TOKEN1_ACCOUNT}","' + mocknet.TOKEN2_ACCOUNT + '"]}}'
    tx_res = get_account1_account().send_call_contract_raw_tx(
        mocknet.SKYWARD_ACCOUNT, 'register_tokens', bytes(s, encoding='utf-8'),
        100000000000000000000000)  # int(0.1 * 1e24))
    logger.info(f'account1 register_tokens {tx_res}')

    s = f'{{"account_id": "{mocknet.SKYWARD_ACCOUNT}"}}'
    tx_res = get_account1_account().send_call_contract_raw_tx(
        mocknet.TOKEN1_ACCOUNT, 'storage_deposit', bytes(s, encoding='utf-8'),
        1250000000000000000000)  # 0.00125 * 1e24)
    logger.info(f'account1 storage_deposit skyward token1 {tx_res}')

    s = f'{{"account_id": "{mocknet.SKYWARD_ACCOUNT}"}}'
    tx_res = get_account1_account().send_call_contract_raw_tx(
        mocknet.TOKEN2_ACCOUNT, 'storage_deposit', bytes(s, encoding='utf-8'),
        1250000000000000000000)  # 0.00125 * 1e24)
    logger.info(f'account1 storage_deposit skyward token2 {tx_res}')

    mocknet_helpers.wait_at_least_one_block()
    s = f'{{"receiver_id": "{mocknet.SKYWARD_ACCOUNT}", "amount": "1000000000000000000000000000000", "memo": "Yolo for sale", "msg": "\\"AccountDeposit\\""}}'
    logger.info(
        f'Calling function "ft_transfer_call" with arguments {s} on account {get_account1_account().key.account_id} contract {mocknet.TOKEN1_ACCOUNT} deposit 1'
    )
    tx_res = get_account1_account().send_call_contract_raw_tx(
        mocknet.TOKEN1_ACCOUNT, 'ft_transfer_call', bytes(s, encoding='utf-8'),
        1)
    logger.info(f'account1 ft_transfer_call to skyward token1 {tx_res}')

    mocknet_helpers.wait_at_least_one_block()
    # Needs to be [7,30] days in the future.
    sale_start_timestamp = round(time.monotonic() + 8 * 24 * 60 * 60)
    s = f'{{"sale": {{"title":"sale","out_tokens":[{{"token_account_id":"{mocknet.TOKEN1_ACCOUNT}","balance":"500000000000000000000000000000"}}], "in_token_account_id": "{mocknet.TOKEN2_ACCOUNT}", "start_time": "{str(sale_start_timestamp)}000000000", "duration": "3600000000000"}} }}'
    logger.info(
        f'Calling function "sale_create" with arguments {s} on account {get_account1_account().key.account_id} for account {mocknet.SKYWARD_ACCOUNT}'
    )
    tx_res = get_account1_account().send_call_contract_raw_tx(
        mocknet.SKYWARD_ACCOUNT, 'sale_create', bytes(s, encoding='utf-8'),
        100000000000000000000000000)  # 100 * 1e24
    logger.info(f'account1 sale_create {tx_res}')
    mocknet_helpers.wait_at_least_one_block()


def get_test_accounts_from_args(argv):
    node_account_id = argv[1]
    pk = argv[2]
    sk = argv[3]
    assert argv[4]
    rpc_nodes = argv[4].split(',')
    logger.info(f'rpc_nodes: {rpc_nodes}')
    num_nodes = int(argv[5])
    max_tps = float(argv[6])
    leader_account_id = sys.argv[7]
    upk = sys.argv[8]
    usk = sys.argv[9]

    node_account_key = key.Key(node_account_id, pk, sk)
    test_account_keys = [
        key.Key(mocknet.load_testing_account_id(node_account_id, i), pk, sk)
        for i in range(mocknet.NUM_ACCOUNTS)
    ]

    base_block_hash = mocknet_helpers.get_latest_block_hash()

<<<<<<< HEAD
    node_account = account.Account(
        node_account_key,
        mocknet_helpers.get_nonce_for_pk(node_account_key.account_id,
                                         node_account_key.pk), base_block_hash,
        (rpc_nodes[0], mocknet_helpers.RPC_PORT))
    accounts = [
        account.Account(
            key, mocknet_helpers.get_nonce_for_pk(key.account_id, key.pk),
            base_block_hash, (rpc_node, mocknet_helpers.RPC_PORT))
        for key, rpc_node in zip(test_account_keys, itertools.cycle(rpc_nodes))
=======
    rpc_infos = [(rpc_addr, mocknet_helpers.RPC_PORT) for rpc_addr in rpc_nodes]
    node_account = account.Account(node_account_key,
                                   mocknet_helpers.get_nonce_for_pk(
                                       node_account_key.account_id,
                                       node_account_key.pk),
                                   base_block_hash,
                                   rpc_infos=rpc_infos)
    accounts = [
        account.Account(key,
                        mocknet_helpers.get_nonce_for_pk(
                            key.account_id, key.pk),
                        base_block_hash,
                        rpc_infos=rpc_infos) for key in test_account_keys
>>>>>>> 68f442be
    ]
    max_tps_per_node = max_tps / num_nodes

    special_account_keys = [
        key.Key(mocknet.SKYWARD_ACCOUNT, upk, usk),
        key.Key(mocknet.TOKEN1_ACCOUNT, upk, usk),
        key.Key(mocknet.TOKEN2_ACCOUNT, upk, usk),
        key.Key(mocknet.ACCOUNT1_ACCOUNT, upk, usk),
        key.Key(mocknet.TOKEN2_OWNER_ACCOUNT, upk, usk),
    ]
    global special_accounts
    special_accounts = [
<<<<<<< HEAD
        account.Account(
            key, mocknet_helpers.get_nonce_for_pk(key.account_id,
                                                  key.pk), base_block_hash,
            (rpc_node, mocknet_helpers.RPC_PORT)) for key, rpc_node in zip(
                special_account_keys, itertools.cycle(rpc_nodes))
=======
        account.Account(key,
                        mocknet_helpers.get_nonce_for_pk(
                            key.account_id, key.pk),
                        base_block_hash,
                        rpc_infos=rpc_infos) for key in special_account_keys
>>>>>>> 68f442be
    ]

    start_time = time.monotonic()
    if node_account_id == leader_account_id:
        initialize_skyward_contract(node_account_id, pk, sk)
        elapsed = time.monotonic() - start_time
        if elapsed < SKYWARD_INIT_TIME:
            logger.info(f'Leader sleeps for {SKYWARD_INIT_TIME-elapsed}sec')
            time.sleep(SKYWARD_INIT_TIME - elapsed)
    else:
        logger.info(f'Non-leader sleeps for {SKYWARD_INIT_TIME}sec')
        time.sleep(SKYWARD_INIT_TIME)

    return node_account, accounts, max_tps_per_node


# This function initializes an account to be used with TOKEN2. Initialization may fail, but this is fine as long as
# most initializations succeed.
def init_token2_account(account, i):
    s = f'{{"account_id": "{account.key.account_id}"}}'
    tx_res = mocknet_helpers.retry_and_ignore_errors(
        lambda: account.send_call_contract_raw_tx(
            mocknet.TOKEN2_ACCOUNT, 'storage_deposit', bytes(s,
                                                             encoding='utf-8'),
            1250000000000000000000))  # 0.00125 * 1e24)
    logger.info(f'Account {account.key.account_id} storage_deposit {tx_res}')

    s = f'{{"token_account_id": "{mocknet.TOKEN2_ACCOUNT}"}}'
    logger.info(
        f'Calling function "register_token" with arguments {s} on account {i}')
    tx_res = mocknet_helpers.retry_and_ignore_errors(
        lambda: account.
        send_call_contract_raw_tx(mocknet.SKYWARD_ACCOUNT, 'register_token',
                                  bytes(s, encoding='utf-8'), 0.01 * 1e24))
    logger.info(
        f'Account {account.key.account_id} register_token token2 {tx_res}')

    # The next transaction depends on the previous transaction succeeded.
    # Sleeping for 1 second is the poor man's solution for waiting for that transaction to succeed.
    # This works because the contracts are being deployed slow enough to keep block production above 1 bps.
    mocknet_helpers.wait_at_least_one_block()

    s = f'{{"receiver_id": "{account.key.account_id}", "amount": "1000000000000000000"}}'
    logger.info(
        f'Calling function "ft_transfer" with arguments {s} on account {i}')
<<<<<<< HEAD
    while True:
        try:
            tx_res = get_token2_owner_account().send_call_contract_raw_tx(
                mocknet.TOKEN2_ACCOUNT, 'ft_transfer', bytes(s,
                                                             encoding='utf-8'),
                1)
            logger.info(
                f'{get_token2_owner_account().key.account_id} ft_transfer to {account.key.account_id} {tx_res}'
            )
            break
        except Exception as e:
            logger.error(f'Cannot init token2 account')
=======
    tx_res = mocknet_helpers.retry_and_ignore_errors(
        get_token2_owner_account().send_call_contract_raw_tx(
            mocknet.TOKEN2_ACCOUNT, 'ft_transfer', bytes(s, encoding='utf-8'),
            1))
    logger.info(
        f'{get_token2_owner_account().key.account_id} ft_transfer to {account.key.account_id} {tx_res}'
    )
>>>>>>> 68f442be


def main(argv):
    logger.info(argv)
    (node_account, test_accounts,
     max_tps_per_node) = get_test_accounts_from_args(argv)

    # Ensure load testing contract is deployed to all accounts before
    # starting to send random transactions (ensures we do not try to
    # call the contract before it is deployed).
    delay = CONTRACT_DEPLOY_TIME / mocknet.NUM_ACCOUNTS
    logger.info(f'Start deploying, delay between deployments: {delay}')

    start_time = time.monotonic()
    assert delay >= 1
    for i, account in enumerate(test_accounts):
        logger.info(f'Deploying contract for account {i}')
        # Given that large mocknet tests deploy thousands of contracts, some errors are inevitable, ignore them.
        mocknet_helpers.retry_and_ignore_errors(
            lambda: account.send_deploy_contract_tx(mocknet.WASM_FILENAME))
        init_token2_account(account, i)
        time.sleep(max(1.0, start_time + (i + 1) * delay - time.monotonic()))
    logger.info('Done deploying')

    # begin with only transfers for TPS measurement
    total_tx_sent, elapsed_time = 0, 0
    logger.info(
        f'Start the test, expected TPS {max_tps_per_node} over the next {TEST_TIMEOUT} seconds'
    )
    last_staking = 0
    start_time = time.monotonic()
    while time.monotonic() - start_time < TEST_TIMEOUT:
        # Repeat the staking transactions in case the validator selection algorithm changes.
        staked_time = mocknet.stake_available_amount(node_account, last_staking)
        if staked_time is not None:
            last_staking = staked_time
<<<<<<< HEAD
        (total_tx_sent, elapsed_time) = mocknet_helpers.throttle_txns(
=======
        elapsed_time = time.monotonic() - start_time
        total_tx_sent = mocknet_helpers.throttle_txns(
>>>>>>> 68f442be
            send_skyward_transactions, total_tx_sent, elapsed_time,
            2 * max_tps_per_node, node_account, test_accounts)
    logger.info('Stop the test')

    write_tx_events(test_accounts, f'{mocknet.TX_OUT_FILE}.0')
    logger.info('Wrote tx events')


if __name__ == '__main__':
    main(sys.argv)<|MERGE_RESOLUTION|>--- conflicted
+++ resolved
@@ -195,18 +195,6 @@
 
     base_block_hash = mocknet_helpers.get_latest_block_hash()
 
-<<<<<<< HEAD
-    node_account = account.Account(
-        node_account_key,
-        mocknet_helpers.get_nonce_for_pk(node_account_key.account_id,
-                                         node_account_key.pk), base_block_hash,
-        (rpc_nodes[0], mocknet_helpers.RPC_PORT))
-    accounts = [
-        account.Account(
-            key, mocknet_helpers.get_nonce_for_pk(key.account_id, key.pk),
-            base_block_hash, (rpc_node, mocknet_helpers.RPC_PORT))
-        for key, rpc_node in zip(test_account_keys, itertools.cycle(rpc_nodes))
-=======
     rpc_infos = [(rpc_addr, mocknet_helpers.RPC_PORT) for rpc_addr in rpc_nodes]
     node_account = account.Account(node_account_key,
                                    mocknet_helpers.get_nonce_for_pk(
@@ -220,7 +208,6 @@
                             key.account_id, key.pk),
                         base_block_hash,
                         rpc_infos=rpc_infos) for key in test_account_keys
->>>>>>> 68f442be
     ]
     max_tps_per_node = max_tps / num_nodes
 
@@ -233,19 +220,11 @@
     ]
     global special_accounts
     special_accounts = [
-<<<<<<< HEAD
-        account.Account(
-            key, mocknet_helpers.get_nonce_for_pk(key.account_id,
-                                                  key.pk), base_block_hash,
-            (rpc_node, mocknet_helpers.RPC_PORT)) for key, rpc_node in zip(
-                special_account_keys, itertools.cycle(rpc_nodes))
-=======
         account.Account(key,
                         mocknet_helpers.get_nonce_for_pk(
                             key.account_id, key.pk),
                         base_block_hash,
                         rpc_infos=rpc_infos) for key in special_account_keys
->>>>>>> 68f442be
     ]
 
     start_time = time.monotonic()
@@ -291,20 +270,6 @@
     s = f'{{"receiver_id": "{account.key.account_id}", "amount": "1000000000000000000"}}'
     logger.info(
         f'Calling function "ft_transfer" with arguments {s} on account {i}')
-<<<<<<< HEAD
-    while True:
-        try:
-            tx_res = get_token2_owner_account().send_call_contract_raw_tx(
-                mocknet.TOKEN2_ACCOUNT, 'ft_transfer', bytes(s,
-                                                             encoding='utf-8'),
-                1)
-            logger.info(
-                f'{get_token2_owner_account().key.account_id} ft_transfer to {account.key.account_id} {tx_res}'
-            )
-            break
-        except Exception as e:
-            logger.error(f'Cannot init token2 account')
-=======
     tx_res = mocknet_helpers.retry_and_ignore_errors(
         get_token2_owner_account().send_call_contract_raw_tx(
             mocknet.TOKEN2_ACCOUNT, 'ft_transfer', bytes(s, encoding='utf-8'),
@@ -312,7 +277,6 @@
     logger.info(
         f'{get_token2_owner_account().key.account_id} ft_transfer to {account.key.account_id} {tx_res}'
     )
->>>>>>> 68f442be
 
 
 def main(argv):
@@ -349,12 +313,8 @@
         staked_time = mocknet.stake_available_amount(node_account, last_staking)
         if staked_time is not None:
             last_staking = staked_time
-<<<<<<< HEAD
-        (total_tx_sent, elapsed_time) = mocknet_helpers.throttle_txns(
-=======
         elapsed_time = time.monotonic() - start_time
         total_tx_sent = mocknet_helpers.throttle_txns(
->>>>>>> 68f442be
             send_skyward_transactions, total_tx_sent, elapsed_time,
             2 * max_tps_per_node, node_account, test_accounts)
     logger.info('Stop the test')
