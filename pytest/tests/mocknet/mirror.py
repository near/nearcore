--- conflicted
+++ resolved
@@ -2,12 +2,8 @@
 """
 
 """
-<<<<<<< HEAD
-import argparse
+from argparse import ArgumentParser, BooleanOptionalAction
 import cmd_utils
-=======
-from argparse import ArgumentParser, BooleanOptionalAction
->>>>>>> eeaf2089
 import pathlib
 import json
 import random
