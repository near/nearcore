#!/usr/bin/env python3
"""
Cli tool for managing the mocknet instances.
"""
from argparse import ArgumentParser, Action
import datetime
import pathlib
import json
import random
import shutil
import subprocess
from rc import pmap
import re
import sys
import time
import numpy as np
from typing import Optional
import tempfile
import os

sys.path.append(str(pathlib.Path(__file__).resolve().parents[2] / 'lib'))

from configured_logger import logger
import local_test_node
import node_config
import remote_node
from node_handle import NodeHandle
from utils import ScheduleContext, ScheduleMode


def to_list(item):
    return [item] if item is not None else []


def prompt_setup_flags(args, dumper_node_names):
    if not args.yes:
        print(
            'this will reset all nodes\' home dirs and initialize them with new state. continue? [yes/no]'
        )
        if sys.stdin.readline().strip() != 'yes':
            sys.exit()

    if not args.gcs_state_sync and len(dumper_node_names) > 0:
        print(
            f'--gcs-state-sync not provided, but there are state dumper nodes: {dumper_node_names}. continue with dumper nodes as normal RPC nodes? [yes/no]'
        )
        if sys.stdin.readline().strip() != 'yes':
            sys.exit()

    if args.epoch_length is None:
        print('epoch length for the initialized genesis file?: ')
        args.epoch_length = int(sys.stdin.readline().strip())

    if args.num_validators is None:
        print('number of validators?: ')
        args.num_validators = int(sys.stdin.readline().strip())

    if args.num_seats is None:
        args.num_seats = args.num_validators


def prompt_init_flags(args):
    if args.neard_binary_url is None:
        print('neard binary URL?: ')
        args.neard_binary_url = sys.stdin.readline().strip()
        assert len(args.neard_binary_url) > 0

    if args.neard_upgrade_binary_url == "":
        args.neard_upgrade_binary_url = None
        return

    if args.neard_upgrade_binary_url is None:
        print(
            'add a second neard binary URL to upgrade to mid-test? enter nothing here to skip: '
        )
        url = sys.stdin.readline().strip()
        if len(url) > 0:
            args.neard_upgrade_binary_url = url


class CommandContext:

    def __init__(self, args):
        self.args = args
        self.nodes = []
        self.traffic_generator = None
        self.schedule_ctx = self._make_schedule_context()

        # will set the schedule context in the nodes if the command is scheduled
        self._set_nodes()
        # Filter hosts based on the base args of the command
        self._filter_hosts()

    def is_scheduled(self) -> bool:
        return self.schedule_ctx is not None

    def get_targeted(self) -> list[NodeHandle]:
        """
        Returns the nodes and traffic generator with the previous schedule context.
        """
        return list(self.nodes) + to_list(self.traffic_generator)

    def get_targeted_with_schedule_ctx(self) -> list[NodeHandle]:
        """
        Sets the schedule context in the nodes and traffic generator.
        All the commands will be scheduled if schedule is set.
        """
        return [
            node.with_schedule_ctx(self.schedule_ctx)
            for node in self.get_targeted()
        ]

    def get_without_schedule_ctx(self) -> list[NodeHandle]:
        """
        Clears the schedule context in the nodes and traffic generator.
        All the commands will be executed now.
        """
        return [node.with_schedule_ctx(None) for node in self.get_targeted()]

    def _set_nodes(self):
        """
        Get the nodes in the network.
        """
        if self.args.local_test:
            self._get_local_nodes()
        else:
            self._get_remote_nodes()

    def _get_local_nodes(self):
        """
        Get nodes in the local infrastructure.
        """
        if (self.args.chain_id is not None or
                self.args.start_height is not None or
                self.args.unique_id is not None or
                self.args.mocknet_id is not None):
            sys.exit(
                f'cannot give --chain-id, --start-height, --unique-id or --mocknet-id along with --local-test'
            )

        traffic_generator, nodes = local_test_node.get_nodes()
        node_config.configure_nodes(nodes + to_list(traffic_generator))
        self.traffic_generator = traffic_generator
        self.nodes = nodes

    def get_mocknet_id(self):
        mocknet_id = None
        if (self.args.chain_id is not None and
                self.args.start_height is not None and
                self.args.unique_id is not None):
            mocknet_id = self.args.chain_id + '-' + str(
                self.args.start_height) + '-' + self.args.unique_id
        elif self.args.mocknet_id is not None:
            mocknet_id = self.args.mocknet_id
        else:
            sys.exit(
                f'must give all of --chain-id --start-height and --unique-id or --mocknet-id'
            )
        return mocknet_id

    def _get_remote_nodes(self):
        """
        Get nodes in the remote infrastructure.
        """
        mocknet_id = self.get_mocknet_id()
        traffic_generator, nodes = remote_node.get_nodes(mocknet_id)
        node_config.configure_nodes(nodes + to_list(traffic_generator))
        self.traffic_generator = traffic_generator
        self.nodes = nodes

    def _filter_hosts(self):
        """
        Select the affected hosts.
        traffic_generator can become None,
        nodes list can become empty
        """
        # Only keep nodes that want a neard runner not the auxiliary nodes i.e. tracers.
        self.nodes = [node for node in self.nodes if node.want_neard_runner]

        if self.args.host_filter is not None:
            if self.traffic_generator is not None and not re.search(
                    self.args.host_filter, self.traffic_generator.name()):
                self.traffic_generator = None
            self.nodes = [
                h for h in self.nodes
                if re.search(self.args.host_filter, h.name())
            ]
        if self.args.host_type not in ['all', 'traffic']:
            self.traffic_generator = None
        if self.args.host_type not in ['all', 'nodes']:
            self.nodes = []

        if len(self.nodes) == 0 and self.traffic_generator == None:
            logger.error(f'No hosts selected. Change filters and try again.')
            exit(1)

        if self.args.select_partition is not None:
            i, n = self.args.select_partition

            if len(self.nodes) < n and self.traffic_generator == None:
                logger.error(
                    f'Partitioning {len(self.nodes)} nodes in {n} groups will result in empty groups.'
                )
                exit(1)
            self.nodes.sort(key=lambda node: node.name())
            self.nodes = np.array_split(self.nodes, n)[i - 1]

    def _make_schedule_context(self) -> Optional[ScheduleContext]:
        """
        Make a schedule context if the command is scheduled.
        """
        schedule = getattr(self.args, 'on', None)
        if schedule is None:
            return None
        random_id = str(int(time.time() * 1000) % 100000000)
        context = ScheduleContext(
            id=getattr(self.args, 'schedule_id', None) or random_id,
            schedule=schedule,
        )
        logger.info(f'Schedule context: {context}')
        return context


def init_neard_runners(ctx: CommandContext, remove_home_dir=False):
    args = ctx.args
    nodes = ctx.nodes
    traffic_generator = ctx.traffic_generator
    prompt_init_flags(args)

    if args.neard_upgrade_binary_url is not None and args.neard_upgrade_binary_url != '':
        neard_upgrade_binary_url = args.neard_upgrade_binary_url
    else:
        neard_upgrade_binary_url = None

    run_id = datetime.datetime.now(datetime.UTC).strftime("%Y-%m-%dT%H-%M-%SZ")
    all_nodes = []
    all_configs = []

    for node in nodes:
        node_binaries = [{"url": args.neard_binary_url, "epoch_height": 0}]
        if neard_upgrade_binary_url:
            # Upgrade the binary at a random epoch.
            # TODO: Consider upgrading specific portions of stake at every
            # epoch.
            node_binaries.append({
                "url": neard_upgrade_binary_url,
                "epoch_height": random.randint(1, 4),
            })

        node_config = {
            "run_id": run_id,
            "is_traffic_generator": False,
            "binaries": node_binaries,
        }
        all_nodes.append(node)
        all_configs.append(node_config)

    if traffic_generator:
        if neard_upgrade_binary_url:
            # If our scenario upgrades the binary, use the latest binary for
            # the traffic generator.
            traffic_generator_binary = neard_upgrade_binary_url
        else:
            traffic_generator_binary = args.neard_binary_url

        traffic_generator_config = {
            "run_id": run_id,
            "is_traffic_generator": True,
            "binaries": [{
                "url": traffic_generator_binary,
                "epoch_height": 0
            }]
        }

        all_nodes.append(traffic_generator)
        all_configs.append(traffic_generator_config)

<<<<<<< HEAD
    source_temp_dir = tempfile.mkdtemp(prefix="neard_runner_shared_")
    try:
        shutil.copy2('tests/mocknet/helpers/neard_runner.py',
                     os.path.join(source_temp_dir, 'neard_runner.py'))
        shutil.copy2('tests/mocknet/helpers/requirements.txt',
                     os.path.join(source_temp_dir, 'requirements.txt'))
        shutil.copy2('tests/mocknet/helpers/setup-near-cli.sh',
                     os.path.join(source_temp_dir, 'setup-near-cli.sh'))

        pmap(
            lambda x: x[0].init_neard_runner(x[1], source_temp_dir,
                                             remove_home_dir),
            zip(all_nodes, all_configs))
    finally:
        shutil.rmtree(source_temp_dir)
=======
    pmap(lambda x: x[0].init_neard_runner(x[1], remove_home_dir),
         zip(all_nodes, all_configs))
>>>>>>> 9178bdff


def init_cmd(ctx: CommandContext):
    init_neard_runners(ctx, remove_home_dir=False)


def hard_reset_cmd(ctx: CommandContext):
    do_reset = getattr(ctx.args, 'yes', None)
    if do_reset is None:
        print("""
            WARNING!!!!
            WARNING!!!!
            This will undo all chain state, which will force a restart from the beginning,
            including the genesis state computation.
            Continue? [yes/no]""")
        do_reset = False
        if sys.stdin.readline().strip() != 'yes':
            do_reset = True
    if not do_reset:
        return
    init_neard_runners(ctx, remove_home_dir=True)
    _clear_state_parts_if_exists(_get_state_parts_location(ctx.args), ctx.nodes)


def restart_cmd(ctx: CommandContext):
    targeted = ctx.get_targeted()
    pmap(lambda node: node.stop_neard_runner(), targeted)
    if ctx.args.upload_program:
        pmap(
            lambda node: node.upload_file(
                'tests/mocknet/helpers/neard_runner.py', node.neard_runner_home
            ), targeted)
    pmap(lambda node: node.start_neard_runner(), targeted)


def stop_runner_cmd(ctx: CommandContext):
    targeted = ctx.get_targeted()
    pmap(lambda node: node.stop_neard_runner(), targeted)


# returns boot nodes and validators we want for the new test network
def get_network_nodes(new_test_rpc_responses, num_validators):
    validators = []
    non_validators = []
    boot_nodes = []
    for node, response in new_test_rpc_responses:
        if len(validators) < num_validators:
            if node.can_validate:
<<<<<<< HEAD
                # We assume that if node validates a chain, it has account id
                # and public key.
=======
>>>>>>> 9178bdff
                if node.role() == 'validator':
                    amount = 10**32
                else:
                    amount = 10**33

<<<<<<< HEAD
=======
                # We assume that if node validates a chain, it has account id
                # and public key.
>>>>>>> 9178bdff
                validators.append({
                    'account_id': response['validator_account_id'],
                    'public_key': response['validator_public_key'],
                    'amount': str(amount),
                })

                if len(boot_nodes) < 20:
                    boot_nodes.append(
                        f'{response["node_key"]}@{node.ip_addr()}:{response["listen_port"]}'
                    )
        else:
            non_validators.append(node.ip_addr())
<<<<<<< HEAD
=======

        # We want to bootstrap chain data from nodes which have state
        # initially, which is the case iff node is not a chunk validator.
        if len(boot_nodes) < 20 and node.role() != 'validator':
            boot_nodes.append(
                f'{response["node_key"]}@{node.ip_addr()}:{response["listen_port"]}'
            )
>>>>>>> 9178bdff

        if len(validators) >= num_validators and len(boot_nodes) >= 20:
            break

    # Sort validators by decreasing amount (number) and then by increasing validator account id
    validators.sort(key=lambda v: (-int(v['amount']), v['account_id']))

    # neither of these should happen, since we check the number of available nodes in new_test(), and
    # only the traffic generator will respond with null validator_account_id and validator_public_key
    if len(validators) == 0:
        sys.exit('no validators available after new_test RPCs')
    if len(validators) < num_validators:
        logger.warning(
            f'wanted {num_validators} validators, but only {len(validators)} available'
        )
    return validators, boot_nodes


def _clear_state_parts_if_exists(location, nodes):
    # TODO: Maybe add an argument to set the epoch height from where we want to cleanup.
    # It still works without it because the dumper node will start dumping the current epoch after reset.

    if location is None:
        return

    state_dumper_node = next(filter(lambda n: n.want_state_dump, nodes), None)
    if state_dumper_node is None:
        logger.info('No state dumper node found, skipping state parts cleanup.')
        return
    logger.info('State dumper node found, cleaning up state parts.')

    if location.get('Filesystem') is not None:
        root_dir = location['Filesystem']['root_dir']
        shutil.rmtree(root_dir)
        return

    # For GCS-based state sync, looks for the state dumper and clears the GCP
    # bucket where it dumped the parts.
    bucket_name = location['GCS']['bucket']

    state_dumper_node.run_cmd(f'gsutil -m rm -r gs://{bucket_name}/chain_id=*',
                              return_on_fail=True)


def _get_state_parts_bucket_name(args):
    return f'near-state-dumper-mocknet-{args.chain_id}-{args.start_height}-{args.unique_id}'


def _get_state_parts_location(args):
    if not args.gcs_state_sync:
        return None
    if args.local_test:
        return {
            "Filesystem": {
                "root_dir":
                    str(local_test_node.DEFAULT_LOCAL_MOCKNET_DIR /
                        'state-parts')
            }
        }
    return {"GCS": {"bucket": _get_state_parts_bucket_name(args)}}


def new_test_cmd(ctx: CommandContext):
    args = ctx.args
    nodes = ctx.nodes
    traffic_generator = ctx.traffic_generator
    prompt_setup_flags(args, [n.name() for n in nodes if n.want_state_dump])

    if args.epoch_length <= 0:
        sys.exit(f'--epoch-length should be positive')
    if args.num_validators <= 0:
        sys.exit(f'--num-validators should be positive')
    if len(nodes) < args.num_validators:
        sys.exit(
            f'--num-validators is {args.num_validators} but only found {len(nodes)} under test'
        )

    genesis_time = datetime.datetime.now(
        tz=datetime.timezone.utc).isoformat().replace("`+00:00", "Z")

    targeted = nodes + to_list(traffic_generator)

    logger.info(f'resetting/initializing home dirs')

    if traffic_generator:
        rpc_ip = traffic_generator.ip_addr()
    else:
        rpc_ip = '0.0.0.0'
    test_keys = pmap(
        lambda node: node.neard_runner_new_test(ctx.get_mocknet_id(), rpc_ip),
        targeted)

    validators, boot_nodes = get_network_nodes(zip(nodes, test_keys),
                                               args.num_validators)
    logger.info("""Setting validators: {0}
Run `status` to check if the nodes are ready. After they're ready,
 you can run `start-nodes` and `start-traffic`""".format(validators))
    location = _get_state_parts_location(args)
    pmap(
        lambda node: node.neard_runner_network_init(
            validators,
            boot_nodes,
            args.state_source,
            args.patches_path,
            args.epoch_length,
            args.num_seats,
            args.new_chain_id,
            args.genesis_protocol_version,
            genesis_time=genesis_time,
            state_sync_location=json.dumps(location),
        ), targeted)

    _clear_state_parts_if_exists(location, nodes)


def get_nodes_status(nodes: list[NodeHandle]) -> list[str]:
    statuses = pmap(lambda node: node.neard_runner_ready(), nodes)
    not_ready_nodes = []
    for ready, node in zip(statuses, nodes):
        if not ready:
            not_ready_nodes.append(node.name())
    return not_ready_nodes


def status_cmd(ctx: CommandContext):
    nodes = ctx.get_targeted()
    not_ready_nodes = get_nodes_status(nodes)
    if len(not_ready_nodes) == 0:
        print(f'all {len(nodes)} nodes ready')
    else:
        print(
            f'{len(nodes)-len(not_ready_nodes)}/{len(nodes)} ready. Nodes not ready: {not_ready_nodes[:3]}'
        )


def reset_cmd(ctx: CommandContext):
    args = ctx.args
    nodes = ctx.nodes
    traffic_generator = ctx.traffic_generator

    if not args.yes:
        print(
            'this will reset selected nodes\' home dirs to their initial states right after test initialization finished. continue? [yes/no]'
        )
        if sys.stdin.readline().strip() != 'yes':
            sys.exit()
    if args.backup_id is None:
        ref_node = traffic_generator if traffic_generator else nodes[0]
        backups = ref_node.neard_runner_ls_backups()
        backups_msg = 'ID |  Time  | Description\n'
        if 'start' not in backups:
            backups_msg += 'start | None | initial test state after state root computation\n'
        for backup_id, backup_data in backups.items():
            backups_msg += f'{backup_id} | {backup_data.get("time")} | {backup_data.get("description")}\n'

        print(f'Backups as reported by {ref_node.name()}):\n\n{backups_msg}')
        print('please enter a backup ID here:')
        args.backup_id = sys.stdin.readline().strip()
        if args.backup_id != 'start' and args.backup_id not in backups:
            print(
                f'Given backup ID ({args.backup_id}) was not in the list given')
            sys.exit()

    pmap(lambda node: node.neard_runner_reset(backup_id=args.backup_id),
         ctx.get_targeted_with_schedule_ctx())
    logger.info(
        'Data dir reset in progress. Run the `status` command to see when this is finished. Until it is finished, neard runners may not respond to HTTP requests.'
    )
    # Do not clear state parts if scheduling
    # NOTE: This may be a problem if you want to schedule the reset command on a dumper node
    #       because the dumper node will start dumping the current epoch after reset.
    if not ctx.is_scheduled():
        _clear_state_parts_if_exists(_get_state_parts_location(args), nodes)


def make_backup_cmd(ctx: CommandContext):
    args = ctx.args
    if not args.yes:
        print(
            'this will stop all nodes and create a new backup of their home dirs. continue? [yes/no]'
        )
        if sys.stdin.readline().strip() != 'yes':
            sys.exit()

    if args.backup_id is None:
        print('please enter a backup ID:')
        args.backup_id = sys.stdin.readline().strip()
        if re.match(r'^[0-9a-zA-Z.][0-9a-zA-Z_\-.]+$', args.backup_id) is None:
            sys.exit('invalid backup ID')
        if args.description is None:
            print('please enter a description (enter nothing to skip):')
            description = sys.stdin.readline().strip()
            if len(description) > 0:
                args.description = description

    pmap(
        lambda node: node.neard_runner_make_backup(
            backup_id=args.backup_id, description=args.description),
        ctx.get_targeted_with_schedule_ctx())


def stop_nodes_cmd(ctx: CommandContext):
    pmap(lambda node: node.neard_runner_stop(),
         ctx.get_targeted_with_schedule_ctx())


def stop_traffic_cmd(ctx: CommandContext):
    ctx.traffic_generator.with_schedule_ctx(
        ctx.schedule_ctx).neard_runner_stop()


def do_update_config(node, config_change):
    result = node.neard_update_config(config_change)
    if not result:
        logger.warning(
            f'failed updating config on {node.name()}. result: {result}')


def update_config_cmd(ctx: CommandContext):
    pmap(
        lambda node: do_update_config(node, ctx.args.set),
        ctx.get_targeted_with_schedule_ctx(),
    )


def start_nodes_cmd(ctx: CommandContext):
    nodes = ctx.nodes
    if not all(pmap(lambda node: node.neard_runner_ready(), nodes)):
        logger.warning(
            'not all nodes are ready to start yet. Run the `status` command to check their statuses'
        )
        return
    pmap(
        lambda node: node.with_schedule_ctx(ctx.schedule_ctx).
        neard_runner_start(), nodes)
    # Wait for the nodes to be up if not scheduling
    if not ctx.is_scheduled():
        pmap(lambda node: node.wait_node_up(), nodes)


def start_traffic_cmd(ctx: CommandContext):
    nodes = ctx.nodes
    traffic_generator = ctx.traffic_generator

    if traffic_generator is None:
        logger.warning('No traffic node selected. Change filters.')
        return
    if not all(pmap(lambda node: node.neard_runner_ready(),
                    ctx.get_targeted())):
        logger.warning(
            'not all nodes are ready to start yet. Run the `status` command to check their statuses'
        )
        return
    pmap(
        lambda node: node.with_schedule_ctx(ctx.schedule_ctx).
        neard_runner_start(), nodes)
    # Wait for the nodes to be up if not scheduling
    if not ctx.is_scheduled():
        logger.info("waiting for validators to be up")
        pmap(lambda node: node.wait_node_up(), nodes)
        logger.info(
            "waiting a bit after validators started before starting traffic")
        time.sleep(10)
    # TODO: maybe add 20 seconds delay to the schedule command to allow the other nodes to start
    traffic_generator.with_schedule_ctx(ctx.schedule_ctx).neard_runner_start(
        batch_interval_millis=ctx.args.batch_interval_millis)
    if not ctx.is_scheduled():
        logger.info(
            f'test running. to check the traffic sent, try running "curl --silent http://{traffic_generator.ip_addr()}:{traffic_generator.neard_port()}/metrics | grep near_mirror"'
        )


def update_binaries_cmd(ctx: CommandContext):
    pmap(lambda node: node.neard_runner_update_binaries(),
         ctx.get_targeted_with_schedule_ctx())


def amend_binaries_cmd(ctx: CommandContext):
    args = ctx.args
    pmap(
        lambda node: node.neard_runner_update_binaries(
            args.neard_binary_url, args.epoch_height, args.binary_idx),
        ctx.get_targeted_with_schedule_ctx())


# Only print stdout and stderr if they are not empty
def print_result(node, result):
    RED = '\033[91m'
    GREEN = '\033[92m'
    RESET = '\033[0m'
    stdout = f'\n{GREEN}stdout:{RESET}\n{result.stdout}' if result.stdout != "" else ''
    stderr = f'\n{RED}stderr:{RESET}\n{result.stderr}' if result.stderr != "" else ''
    logger.info('{0}:{1}{2}'.format(node.name(), stdout, stderr))


def _run_remote(hosts, cmd):
    pmap(
        lambda node: print_result(node, node.run_cmd(cmd, return_on_fail=True)),
        hosts,
        on_exception="")


def run_remote_cmd(ctx: CommandContext):
    targeted = ctx.get_targeted_with_schedule_ctx()
    logger.info(
        f'Running cmd `{ctx.args.cmd}` on {",".join([h.name() for h in targeted])}'
    )
    _run_remote(targeted, ctx.args.cmd)


def run_remote_upload_file(ctx: CommandContext):
    targeted = ctx.get_targeted()
    logger.info(
        f'Uploading {ctx.args.src} in {ctx.args.dst} on {",".join([h.name() for h in targeted])}'
    )
    pmap(lambda node: print_result(
        node, node.upload_file(ctx.args.src, ctx.args.dst)),
         targeted,
         on_exception="")


def run_remote_download_file(ctx: CommandContext):
    targeted = ctx.get_targeted()
    logger.info(
        f'Downloading {ctx.args.src} to {ctx.args.dst} on {",".join([h.name() for h in targeted])}'
    )
    pmap(lambda node: print_result(
        node, node.download_file(ctx.args.src, ctx.args.dst)),
         targeted,
         on_exception="")


def run_env_cmd(ctx: CommandContext):
    if ctx.args.clear_all:
        func = lambda node: node.neard_clear_env()
    else:
        func = lambda node: node.neard_update_env(ctx.args.key_value)
    pmap(func, ctx.get_targeted_with_schedule_ctx())


def list_scheduled_cmds(ctx: CommandContext):
    targeted = ctx.get_targeted()
    cmd = 'systemctl --user --legend=false list-timers "mocknet*" --all'
    if ctx.args.full:
        cmd += '; systemctl --user show "mocknet-*" -p Id -p Description --value'
    logger.info(
        f'Getting schedule from {",".join([h.name() for h in targeted])}')
    _run_remote(targeted, cmd)


def clear_scheduled_cmds(ctx: CommandContext):
    targeted = ctx.get_targeted()
    filter = ctx.args.filter
    if not filter.startswith('mocknet-'):
        filter = 'mocknet-' + filter
    logger.info(
        f'Clearing scheduled commands matching "{filter}" from {",".join([h.name() for h in targeted])}'
    )
    cmd = f'systemctl --user stop "{filter}"'
    _run_remote(targeted, cmd)


def snapshot_cmd(ctx: CommandContext):
    if ctx.args.create:
        pmap(
            lambda node: print_result(node,
                                      node.make_snapshot(ctx.args.snapshot_id)),
            ctx.get_targeted_with_schedule_ctx())
    elif ctx.args.restore:
        pmap(
            lambda node: print_result(
                node, node.restore_snapshot(ctx.args.snapshot_id)),
            ctx.get_targeted_with_schedule_ctx())
    elif ctx.args.list:
        pmap(lambda node: print_result(node, node.list_snapshots()),
             ctx.get_targeted_with_schedule_ctx())
    elif ctx.args.delete:
        pmap(
            lambda node: print_result(
                node, node.delete_snapshot(ctx.args.snapshot_id)),
            ctx.get_targeted_with_schedule_ctx())


class ParseFraction(Action):

    def __call__(self, parser, namespace, values, option_string=None):
        pattern = r"(\d+)/(\d+)"
        match = re.match(pattern, values)
        if not match:
            parser.error(f"Invalid input '{values}'. Expected format 'i/n'.")
        numerator = int(match.group(1))
        denominator = int(match.group(2))
        setattr(namespace, self.dest, (numerator, denominator))


def build_parser():
    parser = ArgumentParser(description='Control a mocknet instance')
    parser.add_argument('--mocknet-id',
                        type=str,
                        help='''
                        Identifier of the mocknet instance to use. Can be used instead of specifying
                        `chain-id`, `start-height` and `unique-id`.
                        ''')
    parser.add_argument('--chain-id', type=str)
    parser.add_argument('--start-height', type=int)
    parser.add_argument('--unique-id', type=str)
    parser.add_argument('--local-test', action='store_true')
    parser.add_argument('--host-type',
                        type=str,
                        choices=['all', 'nodes', 'traffic'],
                        default='all',
                        help='Type of hosts to select')
    parser.add_argument('--host-filter',
                        type=str,
                        help='Filter through the selected nodes using regex.')
    parser.add_argument('--select-partition',
                        action=ParseFraction,
                        type=str,
                        help='''
                        Input should be in the form of "i/n" where 0 < i <= n.
                        Select a group of hosts based on the division provided.
                        For i/n, it will split the selected hosts into n groups and select the i-th group.
                        Use this if you want to target just a partition of the hosts.'''
                       )

    subparsers = parser.add_subparsers(title='subcommands',
                                       description='valid subcommands',
                                       help='additional help')

    register_schedule_subcommands(subparsers)
    # register subcommands to root parser
    register_base_commands(subparsers)
    register_subcommands(subparsers)
    return parser


class ScheduleModeParser(Action):

    def __call__(self, parser, namespace, values, option_string=None):
        try:
            mode, value = values.split(' ', 1)
            setattr(namespace, self.dest, ScheduleMode(mode=mode, value=value))
        except ValueError as e:
            parser.error(str(e))


def register_schedule_subcommands(subparsers):
    schedule_parser = subparsers.add_parser('schedule',
                                            help='Manage scheduled commands.')
    subparsers = schedule_parser.add_subparsers(
        title='subcommands',
        description='Manage scheduled commands.',
        help='additional help')
    cmd_subparsers = subparsers.add_parser(
        'cmd', help='Schedule commands to run in the future.')
    cmd_subparsers.add_argument(
        '--on',
        action=ScheduleModeParser,
        metavar="MODE VALUE",
        required=True,
        help=
        "Choose whether to schedule by calendar(date and time) or active(relative time). "
        "Format: 'MODE VALUE' where MODE is 'calendar' or 'active'. VALUE can be any valid time specification. "
        "Examples: 'calendar 2024-01-01 10:00:00' or 'active 1h 30m'. "
        "Check https://man.archlinux.org/man/systemd.time.7.en#PARSING_TIMESTAMPS "
        "and https://man.archlinux.org/man/systemd.time.7.en#PARSING_TIME_SPANS "
        "for the format of the values.",
    )
    cmd_subparsers.add_argument(
        '--schedule-id',
        type=str,
        help=
        'The id of the scheduled command. If not provided, random string will be generated.'
    )
    # Add all existing commands under 'cmd'
    cmd_subcommands = cmd_subparsers.add_subparsers(
        title='subcommands',
        description='valid subcommands',
        help='additional help',
        required=True)
    # register subcommands to schedule_subparsers
    register_subcommands(cmd_subcommands)

    list_subparsers = subparsers.add_parser('list',
                                            help='List all scheduled commands.')
    list_subparsers.add_argument(
        '--full',
        action='store_true',
        help='Show more details about the scheduled commands.')
    list_subparsers.set_defaults(func=list_scheduled_cmds)

    clear_subparsers = subparsers.add_parser(
        'clear', help='Clear all scheduled commands.')
    clear_subparsers.add_argument(
        '--filter',
        type=str,
        default='*',
        help='''Clear scheduled commands matching the regex.
    Use the ids provided by the list command including the ".timer" suffix.
    If not already, all values will be prefixed with 'mocknet-' to match the scheduled command name.
    If not provided, all scheduled commands will be cleared.''')
    clear_subparsers.set_defaults(func=clear_scheduled_cmds)


def register_base_commands(subparsers):
    init_parser = subparsers.add_parser('init-neard-runner',
                                        help='''
    Sets up the helper servers on each of the nodes. Doesn't start initializing the test
    state, which is done with the `new-test` command.
    ''')
    init_parser.add_argument('--neard-binary-url', type=str)
    init_parser.add_argument('--neard-upgrade-binary-url', type=str)
    init_parser.set_defaults(func=init_cmd)

    restart_parser = subparsers.add_parser(
        'restart-neard-runner',
        help='''Restarts the neard runner on all nodes.''')
    restart_parser.add_argument('--upload-program', action='store_true')
    restart_parser.set_defaults(func=restart_cmd, upload_program=False)

    stop_runner_parser = subparsers.add_parser(
        'stop-neard-runner', help='''Stops the neard runner on all nodes.''')
    stop_runner_parser.set_defaults(func=stop_runner_cmd)

    hard_reset_parser = subparsers.add_parser(
        'hard-reset',
        help='''Stops neard and clears all test state on all nodes.''')
    hard_reset_parser.add_argument('--neard-binary-url', type=str)
    hard_reset_parser.add_argument('--neard-upgrade-binary-url', type=str)
    hard_reset_parser.add_argument('--yes', action='store_true')
    hard_reset_parser.set_defaults(func=hard_reset_cmd)

    new_test_parser = subparsers.add_parser('new-test',
                                            help='''
    Sets up new state from the prepared records and genesis files with the number
    of validators specified. This calls neard amend-genesis to create the new genesis
    and records files, and then starts the neard nodes and waits for them to be online
    after computing the genesis state roots. This step takes a long time (a few hours).
    ''')
    new_test_parser.add_argument('--state-source', type=str, default='dump')
    new_test_parser.add_argument('--patches-path', type=str)
    new_test_parser.add_argument('--epoch-length', type=int)
    new_test_parser.add_argument('--num-validators', type=int)
    new_test_parser.add_argument('--num-seats', type=int)
    new_test_parser.add_argument('--new-chain-id', type=str)
    new_test_parser.add_argument('--genesis-protocol-version', type=int)
    new_test_parser.add_argument('--stateless-setup', action='store_true')
    new_test_parser.add_argument(
        '--gcs-state-sync',
        action='store_true',
        help=
        """Enable state dumper nodes to sync state to GCS. On localnet, it will dump locally."""
    )
    new_test_parser.add_argument('--yes', action='store_true')
    new_test_parser.set_defaults(func=new_test_cmd)

    status_parser = subparsers.add_parser(
        'status',
        help='''Checks the status of test initialization on each node''')
    status_parser.set_defaults(func=status_cmd)

    upload_file_parser = subparsers.add_parser('upload-file',
                                               help='''
        Upload a file or a directory on the hosts.
        Existing files are replaced.
        ''')
    upload_file_parser.add_argument('--src', type=str)
    upload_file_parser.add_argument('--dst', type=str)
    upload_file_parser.set_defaults(func=run_remote_upload_file)


def add_snapshot_parser(subparsers):
    snapshot_parser = subparsers.add_parser('snapshot', help='Manage snapshots')
    snapshot_parser.add_argument('--snapshot-id',
                                 type=str,
                                 help='Name of the snapshot')

    snapshot_group = snapshot_parser.add_mutually_exclusive_group()
    snapshot_group.add_argument('--create',
                                action='store_true',
                                help='Create a snapshot')
    snapshot_group.add_argument('--restore',
                                action='store_true',
                                help='Restore a snapshot')
    snapshot_group.add_argument('--list',
                                action='store_true',
                                help='List all snapshots')
    snapshot_group.add_argument('--delete',
                                action='store_true',
                                help='Delete a snapshot')

    snapshot_parser.set_defaults(func=snapshot_cmd)


def register_subcommands(subparsers):
    """
    This function registers the commands that can also be scheduled.
    Before adding a new command, make sure that is makes sense for it to be scheduled.
    Otherwise, just add it to the base commands.
    """
    update_config_parser = subparsers.add_parser(
        'update-config',
        help='''Update config.json with given flags for all nodes.''')
    update_config_parser.add_argument(
        '--set',
        help='''
        A key value pair to set in the config. The key will be interpreted as a
        json path to the config to be updated. The value will be parsed as json.   
        e.g.
        --set 'aaa.bbb.ccc=5'
        --set 'aaa.bbb.ccc="5"'
        --set 'aaa.bbb.ddd={"eee":6,"fff":"7"}' # no spaces!
        ''',
    )
    update_config_parser.set_defaults(func=update_config_cmd)

    start_traffic_parser = subparsers.add_parser(
        'start-traffic',
        help=
        'Starts all nodes and starts neard mirror run on the traffic generator.'
    )
    start_traffic_parser.add_argument(
        '--batch-interval-millis',
        type=int,
        help=
        '''Interval in millis between sending each mainnet block\'s worth of transactions.
        Without this flag, the traffic generator will try to match the per-block load on mainnet.
        So, transactions from consecutive mainnet blocks will be sent with delays
        between them such that they will probably appear in consecutive mocknet blocks.
        ''')
    start_traffic_parser.set_defaults(func=start_traffic_cmd)

    start_nodes_parser = subparsers.add_parser(
        'start-nodes',
        help='Starts all nodes, but does not start the traffic generator.')
    start_nodes_parser.set_defaults(func=start_nodes_cmd)

    stop_parser = subparsers.add_parser('stop-nodes',
                                        help='kill all neard processes')
    stop_parser.set_defaults(func=stop_nodes_cmd)

    stop_parser = subparsers.add_parser(
        'stop-traffic',
        help='stop the traffic generator, but leave the other nodes running')
    stop_parser.set_defaults(func=stop_traffic_cmd)

    backup_parser = subparsers.add_parser('make-backup',
                                          help='''
    Stops all nodes and haves them make a backup of the data dir that can later be restored to with the reset command
    ''')
    backup_parser.add_argument('--yes', action='store_true')
    backup_parser.add_argument('--backup-id', type=str)
    backup_parser.add_argument('--description', type=str)
    backup_parser.set_defaults(func=make_backup_cmd)

    reset_parser = subparsers.add_parser('reset',
                                         help='''
    The new_test command saves the data directory after the genesis state roots are computed so that
    the test can be reset from the start without having to do that again. This command resets all nodes'
    data dirs to what was saved then, so that start-traffic will start the test all over again.
    ''')
    reset_parser.add_argument('--yes', action='store_true')
    reset_parser.add_argument('--backup-id', type=str)
    reset_parser.set_defaults(func=reset_cmd)

    # It re-uses the same binary urls because it's quite easy to do it with the
    # nearcore-release buildkite and urls in the following format without commit
    # but only with the branch name:
    # https://s3-us-west-1.amazonaws.com/build.nearprotocol.com/nearcore/Linux/<branch-name>/neard"
    update_binaries_parser = subparsers.add_parser('update-binaries',
                                                   help='''
        Update the neard binaries by re-downloading them. The same urls are used.
        If you plan to restart the network multiple times, it is recommended to use
        URLs that only depend on the branch name. This way, every time you build,
        you will not need to amend the URL but just run update-binaries.''')
    update_binaries_parser.set_defaults(func=update_binaries_cmd)

    amend_binaries_parsers = subparsers.add_parser('amend-binaries',
                                                   help='''
        Add or override the neard URLs by specifying the epoch height or index if you have multiple binaries.

        If the network was started with 2 binaries, the epoch height for the second binary can be randomly assigned
        on each host. Use caution when updating --epoch-height so that it will not add a binary in between the upgrade
        window for another binary.''')

    amend_binaries_parsers.add_argument('--neard-binary-url',
                                        type=str,
                                        required=True,
                                        help='URL to the neard binary.')
    group = amend_binaries_parsers.add_mutually_exclusive_group(required=True)
    group.add_argument('--epoch-height',
                       type=int,
                       help='''
        The epoch height where this binary will begin to run.
        If a binary already exists on the host for this epoch height, the old one will be replaced.
        Otherwise a new binary will be added with this epoch height.
        ''')
    group.add_argument('--binary-idx',
                       type=int,
                       help='''
        0 based indexing.
        The index in the binary list that you want to replace.
        If the index does not exist on the host this operation will not do anything.
        ''')
    amend_binaries_parsers.set_defaults(func=amend_binaries_cmd)

    run_cmd_parser = subparsers.add_parser('run-cmd',
                                           help='''Run the cmd on the hosts.''')
    run_cmd_parser.add_argument('--cmd', type=str)
    run_cmd_parser.set_defaults(func=run_remote_cmd)

    env_cmd_parser = subparsers.add_parser(
        'env', help='''Update the environment variable on the hosts.''')
    env_cmd_parser.add_argument('--clear-all', action='store_true')
    env_cmd_parser.add_argument('--key-value', type=str, nargs='+')
    env_cmd_parser.set_defaults(func=run_env_cmd)

    add_snapshot_parser(subparsers)


if __name__ == '__main__':
    parser = build_parser()
    args = parser.parse_args()
    ctx = CommandContext(args)
    args.func(ctx)<|MERGE_RESOLUTION|>--- conflicted
+++ resolved
@@ -275,7 +275,6 @@
         all_nodes.append(traffic_generator)
         all_configs.append(traffic_generator_config)
 
-<<<<<<< HEAD
     source_temp_dir = tempfile.mkdtemp(prefix="neard_runner_shared_")
     try:
         shutil.copy2('tests/mocknet/helpers/neard_runner.py',
@@ -291,10 +290,6 @@
             zip(all_nodes, all_configs))
     finally:
         shutil.rmtree(source_temp_dir)
-=======
-    pmap(lambda x: x[0].init_neard_runner(x[1], remove_home_dir),
-         zip(all_nodes, all_configs))
->>>>>>> 9178bdff
 
 
 def init_cmd(ctx: CommandContext):
@@ -343,35 +338,20 @@
     for node, response in new_test_rpc_responses:
         if len(validators) < num_validators:
             if node.can_validate:
-<<<<<<< HEAD
-                # We assume that if node validates a chain, it has account id
-                # and public key.
-=======
->>>>>>> 9178bdff
                 if node.role() == 'validator':
                     amount = 10**32
                 else:
                     amount = 10**33
 
-<<<<<<< HEAD
-=======
                 # We assume that if node validates a chain, it has account id
                 # and public key.
->>>>>>> 9178bdff
                 validators.append({
                     'account_id': response['validator_account_id'],
                     'public_key': response['validator_public_key'],
                     'amount': str(amount),
                 })
-
-                if len(boot_nodes) < 20:
-                    boot_nodes.append(
-                        f'{response["node_key"]}@{node.ip_addr()}:{response["listen_port"]}'
-                    )
         else:
             non_validators.append(node.ip_addr())
-<<<<<<< HEAD
-=======
 
         # We want to bootstrap chain data from nodes which have state
         # initially, which is the case iff node is not a chunk validator.
@@ -379,7 +359,6 @@
             boot_nodes.append(
                 f'{response["node_key"]}@{node.ip_addr()}:{response["listen_port"]}'
             )
->>>>>>> 9178bdff
 
         if len(validators) >= num_validators and len(boot_nodes) >= 20:
             break
