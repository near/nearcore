--- conflicted
+++ resolved
@@ -21,10 +21,7 @@
 tokio = { version = "1.40.0", features = ["full"] }
 serde = { version = "1.0", features = ["derive"] }
 serde_json = "1.0"
-<<<<<<< HEAD
+tracing = { version = "0.1.40", features = ["std"] }
 
 [dev-dependencies]
-indoc = "2"
-=======
-tracing = { version = "0.1.40", features = ["std"] }
->>>>>>> 0e217304
+indoc = "2"