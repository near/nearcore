{
    "rpc": {
        "enable_debug_rpc": true,
        "polling_config": {
            "polling_timeout": {
                "secs": 30,
                "nanos": 0
            }
        }
    },
    "store": {
        "load_mem_tries_for_tracked_shards": true,
        "col_flat_state_cache_size": 32000000,
        "state_snapshot_config": {
            "state_snapshot_type": "Disabled"
        },
        "max_open_files": 20000,
        "rocksdb": {
            "bytes_per_sync": 4194304,
            "wal_bytes_per_sync": 8388608,
            "write_buffer_size": 268435456,
            "max_bytes_for_level_base": 1073741824,
            "max_total_wal_size": 8589934592,
            "cf_high_load_overrides": {
                "level_zero_file_num_compaction_trigger": 16,
                "level_zero_slowdown_writes_trigger": 48,
                "level_zero_stop_writes_trigger": 96,
                "max_subcompactions": 3,
                "target_file_size_base": 268435456,
                "compaction_readahead_size": 8388608
            },
            "cf_medium_load_overrides": {
                "level_zero_file_num_compaction_trigger": 12,
                "level_zero_slowdown_writes_trigger": 36,
                "level_zero_stop_writes_trigger": 72,
                "max_subcompactions": 2,
                "target_file_size_base": 268435456,
                "compaction_readahead_size": 4194304
            }
        }
    },
    "view_client_threads": 4,
    "produce_chunk_add_transactions_time_limit": {
        "secs": 0,
        "nanos": 400000000
    },
    "consensus": {
        "min_block_production_delay": {
            "secs": 0,
            "nanos": 600000000
        },
        "max_block_production_delay": {
            "secs": 30,
            "nanos": 0
        },
        "max_block_wait_delay": {
            "secs": 30,
            "nanos": 0
        },
        "block_production_tracking_delay": {
            "secs": 0,
            "nanos": 10000000
        },
        "doomslug_step_period": {
            "secs": 0,
            "nanos": 10000000
        }
    },
    "save_tx_outcomes": false,
    "save_state_changes": false,
    "gc_num_epochs_to_keep": 3,
    "save_untracked_partial_chunks_parts": false,
    "enable_early_prepare_transactions": true,
<<<<<<< HEAD
    "chunks_cache_height_horizon": 16,
=======
    "chunks_cache_height_horizon": 24,
>>>>>>> 47206a32
    "disable_tx_routing": true
}<|MERGE_RESOLUTION|>--- conflicted
+++ resolved
@@ -71,10 +71,6 @@
     "gc_num_epochs_to_keep": 3,
     "save_untracked_partial_chunks_parts": false,
     "enable_early_prepare_transactions": true,
-<<<<<<< HEAD
-    "chunks_cache_height_horizon": 16,
-=======
-    "chunks_cache_height_horizon": 24,
->>>>>>> 47206a32
+    "chunks_cache_height_horizon": 15,
     "disable_tx_routing": true
 }