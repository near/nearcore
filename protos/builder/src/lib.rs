--- conflicted
+++ resolved
@@ -22,8 +22,7 @@
     protoc_rust::run(protoc_rust::Args {
         out_dir: &out_dir,
         input: input_files.as_slice(),
-<<<<<<< HEAD
-        includes: &["protos"],
+        includes: &["protos", "/usr/local/include"],
         customize: Customize { expose_oneof: Some(true), ..Default::default() },
     })
     .expect("protoc");
@@ -42,12 +41,4 @@
 
         fs::File::create(&output_file).unwrap().write_all(new_contents.as_bytes()).unwrap();
     }
-=======
-        includes: &["protos", "/usr/local/include"],
-        customize: Customize {
-            expose_oneof: Some(true),
-            ..Default::default()
-        },
-    }).expect("protoc");
->>>>>>> c04f2364
 }