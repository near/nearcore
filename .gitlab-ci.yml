stages:
    - test

variables:
    CACHE_ROOT: "/opt/nearcore"

.setup_cache: &setup_cache
    mkdir -p "${CACHE_ROOT}/target" &&
    ln -s "${CACHE_ROOT}/target" "${CI_PROJECT_DIR}/target"

# Test all but expensive integration tests.
test_cargo:
    stage: test
    tags:
    - shell
    before_script:
    - *setup_cache
    script:
    - rustc --version && cargo --version
<<<<<<< HEAD
    - cargo check --all --tests --benches --all-features
=======
    - cargo build --all --tests --benches
>>>>>>> f88f5e95
    - cargo test --all --verbose

# Regression tests.
test_regression:
    stage: test
    before_script:
    - *setup_cache
    script:
    - rustc --version && cargo --version
    - ./scripts/build_wasm.sh
    - cargo test --package nearcore --test test_tps_regression test --features "regression_tests,fake_crypto"
    tags:
    - shell
    - regression_tests
    only:
    - schedules

# A set of expensive tests.
test_cases_testnet_rpc:
    stage: test
    before_script:
    - *setup_cache
    script:
    - rustc --version && cargo --version
    - ./scripts/build_wasm.sh
    - cargo test --package nearcore --test test_cases_testnet_rpc test --features "expensive_tests"
    tags:
    - shell
    - expensive_tests
    only:
    - schedules

test_nearlib:
    stage: test
    tags:
    - shell
    before_script:
    - *setup_cache
    script:
    - ./scripts/test_nearlib.sh<|MERGE_RESOLUTION|>--- conflicted
+++ resolved
@@ -17,11 +17,7 @@
     - *setup_cache
     script:
     - rustc --version && cargo --version
-<<<<<<< HEAD
     - cargo check --all --tests --benches --all-features
-=======
-    - cargo build --all --tests --benches
->>>>>>> f88f5e95
     - cargo test --all --verbose
 
 # Regression tests.
