--- conflicted
+++ resolved
@@ -51,13 +51,8 @@
             Err(err) => match err.kind() {
                 ErrorKind::NotFound => {
                     if let UpdateBehavior::UpdateOrReset = update_behavior {
-<<<<<<< HEAD
-                        info!(target: "neard", logging_config_path=%self.watched_path.display(), err=?err, "Reset the logging config because the logging config file doesn't exist.");
-                        return reload_log_layer(None, None).map_err(LogConfigError::Reload);
-=======
                         info!(target: "neard", logging_config_path=%self.watched_path.display(), ?err, "Reset the logging config because the logging config file doesn't exist.");
                         return reload_env_filter(None, None).map_err(LogConfigError::Reload);
->>>>>>> 775a9525
                     }
                     Ok(())
                 }
