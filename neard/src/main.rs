mod cli;
mod watchers;

use self::cli::NeardCmd;
use anyhow::Context;
use near_network::types::FDS_PER_PEER_MANAGER;
use near_primitives::version::{Version, PROTOCOL_VERSION};
use near_store::metadata::DB_VERSION;
use nearcore::get_default_home;
use once_cell::sync::Lazy;
use std::env;
use std::path::PathBuf;
use std::time::Duration;

static NEARD_VERSION: &'static str = env!("NEARD_VERSION");
static NEARD_BUILD: &'static str = env!("NEARD_BUILD");
static RUSTC_VERSION: &'static str = env!("NEARD_RUSTC_VERSION");

static NEARD_VERSION_STRING: Lazy<String> = Lazy::new(|| {
    format!(
        "(release {}) (build {}) (rustc {}) (protocol {}) (db {})",
        NEARD_VERSION, NEARD_BUILD, RUSTC_VERSION, PROTOCOL_VERSION, DB_VERSION
    )
});

fn neard_version() -> Version {
    Version {
        version: NEARD_VERSION.to_string(),
        build: NEARD_BUILD.to_string(),
        rustc_version: RUSTC_VERSION.to_string(),
    }
}

static DEFAULT_HOME: Lazy<PathBuf> = Lazy::new(get_default_home);

#[cfg(feature = "memory_stats")]
#[global_allocator]
static ALLOC: near_rust_allocator_proxy::ProxyAllocator<tikv_jemallocator::Jemalloc> =
    near_rust_allocator_proxy::ProxyAllocator::new(tikv_jemallocator::Jemalloc);

#[cfg(not(feature = "memory_stats"))]
#[global_allocator]
static ALLOC: tikv_jemallocator::Jemalloc = tikv_jemallocator::Jemalloc;

fn main() -> anyhow::Result<()> {
    if env::var("RUST_BACKTRACE").is_err() {
        // Enable backtraces on panics by default.
        env::set_var("RUST_BACKTRACE", "1");
    }

    rayon::ThreadPoolBuilder::new()
        .stack_size(8 * 1024 * 1024)
        .build_global()
        .context("failed to create the threadpool")?;

    #[cfg(feature = "memory_stats")]
    ALLOC.set_report_usage_interval(512 << 20).enable_stack_trace(true);
    // We use it to automatically search the for root certificates to perform HTTPS calls
    // (sending telemetry and downloading genesis)
    openssl_probe::init_ssl_cert_env_vars();
    near_performance_metrics::process::schedule_printing_performance_stats(Duration::from_secs(60));

<<<<<<< HEAD
    let limit = rlimit::Resource::NOFILE.get().unwrap();
    rlimit::Resource::NOFILE
        .set(std::cmp::min(limit.1, 1000 + FDS_PER_PEER_MANAGER), limit.1)
        .unwrap();
=======
    // The default FD soft limit in linux is 1024.
    // We use more than that, for example we support up to 1000 TCP
    // connections, using 5 FDs per each connection.
    // We consider 65535 to be a reasonable limit for this binary,
    // and we enforce it here. We also set the hard limit to the same value
    // to prevent the inner logic from trying to bump it further:
    // FD limit is a global variable, so it shouldn't be modified in an
    // uncoordinated way.
    const FD_LIMIT: u64 = 65535;
    let (_, hard) = rlimit::Resource::NOFILE.get().context("rlimit::Resource::NOFILE::get()")?;
    rlimit::Resource::NOFILE.set(FD_LIMIT, FD_LIMIT).context(format!(
        "couldn't set the file descriptor limit to {FD_LIMIT}, hard limit = {hard}"
    ))?;
>>>>>>> 085b6410

    NeardCmd::parse_and_run()
}<|MERGE_RESOLUTION|>--- conflicted
+++ resolved
@@ -60,12 +60,6 @@
     openssl_probe::init_ssl_cert_env_vars();
     near_performance_metrics::process::schedule_printing_performance_stats(Duration::from_secs(60));
 
-<<<<<<< HEAD
-    let limit = rlimit::Resource::NOFILE.get().unwrap();
-    rlimit::Resource::NOFILE
-        .set(std::cmp::min(limit.1, 1000 + FDS_PER_PEER_MANAGER), limit.1)
-        .unwrap();
-=======
     // The default FD soft limit in linux is 1024.
     // We use more than that, for example we support up to 1000 TCP
     // connections, using 5 FDs per each connection.
@@ -79,7 +73,6 @@
     rlimit::Resource::NOFILE.set(FD_LIMIT, FD_LIMIT).context(format!(
         "couldn't set the file descriptor limit to {FD_LIMIT}, hard limit = {hard}"
     ))?;
->>>>>>> 085b6410
 
     NeardCmd::parse_and_run()
 }