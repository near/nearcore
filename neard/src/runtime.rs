use std::cmp::Ordering;
use std::collections::HashMap;
use std::convert::TryInto;
use std::fs::File;
use std::io::Read;
use std::path::{Path, PathBuf};
use std::sync::{Arc, RwLock};

use borsh::ser::BorshSerialize;
use borsh::BorshDeserialize;
use log::{debug, error, warn};

use crate::shard_tracker::{account_id_to_shard_id, ShardTracker};
use near_chain::chain::NUM_EPOCHS_TO_KEEP_STORE_DATA;
use near_chain::types::ApplyTransactionResult;
use near_chain::{BlockHeader, Error, ErrorKind, RuntimeAdapter};
use near_chain_configs::Genesis;
use near_crypto::{PublicKey, Signature};
use near_epoch_manager::{BlockInfo, EpochConfig, EpochError, EpochManager, RewardCalculator};
use near_pool::types::PoolIterator;
use near_primitives::account::{AccessKey, Account};
use near_primitives::block::{Approval, ApprovalInner};
use near_primitives::challenge::{ChallengesResult, SlashedValidator};
use near_primitives::errors::{InvalidTxError, RuntimeError};
use near_primitives::hash::{hash, CryptoHash};
use near_primitives::receipt::Receipt;
use near_primitives::sharding::ShardChunkHeader;
use near_primitives::state_record::StateRecord;
use near_primitives::transaction::SignedTransaction;
use near_primitives::trie_key::trie_key_parsers;
use near_primitives::types::{
    AccountId, ApprovalStake, Balance, BlockHeight, EpochHeight, EpochId, Gas, MerkleHash,
    NumShards, ShardId, StateChangeCause, StateRoot, StateRootNode, ValidatorStake, ValidatorStats,
};
use near_primitives::views::{
    AccessKeyInfoView, CallResult, EpochValidatorInfo, QueryError, QueryRequest, QueryResponse,
    QueryResponseKind, ViewStateResult,
};
use near_store::{
    get_access_key_raw, ColState, PartialStorage, Store, StoreUpdate, Trie, TrieUpdate,
    WrappedTrieChanges,
};
use node_runtime::adapter::ViewRuntimeAdapter;
use node_runtime::state_viewer::TrieViewer;
use node_runtime::{verify_and_charge_transaction, ApplyState, Runtime, ValidatorAccountsUpdate};

const POISONED_LOCK_ERR: &str = "The lock was poisoned.";
const STATE_DUMP_FILE: &str = "state_dump";
const GENESIS_ROOTS_FILE: &str = "genesis_roots";

/// Defines Nightshade state transition and validator rotation.
/// TODO: this possibly should be merged with the runtime cargo or at least reconciled on the interfaces.
pub struct NightshadeRuntime {
    genesis: Arc<Genesis>,
    home_dir: PathBuf,

    store: Arc<Store>,
    pub trie: Arc<Trie>,
    trie_viewer: TrieViewer,
    pub runtime: Runtime,
    epoch_manager: Arc<RwLock<EpochManager>>,
    shard_tracker: ShardTracker,
}

impl NightshadeRuntime {
    pub fn new(
        home_dir: &Path,
        store: Arc<Store>,
        genesis: Arc<Genesis>,
        initial_tracking_accounts: Vec<AccountId>,
        initial_tracking_shards: Vec<ShardId>,
    ) -> Self {
        let trie = Arc::new(Trie::new(store.clone()));
        let runtime = Runtime::new(genesis.config.runtime_config.clone());
        let trie_viewer = TrieViewer::new();
        let num_shards = genesis.config.num_block_producer_seats_per_shard.len() as NumShards;
        let initial_epoch_config = EpochConfig {
            epoch_length: genesis.config.epoch_length,
            num_shards,
            num_block_producer_seats: genesis.config.num_block_producer_seats,
            num_block_producer_seats_per_shard: genesis
                .config
                .num_block_producer_seats_per_shard
                .clone(),
            avg_hidden_validator_seats_per_shard: genesis
                .config
                .avg_hidden_validator_seats_per_shard
                .clone(),
            block_producer_kickout_threshold: genesis.config.block_producer_kickout_threshold,
            chunk_producer_kickout_threshold: genesis.config.chunk_producer_kickout_threshold,
            fishermen_threshold: genesis.config.fishermen_threshold,
        };
        let reward_calculator = RewardCalculator {
            max_inflation_rate: genesis.config.max_inflation_rate,
            num_blocks_per_year: genesis.config.num_blocks_per_year,
            epoch_length: genesis.config.epoch_length,
            protocol_reward_percentage: genesis.config.protocol_reward_rate,
            protocol_treasury_account: genesis.config.protocol_treasury_account.to_string(),
        };
        let epoch_manager = Arc::new(RwLock::new(
            EpochManager::new(
                store.clone(),
                initial_epoch_config,
                reward_calculator,
                genesis
                    .config
                    .validators
                    .iter()
                    .map(|account_info| ValidatorStake {
                        account_id: account_info.account_id.clone(),
                        public_key: account_info
                            .public_key
                            .clone()
                            .try_into()
                            .expect("Failed to deserialize validator public key"),
                        stake: account_info.amount,
                    })
                    .collect(),
            )
            .expect("Failed to start Epoch Manager"),
        ));
        let shard_tracker = ShardTracker::new(
            initial_tracking_accounts,
            initial_tracking_shards,
            EpochId::default(),
            epoch_manager.clone(),
            num_shards,
        );
        NightshadeRuntime {
            genesis,
            home_dir: home_dir.to_path_buf(),
            store,
            trie,
            runtime,
            trie_viewer,
            epoch_manager,
            shard_tracker,
        }
    }

    fn get_epoch_height_from_prev_block(
        &self,
        prev_block_hash: &CryptoHash,
    ) -> Result<EpochHeight, Error> {
        let mut epoch_manager = self.epoch_manager.write().expect(POISONED_LOCK_ERR);
        let epoch_id = epoch_manager.get_epoch_id_from_prev_block(prev_block_hash)?;
        epoch_manager.get_epoch_info(&epoch_id).map(|info| info.epoch_height).map_err(Error::from)
    }

    fn genesis_state_from_dump(&self) -> (Arc<Store>, StoreUpdate, Vec<StateRoot>) {
        let store_update = self.store.store_update();
        let mut state_file = self.home_dir.clone();
        state_file.push(STATE_DUMP_FILE);
        self.store
            .load_from_file(ColState, state_file.as_path())
            .expect("Failed to read state dump");
        let mut roots_files = self.home_dir.clone();
        roots_files.push(GENESIS_ROOTS_FILE);
        let mut file = File::open(roots_files).expect("Failed to open genesis roots file.");
        let mut data = vec![];
        file.read_to_end(&mut data).expect("Failed to read genesis roots file.");
        let state_roots: Vec<StateRoot> =
            BorshDeserialize::try_from_slice(&data).expect("Failed to deserialize genesis roots");
        (self.store.clone(), store_update, state_roots)
    }

    fn genesis_state_from_records(&self) -> (Arc<Store>, StoreUpdate, Vec<StateRoot>) {
        let mut store_update = self.store.store_update();
        let mut state_roots = vec![];
        let num_shards = self.genesis.config.num_block_producer_seats_per_shard.len() as NumShards;
        let mut shard_records: Vec<Vec<StateRecord>> = (0..num_shards).map(|_| vec![]).collect();
        let mut has_protocol_account = false;
        for record in self.genesis.records.as_ref() {
            shard_records[state_record_to_shard_id(record, num_shards) as usize]
                .push(record.clone());
            if let StateRecord::Account { account_id, .. } = record {
                if account_id == &self.genesis.config.protocol_treasury_account {
                    has_protocol_account = true;
                }
            }
        }
        assert!(has_protocol_account, "Genesis spec doesn't have protocol treasury account");
        for shard_id in 0..num_shards {
            let validators = self
                .genesis
                .config
                .validators
                .iter()
                .filter_map(|account_info| {
                    if self.account_id_to_shard_id(&account_info.account_id) == shard_id {
                        Some((
                            account_info.account_id.clone(),
                            account_info.public_key.clone(),
                            account_info.amount,
                        ))
                    } else {
                        None
                    }
                })
                .collect::<Vec<_>>();
            let state_update = TrieUpdate::new(self.trie.clone(), MerkleHash::default());
            let (shard_store_update, state_root) = self.runtime.apply_genesis_state(
                state_update,
                &validators,
                &shard_records[shard_id as usize],
            );
            store_update.merge(shard_store_update);
            state_roots.push(state_root);
        }
        (self.store.clone(), store_update, state_roots)
    }

    fn get_epoch_validators(
        &self,
        epoch_id: &EpochId,
        last_block_hash: &CryptoHash,
    ) -> Result<HashMap<AccountId, Balance>, Error> {
        let mut epoch_manager = self.epoch_manager.write().expect(POISONED_LOCK_ERR);
        let slashed = epoch_manager.get_slashed_validators(last_block_hash)?.clone();
        let epoch_info = epoch_manager.get_epoch_info(&epoch_id)?;
        Ok(epoch_info
            .validators
            .iter()
            .filter_map(|info| {
                if slashed.contains_key(&info.account_id) {
                    None
                } else {
                    Some((info.account_id.clone(), info.stake))
                }
            })
            .collect::<HashMap<_, _>>())
    }

    /// Processes state update.
    fn process_state_update(
        &self,
        trie: Arc<Trie>,
        state_root: CryptoHash,
        shard_id: ShardId,
        block_height: BlockHeight,
        block_hash: &CryptoHash,
        block_timestamp: u64,
        prev_block_hash: &CryptoHash,
        receipts: &[Receipt],
        transactions: &[SignedTransaction],
        last_validator_proposals: &[ValidatorStake],
        gas_price: Balance,
        gas_limit: Gas,
        challenges_result: &ChallengesResult,
    ) -> Result<ApplyTransactionResult, Error> {
        let validator_accounts_update = {
            let mut epoch_manager = self.epoch_manager.write().expect(POISONED_LOCK_ERR);
            debug!(target: "runtime",
                   "block height: {}, is next_block_epoch_start {}",
                   block_height,
                   epoch_manager.is_next_block_epoch_start(prev_block_hash).unwrap()
            );

            let mut slashing_info: HashMap<_, _> = challenges_result
                .iter()
                .filter_map(|s| {
                    if self.account_id_to_shard_id(&s.account_id) == shard_id && !s.is_double_sign {
                        Some((s.account_id.clone(), None))
                    } else {
                        None
                    }
                })
                .collect();

            if epoch_manager.is_next_block_epoch_start(prev_block_hash)? {
                let (stake_info, validator_reward, double_sign_slashing_info) =
                    epoch_manager.compute_stake_return_info(prev_block_hash)?;
                let stake_info = stake_info
                    .into_iter()
                    .filter(|(account_id, _)| self.account_id_to_shard_id(account_id) == shard_id)
                    .collect();
                let validator_rewards = validator_reward
                    .into_iter()
                    .filter(|(account_id, _)| self.account_id_to_shard_id(account_id) == shard_id)
                    .collect();
                let last_proposals = last_validator_proposals
                    .iter()
                    .filter(|v| self.account_id_to_shard_id(&v.account_id) == shard_id)
                    .fold(HashMap::new(), |mut acc, v| {
                        acc.insert(v.account_id.clone(), v.stake);
                        acc
                    });
                let double_sign_slashing_info: HashMap<_, _> = double_sign_slashing_info
                    .into_iter()
                    .filter(|(account_id, _)| self.account_id_to_shard_id(account_id) == shard_id)
                    .map(|(account_id, stake)| (account_id, Some(stake)))
                    .collect();
                slashing_info.extend(double_sign_slashing_info);
                Some(ValidatorAccountsUpdate {
                    stake_info,
                    validator_rewards,
                    last_proposals,
                    protocol_treasury_account_id: Some(
                        self.genesis.config.protocol_treasury_account.clone(),
                    )
                    .filter(|account_id| self.account_id_to_shard_id(account_id) == shard_id),
                    slashing_info,
                })
            } else if !challenges_result.is_empty() {
                Some(ValidatorAccountsUpdate {
                    stake_info: Default::default(),
                    validator_rewards: Default::default(),
                    last_proposals: Default::default(),
                    protocol_treasury_account_id: None,
                    slashing_info,
                })
            } else {
                None
            }
        };

        let epoch_height = self.get_epoch_height_from_prev_block(prev_block_hash)?;
        let epoch_id = {
            let mut epoch_manager = self.epoch_manager.write().expect(POISONED_LOCK_ERR);
            epoch_manager.get_block_info(block_hash)?.epoch_id.clone()
        };
        let epoch_validators = self.get_epoch_validators(&epoch_id, block_hash)?;

        let apply_state = ApplyState {
            block_index: block_height,
            epoch_length: self.genesis.config.epoch_length,
            epoch_height,
            validators: epoch_validators,
            gas_price,
            block_timestamp,
            gas_limit: Some(gas_limit),
        };

        let apply_result = self
            .runtime
            .apply(
                trie.clone(),
                state_root,
                &validator_accounts_update,
                &apply_state,
                &receipts,
                &transactions,
            )
            .map_err(|e| match e {
                RuntimeError::InvalidTxError(_) => ErrorKind::InvalidTransactions,
                // TODO(#2152): process gracefully
                RuntimeError::BalanceMismatchError(e) => panic!("{}", e),
                // TODO(#2152): process gracefully
                RuntimeError::UnexpectedIntegerOverflow => {
                    panic!("RuntimeError::UnexpectedIntegerOverflow")
                }
                RuntimeError::StorageError(e) => ErrorKind::StorageError(e),
                // TODO(#2152): process gracefully
                RuntimeError::ReceiptValidationError(e) => panic!("{}", e),
            })?;

        // Sort the receipts into appropriate outgoing shards.
        let mut receipt_result = HashMap::default();
        for receipt in apply_result.outgoing_receipts {
            receipt_result
                .entry(self.account_id_to_shard_id(&receipt.receiver_id))
                .or_insert_with(|| vec![])
                .push(receipt);
        }
        let total_gas_burnt =
            apply_result.outcomes.iter().map(|tx_result| tx_result.outcome.gas_burnt).sum();

        let result = ApplyTransactionResult {
            trie_changes: WrappedTrieChanges::new(
                self.trie.clone(),
                apply_result.trie_changes,
                apply_result.state_changes,
                block_hash.clone(),
            ),
            new_root: apply_result.state_root,
            outcomes: apply_result.outcomes,
            receipt_result,
            validator_proposals: apply_result.validator_proposals,
            total_gas_burnt,
            total_validator_reward: apply_result.stats.total_validator_reward,
            total_balance_burnt: apply_result.stats.total_balance_burnt
                + apply_result.stats.total_balance_slashed,
            proof: trie.recorded_storage(),
        };

        Ok(result)
    }
}

pub fn state_record_to_shard_id(state_record: &StateRecord, num_shards: NumShards) -> ShardId {
    match &state_record {
        StateRecord::Account { account_id, .. }
        | StateRecord::AccessKey { account_id, .. }
        | StateRecord::Contract { account_id, .. }
        | StateRecord::ReceivedData { account_id, .. }
        | StateRecord::Data { account_id, .. } => account_id_to_shard_id(account_id, num_shards),
        StateRecord::PostponedReceipt(receipt) | StateRecord::DelayedReceipt(receipt) => {
            account_id_to_shard_id(&receipt.receiver_id, num_shards)
        }
    }
}

impl RuntimeAdapter for NightshadeRuntime {
    fn genesis_state(&self) -> (Arc<Store>, StoreUpdate, Vec<StateRoot>) {
        let has_records = !self.genesis.records.as_ref().is_empty();
        let has_dump = {
            let mut state_dump = self.home_dir.clone();
            state_dump.push(STATE_DUMP_FILE);
            state_dump.exists()
        };
        if has_dump {
            if has_records {
                warn!(target: "runtime", "Found both records in genesis config and the state dump file. Will ignore the records.");
            }
            self.genesis_state_from_dump()
        } else if has_records {
            self.genesis_state_from_records()
        } else {
            panic!("Found neither records in the config nor the state dump file. Either one should be present")
        }
    }

    fn get_trie(&self) -> Arc<Trie> {
        self.trie.clone()
    }

    fn verify_block_signature(&self, header: &BlockHeader) -> Result<(), Error> {
        let mut epoch_manager = self.epoch_manager.write().expect(POISONED_LOCK_ERR);
        let validator = epoch_manager
            .get_block_producer_info(&header.inner_lite.epoch_id, header.inner_lite.height)?;
        if !header.verify_block_producer(&validator.public_key) {
            return Err(ErrorKind::InvalidBlockProposer.into());
        }
        Ok(())
    }

    fn verify_block_vrf(
        &self,
        epoch_id: &EpochId,
        block_height: BlockHeight,
        prev_random_value: &CryptoHash,
        vrf_value: near_crypto::vrf::Value,
        vrf_proof: near_crypto::vrf::Proof,
    ) -> Result<(), Error> {
        let mut epoch_manager = self.epoch_manager.write().expect(POISONED_LOCK_ERR);
        let validator = epoch_manager.get_block_producer_info(&epoch_id, block_height)?;
        let public_key = near_crypto::key_conversion::convert_public_key(
            validator.public_key.unwrap_as_ed25519(),
        )
        .unwrap();

        if !public_key.is_vrf_valid(&prev_random_value.as_ref(), &vrf_value, &vrf_proof) {
            return Err(ErrorKind::InvalidRandomnessBeaconOutput.into());
        }
        Ok(())
    }

    fn validate_tx(
        &self,
        gas_price: Balance,
        state_root: StateRoot,
        transaction: &SignedTransaction,
    ) -> Result<Option<InvalidTxError>, Error> {
        let mut state_update = TrieUpdate::new(self.trie.clone(), state_root);
<<<<<<< HEAD
        let apply_state = ApplyState {
            block_index: block_height,
            epoch_length: self.genesis.config.epoch_length,
            gas_price,
            block_timestamp,
            // NOTE: verify transaction doesn't use the following fields
            gas_limit: None,
            epoch_height: 0,
            validators: Default::default(),
        };
=======
>>>>>>> 7b4ec120

        match verify_and_charge_transaction(
            &self.runtime.config,
            &mut state_update,
            gas_price,
            &transaction,
        ) {
            Ok(_) => Ok(None),
            Err(RuntimeError::InvalidTxError(err)) => {
                debug!(target: "runtime", "Tx {:?} validation failed: {:?}", transaction, err);
                Ok(Some(err))
            }
            Err(RuntimeError::StorageError(err)) => Err(Error::from(ErrorKind::StorageError(err))),
            Err(err) => unreachable!("Unexpected RuntimeError error {:?}", err),
        }
    }

    fn prepare_transactions(
        &self,
        gas_price: Balance,
        gas_limit: Gas,
        state_root: StateRoot,
        max_number_of_transactions: usize,
        pool_iterator: &mut dyn PoolIterator,
        chain_validate: &mut dyn FnMut(&SignedTransaction) -> bool,
    ) -> Result<Vec<SignedTransaction>, Error> {
        let mut state_update = TrieUpdate::new(self.trie.clone(), state_root);
<<<<<<< HEAD
        let apply_state = ApplyState {
            block_index: block_height,
            epoch_length: self.genesis.config.epoch_length,
            // Not used in this function.
            epoch_height: 0,
            validators: Default::default(),
            gas_price,
            block_timestamp,
            gas_limit: Some(gas_limit),
        };
=======
>>>>>>> 7b4ec120

        // Total amount of gas burnt for converting transactions towards receipts.
        let mut total_gas_burnt = 0;
        // TODO: Update gas limit for transactions
        let transactions_gas_limit = gas_limit / 2;
        let mut transactions = vec![];
        let mut num_checked_transactions = 0;

        while transactions.len() < max_number_of_transactions
            && total_gas_burnt < transactions_gas_limit
        {
            if let Some(iter) = pool_iterator.next() {
                while let Some(tx) = iter.next() {
                    num_checked_transactions += 1;
                    // Verifying the transaction is on the same chain and hasn't expired yet.
                    if chain_validate(&tx) {
                        // Verifying the validity of the transaction based on the current state.
                        match verify_and_charge_transaction(
                            &self.runtime.config,
                            &mut state_update,
                            gas_price,
                            &tx,
                        ) {
                            Ok(verification_result) => {
                                state_update.commit(StateChangeCause::NotWritableToDisk);
                                transactions.push(tx);
                                total_gas_burnt += verification_result.gas_burnt;
                                break;
                            }
                            Err(RuntimeError::InvalidTxError(_err)) => {
                                state_update.rollback();
                            }
                            Err(RuntimeError::StorageError(err)) => {
                                return Err(Error::from(ErrorKind::StorageError(err)))
                            }
                            Err(err) => unreachable!("Unexpected RuntimeError error {:?}", err),
                        }
                    }
                }
            } else {
                break;
            }
        }
        debug!(target: "runtime", "Transaction filtering results {} valid out of {} pulled from the pool", transactions.len(), num_checked_transactions);
        Ok(transactions)
    }

    fn verify_validator_signature(
        &self,
        epoch_id: &EpochId,
        last_known_block_hash: &CryptoHash,
        account_id: &AccountId,
        data: &[u8],
        signature: &Signature,
    ) -> Result<bool, Error> {
        let (validator, is_slashed) =
            self.get_validator_by_account_id(epoch_id, last_known_block_hash, account_id)?;
        if is_slashed {
            return Ok(false);
        }
        Ok(signature.verify(data, &validator.public_key))
    }

    fn verify_validator_or_fisherman_signature(
        &self,
        epoch_id: &EpochId,
        last_known_block_hash: &CryptoHash,
        account_id: &AccountId,
        data: &[u8],
        signature: &Signature,
    ) -> Result<bool, Error> {
        match self.verify_validator_signature(
            epoch_id,
            last_known_block_hash,
            account_id,
            data,
            signature,
        ) {
            Err(e) if e.kind() == ErrorKind::NotAValidator => {
                let (fisherman, is_slashed) =
                    self.get_fisherman_by_account_id(epoch_id, last_known_block_hash, account_id)?;
                if is_slashed {
                    return Ok(false);
                }
                Ok(signature.verify(data, &fisherman.public_key))
            }
            other => other,
        }
    }

    fn verify_header_signature(&self, header: &BlockHeader) -> Result<bool, Error> {
        let mut epoch_manager = self.epoch_manager.write().expect(POISONED_LOCK_ERR);
        let block_producer = epoch_manager
            .get_block_producer_info(&header.inner_lite.epoch_id, header.inner_lite.height)?;
        let slashed = match epoch_manager.get_slashed_validators(&header.prev_hash) {
            Ok(slashed) => slashed,
            Err(_) => return Err(EpochError::MissingBlock(header.prev_hash).into()),
        };
        if slashed.contains_key(&block_producer.account_id) {
            return Ok(false);
        }
        Ok(header.signature.verify(header.hash.as_ref(), &block_producer.public_key))
    }

    fn verify_chunk_header_signature(&self, header: &ShardChunkHeader) -> Result<bool, Error> {
        let epoch_id = self.get_epoch_id_from_prev_block(&header.inner.prev_block_hash)?;
        let mut epoch_manager = self.epoch_manager.write().expect(POISONED_LOCK_ERR);
        if let Ok(chunk_producer) = epoch_manager.get_chunk_producer_info(
            &epoch_id,
            header.inner.height_created,
            header.inner.shard_id,
        ) {
            let slashed = epoch_manager.get_slashed_validators(&header.inner.prev_block_hash)?;
            if slashed.contains_key(&chunk_producer.account_id) {
                return Ok(false);
            }
            Ok(header.signature.verify(header.chunk_hash().as_ref(), &chunk_producer.public_key))
        } else {
            Err(ErrorKind::NotAValidator.into())
        }
    }

    fn verify_approval(
        &self,
        prev_block_hash: &CryptoHash,
        prev_block_height: BlockHeight,
        block_height: BlockHeight,
        approvals: &[Option<Signature>],
    ) -> Result<bool, Error> {
        let mut epoch_manager = self.epoch_manager.write().expect(POISONED_LOCK_ERR);
        let info =
            epoch_manager.get_all_block_approvers_ordered(prev_block_hash).map_err(Error::from)?;
        if approvals.len() > info.len() {
            return Ok(false);
        }

        let message_to_sign = Approval::get_data_for_sig(
            &if prev_block_height + 1 == block_height {
                ApprovalInner::Endorsement(prev_block_hash.clone())
            } else {
                ApprovalInner::Skip(prev_block_height)
            },
            block_height,
        );

        for (validator, may_be_signature) in info.into_iter().zip(approvals.iter()) {
            if let Some(signature) = may_be_signature {
                if !signature.verify(message_to_sign.as_ref(), &validator.public_key) {
                    return Ok(false);
                }
            }
        }
        Ok(true)
    }

    fn get_epoch_block_producers_ordered(
        &self,
        epoch_id: &EpochId,
        last_known_block_hash: &CryptoHash,
    ) -> Result<Vec<(ValidatorStake, bool)>, Error> {
        let mut epoch_manager = self.epoch_manager.write().expect(POISONED_LOCK_ERR);
        epoch_manager
            .get_all_block_producers_ordered(epoch_id, last_known_block_hash)
            .map_err(Error::from)
    }

    fn get_epoch_block_approvers_ordered(
        &self,
        parent_hash: &CryptoHash,
    ) -> Result<Vec<ApprovalStake>, Error> {
        let mut epoch_manager = self.epoch_manager.write().expect(POISONED_LOCK_ERR);
        epoch_manager.get_all_block_approvers_ordered(parent_hash).map_err(Error::from)
    }

    fn get_block_producer(
        &self,
        epoch_id: &EpochId,
        height: BlockHeight,
    ) -> Result<AccountId, Error> {
        let mut epoch_manager = self.epoch_manager.write().expect(POISONED_LOCK_ERR);
        Ok(epoch_manager.get_block_producer_info(epoch_id, height)?.account_id)
    }

    fn get_chunk_producer(
        &self,
        epoch_id: &EpochId,
        height: BlockHeight,
        shard_id: ShardId,
    ) -> Result<AccountId, Error> {
        let mut epoch_manager = self.epoch_manager.write().expect(POISONED_LOCK_ERR);
        Ok(epoch_manager.get_chunk_producer_info(epoch_id, height, shard_id)?.account_id)
    }

    fn get_validator_by_account_id(
        &self,
        epoch_id: &EpochId,
        last_known_block_hash: &CryptoHash,
        account_id: &AccountId,
    ) -> Result<(ValidatorStake, bool), Error> {
        let mut epoch_manager = self.epoch_manager.write().expect(POISONED_LOCK_ERR);
        match epoch_manager.get_validator_by_account_id(epoch_id, account_id) {
            Ok(Some(validator)) => {
                let slashed = epoch_manager.get_slashed_validators(&last_known_block_hash)?;
                Ok((validator, slashed.contains_key(account_id)))
            }
            Ok(None) => Err(ErrorKind::NotAValidator.into()),
            Err(e) => Err(e.into()),
        }
    }

    fn get_fisherman_by_account_id(
        &self,
        epoch_id: &EpochId,
        last_known_block_hash: &CryptoHash,
        account_id: &AccountId,
    ) -> Result<(ValidatorStake, bool), Error> {
        let mut epoch_manager = self.epoch_manager.write().expect(POISONED_LOCK_ERR);
        match epoch_manager.get_fisherman_by_account_id(epoch_id, account_id) {
            Ok(Some(fisherman)) => {
                let slashed = epoch_manager.get_slashed_validators(&last_known_block_hash)?;
                Ok((fisherman, slashed.contains_key(account_id)))
            }
            Ok(None) => Err(ErrorKind::NotAValidator.into()),
            Err(e) => Err(e.into()),
        }
    }

    fn get_num_validator_blocks(
        &self,
        epoch_id: &EpochId,
        last_known_block_hash: &CryptoHash,
        account_id: &AccountId,
    ) -> Result<ValidatorStats, Error> {
        let mut epoch_manager = self.epoch_manager.write().expect(POISONED_LOCK_ERR);
        epoch_manager
            .get_num_validator_blocks(epoch_id, last_known_block_hash, account_id)
            .map_err(Error::from)
    }

    fn num_shards(&self) -> NumShards {
        // TODO: should be dynamic.
        self.genesis.config.num_block_producer_seats_per_shard.len() as NumShards
    }

    fn num_total_parts(&self) -> usize {
        let seats = self.genesis.config.num_block_producer_seats;
        if seats > 1 {
            seats as usize
        } else {
            2
        }
    }

    fn num_data_parts(&self) -> usize {
        let total_parts = self.num_total_parts();
        if total_parts <= 3 {
            1
        } else {
            (total_parts - 1) / 3
        }
    }

    fn account_id_to_shard_id(&self, account_id: &AccountId) -> ShardId {
        account_id_to_shard_id(account_id, self.num_shards())
    }

    fn get_part_owner(&self, parent_hash: &CryptoHash, part_id: u64) -> Result<String, Error> {
        let mut epoch_manager = self.epoch_manager.write().expect(POISONED_LOCK_ERR);
        let epoch_id = epoch_manager.get_epoch_id_from_prev_block(parent_hash)?;
        let settlement =
            epoch_manager.get_all_block_producers_settlement(&epoch_id, parent_hash)?;
        Ok(settlement[part_id as usize % settlement.len()].0.account_id.clone())
    }

    fn cares_about_shard(
        &self,
        account_id: Option<&AccountId>,
        parent_hash: &CryptoHash,
        shard_id: ShardId,
        is_me: bool,
    ) -> bool {
        self.shard_tracker.care_about_shard(account_id, parent_hash, shard_id, is_me)
    }

    fn will_care_about_shard(
        &self,
        account_id: Option<&AccountId>,
        parent_hash: &CryptoHash,
        shard_id: ShardId,
        is_me: bool,
    ) -> bool {
        self.shard_tracker.will_care_about_shard(account_id, parent_hash, shard_id, is_me)
    }

    fn is_next_block_epoch_start(&self, parent_hash: &CryptoHash) -> Result<bool, Error> {
        let mut epoch_manager = self.epoch_manager.write().expect(POISONED_LOCK_ERR);
        epoch_manager.is_next_block_epoch_start(parent_hash).map_err(Error::from)
    }

    fn get_epoch_id_from_prev_block(&self, parent_hash: &CryptoHash) -> Result<EpochId, Error> {
        let mut epoch_manager = self.epoch_manager.write().expect(POISONED_LOCK_ERR);
        epoch_manager.get_epoch_id_from_prev_block(parent_hash).map_err(Error::from)
    }

    fn get_next_epoch_id_from_prev_block(
        &self,
        parent_hash: &CryptoHash,
    ) -> Result<EpochId, Error> {
        let mut epoch_manager = self.epoch_manager.write().expect(POISONED_LOCK_ERR);
        epoch_manager.get_next_epoch_id_from_prev_block(parent_hash).map_err(Error::from)
    }

    fn get_epoch_start_height(&self, block_hash: &CryptoHash) -> Result<BlockHeight, Error> {
        let mut epoch_manager = self.epoch_manager.write().expect(POISONED_LOCK_ERR);
        epoch_manager.get_epoch_start_height(block_hash).map_err(Error::from)
    }

    fn get_gc_stop_height(&self, block_hash: &CryptoHash) -> Result<BlockHeight, Error> {
        let mut epoch_manager = self.epoch_manager.write().expect(POISONED_LOCK_ERR);
        // an epoch must have a first block.
        let epoch_first_block = epoch_manager.get_block_info(block_hash)?.epoch_first_block;
        let epoch_first_block_info = epoch_manager.get_block_info(&epoch_first_block)?;
        // maintain pointers to avoid cloning.
        let mut last_block_in_prev_epoch = epoch_first_block_info.prev_hash;
        let mut epoch_start_height = epoch_first_block_info.height;
        for _ in 0..NUM_EPOCHS_TO_KEEP_STORE_DATA - 1 {
            let epoch_first_block = match epoch_manager.get_block_info(&last_block_in_prev_epoch) {
                Ok(block_info) => block_info.epoch_first_block,
                Err(EpochError::MissingBlock(_)) => return Ok(epoch_start_height),
                Err(e) => return Err(e.into()),
            };
            let epoch_first_block_info = epoch_manager.get_block_info(&epoch_first_block)?;
            epoch_start_height = epoch_first_block_info.height;
            last_block_in_prev_epoch = epoch_first_block_info.prev_hash;
        }
        Ok(epoch_start_height)
    }

    fn get_epoch_inflation(&self, epoch_id: &EpochId) -> Result<Balance, Error> {
        let mut epoch_manager = self.epoch_manager.write().expect(POISONED_LOCK_ERR);
        Ok(epoch_manager.get_epoch_inflation(epoch_id)?)
    }

    fn add_validator_proposals(
        &self,
        parent_hash: CryptoHash,
        current_hash: CryptoHash,
        rng_seed: CryptoHash,
        height: BlockHeight,
        last_finalized_height: BlockHeight,
        proposals: Vec<ValidatorStake>,
        slashed_validators: Vec<SlashedValidator>,
        chunk_mask: Vec<bool>,
        validator_reward: Balance,
        total_supply: Balance,
    ) -> Result<(), Error> {
        // Check that genesis block doesn't have any proposals.
        assert!(height > 0 || (proposals.is_empty() && slashed_validators.is_empty()));
        debug!(target: "runtime", "add validator proposals at block height {} {:?}", height, proposals);
        // Deal with validator proposals and epoch finishing.
        let mut epoch_manager = self.epoch_manager.write().expect(POISONED_LOCK_ERR);
        let block_info = BlockInfo::new(
            height,
            last_finalized_height,
            parent_hash,
            proposals,
            chunk_mask,
            slashed_validators,
            validator_reward,
            total_supply,
        );
        let rng_seed = (rng_seed.0).0;
        // TODO: don't commit here, instead contribute to upstream store update.
        epoch_manager
            .record_block_info(&current_hash, block_info, rng_seed)?
            .commit()
            .map_err(|err| err.into())
    }

    fn apply_transactions_with_optional_storage_proof(
        &self,
        shard_id: ShardId,
        state_root: &StateRoot,
        height: BlockHeight,
        block_timestamp: u64,
        prev_block_hash: &CryptoHash,
        block_hash: &CryptoHash,
        receipts: &[Receipt],
        transactions: &[SignedTransaction],
        last_validator_proposals: &[ValidatorStake],
        gas_price: Balance,
        gas_limit: Gas,
        challenges: &ChallengesResult,
        generate_storage_proof: bool,
    ) -> Result<ApplyTransactionResult, Error> {
        let trie = if generate_storage_proof {
            Arc::new(self.trie.recording_reads())
        } else {
            self.trie.clone()
        };
        match self.process_state_update(
            trie,
            *state_root,
            shard_id,
            height,
            block_hash,
            block_timestamp,
            prev_block_hash,
            receipts,
            transactions,
            last_validator_proposals,
            gas_price,
            gas_limit,
            challenges,
        ) {
            Ok(result) => Ok(result),
            Err(e) => match e.kind() {
                ErrorKind::StorageError(_) => {
                    panic!("{}", e);
                }
                _ => Err(e),
            },
        }
    }

    fn check_state_transition(
        &self,
        partial_storage: PartialStorage,
        shard_id: ShardId,
        state_root: &StateRoot,
        height: BlockHeight,
        block_timestamp: u64,
        prev_block_hash: &CryptoHash,
        block_hash: &CryptoHash,
        receipts: &[Receipt],
        transactions: &[SignedTransaction],
        last_validator_proposals: &[ValidatorStake],
        gas_price: Balance,
        gas_limit: Gas,
        challenges: &ChallengesResult,
    ) -> Result<ApplyTransactionResult, Error> {
        let trie = Arc::new(Trie::from_recorded_storage(partial_storage));
        self.process_state_update(
            trie.clone(),
            *state_root,
            shard_id,
            height,
            block_hash,
            block_timestamp,
            prev_block_hash,
            receipts,
            transactions,
            last_validator_proposals,
            gas_price,
            gas_limit,
            challenges,
        )
    }

    fn query(
        &self,
        state_root: &StateRoot,
        block_height: BlockHeight,
        block_timestamp: u64,
        block_hash: &CryptoHash,
        epoch_id: &EpochId,
        request: &QueryRequest,
    ) -> Result<QueryResponse, Box<dyn std::error::Error>> {
        match request {
            QueryRequest::ViewAccount { account_id } => {
                match self.view_account(*state_root, account_id) {
                    Ok(r) => Ok(QueryResponse {
                        kind: QueryResponseKind::ViewAccount(r.into()),
                        block_height,
                        block_hash: *block_hash,
                    }),
                    Err(e) => Err(e),
                }
            }
            QueryRequest::CallFunction { account_id, method_name, args } => {
                let mut logs = vec![];
                let epoch_height = {
                    let mut epoch_manager = self.epoch_manager.write().expect(POISONED_LOCK_ERR);
                    epoch_manager.get_epoch_info(&epoch_id)?.epoch_height
                };
                let epoch_validators = self.get_epoch_validators(epoch_id, block_hash)?;
                match self.call_function(
                    *state_root,
                    block_height,
                    block_timestamp,
                    epoch_height,
                    epoch_validators,
                    account_id,
                    method_name,
                    args.as_ref(),
                    &mut logs,
                ) {
                    Ok(result) => Ok(QueryResponse {
                        kind: QueryResponseKind::CallResult(CallResult { result, logs }),
                        block_height,
                        block_hash: *block_hash,
                    }),
                    Err(err) => Ok(QueryResponse {
                        kind: QueryResponseKind::Error(QueryError { error: err.to_string(), logs }),
                        block_height,
                        block_hash: *block_hash,
                    }),
                }
            }
            QueryRequest::ViewState { account_id, prefix } => {
                match self.view_state(*state_root, account_id, prefix.as_ref()) {
                    Ok(result) => Ok(QueryResponse {
                        kind: QueryResponseKind::ViewState(result),
                        block_height,
                        block_hash: *block_hash,
                    }),
                    Err(err) => Ok(QueryResponse {
                        kind: QueryResponseKind::Error(QueryError {
                            error: err.to_string(),
                            logs: vec![],
                        }),
                        block_height,
                        block_hash: *block_hash,
                    }),
                }
            }
            QueryRequest::ViewAccessKeyList { account_id } => {
                match self.view_access_keys(*state_root, account_id) {
                    Ok(result) => Ok(QueryResponse {
                        kind: QueryResponseKind::AccessKeyList(
                            result
                                .into_iter()
                                .map(|(public_key, access_key)| AccessKeyInfoView {
                                    public_key,
                                    access_key: access_key.into(),
                                })
                                .collect(),
                        ),
                        block_height,
                        block_hash: *block_hash,
                    }),
                    Err(err) => Ok(QueryResponse {
                        kind: QueryResponseKind::Error(QueryError {
                            error: err.to_string(),
                            logs: vec![],
                        }),
                        block_height,
                        block_hash: *block_hash,
                    }),
                }
            }
            QueryRequest::ViewAccessKey { account_id, public_key } => {
                match self.view_access_key(*state_root, account_id, public_key) {
                    Ok(access_key) => Ok(QueryResponse {
                        kind: QueryResponseKind::AccessKey(access_key.into()),
                        block_height,
                        block_hash: *block_hash,
                    }),
                    Err(err) => Ok(QueryResponse {
                        kind: QueryResponseKind::Error(QueryError {
                            error: err.to_string(),
                            logs: vec![],
                        }),
                        block_height,
                        block_hash: *block_hash,
                    }),
                }
            }
        }
    }

    fn get_validator_info(&self, block_hash: &CryptoHash) -> Result<EpochValidatorInfo, Error> {
        let mut epoch_manager = self.epoch_manager.write().expect(POISONED_LOCK_ERR);
        epoch_manager.get_validator_info(block_hash).map_err(|e| e.into())
    }

    fn obtain_state_part(&self, state_root: &StateRoot, part_id: u64, num_parts: u64) -> Vec<u8> {
        assert!(part_id < num_parts);
        match self.trie.get_trie_nodes_for_part(part_id, num_parts, state_root) {
            Ok(partial_state) => partial_state,
            Err(e) => {
                error!(target: "runtime",
                    "Can't get_trie_nodes_for_part for {:?}, part_id {:?}, num_parts {:?}, {:?}",
                    state_root, part_id, num_parts, e
                );
                panic!("RuntimeError::StorageInconsistentState, {:?}", e)
            }
        }
        .try_to_vec()
        .expect("serializer should not fail")
    }

    fn validate_state_part(
        &self,
        state_root: &StateRoot,
        part_id: u64,
        num_parts: u64,
        data: &Vec<u8>,
    ) -> bool {
        assert!(part_id < num_parts);
        match BorshDeserialize::try_from_slice(data) {
            Ok(trie_nodes) => match Trie::validate_trie_nodes_for_part(
                state_root,
                part_id,
                num_parts,
                &trie_nodes,
            ) {
                Ok(_) => true,
                // Storage error should not happen
                Err(_) => false,
            },
            // Deserialization error means we've got the data from malicious peer
            Err(_) => false,
        }
    }

    fn confirm_state(&self, state_root: &StateRoot, data: &Vec<Vec<u8>>) -> Result<(), Error> {
        let mut parts = vec![];
        for part in data {
            parts.push(
                BorshDeserialize::try_from_slice(part)
                    .expect("Part was already validated earlier, so could never fail here"),
            );
        }
        let trie_changes = Trie::combine_state_parts(&state_root, &parts)
            .expect("combine_state_parts is guaranteed to succeed when each part is valid");
        let trie = self.trie.clone();
        let (store_update, _) = trie_changes.into(trie).expect("TrieChanges::into never fails");
        Ok(store_update.commit()?)
    }

    fn get_state_root_node(&self, state_root: &StateRoot) -> StateRootNode {
        self.trie.retrieve_root_node(state_root).expect("Failed to get root node")
    }

    fn validate_state_root_node(
        &self,
        state_root_node: &StateRootNode,
        state_root: &StateRoot,
    ) -> bool {
        if state_root == &CryptoHash::default() {
            return state_root_node == &StateRootNode::empty();
        }
        if hash(&state_root_node.data) != *state_root {
            false
        } else {
            match Trie::get_memory_usage_from_serialized(&state_root_node.data) {
                Ok(memory_usage) => {
                    if memory_usage != state_root_node.memory_usage {
                        // Invalid value of memory_usage
                        false
                    } else {
                        true
                    }
                }
                Err(_) => false, // Invalid state_root_node
            }
        }
    }

    fn compare_epoch_id(
        &self,
        epoch_id: &EpochId,
        other_epoch_id: &EpochId,
    ) -> Result<Ordering, Error> {
        let mut epoch_manager = self.epoch_manager.write().expect(POISONED_LOCK_ERR);
        epoch_manager.compare_epoch_id(epoch_id, other_epoch_id).map_err(|e| e.into())
    }
}

impl node_runtime::adapter::ViewRuntimeAdapter for NightshadeRuntime {
    fn view_account(
        &self,
        state_root: MerkleHash,
        account_id: &AccountId,
    ) -> Result<Account, Box<dyn std::error::Error>> {
        let state_update = TrieUpdate::new(self.trie.clone(), state_root);
        self.trie_viewer.view_account(&state_update, account_id)
    }

    fn call_function(
        &self,
        state_root: MerkleHash,
        height: BlockHeight,
        block_timestamp: u64,
        epoch_height: EpochHeight,
        epoch_validators: HashMap<AccountId, Balance>,
        contract_id: &AccountId,
        method_name: &str,
        args: &[u8],
        logs: &mut Vec<String>,
    ) -> Result<Vec<u8>, Box<dyn std::error::Error>> {
        let state_update = TrieUpdate::new(self.trie.clone(), state_root);
        self.trie_viewer.call_function(
            state_update,
            height,
            block_timestamp,
            epoch_height,
            epoch_validators,
            contract_id,
            method_name,
            args,
            logs,
        )
    }

    fn view_access_key(
        &self,
        state_root: MerkleHash,
        account_id: &AccountId,
        public_key: &PublicKey,
    ) -> Result<AccessKey, Box<dyn std::error::Error>> {
        let state_update = TrieUpdate::new(self.trie.clone(), state_root);
        self.trie_viewer.view_access_key(&state_update, account_id, public_key)
    }

    fn view_access_keys(
        &self,
        state_root: MerkleHash,
        account_id: &AccountId,
    ) -> Result<Vec<(PublicKey, AccessKey)>, Box<dyn std::error::Error>> {
        let state_update = TrieUpdate::new(self.trie.clone(), state_root);
        let prefix = trie_key_parsers::get_raw_prefix_for_access_keys(account_id);
        let raw_prefix: &[u8] = prefix.as_ref();
        let access_keys = match state_update.iter(&prefix) {
            Ok(iter) => iter
                .map(|key| {
                    let key = key?;
                    let public_key = &key[raw_prefix.len()..];
                    let access_key = get_access_key_raw(&state_update, &key)?
                        .ok_or("Missing key from iterator")?;
                    PublicKey::try_from_slice(public_key)
                        .map_err(|err| format!("{}", err).into())
                        .map(|key| (key, access_key))
                })
                .collect::<Result<Vec<_>, Box<dyn std::error::Error>>>(),
            Err(e) => Err(e.into()),
        };
        access_keys
    }

    fn view_state(
        &self,
        state_root: MerkleHash,
        account_id: &AccountId,
        prefix: &[u8],
    ) -> Result<ViewStateResult, Box<dyn std::error::Error>> {
        let state_update = TrieUpdate::new(self.trie.clone(), state_root);
        self.trie_viewer.view_state(&state_update, account_id, prefix)
    }
}

#[cfg(test)]
mod test {
    use std::collections::BTreeSet;

    use num_rational::Rational;

    use near_chain::{ReceiptResult, Tip};
    use near_crypto::{InMemorySigner, KeyType, Signer};
    use near_logger_utils::init_test_logger;
    use near_primitives::transaction::{Action, CreateAccountAction, StakeAction};
    use near_primitives::types::{BlockHeightDelta, Nonce, ValidatorId, ValidatorKickoutReason};
    use near_primitives::validator_signer::{InMemoryValidatorSigner, ValidatorSigner};
    use near_primitives::views::{
        AccountView, CurrentEpochValidatorInfo, NextEpochValidatorInfo, ValidatorKickoutView,
    };
    use near_store::create_store;
    use node_runtime::config::RuntimeConfig;

    use crate::config::{
        GenesisExt, FISHERMEN_THRESHOLD, TESTING_INIT_BALANCE, TESTING_INIT_STAKE,
    };
    use crate::get_store_path;

    use super::*;

    fn stake(
        nonce: Nonce,
        signer: &dyn Signer,
        sender: &dyn ValidatorSigner,
        stake: Balance,
    ) -> SignedTransaction {
        SignedTransaction::from_actions(
            nonce,
            sender.validator_id().clone(),
            sender.validator_id().clone(),
            &*signer,
            vec![Action::Stake(StakeAction { stake, public_key: sender.public_key() })],
            // runtime does not validate block history
            CryptoHash::default(),
        )
    }

    impl NightshadeRuntime {
        fn update(
            &self,
            state_root: &StateRoot,
            shard_id: ShardId,
            height: BlockHeight,
            block_timestamp: u64,
            prev_block_hash: &CryptoHash,
            block_hash: &CryptoHash,
            receipts: &[Receipt],
            transactions: &[SignedTransaction],
            last_proposals: &[ValidatorStake],
            gas_price: Balance,
            gas_limit: Gas,
            challenges: &ChallengesResult,
        ) -> (StateRoot, Vec<ValidatorStake>, ReceiptResult) {
            let mut result = self
                .apply_transactions(
                    shard_id,
                    &state_root,
                    height,
                    block_timestamp,
                    prev_block_hash,
                    block_hash,
                    receipts,
                    transactions,
                    last_proposals,
                    gas_price,
                    gas_limit,
                    challenges,
                )
                .unwrap();
            let mut store_update = self.store.store_update();
            result.trie_changes.insertions_into(&mut store_update).unwrap();
            result.trie_changes.state_changes_into(&mut store_update).unwrap();
            store_update.commit().unwrap();
            (result.new_root, result.validator_proposals, result.receipt_result)
        }
    }

    struct TestEnv {
        pub runtime: NightshadeRuntime,
        pub head: Tip,
        state_roots: Vec<StateRoot>,
        pub last_receipts: HashMap<ShardId, Vec<Receipt>>,
        pub last_shard_proposals: HashMap<ShardId, Vec<ValidatorStake>>,
        pub last_proposals: Vec<ValidatorStake>,
    }

    impl TestEnv {
        pub fn new(
            prefix: &str,
            validators: Vec<Vec<AccountId>>,
            epoch_length: BlockHeightDelta,
            initial_tracked_accounts: Vec<AccountId>,
            initial_tracked_shards: Vec<ShardId>,
            has_reward: bool,
        ) -> Self {
            let dir = tempfile::Builder::new().prefix(prefix).tempdir().unwrap();
            let store = create_store(&get_store_path(dir.path()));
            let all_validators = validators.iter().fold(BTreeSet::new(), |acc, x| {
                acc.union(&x.iter().map(|x| x.as_str()).collect()).cloned().collect()
            });
            let validators_len = all_validators.len() as ValidatorId;
            let mut genesis = Genesis::test_sharded(
                all_validators.into_iter().collect(),
                validators_len,
                validators.iter().map(|x| x.len() as ValidatorId).collect(),
            );
            // No fees mode.
            genesis.config.runtime_config = RuntimeConfig::free();
            genesis.config.epoch_length = epoch_length;
            genesis.config.chunk_producer_kickout_threshold =
                genesis.config.block_producer_kickout_threshold;
            if !has_reward {
                genesis.config.max_inflation_rate = Rational::from_integer(0);
            }
            let genesis_total_supply = genesis.config.total_supply;
            let runtime = NightshadeRuntime::new(
                dir.path(),
                store,
                Arc::new(genesis),
                initial_tracked_accounts,
                initial_tracked_shards,
            );
            let (_store, store_update, state_roots) = runtime.genesis_state();
            store_update.commit().unwrap();
            let genesis_hash = hash(&vec![0]);
            runtime
                .add_validator_proposals(
                    CryptoHash::default(),
                    genesis_hash,
                    [0; 32].as_ref().try_into().unwrap(),
                    0,
                    0,
                    vec![],
                    vec![],
                    vec![],
                    0,
                    genesis_total_supply,
                )
                .unwrap();
            Self {
                runtime,
                head: Tip {
                    last_block_hash: genesis_hash,
                    prev_block_hash: CryptoHash::default(),
                    height: 0,
                    epoch_id: EpochId::default(),
                    next_epoch_id: Default::default(),
                },
                state_roots,
                last_receipts: HashMap::default(),
                last_proposals: vec![],
                last_shard_proposals: HashMap::default(),
            }
        }

        pub fn step(
            &mut self,
            transactions: Vec<Vec<SignedTransaction>>,
            chunk_mask: Vec<bool>,
            challenges_result: ChallengesResult,
        ) {
            let new_hash = hash(&vec![(self.head.height + 1) as u8]);
            let num_shards = self.runtime.num_shards();
            assert_eq!(transactions.len() as NumShards, num_shards);
            assert_eq!(chunk_mask.len() as NumShards, num_shards);
            let mut all_proposals = vec![];
            let mut new_receipts = HashMap::new();
            for i in 0..num_shards {
                let (state_root, proposals, receipts) = self.runtime.update(
                    &self.state_roots[i as usize],
                    i,
                    self.head.height + 1,
                    0,
                    &self.head.last_block_hash,
                    &new_hash,
                    self.last_receipts.get(&i).unwrap_or(&vec![]),
                    &transactions[i as usize],
                    self.last_shard_proposals.get(&i).unwrap_or(&vec![]),
                    self.runtime.genesis.config.min_gas_price,
                    u64::max_value(),
                    &challenges_result,
                );
                self.state_roots[i as usize] = state_root;
                for (shard_id, mut shard_receipts) in receipts {
                    new_receipts
                        .entry(shard_id)
                        .or_insert_with(|| vec![])
                        .append(&mut shard_receipts);
                }
                all_proposals.append(&mut proposals.clone());
                self.last_shard_proposals.insert(i as ShardId, proposals);
            }
            self.runtime
                .add_validator_proposals(
                    self.head.last_block_hash,
                    new_hash,
                    [0; 32].as_ref().try_into().unwrap(),
                    self.head.height + 1,
                    self.head.height.saturating_sub(1),
                    self.last_proposals.clone(),
                    challenges_result,
                    chunk_mask,
                    0,
                    self.runtime.genesis.config.total_supply,
                )
                .unwrap();
            self.last_receipts = new_receipts;
            self.last_proposals = all_proposals;
            self.head = Tip {
                last_block_hash: new_hash,
                prev_block_hash: self.head.last_block_hash,
                height: self.head.height + 1,
                epoch_id: self.runtime.get_epoch_id_from_prev_block(&new_hash).unwrap(),
                next_epoch_id: self.runtime.get_next_epoch_id_from_prev_block(&new_hash).unwrap(),
            };
        }

        /// Step when there is only one shard
        pub fn step_default(&mut self, transactions: Vec<SignedTransaction>) {
            self.step(vec![transactions], vec![true], ChallengesResult::default());
        }

        pub fn view_account(&self, account_id: &str) -> AccountView {
            let shard_id = self.runtime.account_id_to_shard_id(&account_id.to_string());
            self.runtime
                .view_account(self.state_roots[shard_id as usize], &account_id.to_string())
                .unwrap()
                .into()
        }

        /// Compute per epoch per validator reward and per epoch protocol treasury reward
        pub fn compute_reward(&self, num_validators: usize) -> (Balance, Balance) {
            let per_epoch_total_reward = *self.runtime.genesis.config.max_inflation_rate.numer()
                as u128
                * self.runtime.genesis.config.total_supply
                * self.runtime.genesis.config.epoch_length as u128
                / (self.runtime.genesis.config.num_blocks_per_year as u128
                    * *self.runtime.genesis.config.max_inflation_rate.denom() as u128);
            let per_epoch_protocol_treasury = per_epoch_total_reward
                * *self.runtime.genesis.config.protocol_reward_rate.numer() as u128
                / *self.runtime.genesis.config.protocol_reward_rate.denom() as u128;
            let per_epoch_per_validator_reward =
                (per_epoch_total_reward - per_epoch_protocol_treasury) / num_validators as u128;
            (per_epoch_per_validator_reward, per_epoch_protocol_treasury)
        }
    }

    /// Start with 2 validators with default stake X.
    /// 1. Validator 0 stakes 2 * X
    /// 2. Validator 0 creates new account Validator 2 with 3 * X in balance
    /// 3. Validator 2 stakes 2 * X
    /// 4. Validator 1 gets unstaked because not enough stake.
    /// 5. At the end Validator 0 and 2 with 2 * X are validators. Validator 1 has stake returned to balance.
    #[test]
    fn test_validator_rotation() {
        init_test_logger();
        let num_nodes = 2;
        let validators = (0..num_nodes).map(|i| format!("test{}", i + 1)).collect::<Vec<_>>();
        let mut env = TestEnv::new(
            "test_validator_rotation",
            vec![validators.clone()],
            2,
            vec![],
            vec![],
            false,
        );
        let block_producers: Vec<_> = validators
            .iter()
            .map(|id| InMemoryValidatorSigner::from_seed(id, KeyType::ED25519, id))
            .collect();
        let signer = InMemorySigner::from_seed(&validators[0], KeyType::ED25519, &validators[0]);
        // test1 doubles stake and the new account stakes the same, so test2 will be kicked out.`
        let staking_transaction = stake(1, &signer, &block_producers[0], TESTING_INIT_STAKE * 2);
        let new_account = format!("test{}", num_nodes + 1);
        let new_validator =
            InMemoryValidatorSigner::from_seed(&new_account, KeyType::ED25519, &new_account);
        let new_signer = InMemorySigner::from_seed(&new_account, KeyType::ED25519, &new_account);
        let create_account_transaction = SignedTransaction::create_account(
            2,
            block_producers[0].validator_id().clone(),
            new_account,
            TESTING_INIT_STAKE * 3,
            new_signer.public_key(),
            &signer,
            CryptoHash::default(),
        );
        env.step_default(vec![staking_transaction, create_account_transaction]);
        env.step_default(vec![]);
        let account = env.view_account(&block_producers[0].validator_id());
        assert_eq!(account.locked, 2 * TESTING_INIT_STAKE);
        assert_eq!(account.amount, TESTING_INIT_BALANCE - TESTING_INIT_STAKE * 5);

        // NOTE: The Runtime doesn't take invalid transactions anymore (e.g. one with a bad nonce),
        // because they should be filtered before producing the chunk.
        // Send invalid transaction to see if the rollback of the state affects the validator rewards.
        let invalid_transaction = SignedTransaction::from_actions(
            1,
            new_validator.validator_id().clone(),
            new_validator.validator_id().clone(),
            &new_signer,
            vec![Action::CreateAccount(CreateAccountAction {})],
            // runtime does not validate block history
            CryptoHash::default(),
        );
        let stake_transaction = stake(2, &new_signer, &new_validator, TESTING_INIT_STAKE * 2);
        env.step_default(vec![invalid_transaction, stake_transaction]);
        env.step_default(vec![]);

        // Roll steps for 3 epochs to pass.
        for _ in 5..=9 {
            env.step_default(vec![]);
        }

        let epoch_id = env.runtime.get_epoch_id_from_prev_block(&env.head.last_block_hash).unwrap();
        assert_eq!(
            env.runtime
                .get_epoch_block_producers_ordered(&epoch_id, &env.head.last_block_hash)
                .unwrap()
                .iter()
                .map(|x| (x.0.account_id.clone(), x.1))
                .collect::<HashMap<_, _>>(),
            vec![("test3".to_string(), false), ("test1".to_string(), false)]
                .into_iter()
                .collect::<HashMap<_, _>>()
        );

        let test1_acc = env.view_account("test1");
        // Staked 2 * X, sent 3 * X to test3.
        assert_eq!(
            (test1_acc.amount, test1_acc.locked),
            (TESTING_INIT_BALANCE - 5 * TESTING_INIT_STAKE, 2 * TESTING_INIT_STAKE)
        );
        let test2_acc = env.view_account("test2");
        // Become fishermen instead
        assert_eq!(
            (test2_acc.amount, test2_acc.locked),
            (TESTING_INIT_BALANCE - TESTING_INIT_STAKE, TESTING_INIT_STAKE)
        );
        let test3_acc = env.view_account("test3");
        // Got 3 * X, staking 2 * X of them.
        assert_eq!(
            (test3_acc.amount, test3_acc.locked),
            (TESTING_INIT_STAKE, 2 * TESTING_INIT_STAKE)
        );
    }

    /// One validator tries to decrease their stake in epoch T. Make sure that the stake return happens in epoch T+3.
    #[test]
    fn test_validator_stake_change() {
        let num_nodes = 2;
        let validators = (0..num_nodes).map(|i| format!("test{}", i + 1)).collect::<Vec<_>>();
        let mut env = TestEnv::new(
            "test_validator_stake_change",
            vec![validators.clone()],
            2,
            vec![],
            vec![],
            false,
        );
        let block_producers: Vec<_> = validators
            .iter()
            .map(|id| InMemoryValidatorSigner::from_seed(id, KeyType::ED25519, id))
            .collect();
        let signer = InMemorySigner::from_seed(&validators[0], KeyType::ED25519, &validators[0]);

        let desired_stake = 2 * TESTING_INIT_STAKE / 3;
        let staking_transaction = stake(1, &signer, &block_producers[0], desired_stake);
        env.step_default(vec![staking_transaction]);
        let account = env.view_account(&block_producers[0].validator_id());
        assert_eq!(account.amount, TESTING_INIT_BALANCE - TESTING_INIT_STAKE);
        assert_eq!(account.locked, TESTING_INIT_STAKE);
        for _ in 2..=4 {
            env.step_default(vec![]);
        }

        let account = env.view_account(&block_producers[0].validator_id());
        assert_eq!(account.amount, TESTING_INIT_BALANCE - TESTING_INIT_STAKE);
        assert_eq!(account.locked, TESTING_INIT_STAKE);

        for _ in 5..=7 {
            env.step_default(vec![]);
        }

        let account = env.view_account(&block_producers[0].validator_id());
        assert_eq!(account.amount, TESTING_INIT_BALANCE - desired_stake);
        assert_eq!(account.locked, desired_stake);
    }

    #[test]
    fn test_validator_stake_change_multiple_times() {
        init_test_logger();
        let num_nodes = 4;
        let validators = (0..num_nodes).map(|i| format!("test{}", i + 1)).collect::<Vec<_>>();
        let mut env = TestEnv::new(
            "test_validator_stake_change_multiple_times",
            vec![validators.clone()],
            4,
            vec![],
            vec![],
            false,
        );
        let block_producers: Vec<_> = validators
            .iter()
            .map(|id| InMemoryValidatorSigner::from_seed(id, KeyType::ED25519, id))
            .collect();
        let signers: Vec<_> = validators
            .iter()
            .map(|id| InMemorySigner::from_seed(id, KeyType::ED25519, id))
            .collect();

        let staking_transaction =
            stake(1, &signers[0], &block_producers[0], TESTING_INIT_STAKE - 1);
        let staking_transaction1 =
            stake(2, &signers[0], &block_producers[0], TESTING_INIT_STAKE - 2);
        let staking_transaction2 =
            stake(1, &signers[1], &block_producers[1], TESTING_INIT_STAKE + 1);
        env.step_default(vec![staking_transaction, staking_transaction1, staking_transaction2]);
        let account = env.view_account(&block_producers[0].validator_id());
        assert_eq!(account.amount, TESTING_INIT_BALANCE - TESTING_INIT_STAKE);
        assert_eq!(account.locked, TESTING_INIT_STAKE);

        let staking_transaction =
            stake(3, &signers[0], &block_producers[0], TESTING_INIT_STAKE + 1);
        let staking_transaction1 =
            stake(2, &signers[1], &block_producers[1], TESTING_INIT_STAKE + 2);
        let staking_transaction2 =
            stake(3, &signers[1], &block_producers[1], TESTING_INIT_STAKE - 1);
        let staking_transaction3 =
            stake(1, &signers[3], &block_producers[3], TESTING_INIT_STAKE - 1);
        env.step_default(vec![
            staking_transaction,
            staking_transaction1,
            staking_transaction2,
            staking_transaction3,
        ]);

        for _ in 3..=8 {
            env.step_default(vec![]);
        }

        let account = env.view_account(&block_producers[0].validator_id());
        assert_eq!(account.amount, TESTING_INIT_BALANCE - TESTING_INIT_STAKE - 1);
        assert_eq!(account.locked, TESTING_INIT_STAKE + 1);

        let account = env.view_account(&block_producers[1].validator_id());
        assert_eq!(account.amount, TESTING_INIT_BALANCE - TESTING_INIT_STAKE);
        assert_eq!(account.locked, TESTING_INIT_STAKE);

        let account = env.view_account(&block_producers[2].validator_id());
        assert_eq!(account.amount, TESTING_INIT_BALANCE - TESTING_INIT_STAKE);
        assert_eq!(account.locked, TESTING_INIT_STAKE);

        let account = env.view_account(&block_producers[3].validator_id());
        assert_eq!(account.amount, TESTING_INIT_BALANCE - TESTING_INIT_STAKE);
        assert_eq!(account.locked, TESTING_INIT_STAKE);

        for _ in 9..=12 {
            env.step_default(vec![]);
        }

        let account = env.view_account(&block_producers[0].validator_id());
        assert_eq!(account.amount, TESTING_INIT_BALANCE - TESTING_INIT_STAKE - 1);
        assert_eq!(account.locked, TESTING_INIT_STAKE + 1);

        let account = env.view_account(&block_producers[1].validator_id());
        assert_eq!(account.amount, TESTING_INIT_BALANCE - TESTING_INIT_STAKE);
        assert_eq!(account.locked, TESTING_INIT_STAKE);

        let account = env.view_account(&block_producers[2].validator_id());
        assert_eq!(account.amount, TESTING_INIT_BALANCE - TESTING_INIT_STAKE);
        assert_eq!(account.locked, TESTING_INIT_STAKE);

        let account = env.view_account(&block_producers[3].validator_id());
        assert_eq!(account.amount, TESTING_INIT_BALANCE - TESTING_INIT_STAKE);
        assert_eq!(account.locked, TESTING_INIT_STAKE);

        for _ in 13..=16 {
            env.step_default(vec![]);
        }

        let account = env.view_account(&block_producers[0].validator_id());
        assert_eq!(account.amount, TESTING_INIT_BALANCE - TESTING_INIT_STAKE - 1);
        assert_eq!(account.locked, TESTING_INIT_STAKE + 1);

        let account = env.view_account(&block_producers[1].validator_id());
        assert_eq!(account.amount, TESTING_INIT_BALANCE - TESTING_INIT_STAKE + 1);
        assert_eq!(account.locked, TESTING_INIT_STAKE - 1);

        let account = env.view_account(&block_producers[2].validator_id());
        assert_eq!(account.amount, TESTING_INIT_BALANCE - TESTING_INIT_STAKE);
        assert_eq!(account.locked, TESTING_INIT_STAKE);

        let account = env.view_account(&block_producers[3].validator_id());
        assert_eq!(account.amount, TESTING_INIT_BALANCE - TESTING_INIT_STAKE + 1);
        assert_eq!(account.locked, TESTING_INIT_STAKE - 1);
    }

    #[test]
    fn test_stake_in_last_block_of_an_epoch() {
        init_test_logger();
        let num_nodes = 4;
        let validators = (0..num_nodes).map(|i| format!("test{}", i + 1)).collect::<Vec<_>>();
        let mut env = TestEnv::new(
            "test_validator_stake_change_multiple_times",
            vec![validators.clone()],
            5,
            vec![],
            vec![],
            false,
        );
        let block_producers: Vec<_> = validators
            .iter()
            .map(|id| InMemoryValidatorSigner::from_seed(id, KeyType::ED25519, id))
            .collect();
        let signers: Vec<_> = validators
            .iter()
            .map(|id| InMemorySigner::from_seed(id, KeyType::ED25519, id))
            .collect();
        let staking_transaction =
            stake(1, &signers[0], &block_producers[0], TESTING_INIT_STAKE + TESTING_INIT_STAKE / 6);
        env.step_default(vec![staking_transaction]);
        for _ in 2..10 {
            env.step_default(vec![]);
        }
        let staking_transaction =
            stake(2, &signers[0], &block_producers[0], TESTING_INIT_STAKE + TESTING_INIT_STAKE / 2);
        env.step_default(vec![staking_transaction]);
        env.step_default(vec![]);
        let staking_transaction = stake(3, &signers[0], &block_producers[0], TESTING_INIT_STAKE);
        env.step_default(vec![staking_transaction]);
        for _ in 13..=16 {
            env.step_default(vec![]);
        }
        let account = env.view_account(&block_producers[0].validator_id());
        let return_stake = (TESTING_INIT_STAKE + TESTING_INIT_STAKE / 2)
            - (TESTING_INIT_STAKE + TESTING_INIT_STAKE / 6);
        assert_eq!(
            account.amount,
            TESTING_INIT_BALANCE - (TESTING_INIT_STAKE + TESTING_INIT_STAKE / 2) + return_stake
        );
        assert_eq!(account.locked, TESTING_INIT_STAKE + TESTING_INIT_STAKE / 2 - return_stake);
    }

    #[test]
    fn test_verify_validator_signature() {
        let validators = (0..2).map(|i| format!("test{}", i + 1)).collect::<Vec<_>>();
        let env = TestEnv::new(
            "verify_validator_signature_failure",
            vec![validators.clone()],
            2,
            vec![],
            vec![],
            true,
        );
        let data = [0; 32];
        let signer = InMemorySigner::from_seed(&validators[0], KeyType::ED25519, &validators[0]);
        let signature = signer.sign(&data);
        assert!(env
            .runtime
            .verify_validator_signature(
                &env.head.epoch_id,
                &env.head.last_block_hash,
                &validators[0],
                &data,
                &signature
            )
            .unwrap());
    }

    #[test]
    fn test_state_sync() {
        init_test_logger();
        let num_nodes = 2;
        let validators = (0..num_nodes).map(|i| format!("test{}", i + 1)).collect::<Vec<_>>();
        let mut env =
            TestEnv::new("test_state_sync", vec![validators.clone()], 2, vec![], vec![], true);
        let block_producers: Vec<_> = validators
            .iter()
            .map(|id| InMemoryValidatorSigner::from_seed(id, KeyType::ED25519, id))
            .collect();
        let (per_epoch_per_validator_reward, _) = env.compute_reward(num_nodes);
        let signer = InMemorySigner::from_seed(&validators[0], KeyType::ED25519, &validators[0]);
        let staking_transaction = stake(1, &signer, &block_producers[0], TESTING_INIT_STAKE + 1);
        env.step_default(vec![staking_transaction]);
        env.step_default(vec![]);
        let state_part = env.runtime.obtain_state_part(&env.state_roots[0], 0, 1);
        let root_node = env.runtime.get_state_root_node(&env.state_roots[0]);
        let mut new_env =
            TestEnv::new("test_state_sync", vec![validators.clone()], 2, vec![], vec![], true);
        for i in 1..=2 {
            let prev_hash = hash(&[new_env.head.height as u8]);
            let cur_hash = hash(&[(new_env.head.height + 1) as u8]);
            let proposals = if i == 1 {
                vec![ValidatorStake {
                    account_id: block_producers[0].validator_id().clone(),
                    stake: TESTING_INIT_STAKE + 1,
                    public_key: block_producers[0].public_key(),
                }]
            } else {
                vec![]
            };
            new_env
                .runtime
                .add_validator_proposals(
                    prev_hash,
                    cur_hash,
                    [0; 32].as_ref().try_into().unwrap(),
                    i,
                    i.saturating_sub(2),
                    new_env.last_proposals.clone(),
                    vec![],
                    vec![true],
                    0,
                    new_env.runtime.genesis.config.total_supply,
                )
                .unwrap();
            new_env.head.height = i;
            new_env.head.last_block_hash = cur_hash;
            new_env.head.prev_block_hash = prev_hash;
            new_env.last_proposals = proposals;
        }
        assert!(new_env.runtime.validate_state_root_node(&root_node, &env.state_roots[0]));
        let mut root_node_wrong = root_node.clone();
        root_node_wrong.memory_usage += 1;
        assert!(!new_env.runtime.validate_state_root_node(&root_node_wrong, &env.state_roots[0]));
        root_node_wrong.data = vec![123];
        assert!(!new_env.runtime.validate_state_root_node(&root_node_wrong, &env.state_roots[0]));
        assert!(!new_env.runtime.validate_state_part(&StateRoot::default(), 0, 1, &state_part));
        new_env.runtime.validate_state_part(&env.state_roots[0], 0, 1, &state_part);
        new_env.runtime.confirm_state(&env.state_roots[0], &vec![state_part]).unwrap();
        new_env.state_roots[0] = env.state_roots[0].clone();
        for _ in 3..=5 {
            new_env.step_default(vec![]);
        }

        let account = new_env.view_account(&block_producers[0].validator_id());
        assert_eq!(account.amount, TESTING_INIT_BALANCE - TESTING_INIT_STAKE - 1);
        assert_eq!(account.locked, TESTING_INIT_STAKE + 1 + 2 * per_epoch_per_validator_reward);

        let account = new_env.view_account(&block_producers[1].validator_id());
        assert_eq!(account.amount, TESTING_INIT_BALANCE - TESTING_INIT_STAKE);
        assert_eq!(account.locked, TESTING_INIT_STAKE + 2 * per_epoch_per_validator_reward);
    }

    /// Test two shards: the first shard has 2 validators (test1, test4) and the second shard
    /// has 4 validators (test1, test2, test3, test4). Test that kickout and stake change
    /// work properly.
    #[test]
    fn test_multiple_shards() {
        init_test_logger();
        let num_nodes = 4;
        let first_shard_validators = (0..2).map(|i| format!("test{}", i + 1)).collect::<Vec<_>>();
        let second_shard_validators =
            (0..num_nodes).map(|i| format!("test{}", i + 1)).collect::<Vec<_>>();
        let validators = second_shard_validators.clone();
        let mut env = TestEnv::new(
            "test_multiple_shards",
            vec![first_shard_validators, second_shard_validators],
            4,
            vec![],
            vec![],
            false,
        );
        let block_producers: Vec<_> = validators
            .iter()
            .map(|id| InMemoryValidatorSigner::from_seed(id, KeyType::ED25519, id))
            .collect();
        let signer = InMemorySigner::from_seed(&validators[0], KeyType::ED25519, &validators[0]);
        let staking_transaction = stake(1, &signer, &block_producers[0], TESTING_INIT_STAKE - 1);
        let first_account_shard_id = env.runtime.account_id_to_shard_id(&"test1".to_string());
        let transactions = if first_account_shard_id == 0 {
            vec![vec![staking_transaction], vec![]]
        } else {
            vec![vec![], vec![staking_transaction]]
        };
        env.step(transactions, vec![false, true], ChallengesResult::default());
        for _ in 2..10 {
            env.step(vec![vec![], vec![]], vec![true, true], ChallengesResult::default());
        }
        let account = env.view_account(&block_producers[3].validator_id());
        assert_eq!(account.locked, TESTING_INIT_STAKE);
        assert_eq!(account.amount, TESTING_INIT_BALANCE - TESTING_INIT_STAKE);

        let account = env.view_account(&block_producers[0].validator_id());
        assert_eq!(account.locked, TESTING_INIT_STAKE);

        for _ in 10..14 {
            env.step(vec![vec![], vec![]], vec![true, true], ChallengesResult::default());
        }
        let account = env.view_account(&block_producers[3].validator_id());
        assert_eq!(account.locked, 0);

        let account = env.view_account(&block_producers[0].validator_id());
        assert_eq!(account.locked, TESTING_INIT_STAKE - 1);
    }

    #[test]
    fn test_get_validator_info() {
        let num_nodes = 2;
        let validators = (0..num_nodes).map(|i| format!("test{}", i + 1)).collect::<Vec<_>>();
        let mut env = TestEnv::new(
            "test_validator_get_validator_info",
            vec![validators.clone()],
            2,
            vec![],
            vec![],
            true,
        );
        let block_producers: Vec<_> = validators
            .iter()
            .map(|id| InMemoryValidatorSigner::from_seed(id, KeyType::ED25519, id))
            .collect();
        let (per_epoch_per_validator_reward, _) = env.compute_reward(num_nodes);
        let signer = InMemorySigner::from_seed(&validators[0], KeyType::ED25519, &validators[0]);
        let staking_transaction = stake(1, &signer, &block_producers[0], 0);
        env.step_default(vec![staking_transaction]);
        env.step_default(vec![]);
        let mut current_epoch_validator_info = vec![
            CurrentEpochValidatorInfo {
                account_id: "test1".to_string(),
                public_key: block_producers[0].public_key(),
                is_slashed: false,
                stake: TESTING_INIT_STAKE,
                shards: vec![0],
                num_produced_blocks: 1,
                num_expected_blocks: 1,
            },
            CurrentEpochValidatorInfo {
                account_id: "test2".to_string(),
                public_key: block_producers[1].public_key(),
                is_slashed: false,
                stake: TESTING_INIT_STAKE,
                shards: vec![0],
                num_produced_blocks: 1,
                num_expected_blocks: 1,
            },
        ];
        let next_epoch_validator_info = vec![
            NextEpochValidatorInfo {
                account_id: "test1".to_string(),
                public_key: block_producers[0].public_key(),
                stake: TESTING_INIT_STAKE,
                shards: vec![0],
            },
            NextEpochValidatorInfo {
                account_id: "test2".to_string(),
                public_key: block_producers[1].public_key(),
                stake: TESTING_INIT_STAKE,
                shards: vec![0],
            },
        ];
        let response = env.runtime.get_validator_info(&env.head.last_block_hash).unwrap();
        assert_eq!(
            response,
            EpochValidatorInfo {
                current_validators: current_epoch_validator_info.clone(),
                next_validators: next_epoch_validator_info.clone(),
                current_fishermen: vec![],
                next_fishermen: vec![],
                current_proposals: vec![ValidatorStake {
                    account_id: "test1".to_string(),
                    public_key: block_producers[0].public_key(),
                    stake: 0
                }
                .into()],
                prev_epoch_kickout: Default::default(),
                epoch_start_height: 1
            }
        );
        env.step_default(vec![]);
        let response = env.runtime.get_validator_info(&env.head.last_block_hash).unwrap();

        current_epoch_validator_info[1].num_produced_blocks = 0;
        current_epoch_validator_info[1].num_expected_blocks = 0;
        assert_eq!(response.current_validators, current_epoch_validator_info);
        assert_eq!(
            response.next_validators,
            vec![NextEpochValidatorInfo {
                account_id: "test2".to_string(),
                public_key: block_producers[1].public_key(),
                stake: TESTING_INIT_STAKE + per_epoch_per_validator_reward,
                shards: vec![0],
            }
            .into()]
        );
        assert!(response.current_proposals.is_empty());
        assert_eq!(
            response.prev_epoch_kickout,
            vec![ValidatorKickoutView {
                account_id: "test1".to_string(),
                reason: ValidatorKickoutReason::Unstaked
            }]
        );
        assert_eq!(response.epoch_start_height, 3);
    }

    #[test]
    fn test_care_about_shard() {
        let num_nodes = 2;
        let validators = (0..num_nodes).map(|i| format!("test{}", i + 1)).collect::<Vec<_>>();
        let mut env = TestEnv::new(
            "test_validator_get_validator_info",
            vec![validators.clone(), vec![validators[0].clone()]],
            2,
            vec![validators[1].clone()],
            vec![],
            true,
        );
        let block_producers: Vec<_> = validators
            .iter()
            .map(|id| InMemoryValidatorSigner::from_seed(id, KeyType::ED25519, id))
            .collect();
        let signer = InMemorySigner::from_seed(&validators[1], KeyType::ED25519, &validators[1]);
        let staking_transaction = stake(1, &signer, &block_producers[1], 0);
        env.step(
            vec![vec![staking_transaction], vec![]],
            vec![true, true],
            ChallengesResult::default(),
        );
        env.step(vec![vec![], vec![]], vec![true, true], ChallengesResult::default());
        assert!(env.runtime.cares_about_shard(
            Some(&validators[0]),
            &env.head.last_block_hash,
            0,
            true
        ));
        assert!(!env.runtime.cares_about_shard(
            Some(&validators[0]),
            &env.head.last_block_hash,
            1,
            true
        ));
        assert!(
            env.runtime.cares_about_shard(Some(&validators[1]), &env.head.last_block_hash, 0, true),
            true
        );
        assert!(env.runtime.cares_about_shard(
            Some(&validators[1]),
            &env.head.last_block_hash,
            1,
            true
        ));

        assert!(env.runtime.will_care_about_shard(
            Some(&validators[0]),
            &env.head.last_block_hash,
            0,
            true
        ));
        assert!(env.runtime.will_care_about_shard(
            Some(&validators[0]),
            &env.head.last_block_hash,
            1,
            true
        ));
        assert!(env.runtime.will_care_about_shard(
            Some(&validators[1]),
            &env.head.last_block_hash,
            0,
            true
        ));
        assert!(!env.runtime.will_care_about_shard(
            Some(&validators[1]),
            &env.head.last_block_hash,
            1,
            true
        ));
    }

    #[test]
    fn test_challenges() {
        let mut env = TestEnv::new(
            "test_challenges",
            vec![vec!["test1".to_string(), "test2".to_string()]],
            2,
            vec![],
            vec![],
            true,
        );
        env.step(vec![vec![]], vec![true], vec![SlashedValidator::new("test2".to_string(), false)]);
        assert_eq!(env.view_account("test2").locked, 0);
        assert_eq!(
            env.runtime
                .get_epoch_block_producers_ordered(&env.head.epoch_id, &env.head.last_block_hash)
                .unwrap()
                .iter()
                .map(|x| (x.0.account_id.clone(), x.1))
                .collect::<Vec<_>>(),
            vec![("test2".to_string(), true), ("test1".to_string(), false)]
        );
        let msg = vec![0, 1, 2];
        let signer = InMemorySigner::from_seed("test2", KeyType::ED25519, "test2");
        let signature = signer.sign(&msg);
        assert!(!env
            .runtime
            .verify_validator_signature(
                &env.head.epoch_id,
                &env.head.last_block_hash,
                &"test2".to_string(),
                &msg,
                &signature,
            )
            .unwrap());
        // Run for 3 epochs, to finalize the given block and make sure that slashed stake actually correctly propagates.
        for _ in 0..6 {
            env.step(vec![vec![]], vec![true], vec![]);
        }
    }

    /// Test that in case of a double sign, not all stake is slashed if the double signed stake is
    /// less than 33% and all stake is slashed if the stake is more than 33%
    #[test]
    fn test_double_sign_challenge_not_all_slashed() {
        init_test_logger();
        let num_nodes = 3;
        let validators = (0..num_nodes).map(|i| format!("test{}", i + 1)).collect::<Vec<_>>();
        let mut env =
            TestEnv::new("test_challenges", vec![validators.clone()], 3, vec![], vec![], false);
        let block_producers: Vec<_> = validators
            .iter()
            .map(|id| InMemoryValidatorSigner::from_seed(id, KeyType::ED25519, id))
            .collect();

        let signer = InMemorySigner::from_seed(&validators[2], KeyType::ED25519, &validators[2]);
        let staking_transaction = stake(1, &signer, &block_producers[2], TESTING_INIT_STAKE / 3);
        env.step(
            vec![vec![staking_transaction]],
            vec![true],
            vec![SlashedValidator::new("test2".to_string(), true)],
        );
        assert_eq!(env.view_account("test2").locked, TESTING_INIT_STAKE);
        assert_eq!(
            env.runtime
                .get_epoch_block_producers_ordered(&env.head.epoch_id, &env.head.last_block_hash)
                .unwrap()
                .iter()
                .map(|x| (x.0.account_id.clone(), x.1))
                .collect::<Vec<_>>(),
            vec![
                ("test3".to_string(), false),
                ("test2".to_string(), true),
                ("test1".to_string(), false)
            ]
        );
        let msg = vec![0, 1, 2];
        let signer = InMemorySigner::from_seed("test2", KeyType::ED25519, "test2");
        let signature = signer.sign(&msg);
        assert!(!env
            .runtime
            .verify_validator_signature(
                &env.head.epoch_id,
                &env.head.last_block_hash,
                &"test2".to_string(),
                &msg,
                &signature,
            )
            .unwrap());

        for _ in 2..11 {
            env.step(vec![vec![]], vec![true], vec![]);
        }
        env.step(vec![vec![]], vec![true], vec![SlashedValidator::new("test3".to_string(), true)]);
        let account = env.view_account("test3");
        assert_eq!(account.locked, TESTING_INIT_STAKE / 3);
        assert_eq!(account.amount, TESTING_INIT_BALANCE - TESTING_INIT_STAKE / 3);

        for _ in 11..14 {
            env.step_default(vec![]);
        }
        let account = env.view_account("test3");
        let slashed = (TESTING_INIT_STAKE / 3) * 3 / 4;
        let remaining = TESTING_INIT_STAKE / 3 - slashed;
        assert_eq!(account.locked, remaining);
        assert_eq!(account.amount, TESTING_INIT_BALANCE - TESTING_INIT_STAKE / 3);

        for _ in 14..=20 {
            env.step_default(vec![]);
        }

        let account = env.view_account("test2");
        assert_eq!(account.locked, 0);
        assert_eq!(account.amount, TESTING_INIT_BALANCE - TESTING_INIT_STAKE);

        let account = env.view_account("test3");
        assert_eq!(account.locked, 0);
        assert_eq!(account.amount, TESTING_INIT_BALANCE - TESTING_INIT_STAKE / 3 + remaining);
    }

    /// Test that double sign from multiple accounts may result in all of their stake slashed.
    #[test]
    fn test_double_sign_challenge_all_slashed() {
        init_test_logger();
        let num_nodes = 5;
        let validators = (0..num_nodes).map(|i| format!("test{}", i + 1)).collect::<Vec<_>>();
        let mut env =
            TestEnv::new("test_challenges", vec![validators.clone()], 5, vec![], vec![], false);
        let signers: Vec<_> = validators
            .iter()
            .map(|id| InMemorySigner::from_seed(id, KeyType::ED25519, id))
            .collect();
        env.step(vec![vec![]], vec![true], vec![SlashedValidator::new("test1".to_string(), true)]);
        env.step(vec![vec![]], vec![true], vec![SlashedValidator::new("test2".to_string(), true)]);
        let msg = vec![0, 1, 2];
        for i in 0..=1 {
            let signature = signers[i].sign(&msg);
            assert!(!env
                .runtime
                .verify_validator_signature(
                    &env.head.epoch_id,
                    &env.head.last_block_hash,
                    &format!("test{}", i + 1),
                    &msg,
                    &signature,
                )
                .unwrap());
        }

        for _ in 3..17 {
            env.step_default(vec![]);
        }
        let account = env.view_account("test1");
        assert_eq!(account.locked, 0);
        assert_eq!(account.amount, TESTING_INIT_BALANCE - TESTING_INIT_STAKE);

        let account = env.view_account("test2");
        assert_eq!(account.locked, 0);
        assert_eq!(account.amount, TESTING_INIT_BALANCE - TESTING_INIT_STAKE);
    }

    /// Test that if double sign occurs in the same epoch as other type of challenges all stake
    /// is slashed.
    #[test]
    fn test_double_sign_with_other_challenges() {
        init_test_logger();
        let num_nodes = 3;
        let validators = (0..num_nodes).map(|i| format!("test{}", i + 1)).collect::<Vec<_>>();
        let mut env =
            TestEnv::new("test_challenges", vec![validators.clone()], 5, vec![], vec![], false);
        env.step(
            vec![vec![]],
            vec![true],
            vec![
                SlashedValidator::new("test1".to_string(), true),
                SlashedValidator::new("test2".to_string(), false),
            ],
        );
        env.step(
            vec![vec![]],
            vec![true],
            vec![
                SlashedValidator::new("test1".to_string(), false),
                SlashedValidator::new("test2".to_string(), true),
            ],
        );

        for _ in 3..11 {
            env.step_default(vec![]);
        }
        let account = env.view_account("test1");
        assert_eq!(account.locked, 0);
        assert_eq!(account.amount, TESTING_INIT_BALANCE - TESTING_INIT_STAKE);

        let account = env.view_account("test2");
        assert_eq!(account.locked, 0);
        assert_eq!(account.amount, TESTING_INIT_BALANCE - TESTING_INIT_STAKE);
    }

    /// Run 4 validators. Two of them first change their stake to below validator threshold but above
    /// fishermen threshold. Make sure their balance is correct. Then one fisherman increases their
    /// stake to become a validator again while the other one decreases to below fishermen threshold.
    /// Check that the first one becomes a validator and the second one gets unstaked completely.
    #[test]
    fn test_fishermen_stake() {
        init_test_logger();
        let num_nodes = 4;
        let validators = (0..num_nodes).map(|i| format!("test{}", i + 1)).collect::<Vec<_>>();
        let mut env = TestEnv::new(
            "test_validator_stake_change_multiple_times",
            vec![validators.clone()],
            4,
            vec![],
            vec![],
            false,
        );
        let block_producers: Vec<_> = validators
            .iter()
            .map(|id| InMemoryValidatorSigner::from_seed(id, KeyType::ED25519, id))
            .collect();
        let signers: Vec<_> = validators
            .iter()
            .map(|id| InMemorySigner::from_seed(id, KeyType::ED25519, id))
            .collect();

        let staking_transaction = stake(1, &signers[0], &block_producers[0], FISHERMEN_THRESHOLD);
        let staking_transaction1 = stake(1, &signers[1], &block_producers[1], FISHERMEN_THRESHOLD);
        env.step_default(vec![staking_transaction, staking_transaction1]);
        let account = env.view_account(&block_producers[0].validator_id());
        assert_eq!(account.amount, TESTING_INIT_BALANCE - TESTING_INIT_STAKE);
        assert_eq!(account.locked, TESTING_INIT_STAKE);
        for _ in 2..=13 {
            env.step_default(vec![]);
        }
        let account0 = env.view_account(&block_producers[0].validator_id());
        assert_eq!(account0.locked, FISHERMEN_THRESHOLD);
        assert_eq!(account0.amount, TESTING_INIT_BALANCE - FISHERMEN_THRESHOLD);
        let response = env.runtime.get_validator_info(&env.head.last_block_hash).unwrap();
        assert_eq!(
            response
                .current_fishermen
                .into_iter()
                .map(|fishermen| fishermen.account_id)
                .collect::<Vec<_>>(),
            vec!["test1", "test2"]
        );
        let staking_transaction = stake(2, &signers[0], &block_producers[0], TESTING_INIT_STAKE);
        let staking_transaction2 =
            stake(2, &signers[1], &block_producers[1], FISHERMEN_THRESHOLD / 2);
        env.step_default(vec![staking_transaction, staking_transaction2]);

        for _ in 13..=25 {
            env.step_default(vec![]);
        }

        let account0 = env.view_account(&block_producers[0].validator_id());
        assert_eq!(account0.locked, TESTING_INIT_STAKE);
        assert_eq!(account0.amount, TESTING_INIT_BALANCE - TESTING_INIT_STAKE);

        let account1 = env.view_account(&block_producers[1].validator_id());
        assert_eq!(account1.locked, 0);
        assert_eq!(account1.amount, TESTING_INIT_BALANCE);
        let response = env.runtime.get_validator_info(&env.head.last_block_hash).unwrap();
        assert!(response.current_fishermen.is_empty());
    }

    /// Test that when fishermen unstake they get their tokens back.
    #[test]
    fn test_fishermen_unstake() {
        init_test_logger();
        let num_nodes = 2;
        let validators = (0..num_nodes).map(|i| format!("test{}", i + 1)).collect::<Vec<_>>();
        let mut env = TestEnv::new(
            "test_validator_stake_change_multiple_times",
            vec![validators.clone()],
            2,
            vec![],
            vec![],
            false,
        );
        let block_producers: Vec<_> = validators
            .iter()
            .map(|id| InMemoryValidatorSigner::from_seed(id, KeyType::ED25519, id))
            .collect();
        let signers: Vec<_> = validators
            .iter()
            .map(|id| InMemorySigner::from_seed(id, KeyType::ED25519, id))
            .collect();

        let staking_transaction = stake(1, &signers[0], &block_producers[0], FISHERMEN_THRESHOLD);
        env.step_default(vec![staking_transaction]);
        for _ in 2..9 {
            env.step_default(vec![]);
        }

        let account0 = env.view_account(&block_producers[0].validator_id());
        assert_eq!(account0.locked, FISHERMEN_THRESHOLD);
        assert_eq!(account0.amount, TESTING_INIT_BALANCE - FISHERMEN_THRESHOLD);
        let response = env.runtime.get_validator_info(&env.head.last_block_hash).unwrap();
        assert_eq!(
            response
                .current_fishermen
                .into_iter()
                .map(|fishermen| fishermen.account_id)
                .collect::<Vec<_>>(),
            vec!["test1"]
        );
        let staking_transaction = stake(2, &signers[0], &block_producers[0], 0);
        env.step_default(vec![staking_transaction]);
        for _ in 10..17 {
            env.step_default(vec![]);
        }

        let account0 = env.view_account(&block_producers[0].validator_id());
        assert_eq!(account0.locked, 0);
        assert_eq!(account0.amount, TESTING_INIT_BALANCE);
        let response = env.runtime.get_validator_info(&env.head.last_block_hash).unwrap();
        assert!(response.current_fishermen.is_empty());
    }

    /// Enable reward and make sure that validators get reward proportional to their stake.
    #[test]
    fn test_validator_reward() {
        init_test_logger();
        let num_nodes = 4;
        let validators = (0..num_nodes).map(|i| format!("test{}", i + 1)).collect::<Vec<_>>();
        let mut env = TestEnv::new(
            "test_validator_reward",
            vec![validators.clone()],
            4,
            vec![],
            vec![],
            true,
        );
        let block_producers: Vec<_> = validators
            .iter()
            .map(|id| InMemoryValidatorSigner::from_seed(id, KeyType::ED25519, id))
            .collect();

        for _ in 0..5 {
            env.step_default(vec![]);
        }

        let (validator_reward, protocol_treasury_reward) = env.compute_reward(num_nodes);
        for i in 0..4 {
            let account = env.view_account(&block_producers[i].validator_id());
            assert_eq!(account.locked, TESTING_INIT_STAKE + validator_reward);
        }

        let protocol_treasury_account =
            env.view_account(&env.runtime.genesis.config.protocol_treasury_account);
        assert_eq!(
            protocol_treasury_account.amount,
            TESTING_INIT_BALANCE + protocol_treasury_reward
        );
    }
}<|MERGE_RESOLUTION|>--- conflicted
+++ resolved
@@ -462,19 +462,6 @@
         transaction: &SignedTransaction,
     ) -> Result<Option<InvalidTxError>, Error> {
         let mut state_update = TrieUpdate::new(self.trie.clone(), state_root);
-<<<<<<< HEAD
-        let apply_state = ApplyState {
-            block_index: block_height,
-            epoch_length: self.genesis.config.epoch_length,
-            gas_price,
-            block_timestamp,
-            // NOTE: verify transaction doesn't use the following fields
-            gas_limit: None,
-            epoch_height: 0,
-            validators: Default::default(),
-        };
-=======
->>>>>>> 7b4ec120
 
         match verify_and_charge_transaction(
             &self.runtime.config,
@@ -502,19 +489,6 @@
         chain_validate: &mut dyn FnMut(&SignedTransaction) -> bool,
     ) -> Result<Vec<SignedTransaction>, Error> {
         let mut state_update = TrieUpdate::new(self.trie.clone(), state_root);
-<<<<<<< HEAD
-        let apply_state = ApplyState {
-            block_index: block_height,
-            epoch_length: self.genesis.config.epoch_length,
-            // Not used in this function.
-            epoch_height: 0,
-            validators: Default::default(),
-            gas_price,
-            block_timestamp,
-            gas_limit: Some(gas_limit),
-        };
-=======
->>>>>>> 7b4ec120
 
         // Total amount of gas burnt for converting transactions towards receipts.
         let mut total_gas_burnt = 0;
