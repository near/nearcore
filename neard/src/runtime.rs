use std::cmp::Ordering;
use std::collections::HashMap;
use std::convert::TryInto;
use std::fs::File;
use std::io::Read;
use std::path::Path;
use std::sync::{Arc, RwLock};

use borsh::ser::BorshSerialize;
use borsh::BorshDeserialize;
use log::{debug, error, info, warn};

use near_chain::chain::NUM_EPOCHS_TO_KEEP_STORE_DATA;
use near_chain::types::{ApplyTransactionResult, BlockHeaderInfo};
use near_chain::{BlockHeader, Error, ErrorKind, RuntimeAdapter};
use near_chain_configs::{Genesis, GenesisConfig};
#[allow(unused_imports)]
use near_chain_configs::{MAINNET_EVM_CHAIN_ID, TEST_EVM_CHAIN_ID};
use near_crypto::{PublicKey, Signature};
use near_epoch_manager::{EpochManager, RewardCalculator};
use near_pool::types::PoolIterator;
use near_primitives::account::{AccessKey, Account};
use near_primitives::block::{Approval, ApprovalInner};
use near_primitives::challenge::ChallengesResult;
use near_primitives::epoch_manager::{BlockInfo, EpochConfig};
use near_primitives::errors::{EpochError, InvalidTxError, RuntimeError};
use near_primitives::hash::{hash, CryptoHash};
use near_primitives::receipt::Receipt;
use near_primitives::sharding::ChunkHash;
use near_primitives::state_record::StateRecord;
use near_primitives::transaction::SignedTransaction;
use near_primitives::trie_key::trie_key_parsers;
use near_primitives::types::{
    AccountId, ApprovalStake, Balance, BlockHeight, EpochHeight, EpochId, EpochInfoProvider, Gas,
    MerkleHash, NumShards, ShardId, StateChangeCause, StateRoot, StateRootNode, ValidatorStake,
};
use near_primitives::version::ProtocolVersion;
use near_primitives::views::{
    AccessKeyInfoView, CallResult, EpochValidatorInfo, QueryError, QueryRequest, QueryResponse,
    QueryResponseKind, ViewApplyState, ViewStateResult,
};
use near_store::{
    get_access_key_raw, get_genesis_hash, get_genesis_state_roots, set_genesis_hash,
    set_genesis_state_roots, ColState, PartialStorage, ShardTries, Store,
    StoreCompiledContractCache, Trie, WrappedTrieChanges,
};
use node_runtime::adapter::ViewRuntimeAdapter;
use node_runtime::state_viewer::TrieViewer;
use node_runtime::{
    validate_transaction, verify_and_charge_transaction, ApplyState, Runtime,
    ValidatorAccountsUpdate,
};

use crate::shard_tracker::{account_id_to_shard_id, ShardTracker};
use near_runtime_configs::RuntimeConfig;

const POISONED_LOCK_ERR: &str = "The lock was poisoned.";
const STATE_DUMP_FILE: &str = "state_dump";
const GENESIS_ROOTS_FILE: &str = "genesis_roots";

/// Wrapper type for epoch manager to get avoid implementing trait for foreign types.
pub struct SafeEpochManager(pub Arc<RwLock<EpochManager>>);

impl AsRef<RwLock<EpochManager>> for SafeEpochManager {
    fn as_ref(&self) -> &RwLock<EpochManager> {
        self.0.as_ref()
    }
}

impl EpochInfoProvider for SafeEpochManager {
    fn validator_stake(
        &self,
        epoch_id: &EpochId,
        last_block_hash: &CryptoHash,
        account_id: &AccountId,
    ) -> Result<Option<Balance>, EpochError> {
        let mut epoch_manager = self.0.write().expect(POISONED_LOCK_ERR);
        let slashed = epoch_manager.get_slashed_validators(last_block_hash)?;
        if slashed.contains_key(account_id) {
            return Ok(None);
        }
        let epoch_info = epoch_manager.get_epoch_info(&epoch_id)?;
        if let Some(index) = epoch_info.validator_to_index.get(account_id) {
            Ok(Some(epoch_info.validators[*index as usize].stake))
        } else {
            Ok(None)
        }
    }

    fn validator_total_stake(
        &self,
        epoch_id: &EpochId,
        last_block_hash: &CryptoHash,
    ) -> Result<Balance, EpochError> {
        let mut epoch_manager = self.0.write().expect(POISONED_LOCK_ERR);
        let slashed = epoch_manager.get_slashed_validators(last_block_hash)?.clone();
        let epoch_info = epoch_manager.get_epoch_info(&epoch_id)?;
        Ok(epoch_info
            .validators
            .iter()
            .filter_map(|info| {
                if slashed.contains_key(&info.account_id) {
                    None
                } else {
                    Some(info.stake)
                }
            })
            .sum())
    }

    fn minimum_stake(&self, prev_block_hash: &CryptoHash) -> Result<Balance, EpochError> {
        let mut epoch_manager = self.0.write().expect(POISONED_LOCK_ERR);
        epoch_manager.minimum_stake(prev_block_hash)
    }
}

/// Defines Nightshade state transition and validator rotation.
/// TODO: this possibly should be merged with the runtime cargo or at least reconciled on the interfaces.
pub struct NightshadeRuntime {
    genesis_config: GenesisConfig,
    genesis_runtime_config: Arc<RuntimeConfig>,

    store: Arc<Store>,
    tries: ShardTries,
    trie_viewer: TrieViewer,
    pub runtime: Runtime,
    epoch_manager: SafeEpochManager,
    shard_tracker: ShardTracker,
    genesis_state_roots: Vec<StateRoot>,
}

impl NightshadeRuntime {
    pub fn new(
        home_dir: &Path,
        store: Arc<Store>,
        genesis: &Genesis,
        initial_tracking_accounts: Vec<AccountId>,
        initial_tracking_shards: Vec<ShardId>,
    ) -> Self {
        let runtime = Runtime::new();
        let trie_viewer = TrieViewer::new();
        let genesis_config = genesis.config.clone();
        let genesis_runtime_config = Arc::new(genesis_config.runtime_config.clone());
        let num_shards = genesis.config.num_block_producer_seats_per_shard.len() as NumShards;
        let initial_epoch_config = EpochConfig {
            epoch_length: genesis.config.epoch_length,
            num_shards,
            num_block_producer_seats: genesis.config.num_block_producer_seats,
            num_block_producer_seats_per_shard: genesis
                .config
                .num_block_producer_seats_per_shard
                .clone(),
            avg_hidden_validator_seats_per_shard: genesis
                .config
                .avg_hidden_validator_seats_per_shard
                .clone(),
            block_producer_kickout_threshold: genesis.config.block_producer_kickout_threshold,
            chunk_producer_kickout_threshold: genesis.config.chunk_producer_kickout_threshold,
            fishermen_threshold: genesis.config.fishermen_threshold,
            online_min_threshold: genesis.config.online_min_threshold,
            online_max_threshold: genesis.config.online_max_threshold,
            protocol_upgrade_num_epochs: genesis.config.protocol_upgrade_num_epochs,
            protocol_upgrade_stake_threshold: genesis.config.protocol_upgrade_stake_threshold,
            minimum_stake_divisor: genesis.config.minimum_stake_divisor,
        };
        let reward_calculator = RewardCalculator {
            max_inflation_rate: genesis.config.max_inflation_rate,
            num_blocks_per_year: genesis.config.num_blocks_per_year,
            epoch_length: genesis.config.epoch_length,
            protocol_reward_rate: genesis.config.protocol_reward_rate,
            protocol_treasury_account: genesis.config.protocol_treasury_account.to_string(),
            online_max_threshold: genesis.config.online_max_threshold,
            online_min_threshold: genesis.config.online_min_threshold,
        };
        let state_roots =
            Self::initialize_genesis_state_if_needed(store.clone(), home_dir, genesis);
        let tries = ShardTries::new(
            store.clone(),
            genesis.config.num_block_producer_seats_per_shard.len() as NumShards,
        );
        let epoch_manager = Arc::new(RwLock::new(
            EpochManager::new(
                store.clone(),
                initial_epoch_config,
                genesis_config.protocol_version,
                reward_calculator,
                genesis_config
                    .validators
                    .iter()
                    .map(|account_info| ValidatorStake {
                        account_id: account_info.account_id.clone(),
                        public_key: account_info
                            .public_key
                            .clone()
                            .try_into()
                            .expect("Failed to deserialize validator public key"),
                        stake: account_info.amount,
                    })
                    .collect(),
            )
            .expect("Failed to start Epoch Manager"),
        ));
        let shard_tracker = ShardTracker::new(
            initial_tracking_accounts,
            initial_tracking_shards,
            EpochId::default(),
            epoch_manager.clone(),
            num_shards,
        );
        NightshadeRuntime {
            genesis_config,
            genesis_runtime_config,
            store,
            tries,
            runtime,
            trie_viewer,
            epoch_manager: SafeEpochManager(epoch_manager),
            shard_tracker,
            genesis_state_roots: state_roots,
        }
    }

    fn get_epoch_height_from_prev_block(
        &self,
        prev_block_hash: &CryptoHash,
    ) -> Result<EpochHeight, Error> {
        let mut epoch_manager = self.epoch_manager.as_ref().write().expect(POISONED_LOCK_ERR);
        let epoch_id = epoch_manager.get_epoch_id_from_prev_block(prev_block_hash)?;
        epoch_manager.get_epoch_info(&epoch_id).map(|info| info.epoch_height).map_err(Error::from)
    }

    fn genesis_state_from_dump(store: Arc<Store>, home_dir: &Path) -> Vec<StateRoot> {
        error!(target: "near", "Loading genesis from a state dump file. Do not use this outside of genesis-tools");
        let mut state_file = home_dir.to_path_buf();
        state_file.push(STATE_DUMP_FILE);
        store.load_from_file(ColState, state_file.as_path()).expect("Failed to read state dump");
        let mut roots_files = home_dir.to_path_buf();
        roots_files.push(GENESIS_ROOTS_FILE);
        let mut file = File::open(roots_files).expect("Failed to open genesis roots file.");
        let mut data = vec![];
        file.read_to_end(&mut data).expect("Failed to read genesis roots file.");
        let state_roots: Vec<StateRoot> =
            BorshDeserialize::try_from_slice(&data).expect("Failed to deserialize genesis roots");
        state_roots
    }

    fn genesis_state_from_records(store: Arc<Store>, genesis: &Genesis) -> Vec<StateRoot> {
        info!(target: "runtime", "Genesis state has {} records, computing state roots", genesis.records.0.len());
        let mut store_update = store.store_update();
        let mut state_roots = vec![];
        let num_shards = genesis.config.num_block_producer_seats_per_shard.len() as NumShards;
        let mut shard_records: Vec<Vec<&StateRecord>> = (0..num_shards).map(|_| vec![]).collect();
        let mut has_protocol_account = false;
        for record in genesis.records.as_ref() {
            shard_records[state_record_to_shard_id(record, num_shards) as usize].push(record);
            if let StateRecord::Account { account_id, .. } = record {
                if account_id == &genesis.config.protocol_treasury_account {
                    has_protocol_account = true;
                }
            }
        }
        assert!(has_protocol_account, "Genesis spec doesn't have protocol treasury account");
        let tries = ShardTries::new(store.clone(), num_shards);
        let runtime = Runtime::new();
        for shard_id in 0..num_shards {
            let validators = genesis
                .config
                .validators
                .iter()
                .filter_map(|account_info| {
                    if account_id_to_shard_id(&account_info.account_id, num_shards) == shard_id {
                        Some((
                            account_info.account_id.clone(),
                            account_info.public_key.clone(),
                            account_info.amount,
                        ))
                    } else {
                        None
                    }
                })
                .collect::<Vec<_>>();
            let (shard_store_update, state_root) = runtime.apply_genesis_state(
                tries.clone(),
                shard_id,
                &validators,
                &shard_records[shard_id as usize],
                &genesis.config.runtime_config,
            );
            store_update.merge(shard_store_update);
            state_roots.push(state_root);
        }
        store_update.commit().expect("Store update failed on genesis intialization");
        state_roots
    }

    /// On first start: compute state roots, load genesis state into storage.
    /// After that: return genesis state roots. The state is not guaranteed to be in storage, as
    /// GC and state sync are allowed to delete it.
    pub fn initialize_genesis_state_if_needed(
        store: Arc<Store>,
        home_dir: &Path,
        genesis: &Genesis,
    ) -> Vec<StateRoot> {
        let genesis_hash = genesis.json_hash();
        let stored_hash = get_genesis_hash(&store).expect("Store failed on genesis intialization");
        if let Some(hash) = stored_hash {
            assert_eq!(
                hash,
                genesis.json_hash(),
                "Storage already exists, but has a different genesis"
            );
            get_genesis_state_roots(&store)
                .expect("Store failed on genesis intialization")
                .expect("Genesis state roots not found in storage")
        } else {
            let state_roots = Self::initialize_genesis_state(store.clone(), home_dir, genesis);
            let mut store_update = store.store_update();
            set_genesis_hash(&mut store_update, &genesis_hash);
            set_genesis_state_roots(&mut store_update, &state_roots);
            store_update.commit().expect("Store failed on genesis intialization");
            state_roots
        }
    }

    pub fn initialize_genesis_state(
        store: Arc<Store>,
        home_dir: &Path,
        genesis: &Genesis,
    ) -> Vec<StateRoot> {
        let has_records = !genesis.records.as_ref().is_empty();
        let has_dump = {
            let mut state_dump = home_dir.to_path_buf();
            state_dump.push(STATE_DUMP_FILE);
            state_dump.exists()
        };
        if has_dump {
            if has_records {
                warn!(target: "runtime", "Found both records in genesis config and the state dump file. Will ignore the records.");
            }
            let state_roots = Self::genesis_state_from_dump(store, home_dir);
            state_roots
        } else if has_records {
            Self::genesis_state_from_records(store, genesis)
        } else {
            panic!("Found neither records in the config nor the state dump file. Either one should be present")
        }
    }

    /// Processes state update.
    fn process_state_update(
        &self,
        trie: Trie,
        state_root: CryptoHash,
        shard_id: ShardId,
        block_height: BlockHeight,
        block_hash: &CryptoHash,
        block_timestamp: u64,
        prev_block_hash: &CryptoHash,
        receipts: &[Receipt],
        transactions: &[SignedTransaction],
        last_validator_proposals: &[ValidatorStake],
        gas_price: Balance,
        gas_limit: Gas,
        challenges_result: &ChallengesResult,
        random_seed: CryptoHash,
    ) -> Result<ApplyTransactionResult, Error> {
        let validator_accounts_update = {
            let mut epoch_manager = self.epoch_manager.as_ref().write().expect(POISONED_LOCK_ERR);
            debug!(target: "runtime",
                   "block height: {}, is next_block_epoch_start {}",
                   block_height,
                   epoch_manager.is_next_block_epoch_start(prev_block_hash).unwrap()
            );

            let mut slashing_info: HashMap<_, _> = challenges_result
                .iter()
                .filter_map(|s| {
                    if self.account_id_to_shard_id(&s.account_id) == shard_id && !s.is_double_sign {
                        Some((s.account_id.clone(), None))
                    } else {
                        None
                    }
                })
                .collect();

            if epoch_manager.is_next_block_epoch_start(prev_block_hash)? {
                let (stake_info, validator_reward, double_sign_slashing_info) =
                    epoch_manager.compute_stake_return_info(prev_block_hash)?;
                let stake_info = stake_info
                    .into_iter()
                    .filter(|(account_id, _)| self.account_id_to_shard_id(account_id) == shard_id)
                    .collect();
                let validator_rewards = validator_reward
                    .into_iter()
                    .filter(|(account_id, _)| self.account_id_to_shard_id(account_id) == shard_id)
                    .collect();
                let last_proposals = last_validator_proposals
                    .iter()
                    .filter(|v| self.account_id_to_shard_id(&v.account_id) == shard_id)
                    .fold(HashMap::new(), |mut acc, v| {
                        acc.insert(v.account_id.clone(), v.stake);
                        acc
                    });
                let double_sign_slashing_info: HashMap<_, _> = double_sign_slashing_info
                    .into_iter()
                    .filter(|(account_id, _)| self.account_id_to_shard_id(account_id) == shard_id)
                    .map(|(account_id, stake)| (account_id, Some(stake)))
                    .collect();
                slashing_info.extend(double_sign_slashing_info);
                Some(ValidatorAccountsUpdate {
                    stake_info,
                    validator_rewards,
                    last_proposals,
                    protocol_treasury_account_id: Some(
                        self.genesis_config.protocol_treasury_account.clone(),
                    )
                    .filter(|account_id| self.account_id_to_shard_id(account_id) == shard_id),
                    slashing_info,
                })
            } else if !challenges_result.is_empty() {
                Some(ValidatorAccountsUpdate {
                    stake_info: Default::default(),
                    validator_rewards: Default::default(),
                    last_proposals: Default::default(),
                    protocol_treasury_account_id: None,
                    slashing_info,
                })
            } else {
                None
            }
        };

        let epoch_height = self.get_epoch_height_from_prev_block(prev_block_hash)?;
        let epoch_id = self.get_epoch_id_from_prev_block(prev_block_hash)?;
        let current_protocol_version = self.get_epoch_protocol_version(&epoch_id)?;

        let apply_state = ApplyState {
            block_index: block_height,
            last_block_hash: *prev_block_hash,
            epoch_id,
            epoch_height,
            gas_price,
            block_timestamp,
            gas_limit: Some(gas_limit),
            random_seed,
            current_protocol_version,
            config: RuntimeConfig::from_protocol_version(
                &self.genesis_runtime_config,
                current_protocol_version,
            ),
            cache: Some(Arc::new(StoreCompiledContractCache { store: self.store.clone() })),
            evm_chain_id: self.evm_chain_id(),
        };

        let apply_result = self
            .runtime
            .apply(
                trie,
                state_root,
                &validator_accounts_update,
                &apply_state,
                &receipts,
                &transactions,
                &self.epoch_manager,
            )
            .map_err(|e| match e {
                RuntimeError::InvalidTxError(_) => Error::from(ErrorKind::InvalidTransactions),
                // TODO(#2152): process gracefully
                RuntimeError::BalanceMismatchError(e) => panic!("{}", e),
                // TODO(#2152): process gracefully
                RuntimeError::UnexpectedIntegerOverflow => {
                    panic!("RuntimeError::UnexpectedIntegerOverflow")
                }
                RuntimeError::StorageError(e) => Error::from(ErrorKind::StorageError(e)),
                // TODO(#2152): process gracefully
                RuntimeError::ReceiptValidationError(e) => panic!("{}", e),
                RuntimeError::ValidatorError(e) => e.into(),
            })?;

        let total_gas_burnt =
            apply_result.outcomes.iter().map(|tx_result| tx_result.outcome.gas_burnt).sum();
        let total_balance_burnt = apply_result
            .stats
            .tx_burnt_amount
            .checked_add(apply_result.stats.other_burnt_amount)
            .and_then(|result| result.checked_add(apply_result.stats.slashed_burnt_amount))
            .ok_or_else(|| {
                ErrorKind::Other("Integer overflow during burnt balance summation".to_string())
            })?;

        // Sort the receipts into appropriate outgoing shards.
        let mut receipt_result = HashMap::default();
        for receipt in apply_result.outgoing_receipts {
            receipt_result
                .entry(self.account_id_to_shard_id(&receipt.receiver_id))
                .or_insert_with(|| vec![])
                .push(receipt);
        }

        let result = ApplyTransactionResult {
            trie_changes: WrappedTrieChanges::new(
                self.get_tries(),
                shard_id,
                apply_result.trie_changes,
                apply_result.state_changes,
                block_hash.clone(),
            ),
            new_root: apply_result.state_root,
            outcomes: apply_result.outcomes,
            receipt_result,
            validator_proposals: apply_result.validator_proposals,
            total_gas_burnt,
            total_balance_burnt,
            proof: apply_result.proof,
        };

        Ok(result)
    }
}

pub fn state_record_to_shard_id(state_record: &StateRecord, num_shards: NumShards) -> ShardId {
    match &state_record {
        StateRecord::Account { account_id, .. }
        | StateRecord::AccessKey { account_id, .. }
        | StateRecord::Contract { account_id, .. }
        | StateRecord::ReceivedData { account_id, .. }
        | StateRecord::Data { account_id, .. } => account_id_to_shard_id(account_id, num_shards),
        StateRecord::PostponedReceipt(receipt) | StateRecord::DelayedReceipt(receipt) => {
            account_id_to_shard_id(&receipt.receiver_id, num_shards)
        }
    }
}

impl RuntimeAdapter for NightshadeRuntime {
    fn genesis_state(&self) -> (Arc<Store>, Vec<StateRoot>) {
        (self.store.clone(), self.genesis_state_roots.clone())
    }

    fn get_tries(&self) -> ShardTries {
        self.tries.clone()
    }

    fn get_trie_for_shard(&self, shard_id: ShardId) -> Trie {
        self.tries.get_trie_for_shard(shard_id)
    }

    fn get_view_trie_for_shard(&self, shard_id: ShardId) -> Trie {
        self.tries.get_view_trie_for_shard(shard_id)
    }

    fn verify_block_vrf(
        &self,
        epoch_id: &EpochId,
        block_height: BlockHeight,
        prev_random_value: &CryptoHash,
        vrf_value: &near_crypto::vrf::Value,
        vrf_proof: &near_crypto::vrf::Proof,
    ) -> Result<(), Error> {
        let mut epoch_manager = self.epoch_manager.as_ref().write().expect(POISONED_LOCK_ERR);
        let validator = epoch_manager.get_block_producer_info(&epoch_id, block_height)?;
        let public_key = near_crypto::key_conversion::convert_public_key(
            validator.public_key.unwrap_as_ed25519(),
        )
        .unwrap();

        if !public_key.is_vrf_valid(&prev_random_value.as_ref(), vrf_value, vrf_proof) {
            return Err(ErrorKind::InvalidRandomnessBeaconOutput.into());
        }
        Ok(())
    }

    fn validate_tx(
        &self,
        gas_price: Balance,
        state_root: Option<StateRoot>,
        transaction: &SignedTransaction,
        verify_signature: bool,
        current_protocol_version: ProtocolVersion,
    ) -> Result<Option<InvalidTxError>, Error> {
        let runtime_config = RuntimeConfig::from_protocol_version(
            &self.genesis_runtime_config,
            current_protocol_version,
        );

        if let Some(state_root) = state_root {
            let shard_id = self.account_id_to_shard_id(&transaction.transaction.signer_id);
            let mut state_update = self.get_tries().new_trie_update(shard_id, state_root);

            match verify_and_charge_transaction(
                &runtime_config,
                &mut state_update,
                gas_price,
                &transaction,
                verify_signature,
                current_protocol_version,
            ) {
                Ok(_) => Ok(None),
                Err(RuntimeError::InvalidTxError(err)) => {
                    debug!(target: "runtime", "Tx {:?} validation failed: {:?}", transaction, err);
                    Ok(Some(err))
                }
                Err(RuntimeError::StorageError(err)) => {
                    Err(Error::from(ErrorKind::StorageError(err)))
                }
                Err(err) => unreachable!("Unexpected RuntimeError error {:?}", err),
            }
        } else {
            // Doing basic validation without a state root
            match validate_transaction(
                &runtime_config,
                gas_price,
                &transaction,
                verify_signature,
                current_protocol_version,
            ) {
                Ok(_) => Ok(None),
                Err(RuntimeError::InvalidTxError(err)) => {
                    debug!(target: "runtime", "Tx {:?} validation failed: {:?}", transaction, err);
                    Ok(Some(err))
                }
                Err(RuntimeError::StorageError(err)) => {
                    Err(Error::from(ErrorKind::StorageError(err)))
                }
                Err(err) => unreachable!("Unexpected RuntimeError error {:?}", err),
            }
        }
    }

    fn prepare_transactions(
        &self,
        gas_price: Balance,
        gas_limit: Gas,
        shard_id: ShardId,
        state_root: StateRoot,
        pool_iterator: &mut dyn PoolIterator,
        chain_validate: &mut dyn FnMut(&SignedTransaction) -> bool,
        current_protocol_version: ProtocolVersion,
    ) -> Result<Vec<SignedTransaction>, Error> {
        let mut state_update = self.get_tries().new_trie_update(shard_id, state_root);

        // Total amount of gas burnt for converting transactions towards receipts.
        let mut total_gas_burnt = 0;
        // TODO: Update gas limit for transactions
        let transactions_gas_limit = gas_limit / 2;
        let mut transactions = vec![];
        let mut num_checked_transactions = 0;

        let runtime_config = RuntimeConfig::from_protocol_version(
            &self.genesis_runtime_config,
            current_protocol_version,
        );

        while total_gas_burnt < transactions_gas_limit {
            if let Some(iter) = pool_iterator.next() {
                while let Some(tx) = iter.next() {
                    num_checked_transactions += 1;
                    // Verifying the transaction is on the same chain and hasn't expired yet.
                    if chain_validate(&tx) {
                        // Verifying the validity of the transaction based on the current state.
                        match verify_and_charge_transaction(
                            &runtime_config,
                            &mut state_update,
                            gas_price,
                            &tx,
                            false,
                            current_protocol_version,
                        ) {
                            Ok(verification_result) => {
                                state_update.commit(StateChangeCause::NotWritableToDisk);
                                transactions.push(tx);
                                total_gas_burnt += verification_result.gas_burnt;
                                break;
                            }
                            Err(RuntimeError::InvalidTxError(_err)) => {
                                state_update.rollback();
                            }
                            Err(RuntimeError::StorageError(err)) => {
                                return Err(Error::from(ErrorKind::StorageError(err)))
                            }
                            Err(err) => unreachable!("Unexpected RuntimeError error {:?}", err),
                        }
                    }
                }
            } else {
                break;
            }
        }
        debug!(target: "runtime", "Transaction filtering results {} valid out of {} pulled from the pool", transactions.len(), num_checked_transactions);
        Ok(transactions)
    }

    fn verify_validator_signature(
        &self,
        epoch_id: &EpochId,
        last_known_block_hash: &CryptoHash,
        account_id: &AccountId,
        data: &[u8],
        signature: &Signature,
    ) -> Result<bool, Error> {
        let (validator, is_slashed) =
            self.get_validator_by_account_id(epoch_id, last_known_block_hash, account_id)?;
        if is_slashed {
            return Ok(false);
        }
        Ok(signature.verify(data, &validator.public_key))
    }

    fn verify_validator_or_fisherman_signature(
        &self,
        epoch_id: &EpochId,
        last_known_block_hash: &CryptoHash,
        account_id: &AccountId,
        data: &[u8],
        signature: &Signature,
    ) -> Result<bool, Error> {
        match self.verify_validator_signature(
            epoch_id,
            last_known_block_hash,
            account_id,
            data,
            signature,
        ) {
            Err(e) if e.kind() == ErrorKind::NotAValidator => {
                let (fisherman, is_slashed) =
                    self.get_fisherman_by_account_id(epoch_id, last_known_block_hash, account_id)?;
                if is_slashed {
                    return Ok(false);
                }
                Ok(signature.verify(data, &fisherman.public_key))
            }
            other => other,
        }
    }

    fn verify_header_signature(&self, header: &BlockHeader) -> Result<bool, Error> {
        let mut epoch_manager = self.epoch_manager.as_ref().write().expect(POISONED_LOCK_ERR);
        let block_producer =
            epoch_manager.get_block_producer_info(&header.epoch_id(), header.height())?;
        let slashed = match epoch_manager.get_slashed_validators(header.prev_hash()) {
            Ok(slashed) => slashed,
            Err(_) => return Err(EpochError::MissingBlock(*header.prev_hash()).into()),
        };
        if slashed.contains_key(&block_producer.account_id) {
            return Ok(false);
        }
        Ok(header.signature().verify(header.hash().as_ref(), &block_producer.public_key))
    }

    fn verify_chunk_signature_with_header_parts(
        &self,
        chunk_hash: &ChunkHash,
        signature: &Signature,
        prev_block_hash: &CryptoHash,
        height_created: BlockHeight,
        shard_id: ShardId,
    ) -> Result<bool, Error> {
        let epoch_id = self.get_epoch_id_from_prev_block(prev_block_hash)?;
        let mut epoch_manager = self.epoch_manager.as_ref().write().expect(POISONED_LOCK_ERR);
        if let Ok(chunk_producer) =
            epoch_manager.get_chunk_producer_info(&epoch_id, height_created, shard_id)
        {
            let slashed = epoch_manager.get_slashed_validators(prev_block_hash)?;
            if slashed.contains_key(&chunk_producer.account_id) {
                return Ok(false);
            }
            Ok(signature.verify(chunk_hash.as_ref(), &chunk_producer.public_key))
        } else {
            Err(ErrorKind::NotAValidator.into())
        }
    }

    fn verify_approval(
        &self,
        prev_block_hash: &CryptoHash,
        prev_block_height: BlockHeight,
        block_height: BlockHeight,
        approvals: &[Option<Signature>],
    ) -> Result<bool, Error> {
        let mut epoch_manager = self.epoch_manager.as_ref().write().expect(POISONED_LOCK_ERR);
        let info =
            epoch_manager.get_all_block_approvers_ordered(prev_block_hash).map_err(Error::from)?;
        if approvals.len() > info.len() {
            return Ok(false);
        }

        let message_to_sign = Approval::get_data_for_sig(
            &if prev_block_height + 1 == block_height {
                ApprovalInner::Endorsement(prev_block_hash.clone())
            } else {
                ApprovalInner::Skip(prev_block_height)
            },
            block_height,
        );

        for (validator, may_be_signature) in info.into_iter().zip(approvals.iter()) {
            if let Some(signature) = may_be_signature {
                if !signature.verify(message_to_sign.as_ref(), &validator.public_key) {
                    return Ok(false);
                }
            }
        }
        Ok(true)
    }

    fn get_epoch_block_producers_ordered(
        &self,
        epoch_id: &EpochId,
        last_known_block_hash: &CryptoHash,
    ) -> Result<Vec<(ValidatorStake, bool)>, Error> {
        let mut epoch_manager = self.epoch_manager.as_ref().write().expect(POISONED_LOCK_ERR);
        epoch_manager
            .get_all_block_producers_ordered(epoch_id, last_known_block_hash)
            .map_err(Error::from)
    }

    fn get_epoch_block_approvers_ordered(
        &self,
        parent_hash: &CryptoHash,
    ) -> Result<Vec<ApprovalStake>, Error> {
        let mut epoch_manager = self.epoch_manager.as_ref().write().expect(POISONED_LOCK_ERR);
        epoch_manager.get_all_block_approvers_ordered(parent_hash).map_err(Error::from)
    }

    fn get_block_producer(
        &self,
        epoch_id: &EpochId,
        height: BlockHeight,
    ) -> Result<AccountId, Error> {
        let mut epoch_manager = self.epoch_manager.as_ref().write().expect(POISONED_LOCK_ERR);
        Ok(epoch_manager.get_block_producer_info(epoch_id, height)?.account_id)
    }

    fn get_chunk_producer(
        &self,
        epoch_id: &EpochId,
        height: BlockHeight,
        shard_id: ShardId,
    ) -> Result<AccountId, Error> {
        let mut epoch_manager = self.epoch_manager.as_ref().write().expect(POISONED_LOCK_ERR);
        Ok(epoch_manager.get_chunk_producer_info(epoch_id, height, shard_id)?.account_id)
    }

    fn get_validator_by_account_id(
        &self,
        epoch_id: &EpochId,
        last_known_block_hash: &CryptoHash,
        account_id: &AccountId,
    ) -> Result<(ValidatorStake, bool), Error> {
        let mut epoch_manager = self.epoch_manager.as_ref().write().expect(POISONED_LOCK_ERR);
        match epoch_manager.get_validator_by_account_id(epoch_id, account_id) {
            Ok(Some(validator)) => {
                let slashed = epoch_manager.get_slashed_validators(&last_known_block_hash)?;
                Ok((validator, slashed.contains_key(account_id)))
            }
            Ok(None) => Err(ErrorKind::NotAValidator.into()),
            Err(e) => Err(e.into()),
        }
    }

    fn get_fisherman_by_account_id(
        &self,
        epoch_id: &EpochId,
        last_known_block_hash: &CryptoHash,
        account_id: &AccountId,
    ) -> Result<(ValidatorStake, bool), Error> {
        let mut epoch_manager = self.epoch_manager.as_ref().write().expect(POISONED_LOCK_ERR);
        match epoch_manager.get_fisherman_by_account_id(epoch_id, account_id) {
            Ok(Some(fisherman)) => {
                let slashed = epoch_manager.get_slashed_validators(&last_known_block_hash)?;
                Ok((fisherman, slashed.contains_key(account_id)))
            }
            Ok(None) => Err(ErrorKind::NotAValidator.into()),
            Err(e) => Err(e.into()),
        }
    }

    fn num_shards(&self) -> NumShards {
        // TODO: should be dynamic.
        self.genesis_config.num_block_producer_seats_per_shard.len() as NumShards
    }

    fn num_total_parts(&self) -> usize {
        let seats = self.genesis_config.num_block_producer_seats;
        if seats > 1 {
            seats as usize
        } else {
            2
        }
    }

    fn num_data_parts(&self) -> usize {
        let total_parts = self.num_total_parts();
        if total_parts <= 3 {
            1
        } else {
            (total_parts - 1) / 3
        }
    }

    fn account_id_to_shard_id(&self, account_id: &AccountId) -> ShardId {
        account_id_to_shard_id(account_id, self.num_shards())
    }

    fn get_part_owner(&self, parent_hash: &CryptoHash, part_id: u64) -> Result<String, Error> {
        let mut epoch_manager = self.epoch_manager.as_ref().write().expect(POISONED_LOCK_ERR);
        let epoch_id = epoch_manager.get_epoch_id_from_prev_block(parent_hash)?;
        let settlement =
            epoch_manager.get_all_block_producers_settlement(&epoch_id, parent_hash)?;
        Ok(settlement[part_id as usize % settlement.len()].0.account_id.clone())
    }

    fn cares_about_shard(
        &self,
        account_id: Option<&AccountId>,
        parent_hash: &CryptoHash,
        shard_id: ShardId,
        is_me: bool,
    ) -> bool {
        self.shard_tracker.care_about_shard(account_id, parent_hash, shard_id, is_me)
    }

    fn will_care_about_shard(
        &self,
        account_id: Option<&AccountId>,
        parent_hash: &CryptoHash,
        shard_id: ShardId,
        is_me: bool,
    ) -> bool {
        self.shard_tracker.will_care_about_shard(account_id, parent_hash, shard_id, is_me)
    }

    fn is_next_block_epoch_start(&self, parent_hash: &CryptoHash) -> Result<bool, Error> {
        let mut epoch_manager = self.epoch_manager.as_ref().write().expect(POISONED_LOCK_ERR);
        epoch_manager.is_next_block_epoch_start(parent_hash).map_err(Error::from)
    }

    fn get_epoch_id_from_prev_block(&self, parent_hash: &CryptoHash) -> Result<EpochId, Error> {
        let mut epoch_manager = self.epoch_manager.as_ref().write().expect(POISONED_LOCK_ERR);
        epoch_manager.get_epoch_id_from_prev_block(parent_hash).map_err(Error::from)
    }

    fn get_next_epoch_id_from_prev_block(
        &self,
        parent_hash: &CryptoHash,
    ) -> Result<EpochId, Error> {
        let mut epoch_manager = self.epoch_manager.as_ref().write().expect(POISONED_LOCK_ERR);
        epoch_manager.get_next_epoch_id_from_prev_block(parent_hash).map_err(Error::from)
    }

    fn get_epoch_start_height(&self, block_hash: &CryptoHash) -> Result<BlockHeight, Error> {
        let mut epoch_manager = self.epoch_manager.as_ref().write().expect(POISONED_LOCK_ERR);
        epoch_manager.get_epoch_start_height(block_hash).map_err(Error::from)
    }

    fn get_gc_stop_height(&self, block_hash: &CryptoHash) -> BlockHeight {
        let genesis_height = self.genesis_config.genesis_height;
        macro_rules! unwrap_result_or_return {
            ($obj: expr) => {
                match $obj {
                    Ok(value) => value,
                    Err(_) => {
                        return genesis_height;
                    }
                }
            };
        }
        let get_gc_stop_height_inner = || -> Result<BlockHeight, Error> {
            let mut epoch_manager = self.epoch_manager.as_ref().write().expect(POISONED_LOCK_ERR);
            // an epoch must have a first block.
            let epoch_first_block = epoch_manager.get_block_info(block_hash)?.epoch_first_block;
            let epoch_first_block_info = epoch_manager.get_block_info(&epoch_first_block)?;
            // maintain pointers to avoid cloning.
            let mut last_block_in_prev_epoch = epoch_first_block_info.prev_hash;
            let mut epoch_start_height = epoch_first_block_info.height;
            for _ in 0..NUM_EPOCHS_TO_KEEP_STORE_DATA - 1 {
                let epoch_first_block =
                    epoch_manager.get_block_info(&last_block_in_prev_epoch)?.epoch_first_block;
                let epoch_first_block_info = epoch_manager.get_block_info(&epoch_first_block)?;
                epoch_start_height = epoch_first_block_info.height;
                last_block_in_prev_epoch = epoch_first_block_info.prev_hash;
            }
            Ok(epoch_start_height)
        };
        unwrap_result_or_return!(get_gc_stop_height_inner())
    }

    fn epoch_exists(&self, epoch_id: &EpochId) -> bool {
        let mut epoch_manager = self.epoch_manager.as_ref().write().expect(POISONED_LOCK_ERR);
        epoch_manager.get_epoch_info(epoch_id).is_ok()
    }

    fn get_epoch_minted_amount(&self, epoch_id: &EpochId) -> Result<Balance, Error> {
        let mut epoch_manager = self.epoch_manager.as_ref().write().expect(POISONED_LOCK_ERR);
        Ok(epoch_manager.get_epoch_info(epoch_id)?.minted_amount)
    }

    fn get_epoch_protocol_version(&self, epoch_id: &EpochId) -> Result<ProtocolVersion, Error> {
        let mut epoch_manager = self.epoch_manager.as_ref().write().expect(POISONED_LOCK_ERR);
        Ok(epoch_manager.get_epoch_info(epoch_id)?.protocol_version)
    }

    fn add_validator_proposals(&self, block_header_info: BlockHeaderInfo) -> Result<(), Error> {
        // Check that genesis block doesn't have any proposals.
        assert!(
            block_header_info.height > 0
                || (block_header_info.proposals.is_empty()
                    && block_header_info.slashed_validators.is_empty())
        );
        debug!(target: "runtime", "add validator proposals at block height {} {:?}", block_header_info.height, block_header_info.proposals);
        // Deal with validator proposals and epoch finishing.
        let mut epoch_manager = self.epoch_manager.as_ref().write().expect(POISONED_LOCK_ERR);
        let block_info = BlockInfo::new(
            block_header_info.height,
            block_header_info.last_finalized_height,
            block_header_info.last_finalized_block_hash,
            block_header_info.prev_hash,
            block_header_info.proposals,
            block_header_info.chunk_mask,
            block_header_info.slashed_validators,
            block_header_info.total_supply,
            block_header_info.latest_protocol_version,
        );
        let rng_seed = (block_header_info.random_value.0).0;
        // TODO: don't commit here, instead contribute to upstream store update.
        epoch_manager
            .record_block_info(&block_header_info.hash, block_info, rng_seed)?
            .commit()
            .map_err(|err| err.into())
    }

    fn apply_transactions_with_optional_storage_proof(
        &self,
        shard_id: ShardId,
        state_root: &StateRoot,
        height: BlockHeight,
        block_timestamp: u64,
        prev_block_hash: &CryptoHash,
        block_hash: &CryptoHash,
        receipts: &[Receipt],
        transactions: &[SignedTransaction],
        last_validator_proposals: &[ValidatorStake],
        gas_price: Balance,
        gas_limit: Gas,
        challenges: &ChallengesResult,
        random_seed: CryptoHash,
        generate_storage_proof: bool,
    ) -> Result<ApplyTransactionResult, Error> {
        let trie = self.get_trie_for_shard(shard_id);
        let trie = if generate_storage_proof { trie.recording_reads() } else { trie };
        match self.process_state_update(
            trie,
            *state_root,
            shard_id,
            height,
            block_hash,
            block_timestamp,
            prev_block_hash,
            receipts,
            transactions,
            last_validator_proposals,
            gas_price,
            gas_limit,
            challenges,
            random_seed,
        ) {
            Ok(result) => Ok(result),
            Err(e) => match e.kind() {
                ErrorKind::StorageError(_) => {
                    panic!("{}", e);
                }
                _ => Err(e),
            },
        }
    }

    fn check_state_transition(
        &self,
        partial_storage: PartialStorage,
        shard_id: ShardId,
        state_root: &StateRoot,
        height: BlockHeight,
        block_timestamp: u64,
        prev_block_hash: &CryptoHash,
        block_hash: &CryptoHash,
        receipts: &[Receipt],
        transactions: &[SignedTransaction],
        last_validator_proposals: &[ValidatorStake],
        gas_price: Balance,
        gas_limit: Gas,
        challenges: &ChallengesResult,
        random_value: CryptoHash,
    ) -> Result<ApplyTransactionResult, Error> {
        let trie = Trie::from_recorded_storage(partial_storage);
        self.process_state_update(
            trie,
            *state_root,
            shard_id,
            height,
            block_hash,
            block_timestamp,
            prev_block_hash,
            receipts,
            transactions,
            last_validator_proposals,
            gas_price,
            gas_limit,
            challenges,
            random_value,
        )
    }

    fn query(
        &self,
        shard_id: ShardId,
        state_root: &StateRoot,
        block_height: BlockHeight,
        block_timestamp: u64,
        block_hash: &CryptoHash,
        epoch_id: &EpochId,
        request: &QueryRequest,
    ) -> Result<QueryResponse, Box<dyn std::error::Error>> {
        match request {
            QueryRequest::ViewAccount { account_id } => {
                match self.view_account(shard_id, *state_root, account_id) {
                    Ok(r) => Ok(QueryResponse {
                        kind: QueryResponseKind::ViewAccount(r.into()),
                        block_height,
                        block_hash: *block_hash,
                    }),
                    Err(e) => Err(e),
                }
            }
            QueryRequest::CallFunction { account_id, method_name, args } => {
                let mut logs = vec![];
                let (epoch_height, current_protocol_version) = {
                    let mut epoch_manager =
                        self.epoch_manager.as_ref().write().expect(POISONED_LOCK_ERR);
                    let epoch_info = epoch_manager.get_epoch_info(&epoch_id)?;
                    (epoch_info.epoch_height, epoch_info.protocol_version)
                };

                match self.call_function(
                    shard_id,
                    *state_root,
                    block_height,
                    block_timestamp,
                    block_hash,
                    epoch_height,
                    epoch_id,
                    account_id,
                    method_name,
                    args.as_ref(),
                    &mut logs,
                    &self.epoch_manager,
                    current_protocol_version,
                    self.evm_chain_id(),
                ) {
                    Ok(result) => Ok(QueryResponse {
                        kind: QueryResponseKind::CallResult(CallResult { result, logs }),
                        block_height,
                        block_hash: *block_hash,
                    }),
                    Err(err) => Ok(QueryResponse {
                        kind: QueryResponseKind::Error(QueryError { error: err.to_string(), logs }),
                        block_height,
                        block_hash: *block_hash,
                    }),
                }
            }
            QueryRequest::ViewState { account_id, prefix } => {
                match self.view_state(shard_id, *state_root, account_id, prefix.as_ref()) {
                    Ok(result) => Ok(QueryResponse {
                        kind: QueryResponseKind::ViewState(result),
                        block_height,
                        block_hash: *block_hash,
                    }),
                    Err(err) => Ok(QueryResponse {
                        kind: QueryResponseKind::Error(QueryError {
                            error: err.to_string(),
                            logs: vec![],
                        }),
                        block_height,
                        block_hash: *block_hash,
                    }),
                }
            }
            QueryRequest::ViewAccessKeyList { account_id } => {
                match self.view_access_keys(shard_id, *state_root, account_id) {
                    Ok(result) => Ok(QueryResponse {
                        kind: QueryResponseKind::AccessKeyList(
                            result
                                .into_iter()
                                .map(|(public_key, access_key)| AccessKeyInfoView {
                                    public_key,
                                    access_key: access_key.into(),
                                })
                                .collect(),
                        ),
                        block_height,
                        block_hash: *block_hash,
                    }),
                    Err(err) => Ok(QueryResponse {
                        kind: QueryResponseKind::Error(QueryError {
                            error: err.to_string(),
                            logs: vec![],
                        }),
                        block_height,
                        block_hash: *block_hash,
                    }),
                }
            }
            QueryRequest::ViewAccessKey { account_id, public_key } => {
                match self.view_access_key(shard_id, *state_root, account_id, public_key) {
                    Ok(access_key) => Ok(QueryResponse {
                        kind: QueryResponseKind::AccessKey(access_key.into()),
                        block_height,
                        block_hash: *block_hash,
                    }),
                    Err(err) => Ok(QueryResponse {
                        kind: QueryResponseKind::Error(QueryError {
                            error: err.to_string(),
                            logs: vec![],
                        }),
                        block_height,
                        block_hash: *block_hash,
                    }),
                }
            }
        }
    }

    fn get_validator_info(&self, block_hash: &CryptoHash) -> Result<EpochValidatorInfo, Error> {
        let mut epoch_manager = self.epoch_manager.as_ref().write().expect(POISONED_LOCK_ERR);
        epoch_manager.get_validator_info(block_hash).map_err(|e| e.into())
    }

    /// Returns StorageError when storage is inconsistent.
    /// This is possible with the used isolation level + running ViewClient in a separate thread
    fn obtain_state_part(
        &self,
        shard_id: ShardId,
        state_root: &StateRoot,
        part_id: u64,
        num_parts: u64,
    ) -> Result<Vec<u8>, Error> {
        assert!(part_id < num_parts);
        let trie = self.get_view_trie_for_shard(shard_id);
        let result = match trie.get_trie_nodes_for_part(part_id, num_parts, state_root) {
            Ok(partial_state) => partial_state,
            Err(e) => {
                error!(target: "runtime",
                    "Can't get_trie_nodes_for_part for {:?}, part_id {:?}, num_parts {:?}, {:?}",
                    state_root, part_id, num_parts, e
                );
                return Err(e.to_string().into());
            }
        }
        .try_to_vec()
        .expect("serializer should not fail");
        Ok(result)
    }

    fn validate_state_part(
        &self,
        state_root: &StateRoot,
        part_id: u64,
        num_parts: u64,
        data: &Vec<u8>,
    ) -> bool {
        assert!(part_id < num_parts);
        match BorshDeserialize::try_from_slice(data) {
            Ok(trie_nodes) => match Trie::validate_trie_nodes_for_part(
                state_root,
                part_id,
                num_parts,
                &trie_nodes,
            ) {
                Ok(_) => true,
                // Storage error should not happen
                Err(_) => false,
            },
            // Deserialization error means we've got the data from malicious peer
            Err(_) => false,
        }
    }

    fn confirm_state(
        &self,
        shard_id: ShardId,
        state_root: &StateRoot,
        data: &Vec<Vec<u8>>,
    ) -> Result<(), Error> {
        let mut parts = vec![];
        for part in data {
            parts.push(
                BorshDeserialize::try_from_slice(part)
                    .expect("Part was already validated earlier, so could never fail here"),
            );
        }
        let trie_changes = Trie::combine_state_parts(&state_root, &parts)
            .expect("combine_state_parts is guaranteed to succeed when each part is valid");
        let tries = self.get_tries();
        let (store_update, _) =
            tries.apply_all(&trie_changes, shard_id).expect("TrieChanges::into never fails");
        Ok(store_update.commit()?)
    }

    fn get_state_root_node(
        &self,
        shard_id: ShardId,
        state_root: &StateRoot,
    ) -> Result<StateRootNode, Error> {
        self.get_view_trie_for_shard(shard_id)
            .retrieve_root_node(state_root)
            .map_err(|e| e.to_string().into())
    }

    fn validate_state_root_node(
        &self,
        state_root_node: &StateRootNode,
        state_root: &StateRoot,
    ) -> bool {
        if state_root == &CryptoHash::default() {
            return state_root_node == &StateRootNode::empty();
        }
        if hash(&state_root_node.data) != *state_root {
            false
        } else {
            match Trie::get_memory_usage_from_serialized(&state_root_node.data) {
                Ok(memory_usage) => {
                    if memory_usage != state_root_node.memory_usage {
                        // Invalid value of memory_usage
                        false
                    } else {
                        true
                    }
                }
                Err(_) => false, // Invalid state_root_node
            }
        }
    }

    fn compare_epoch_id(
        &self,
        epoch_id: &EpochId,
        other_epoch_id: &EpochId,
    ) -> Result<Ordering, Error> {
        let mut epoch_manager = self.epoch_manager.as_ref().write().expect(POISONED_LOCK_ERR);
        epoch_manager.compare_epoch_id(epoch_id, other_epoch_id).map_err(|e| e.into())
    }

    fn chunk_needs_to_be_fetched_from_archival(
        &self,
        chunk_prev_block_hash: &CryptoHash,
        header_head: &CryptoHash,
    ) -> Result<bool, Error> {
        let mut epoch_manager = self.epoch_manager.as_ref().write().expect(POISONED_LOCK_ERR);
        let head_epoch_id = epoch_manager.get_epoch_id(header_head)?;
        let head_next_epoch_id = epoch_manager.get_next_epoch_id(header_head)?;
        let chunk_epoch_id = epoch_manager.get_epoch_id_from_prev_block(chunk_prev_block_hash)?;
        let chunk_next_epoch_id =
            epoch_manager.get_next_epoch_id_from_prev_block(chunk_prev_block_hash)?;

        // `chunk_epoch_id != head_epoch_id && chunk_next_epoch_id != head_epoch_id` covers the
        // common case: the chunk is in the current epoch, or in the previous epoch, relative to the
        // header head. The third condition (`chunk_epoch_id != head_next_epoch_id`) covers a
        // corner case, in which the `header_head` is the last block of an epoch, and the chunk is
        // for the next block. In this case the `chunk_epoch_id` will be one epoch ahead of the
        // `header_head`.
        Ok(chunk_epoch_id != head_epoch_id
            && chunk_next_epoch_id != head_epoch_id
            && chunk_epoch_id != head_next_epoch_id)
    }

    #[cfg(feature = "protocol_feature_evm")]
    /// ID of the EVM chain: https://github.com/ethereum-lists/chains
    fn evm_chain_id(&self) -> u128 {
        match self.genesis_config.chain_id.as_str() {
            "mainnet" => MAINNET_EVM_CHAIN_ID,
            _ => TEST_EVM_CHAIN_ID,
        }
    }

    #[cfg(not(feature = "protocol_feature_evm"))]
    fn evm_chain_id(&self) -> u128 {
        0
    }
}

impl node_runtime::adapter::ViewRuntimeAdapter for NightshadeRuntime {
    fn view_account(
        &self,
        shard_id: ShardId,
        state_root: MerkleHash,
        account_id: &AccountId,
    ) -> Result<Account, Box<dyn std::error::Error>> {
        let state_update = self.get_tries().new_trie_update_view(shard_id, state_root);
        self.trie_viewer.view_account(&state_update, account_id)
    }

    fn call_function(
        &self,
        shard_id: ShardId,
        state_root: MerkleHash,
        height: BlockHeight,
        block_timestamp: u64,
        last_block_hash: &CryptoHash,
        epoch_height: EpochHeight,
        epoch_id: &EpochId,
        contract_id: &AccountId,
        method_name: &str,
        args: &[u8],
        logs: &mut Vec<String>,
        epoch_info_provider: &dyn EpochInfoProvider,
        current_protocol_version: ProtocolVersion,
        evm_chain_id: u128,
    ) -> Result<Vec<u8>, Box<dyn std::error::Error>> {
        let state_update = self.get_tries().new_trie_update_view(shard_id, state_root);
        let view_state = ViewApplyState {
            block_height: height,
            last_block_hash: *last_block_hash,
            epoch_id: epoch_id.clone(),
            epoch_height,
            block_timestamp,
            current_protocol_version,
            cache: Some(Arc::new(StoreCompiledContractCache { store: self.tries.get_store() })),
        };
        self.trie_viewer.call_function(
            state_update,
            &view_state,
            contract_id,
            method_name,
            args,
            logs,
            epoch_info_provider,
<<<<<<< HEAD
            current_protocol_version,
            evm_chain_id,
=======
>>>>>>> 6b383b6c
        )
    }

    fn view_access_key(
        &self,
        shard_id: ShardId,
        state_root: MerkleHash,
        account_id: &AccountId,
        public_key: &PublicKey,
    ) -> Result<AccessKey, Box<dyn std::error::Error>> {
        let state_update = self.get_tries().new_trie_update_view(shard_id, state_root);
        self.trie_viewer.view_access_key(&state_update, account_id, public_key)
    }

    fn view_access_keys(
        &self,
        shard_id: ShardId,
        state_root: MerkleHash,
        account_id: &AccountId,
    ) -> Result<Vec<(PublicKey, AccessKey)>, Box<dyn std::error::Error>> {
        let state_update = self.get_tries().new_trie_update_view(shard_id, state_root);
        let prefix = trie_key_parsers::get_raw_prefix_for_access_keys(account_id);
        let raw_prefix: &[u8] = prefix.as_ref();
        let access_keys = match state_update.iter(&prefix) {
            Ok(iter) => iter
                .map(|key| {
                    let key = key?;
                    let public_key = &key[raw_prefix.len()..];
                    let access_key = get_access_key_raw(&state_update, &key)?
                        .ok_or("Missing key from iterator")?;
                    PublicKey::try_from_slice(public_key)
                        .map_err(|err| format!("{}", err).into())
                        .map(|key| (key, access_key))
                })
                .collect::<Result<Vec<_>, Box<dyn std::error::Error>>>(),
            Err(e) => Err(e.into()),
        };
        access_keys
    }

    fn view_state(
        &self,
        shard_id: ShardId,
        state_root: MerkleHash,
        account_id: &AccountId,
        prefix: &[u8],
    ) -> Result<ViewStateResult, Box<dyn std::error::Error>> {
        let state_update = self.get_tries().new_trie_update_view(shard_id, state_root);
        self.trie_viewer.view_state(&state_update, account_id, prefix)
    }
}

#[cfg(test)]
mod test {
    use std::collections::BTreeSet;

    use num_rational::Rational;

    use near_chain::ReceiptResult;
    use near_crypto::{InMemorySigner, KeyType, Signer};
    use near_logger_utils::init_test_logger;
    use near_primitives::block::Tip;
    use near_primitives::challenge::SlashedValidator;
    use near_primitives::transaction::{
        Action, CreateAccountAction, DeleteAccountAction, StakeAction,
    };
    use near_primitives::types::{BlockHeightDelta, Nonce, ValidatorId, ValidatorKickoutReason};
    use near_primitives::validator_signer::{InMemoryValidatorSigner, ValidatorSigner};
    use near_primitives::views::{
        AccountView, CurrentEpochValidatorInfo, NextEpochValidatorInfo, ValidatorKickoutView,
    };
    use near_store::create_store;
    use node_runtime::config::RuntimeConfig;

    use crate::config::{GenesisExt, TESTING_INIT_BALANCE, TESTING_INIT_STAKE};
    use crate::get_store_path;

    use super::*;

    fn stake(
        nonce: Nonce,
        signer: &dyn Signer,
        sender: &dyn ValidatorSigner,
        stake: Balance,
    ) -> SignedTransaction {
        SignedTransaction::from_actions(
            nonce,
            sender.validator_id().clone(),
            sender.validator_id().clone(),
            &*signer,
            vec![Action::Stake(StakeAction { stake, public_key: sender.public_key() })],
            // runtime does not validate block history
            CryptoHash::default(),
        )
    }

    impl NightshadeRuntime {
        fn update(
            &self,
            state_root: &StateRoot,
            shard_id: ShardId,
            height: BlockHeight,
            block_timestamp: u64,
            prev_block_hash: &CryptoHash,
            block_hash: &CryptoHash,
            receipts: &[Receipt],
            transactions: &[SignedTransaction],
            last_proposals: &[ValidatorStake],
            gas_price: Balance,
            gas_limit: Gas,
            challenges: &ChallengesResult,
        ) -> (StateRoot, Vec<ValidatorStake>, ReceiptResult) {
            let mut result = self
                .apply_transactions(
                    shard_id,
                    &state_root,
                    height,
                    block_timestamp,
                    prev_block_hash,
                    block_hash,
                    receipts,
                    transactions,
                    last_proposals,
                    gas_price,
                    gas_limit,
                    challenges,
                    CryptoHash::default(),
                )
                .unwrap();
            let mut store_update = self.store.store_update();
            result.trie_changes.insertions_into(&mut store_update).unwrap();
            result.trie_changes.state_changes_into(&mut store_update);
            store_update.commit().unwrap();
            (result.new_root, result.validator_proposals, result.receipt_result)
        }
    }

    struct TestEnv {
        pub runtime: NightshadeRuntime,
        pub head: Tip,
        state_roots: Vec<StateRoot>,
        pub last_receipts: HashMap<ShardId, Vec<Receipt>>,
        pub last_shard_proposals: HashMap<ShardId, Vec<ValidatorStake>>,
        pub last_proposals: Vec<ValidatorStake>,
    }

    impl TestEnv {
        pub fn new(
            prefix: &str,
            validators: Vec<Vec<AccountId>>,
            epoch_length: BlockHeightDelta,
            initial_tracked_accounts: Vec<AccountId>,
            initial_tracked_shards: Vec<ShardId>,
            has_reward: bool,
        ) -> Self {
            let dir = tempfile::Builder::new().prefix(prefix).tempdir().unwrap();
            let store = create_store(&get_store_path(dir.path()));
            let all_validators = validators.iter().fold(BTreeSet::new(), |acc, x| {
                acc.union(&x.iter().map(|x| x.as_str()).collect()).cloned().collect()
            });
            let validators_len = all_validators.len() as ValidatorId;
            let mut genesis = Genesis::test_sharded(
                all_validators.into_iter().collect(),
                validators_len,
                validators.iter().map(|x| x.len() as ValidatorId).collect(),
            );
            // No fees mode.
            genesis.config.runtime_config = RuntimeConfig::free();
            genesis.config.epoch_length = epoch_length;
            genesis.config.chunk_producer_kickout_threshold =
                genesis.config.block_producer_kickout_threshold;
            if !has_reward {
                genesis.config.max_inflation_rate = Rational::from_integer(0);
            }
            let genesis_total_supply = genesis.config.total_supply;
            let genesis_protocol_version = genesis.config.protocol_version;
            let runtime = NightshadeRuntime::new(
                dir.path(),
                store,
                &genesis,
                initial_tracked_accounts,
                initial_tracked_shards,
            );
            let (_store, state_roots) = runtime.genesis_state();
            let genesis_hash = hash(&vec![0]);
            runtime
                .add_validator_proposals(BlockHeaderInfo {
                    prev_hash: CryptoHash::default(),
                    hash: genesis_hash,
                    random_value: [0; 32].as_ref().try_into().unwrap(),
                    height: 0,
                    last_finalized_height: 0,
                    last_finalized_block_hash: CryptoHash::default(),
                    proposals: vec![],
                    slashed_validators: vec![],
                    chunk_mask: vec![],
                    total_supply: genesis_total_supply,
                    latest_protocol_version: genesis_protocol_version,
                })
                .unwrap();
            Self {
                runtime,
                head: Tip {
                    last_block_hash: genesis_hash,
                    prev_block_hash: CryptoHash::default(),
                    height: 0,
                    epoch_id: EpochId::default(),
                    next_epoch_id: Default::default(),
                },
                state_roots,
                last_receipts: HashMap::default(),
                last_proposals: vec![],
                last_shard_proposals: HashMap::default(),
            }
        }

        pub fn step(
            &mut self,
            transactions: Vec<Vec<SignedTransaction>>,
            chunk_mask: Vec<bool>,
            challenges_result: ChallengesResult,
        ) {
            let new_hash = hash(&vec![(self.head.height + 1) as u8]);
            let num_shards = self.runtime.num_shards();
            assert_eq!(transactions.len() as NumShards, num_shards);
            assert_eq!(chunk_mask.len() as NumShards, num_shards);
            let mut all_proposals = vec![];
            let mut new_receipts = HashMap::new();
            for i in 0..num_shards {
                let (state_root, proposals, receipts) = self.runtime.update(
                    &self.state_roots[i as usize],
                    i,
                    self.head.height + 1,
                    0,
                    &self.head.last_block_hash,
                    &new_hash,
                    self.last_receipts.get(&i).unwrap_or(&vec![]),
                    &transactions[i as usize],
                    self.last_shard_proposals.get(&i).unwrap_or(&vec![]),
                    self.runtime.genesis_config.min_gas_price,
                    u64::max_value(),
                    &challenges_result,
                );
                self.state_roots[i as usize] = state_root;
                for (shard_id, mut shard_receipts) in receipts {
                    new_receipts
                        .entry(shard_id)
                        .or_insert_with(|| vec![])
                        .append(&mut shard_receipts);
                }
                all_proposals.append(&mut proposals.clone());
                self.last_shard_proposals.insert(i as ShardId, proposals);
            }
            self.runtime
                .add_validator_proposals(BlockHeaderInfo {
                    prev_hash: self.head.last_block_hash,
                    hash: new_hash,
                    random_value: [0; 32].as_ref().try_into().unwrap(),
                    height: self.head.height + 1,
                    last_finalized_height: self.head.height.saturating_sub(1),
                    last_finalized_block_hash: self.head.last_block_hash,
                    proposals: self.last_proposals.clone(),
                    slashed_validators: challenges_result,
                    chunk_mask,
                    total_supply: self.runtime.genesis_config.total_supply,
                    latest_protocol_version: self.runtime.genesis_config.protocol_version,
                })
                .unwrap();
            self.last_receipts = new_receipts;
            self.last_proposals = all_proposals;
            self.head = Tip {
                last_block_hash: new_hash,
                prev_block_hash: self.head.last_block_hash,
                height: self.head.height + 1,
                epoch_id: self.runtime.get_epoch_id_from_prev_block(&new_hash).unwrap(),
                next_epoch_id: self.runtime.get_next_epoch_id_from_prev_block(&new_hash).unwrap(),
            };
        }

        /// Step when there is only one shard
        pub fn step_default(&mut self, transactions: Vec<SignedTransaction>) {
            self.step(vec![transactions], vec![true], ChallengesResult::default());
        }

        pub fn view_account(&self, account_id: &str) -> AccountView {
            let shard_id = self.runtime.account_id_to_shard_id(&account_id.to_string());
            self.runtime
                .view_account(
                    shard_id,
                    self.state_roots[shard_id as usize],
                    &account_id.to_string(),
                )
                .unwrap()
                .into()
        }

        /// Compute per epoch per validator reward and per epoch protocol treasury reward
        pub fn compute_reward(&self, num_validators: usize) -> (Balance, Balance) {
            let per_epoch_total_reward = *self.runtime.genesis_config.max_inflation_rate.numer()
                as u128
                * self.runtime.genesis_config.total_supply
                * self.runtime.genesis_config.epoch_length as u128
                / (self.runtime.genesis_config.num_blocks_per_year as u128
                    * *self.runtime.genesis_config.max_inflation_rate.denom() as u128);
            let per_epoch_protocol_treasury = per_epoch_total_reward
                * *self.runtime.genesis_config.protocol_reward_rate.numer() as u128
                / *self.runtime.genesis_config.protocol_reward_rate.denom() as u128;
            let per_epoch_per_validator_reward =
                (per_epoch_total_reward - per_epoch_protocol_treasury) / num_validators as u128;
            (per_epoch_per_validator_reward, per_epoch_protocol_treasury)
        }
    }

    /// Start with 2 validators with default stake X.
    /// 1. Validator 0 stakes 2 * X
    /// 2. Validator 0 creates new account Validator 2 with 3 * X in balance
    /// 3. Validator 2 stakes 2 * X
    /// 4. Validator 1 gets unstaked because not enough stake.
    /// 5. At the end Validator 0 and 2 with 2 * X are validators. Validator 1 has stake returned to balance.
    #[test]
    fn test_validator_rotation() {
        init_test_logger();
        let num_nodes = 2;
        let validators = (0..num_nodes).map(|i| format!("test{}", i + 1)).collect::<Vec<_>>();
        let mut env = TestEnv::new(
            "test_validator_rotation",
            vec![validators.clone()],
            2,
            vec![],
            vec![],
            false,
        );
        let block_producers: Vec<_> = validators
            .iter()
            .map(|id| InMemoryValidatorSigner::from_seed(id, KeyType::ED25519, id))
            .collect();
        let signer = InMemorySigner::from_seed(&validators[0], KeyType::ED25519, &validators[0]);
        // test1 doubles stake and the new account stakes the same, so test2 will be kicked out.`
        let staking_transaction = stake(1, &signer, &block_producers[0], TESTING_INIT_STAKE * 2);
        let new_account = format!("test{}", num_nodes + 1);
        let new_validator =
            InMemoryValidatorSigner::from_seed(&new_account, KeyType::ED25519, &new_account);
        let new_signer = InMemorySigner::from_seed(&new_account, KeyType::ED25519, &new_account);
        let create_account_transaction = SignedTransaction::create_account(
            2,
            block_producers[0].validator_id().clone(),
            new_account,
            TESTING_INIT_STAKE * 3,
            new_signer.public_key(),
            &signer,
            CryptoHash::default(),
        );
        env.step_default(vec![staking_transaction, create_account_transaction]);
        env.step_default(vec![]);
        let account = env.view_account(&block_producers[0].validator_id());
        assert_eq!(account.locked, 2 * TESTING_INIT_STAKE);
        assert_eq!(account.amount, TESTING_INIT_BALANCE - TESTING_INIT_STAKE * 5);

        // NOTE: The Runtime doesn't take invalid transactions anymore (e.g. one with a bad nonce),
        // because they should be filtered before producing the chunk.
        // Send invalid transaction to see if the rollback of the state affects the validator rewards.
        let invalid_transaction = SignedTransaction::from_actions(
            1,
            new_validator.validator_id().clone(),
            new_validator.validator_id().clone(),
            &new_signer,
            vec![Action::CreateAccount(CreateAccountAction {})],
            // runtime does not validate block history
            CryptoHash::default(),
        );
        let stake_transaction = stake(2, &new_signer, &new_validator, TESTING_INIT_STAKE * 2);
        env.step_default(vec![invalid_transaction, stake_transaction]);
        env.step_default(vec![]);

        // Roll steps for 3 epochs to pass.
        for _ in 5..=9 {
            env.step_default(vec![]);
        }

        let epoch_id = env.runtime.get_epoch_id_from_prev_block(&env.head.last_block_hash).unwrap();
        assert_eq!(
            env.runtime
                .get_epoch_block_producers_ordered(&epoch_id, &env.head.last_block_hash)
                .unwrap()
                .iter()
                .map(|x| (x.0.account_id.clone(), x.1))
                .collect::<HashMap<_, _>>(),
            vec![("test3".to_string(), false), ("test1".to_string(), false)]
                .into_iter()
                .collect::<HashMap<_, _>>()
        );

        let test1_acc = env.view_account("test1");
        // Staked 2 * X, sent 3 * X to test3.
        assert_eq!(
            (test1_acc.amount, test1_acc.locked),
            (TESTING_INIT_BALANCE - 5 * TESTING_INIT_STAKE, 2 * TESTING_INIT_STAKE)
        );
        let test2_acc = env.view_account("test2");
        // Become fishermen instead
        assert_eq!(
            (test2_acc.amount, test2_acc.locked),
            (TESTING_INIT_BALANCE - TESTING_INIT_STAKE, TESTING_INIT_STAKE)
        );
        let test3_acc = env.view_account("test3");
        // Got 3 * X, staking 2 * X of them.
        assert_eq!(
            (test3_acc.amount, test3_acc.locked),
            (TESTING_INIT_STAKE, 2 * TESTING_INIT_STAKE)
        );
    }

    /// One validator tries to decrease their stake in epoch T. Make sure that the stake return happens in epoch T+3.
    #[test]
    fn test_validator_stake_change() {
        let num_nodes = 2;
        let validators = (0..num_nodes).map(|i| format!("test{}", i + 1)).collect::<Vec<_>>();
        let mut env = TestEnv::new(
            "test_validator_stake_change",
            vec![validators.clone()],
            2,
            vec![],
            vec![],
            false,
        );
        let block_producers: Vec<_> = validators
            .iter()
            .map(|id| InMemoryValidatorSigner::from_seed(id, KeyType::ED25519, id))
            .collect();
        let signer = InMemorySigner::from_seed(&validators[0], KeyType::ED25519, &validators[0]);

        let desired_stake = 2 * TESTING_INIT_STAKE / 3;
        let staking_transaction = stake(1, &signer, &block_producers[0], desired_stake);
        env.step_default(vec![staking_transaction]);
        let account = env.view_account(&block_producers[0].validator_id());
        assert_eq!(account.amount, TESTING_INIT_BALANCE - TESTING_INIT_STAKE);
        assert_eq!(account.locked, TESTING_INIT_STAKE);
        for _ in 2..=4 {
            env.step_default(vec![]);
        }

        let account = env.view_account(&block_producers[0].validator_id());
        assert_eq!(account.amount, TESTING_INIT_BALANCE - TESTING_INIT_STAKE);
        assert_eq!(account.locked, TESTING_INIT_STAKE);

        for _ in 5..=7 {
            env.step_default(vec![]);
        }

        let account = env.view_account(&block_producers[0].validator_id());
        assert_eq!(account.amount, TESTING_INIT_BALANCE - desired_stake);
        assert_eq!(account.locked, desired_stake);
    }

    #[test]
    fn test_validator_stake_change_multiple_times() {
        init_test_logger();
        let num_nodes = 4;
        let validators = (0..num_nodes).map(|i| format!("test{}", i + 1)).collect::<Vec<_>>();
        let mut env = TestEnv::new(
            "test_validator_stake_change_multiple_times",
            vec![validators.clone()],
            4,
            vec![],
            vec![],
            false,
        );
        let block_producers: Vec<_> = validators
            .iter()
            .map(|id| InMemoryValidatorSigner::from_seed(id, KeyType::ED25519, id))
            .collect();
        let signers: Vec<_> = validators
            .iter()
            .map(|id| InMemorySigner::from_seed(id, KeyType::ED25519, id))
            .collect();

        let staking_transaction =
            stake(1, &signers[0], &block_producers[0], TESTING_INIT_STAKE - 1);
        let staking_transaction1 =
            stake(2, &signers[0], &block_producers[0], TESTING_INIT_STAKE - 2);
        let staking_transaction2 =
            stake(1, &signers[1], &block_producers[1], TESTING_INIT_STAKE + 1);
        env.step_default(vec![staking_transaction, staking_transaction1, staking_transaction2]);
        let account = env.view_account(&block_producers[0].validator_id());
        assert_eq!(account.amount, TESTING_INIT_BALANCE - TESTING_INIT_STAKE);
        assert_eq!(account.locked, TESTING_INIT_STAKE);

        let staking_transaction =
            stake(3, &signers[0], &block_producers[0], TESTING_INIT_STAKE + 1);
        let staking_transaction1 =
            stake(2, &signers[1], &block_producers[1], TESTING_INIT_STAKE + 2);
        let staking_transaction2 =
            stake(3, &signers[1], &block_producers[1], TESTING_INIT_STAKE - 1);
        let staking_transaction3 =
            stake(1, &signers[3], &block_producers[3], TESTING_INIT_STAKE - 1);
        env.step_default(vec![
            staking_transaction,
            staking_transaction1,
            staking_transaction2,
            staking_transaction3,
        ]);

        for _ in 3..=8 {
            env.step_default(vec![]);
        }

        let account = env.view_account(&block_producers[0].validator_id());
        assert_eq!(account.amount, TESTING_INIT_BALANCE - TESTING_INIT_STAKE - 1);
        assert_eq!(account.locked, TESTING_INIT_STAKE + 1);

        let account = env.view_account(&block_producers[1].validator_id());
        assert_eq!(account.amount, TESTING_INIT_BALANCE - TESTING_INIT_STAKE);
        assert_eq!(account.locked, TESTING_INIT_STAKE);

        let account = env.view_account(&block_producers[2].validator_id());
        assert_eq!(account.amount, TESTING_INIT_BALANCE - TESTING_INIT_STAKE);
        assert_eq!(account.locked, TESTING_INIT_STAKE);

        let account = env.view_account(&block_producers[3].validator_id());
        assert_eq!(account.amount, TESTING_INIT_BALANCE - TESTING_INIT_STAKE);
        assert_eq!(account.locked, TESTING_INIT_STAKE);

        for _ in 9..=12 {
            env.step_default(vec![]);
        }

        let account = env.view_account(&block_producers[0].validator_id());
        assert_eq!(account.amount, TESTING_INIT_BALANCE - TESTING_INIT_STAKE - 1);
        assert_eq!(account.locked, TESTING_INIT_STAKE + 1);

        let account = env.view_account(&block_producers[1].validator_id());
        assert_eq!(account.amount, TESTING_INIT_BALANCE - TESTING_INIT_STAKE);
        assert_eq!(account.locked, TESTING_INIT_STAKE);

        let account = env.view_account(&block_producers[2].validator_id());
        assert_eq!(account.amount, TESTING_INIT_BALANCE - TESTING_INIT_STAKE);
        assert_eq!(account.locked, TESTING_INIT_STAKE);

        let account = env.view_account(&block_producers[3].validator_id());
        assert_eq!(account.amount, TESTING_INIT_BALANCE - TESTING_INIT_STAKE);
        assert_eq!(account.locked, TESTING_INIT_STAKE);

        for _ in 13..=16 {
            env.step_default(vec![]);
        }

        let account = env.view_account(&block_producers[0].validator_id());
        assert_eq!(account.amount, TESTING_INIT_BALANCE - TESTING_INIT_STAKE - 1);
        assert_eq!(account.locked, TESTING_INIT_STAKE + 1);

        let account = env.view_account(&block_producers[1].validator_id());
        assert_eq!(account.amount, TESTING_INIT_BALANCE - TESTING_INIT_STAKE + 1);
        assert_eq!(account.locked, TESTING_INIT_STAKE - 1);

        let account = env.view_account(&block_producers[2].validator_id());
        assert_eq!(account.amount, TESTING_INIT_BALANCE - TESTING_INIT_STAKE);
        assert_eq!(account.locked, TESTING_INIT_STAKE);

        let account = env.view_account(&block_producers[3].validator_id());
        assert_eq!(account.amount, TESTING_INIT_BALANCE - TESTING_INIT_STAKE + 1);
        assert_eq!(account.locked, TESTING_INIT_STAKE - 1);
    }

    #[test]
    fn test_stake_in_last_block_of_an_epoch() {
        init_test_logger();
        let num_nodes = 4;
        let validators = (0..num_nodes).map(|i| format!("test{}", i + 1)).collect::<Vec<_>>();
        let mut env = TestEnv::new(
            "test_validator_stake_change_multiple_times",
            vec![validators.clone()],
            5,
            vec![],
            vec![],
            false,
        );
        let block_producers: Vec<_> = validators
            .iter()
            .map(|id| InMemoryValidatorSigner::from_seed(id, KeyType::ED25519, id))
            .collect();
        let signers: Vec<_> = validators
            .iter()
            .map(|id| InMemorySigner::from_seed(id, KeyType::ED25519, id))
            .collect();
        let staking_transaction =
            stake(1, &signers[0], &block_producers[0], TESTING_INIT_STAKE + TESTING_INIT_STAKE / 6);
        env.step_default(vec![staking_transaction]);
        for _ in 2..10 {
            env.step_default(vec![]);
        }
        let staking_transaction =
            stake(2, &signers[0], &block_producers[0], TESTING_INIT_STAKE + TESTING_INIT_STAKE / 2);
        env.step_default(vec![staking_transaction]);
        env.step_default(vec![]);
        let staking_transaction = stake(3, &signers[0], &block_producers[0], TESTING_INIT_STAKE);
        env.step_default(vec![staking_transaction]);
        for _ in 13..=16 {
            env.step_default(vec![]);
        }
        let account = env.view_account(&block_producers[0].validator_id());
        let return_stake = (TESTING_INIT_STAKE + TESTING_INIT_STAKE / 2)
            - (TESTING_INIT_STAKE + TESTING_INIT_STAKE / 6);
        assert_eq!(
            account.amount,
            TESTING_INIT_BALANCE - (TESTING_INIT_STAKE + TESTING_INIT_STAKE / 2) + return_stake
        );
        assert_eq!(account.locked, TESTING_INIT_STAKE + TESTING_INIT_STAKE / 2 - return_stake);
    }

    #[test]
    fn test_verify_validator_signature() {
        let validators = (0..2).map(|i| format!("test{}", i + 1)).collect::<Vec<_>>();
        let env = TestEnv::new(
            "verify_validator_signature_failure",
            vec![validators.clone()],
            2,
            vec![],
            vec![],
            true,
        );
        let data = [0; 32];
        let signer = InMemorySigner::from_seed(&validators[0], KeyType::ED25519, &validators[0]);
        let signature = signer.sign(&data);
        assert!(env
            .runtime
            .verify_validator_signature(
                &env.head.epoch_id,
                &env.head.last_block_hash,
                &validators[0],
                &data,
                &signature
            )
            .unwrap());
    }

    #[test]
    fn test_state_sync() {
        init_test_logger();
        let num_nodes = 2;
        let validators = (0..num_nodes).map(|i| format!("test{}", i + 1)).collect::<Vec<_>>();
        let mut env =
            TestEnv::new("test_state_sync", vec![validators.clone()], 2, vec![], vec![], true);
        let block_producers: Vec<_> = validators
            .iter()
            .map(|id| InMemoryValidatorSigner::from_seed(id, KeyType::ED25519, id))
            .collect();
        let (per_epoch_per_validator_reward, _) = env.compute_reward(num_nodes);
        let signer = InMemorySigner::from_seed(&validators[0], KeyType::ED25519, &validators[0]);
        let staking_transaction = stake(1, &signer, &block_producers[0], TESTING_INIT_STAKE + 1);
        env.step_default(vec![staking_transaction]);
        env.step_default(vec![]);
        let state_part = env.runtime.obtain_state_part(0, &env.state_roots[0], 0, 1).unwrap();
        let root_node = env.runtime.get_state_root_node(0, &env.state_roots[0]).unwrap();
        let mut new_env =
            TestEnv::new("test_state_sync", vec![validators.clone()], 2, vec![], vec![], true);
        for i in 1..=2 {
            let prev_hash = hash(&[new_env.head.height as u8]);
            let cur_hash = hash(&[(new_env.head.height + 1) as u8]);
            let proposals = if i == 1 {
                vec![ValidatorStake {
                    account_id: block_producers[0].validator_id().clone(),
                    stake: TESTING_INIT_STAKE + 1,
                    public_key: block_producers[0].public_key(),
                }]
            } else {
                vec![]
            };
            new_env
                .runtime
                .add_validator_proposals(BlockHeaderInfo {
                    prev_hash,
                    hash: cur_hash,
                    random_value: [0; 32].as_ref().try_into().unwrap(),
                    height: i,
                    last_finalized_height: i.saturating_sub(2),
                    last_finalized_block_hash: prev_hash,
                    proposals: new_env.last_proposals.clone(),
                    slashed_validators: vec![],
                    chunk_mask: vec![true],
                    total_supply: new_env.runtime.genesis_config.total_supply,
                    latest_protocol_version: new_env.runtime.genesis_config.protocol_version,
                })
                .unwrap();
            new_env.head.height = i;
            new_env.head.last_block_hash = cur_hash;
            new_env.head.prev_block_hash = prev_hash;
            new_env.last_proposals = proposals;
        }
        assert!(new_env.runtime.validate_state_root_node(&root_node, &env.state_roots[0]));
        let mut root_node_wrong = root_node.clone();
        root_node_wrong.memory_usage += 1;
        assert!(!new_env.runtime.validate_state_root_node(&root_node_wrong, &env.state_roots[0]));
        root_node_wrong.data = vec![123];
        assert!(!new_env.runtime.validate_state_root_node(&root_node_wrong, &env.state_roots[0]));
        assert!(!new_env.runtime.validate_state_part(&StateRoot::default(), 0, 1, &state_part));
        new_env.runtime.validate_state_part(&env.state_roots[0], 0, 1, &state_part);
        new_env.runtime.confirm_state(0, &env.state_roots[0], &vec![state_part]).unwrap();
        new_env.state_roots[0] = env.state_roots[0].clone();
        for _ in 3..=5 {
            new_env.step_default(vec![]);
        }

        let account = new_env.view_account(&block_producers[0].validator_id());
        assert_eq!(account.amount, TESTING_INIT_BALANCE - TESTING_INIT_STAKE - 1);
        assert_eq!(account.locked, TESTING_INIT_STAKE + 1 + 2 * per_epoch_per_validator_reward);

        let account = new_env.view_account(&block_producers[1].validator_id());
        assert_eq!(account.amount, TESTING_INIT_BALANCE - TESTING_INIT_STAKE);
        assert_eq!(account.locked, TESTING_INIT_STAKE + 2 * per_epoch_per_validator_reward);
    }

    /// Test two shards: the first shard has 2 validators (test1, test4) and the second shard
    /// has 4 validators (test1, test2, test3, test4). Test that kickout and stake change
    /// work properly.
    #[test]
    fn test_multiple_shards() {
        init_test_logger();
        let num_nodes = 4;
        let first_shard_validators = (0..2).map(|i| format!("test{}", i + 1)).collect::<Vec<_>>();
        let second_shard_validators =
            (0..num_nodes).map(|i| format!("test{}", i + 1)).collect::<Vec<_>>();
        let validators = second_shard_validators.clone();
        let mut env = TestEnv::new(
            "test_multiple_shards",
            vec![first_shard_validators, second_shard_validators],
            4,
            vec![],
            vec![],
            false,
        );
        let block_producers: Vec<_> = validators
            .iter()
            .map(|id| InMemoryValidatorSigner::from_seed(id, KeyType::ED25519, id))
            .collect();
        let signer = InMemorySigner::from_seed(&validators[0], KeyType::ED25519, &validators[0]);
        let staking_transaction = stake(1, &signer, &block_producers[0], TESTING_INIT_STAKE - 1);
        let first_account_shard_id = env.runtime.account_id_to_shard_id(&"test1".to_string());
        let transactions = if first_account_shard_id == 0 {
            vec![vec![staking_transaction], vec![]]
        } else {
            vec![vec![], vec![staking_transaction]]
        };
        env.step(transactions, vec![false, true], ChallengesResult::default());
        for _ in 2..10 {
            env.step(vec![vec![], vec![]], vec![true, true], ChallengesResult::default());
        }
        let account = env.view_account(&block_producers[3].validator_id());
        assert_eq!(account.locked, TESTING_INIT_STAKE);
        assert_eq!(account.amount, TESTING_INIT_BALANCE - TESTING_INIT_STAKE);

        let account = env.view_account(&block_producers[0].validator_id());
        assert_eq!(account.locked, TESTING_INIT_STAKE);

        for _ in 10..14 {
            env.step(vec![vec![], vec![]], vec![true, true], ChallengesResult::default());
        }
        let account = env.view_account(&block_producers[3].validator_id());
        assert_eq!(account.locked, 0);

        let account = env.view_account(&block_producers[0].validator_id());
        assert_eq!(account.locked, TESTING_INIT_STAKE - 1);
    }

    #[test]
    fn test_get_validator_info() {
        let num_nodes = 2;
        let validators = (0..num_nodes).map(|i| format!("test{}", i + 1)).collect::<Vec<_>>();
        let mut env = TestEnv::new(
            "test_validator_get_validator_info",
            vec![validators.clone()],
            2,
            vec![],
            vec![],
            true,
        );
        let block_producers: Vec<_> = validators
            .iter()
            .map(|id| InMemoryValidatorSigner::from_seed(id, KeyType::ED25519, id))
            .collect();
        let (per_epoch_per_validator_reward, _) = env.compute_reward(num_nodes);
        let signer = InMemorySigner::from_seed(&validators[0], KeyType::ED25519, &validators[0]);
        let staking_transaction = stake(1, &signer, &block_producers[0], 0);
        env.step_default(vec![staking_transaction]);
        env.step_default(vec![]);
        let mut current_epoch_validator_info = vec![
            CurrentEpochValidatorInfo {
                account_id: "test1".to_string(),
                public_key: block_producers[0].public_key(),
                is_slashed: false,
                stake: TESTING_INIT_STAKE,
                shards: vec![0],
                num_produced_blocks: 1,
                num_expected_blocks: 1,
            },
            CurrentEpochValidatorInfo {
                account_id: "test2".to_string(),
                public_key: block_producers[1].public_key(),
                is_slashed: false,
                stake: TESTING_INIT_STAKE,
                shards: vec![0],
                num_produced_blocks: 1,
                num_expected_blocks: 1,
            },
        ];
        let next_epoch_validator_info = vec![
            NextEpochValidatorInfo {
                account_id: "test1".to_string(),
                public_key: block_producers[0].public_key(),
                stake: TESTING_INIT_STAKE,
                shards: vec![0],
            },
            NextEpochValidatorInfo {
                account_id: "test2".to_string(),
                public_key: block_producers[1].public_key(),
                stake: TESTING_INIT_STAKE,
                shards: vec![0],
            },
        ];
        let response = env.runtime.get_validator_info(&env.head.last_block_hash).unwrap();
        assert_eq!(
            response,
            EpochValidatorInfo {
                current_validators: current_epoch_validator_info.clone(),
                next_validators: next_epoch_validator_info.clone(),
                current_fishermen: vec![],
                next_fishermen: vec![],
                current_proposals: vec![ValidatorStake {
                    account_id: "test1".to_string(),
                    public_key: block_producers[0].public_key(),
                    stake: 0
                }
                .into()],
                prev_epoch_kickout: Default::default(),
                epoch_start_height: 1
            }
        );
        env.step_default(vec![]);
        let response = env.runtime.get_validator_info(&env.head.last_block_hash).unwrap();

        current_epoch_validator_info[1].num_produced_blocks = 0;
        current_epoch_validator_info[1].num_expected_blocks = 0;
        assert_eq!(response.current_validators, current_epoch_validator_info);
        assert_eq!(
            response.next_validators,
            vec![NextEpochValidatorInfo {
                account_id: "test2".to_string(),
                public_key: block_producers[1].public_key(),
                stake: TESTING_INIT_STAKE + per_epoch_per_validator_reward,
                shards: vec![0],
            }
            .into()]
        );
        assert!(response.current_proposals.is_empty());
        assert_eq!(
            response.prev_epoch_kickout,
            vec![ValidatorKickoutView {
                account_id: "test1".to_string(),
                reason: ValidatorKickoutReason::Unstaked
            }]
        );
        assert_eq!(response.epoch_start_height, 3);
    }

    #[test]
    fn test_care_about_shard() {
        let num_nodes = 2;
        let validators = (0..num_nodes).map(|i| format!("test{}", i + 1)).collect::<Vec<_>>();
        let mut env = TestEnv::new(
            "test_validator_get_validator_info",
            vec![validators.clone(), vec![validators[0].clone()]],
            2,
            vec![validators[1].clone()],
            vec![],
            true,
        );
        let block_producers: Vec<_> = validators
            .iter()
            .map(|id| InMemoryValidatorSigner::from_seed(id, KeyType::ED25519, id))
            .collect();
        let signer = InMemorySigner::from_seed(&validators[1], KeyType::ED25519, &validators[1]);
        let staking_transaction = stake(1, &signer, &block_producers[1], 0);
        env.step(
            vec![vec![staking_transaction], vec![]],
            vec![true, true],
            ChallengesResult::default(),
        );
        env.step(vec![vec![], vec![]], vec![true, true], ChallengesResult::default());
        assert!(env.runtime.cares_about_shard(
            Some(&validators[0]),
            &env.head.last_block_hash,
            0,
            true
        ));
        assert!(!env.runtime.cares_about_shard(
            Some(&validators[0]),
            &env.head.last_block_hash,
            1,
            true
        ));
        assert!(
            env.runtime.cares_about_shard(Some(&validators[1]), &env.head.last_block_hash, 0, true),
            true
        );
        assert!(env.runtime.cares_about_shard(
            Some(&validators[1]),
            &env.head.last_block_hash,
            1,
            true
        ));

        assert!(env.runtime.will_care_about_shard(
            Some(&validators[0]),
            &env.head.last_block_hash,
            0,
            true
        ));
        assert!(env.runtime.will_care_about_shard(
            Some(&validators[0]),
            &env.head.last_block_hash,
            1,
            true
        ));
        assert!(env.runtime.will_care_about_shard(
            Some(&validators[1]),
            &env.head.last_block_hash,
            0,
            true
        ));
        assert!(!env.runtime.will_care_about_shard(
            Some(&validators[1]),
            &env.head.last_block_hash,
            1,
            true
        ));
    }

    #[test]
    fn test_challenges() {
        let mut env = TestEnv::new(
            "test_challenges",
            vec![vec!["test1".to_string(), "test2".to_string()]],
            2,
            vec![],
            vec![],
            true,
        );
        env.step(vec![vec![]], vec![true], vec![SlashedValidator::new("test2".to_string(), false)]);
        assert_eq!(env.view_account("test2").locked, 0);
        assert_eq!(
            env.runtime
                .get_epoch_block_producers_ordered(&env.head.epoch_id, &env.head.last_block_hash)
                .unwrap()
                .iter()
                .map(|x| (x.0.account_id.clone(), x.1))
                .collect::<Vec<_>>(),
            vec![("test2".to_string(), true), ("test1".to_string(), false)]
        );
        let msg = vec![0, 1, 2];
        let signer = InMemorySigner::from_seed("test2", KeyType::ED25519, "test2");
        let signature = signer.sign(&msg);
        assert!(!env
            .runtime
            .verify_validator_signature(
                &env.head.epoch_id,
                &env.head.last_block_hash,
                &"test2".to_string(),
                &msg,
                &signature,
            )
            .unwrap());
        // Run for 3 epochs, to finalize the given block and make sure that slashed stake actually correctly propagates.
        for _ in 0..6 {
            env.step(vec![vec![]], vec![true], vec![]);
        }
    }

    /// Test that in case of a double sign, not all stake is slashed if the double signed stake is
    /// less than 33% and all stake is slashed if the stake is more than 33%
    #[test]
    fn test_double_sign_challenge_not_all_slashed() {
        init_test_logger();
        let num_nodes = 3;
        let validators = (0..num_nodes).map(|i| format!("test{}", i + 1)).collect::<Vec<_>>();
        let mut env =
            TestEnv::new("test_challenges", vec![validators.clone()], 3, vec![], vec![], false);
        let block_producers: Vec<_> = validators
            .iter()
            .map(|id| InMemoryValidatorSigner::from_seed(id, KeyType::ED25519, id))
            .collect();

        let signer = InMemorySigner::from_seed(&validators[2], KeyType::ED25519, &validators[2]);
        let staking_transaction = stake(1, &signer, &block_producers[2], TESTING_INIT_STAKE / 3);
        env.step(
            vec![vec![staking_transaction]],
            vec![true],
            vec![SlashedValidator::new("test2".to_string(), true)],
        );
        assert_eq!(env.view_account("test2").locked, TESTING_INIT_STAKE);
        assert_eq!(
            env.runtime
                .get_epoch_block_producers_ordered(&env.head.epoch_id, &env.head.last_block_hash)
                .unwrap()
                .iter()
                .map(|x| (x.0.account_id.clone(), x.1))
                .collect::<Vec<_>>(),
            vec![
                ("test3".to_string(), false),
                ("test2".to_string(), true),
                ("test1".to_string(), false)
            ]
        );
        let msg = vec![0, 1, 2];
        let signer = InMemorySigner::from_seed("test2", KeyType::ED25519, "test2");
        let signature = signer.sign(&msg);
        assert!(!env
            .runtime
            .verify_validator_signature(
                &env.head.epoch_id,
                &env.head.last_block_hash,
                &"test2".to_string(),
                &msg,
                &signature,
            )
            .unwrap());

        for _ in 2..11 {
            env.step(vec![vec![]], vec![true], vec![]);
        }
        env.step(vec![vec![]], vec![true], vec![SlashedValidator::new("test3".to_string(), true)]);
        let account = env.view_account("test3");
        assert_eq!(account.locked, TESTING_INIT_STAKE / 3);
        assert_eq!(account.amount, TESTING_INIT_BALANCE - TESTING_INIT_STAKE / 3);

        for _ in 11..14 {
            env.step_default(vec![]);
        }
        let account = env.view_account("test3");
        let slashed = (TESTING_INIT_STAKE / 3) * 3 / 4;
        let remaining = TESTING_INIT_STAKE / 3 - slashed;
        assert_eq!(account.locked, remaining);
        assert_eq!(account.amount, TESTING_INIT_BALANCE - TESTING_INIT_STAKE / 3);

        for _ in 14..=20 {
            env.step_default(vec![]);
        }

        let account = env.view_account("test2");
        assert_eq!(account.locked, 0);
        assert_eq!(account.amount, TESTING_INIT_BALANCE - TESTING_INIT_STAKE);

        let account = env.view_account("test3");
        assert_eq!(account.locked, 0);
        assert_eq!(account.amount, TESTING_INIT_BALANCE - TESTING_INIT_STAKE / 3 + remaining);
    }

    /// Test that double sign from multiple accounts may result in all of their stake slashed.
    #[test]
    fn test_double_sign_challenge_all_slashed() {
        init_test_logger();
        let num_nodes = 5;
        let validators = (0..num_nodes).map(|i| format!("test{}", i + 1)).collect::<Vec<_>>();
        let mut env =
            TestEnv::new("test_challenges", vec![validators.clone()], 5, vec![], vec![], false);
        let signers: Vec<_> = validators
            .iter()
            .map(|id| InMemorySigner::from_seed(id, KeyType::ED25519, id))
            .collect();
        env.step(vec![vec![]], vec![true], vec![SlashedValidator::new("test1".to_string(), true)]);
        env.step(vec![vec![]], vec![true], vec![SlashedValidator::new("test2".to_string(), true)]);
        let msg = vec![0, 1, 2];
        for i in 0..=1 {
            let signature = signers[i].sign(&msg);
            assert!(!env
                .runtime
                .verify_validator_signature(
                    &env.head.epoch_id,
                    &env.head.last_block_hash,
                    &format!("test{}", i + 1),
                    &msg,
                    &signature,
                )
                .unwrap());
        }

        for _ in 3..17 {
            env.step_default(vec![]);
        }
        let account = env.view_account("test1");
        assert_eq!(account.locked, 0);
        assert_eq!(account.amount, TESTING_INIT_BALANCE - TESTING_INIT_STAKE);

        let account = env.view_account("test2");
        assert_eq!(account.locked, 0);
        assert_eq!(account.amount, TESTING_INIT_BALANCE - TESTING_INIT_STAKE);
    }

    /// Test that if double sign occurs in the same epoch as other type of challenges all stake
    /// is slashed.
    #[test]
    fn test_double_sign_with_other_challenges() {
        init_test_logger();
        let num_nodes = 3;
        let validators = (0..num_nodes).map(|i| format!("test{}", i + 1)).collect::<Vec<_>>();
        let mut env =
            TestEnv::new("test_challenges", vec![validators.clone()], 5, vec![], vec![], false);
        env.step(
            vec![vec![]],
            vec![true],
            vec![
                SlashedValidator::new("test1".to_string(), true),
                SlashedValidator::new("test2".to_string(), false),
            ],
        );
        env.step(
            vec![vec![]],
            vec![true],
            vec![
                SlashedValidator::new("test1".to_string(), false),
                SlashedValidator::new("test2".to_string(), true),
            ],
        );

        for _ in 3..11 {
            env.step_default(vec![]);
        }
        let account = env.view_account("test1");
        assert_eq!(account.locked, 0);
        assert_eq!(account.amount, TESTING_INIT_BALANCE - TESTING_INIT_STAKE);

        let account = env.view_account("test2");
        assert_eq!(account.locked, 0);
        assert_eq!(account.amount, TESTING_INIT_BALANCE - TESTING_INIT_STAKE);
    }

    /// Run 4 validators. Two of them first change their stake to below validator threshold but above
    /// fishermen threshold. Make sure their balance is correct. Then one fisherman increases their
    /// stake to become a validator again while the other one decreases to below fishermen threshold.
    /// Check that the first one becomes a validator and the second one gets unstaked completely.
    #[test]
    fn test_fishermen_stake() {
        init_test_logger();
        let num_nodes = 4;
        let validators = (0..num_nodes).map(|i| format!("test{}", i + 1)).collect::<Vec<_>>();
        let mut env = TestEnv::new(
            "test_fishermen_stake",
            vec![validators.clone()],
            4,
            vec![],
            vec![],
            false,
        );
        let block_producers: Vec<_> = validators
            .iter()
            .map(|id| InMemoryValidatorSigner::from_seed(id, KeyType::ED25519, id))
            .collect();
        let signers: Vec<_> = validators
            .iter()
            .map(|id| InMemorySigner::from_seed(id, KeyType::ED25519, id))
            .collect();
        let fishermen_stake = TESTING_INIT_STAKE / 10 + 1;

        let staking_transaction = stake(1, &signers[0], &block_producers[0], fishermen_stake);
        let staking_transaction1 = stake(1, &signers[1], &block_producers[1], fishermen_stake);
        env.step_default(vec![staking_transaction, staking_transaction1]);
        let account = env.view_account(&block_producers[0].validator_id());
        assert_eq!(account.amount, TESTING_INIT_BALANCE - TESTING_INIT_STAKE);
        assert_eq!(account.locked, TESTING_INIT_STAKE);
        for _ in 2..=13 {
            env.step_default(vec![]);
        }
        let account0 = env.view_account(&block_producers[0].validator_id());
        assert_eq!(account0.locked, fishermen_stake);
        assert_eq!(account0.amount, TESTING_INIT_BALANCE - fishermen_stake);
        let response = env.runtime.get_validator_info(&env.head.last_block_hash).unwrap();
        assert_eq!(
            response
                .current_fishermen
                .into_iter()
                .map(|fishermen| fishermen.account_id)
                .collect::<Vec<_>>(),
            vec!["test1", "test2"]
        );
        let staking_transaction = stake(2, &signers[0], &block_producers[0], TESTING_INIT_STAKE);
        let staking_transaction2 = stake(2, &signers[1], &block_producers[1], 0);
        env.step_default(vec![staking_transaction, staking_transaction2]);

        for _ in 13..=25 {
            env.step_default(vec![]);
        }

        let account0 = env.view_account(&block_producers[0].validator_id());
        assert_eq!(account0.locked, TESTING_INIT_STAKE);
        assert_eq!(account0.amount, TESTING_INIT_BALANCE - TESTING_INIT_STAKE);

        let account1 = env.view_account(&block_producers[1].validator_id());
        assert_eq!(account1.locked, 0);
        assert_eq!(account1.amount, TESTING_INIT_BALANCE);
        let response = env.runtime.get_validator_info(&env.head.last_block_hash).unwrap();
        assert!(response.current_fishermen.is_empty());
    }

    /// Test that when fishermen unstake they get their tokens back.
    #[test]
    fn test_fishermen_unstake() {
        init_test_logger();
        let num_nodes = 2;
        let validators = (0..num_nodes).map(|i| format!("test{}", i + 1)).collect::<Vec<_>>();
        let mut env = TestEnv::new(
            "test_fishermen_unstake",
            vec![validators.clone()],
            2,
            vec![],
            vec![],
            false,
        );
        let block_producers: Vec<_> = validators
            .iter()
            .map(|id| InMemoryValidatorSigner::from_seed(id, KeyType::ED25519, id))
            .collect();
        let signers: Vec<_> = validators
            .iter()
            .map(|id| InMemorySigner::from_seed(id, KeyType::ED25519, id))
            .collect();
        let fishermen_stake = TESTING_INIT_STAKE / 10 + 1;

        let staking_transaction = stake(1, &signers[0], &block_producers[0], fishermen_stake);
        env.step_default(vec![staking_transaction]);
        for _ in 2..9 {
            env.step_default(vec![]);
        }

        let account0 = env.view_account(&block_producers[0].validator_id());
        assert_eq!(account0.locked, fishermen_stake);
        assert_eq!(account0.amount, TESTING_INIT_BALANCE - fishermen_stake);
        let response = env.runtime.get_validator_info(&env.head.last_block_hash).unwrap();
        assert_eq!(
            response
                .current_fishermen
                .into_iter()
                .map(|fishermen| fishermen.account_id)
                .collect::<Vec<_>>(),
            vec!["test1"]
        );
        let staking_transaction = stake(2, &signers[0], &block_producers[0], 0);
        env.step_default(vec![staking_transaction]);
        for _ in 10..17 {
            env.step_default(vec![]);
        }

        let account0 = env.view_account(&block_producers[0].validator_id());
        assert_eq!(account0.locked, 0);
        assert_eq!(account0.amount, TESTING_INIT_BALANCE);
        let response = env.runtime.get_validator_info(&env.head.last_block_hash).unwrap();
        assert!(response.current_fishermen.is_empty());
    }

    /// Enable reward and make sure that validators get reward proportional to their stake.
    #[test]
    fn test_validator_reward() {
        init_test_logger();
        let num_nodes = 4;
        let validators = (0..num_nodes).map(|i| format!("test{}", i + 1)).collect::<Vec<_>>();
        let mut env = TestEnv::new(
            "test_validator_reward",
            vec![validators.clone()],
            4,
            vec![],
            vec![],
            true,
        );
        let block_producers: Vec<_> = validators
            .iter()
            .map(|id| InMemoryValidatorSigner::from_seed(id, KeyType::ED25519, id))
            .collect();

        for _ in 0..5 {
            env.step_default(vec![]);
        }

        let (validator_reward, protocol_treasury_reward) = env.compute_reward(num_nodes);
        for i in 0..4 {
            let account = env.view_account(&block_producers[i].validator_id());
            assert_eq!(account.locked, TESTING_INIT_STAKE + validator_reward);
        }

        let protocol_treasury_account =
            env.view_account(&env.runtime.genesis_config.protocol_treasury_account);
        assert_eq!(
            protocol_treasury_account.amount,
            TESTING_INIT_BALANCE + protocol_treasury_reward
        );
    }

    #[test]
    fn test_delete_account_after_unstake() {
        init_test_logger();
        let num_nodes = 2;
        let validators = (0..num_nodes).map(|i| format!("test{}", i + 1)).collect::<Vec<_>>();
        let mut env = TestEnv::new(
            "test_validator_delete_account",
            vec![validators.clone()],
            4,
            vec![],
            vec![],
            false,
        );
        let block_producers: Vec<_> = validators
            .iter()
            .map(|id| InMemoryValidatorSigner::from_seed(id, KeyType::ED25519, id))
            .collect();
        let signers: Vec<_> = validators
            .iter()
            .map(|id| InMemorySigner::from_seed(id, KeyType::ED25519, id))
            .collect();

        let staking_transaction1 = stake(1, &signers[1], &block_producers[1], 0);
        env.step_default(vec![staking_transaction1]);
        let account = env.view_account(&block_producers[1].validator_id());
        assert_eq!(account.amount, TESTING_INIT_BALANCE - TESTING_INIT_STAKE);
        assert_eq!(account.locked, TESTING_INIT_STAKE);
        for _ in 2..=5 {
            env.step_default(vec![]);
        }
        let staking_transaction2 = stake(2, &signers[1], &block_producers[1], 1);
        env.step_default(vec![staking_transaction2]);
        for _ in 7..=13 {
            env.step_default(vec![]);
        }
        let account = env.view_account(&block_producers[1].validator_id());
        assert_eq!(account.locked, 0);

        let delete_account_transaction = SignedTransaction::from_actions(
            4,
            signers[1].account_id.clone(),
            signers[1].account_id.clone(),
            &signers[1] as &dyn Signer,
            vec![Action::DeleteAccount(DeleteAccountAction {
                beneficiary_id: signers[0].account_id.clone(),
            })],
            // runtime does not validate block history
            CryptoHash::default(),
        );
        env.step_default(vec![delete_account_transaction]);
        for _ in 15..=17 {
            env.step_default(vec![]);
        }
    }

    #[test]
    fn test_proposal_deduped() {
        let num_nodes = 2;
        let validators = (0..num_nodes).map(|i| format!("test{}", i + 1)).collect::<Vec<_>>();
        let mut env = TestEnv::new(
            "test_proposal_deduped",
            vec![validators.clone()],
            4,
            vec![],
            vec![],
            false,
        );
        let block_producers: Vec<_> = validators
            .iter()
            .map(|id| InMemoryValidatorSigner::from_seed(id, KeyType::ED25519, id))
            .collect();
        let signers: Vec<_> = validators
            .iter()
            .map(|id| InMemorySigner::from_seed(id, KeyType::ED25519, id))
            .collect();

        let staking_transaction1 =
            stake(1, &signers[1], &block_producers[1], TESTING_INIT_STAKE - 100);
        let staking_transaction2 =
            stake(2, &signers[1], &block_producers[1], TESTING_INIT_STAKE - 10);
        env.step_default(vec![staking_transaction1, staking_transaction2]);
        assert_eq!(env.last_proposals.len(), 1);
        assert_eq!(env.last_proposals[0].stake, TESTING_INIT_STAKE - 10);
    }

    #[test]
    fn test_insufficient_stake() {
        let num_nodes = 2;
        let validators = (0..num_nodes).map(|i| format!("test{}", i + 1)).collect::<Vec<_>>();
        let mut env = TestEnv::new(
            "test_proposal_deduped",
            vec![validators.clone()],
            4,
            vec![],
            vec![],
            false,
        );
        let block_producers: Vec<_> = validators
            .iter()
            .map(|id| InMemoryValidatorSigner::from_seed(id, KeyType::ED25519, id))
            .collect();
        let signers: Vec<_> = validators
            .iter()
            .map(|id| InMemorySigner::from_seed(id, KeyType::ED25519, id))
            .collect();

        let staking_transaction1 = stake(1, &signers[1], &block_producers[1], 100);
        let staking_transaction2 =
            stake(2, &signers[1], &block_producers[1], TESTING_INIT_STAKE / 10 - 1);
        env.step_default(vec![staking_transaction1, staking_transaction2]);
        assert!(env.last_proposals.is_empty());
        let staking_transaction3 = stake(3, &signers[1], &block_producers[1], 0);
        env.step_default(vec![staking_transaction3]);
        assert_eq!(env.last_proposals.len(), 1);
        assert_eq!(env.last_proposals[0].stake, 0);
    }
}<|MERGE_RESOLUTION|>--- conflicted
+++ resolved
@@ -1424,20 +1424,16 @@
             block_timestamp,
             current_protocol_version,
             cache: Some(Arc::new(StoreCompiledContractCache { store: self.tries.get_store() })),
+            evm_chain_id,
         };
         self.trie_viewer.call_function(
             state_update,
-            &view_state,
+            view_state,
             contract_id,
             method_name,
             args,
             logs,
             epoch_info_provider,
-<<<<<<< HEAD
-            current_protocol_version,
-            evm_chain_id,
-=======
->>>>>>> 6b383b6c
         )
     }
 
