--- conflicted
+++ resolved
@@ -862,20 +862,14 @@
         Ok(epoch_start_height)
     }
 
-<<<<<<< HEAD
-    fn get_epoch_inflation(&self, epoch_id: &EpochId) -> Result<Balance, Error> {
+    fn epoch_exists(&self, epoch_id: &EpochId) -> bool {
         let mut epoch_manager = self.epoch_manager.as_ref().write().expect(POISONED_LOCK_ERR);
-        Ok(epoch_manager.get_epoch_inflation(epoch_id)?)
-=======
-    fn epoch_exists(&self, epoch_id: &EpochId) -> bool {
-        let mut epoch_manager = self.epoch_manager.write().expect(POISONED_LOCK_ERR);
         epoch_manager.get_epoch_info(epoch_id).is_ok()
     }
 
     fn get_epoch_minted_amount(&self, epoch_id: &EpochId) -> Result<Balance, Error> {
-        let mut epoch_manager = self.epoch_manager.write().expect(POISONED_LOCK_ERR);
+        let mut epoch_manager = self.epoch_manager.as_ref().write().expect(POISONED_LOCK_ERR);
         Ok(epoch_manager.get_epoch_info(epoch_id)?.minted_amount)
->>>>>>> aac14605
     }
 
     fn add_validator_proposals(
