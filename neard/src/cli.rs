--- conflicted
+++ resolved
@@ -7,14 +7,8 @@
 use std::net::SocketAddr;
 use std::path::{Path, PathBuf};
 use std::{env, fs, io};
-<<<<<<< HEAD
-use tracing::debug;
-=======
-#[cfg(feature = "test_features")]
->>>>>>> 3936569c
-use tracing::error;
 use tracing::metadata::LevelFilter;
-use tracing::{debug, info, warn};
+use tracing::{debug, error, info, warn};
 use tracing_subscriber::EnvFilter;
 
 /// NEAR Protocol Node
@@ -196,13 +190,9 @@
             return;
         }
 
-<<<<<<< HEAD
+        self.chain_id.as_ref().map(|chain| check_release_build(chain));
+
         if let Err(e) = nearcore::init_configs(
-=======
-        self.chain_id.as_ref().map(|chain| check_release_build(chain));
-
-        nearcore::init_configs(
->>>>>>> 3936569c
             home_dir,
             self.chain_id.as_deref(),
             self.account_id.and_then(|account_id| account_id.parse().ok()),
