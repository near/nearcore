--- conflicted
+++ resolved
@@ -32,26 +32,12 @@
 impl NeardCmd {
     pub(super) fn parse_and_run() -> Result<(), RunError> {
         let neard_cmd = Self::parse();
-<<<<<<< HEAD
-        let verbose = neard_cmd.opts.verbose_target();
-        let env_filter =
-            EnvFilterBuilder::from_env().verbose(verbose).finish().map_err(RunError::EnvFilter)?;
-        // Sandbox node can log to sandbox logging target via sandbox_debug_log host function.
-        // This is hidden by default so we enable it for sandbox node.
-        let env_filter = if cfg!(feature = "sandbox") {
-            env_filter.add_directive("sandbox=debug".parse().unwrap())
-        } else {
-            env_filter
-        };
-        let _subscriber = default_subscriber(env_filter, neard_cmd.opts.color).global();
-=======
 
         let runtime = tokio::runtime::Runtime::new().unwrap();
         // Opentelemetry needs a running Tokio system to report spans asynchronously and in batches,
         // which is great for the overall system performance.
         let _subscriber_guard =
             runtime.block_on(async { init_logging(&neard_cmd.opts).await.unwrap() });
->>>>>>> 5326875d
 
         info!(
             target: "neard",
@@ -117,7 +103,7 @@
 async fn init_logging(
     opts: &NeardOpts,
 ) -> Result<DefaultSubcriberGuard<impl tracing::Subscriber + Send + Sync>, RunError> {
-    let verbose = opts.verbose.as_deref();
+    let verbose = opts.verbose_target();
     let env_filter =
         EnvFilterBuilder::from_env().verbose(verbose).finish().map_err(RunError::EnvFilter)?;
     // Sandbox node can log to sandbox logging target via sandbox_debug_log host function.
