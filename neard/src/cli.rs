use clap::{Args, Parser};
use futures::future::FutureExt;
use near_chain_configs::GenesisValidationMode;
use near_o11y::{default_subscriber, EnvFilterBuilder};
use near_primitives::types::{Gas, NumSeats, NumShards};
use near_state_viewer::StateViewerSubCommand;
use near_store::db::RocksDB;
use nearcore::get_store_path;
use std::fs;
use std::net::SocketAddr;
use std::path::{Path, PathBuf};
use tokio::sync::oneshot;
use tracing::{debug, error, info, warn};

/// NEAR Protocol Node
#[derive(Parser)]
#[clap(version = crate::NEARD_VERSION_STRING.as_str())]
#[clap(subcommand_required = true, arg_required_else_help = true)]
pub(super) struct NeardCmd {
    #[clap(flatten)]
    opts: NeardOpts,
    #[clap(subcommand)]
    subcmd: NeardSubCommand,
}

impl NeardCmd {
    pub(super) fn parse_and_run() {
        let neard_cmd = Self::parse();
        let verbose = neard_cmd.opts.verbose.as_deref();
        let env_filter = EnvFilterBuilder::from_env().verbose(verbose).finish();
        // Sandbox node can log to sandbox logging target via sandbox_debug_log host function.
        // This is hidden by default so we enable it for sandbox node.
        let env_filter = if cfg!(feature = "sandbox") {
            env_filter.add_directive("sandbox=debug".parse().unwrap())
        } else {
            env_filter
        };
        let _subscriber = default_subscriber(env_filter);

        info!(
            target: "neard",
            version = crate::NEARD_VERSION,
            build = crate::NEARD_BUILD,
            latest_protocol = near_primitives::version::PROTOCOL_VERSION
        );

        #[cfg(feature = "test_features")]
        {
            error!("THIS IS A NODE COMPILED WITH ADVERSARIAL BEHAVIORS. DO NOT USE IN PRODUCTION.");
            if std::env::var("ADVERSARY_CONSENT").unwrap_or_default() != "1" {
                error!(
                    "To run a node with adversarial behavior enabled give your consent \
                            by setting an environment variable:"
                );
                error!("ADVERSARY_CONSENT=1");
                std::process::exit(1);
            }
        }

        let home_dir = neard_cmd.opts.home;
        let genesis_validation = if neard_cmd.opts.unsafe_fast_startup {
            GenesisValidationMode::UnsafeFast
        } else {
            GenesisValidationMode::Full
        };

        match neard_cmd.subcmd {
            NeardSubCommand::Init(cmd) => cmd.run(&home_dir),
            NeardSubCommand::Localnet(cmd) => cmd.run(&home_dir),
            NeardSubCommand::Testnet(cmd) => {
                warn!(
                    "The 'testnet' command has been renamed to 'localnet' \
                           and will be removed in the future"
                );
                cmd.run(&home_dir);
            }
            NeardSubCommand::Run(cmd) => cmd.run(&home_dir, genesis_validation),

            // TODO(mina86): Remove the command in Q3 2022.
            NeardSubCommand::UnsafeResetData => {
                let store_path = get_store_path(&home_dir);
                unsafe_reset("unsafe_reset_data", &store_path, "data", "<near-home-dir>/data");
            }
            // TODO(mina86): Remove the command in Q3 2022.
            NeardSubCommand::UnsafeResetAll => {
                unsafe_reset("unsafe_reset_all", &home_dir, "data and config", "<near-home-dir>");
            }

            NeardSubCommand::StateViewer(cmd) => {
                cmd.run(&home_dir, genesis_validation);
            }

            NeardSubCommand::RecompressStorage(cmd) => {
                cmd.run(&home_dir);
            }
        }
    }
}

fn unsafe_reset(command: &str, path: &std::path::Path, what: &str, default: &str) {
    let dir =
        path.to_str().map(|path| shell_escape::unix::escape(path.into())).unwrap_or(default.into());
    warn!(target: "neard", "The ‘{}’ command is deprecated and will be removed in Q3 2022", command);
    warn!(target: "neard", "Use ‘rm -r -- {}’ instead (which is effectively what this command does)", dir);
    info!(target: "neard", "Removing all {} from {}", what, path.display());
    fs::remove_dir_all(path).expect("Removing data failed");
}

#[derive(Parser, Debug)]
struct NeardOpts {
    /// Sets verbose logging for the given target, or for all targets
    /// if "debug" is given.
    #[clap(long, name = "target")]
    verbose: Option<String>,
    /// Directory for config and data.
    #[clap(long, parse(from_os_str), default_value_os = crate::DEFAULT_HOME.as_os_str())]
    home: PathBuf,
    /// Skips consistency checks of the 'genesis.json' file upon startup.
    /// Let's you start `neard` slightly faster.
    #[clap(long)]
    pub unsafe_fast_startup: bool,
}

#[derive(Parser)]
pub(super) enum NeardSubCommand {
    /// Initializes NEAR configuration
    #[clap(name = "init")]
    Init(InitCmd),
    /// Runs NEAR node
    #[clap(name = "run")]
    Run(RunCmd),
    /// Sets up local configuration with all necessary files (validator key, node key, genesis and
    /// config)
    #[clap(name = "localnet")]
    Localnet(LocalnetCmd),
    /// DEPRECATED: this command has been renamed to 'localnet' and will be removed in a future
    /// release.
    // TODO(#4372): Deprecated since 1.24.  Delete it in a couple of releases in 2022.
    #[clap(name = "testnet", hide = true)]
    Testnet(LocalnetCmd),
    /// (unsafe) Remove the entire NEAR home directory (which includes the
    /// configuration, genesis files, private keys and data).  This effectively
    /// removes all information about the network.
    #[clap(name = "unsafe_reset_all", hide = true)]
    UnsafeResetAll,
    /// (unsafe) Remove all the data, effectively resetting node to the genesis state (keeps genesis and
    /// config).
    #[clap(name = "unsafe_reset_data", hide = true)]
    UnsafeResetData,
    /// View DB state.
    #[clap(subcommand, name = "view_state")]
    StateViewer(StateViewerSubCommand),
    /// Recompresses the entire storage.  This is a slow operation which reads
    /// all the data from the database and writes them down to a new copy of the
    /// database.
    ///
    /// In 1.26 release the compression algorithm for the database has changed
    /// to reduce storage size.  Nodes don’t need to do anything for new data to
    /// take advantage of better compression but existing data may take months
    /// to be recompressed.  This may be an issue for archival nodes which keep
    /// hold of all the old data.
    ///
    /// This command makes it possible to force the recompression as a one-time
    /// operation.  Using it reduces the database even by up to 40% though that
    /// is partially due to database ‘defragmentation’ (whose effects will wear
    /// off in time).  Still, reduction by about 20% even if that’s taken into
    /// account can be expected.
    ///
    /// It’s important to remember however, that this command may take up to
    /// a day to finish in which time the database cannot be used by the node.
    ///
    /// Furthermore, file system where output directory is located needs enough
    /// free space to store the new copy of the database.  It will be smaller
    /// than the original but to be safe one should provision around the same
    /// space as the size of the current `data` directory.
    ///
    /// Finally, because this command is meant only as a temporary migration
    /// tool, it is planned to be removed by the end of 2022.
    #[clap(name = "recompress_storage")]
    RecompressStorage(RecompressStorageSubCommand),
}

#[derive(Parser)]
pub(super) struct InitCmd {
    /// Download the verified NEAR genesis file automatically.
    #[clap(long)]
    download_genesis: bool,
    /// Download the verified NEAR config file automatically.
    #[clap(long)]
    download_config: bool,
    /// Makes block production fast (TESTING ONLY).
    #[clap(long)]
    fast: bool,
    /// Account ID for the validator key.
    #[clap(long)]
    account_id: Option<String>,
    /// Chain ID, by default creates new random.
    #[clap(long, forbid_empty_values = true)]
    chain_id: Option<String>,
    /// Specify a custom download URL for the genesis file.
    #[clap(long)]
    download_genesis_url: Option<String>,
    /// Specify a custom download URL for the config file.
    #[clap(long)]
    download_config_url: Option<String>,
    /// Genesis file to use when initializing testnet (including downloading).
    #[clap(long)]
    genesis: Option<String>,
    /// Initialize boots nodes in <node_key>@<ip_addr> format seperated by commas
    /// to bootstrap the network and store them in config.json
    #[clap(long)]
    boot_nodes: Option<String>,
    /// Number of shards to initialize the chain with.
    #[clap(long, default_value = "1")]
    num_shards: NumShards,
    /// Specify private key generated from seed (TESTING ONLY).
    #[clap(long)]
    test_seed: Option<String>,
    /// Customize max_gas_burnt_view runtime limit.  If not specified, value
    /// from genesis configuration will be taken.
    #[clap(long)]
    max_gas_burnt_view: Option<Gas>,
}

/// Warns if unsupported build of the executable is used on mainnet or testnet.
///
/// Verifies that when running on mainnet or testnet chain a neard binary built
/// with `make release` command is used.  That Makefile targets enable
/// optimisation options which aren’t enabled when building with different
/// methods and is the only officially supported method of building the binary
/// to run in production.
///
/// The detection is done by checking that `NEAR_RELEASE_BUILD` environment
/// variable was set to `release` during compilation (which is what Makefile
/// sets) and that neither `nightly_protocol` nor `nightly_protocol_features`
/// features are enabled.
fn check_release_build(chain: &str) {
    let is_release_build = option_env!("NEAR_RELEASE_BUILD") == Some("release")
        && !cfg!(feature = "nightly_protocol")
        && !cfg!(feature = "nightly_protocol_features");
    if !is_release_build && ["mainnet", "testnet"].contains(&chain) {
        warn!(
            target: "neard",
            "Running a neard executable which wasn’t built with `make release` \
             command isn’t supported on {}.",
            chain
        );
        warn!(
            target: "neard",
            "Note that `cargo build --release` builds lack optimisations which \
             may be needed to run properly on {}",
            chain
        );
        warn!(
            target: "neard",
            "Consider recompiling the binary using `make release` command.");
    }
}

impl InitCmd {
    pub(super) fn run(self, home_dir: &Path) {
        // TODO: Check if `home` exists. If exists check what networks we already have there.
        if (self.download_genesis || self.download_genesis_url.is_some()) && self.genesis.is_some()
        {
            error!("Please give either --genesis or --download-genesis, not both.");
            return;
        }

        self.chain_id.as_ref().map(|chain| check_release_build(chain));

        if let Err(e) = nearcore::init_configs(
            home_dir,
            self.chain_id.as_deref(),
            self.account_id.and_then(|account_id| account_id.parse().ok()),
            self.test_seed.as_deref(),
            self.num_shards,
            self.fast,
            self.genesis.as_deref(),
            self.download_genesis,
            self.download_genesis_url.as_deref(),
            self.download_config,
            self.download_config_url.as_deref(),
            self.boot_nodes.as_deref(),
            self.max_gas_burnt_view,
        ) {
            error!("Failed to initialize configs: {:#}", e);
        }
    }
}

#[derive(Parser)]
pub(super) struct RunCmd {
    /// Keep old blocks in the storage (default false).
    #[clap(long)]
    archive: bool,
    /// Set the boot nodes to bootstrap network from.
    #[clap(long)]
    boot_nodes: Option<String>,
    /// Minimum number of peers to start syncing/producing blocks
    #[clap(long)]
    min_peers: Option<usize>,
    /// Customize network listening address (useful for running multiple nodes on the same machine).
    #[clap(long)]
    network_addr: Option<SocketAddr>,
    /// Set this to false to only produce blocks when there are txs or receipts (default true).
    #[clap(long)]
    produce_empty_blocks: Option<bool>,
    /// Customize RPC listening address (useful for running multiple nodes on
    /// the same machine).  Ignored if ‘--disable-rpc’ is given.
    #[cfg(feature = "json_rpc")]
    #[clap(long)]
    rpc_addr: Option<String>,
    /// Export prometheus metrics on an additional listening address, which is useful
    /// for having separate access restrictions for the RPC and prometheus endpoints.
    /// Ignored if RPC http server is disabled, see 'rpc_addr'.
    #[cfg(feature = "json_rpc")]
    #[clap(long)]
    rpc_prometheus_addr: Option<String>,
    /// Disable the RPC endpoint.  This is a no-op on builds which don’t support
    /// RPC endpoint.
    #[clap(long)]
    #[allow(dead_code)]
    disable_rpc: bool,
    /// Customize telemetry url.
    #[clap(long)]
    telemetry_url: Option<String>,
    /// Customize max_gas_burnt_view runtime limit.  If not specified, either
    /// value given at ‘init’ (i.e. present in config.json) or one from genesis
    /// configuration will be taken.
    #[clap(long)]
    max_gas_burnt_view: Option<Gas>,
}

impl RunCmd {
    pub(super) fn run(self, home_dir: &Path, genesis_validation: GenesisValidationMode) {
        // Load configs from home.
        let mut near_config = nearcore::config::load_config(home_dir, genesis_validation);

        check_release_build(&near_config.client_config.chain_id);

        // Set current version in client config.
        near_config.client_config.version = crate::neard_version();
        // Override some parameters from command line.
        if let Some(produce_empty_blocks) = self.produce_empty_blocks {
            near_config.client_config.produce_empty_blocks = produce_empty_blocks;
        }
        if let Some(boot_nodes) = self.boot_nodes {
            if !boot_nodes.is_empty() {
                near_config.network_config.boot_nodes = boot_nodes
                    .split(',')
                    .map(|chunk| chunk.parse().expect("Failed to parse PeerInfo"))
                    .collect();
            }
        }
        if let Some(min_peers) = self.min_peers {
            near_config.client_config.min_num_peers = min_peers;
        }
        if let Some(network_addr) = self.network_addr {
            near_config.network_config.addr = Some(network_addr);
        }
        #[cfg(feature = "json_rpc")]
        if self.disable_rpc {
            near_config.rpc_config = None;
        } else {
            if let Some(rpc_addr) = self.rpc_addr {
                near_config.rpc_config.get_or_insert(Default::default()).addr = rpc_addr;
            }
            if let Some(rpc_prometheus_addr) = self.rpc_prometheus_addr {
                near_config.rpc_config.get_or_insert(Default::default()).prometheus_addr =
                    Some(rpc_prometheus_addr);
            }
        }
        if let Some(telemetry_url) = self.telemetry_url {
            if !telemetry_url.is_empty() {
                near_config.telemetry_config.endpoints.push(telemetry_url);
            }
        }
        if self.archive {
            near_config.client_config.archive = true;
        }
        if self.max_gas_burnt_view.is_some() {
            near_config.client_config.max_gas_burnt_view = self.max_gas_burnt_view;
        }

        #[cfg(feature = "sandbox")]
        {
            if near_config.client_config.chain_id == "mainnet"
                || near_config.client_config.chain_id == "testnet"
                || near_config.client_config.chain_id == "betanet"
            {
                eprintln!(
                    "Sandbox node can only run dedicate localnet, cannot connect to a network"
                );
                std::process::exit(1);
            }
        }

        let (tx, rx) = oneshot::channel::<()>();
        let sys = actix::System::new();
        sys.block_on(async move {
            let nearcore::NearNode { rpc_servers, .. } =
                nearcore::start_with_config_and_synchronization(home_dir, near_config, Some(tx))
                    .expect("start_with_config");

            let sig = if cfg!(unix) {
                use tokio::signal::unix::{signal, SignalKind};
                let mut sigint = signal(SignalKind::interrupt()).unwrap();
                let mut sigterm = signal(SignalKind::terminate()).unwrap();
                futures::select! {
                    _ = sigint .recv().fuse() => "SIGINT",
                    _ = sigterm.recv().fuse() => "SIGTERM",
                    _ = rx.fuse() => "ClentActor died",
                }
            } else {
                // TODO(#6372): Support graceful shutdown on windows.
                tokio::signal::ctrl_c().await.unwrap();
                "Ctrl+C"
            };
            info!(target: "neard", "Got '{}', stopping...", sig);
            futures::future::join_all(rpc_servers.iter().map(|(name, server)| async move {
                server.stop(true).await;
                debug!(target: "neard", "{} server stopped", name);
            }))
            .await;
            actix::System::current().stop();
        });
        sys.run().unwrap();
        info!(target: "neard", "Waiting for RocksDB to gracefully shutdown");
        RocksDB::block_until_all_instances_are_dropped();
    }
}

#[derive(Parser)]
pub(super) struct LocalnetCmd {
    /// Number of non-validators to initialize the localnet with.
    #[clap(long = "n", default_value = "0")]
    non_validators: NumSeats,
    /// Prefix the directory name for each node with (node results in node0, node1, ...)
    #[clap(long, default_value = "node")]
    prefix: String,
    /// Number of shards to initialize the localnet with.
    #[clap(long, default_value = "1")]
    shards: NumShards,
    /// Number of validators to initialize the localnet with.
    #[clap(long = "v", default_value = "4")]
    validators: NumSeats,
}

impl LocalnetCmd {
    pub(super) fn run(self, home_dir: &Path) {
        nearcore::config::init_testnet_configs(
            home_dir,
            self.shards,
            self.validators,
            self.non_validators,
            &self.prefix,
            false,
        );
    }
}

<<<<<<< HEAD
fn init_logging(verbose: Option<&str>) {
    const DEFAULT_RUST_LOG: &'static str =
        "tokio_reactor=info,near=info,stats=debug,telemetry=info,\
         delay_detector=info,near-performance-metrics=info,\
         near-rust-allocator-proxy=info,warn";

    let rust_log = env::var("RUST_LOG");
    let rust_log = rust_log.as_ref().map(String::as_str).unwrap_or(DEFAULT_RUST_LOG);
    let mut env_filter = EnvFilter::new(rust_log);

    if let Some(module) = verbose {
        env_filter = env_filter
            .add_directive("cranelift_codegen=warn".parse().unwrap())
            .add_directive("cranelift_codegen=warn".parse().unwrap())
            .add_directive("h2=warn".parse().unwrap())
            .add_directive("trust_dns_resolver=warn".parse().unwrap())
            .add_directive("trust_dns_proto=warn".parse().unwrap());
=======
#[derive(Args)]
#[clap(arg_required_else_help = true)]
pub(super) struct RecompressStorageSubCommand {
    /// Directory where to save new storage.
    #[clap(long)]
    output_dir: PathBuf,
}
>>>>>>> 56e3a749

impl RecompressStorageSubCommand {
    pub(super) fn run(self, home_dir: &Path) {
        if let Err(err) = nearcore::recompress_storage(&home_dir, &self.output_dir) {
            error!("{}", err);
        }
    }
}

#[cfg(test)]
mod tests {
    use super::*;

    #[test]
    fn optional_values() {
        let cmd = NeardCmd::parse_from(&["test", "init", "--chain-id=testid", "--fast"]);
        if let NeardSubCommand::Init(scmd) = cmd.subcmd {
            assert_eq!(scmd.chain_id, Some("testid".to_string()));
            assert!(scmd.fast);
        } else {
            panic!("incorrect subcommand");
        }
    }

    #[test]
    fn equal_no_value_syntax() {
        assert!(NeardCmd::try_parse_from(&[
            "test",
            "init",
            // * This line currently fails to be parsed (= without a value)
            "--chain-id=",
            "--test-seed=alice.near",
            "--account-id=test.near",
            "--fast"
        ])
        .is_err());
    }
}<|MERGE_RESOLUTION|>--- conflicted
+++ resolved
@@ -459,25 +459,6 @@
     }
 }
 
-<<<<<<< HEAD
-fn init_logging(verbose: Option<&str>) {
-    const DEFAULT_RUST_LOG: &'static str =
-        "tokio_reactor=info,near=info,stats=debug,telemetry=info,\
-         delay_detector=info,near-performance-metrics=info,\
-         near-rust-allocator-proxy=info,warn";
-
-    let rust_log = env::var("RUST_LOG");
-    let rust_log = rust_log.as_ref().map(String::as_str).unwrap_or(DEFAULT_RUST_LOG);
-    let mut env_filter = EnvFilter::new(rust_log);
-
-    if let Some(module) = verbose {
-        env_filter = env_filter
-            .add_directive("cranelift_codegen=warn".parse().unwrap())
-            .add_directive("cranelift_codegen=warn".parse().unwrap())
-            .add_directive("h2=warn".parse().unwrap())
-            .add_directive("trust_dns_resolver=warn".parse().unwrap())
-            .add_directive("trust_dns_proto=warn".parse().unwrap());
-=======
 #[derive(Args)]
 #[clap(arg_required_else_help = true)]
 pub(super) struct RecompressStorageSubCommand {
@@ -485,7 +466,6 @@
     #[clap(long)]
     output_dir: PathBuf,
 }
->>>>>>> 56e3a749
 
 impl RecompressStorageSubCommand {
     pub(super) fn run(self, home_dir: &Path) {
