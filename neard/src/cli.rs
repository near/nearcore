--- conflicted
+++ resolved
@@ -129,11 +129,10 @@
             NeardSubCommand::UndoBlock(cmd) => {
                 cmd.run(&home_dir, genesis_validation)?;
             }
-<<<<<<< HEAD
+            NeardSubCommand::AdjustDb(cmd) => {
+                cmd.run(&home_dir)?;
+            }
             NeardSubCommand::Database(cmd) => {
-=======
-            NeardSubCommand::AdjustDb(cmd) => {
->>>>>>> ad834b34
                 cmd.run(&home_dir)?;
             }
         };
@@ -256,13 +255,11 @@
     /// reset the head of the chain locally to the prev block of current head
     UndoBlock(UndoBlockCommand),
 
-<<<<<<< HEAD
+    /// Adjust DB for testing purposes.
+    AdjustDb(AdjustDbCommand),
+
     /// Set of commands to run on database
     Database(DatabaseCommand),
-=======
-    /// Adjust DB for testing purposes.
-    AdjustDb(AdjustDbCommand),
->>>>>>> ad834b34
 }
 
 #[derive(clap::Parser)]
