--- conflicted
+++ resolved
@@ -20,12 +20,12 @@
 use near_telemetry::TelemetryActor;
 
 pub use crate::config::{init_configs, load_config, load_test_config, NearConfig, NEAR_BASE};
-use crate::migrations::{migrate_12_to_13, migrate_18_to_19, migrate_19_to_20, migrate_20_to_21};
+use crate::migrations::{migrate_12_to_13, migrate_18_to_19, migrate_19_to_20};
 pub use crate::runtime::NightshadeRuntime;
 use near_store::migrations::{
     fill_col_outcomes_by_hash, fill_col_transaction_refcount, get_store_version, migrate_10_to_11,
-    migrate_11_to_12, migrate_13_to_14, migrate_14_to_15, migrate_17_to_18, migrate_6_to_7,
-    migrate_7_to_8, migrate_8_to_9, migrate_9_to_10, set_store_version,
+    migrate_11_to_12, migrate_13_to_14, migrate_14_to_15, migrate_17_to_18, migrate_21_to_22,
+    migrate_6_to_7, migrate_7_to_8, migrate_8_to_9, migrate_9_to_10, set_store_version,
 };
 
 #[cfg(feature = "protocol_feature_block_header_v3")]
@@ -204,18 +204,13 @@
     }
     if db_version <= 20 {
         info!(target: "near", "Migrate DB from version 20 to 21");
-<<<<<<< HEAD
-        // version 20 => 21: rectify inflation: add `timestamp` to `BlockInfo`
-        migrate_20_to_21(&path);
-=======
         // version 20 => 21: delete genesis json hash due to change in Genesis::json_hash function
         migrate_20_to_21(&path);
     }
-    #[cfg(feature = "protocol_feature_rectify_inflation")]
-    if db_version <= 18 {
-        // version 18 => rectify inflation: add `timestamp` to `BlockInfo`
-        migrate_18_to_rectify_inflation(&path);
->>>>>>> e9e637c7
+    if db_version <= 21 {
+        info!(target: "near", "Migrate DB from version 21 to 22");
+        // version 21 => 22: rectify inflation: add `timestamp` to `BlockInfo`
+        migrate_21_to_22(&path);
     }
     #[cfg(feature = "nightly_protocol")]
     {
