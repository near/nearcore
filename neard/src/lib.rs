--- conflicted
+++ resolved
@@ -15,12 +15,8 @@
 #[cfg(feature = "rosetta_rpc")]
 use near_rosetta_rpc::start_rosetta_rpc;
 use near_store::migrations::{
-    fill_col_outcomes_by_hash, fill_col_transaction_refcount, get_store_version, migrate_6_to_7,
-<<<<<<< HEAD
-    migrate_7_to_8, migrate_8_to_9, migration_9_to_10, set_store_version,
-=======
-    migrate_7_to_8, migrate_8_to_9, migrate_9_to_10, set_store_version,
->>>>>>> 48cc4f6c
+    fill_col_outcomes_by_hash, fill_col_transaction_refcount, get_store_version, migrate_10_to_11,
+    migrate_6_to_7, migrate_7_to_8, migrate_8_to_9, migrate_9_to_10, set_store_version,
 };
 use near_store::{create_store, Store};
 use near_telemetry::TelemetryActor;
@@ -135,15 +131,15 @@
     }
     if db_version <= 9 {
         info!(target: "near", "Migrate DB from version 9 to 10");
-<<<<<<< HEAD
-        // version 9 => 10
-        // Add final head
-        migration_9_to_10(path);
-=======
         // version 9 => 10;
         // populate partial encoded chunks for chunks that exist in storage
         migrate_9_to_10(path, is_archival);
->>>>>>> 48cc4f6c
+    }
+    if db_version <= 10 {
+        info!(target: "near", "Migrate DB from version 10 to 11");
+        // version 10 => 11
+        // Add final head
+        migrate_10_to_11(path);
     }
 
     let db_version = get_store_version(path);
