[package]
name = "neard"
version = "0.4.13"
authors = ["Near Inc <hello@nearprotocol.com>"]
edition = "2018"

[dependencies]
actix = "0.9"
byteorder = "1.2"
easy-ext = "0.2"
rocksdb = "0.13"
log = "0.4"
env_logger = "0.7"
chrono = { version = "0.4.4", features = ["serde"] }
git-version = "0.3.1"
futures = "0.3"
clap = "2.32"
rand = "0.7"
serde = { version = "1", features = [ "derive" ] }
serde_json = "1"
lazy_static = "1.4"
dirs = "2.0.2"
borsh = "0.6.1"
tracing = "0.1.13"
tracing-subscriber = "0.2.4"
num-rational = { version = "0.2.4", features = ["serde"] }

near-actix-utils = { path = "../utils/actix" }
near-crypto = { path = "../core/crypto" }
near-primitives = { path = "../core/primitives" }
near-chain-configs = { path = "../core/chain-configs" }
near-runtime-configs = { path = "../core/runtime-configs" }
near-store = { path = "../core/store" }
node-runtime = { path = "../runtime/runtime" }
near-chain = { path = "../chain/chain" }
near-chunks = { path = "../chain/chunks"}
near-client = { path = "../chain/client" }
near-pool = { path = "../chain/pool" }
near-network = { path = "../chain/network" }
near-jsonrpc = { path = "../chain/jsonrpc" }
near-telemetry = { path = "../chain/telemetry" }
near-epoch-manager = { path = "../chain/epoch_manager" }

[dev-dependencies]
<<<<<<< HEAD
tempdir = "0.3"
near-logger-utils = { path = "../test-utils/logger" }
=======
tempfile = "3"
>>>>>>> 78065f8f
testlib = { path = "../test-utils/testlib" }

[features]
adversarial =  ["near-client/adversarial", "near-network/adversarial"]
expensive_tests = ["near-client/expensive_tests", "near-epoch-manager/expensive_tests", "near-chain/expensive_tests"]
metric_recorder = ["near-network/metric_recorder", "near-client/metric_recorder"]

[[bin]]
path = "src/main.rs"
name = "neard"

[[bin]]
path = "src/../src/main.rs"
name = "near"<|MERGE_RESOLUTION|>--- conflicted
+++ resolved
@@ -42,12 +42,8 @@
 near-epoch-manager = { path = "../chain/epoch_manager" }
 
 [dev-dependencies]
-<<<<<<< HEAD
-tempdir = "0.3"
 near-logger-utils = { path = "../test-utils/logger" }
-=======
 tempfile = "3"
->>>>>>> 78065f8f
 testlib = { path = "../test-utils/testlib" }
 
 [features]
