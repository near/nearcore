[package]
name = "neard"
version = "1.2.0"
authors = ["Near Inc <hello@nearprotocol.com>"]
edition = "2018"
default-run = "neard"

[dependencies]
<<<<<<< HEAD
actix = "0.11.0-beta.1"
actix-web = { version = "4.0.0-beta.1", features = [ "openssl" ] }
=======
jemallocator = { version = "0.3"  }
actix = "0.9"
actix-web = { version = "2", features = [ "openssl" ] }
>>>>>>> 6ac5a2cc
byteorder = "1.2"
easy-ext = "0.2"
rocksdb = { git = "https://github.com/nearprotocol/rust-rocksdb", branch="disable-thread" }
log = "0.4"
chrono = { version = "0.4.4", features = ["serde"] }
git-version = "0.3.1"
futures = "0.3"
clap = "2.32"
rand = "0.7"
serde = { version = "1", features = [ "derive" ] }
serde_json = "1"
lazy_static = "1.4"
dirs = "3"
borsh = "0.8.1"
tracing = "0.1.13"
tracing-subscriber = "0.2.4"
num-rational = { version = "0.3", features = ["serde"] }
openssl-probe = { version = "0.1.2" }

near-crypto = { path = "../core/crypto" }
near-primitives = { path = "../core/primitives" }
near-chain-configs = { path = "../core/chain-configs" }
near-runtime-configs = { path = "../core/runtime-configs" }
near-store = { path = "../core/store" }
node-runtime = { path = "../runtime/runtime"}
near-chain = { path = "../chain/chain" }
near-chunks = { path = "../chain/chunks"}
near-client = { path = "../chain/client" }
near-pool = { path = "../chain/pool" }
near-network = { path = "../chain/network" }
near-jsonrpc = { path = "../chain/jsonrpc" }
near-rosetta-rpc = { path = "../chain/rosetta-rpc", optional = true }
near-telemetry = { path = "../chain/telemetry" }
near-epoch-manager = { path = "../chain/epoch_manager" }
near-performance-metrics = { path = "../utils/near-performance-metrics" }
near-rust-allocator-proxy = { git = "https://github.com/near/near-memory-tracker.git", tag="v0.2.6" }

delay-detector = { path = "../tools/delay_detector", optional = true }

[dev-dependencies]
near-logger-utils = { path = "../test-utils/logger" }
tempfile = "3"
testlib = { path = "../test-utils/testlib" }
primitive-types = "0.9"

[features]
performance_stats = ["near-performance-metrics/performance_stats"]
memory_stats = ["near-performance-metrics/memory_stats"]
adversarial =  ["near-client/adversarial", "near-network/adversarial", "near-store/adversarial"]
expensive_tests = ["near-client/expensive_tests", "near-epoch-manager/expensive_tests", "near-chain/expensive_tests"]
metric_recorder = ["near-network/metric_recorder", "near-client/metric_recorder"]
no_cache = ["node-runtime/no_cache", "near-store/no_cache", "near-chain/no_cache"]
delay_detector = ["near-client/delay_detector"]
rosetta_rpc = ["near-rosetta-rpc"]
protocol_feature_forward_chunk_parts = ["near-client/protocol_feature_forward_chunk_parts"]
protocol_feature_rectify_inflation = ["near-epoch-manager/protocol_feature_rectify_inflation"]
protocol_feature_evm = ["near-primitives/protocol_feature_evm", "node-runtime/protocol_feature_evm", "near-chain-configs/protocol_feature_evm", "near-chain/protocol_feature_evm"]
protocol_feature_block_header_v3 = ["near-primitives/protocol_feature_block_header_v3", "near-chain/protocol_feature_block_header_v3", "near-client/protocol_feature_block_header_v3"]
nightly_protocol_features = ["nightly_protocol", "near-primitives/nightly_protocol_features", "near-client/nightly_protocol_features", "near-epoch-manager/nightly_protocol_features", "near-store/nightly_protocol_features", "protocol_feature_forward_chunk_parts", "protocol_feature_rectify_inflation", "protocol_feature_evm", "protocol_feature_block_header_v3"]
nightly_protocol = ["near-primitives/nightly_protocol", "near-jsonrpc/nightly_protocol"]
costs_counting = ["node-runtime/costs_counting"]

[[bin]]
path = "src/main.rs"
name = "neard"

[[bin]]
path = "src/../src/main.rs"
name = "near"<|MERGE_RESOLUTION|>--- conflicted
+++ resolved
@@ -6,14 +6,9 @@
 default-run = "neard"
 
 [dependencies]
-<<<<<<< HEAD
+jemallocator = { version = "0.3"  }
 actix = "0.11.0-beta.1"
 actix-web = { version = "4.0.0-beta.1", features = [ "openssl" ] }
-=======
-jemallocator = { version = "0.3"  }
-actix = "0.9"
-actix-web = { version = "2", features = [ "openssl" ] }
->>>>>>> 6ac5a2cc
 byteorder = "1.2"
 easy-ext = "0.2"
 rocksdb = { git = "https://github.com/nearprotocol/rust-rocksdb", branch="disable-thread" }
