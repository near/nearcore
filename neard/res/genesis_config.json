--- conflicted
+++ resolved
@@ -1,10 +1,6 @@
 {
   "config_version": 1,
-<<<<<<< HEAD
-  "protocol_version": 11,
-=======
-  "protocol_version": 13,
->>>>>>> aac14605
+  "protocol_version": 14,
   "genesis_time": "1970-01-01T00:00:00.000000000Z",
   "chain_id": "sample",
   "genesis_height": 0,
