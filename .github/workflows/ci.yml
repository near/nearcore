--- conflicted
+++ resolved
@@ -54,12 +54,7 @@
         with:
           prefix-key: "0" # change this to invalidate CI cache
           shared-key: "cargo_nextest-${{ matrix.cache_id }}"
-<<<<<<< HEAD
-
-=======
-      - run: cargo llvm-cov show-env | grep -v RUSTFLAGS | tr -d "'" >> "$GITHUB_ENV"
-      - run: echo "RUSTC_WORKSPACE_WRAPPER=$PWD/scripts/rustc-coverage-wrapper.sh" >> "$GITHUB_ENV"
->>>>>>> 0e51b24d
+
       # Run unit tests
       - run: just codecov "nextest-unit ${{ matrix.type }}"
       - uses: codecov/codecov-action@eaaf4bedf32dbdc6b720b63067d99c4d77d6047d
