name: CI

concurrency:
  group: ${{ github.workflow }}-${{ github.ref }}
  cancel-in-progress: true

on:
  pull_request:
  merge_group:

env:
  CI_HACKS: 1

jobs:
  cargo_nextest:
    name: "Cargo Nextest (${{matrix.name}})"
    runs-on: ${{ matrix.os }}
    strategy:
      fail-fast: false
      matrix:
        include:
          - name: Linux
            id: linux
            cache_id: linux
            os: ubuntu-22.04-16core
            type: stable
          - name: Linux Nightly
            id: linux-nightly
            cache_id: linux
            os: ubuntu-22.04-16core
            type: nightly
          - name: MacOS
            id: macos
            cache_id: macos
            os: macos-latest-xlarge
<<<<<<< HEAD
            type: stable
=======
            # FIXME: some of these tests don't work very well on MacOS at the moment. Should fix
            # them at earliest convenience :)
            # Note that run_integ_tests also leads to coverage not being uploaded to codecov below,
            # the corresponding step is commented-out.
            flags: "--exclude node-runtime --exclude runtime-params-estimator --exclude near-network --exclude estimator-warehouse"
            run_integ_tests: false
>>>>>>> f64c064b
    timeout-minutes: 90
    steps:
      - uses: actions/checkout@v4

      # Install all the required tools
      - uses: baptiste0928/cargo-install@21a18ba3bf4a184d1804e8b759930d3471b1c941
        with:
          crate: just
      - uses: baptiste0928/cargo-install@21a18ba3bf4a184d1804e8b759930d3471b1c941
        with:
          crate: cargo-nextest
      - uses: baptiste0928/cargo-install@21a18ba3bf4a184d1804e8b759930d3471b1c941
        with:
          crate: cargo-deny
      - uses: baptiste0928/cargo-install@21a18ba3bf4a184d1804e8b759930d3471b1c941
        with:
          crate: cargo-llvm-cov

      # Setup the dependency rust cache and llvm-cov
      - uses: Swatinem/rust-cache@a95ba195448af2da9b00fb742d14ffaaf3c21f43
        with:
          prefix-key: "0" # change this to invalidate CI cache
          shared-key: "cargo_nextest-${{ matrix.cache_id }}"

      # Run unit tests
<<<<<<< HEAD
      - run: just codecov "nextest-unit ${{ matrix.type }}"
      - uses: codecov/codecov-action@eaaf4bedf32dbdc6b720b63067d99c4d77d6047d
        with:
          token: ${{ secrets.CODECOV_TOKEN }}
          files: codecov.json
          fail_ci_if_error: true
          flags: unittests,${{ matrix.id }}

      # Run integration tests
      - run: just codecov "nextest-integration ${{ matrix.type }}"
      - uses: codecov/codecov-action@eaaf4bedf32dbdc6b720b63067d99c4d77d6047d
        with:
          token: ${{ secrets.CODECOV_TOKEN }}
          files: codecov.json
          fail_ci_if_error: true
          flags: integration-tests,${{ matrix.id }}
=======
      - run: cargo nextest run --locked --workspace --exclude integration-tests --cargo-profile dev-release --profile ci ${{ matrix.flags }}
        env:
          RUST_BACKTRACE: short
      - run: cargo llvm-cov report --profile dev-release --codecov --output-path unit-${{ matrix.id }}.json
      # See https://github.com/taiki-e/cargo-llvm-cov/issues/292
      - run: find target -name '*.profraw' -delete

      # Run integration tests
      - run: cargo nextest run --locked --package integration-tests --cargo-profile dev-release --profile ci ${{ matrix.flags }}
        if: matrix.run_integ_tests
        env:
          RUST_BACKTRACE: short
      - run: cargo llvm-cov report --profile dev-release --codecov --output-path integration-${{ matrix.id }}.json
        if: matrix.run_integ_tests
      - uses: actions/upload-artifact@v3
        with:
          name: coverage
          path: |
            unit-${{ matrix.id }}.json
            integration-${{ matrix.id }}.json
>>>>>>> f64c064b

  protobuf_backward_compat:
    name: "Protobuf Backward Compatibility"
    runs-on: ubuntu-22.04-8core
    steps:
      - uses: actions/checkout@v4
      - uses: bufbuild/buf-setup-action@1158f4fa81bc02e1ff62abcca6d516c9e24c77da
      - uses: bufbuild/buf-breaking-action@a074e988ee34efcd4927079e79c611f428354c01
        with:
          against: "https://github.com/near/nearcore.git#${{github.event.pull_request.base.sha && format('ref={0}', github.event.pull_request.base.sha) || 'branch=master' }}"

  py_backward_compat:
    name: "Backward Compatibility"
    runs-on: ubuntu-22.04
    steps:
      - uses: actions/checkout@v4
      - uses: actions/setup-python@v4
        with:
          python-version: 3.11
          cache: pip
      - uses: baptiste0928/cargo-install@21a18ba3bf4a184d1804e8b759930d3471b1c941
        with:
          crate: cargo-llvm-cov
      - uses: Swatinem/rust-cache@a95ba195448af2da9b00fb742d14ffaaf3c21f43
        with:
          prefix-key: "0" # change this to invalidate CI cache
          shared-key: "cargo_nextest-linux"
          save-if: "false" # use the cache from nextest, but don’t double-save
      - run: pip3 install --user -r pytest/requirements.txt
      - run: cargo llvm-cov show-env | grep -v RUSTFLAGS | tr -d "'" >> "$GITHUB_ENV"
      - run: echo "RUSTC_WORKSPACE_WRAPPER=$PWD/scripts/rustc-coverage-wrapper.sh" >> "$GITHUB_ENV"
      - run: cargo build --locked --profile dev-release -p neard --bin neard
      - run: echo "CURRENT_NEARD=$PWD/target/dev-release/neard" >> "$GITHUB_ENV"
      - run: cd pytest && python3 tests/sanity/backward_compatible.py
      - run: cargo llvm-cov report --profile dev-release --codecov --output-path py-backward-compat.json
      - uses: actions/upload-artifact@v3
        with:
          name: coverage
          path: py-backward-compat.json

  py_db_migration:
    name: "Database Migration"
    runs-on: ubuntu-22.04-8core
    steps:
      - uses: actions/checkout@v4
      - uses: actions/setup-python@v4
        with:
          python-version: 3.11
          cache: pip
      - uses: baptiste0928/cargo-install@21a18ba3bf4a184d1804e8b759930d3471b1c941
        with:
          crate: cargo-llvm-cov
      - uses: Swatinem/rust-cache@a95ba195448af2da9b00fb742d14ffaaf3c21f43
        with:
          prefix-key: "0" # change this to invalidate CI cache
          shared-key: "cargo_nextest-linux"
          save-if: "false" # use the cache from nextest, but don’t double-save
      - run: pip3 install --user -r pytest/requirements.txt
      - run: cargo llvm-cov show-env | grep -v RUSTFLAGS | tr -d "'" >> "$GITHUB_ENV"
      - run: echo "RUSTC_WORKSPACE_WRAPPER=$PWD/scripts/rustc-coverage-wrapper.sh" >> "$GITHUB_ENV"
      - run: cargo build --locked --profile dev-release -p neard --bin neard
      - run: echo "CURRENT_NEARD=$PWD/target/dev-release/neard" >> "$GITHUB_ENV"
      - run: echo "NEAR_ROOT=$PWD" >> "$GITHUB_ENV"
      - run: cd pytest && python3 tests/sanity/db_migration.py
      - run: cargo llvm-cov report --profile dev-release --codecov --output-path py-db-migration.json
      - uses: actions/upload-artifact@v3
        with:
          name: coverage
          path: py-db-migration.json

  py_sanity_checks:
    name: "Sanity Checks"
    runs-on: ubuntu-22.04-16core
    strategy:
      fail-fast: false
    timeout-minutes: 90
    steps:
      - uses: actions/checkout@v4
      - uses: actions/setup-python@v4
        with:
          python-version: 3.11
          cache: pip
      - uses: baptiste0928/cargo-install@21a18ba3bf4a184d1804e8b759930d3471b1c941
        with:
          crate: cargo-llvm-cov
      - uses: Swatinem/rust-cache@a95ba195448af2da9b00fb742d14ffaaf3c21f43
        with:
          prefix-key: "0" # change this to invalidate CI cache
          shared-key: "cargo_nextest-linux"
          save-if: "false" # use the cache from nextest, but don’t double-save
      - run: pip3 install --user -r pytest/requirements.txt
      # This is the only job that uses `--features nightly` so we build this in-line instead of a
      # separate job like done with the regular neard.
      - run: cargo llvm-cov show-env | grep -v RUSTFLAGS | tr -d "'" >> "$GITHUB_ENV"
      - run: echo "RUSTC_WORKSPACE_WRAPPER=$PWD/scripts/rustc-coverage-wrapper.sh" >> "$GITHUB_ENV"
      - run: cargo build --profile dev-release -p neard --bin neard --features nightly
      # Note: We're not running spin_up_cluster.py for non-nightly
      # because spinning up non-nightly clusters is already covered
      # by other steps in the CI, e.g. upgradable.
      - run: python3 pytest/tests/sanity/spin_up_cluster.py
        env:
          NEAR_ROOT: "target/dev-release"
      - run: cargo llvm-cov report --profile dev-release --codecov --output-path py-sanity-checks.json
      - uses: actions/upload-artifact@v3
        with:
          name: coverage
          path: py-sanity-checks.json

  py_genesis_check:
    name: "Genesis Changes"
    runs-on: ubuntu-22.04-8core
    steps:
      - uses: actions/checkout@v4
      - uses: actions/setup-python@v4
        with:
          python-version: 3.11
          cache: pip
      - uses: baptiste0928/cargo-install@21a18ba3bf4a184d1804e8b759930d3471b1c941
        with:
          crate: cargo-llvm-cov
      - uses: Swatinem/rust-cache@a95ba195448af2da9b00fb742d14ffaaf3c21f43
        with:
          prefix-key: "0" # change this to invalidate CI cache
          shared-key: "cargo_nextest-linux"
          save-if: "false" # use the cache from nextest, but don’t double-save
      - run: pip3 install --user -r pytest/requirements.txt
      - run: cargo llvm-cov show-env | grep -v RUSTFLAGS | tr -d "'" >> "$GITHUB_ENV"
      - run: echo "RUSTC_WORKSPACE_WRAPPER=$PWD/scripts/rustc-coverage-wrapper.sh" >> "$GITHUB_ENV"
      - run: cargo build --locked --profile dev-release -p neard --bin neard
      - run: echo "CURRENT_NEARD=$PWD/target/dev-release/neard" >> "$GITHUB_ENV"
      - run: python3 scripts/state/update_res.py check
      - run: cargo llvm-cov report --profile dev-release --codecov --output-path py-genesis-check.json
      - uses: actions/upload-artifact@v3
        with:
          name: coverage
          path: py-genesis-check.json

  py_style_check:
    name: "Style"
    runs-on: ubuntu-22.04
    steps:
      - uses: actions/checkout@v4
      - uses: baptiste0928/cargo-install@21a18ba3bf4a184d1804e8b759930d3471b1c941
        with:
          crate: just
      - uses: actions/setup-python@v4
        with:
          python-version: 3.11
          cache: pip
      - run: pip3 install --user -r pytest/requirements.txt
      - run: just check-style

  py_upgradability:
    name: "Upgradability"
    runs-on: ubuntu-22.04-8core
    steps:
      - uses: actions/checkout@v4
      - uses: actions/setup-python@v4
        with:
          python-version: 3.11
          cache: pip
      - uses: baptiste0928/cargo-install@21a18ba3bf4a184d1804e8b759930d3471b1c941
        with:
          crate: cargo-llvm-cov
      - uses: Swatinem/rust-cache@a95ba195448af2da9b00fb742d14ffaaf3c21f43
        with:
          prefix-key: "0" # change this to invalidate CI cache
          shared-key: "cargo_nextest-linux"
          save-if: "false" # use the cache from nextest, but don’t double-save
      - run: pip3 install --user -r pytest/requirements.txt
      - run: cargo llvm-cov show-env | grep -v RUSTFLAGS | tr -d "'" >> "$GITHUB_ENV"
      - run: echo "RUSTC_WORKSPACE_WRAPPER=$PWD/scripts/rustc-coverage-wrapper.sh" >> "$GITHUB_ENV"
      - run: cargo build --locked --profile dev-release -p neard --bin neard
      - run: echo "CURRENT_NEARD=$PWD/target/dev-release/neard" >> "$GITHUB_ENV"
      - run: cd pytest && python3 tests/sanity/upgradable.py
      - run: cargo llvm-cov report --profile dev-release --codecov --output-path py-upgradability.json
      - uses: actions/upload-artifact@v3
        with:
          name: coverage
          path: py-upgradability.json

  rpc_error_schema:
    name: "RPC Schema"
    runs-on: ubuntu-22.04-8core
    steps:
      - uses: actions/checkout@v4
      - uses: Swatinem/rust-cache@a95ba195448af2da9b00fb742d14ffaaf3c21f43
        with:
          prefix-key: "0" # change this to invalidate CI cache
          shared-key: "cargo_nextest-linux"
          save-if: "false" # use the cache from nextest, but don’t double-save
      - uses: baptiste0928/cargo-install@21a18ba3bf4a184d1804e8b759930d3471b1c941
        with:
          crate: just
      - run: just check-rpc-errors-schema

  lychee_checks:
    name: "Lychee Lints"
    runs-on: ubuntu-latest
    steps:
      - uses: actions/checkout@v4
      - uses: lycheeverse/lychee-action@2ac9f030ccdea0033e2510a23a67da2a2da98492
        with:
          fail: true

  cargo_audit:
    name: "Cargo Audit"
    runs-on: ubuntu-latest
    steps:
      - uses: actions/checkout@v4
      - uses: baptiste0928/cargo-install@21a18ba3bf4a184d1804e8b759930d3471b1c941
        with:
          crate: cargo-audit
      - run: cargo audit -D warnings

  upload_coverage:
    name: "Upload Coverage"
    runs-on: ubuntu-latest
    needs:
      - cargo_nextest
      - py_backward_compat
      - py_db_migration
      - py_sanity_checks
      - py_genesis_check
      - py_upgradability
    steps:
      - uses: actions/checkout@v4
      - uses: actions/download-artifact@v3
        with:
          name: coverage
      - uses: codecov/codecov-action@eaaf4bedf32dbdc6b720b63067d99c4d77d6047d
        with:
          token: ${{ secrets.CODECOV_TOKEN }}
          files: unit-linux.json
          fail_ci_if_error: true
          flags: unittests,linux
      - uses: codecov/codecov-action@eaaf4bedf32dbdc6b720b63067d99c4d77d6047d
        with:
          token: ${{ secrets.CODECOV_TOKEN }}
          files: unit-linux-nightly.json
          fail_ci_if_error: true
          flags: unittests,linux-nightly
      - uses: codecov/codecov-action@eaaf4bedf32dbdc6b720b63067d99c4d77d6047d
        with:
          token: ${{ secrets.CODECOV_TOKEN }}
          files: unit-macos.json
          fail_ci_if_error: true
          flags: unittests,macos
      - uses: codecov/codecov-action@eaaf4bedf32dbdc6b720b63067d99c4d77d6047d
        with:
          token: ${{ secrets.CODECOV_TOKEN }}
          files: integration-linux.json
          fail_ci_if_error: true
          flags: integration-tests,linux
      - uses: codecov/codecov-action@eaaf4bedf32dbdc6b720b63067d99c4d77d6047d
        with:
          token: ${{ secrets.CODECOV_TOKEN }}
          files: integration-linux-nightly.json
          fail_ci_if_error: true
          flags: integration-tests,linux-nightly
      # - uses: codecov/codecov-action@eaaf4bedf32dbdc6b720b63067d99c4d77d6047d
      #   with:
      #     token: ${{ secrets.CODECOV_TOKEN }}
      #     files: integration-macos.json
      #     fail_ci_if_error: true
      #     flags: integration-tests,macos
      - uses: codecov/codecov-action@eaaf4bedf32dbdc6b720b63067d99c4d77d6047d
        with:
          token: ${{ secrets.CODECOV_TOKEN }}
          files: py-backward-compat.json
          fail_ci_if_error: true
          flags: pytests,backward-compatibility,linux
      - uses: codecov/codecov-action@eaaf4bedf32dbdc6b720b63067d99c4d77d6047d
        with:
          token: ${{ secrets.CODECOV_TOKEN }}
          files: py-db-migration.json
          fail_ci_if_error: true
          flags: pytests,db-migration,linux
      - uses: codecov/codecov-action@eaaf4bedf32dbdc6b720b63067d99c4d77d6047d
        with:
          token: ${{ secrets.CODECOV_TOKEN }}
          files: py-sanity-checks.json
          fail_ci_if_error: true
          flags: pytests,sanity-checks,linux
      - uses: codecov/codecov-action@eaaf4bedf32dbdc6b720b63067d99c4d77d6047d
        with:
          token: ${{ secrets.CODECOV_TOKEN }}
          files: py-genesis-check.json
          fail_ci_if_error: true
          flags: pytests,genesis-check,linux
      - uses: codecov/codecov-action@eaaf4bedf32dbdc6b720b63067d99c4d77d6047d
        with:
          token: ${{ secrets.CODECOV_TOKEN }}
          files: py-upgradability.json
          fail_ci_if_error: true
          flags: pytests,upgradability,linux<|MERGE_RESOLUTION|>--- conflicted
+++ resolved
@@ -33,16 +33,7 @@
             id: macos
             cache_id: macos
             os: macos-latest-xlarge
-<<<<<<< HEAD
             type: stable
-=======
-            # FIXME: some of these tests don't work very well on MacOS at the moment. Should fix
-            # them at earliest convenience :)
-            # Note that run_integ_tests also leads to coverage not being uploaded to codecov below,
-            # the corresponding step is commented-out.
-            flags: "--exclude node-runtime --exclude runtime-params-estimator --exclude near-network --exclude estimator-warehouse"
-            run_integ_tests: false
->>>>>>> f64c064b
     timeout-minutes: 90
     steps:
       - uses: actions/checkout@v4
@@ -67,46 +58,19 @@
           prefix-key: "0" # change this to invalidate CI cache
           shared-key: "cargo_nextest-${{ matrix.cache_id }}"
 
-      # Run unit tests
-<<<<<<< HEAD
+      # Run the tests
       - run: just codecov "nextest-unit ${{ matrix.type }}"
-      - uses: codecov/codecov-action@eaaf4bedf32dbdc6b720b63067d99c4d77d6047d
-        with:
-          token: ${{ secrets.CODECOV_TOKEN }}
-          files: codecov.json
-          fail_ci_if_error: true
-          flags: unittests,${{ matrix.id }}
-
-      # Run integration tests
+      - run: mv codecov.json unit-${{ matrix.id }}.json
       - run: just codecov "nextest-integration ${{ matrix.type }}"
-      - uses: codecov/codecov-action@eaaf4bedf32dbdc6b720b63067d99c4d77d6047d
-        with:
-          token: ${{ secrets.CODECOV_TOKEN }}
-          files: codecov.json
-          fail_ci_if_error: true
-          flags: integration-tests,${{ matrix.id }}
-=======
-      - run: cargo nextest run --locked --workspace --exclude integration-tests --cargo-profile dev-release --profile ci ${{ matrix.flags }}
-        env:
-          RUST_BACKTRACE: short
-      - run: cargo llvm-cov report --profile dev-release --codecov --output-path unit-${{ matrix.id }}.json
-      # See https://github.com/taiki-e/cargo-llvm-cov/issues/292
-      - run: find target -name '*.profraw' -delete
-
-      # Run integration tests
-      - run: cargo nextest run --locked --package integration-tests --cargo-profile dev-release --profile ci ${{ matrix.flags }}
-        if: matrix.run_integ_tests
-        env:
-          RUST_BACKTRACE: short
-      - run: cargo llvm-cov report --profile dev-release --codecov --output-path integration-${{ matrix.id }}.json
-        if: matrix.run_integ_tests
+      - run: mv codecov.json integration-${{ matrix.id }}.json
+
+      # Upload the coverage
       - uses: actions/upload-artifact@v3
         with:
           name: coverage
           path: |
             unit-${{ matrix.id }}.json
             integration-${{ matrix.id }}.json
->>>>>>> f64c064b
 
   protobuf_backward_compat:
     name: "Protobuf Backward Compatibility"
