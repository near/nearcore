--- conflicted
+++ resolved
@@ -8,14 +8,12 @@
   pull_request:
   merge_group:
 
-<<<<<<< HEAD
 env:
   CI_HACKS: 1
-=======
+
 # BE CAREFUL IF EDITING THIS FILE:
 # If you add/remove python tests from here, you should also update `check_pytests.py`’s list of GHA_TESTS
 # so that it stays in-sync, to make sure no tests are lost.
->>>>>>> 984d7f92
 
 jobs:
   cargo_nextest:
