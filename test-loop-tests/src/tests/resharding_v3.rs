use assert_matches::assert_matches;
use itertools::Itertools;
use near_async::test_loop::data::TestLoopData;
use near_async::time::Duration;
use near_chain_configs::TrackedShardsConfig;
use near_chain_configs::test_genesis::{TestGenesisBuilder, ValidatorsSpec};
use near_o11y::testonly::init_test_logger;
use near_primitives::action::{GlobalContractDeployMode, GlobalContractIdentifier};
use near_primitives::epoch_manager::EpochConfigStore;
use near_primitives::hash::CryptoHash;
use near_primitives::shard_layout::{ShardLayout, shard_uids_to_ids};
use near_primitives::types::{AccountId, BlockHeightDelta, ShardId, ShardIndex};
use near_primitives::version::{PROTOCOL_VERSION, ProtocolFeature};
use std::cell::Cell;
use std::collections::{BTreeMap, HashMap};
use std::sync::Arc;

use crate::setup::builder::TestLoopBuilder;
use crate::setup::drop_condition::DropCondition;
use crate::setup::env::TestLoopEnv;
use crate::utils::loop_action::{LoopAction, LoopActionStatus};
use crate::utils::receipts::{
    ReceiptKind, check_receipts_presence_after_resharding_block,
    check_receipts_presence_at_resharding_block,
};
#[cfg(feature = "test_features")]
use crate::utils::resharding::fork_before_resharding_block;
use crate::utils::resharding::{
    TrackedShardSchedule, call_burn_gas_contract, call_promise_yield, check_state_cleanup,
    delayed_receipts_repro_missing_trie_value, execute_money_transfers, execute_storage_operations,
    promise_yield_repro_missing_trie_value, send_large_cross_shard_receipts,
    temporary_account_during_resharding,
};
use crate::utils::setups::{derive_new_epoch_config_from_boundary, two_upgrades_voting_schedule};
use crate::utils::sharding::{
    get_shards_will_care_about, get_tracked_shards, print_and_assert_shard_accounts,
};
use crate::utils::transactions::{
    check_txs, create_account, deploy_contract, deploy_global_contract, get_smallest_height_head,
    use_global_contract,
};
use crate::utils::trie_sanity::{TrieSanityCheck, check_state_shard_uid_mapping_after_resharding};
use crate::utils::{ONE_NEAR, TGAS};
use near_parameters::{RuntimeConfig, RuntimeConfigStore, vm};

/// Default and minimal epoch length used in resharding tests.
const DEFAULT_EPOCH_LENGTH: u64 = 7;

/// Epoch length to use in tests involving two reshardings.
/// Using smaller epoch length resulted in 1 block producer not being assigned to any block
/// for the entire second epoch (bad luck). Because of that, it was not included in
/// `EpochInfoAggregator::version_tracker` and the second shard split happened two epochs
/// (instead of 1 epoch) after the first resharding.
const TWO_RESHARDINGS_EPOCH_LENGTH: u64 = 9;

/// Increased epoch length that has to be used in some tests due to the delay caused by catch up.
///
/// With shorter epoch length, a chunk producer might not finish catch up on time,
/// before it is supposed to accept transactions for the next epoch.
/// That would result in chunk producer rejecting a transaction
/// and later we would hit the `DBNotFoundErr("Transaction ...)` error in tests.
const INCREASED_EPOCH_LENGTH: u64 = 10;

/// Garbage collection window length.
const GC_NUM_EPOCHS_TO_KEEP: u64 = 3;

/// Default number of epochs for resharding testloop to run.
const DEFAULT_TESTLOOP_NUM_EPOCHS_TO_WAIT: u64 = 8;

/// Increased number of epochs for resharding testloop to run.
/// To be used in tests with shard shuffling enabled, to cover more configurations of shard assignment.
const INCREASED_TESTLOOP_NUM_EPOCHS_TO_WAIT: u64 = 12;

/// Default shard layout version used in resharding tests.
const DEFAULT_SHARD_LAYOUT_VERSION: u64 = 2;

/// Account used in resharding tests as a split boundary.
const NEW_BOUNDARY_ACCOUNT: &str = "account6";

#[derive(derive_builder::Builder)]
#[builder(pattern = "owned", build_fn(skip))]
#[allow(unused)]
struct TestReshardingParameters {
    base_shard_layout_version: u64,
    base_protocol_version: u32,
    /// Number of accounts.
    num_accounts: u64,
    /// Number of clients.
    num_clients: u64,
    /// Number of block and chunk producers.
    num_producers: u64,
    /// Number of chunk validators.
    num_validators: u64,
    /// Number of RPC clients.
    num_rpcs: u64,
    /// Number of archival clients.
    num_archivals: u64,
    #[builder(setter(skip))]
    accounts: Vec<AccountId>,
    #[builder(setter(skip))]
    clients: Vec<AccountId>,
    #[builder(setter(skip))]
    producers: Vec<AccountId>,
    #[builder(setter(skip))]
    validators: Vec<AccountId>,
    #[builder(setter(skip))]
    rpcs: Vec<AccountId>,
    // Index of the client used to serve requests (RPC node if available, otherwise first from `clients`)
    #[builder(setter(skip))]
    client_index: usize,
    #[builder(setter(skip))]
    archivals: Vec<AccountId>,
    #[builder(setter(skip))]
    new_boundary_account: AccountId,
    initial_balance: u128,
    epoch_length: BlockHeightDelta,
    chunk_ranges_to_drop: HashMap<ShardIndex, std::ops::Range<i64>>,
    shuffle_shard_assignment_for_chunk_producers: bool,
    track_all_shards: bool,
    // Manually specify what shards will be tracked for a given client ID.
    // The client ID must not be used for any other role (validator, RPC, etc.).
    // The schedule length must be more than `num_epochs_to_wait` so that it covers all epoch heights used in the test.
    // The suffix must consist of `GC_NUM_EPOCHS_TO_KEEP` repetitions of the same shard,
    // so that we can assert at the end of the test that the state of all other shards have been cleaned up.
    tracked_shard_schedule: Option<TrackedShardSchedule>,
    load_memtries_for_tracked_shards: bool,
    /// Custom behavior executed at every iteration of test loop.
    #[builder(setter(custom))]
    loop_actions: Vec<LoopAction>,
    // When enabling shard shuffling with a short epoch length, sometimes a node might not finish
    // catching up by the end of the epoch, and then misses a chunk. This can be fixed by using a longer
    // epoch length, but it's good to also check what happens with shorter ones.
    all_chunks_expected: bool,
    /// Optionally deploy the test contract
    /// (see nearcore/runtime/near-test-contracts/test-contract-rs/src/lib.rs) on the provided accounts.
    #[builder(setter(custom))]
    deploy_test_contract: Vec<AccountId>,
    /// Optionally deploy and use test global contracts
    #[builder(setter(custom))]
    deploy_test_global_contract: Vec<(AccountId, GlobalContractDeployMode)>,
    #[builder(setter(custom))]
    use_test_global_contract: Vec<(AccountId, GlobalContractIdentifier)>,
    /// Enable a stricter limit on outgoing gas to easily trigger congestion control.
    limit_outgoing_gas: bool,
    /// If non zero, split parent shard for flat state resharding will be delayed by an additional
    /// `BlockHeightDelta` number of blocks. Useful to simulate slower task completion.
    delay_flat_state_resharding: BlockHeightDelta,
    /// Make promise yield timeout much shorter than normal.
    short_yield_timeout: bool,
    /// If not disabled, use testloop action that will delete an account after resharding
    /// and check that the account is accessible through archival node but not through a regular node.
    disable_temporary_account_test: bool,
    #[builder(setter(skip))]
    temporary_account_id: AccountId,
    /// For how many epochs should the test be running.
    num_epochs_to_wait: u64,
    /// If set, proceed with second resharding using the provided boundary account.
    second_resharding_boundary_account: Option<AccountId>,
}

impl TestReshardingParametersBuilder {
    fn build(self) -> TestReshardingParameters {
        // Give enough time for GC to kick in after resharding.
        let num_epochs_to_wait =
            self.num_epochs_to_wait.unwrap_or(DEFAULT_TESTLOOP_NUM_EPOCHS_TO_WAIT);
        assert!(GC_NUM_EPOCHS_TO_KEEP + 3 < num_epochs_to_wait);
        let epoch_length = self.epoch_length.unwrap_or(DEFAULT_EPOCH_LENGTH);
        let tracked_shard_schedule = self.tracked_shard_schedule.unwrap_or(None);

        let num_accounts = self.num_accounts.unwrap_or(8);
        let num_clients = self.num_clients.unwrap_or(7);
        let num_producers = self.num_producers.unwrap_or(3);
        let num_validators = self.num_validators.unwrap_or(2);
        let num_rpcs = self.num_rpcs.unwrap_or(1);
        let num_archivals = self.num_archivals.unwrap_or(1);
        let num_extra_nodes = if tracked_shard_schedule.is_some() { 1 } else { 0 };

        assert!(
            num_clients
                >= num_producers + num_validators + num_rpcs + num_archivals + num_extra_nodes
        );

        // #12195 prevents number of BPs bigger than `epoch_length`.
        assert!(num_producers > 0 && num_producers <= epoch_length);

        let accounts = Self::compute_initial_accounts(num_accounts);

        // This piece of code creates `num_clients` from `accounts`. First client is at index 0 and
        // other clients are spaced in the accounts' space as evenly as possible.
        let clients_per_account = num_clients as f64 / accounts.len() as f64;
        let mut client_parts = 1.0 - clients_per_account;
        let clients: Vec<_> = accounts
            .iter()
            .filter(|_| {
                client_parts += clients_per_account;
                if client_parts >= 1.0 {
                    client_parts -= 1.0;
                    true
                } else {
                    false
                }
            })
            .cloned()
            .collect();

        // Split the clients into producers, validators, rpc and archivals node.
        let tmp = clients.clone();
        let (producers, tmp) = tmp.split_at(num_producers as usize);
        let producers = producers.to_vec();
        let (validators, tmp) = tmp.split_at(num_validators as usize);
        let validators = validators.to_vec();
        let (rpcs, tmp) = tmp.split_at(num_rpcs as usize);
        let rpcs = rpcs.to_vec();
        let (archivals, clients_without_role) = tmp.split_at(num_archivals as usize);
        let archivals = archivals.to_vec();

        if let Some(tracked_shard_schedule) = &tracked_shard_schedule {
            let extra_node_account_id = &clients[tracked_shard_schedule.client_index];
            println!(
                "Extra node: {extra_node_account_id}\ntracked_shard_schedule: {tracked_shard_schedule:?}"
            );
            assert!(clients_without_role.contains(&extra_node_account_id));
            let schedule_length = tracked_shard_schedule.schedule.len();
            assert!(schedule_length > num_epochs_to_wait as usize);
            for i in (num_epochs_to_wait - GC_NUM_EPOCHS_TO_KEEP - 1) as usize..schedule_length {
                assert_eq!(
                    tracked_shard_schedule.schedule[i - 1],
                    tracked_shard_schedule.schedule[i]
                );
            }
        }

        let client_index =
            if rpcs.is_empty() { 0 } else { num_producers + num_validators } as usize;
        let client_id = clients[client_index].clone();

        println!("Clients setup:");
        println!("Producers: {producers:?}");
        println!("Validators: {validators:?}");
        println!("Rpcs: {rpcs:?}");
        println!("Archivals: {archivals:?}");
        println!("To serve requests, we use client: {client_id}");
        println!("Num extra nodes: {num_extra_nodes}");

        let new_boundary_account: AccountId = NEW_BOUNDARY_ACCOUNT.parse().unwrap();
        let temporary_account_id: AccountId =
            format!("{}.{}", new_boundary_account, new_boundary_account).parse().unwrap();
        let mut loop_actions = self.loop_actions.unwrap_or_default();
        let disable_temporary_account_test = self.disable_temporary_account_test.unwrap_or(false);
        if !disable_temporary_account_test {
            let archival_id = archivals.iter().next().cloned();
            loop_actions.push(temporary_account_during_resharding(
                archival_id,
                client_id,
                new_boundary_account.clone(),
                temporary_account_id.clone(),
            ));
        }

        TestReshardingParameters {
            base_protocol_version: self
                .base_protocol_version
                .unwrap_or(ProtocolFeature::SimpleNightshadeV4.protocol_version() - 1),
            base_shard_layout_version: self
                .base_shard_layout_version
                .unwrap_or(DEFAULT_SHARD_LAYOUT_VERSION),
            num_accounts,
            num_clients,
            num_producers,
            num_validators,
            num_rpcs,
            num_archivals,
            accounts,
            clients,
            producers,
            validators,
            rpcs,
            client_index,
            archivals,
            new_boundary_account,
            initial_balance: self.initial_balance.unwrap_or(1_000_000 * ONE_NEAR),
            epoch_length,
            chunk_ranges_to_drop: self.chunk_ranges_to_drop.unwrap_or_default(),
            shuffle_shard_assignment_for_chunk_producers: self
                .shuffle_shard_assignment_for_chunk_producers
                .unwrap_or(false),
            track_all_shards: self.track_all_shards.unwrap_or(false),
            tracked_shard_schedule,
            load_memtries_for_tracked_shards: self.load_memtries_for_tracked_shards.unwrap_or(true),
            loop_actions,
            all_chunks_expected: self.all_chunks_expected.unwrap_or(false),
            deploy_test_contract: self.deploy_test_contract.unwrap_or_default(),
            deploy_test_global_contract: self.deploy_test_global_contract.unwrap_or_default(),
            use_test_global_contract: self.use_test_global_contract.unwrap_or_default(),
            limit_outgoing_gas: self.limit_outgoing_gas.unwrap_or(false),
            delay_flat_state_resharding: self.delay_flat_state_resharding.unwrap_or(0),
            short_yield_timeout: self.short_yield_timeout.unwrap_or(false),
            disable_temporary_account_test,
            temporary_account_id,
            num_epochs_to_wait,
            second_resharding_boundary_account: self
                .second_resharding_boundary_account
                .unwrap_or(None),
        }
    }

    fn add_loop_action(mut self, loop_action: LoopAction) -> Self {
        self.loop_actions.get_or_insert_default().push(loop_action);
        self
    }

    fn deploy_test_contract(mut self, account_id: AccountId) -> Self {
        self.deploy_test_contract.get_or_insert_default().push(account_id);
        self
    }

    fn deploy_test_global_contract(
        mut self,
        account_id: AccountId,
        deploy_mode: GlobalContractDeployMode,
    ) -> Self {
        self.deploy_test_global_contract.get_or_insert_default().push((account_id, deploy_mode));
        self
    }

    fn use_test_global_contract(
        mut self,
        account_id: AccountId,
        identifier: GlobalContractIdentifier,
    ) -> Self {
        self.use_test_global_contract.get_or_insert_default().push((account_id, identifier));
        self
    }

    fn compute_initial_accounts(num_accounts: u64) -> Vec<AccountId> {
        (0..num_accounts)
            .map(|i| format!("account{}", i).parse().unwrap())
            .collect::<Vec<AccountId>>()
    }
}

fn get_base_shard_layout(version: u64) -> ShardLayout {
    let boundary_accounts = vec!["account1".parse().unwrap(), "account3".parse().unwrap()];
    match version {
        1 => {
            let shards_split_map = vec![vec![ShardId::new(0), ShardId::new(1), ShardId::new(2)]];
            #[allow(deprecated)]
            ShardLayout::v1(boundary_accounts, Some(shards_split_map), 3)
        }
        2 => {
            let shard_ids = vec![ShardId::new(5), ShardId::new(3), ShardId::new(6)];
            let shards_split_map = [(ShardId::new(0), shard_ids.clone())].into_iter().collect();
            let shards_split_map = Some(shards_split_map);
            ShardLayout::v2(boundary_accounts, shard_ids, shards_split_map)
        }
        _ => panic!("Unsupported shard layout version {}", version),
    }
}

fn setup_global_contracts(
    env: &mut TestLoopEnv,
    client_account_id: &AccountId,
    deploy_test_global_contract: &[(AccountId, GlobalContractDeployMode)],
    use_test_global_contract: &[(AccountId, GlobalContractIdentifier)],
    test_setup_transactions: &mut Vec<CryptoHash>,
) {
    let mut nonce = 100;

    // Deploy global contracts
    for (deployer_id, deploy_mode) in deploy_test_global_contract {
        let deploy_contract_tx = deploy_global_contract(
            &mut env.test_loop,
            &env.node_datas,
            client_account_id,
            deployer_id.clone(),
            near_test_contracts::rs_contract().into(),
            nonce,
            deploy_mode.clone(),
        );
        nonce += 1;
        test_setup_transactions.push(deploy_contract_tx);
    }

    // Make sure the global contract is deployed before the usage transactions.
    env.test_loop.run_for(Duration::seconds(5));
    check_txs(&env.test_loop.data, &env.node_datas, client_account_id, &test_setup_transactions);

    *test_setup_transactions = vec![];

    // Use global contracts
    for (user_id, identifier) in use_test_global_contract {
        let use_contract_tx = use_global_contract(
            &mut env.test_loop,
            &env.node_datas,
            client_account_id,
            user_id.clone(),
            nonce,
            identifier.clone(),
        );
        nonce += 1;
        test_setup_transactions.push(use_contract_tx);
    }
}

/// Base setup to check sanity of Resharding V3.
fn test_resharding_v3_base(params: TestReshardingParameters) {
    if !ProtocolFeature::SimpleNightshadeV4.enabled(PROTOCOL_VERSION) {
        return;
    }

    init_test_logger();
    let mut builder = TestLoopBuilder::new();
    let tracked_shard_schedule = params.tracked_shard_schedule.clone();

    builder = builder.config_modifier(move |config, client_index| {
        // Adjust the resharding configuration to make the tests faster.
        let mut resharding_config = config.resharding_config.get();
        resharding_config.batch_delay = Duration::milliseconds(1);
        config.resharding_config.update(resharding_config);
        // Set the tracked shard schedule if specified for the client at the given index.
        if let Some(tracked_shard_schedule) = &tracked_shard_schedule {
            if client_index == tracked_shard_schedule.client_index {
                config.tracked_shards_config =
                    TrackedShardsConfig::Schedule(tracked_shard_schedule.schedule.clone());
            }
        }
    });

    // Prepare shard split configuration.
    let base_epoch_config_store = EpochConfigStore::for_chain_id("mainnet", None).unwrap();
    let base_protocol_version = params.base_protocol_version;
    let mut base_epoch_config =
        base_epoch_config_store.get_config(base_protocol_version).as_ref().clone();
    base_epoch_config.num_block_producer_seats = params.num_producers;
    base_epoch_config.num_chunk_producer_seats = params.num_producers;
    base_epoch_config.num_chunk_validator_seats = params.num_producers + params.num_validators;
    base_epoch_config.shuffle_shard_assignment_for_chunk_producers =
        params.shuffle_shard_assignment_for_chunk_producers;
    if !params.chunk_ranges_to_drop.is_empty() {
        base_epoch_config.block_producer_kickout_threshold = 0;
        base_epoch_config.chunk_producer_kickout_threshold = 0;
        base_epoch_config.chunk_validator_only_kickout_threshold = 0;
    }

    let base_shard_layout = get_base_shard_layout(params.base_shard_layout_version);
    base_epoch_config.shard_layout = base_shard_layout.clone();
    let mut new_boundary_account = params.new_boundary_account;
    let epoch_config =
        derive_new_epoch_config_from_boundary(&base_epoch_config, &new_boundary_account);

    let mut epoch_configs = vec![
        (base_protocol_version, Arc::new(base_epoch_config.clone())),
        (base_protocol_version + 1, Arc::new(epoch_config.clone())),
    ];

    let genesis = TestGenesisBuilder::new()
        .genesis_time_from_clock(&builder.clock())
        .shard_layout(base_shard_layout)
        .protocol_version(base_protocol_version)
        .epoch_length(params.epoch_length)
        .validators_spec(ValidatorsSpec::desired_roles(
            &params.producers.iter().map(|account_id| account_id.as_str()).collect_vec(),
            &params.validators.iter().map(|account_id| account_id.as_str()).collect_vec(),
        ))
        .add_user_accounts_simple(&params.accounts, params.initial_balance)
        .build();

    if let Some(second_resharding_boundary_account) = &params.second_resharding_boundary_account {
        let second_resharding_epoch_config = derive_new_epoch_config_from_boundary(
            &epoch_config,
            second_resharding_boundary_account,
        );
        epoch_configs.push((base_protocol_version + 2, Arc::new(second_resharding_epoch_config)));
        let upgrade_schedule = two_upgrades_voting_schedule(base_protocol_version + 2);
        builder = builder.protocol_upgrade_schedule(upgrade_schedule);
        new_boundary_account = second_resharding_boundary_account.clone();
    }
    let initial_num_shards = epoch_configs.first().unwrap().1.shard_layout.num_shards();
    let expected_num_shards = epoch_configs.last().unwrap().1.shard_layout.num_shards();
    if params.second_resharding_boundary_account.is_some() {
        assert_eq!(expected_num_shards, initial_num_shards + 2);
    } else {
        assert_eq!(expected_num_shards, initial_num_shards + 1);
    }
    let parent_shard_uid =
        base_epoch_config.shard_layout.account_id_to_shard_uid(&new_boundary_account);
    let epoch_config_store = EpochConfigStore::test(BTreeMap::from_iter(epoch_configs));

    if params.track_all_shards {
        builder = builder.track_all_shards();
    }

    if params.limit_outgoing_gas || params.short_yield_timeout {
        let mut runtime_config = RuntimeConfig::test();
        if params.limit_outgoing_gas {
            runtime_config.congestion_control_config.max_outgoing_gas = 100 * TGAS;
            runtime_config.congestion_control_config.min_outgoing_gas = 100 * TGAS;
        }
        if params.short_yield_timeout {
            let mut wasm_config = vm::Config::clone(&runtime_config.wasm_config);
            // Assuming the promise yield is sent at h=9 and resharding happens at h=13, let's set
            // the timeout to trigger at h=14.
            wasm_config.limit_config.yield_timeout_length_in_blocks = 5;
            runtime_config.wasm_config = Arc::new(wasm_config);
        }
        let runtime_config_store = RuntimeConfigStore::with_one_config(runtime_config);
        builder = builder.runtime_config_store(runtime_config_store);
    }

    let client_index = params.client_index;
    let client_account_id = params.clients[client_index].clone();

    let mut env = builder
        .genesis(genesis)
        .epoch_config_store(epoch_config_store)
        .clients(params.clients)
        .archival_clients(params.archivals.iter().cloned().collect())
        .load_memtries_for_tracked_shards(params.load_memtries_for_tracked_shards)
        .gc_num_epochs_to_keep(GC_NUM_EPOCHS_TO_KEEP)
        .build()
        .drop(DropCondition::ProtocolUpgradeChunkRange(
            base_protocol_version + 1,
            params.chunk_ranges_to_drop.clone(),
        ))
        .warmup();

    let mut test_setup_transactions = vec![];
    if !params.deploy_test_global_contract.is_empty() {
        setup_global_contracts(
            &mut env,
            &client_account_id,
            &params.deploy_test_global_contract,
            &params.use_test_global_contract,
            &mut test_setup_transactions,
        );
    }
    for contract_id in &params.deploy_test_contract {
        let deploy_contract_tx = deploy_contract(
            &mut env.test_loop,
            &env.node_datas,
            &client_account_id,
            contract_id,
            near_test_contracts::rs_contract().into(),
            1,
        );
        test_setup_transactions.push(deploy_contract_tx);
    }
    if !params.disable_temporary_account_test {
        let create_account_tx = create_account(
            &mut env,
            &client_account_id,
            &new_boundary_account,
            &params.temporary_account_id,
            10 * ONE_NEAR,
            2,
        );
        test_setup_transactions.push(create_account_tx);
    }
    // Wait for the test setup transactions to settle and ensure they all succeeded.
    env.test_loop.run_for(Duration::seconds(2));
    check_txs(&env.test_loop.data, &env.node_datas, &client_account_id, &test_setup_transactions);

    let client_handles =
        env.node_datas.iter().map(|data| data.client_sender.actor_handle()).collect_vec();

    #[cfg(feature = "test_features")]
    {
        if params.delay_flat_state_resharding > 0 {
            for node_data in &env.node_datas {
                let handle = node_data.resharding_sender.actor_handle();
                let resharding_actor = env.test_loop.data.get_mut(&handle);
                resharding_actor.adv_task_delay_by_blocks = params.delay_flat_state_resharding;
            }
        }
    }

    let clients =
        client_handles.iter().map(|handle| &env.test_loop.data.get(handle).client).collect_vec();
    let mut trie_sanity_check =
        TrieSanityCheck::new(&clients, params.load_memtries_for_tracked_shards);

    let num_epochs_to_wait = params.num_epochs_to_wait;
    let latest_block_height = Cell::new(0u64);
    let epoch_height_after_first_resharding = Cell::new(None);
    let resharding_block_hash = Cell::new(None);
    let epoch_height_after_resharding = Cell::new(None);
    let success_condition = |test_loop_data: &mut TestLoopData| -> bool {
        params.loop_actions.iter().for_each(|action| {
            action.call(&env.node_datas, test_loop_data, client_account_id.clone())
        });
        let clients =
            client_handles.iter().map(|handle| &test_loop_data.get(handle).client).collect_vec();

        // Skip if we already checked the latest height
        let tip = get_smallest_height_head(&clients);
        if latest_block_height.get() == tip.height {
            return false;
        }

        let client = clients[client_index];
        let block_header = client.chain.get_block_header(&tip.last_block_hash).unwrap();
        let shard_layout = client.epoch_manager.get_shard_layout(&tip.epoch_id).unwrap();
        let current_num_shards = shard_layout.num_shards();

        if latest_block_height.get() == 0 {
            println!("State before resharding:");
            print_and_assert_shard_accounts(&clients, &tip);
            assert_eq!(current_num_shards, initial_num_shards);
        }
        latest_block_height.set(tip.height);

        println!(
            "\nnew block #{}\nshards: {:?}\nchunk mask {:?}\nblock hash {}\nepoch id {:?}\n",
            tip.height,
            shard_layout.shard_ids().collect_vec(),
            block_header.chunk_mask().to_vec(),
            tip.last_block_hash,
            tip.epoch_id.0,
        );
        for (client_index, client) in clients.iter().enumerate() {
            let tracked_shards = get_tracked_shards(client, &tip.last_block_hash);
            let tracked_shards = shard_uids_to_ids(&tracked_shards);
            // That's not accurate in case of tracked shard schedule: it won't return parent shard before resharding boundary, if we track child after resharding.
            let shards_will_care_about = &get_shards_will_care_about(client, &tip.last_block_hash);
            let shards_will_care_about = shard_uids_to_ids(shards_will_care_about);
            let signer = client.validator_signer.get().unwrap();
            let account_id = signer.validator_id().as_str();
            println!(
                "client_{client_index}: id={account_id:?} tracks={tracked_shards:?}\twill_care_about={shards_will_care_about:?}"
            );
        }

        // Check that all chunks are included.
        if params.all_chunks_expected && params.chunk_ranges_to_drop.is_empty() {
            assert!(block_header.chunk_mask().iter().all(|chunk_bit| *chunk_bit));
        }

        trie_sanity_check.assert_state_sanity(&clients, expected_num_shards);

        let epoch_height =
            client.epoch_manager.get_epoch_height_from_prev_block(&tip.prev_block_hash).unwrap();

        if epoch_height_after_first_resharding.get().is_none()
            && current_num_shards != initial_num_shards
        {
            epoch_height_after_first_resharding.set(Some(epoch_height));
        }

        // Return false if we have not resharded yet.
        if epoch_height_after_resharding.get().is_none() {
            assert!(epoch_height < 5);
            if current_num_shards != expected_num_shards {
                return false;
            }
            // Just resharded.
            resharding_block_hash.set(Some(tip.prev_block_hash));
            epoch_height_after_resharding.set(Some(epoch_height));
            // Assert that we will have a chance for gc to kick in before the test is over.
            assert!(epoch_height + GC_NUM_EPOCHS_TO_KEEP < num_epochs_to_wait);
            println!("State after resharding:");
            print_and_assert_shard_accounts(&clients, &tip);
            // In case of second resharding, we want it 1 epoch after the first resharding.
            if params.second_resharding_boundary_account.is_some() {
                assert_eq!(epoch_height, epoch_height_after_first_resharding.get().unwrap() + 1);
            }
        }

        for client in clients {
            let num_mapped_children = check_state_shard_uid_mapping_after_resharding(
                client,
                &resharding_block_hash.get().unwrap(),
                parent_shard_uid,
            );

            if num_mapped_children > 0 {
<<<<<<< HEAD
                return false; // Wait for all reshardings to finish.
=======
                return false; // Wait for all mappings to be removed.
>>>>>>> 6c7c2d4a
            }
        }

        // Return false if garbage collection window has not passed yet since resharding.
        if epoch_height <= num_epochs_to_wait {
            return false;
        }
        for loop_action in &params.loop_actions {
            assert_matches!(loop_action.get_status(), LoopActionStatus::Succeeded);
        }
        return true;
    };

    env.test_loop.run_until(
        success_condition,
        // Give enough time to produce `num_epochs_to_wait` epochs.
        Duration::seconds((num_epochs_to_wait * params.epoch_length) as i64),
    );
    let client = &env.test_loop.data.get(&client_handles[client_index]).client;
    trie_sanity_check.check_epochs(client);

    env.shutdown_and_drain_remaining_events(Duration::seconds(20));
}

#[test]
fn slow_test_resharding_v3() {
    test_resharding_v3_base(TestReshardingParametersBuilder::default().build());
}

#[test]
fn slow_test_resharding_v3_two_independent_splits() {
    let second_resharding_boundary_account = "account2".parse().unwrap();
    test_resharding_v3_base(
        TestReshardingParametersBuilder::default()
            .second_resharding_boundary_account(Some(second_resharding_boundary_account))
            // TODO(resharding) Adjust temporary account test to work with two reshardings.
            .disable_temporary_account_test(true)
            .epoch_length(TWO_RESHARDINGS_EPOCH_LENGTH)
            .build(),
    );
}

// Takes a sequence of shard ids to track in consecutive epochs,
// repeats the last element `repeat_last_elem_count` times,
// and maps each element: |id| -> vec![id], to the format required by `TrackedShardSchedule`.
fn shard_sequence_to_schedule(
    mut shard_sequence: Vec<ShardId>,
    repeat_last_elem_count: u64,
) -> Vec<Vec<ShardId>> {
    shard_sequence.extend(
        std::iter::repeat(*shard_sequence.last().unwrap()).take(repeat_last_elem_count as usize),
    );
    shard_sequence.iter().map(|shard_id| vec![*shard_id]).collect()
}

#[test]
fn slow_test_resharding_v3_two_splits_one_after_another_at_single_node() {
    let first_resharding_boundary_account: AccountId = NEW_BOUNDARY_ACCOUNT.parse().unwrap();
    let second_resharding_boundary_account: AccountId = "account2".parse().unwrap();

    let base_shard_layout = get_base_shard_layout(DEFAULT_SHARD_LAYOUT_VERSION);
    let first_resharding_shard_layout = ShardLayout::derive_shard_layout(
        &base_shard_layout,
        first_resharding_boundary_account.clone(),
    );
    let second_resharding_shard_layout = ShardLayout::derive_shard_layout(
        &first_resharding_shard_layout,
        second_resharding_boundary_account.clone(),
    );

    let first_resharding_parent_shard_id =
        base_shard_layout.account_id_to_shard_id(&first_resharding_boundary_account);
    let first_resharding_child_shard_id =
        first_resharding_shard_layout.account_id_to_shard_id(&first_resharding_boundary_account);
    let second_resharding_parent_shard_id =
        first_resharding_shard_layout.account_id_to_shard_id(&second_resharding_boundary_account);
    let second_resharding_child_shard_id =
        second_resharding_shard_layout.account_id_to_shard_id(&second_resharding_boundary_account);

    let num_epochs_to_wait = DEFAULT_TESTLOOP_NUM_EPOCHS_TO_WAIT;
    let mut tracked_shard_schedule = vec![
        vec![first_resharding_parent_shard_id],
        vec![first_resharding_parent_shard_id],
        vec![first_resharding_child_shard_id, second_resharding_parent_shard_id],
        vec![second_resharding_child_shard_id],
    ];
    tracked_shard_schedule.extend(
        std::iter::repeat(tracked_shard_schedule.last().unwrap().clone())
            .take(num_epochs_to_wait as usize),
    );
    let num_clients = 8;
    let tracked_shard_schedule = TrackedShardSchedule {
        client_index: (num_clients - 1) as usize,
        schedule: tracked_shard_schedule,
    };
    test_resharding_v3_base(
        TestReshardingParametersBuilder::default()
            .num_clients(num_clients)
            .num_epochs_to_wait(num_epochs_to_wait)
            // Make the test more challenging by enabling shard shuffling.
            .shuffle_shard_assignment_for_chunk_producers(true)
            .second_resharding_boundary_account(Some(second_resharding_boundary_account))
            .tracked_shard_schedule(Some(tracked_shard_schedule))
            .epoch_length(TWO_RESHARDINGS_EPOCH_LENGTH)
            // TODO(resharding) Adjust temporary account test to work with two reshardings.
            .disable_temporary_account_test(true)
            .build(),
    );
}

// Track parent shard before resharding, child shard after resharding, and then an unrelated shard forever.
// Eventually, the State column should only contain entries belonging to the last tracked shard.
#[test]
fn slow_test_resharding_v3_state_cleanup() {
    let account_in_stable_shard: AccountId = "account0".parse().unwrap();
    let split_boundary_account: AccountId = NEW_BOUNDARY_ACCOUNT.parse().unwrap();
    let base_shard_layout = get_base_shard_layout(DEFAULT_SHARD_LAYOUT_VERSION);
    let new_shard_layout =
        ShardLayout::derive_shard_layout(&base_shard_layout, split_boundary_account.clone());
    let parent_shard_id = base_shard_layout.account_id_to_shard_id(&split_boundary_account);
    let child_shard_id = new_shard_layout.account_id_to_shard_id(&split_boundary_account);
    let unrelated_shard_id = new_shard_layout.account_id_to_shard_id(&account_in_stable_shard);

    let tracked_shard_sequence =
        vec![parent_shard_id, parent_shard_id, child_shard_id, unrelated_shard_id];
    let num_clients = 8;
    let num_epochs_to_wait = DEFAULT_TESTLOOP_NUM_EPOCHS_TO_WAIT;
    let tracked_shard_schedule = TrackedShardSchedule {
        client_index: (num_clients - 1) as usize,
        schedule: shard_sequence_to_schedule(tracked_shard_sequence, num_epochs_to_wait),
    };
    test_resharding_v3_base(
        TestReshardingParametersBuilder::default()
            .num_clients(num_clients)
            .tracked_shard_schedule(Some(tracked_shard_schedule.clone()))
            .add_loop_action(check_state_cleanup(tracked_shard_schedule, num_epochs_to_wait, false))
            .build(),
    );
}

// Track parent shard before resharding, but do not track any child shard after resharding.
#[test]
fn slow_test_resharding_v3_do_not_track_children_after_resharding() {
    let account_in_stable_shard: AccountId = "account0".parse().unwrap();
    let split_boundary_account: AccountId = NEW_BOUNDARY_ACCOUNT.parse().unwrap();
    let base_shard_layout = get_base_shard_layout(DEFAULT_SHARD_LAYOUT_VERSION);
    let new_shard_layout =
        ShardLayout::derive_shard_layout(&base_shard_layout, split_boundary_account.clone());
    let parent_shard_id = base_shard_layout.account_id_to_shard_id(&split_boundary_account);
    let unrelated_shard_id = new_shard_layout.account_id_to_shard_id(&account_in_stable_shard);

    let tracked_shard_sequence =
        vec![parent_shard_id, parent_shard_id, unrelated_shard_id, unrelated_shard_id];
    let num_clients = 8;
    let num_epochs_to_wait = DEFAULT_TESTLOOP_NUM_EPOCHS_TO_WAIT;
    let tracked_shard_schedule = TrackedShardSchedule {
        client_index: (num_clients - 1) as usize,
        schedule: shard_sequence_to_schedule(tracked_shard_sequence, num_epochs_to_wait),
    };
    test_resharding_v3_base(
        TestReshardingParametersBuilder::default()
            .num_clients(num_clients)
            .tracked_shard_schedule(Some(tracked_shard_schedule.clone()))
            .add_loop_action(check_state_cleanup(tracked_shard_schedule, num_epochs_to_wait, false))
            .build(),
    );
}

// Track parent shard before resharding, and a child shard after resharding.
// Then do not track the child for 5 epochs and start tracking it again.
// We expect all parent state and mapping have been removed,
// then child shard was state synced without mapping.
#[test]
fn slow_test_resharding_v3_stop_track_child_for_5_epochs() {
    let account_in_stable_shard: AccountId = "account0".parse().unwrap();
    let split_boundary_account: AccountId = NEW_BOUNDARY_ACCOUNT.parse().unwrap();
    let base_shard_layout = get_base_shard_layout(DEFAULT_SHARD_LAYOUT_VERSION);
    let new_shard_layout =
        ShardLayout::derive_shard_layout(&base_shard_layout, split_boundary_account.clone());
    let parent_shard_id = base_shard_layout.account_id_to_shard_id(&split_boundary_account);
    let child_shard_id = new_shard_layout.account_id_to_shard_id(&split_boundary_account);
    let unrelated_shard_id = new_shard_layout.account_id_to_shard_id(&account_in_stable_shard);

    let tracked_shard_sequence = vec![
        parent_shard_id,
        parent_shard_id,
        child_shard_id,
        unrelated_shard_id,
        unrelated_shard_id,
        unrelated_shard_id,
        unrelated_shard_id,
        unrelated_shard_id,
        child_shard_id,
    ];
    let num_clients = 8;
    let num_epochs_to_wait = 13;
    let tracked_shard_schedule = TrackedShardSchedule {
        client_index: (num_clients - 1) as usize,
        schedule: shard_sequence_to_schedule(tracked_shard_sequence, num_epochs_to_wait),
    };
    test_resharding_v3_base(
        TestReshardingParametersBuilder::default()
            .num_clients(num_clients)
            .tracked_shard_schedule(Some(tracked_shard_schedule.clone()))
            .add_loop_action(check_state_cleanup(tracked_shard_schedule, num_epochs_to_wait, false))
            .num_epochs_to_wait(num_epochs_to_wait)
            .build(),
    );
}

// Track parent shard before resharding, and track the first child after resharding.
// Then track unrelated shard for 2 epochs, track the second child for one epoch,
// track unrelated shard for 2 epochs, and track the original (first) child again.
// We expect the mapping to parent to be preserved, because there were not enough
// epochs where we did not track any child for mapping to be removed.
#[test]
fn slow_test_resharding_v3_stop_track_child_for_5_epochs_with_sibling_in_between() {
    let account_in_stable_shard: AccountId = "account0".parse().unwrap();
    let split_boundary_account: AccountId = NEW_BOUNDARY_ACCOUNT.parse().unwrap();
    let base_shard_layout = get_base_shard_layout(DEFAULT_SHARD_LAYOUT_VERSION);
    let new_shard_layout =
        ShardLayout::derive_shard_layout(&base_shard_layout, split_boundary_account.clone());
    let parent_shard_id = base_shard_layout.account_id_to_shard_id(&split_boundary_account);
    let children_shards_ids = new_shard_layout.get_children_shards_ids(parent_shard_id).unwrap();
    let unrelated_shard_id = new_shard_layout.account_id_to_shard_id(&account_in_stable_shard);

    let tracked_shard_sequence = vec![
        parent_shard_id,
        parent_shard_id,
        children_shards_ids[0],
        unrelated_shard_id,
        unrelated_shard_id,
        children_shards_ids[1],
        unrelated_shard_id,
        unrelated_shard_id,
        children_shards_ids[0],
    ];
    let num_clients = 8;
    let num_epochs_to_wait = 13;
    let tracked_shard_schedule = TrackedShardSchedule {
        client_index: (num_clients - 1) as usize,
        schedule: shard_sequence_to_schedule(tracked_shard_sequence, num_epochs_to_wait),
    };
    test_resharding_v3_base(
        TestReshardingParametersBuilder::default()
            .num_clients(num_clients)
            .tracked_shard_schedule(Some(tracked_shard_schedule.clone()))
            .add_loop_action(check_state_cleanup(tracked_shard_schedule, num_epochs_to_wait, true))
            .num_epochs_to_wait(num_epochs_to_wait)
            .build(),
    );
}

// Sets up an extra node that doesn't track the parent, doesn't track the child in the first post-resharding
// epoch, and then tracks a child in the epoch after that. This checks that state sync works in that case.
#[test]
fn slow_test_resharding_v3_sync_child() {
    let account_in_stable_shard: AccountId = "account0".parse().unwrap();
    let split_boundary_account: AccountId = NEW_BOUNDARY_ACCOUNT.parse().unwrap();
    let base_shard_layout = get_base_shard_layout(DEFAULT_SHARD_LAYOUT_VERSION);
    let new_shard_layout =
        ShardLayout::derive_shard_layout(&base_shard_layout, split_boundary_account.clone());
    let child_shard_id = new_shard_layout.account_id_to_shard_id(&split_boundary_account);
    let unrelated_shard_id = new_shard_layout.account_id_to_shard_id(&account_in_stable_shard);

    let tracked_shard_sequence =
        vec![unrelated_shard_id, unrelated_shard_id, unrelated_shard_id, child_shard_id];
    let num_clients = 8;
    let num_epochs_to_wait = DEFAULT_TESTLOOP_NUM_EPOCHS_TO_WAIT;
    let tracked_shard_schedule = TrackedShardSchedule {
        client_index: (num_clients - 1) as usize,
        schedule: shard_sequence_to_schedule(tracked_shard_sequence, num_epochs_to_wait),
    };
    test_resharding_v3_base(
        TestReshardingParametersBuilder::default()
            .num_clients(num_clients)
            .tracked_shard_schedule(Some(tracked_shard_schedule.clone()))
            .add_loop_action(check_state_cleanup(tracked_shard_schedule, num_epochs_to_wait, false))
            .build(),
    );
}

#[test]
fn slow_test_resharding_v3_track_all_shards() {
    test_resharding_v3_base(
        TestReshardingParametersBuilder::default()
            .track_all_shards(true)
            .all_chunks_expected(true)
            .epoch_length(INCREASED_EPOCH_LENGTH)
            .build(),
    );
}

#[test]
fn slow_test_resharding_v3_drop_chunks_before() {
    let chunk_ranges_to_drop = HashMap::from([(1, -2..0)]);
    test_resharding_v3_base(
        TestReshardingParametersBuilder::default()
            .chunk_ranges_to_drop(chunk_ranges_to_drop)
            .epoch_length(INCREASED_EPOCH_LENGTH)
            .build(),
    );
}

#[test]
fn slow_test_resharding_v3_drop_chunks_after() {
    let chunk_ranges_to_drop = HashMap::from([(2, 0..2)]);
    test_resharding_v3_base(
        TestReshardingParametersBuilder::default()
            .chunk_ranges_to_drop(chunk_ranges_to_drop)
            .build(),
    );
}

#[test]
fn slow_test_resharding_v3_drop_chunks_before_and_after() {
    let chunk_ranges_to_drop = HashMap::from([(0, -2..2)]);
    test_resharding_v3_base(
        TestReshardingParametersBuilder::default()
            .chunk_ranges_to_drop(chunk_ranges_to_drop)
            .epoch_length(INCREASED_EPOCH_LENGTH)
            .build(),
    );
}

#[test]
fn slow_test_resharding_v3_drop_chunks_all() {
    let chunk_ranges_to_drop = HashMap::from([(0, -1..2), (1, -3..0), (2, 0..3), (3, 0..1)]);
    test_resharding_v3_base(
        TestReshardingParametersBuilder::default()
            .chunk_ranges_to_drop(chunk_ranges_to_drop)
            .epoch_length(INCREASED_EPOCH_LENGTH)
            .build(),
    );
}

#[test]
#[cfg(feature = "test_features")]
fn slow_test_resharding_v3_resharding_block_in_fork() {
    test_resharding_v3_base(
        TestReshardingParametersBuilder::default()
            .num_clients(1)
            .num_producers(1)
            .num_validators(0)
            .num_rpcs(0)
            .num_archivals(0)
            .add_loop_action(fork_before_resharding_block(false, 3))
            .build(),
    );
}

#[test]
// Scenario:
// Two double signed blocks B(height=15) and B'(height=15) processed in the order B -> B'.
// In this scenario the chain discards the resharding at B' and performs resharding at B.
#[cfg(feature = "test_features")]
fn slow_test_resharding_v3_double_sign_resharding_block_first_fork() {
    test_resharding_v3_base(
        TestReshardingParametersBuilder::default()
            .num_clients(1)
            .num_producers(1)
            .num_validators(0)
            .num_rpcs(0)
            .num_archivals(0)
            .add_loop_action(fork_before_resharding_block(true, 1))
            .build(),
    );
}

// here
#[test]
// Scenario:
// Two double signed blocks B(height=15) and B'(height=15) and a third block C(height=19)
// processed in the order B -> B' -> C.
// In this scenario the chain discards the reshardings at B and B' and performs resharding at C.
#[cfg(feature = "test_features")]
fn slow_test_resharding_v3_double_sign_resharding_block_last_fork() {
    test_resharding_v3_base(
        TestReshardingParametersBuilder::default()
            .num_clients(1)
            .num_producers(1)
            .num_validators(0)
            .num_rpcs(0)
            .num_archivals(0)
            .add_loop_action(fork_before_resharding_block(true, 3))
            .build(),
    );
}

#[test]
fn slow_test_resharding_v3_shard_shuffling() {
    let params = TestReshardingParametersBuilder::default()
        .shuffle_shard_assignment_for_chunk_producers(true)
        .num_epochs_to_wait(INCREASED_TESTLOOP_NUM_EPOCHS_TO_WAIT)
        .build();
    test_resharding_v3_base(params);
}

/// This tests an edge case where we track the parent in the pre-resharding epoch, then we
/// track an unrelated shard in the first epoch after resharding, then we track a child of the resharding
/// in the next epoch after that. In that case we don't want to state sync because we can just perform
/// the resharding and continue applying chunks for the child in the first epoch post-resharding.
#[test]
fn slow_test_resharding_v3_shard_shuffling_untrack_then_track() {
    let account_in_stable_shard: AccountId = "account0".parse().unwrap();
    let split_boundary_account: AccountId = NEW_BOUNDARY_ACCOUNT.parse().unwrap();
    let base_shard_layout = get_base_shard_layout(DEFAULT_SHARD_LAYOUT_VERSION);
    let new_shard_layout =
        ShardLayout::derive_shard_layout(&base_shard_layout, split_boundary_account.clone());
    let parent_shard_id = base_shard_layout.account_id_to_shard_id(&split_boundary_account);
    let child_shard_id = new_shard_layout.account_id_to_shard_id(&split_boundary_account);
    let unrelated_shard_id = new_shard_layout.account_id_to_shard_id(&account_in_stable_shard);

    let tracked_shard_sequence =
        vec![parent_shard_id, parent_shard_id, unrelated_shard_id, child_shard_id];
    let num_clients = 8;
    let num_epochs_to_wait = INCREASED_TESTLOOP_NUM_EPOCHS_TO_WAIT;
    let tracked_shard_schedule = TrackedShardSchedule {
        client_index: (num_clients - 1) as usize,
        schedule: shard_sequence_to_schedule(tracked_shard_sequence, num_epochs_to_wait),
    };
    let params = TestReshardingParametersBuilder::default()
        .shuffle_shard_assignment_for_chunk_producers(true)
        .num_epochs_to_wait(num_epochs_to_wait)
        .num_clients(num_clients)
        .tracked_shard_schedule(Some(tracked_shard_schedule.clone()))
        .add_loop_action(check_state_cleanup(tracked_shard_schedule, num_epochs_to_wait, true))
        .build();
    test_resharding_v3_base(params);
}

#[test]
fn slow_test_resharding_v3_shard_shuffling_intense() {
    let chunk_ranges_to_drop = HashMap::from([(0, -1..2), (1, -3..0), (2, -3..3), (3, 0..1)]);
    let params = TestReshardingParametersBuilder::default()
        .num_accounts(8)
        .epoch_length(INCREASED_TESTLOOP_NUM_EPOCHS_TO_WAIT)
        .shuffle_shard_assignment_for_chunk_producers(true)
        .chunk_ranges_to_drop(chunk_ranges_to_drop)
        .add_loop_action(execute_money_transfers(
            TestReshardingParametersBuilder::compute_initial_accounts(8),
        ))
        .build();
    test_resharding_v3_base(params);
}

/// Executes storage operations at every block height.
/// In particular, checks that storage gas costs are computed correctly during
/// resharding. Caught a bug with invalid storage costs computed during flat
/// storage resharding.
#[test]
fn slow_test_resharding_v3_storage_operations() {
    let sender_account: AccountId = "account1".parse().unwrap();
    let account_in_parent: AccountId = "account4".parse().unwrap();
    let params = TestReshardingParametersBuilder::default()
        .deploy_test_contract(account_in_parent.clone())
        .add_loop_action(execute_storage_operations(sender_account, account_in_parent))
        .all_chunks_expected(true)
        .delay_flat_state_resharding(2)
        .epoch_length(13)
        .build();
    test_resharding_v3_base(params);
}

#[test]
#[cfg_attr(not(feature = "test_features"), ignore)]
fn slow_test_resharding_v3_delayed_receipts_left_child() {
    let account: AccountId = "account4".parse().unwrap();
    let params = TestReshardingParametersBuilder::default()
        .deploy_test_contract(account.clone())
        .add_loop_action(call_burn_gas_contract(
            vec![account.clone()],
            vec![account.clone()],
            275 * TGAS,
            DEFAULT_EPOCH_LENGTH,
        ))
        .add_loop_action(check_receipts_presence_at_resharding_block(
            vec![account],
            ReceiptKind::Delayed,
        ))
        .build();
    test_resharding_v3_base(params);
}

// TODO(stedfn): remove "nightly" feature once we have a new protocol version.
// Global contracts + resharding tests start with PROTOCOL_VERSION - 1 before the resharding
// and then PROTOCOL_VERSION after the resharding. Currently, global contracts are enabled in
// the latest PROTOCOL_VERSION, 77, so PROTOCOL_VERSION - 1 will not work until a new version
// is released.
#[test]
#[cfg_attr(not(all(feature = "test_features", feature = "nightly")), ignore)]
fn slow_test_resharding_v3_global_contract_by_hash() {
    let code_hash = CryptoHash::hash_bytes(&near_test_contracts::rs_contract());
    test_resharding_v3_global_contract_base(
        GlobalContractIdentifier::CodeHash(code_hash),
        GlobalContractDeployMode::CodeHash,
    );
}

// TODO(stedfn): remove "nightly" feature once we have a new protocol version (explanation above).
#[test]
#[cfg_attr(not(all(feature = "test_features", feature = "nightly")), ignore)]
fn slow_test_resharding_v3_global_contract_by_account_id() {
    test_resharding_v3_global_contract_base(
        GlobalContractIdentifier::AccountId("account4".parse().unwrap()),
        GlobalContractDeployMode::AccountId,
    );
}

fn test_resharding_v3_global_contract_base(
    identifier: GlobalContractIdentifier,
    deploy_mode: GlobalContractDeployMode,
) {
    let global_contract_deployer: AccountId = "account4".parse().unwrap();
    let caller_accounts = vec![
        "account0".parse().unwrap(),
        "account1".parse().unwrap(),
        "account3".parse().unwrap(),
        "account5".parse().unwrap(),
        "account7".parse().unwrap(),
    ];
    let global_contract_user: AccountId = "account6".parse().unwrap();
    let params = TestReshardingParametersBuilder::default()
        .base_protocol_version(PROTOCOL_VERSION - 1)
        .deploy_test_global_contract(global_contract_deployer, deploy_mode)
        .use_test_global_contract(global_contract_user.clone(), identifier)
        .add_loop_action(call_burn_gas_contract(
            caller_accounts,
            vec![global_contract_user.clone()],
            275 * TGAS,
            INCREASED_EPOCH_LENGTH,
        ))
        .epoch_length(INCREASED_EPOCH_LENGTH)
        .add_loop_action(check_receipts_presence_at_resharding_block(
            vec![global_contract_user],
            ReceiptKind::Delayed,
        ))
        .build();
    test_resharding_v3_base(params);
}

#[test]
#[cfg_attr(not(feature = "test_features"), ignore)]
fn slow_test_resharding_v3_delayed_receipts_right_child() {
    let account: AccountId = "account6".parse().unwrap();
    let params = TestReshardingParametersBuilder::default()
        .deploy_test_contract(account.clone())
        .add_loop_action(call_burn_gas_contract(
            vec![account.clone()],
            vec![account.clone()],
            275 * TGAS,
            INCREASED_EPOCH_LENGTH,
        ))
        .add_loop_action(check_receipts_presence_at_resharding_block(
            vec![account],
            ReceiptKind::Delayed,
        ))
        .epoch_length(INCREASED_EPOCH_LENGTH)
        .build();
    test_resharding_v3_base(params);
}

fn test_resharding_v3_split_parent_buffered_receipts_base(base_shard_layout_version: u64) {
    let receiver_account: AccountId = "account0".parse().unwrap();
    let account_in_parent: AccountId = "account4".parse().unwrap();
    let account_in_left_child: AccountId = "account4".parse().unwrap();
    let account_in_right_child: AccountId = "account6".parse().unwrap();
    let params = TestReshardingParametersBuilder::default()
        .base_shard_layout_version(base_shard_layout_version)
        .deploy_test_contract(receiver_account.clone())
        .limit_outgoing_gas(true)
        .add_loop_action(call_burn_gas_contract(
            vec![account_in_left_child.clone(), account_in_right_child],
            vec![receiver_account],
            10 * TGAS,
            INCREASED_EPOCH_LENGTH,
        ))
        .add_loop_action(check_receipts_presence_at_resharding_block(
            vec![account_in_parent],
            ReceiptKind::Buffered,
        ))
        .add_loop_action(check_receipts_presence_after_resharding_block(
            vec![account_in_left_child],
            ReceiptKind::Buffered,
        ))
        .epoch_length(INCREASED_EPOCH_LENGTH)
        .build();
    test_resharding_v3_base(params);
}

#[test]
#[cfg_attr(not(feature = "test_features"), ignore)]
#[ignore = "V1 tests are ignored"]
fn slow_test_resharding_v3_split_parent_buffered_receipts_v1() {
    test_resharding_v3_split_parent_buffered_receipts_base(1);
}

#[test]
#[cfg_attr(not(feature = "test_features"), ignore)]
fn slow_test_resharding_v3_split_parent_buffered_receipts_v2() {
    test_resharding_v3_split_parent_buffered_receipts_base(2);
}

fn test_resharding_v3_buffered_receipts_towards_splitted_shard_base(
    base_shard_layout_version: u64,
) {
    let account_in_left_child: AccountId = "account4".parse().unwrap();
    let account_in_right_child: AccountId = "account6".parse().unwrap();
    let account_in_stable_shard: AccountId = "account1".parse().unwrap();

    let params = TestReshardingParametersBuilder::default()
        .base_shard_layout_version(base_shard_layout_version)
        .deploy_test_contract(account_in_left_child.clone())
        .deploy_test_contract(account_in_right_child.clone())
        .limit_outgoing_gas(true)
        .add_loop_action(call_burn_gas_contract(
            vec![account_in_stable_shard.clone()],
            vec![account_in_left_child, account_in_right_child],
            10 * TGAS,
            DEFAULT_EPOCH_LENGTH,
        ))
        .add_loop_action(check_receipts_presence_at_resharding_block(
            vec![account_in_stable_shard.clone()],
            ReceiptKind::Buffered,
        ))
        .add_loop_action(check_receipts_presence_after_resharding_block(
            vec![account_in_stable_shard],
            ReceiptKind::Buffered,
        ))
        .build();
    test_resharding_v3_base(params);
}

#[test]
#[cfg_attr(not(feature = "test_features"), ignore)]
#[ignore = "V1 tests are ignored"]
fn slow_test_resharding_v3_buffered_receipts_towards_splitted_shard_v1() {
    test_resharding_v3_buffered_receipts_towards_splitted_shard_base(1);
}

#[test]
#[cfg_attr(not(feature = "test_features"), ignore)]
fn slow_test_resharding_v3_buffered_receipts_towards_splitted_shard_v2() {
    test_resharding_v3_buffered_receipts_towards_splitted_shard_base(2);
}

/// This test sends large (3MB) receipts from a stable shard to shard that will be split into two.
/// These large receipts are buffered and at the resharding boundary the stable shard's outgoing
/// buffer contains receipts to the shard that was split. Bandwidth requests to the child where the
/// receipts will be sent must include the receipts stored in outgoing buffer to the parent shard,
/// otherwise there will be no bandwidth grants to send them.
fn test_resharding_v3_large_receipts_towards_splitted_shard_base(base_shard_layout_version: u64) {
    let account_in_left_child: AccountId = "account4".parse().unwrap();
    let account_in_right_child: AccountId = "account6".parse().unwrap();
    let account_in_stable_shard: AccountId = "account1".parse().unwrap();

    let params = TestReshardingParametersBuilder::default()
        .base_shard_layout_version(base_shard_layout_version)
        .deploy_test_contract(account_in_left_child.clone())
        .deploy_test_contract(account_in_right_child.clone())
        .deploy_test_contract(account_in_stable_shard.clone())
        .add_loop_action(send_large_cross_shard_receipts(
            vec![account_in_stable_shard.clone()],
            vec![account_in_left_child, account_in_right_child],
        ))
        .add_loop_action(check_receipts_presence_at_resharding_block(
            vec![account_in_stable_shard.clone()],
            ReceiptKind::Buffered,
        ))
        .add_loop_action(check_receipts_presence_after_resharding_block(
            vec![account_in_stable_shard],
            ReceiptKind::Buffered,
        ))
        .build();
    test_resharding_v3_base(params);
}

#[test]
#[ignore = "V1 tests are ignored"]
fn slow_test_resharding_v3_large_receipts_towards_splitted_shard_v1() {
    test_resharding_v3_large_receipts_towards_splitted_shard_base(1);
}

#[test]
fn slow_test_resharding_v3_large_receipts_towards_splitted_shard_v2() {
    test_resharding_v3_large_receipts_towards_splitted_shard_base(2);
}

#[test]
#[cfg_attr(not(feature = "test_features"), ignore)]
fn slow_test_resharding_v3_outgoing_receipts_towards_splitted_shard() {
    let receiver_account: AccountId = "account4".parse().unwrap();
    let account_1_in_stable_shard: AccountId = "account1".parse().unwrap();
    let account_2_in_stable_shard: AccountId = "account2".parse().unwrap();
    let params = TestReshardingParametersBuilder::default()
        .deploy_test_contract(receiver_account.clone())
        .add_loop_action(call_burn_gas_contract(
            vec![account_1_in_stable_shard, account_2_in_stable_shard],
            vec![receiver_account],
            5 * TGAS,
            DEFAULT_EPOCH_LENGTH,
        ))
        .build();
    test_resharding_v3_base(params);
}

#[test]
#[cfg_attr(not(feature = "test_features"), ignore)]
fn slow_test_resharding_v3_outgoing_receipts_from_splitted_shard() {
    let receiver_account: AccountId = "account0".parse().unwrap();
    let account_in_left_child: AccountId = "account4".parse().unwrap();
    let account_in_right_child: AccountId = "account6".parse().unwrap();
    let params = TestReshardingParametersBuilder::default()
        .deploy_test_contract(receiver_account.clone())
        .add_loop_action(call_burn_gas_contract(
            vec![account_in_left_child, account_in_right_child],
            vec![receiver_account],
            5 * TGAS,
            INCREASED_EPOCH_LENGTH,
        ))
        .epoch_length(INCREASED_EPOCH_LENGTH)
        .build();
    test_resharding_v3_base(params);
}

#[test]
#[ignore = "V1 tests are ignored"]
fn slow_test_resharding_v3_load_memtrie_v1() {
    let params = TestReshardingParametersBuilder::default()
        .base_shard_layout_version(1)
        .load_memtries_for_tracked_shards(false)
        .build();
    test_resharding_v3_base(params);
}

#[test]
fn slow_test_resharding_v3_load_memtrie_v2() {
    let params = TestReshardingParametersBuilder::default()
        .base_shard_layout_version(2)
        .load_memtries_for_tracked_shards(false)
        .build();
    test_resharding_v3_base(params);
}

#[test]
#[cfg_attr(not(feature = "test_features"), ignore)]
fn slow_test_resharding_v3_slower_post_processing_tasks() {
    // When there's a resharding task delay and single-shard tracking, the delay might be pushed out
    // even further because the resharding task might have to wait for the state snapshot to be made
    // before it can proceed, which might mean that flat storage won't be ready for the child shard for a whole epoch.
    // So we extend the epoch length a bit in this case.
    test_resharding_v3_base(
        TestReshardingParametersBuilder::default()
            .delay_flat_state_resharding(2)
            .epoch_length(INCREASED_EPOCH_LENGTH)
            .build(),
    );
}

#[test]
#[cfg_attr(not(feature = "test_features"), ignore)]
fn slow_test_resharding_v3_shard_shuffling_slower_post_processing_tasks() {
    let params = TestReshardingParametersBuilder::default()
        .shuffle_shard_assignment_for_chunk_producers(true)
        .num_epochs_to_wait(INCREASED_TESTLOOP_NUM_EPOCHS_TO_WAIT)
        .delay_flat_state_resharding(2)
        .epoch_length(INCREASED_EPOCH_LENGTH)
        .build();
    test_resharding_v3_base(params);
}

#[test]
fn slow_test_resharding_v3_yield_resume() {
    let account_in_left_child: AccountId = "account4".parse().unwrap();
    let account_in_right_child: AccountId = "account6".parse().unwrap();
    let params = TestReshardingParametersBuilder::default()
        .deploy_test_contract(account_in_left_child.clone())
        .deploy_test_contract(account_in_right_child.clone())
        .add_loop_action(call_promise_yield(
            true,
            vec![account_in_left_child.clone(), account_in_right_child.clone()],
            vec![account_in_left_child.clone(), account_in_right_child.clone()],
        ))
        .add_loop_action(check_receipts_presence_at_resharding_block(
            vec![account_in_left_child.clone(), account_in_right_child.clone()],
            ReceiptKind::PromiseYield,
        ))
        .add_loop_action(check_receipts_presence_after_resharding_block(
            vec![account_in_left_child, account_in_right_child],
            ReceiptKind::PromiseYield,
        ))
        .build();
    test_resharding_v3_base(params);
}

#[test]
fn slow_test_resharding_v3_yield_timeout() {
    let account_in_left_child: AccountId = "account4".parse().unwrap();
    let account_in_right_child: AccountId = "account6".parse().unwrap();
    let params = TestReshardingParametersBuilder::default()
        .deploy_test_contract(account_in_left_child.clone())
        .deploy_test_contract(account_in_right_child.clone())
        .short_yield_timeout(true)
        .add_loop_action(call_promise_yield(
            false,
            vec![account_in_left_child.clone(), account_in_right_child.clone()],
            vec![account_in_left_child.clone(), account_in_right_child.clone()],
        ))
        .add_loop_action(check_receipts_presence_at_resharding_block(
            vec![account_in_left_child.clone(), account_in_right_child.clone()],
            ReceiptKind::PromiseYield,
        ))
        .add_loop_action(check_receipts_presence_after_resharding_block(
            vec![account_in_left_child, account_in_right_child],
            ReceiptKind::PromiseYield,
        ))
        .epoch_length(INCREASED_EPOCH_LENGTH)
        .build();
    test_resharding_v3_base(params);
}

/// Check that adding a new promise yield after resharding in one child doesn't
/// leave the other child's promise yield indices with a dangling trie value.
#[test]
fn slow_test_resharding_v3_promise_yield_indices_gc_correctness() {
    let account_in_left_child: AccountId = "account4".parse().unwrap();
    let account_in_right_child: AccountId = "account6".parse().unwrap();
    let base_shard_layout = get_base_shard_layout(DEFAULT_SHARD_LAYOUT_VERSION);
    let shard_layout_after_resharding =
        ShardLayout::derive_shard_layout(&base_shard_layout, NEW_BOUNDARY_ACCOUNT.parse().unwrap());
    let params = TestReshardingParametersBuilder::default()
        .deploy_test_contract(account_in_left_child.clone())
        .deploy_test_contract(account_in_right_child.clone())
        .add_loop_action(promise_yield_repro_missing_trie_value(
            account_in_left_child,
            account_in_right_child,
            shard_layout_after_resharding,
            GC_NUM_EPOCHS_TO_KEEP,
            DEFAULT_EPOCH_LENGTH,
        ))
        .build();
    test_resharding_v3_base(params);
}

/// Check that accumulating new delayed receipts after resharding in one child doesn't
/// leave the other child's delayed receipts indices with a dangling trie value.
#[test]
#[cfg_attr(not(feature = "test_features"), ignore)]
fn slow_test_resharding_v3_delayed_receipts_gc_correctness() {
    let account_in_left_child: AccountId = "account4".parse().unwrap();
    let account_in_right_child: AccountId = "account6".parse().unwrap();
    let base_shard_layout = get_base_shard_layout(DEFAULT_SHARD_LAYOUT_VERSION);
    let shard_layout_after_resharding =
        ShardLayout::derive_shard_layout(&base_shard_layout, NEW_BOUNDARY_ACCOUNT.parse().unwrap());
    let params = TestReshardingParametersBuilder::default()
        .deploy_test_contract(account_in_left_child.clone())
        .deploy_test_contract(account_in_right_child.clone())
        .add_loop_action(delayed_receipts_repro_missing_trie_value(
            account_in_left_child,
            account_in_right_child,
            shard_layout_after_resharding,
            GC_NUM_EPOCHS_TO_KEEP,
            DEFAULT_EPOCH_LENGTH,
        ))
        .build();
    test_resharding_v3_base(params);
}<|MERGE_RESOLUTION|>--- conflicted
+++ resolved
@@ -673,11 +673,7 @@
             );
 
             if num_mapped_children > 0 {
-<<<<<<< HEAD
-                return false; // Wait for all reshardings to finish.
-=======
                 return false; // Wait for all mappings to be removed.
->>>>>>> 6c7c2d4a
             }
         }
 
