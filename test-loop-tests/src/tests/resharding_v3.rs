use assert_matches::assert_matches;
use itertools::Itertools;
use near_async::test_loop::data::TestLoopData;
use near_async::time::Duration;
use near_chain_configs::test_genesis::{TestGenesisBuilder, ValidatorsSpec};
use near_o11y::testonly::init_test_logger;
use near_primitives::action::{GlobalContractDeployMode, GlobalContractIdentifier};
use near_primitives::epoch_manager::EpochConfigStore;
use near_primitives::hash::CryptoHash;
use near_primitives::shard_layout::{ShardLayout, shard_uids_to_ids};
use near_primitives::types::{AccountId, BlockHeightDelta, ShardId, ShardIndex};
use near_primitives::version::{PROTOCOL_VERSION, ProtocolFeature};
use std::cell::Cell;
use std::collections::{BTreeMap, HashMap};
use std::sync::Arc;

<<<<<<< HEAD
use crate::builder::TestLoopBuilder;
use crate::env::TestLoopEnv;
=======
use crate::setup::builder::TestLoopBuilder;
use crate::setup::drop_condition::DropCondition;
>>>>>>> 51a0e736
use crate::utils::loop_action::{LoopAction, LoopActionStatus};
use crate::utils::receipts::{
    ReceiptKind, check_receipts_presence_after_resharding_block,
    check_receipts_presence_at_resharding_block,
};
#[cfg(feature = "test_features")]
use crate::utils::resharding::fork_before_resharding_block;
use crate::utils::resharding::{
    TrackedShardSchedule, call_burn_gas_contract, call_promise_yield, check_state_cleanup,
    delayed_receipts_repro_missing_trie_value, execute_money_transfers, execute_storage_operations,
    promise_yield_repro_missing_trie_value, send_large_cross_shard_receipts,
    temporary_account_during_resharding,
};
use crate::utils::setups::{derive_new_epoch_config_from_boundary, two_upgrades_voting_schedule};
use crate::utils::sharding::{
    get_shards_will_care_about, get_tracked_shards, print_and_assert_shard_accounts,
};
use crate::utils::transactions::{
    check_txs, create_account, deploy_contract, deploy_global_contract, get_smallest_height_head,
    use_global_contract,
};
use crate::utils::trie_sanity::{TrieSanityCheck, check_state_shard_uid_mapping_after_resharding};
use crate::utils::{ONE_NEAR, TGAS};
use near_parameters::{RuntimeConfig, RuntimeConfigStore, vm};

/// Default and minimal epoch length used in resharding tests.
const DEFAULT_EPOCH_LENGTH: u64 = 7;

/// Epoch length to use in tests involving two reshardings.
/// Using smaller epoch length resulted in 1 block producer not being assigned to any block
/// for the entire second epoch (bad luck). Because of that, it was not included in
/// `EpochInfoAggregator::version_tracker` and the second shard split happened two epochs
/// (instead of 1 epoch) after the first resharding.
const TWO_RESHARDINGS_EPOCH_LENGTH: u64 = 9;

/// Increased epoch length that has to be used in some tests due to the delay caused by catch up.
///
/// With shorter epoch length, a chunk producer might not finish catch up on time,
/// before it is supposed to accept transactions for the next epoch.
/// That would result in chunk producer rejecting a transaction
/// and later we would hit the `DBNotFoundErr("Transaction ...)` error in tests.
const INCREASED_EPOCH_LENGTH: u64 = 10;

/// Garbage collection window length.
const GC_NUM_EPOCHS_TO_KEEP: u64 = 3;

/// Default number of epochs for resharding testloop to run.
const DEFAULT_TESTLOOP_NUM_EPOCHS_TO_WAIT: u64 = 8;

/// Increased number of epochs for resharding testloop to run.
/// To be used in tests with shard shuffling enabled, to cover more configurations of shard assignment.
const INCREASED_TESTLOOP_NUM_EPOCHS_TO_WAIT: u64 = 12;

/// Default shard layout version used in resharding tests.
const DEFAULT_SHARD_LAYOUT_VERSION: u64 = 2;

/// Account used in resharding tests as a split boundary.
const NEW_BOUNDARY_ACCOUNT: &str = "account6";

#[derive(derive_builder::Builder)]
#[builder(pattern = "owned", build_fn(skip))]
#[allow(unused)]
struct TestReshardingParameters {
    base_shard_layout_version: u64,
    base_protocol_version: u32,
    /// Number of accounts.
    num_accounts: u64,
    /// Number of clients.
    num_clients: u64,
    /// Number of block and chunk producers.
    num_producers: u64,
    /// Number of chunk validators.
    num_validators: u64,
    /// Number of RPC clients.
    num_rpcs: u64,
    /// Number of archival clients.
    num_archivals: u64,
    #[builder(setter(skip))]
    accounts: Vec<AccountId>,
    #[builder(setter(skip))]
    clients: Vec<AccountId>,
    #[builder(setter(skip))]
    producers: Vec<AccountId>,
    #[builder(setter(skip))]
    validators: Vec<AccountId>,
    #[builder(setter(skip))]
    rpcs: Vec<AccountId>,
    // Index of the client used to serve requests (RPC node if available, otherwise first from `clients`)
    #[builder(setter(skip))]
    client_index: usize,
    #[builder(setter(skip))]
    archivals: Vec<AccountId>,
    #[builder(setter(skip))]
    new_boundary_account: AccountId,
    initial_balance: u128,
    epoch_length: BlockHeightDelta,
    chunk_ranges_to_drop: HashMap<ShardIndex, std::ops::Range<i64>>,
    shuffle_shard_assignment_for_chunk_producers: bool,
    track_all_shards: bool,
    // Manually specify what shards will be tracked for a given client ID.
    // The client ID must not be used for any other role (validator, RPC, etc.).
    // The schedule length must be more than `num_epochs_to_wait` so that it covers all epoch heights used in the test.
    // The suffix must consist of `GC_NUM_EPOCHS_TO_KEEP` repetitions of the same shard,
    // so that we can assert at the end of the test that the state of all other shards have been cleaned up.
    tracked_shard_schedule: Option<TrackedShardSchedule>,
    load_memtries_for_tracked_shards: bool,
    /// Custom behavior executed at every iteration of test loop.
    #[builder(setter(custom))]
    loop_actions: Vec<LoopAction>,
    // When enabling shard shuffling with a short epoch length, sometimes a node might not finish
    // catching up by the end of the epoch, and then misses a chunk. This can be fixed by using a longer
    // epoch length, but it's good to also check what happens with shorter ones.
    all_chunks_expected: bool,
    /// Optionally deploy the test contract
    /// (see nearcore/runtime/near-test-contracts/test-contract-rs/src/lib.rs) on the provided accounts.
    #[builder(setter(custom))]
    deploy_test_contract: Vec<AccountId>,
    /// Optionally deploy and use test global contracts
    #[builder(setter(custom))]
    deploy_test_global_contract: Vec<(AccountId, GlobalContractDeployMode)>,
    #[builder(setter(custom))]
    use_test_global_contract: Vec<(AccountId, GlobalContractIdentifier)>,
    /// Enable a stricter limit on outgoing gas to easily trigger congestion control.
    limit_outgoing_gas: bool,
    /// If non zero, split parent shard for flat state resharding will be delayed by an additional
    /// `BlockHeightDelta` number of blocks. Useful to simulate slower task completion.
    delay_flat_state_resharding: BlockHeightDelta,
    /// Make promise yield timeout much shorter than normal.
    short_yield_timeout: bool,
    /// If not disabled, use testloop action that will delete an account after resharding
    /// and check that the account is accessible through archival node but not through a regular node.
    disable_temporary_account_test: bool,
    #[builder(setter(skip))]
    temporary_account_id: AccountId,
    /// For how many epochs should the test be running.
    num_epochs_to_wait: u64,
    /// If set, proceed with second resharding using the provided boundary account.
    second_resharding_boundary_account: Option<AccountId>,
}

impl TestReshardingParametersBuilder {
    fn build(self) -> TestReshardingParameters {
        // Give enough time for GC to kick in after resharding.
        let num_epochs_to_wait =
            self.num_epochs_to_wait.unwrap_or(DEFAULT_TESTLOOP_NUM_EPOCHS_TO_WAIT);
        assert!(GC_NUM_EPOCHS_TO_KEEP + 3 < num_epochs_to_wait);
        let epoch_length = self.epoch_length.unwrap_or(DEFAULT_EPOCH_LENGTH);
        let tracked_shard_schedule = self.tracked_shard_schedule.unwrap_or(None);

        let num_accounts = self.num_accounts.unwrap_or(8);
        let num_clients = self.num_clients.unwrap_or(7);
        let num_producers = self.num_producers.unwrap_or(3);
        let num_validators = self.num_validators.unwrap_or(2);
        let num_rpcs = self.num_rpcs.unwrap_or(1);
        let num_archivals = self.num_archivals.unwrap_or(1);
        let num_extra_nodes = if tracked_shard_schedule.is_some() { 1 } else { 0 };

        assert!(
            num_clients
                >= num_producers + num_validators + num_rpcs + num_archivals + num_extra_nodes
        );

        // #12195 prevents number of BPs bigger than `epoch_length`.
        assert!(num_producers > 0 && num_producers <= epoch_length);

        let accounts = Self::compute_initial_accounts(num_accounts);

        // This piece of code creates `num_clients` from `accounts`. First client is at index 0 and
        // other clients are spaced in the accounts' space as evenly as possible.
        let clients_per_account = num_clients as f64 / accounts.len() as f64;
        let mut client_parts = 1.0 - clients_per_account;
        let clients: Vec<_> = accounts
            .iter()
            .filter(|_| {
                client_parts += clients_per_account;
                if client_parts >= 1.0 {
                    client_parts -= 1.0;
                    true
                } else {
                    false
                }
            })
            .cloned()
            .collect();

        // Split the clients into producers, validators, rpc and archivals node.
        let tmp = clients.clone();
        let (producers, tmp) = tmp.split_at(num_producers as usize);
        let producers = producers.to_vec();
        let (validators, tmp) = tmp.split_at(num_validators as usize);
        let validators = validators.to_vec();
        let (rpcs, tmp) = tmp.split_at(num_rpcs as usize);
        let rpcs = rpcs.to_vec();
        let (archivals, clients_without_role) = tmp.split_at(num_archivals as usize);
        let archivals = archivals.to_vec();

        if let Some(tracked_shard_schedule) = &tracked_shard_schedule {
            let extra_node_account_id = &clients[tracked_shard_schedule.client_index];
            println!(
                "Extra node: {extra_node_account_id}\ntracked_shard_schedule: {tracked_shard_schedule:?}"
            );
            assert!(clients_without_role.contains(&extra_node_account_id));
            let schedule_length = tracked_shard_schedule.schedule.len();
            assert!(schedule_length > num_epochs_to_wait as usize);
            for i in (num_epochs_to_wait - GC_NUM_EPOCHS_TO_KEEP - 1) as usize..schedule_length {
                assert_eq!(
                    tracked_shard_schedule.schedule[i - 1],
                    tracked_shard_schedule.schedule[i]
                );
            }
        }

        let client_index =
            if rpcs.is_empty() { 0 } else { num_producers + num_validators } as usize;
        let client_id = clients[client_index].clone();

        println!("Clients setup:");
        println!("Producers: {producers:?}");
        println!("Validators: {validators:?}");
        println!("Rpcs: {rpcs:?}");
        println!("Archivals: {archivals:?}");
        println!("To serve requests, we use client: {client_id}");
        println!("Num extra nodes: {num_extra_nodes}");

        let new_boundary_account: AccountId = NEW_BOUNDARY_ACCOUNT.parse().unwrap();
        let temporary_account_id: AccountId =
            format!("{}.{}", new_boundary_account, new_boundary_account).parse().unwrap();
        let mut loop_actions = self.loop_actions.unwrap_or_default();
        let disable_temporary_account_test = self.disable_temporary_account_test.unwrap_or(false);
        if !disable_temporary_account_test {
            let archival_id = archivals.iter().next().cloned();
            loop_actions.push(temporary_account_during_resharding(
                archival_id,
                client_id,
                new_boundary_account.clone(),
                temporary_account_id.clone(),
            ));
        }

        TestReshardingParameters {
            base_protocol_version: self
                .base_protocol_version
                .unwrap_or(ProtocolFeature::SimpleNightshadeV4.protocol_version() - 1),
            base_shard_layout_version: self
                .base_shard_layout_version
                .unwrap_or(DEFAULT_SHARD_LAYOUT_VERSION),
            num_accounts,
            num_clients,
            num_producers,
            num_validators,
            num_rpcs,
            num_archivals,
            accounts,
            clients,
            producers,
            validators,
            rpcs,
            client_index,
            archivals,
            new_boundary_account,
            initial_balance: self.initial_balance.unwrap_or(1_000_000 * ONE_NEAR),
            epoch_length,
            chunk_ranges_to_drop: self.chunk_ranges_to_drop.unwrap_or_default(),
            shuffle_shard_assignment_for_chunk_producers: self
                .shuffle_shard_assignment_for_chunk_producers
                .unwrap_or(false),
            track_all_shards: self.track_all_shards.unwrap_or(false),
            tracked_shard_schedule,
            load_memtries_for_tracked_shards: self.load_memtries_for_tracked_shards.unwrap_or(true),
            loop_actions,
            all_chunks_expected: self.all_chunks_expected.unwrap_or(false),
            deploy_test_contract: self.deploy_test_contract.unwrap_or_default(),
            deploy_test_global_contract: self.deploy_test_global_contract.unwrap_or_default(),
            use_test_global_contract: self.use_test_global_contract.unwrap_or_default(),
            limit_outgoing_gas: self.limit_outgoing_gas.unwrap_or(false),
            delay_flat_state_resharding: self.delay_flat_state_resharding.unwrap_or(0),
            short_yield_timeout: self.short_yield_timeout.unwrap_or(false),
            disable_temporary_account_test,
            temporary_account_id,
            num_epochs_to_wait,
            second_resharding_boundary_account: self
                .second_resharding_boundary_account
                .unwrap_or(None),
        }
    }

    fn add_loop_action(mut self, loop_action: LoopAction) -> Self {
        self.loop_actions.get_or_insert_default().push(loop_action);
        self
    }

    fn deploy_test_contract(mut self, account_id: AccountId) -> Self {
        self.deploy_test_contract.get_or_insert_default().push(account_id);
        self
    }

    fn deploy_test_global_contract(
        mut self,
        account_id: AccountId,
        deploy_mode: GlobalContractDeployMode,
    ) -> Self {
        self.deploy_test_global_contract.get_or_insert_default().push((account_id, deploy_mode));
        self
    }

    fn use_test_global_contract(
        mut self,
        account_id: AccountId,
        identifier: GlobalContractIdentifier,
    ) -> Self {
        self.use_test_global_contract.get_or_insert_default().push((account_id, identifier));
        self
    }

    fn compute_initial_accounts(num_accounts: u64) -> Vec<AccountId> {
        (0..num_accounts)
            .map(|i| format!("account{}", i).parse().unwrap())
            .collect::<Vec<AccountId>>()
    }
}

fn get_base_shard_layout(version: u64) -> ShardLayout {
    let boundary_accounts = vec!["account1".parse().unwrap(), "account3".parse().unwrap()];
    match version {
        1 => {
            let shards_split_map = vec![vec![ShardId::new(0), ShardId::new(1), ShardId::new(2)]];
            #[allow(deprecated)]
            ShardLayout::v1(boundary_accounts, Some(shards_split_map), 3)
        }
        2 => {
            let shard_ids = vec![ShardId::new(5), ShardId::new(3), ShardId::new(6)];
            let shards_split_map = [(ShardId::new(0), shard_ids.clone())].into_iter().collect();
            let shards_split_map = Some(shards_split_map);
            ShardLayout::v2(boundary_accounts, shard_ids, shards_split_map)
        }
        _ => panic!("Unsupported shard layout version {}", version),
    }
}

fn setup_global_contracts(
    env: &mut TestLoopEnv,
    client_account_id: &AccountId,
    deploy_test_global_contract: &[(AccountId, GlobalContractDeployMode)],
    use_test_global_contract: &[(AccountId, GlobalContractIdentifier)],
    test_setup_transactions: &mut Vec<CryptoHash>,
) {
    let mut nonce = 100;

    // Deploy global contracts
    for (deployer_id, deploy_mode) in deploy_test_global_contract {
        let deploy_contract_tx = deploy_global_contract(
            &mut env.test_loop,
            &env.datas,
            client_account_id,
            deployer_id.clone(),
            near_test_contracts::rs_contract().into(),
            nonce,
            deploy_mode.clone(),
        );
        nonce += 1;
        test_setup_transactions.push(deploy_contract_tx);
    }

    // Make sure the global contract is deployed before the usage transactions.
    env.test_loop.run_for(Duration::seconds(2));
    check_txs(&env.test_loop.data, &env.datas, client_account_id, &test_setup_transactions);

    *test_setup_transactions = vec![];

    // Use global contracts
    for (user_id, identifier) in use_test_global_contract {
        let use_contract_tx = use_global_contract(
            &mut env.test_loop,
            &env.datas,
            client_account_id,
            user_id.clone(),
            nonce,
            identifier.clone(),
        );
        nonce += 1;
        test_setup_transactions.push(use_contract_tx);
    }
}

/// Base setup to check sanity of Resharding V3.
fn test_resharding_v3_base(params: TestReshardingParameters) {
    if !ProtocolFeature::SimpleNightshadeV4.enabled(PROTOCOL_VERSION) {
        return;
    }

    init_test_logger();
    let mut builder = TestLoopBuilder::new();
    let tracked_shard_schedule = params.tracked_shard_schedule.clone();

    builder = builder.config_modifier(move |config, client_index| {
        // Adjust the resharding configuration to make the tests faster.
        let mut resharding_config = config.resharding_config.get();
        resharding_config.batch_delay = Duration::milliseconds(1);
        config.resharding_config.update(resharding_config);
        // Set the tracked shard schedule if specified for the client at the given index.
        if let Some(tracked_shard_schedule) = &tracked_shard_schedule {
            if client_index == tracked_shard_schedule.client_index {
                config.tracked_shards = vec![];
                config.tracked_shard_schedule = tracked_shard_schedule.schedule.clone();
            }
        }
    });

    // Prepare shard split configuration.
    let base_epoch_config_store = EpochConfigStore::for_chain_id("mainnet", None).unwrap();
    let base_protocol_version = params.base_protocol_version;
    let mut base_epoch_config =
        base_epoch_config_store.get_config(base_protocol_version).as_ref().clone();
    base_epoch_config.num_block_producer_seats = params.num_producers;
    base_epoch_config.num_chunk_producer_seats = params.num_producers;
    base_epoch_config.num_chunk_validator_seats = params.num_producers + params.num_validators;
    base_epoch_config.shuffle_shard_assignment_for_chunk_producers =
        params.shuffle_shard_assignment_for_chunk_producers;
    if !params.chunk_ranges_to_drop.is_empty() {
        base_epoch_config.block_producer_kickout_threshold = 0;
        base_epoch_config.chunk_producer_kickout_threshold = 0;
        base_epoch_config.chunk_validator_only_kickout_threshold = 0;
    }

    let base_shard_layout = get_base_shard_layout(params.base_shard_layout_version);
    base_epoch_config.shard_layout = base_shard_layout.clone();
    let mut new_boundary_account = params.new_boundary_account;
    let epoch_config =
        derive_new_epoch_config_from_boundary(&base_epoch_config, &new_boundary_account);

    let mut epoch_configs = vec![
        (base_protocol_version, Arc::new(base_epoch_config.clone())),
        (base_protocol_version + 1, Arc::new(epoch_config.clone())),
    ];

    let genesis = TestGenesisBuilder::new()
        .genesis_time_from_clock(&builder.clock())
        .shard_layout(base_shard_layout)
        .protocol_version(base_protocol_version)
        .epoch_length(params.epoch_length)
        .validators_spec(ValidatorsSpec::desired_roles(
            &params.producers.iter().map(|account_id| account_id.as_str()).collect_vec(),
            &params.validators.iter().map(|account_id| account_id.as_str()).collect_vec(),
        ))
        .add_user_accounts_simple(&params.accounts, params.initial_balance)
        .build();

    if let Some(second_resharding_boundary_account) = &params.second_resharding_boundary_account {
        let second_resharding_epoch_config = derive_new_epoch_config_from_boundary(
            &epoch_config,
            second_resharding_boundary_account,
        );
        epoch_configs.push((base_protocol_version + 2, Arc::new(second_resharding_epoch_config)));
        let upgrade_schedule = two_upgrades_voting_schedule(base_protocol_version + 2);
        builder = builder.protocol_upgrade_schedule(upgrade_schedule);
        new_boundary_account = second_resharding_boundary_account.clone();
    }
    let initial_num_shards = epoch_configs.first().unwrap().1.shard_layout.num_shards();
    let expected_num_shards = epoch_configs.last().unwrap().1.shard_layout.num_shards();
    if params.second_resharding_boundary_account.is_some() {
        assert_eq!(expected_num_shards, initial_num_shards + 2);
    } else {
        assert_eq!(expected_num_shards, initial_num_shards + 1);
    }
    let parent_shard_uid =
        base_epoch_config.shard_layout.account_id_to_shard_uid(&new_boundary_account);
    let epoch_config_store = EpochConfigStore::test(BTreeMap::from_iter(epoch_configs));

    if params.track_all_shards {
        builder = builder.track_all_shards();
    }

    if params.limit_outgoing_gas || params.short_yield_timeout {
        let mut runtime_config = RuntimeConfig::test();
        if params.limit_outgoing_gas {
            runtime_config.congestion_control_config.max_outgoing_gas = 100 * TGAS;
            runtime_config.congestion_control_config.min_outgoing_gas = 100 * TGAS;
        }
        if params.short_yield_timeout {
            let mut wasm_config = vm::Config::clone(&runtime_config.wasm_config);
            // Assuming the promise yield is sent at h=9 and resharding happens at h=13, let's set
            // the timeout to trigger at h=14.
            wasm_config.limit_config.yield_timeout_length_in_blocks = 5;
            runtime_config.wasm_config = Arc::new(wasm_config);
        }
        let runtime_config_store = RuntimeConfigStore::with_one_config(runtime_config);
        builder = builder.runtime_config_store(runtime_config_store);
    }

    let client_index = params.client_index;
    let client_account_id = params.clients[client_index].clone();

    let mut env = builder
        .genesis(genesis)
        .epoch_config_store(epoch_config_store)
        .clients(params.clients)
        .archival_clients(params.archivals.iter().cloned().collect())
        .load_memtries_for_tracked_shards(params.load_memtries_for_tracked_shards)
        .gc_num_epochs_to_keep(GC_NUM_EPOCHS_TO_KEEP)
        .build()
        .drop(DropCondition::ProtocolUpgradeChunkRange(
            base_protocol_version + 1,
            params.chunk_ranges_to_drop.clone(),
        ))
        .warmup();

    let mut test_setup_transactions = vec![];
    if !params.deploy_test_global_contract.is_empty() {
        setup_global_contracts(
            &mut env,
            &client_account_id,
            &params.deploy_test_global_contract,
            &params.use_test_global_contract,
            &mut test_setup_transactions,
        );
    }
    for contract_id in &params.deploy_test_contract {
        let deploy_contract_tx = deploy_contract(
            &mut env.test_loop,
            &env.node_datas,
            &client_account_id,
            contract_id,
            near_test_contracts::rs_contract().into(),
            1,
        );
        test_setup_transactions.push(deploy_contract_tx);
    }
    if !params.disable_temporary_account_test {
        let create_account_tx = create_account(
            &mut env,
            &client_account_id,
            &new_boundary_account,
            &params.temporary_account_id,
            10 * ONE_NEAR,
            2,
        );
        test_setup_transactions.push(create_account_tx);
    }
    // Wait for the test setup transactions to settle and ensure they all succeeded.
    env.test_loop.run_for(Duration::seconds(2));
    check_txs(&env.test_loop.data, &env.node_datas, &client_account_id, &test_setup_transactions);

    let client_handles =
        env.node_datas.iter().map(|data| data.client_sender.actor_handle()).collect_vec();

    #[cfg(feature = "test_features")]
    {
        if params.delay_flat_state_resharding > 0 {
            client_handles.iter().for_each(|handle| {
                let client = &mut env.test_loop.data.get_mut(handle).client;
                client.chain.resharding_manager.flat_storage_resharder.adv_task_delay_by_blocks =
                    params.delay_flat_state_resharding;
            });
        }
    }

    let clients =
        client_handles.iter().map(|handle| &env.test_loop.data.get(handle).client).collect_vec();
    let mut trie_sanity_check =
        TrieSanityCheck::new(&clients, params.load_memtries_for_tracked_shards);

    let num_epochs_to_wait = params.num_epochs_to_wait;
    let latest_block_height = Cell::new(0u64);
    let epoch_height_after_first_resharding = Cell::new(None);
    let resharding_block_hash = Cell::new(None);
    let epoch_height_after_resharding = Cell::new(None);
    let success_condition = |test_loop_data: &mut TestLoopData| -> bool {
        params.loop_actions.iter().for_each(|action| {
            action.call(&env.node_datas, test_loop_data, client_account_id.clone())
        });
        let clients =
            client_handles.iter().map(|handle| &test_loop_data.get(handle).client).collect_vec();

        // Skip if we already checked the latest height
        let tip = get_smallest_height_head(&clients);
        if latest_block_height.get() == tip.height {
            return false;
        }

        let client = clients[client_index];
        let block_header = client.chain.get_block_header(&tip.last_block_hash).unwrap();
        let shard_layout = client.epoch_manager.get_shard_layout(&tip.epoch_id).unwrap();
        let current_num_shards = shard_layout.num_shards();

        if latest_block_height.get() == 0 {
            println!("State before resharding:");
            print_and_assert_shard_accounts(&clients, &tip);
            assert_eq!(current_num_shards, initial_num_shards);
        }
        latest_block_height.set(tip.height);

        println!(
            "\nnew block #{}\nshards: {:?}\nchunk mask {:?}\nblock hash {}\nepoch id {:?}\n",
            tip.height,
            shard_layout.shard_ids().collect_vec(),
            block_header.chunk_mask().to_vec(),
            tip.last_block_hash,
            tip.epoch_id.0,
        );
        for (client_index, client) in clients.iter().enumerate() {
            let tracked_shards = get_tracked_shards(client, &tip.last_block_hash);
            let tracked_shards = shard_uids_to_ids(&tracked_shards);
            // That's not accurate in case of tracked shard schedule: it won't return parent shard before resharding boundary, if we track child after resharding.
            let shards_will_care_about = &get_shards_will_care_about(client, &tip.last_block_hash);
            let shards_will_care_about = shard_uids_to_ids(shards_will_care_about);
            let signer = client.validator_signer.get().unwrap();
            let account_id = signer.validator_id().as_str();
            println!(
                "client_{client_index}: id={account_id:?} tracks={tracked_shards:?}\twill_care_about={shards_will_care_about:?}"
            );
        }

        // Check that all chunks are included.
        if params.all_chunks_expected && params.chunk_ranges_to_drop.is_empty() {
            assert!(block_header.chunk_mask().iter().all(|chunk_bit| *chunk_bit));
        }

        trie_sanity_check.assert_state_sanity(&clients, expected_num_shards);

        let epoch_height =
            client.epoch_manager.get_epoch_height_from_prev_block(&tip.prev_block_hash).unwrap();

        if epoch_height_after_first_resharding.get().is_none()
            && current_num_shards != initial_num_shards
        {
            epoch_height_after_first_resharding.set(Some(epoch_height));
        }

        // Return false if we have not resharded yet.
        if epoch_height_after_resharding.get().is_none() {
            assert!(epoch_height < 5);
            if current_num_shards != expected_num_shards {
                return false;
            }
            // Just resharded.
            resharding_block_hash.set(Some(tip.prev_block_hash));
            epoch_height_after_resharding.set(Some(epoch_height));
            // Assert that we will have a chance for gc to kick in before the test is over.
            assert!(epoch_height + GC_NUM_EPOCHS_TO_KEEP < num_epochs_to_wait);
            println!("State after resharding:");
            print_and_assert_shard_accounts(&clients, &tip);
            // In case of second resharding, we want it 1 epoch after the first resharding.
            if params.second_resharding_boundary_account.is_some() {
                assert_eq!(epoch_height, epoch_height_after_first_resharding.get().unwrap() + 1);
            }
        }

        for client in clients {
            check_state_shard_uid_mapping_after_resharding(
                client,
                &resharding_block_hash.get().unwrap(),
                parent_shard_uid,
            );
        }

        // Return false if garbage collection window has not passed yet since resharding.
        if epoch_height <= num_epochs_to_wait {
            return false;
        }
        for loop_action in &params.loop_actions {
            assert_matches!(loop_action.get_status(), LoopActionStatus::Succeeded);
        }
        return true;
    };

    env.test_loop.run_until(
        success_condition,
        // Give enough time to produce `num_epochs_to_wait` epochs.
        Duration::seconds((num_epochs_to_wait * params.epoch_length) as i64),
    );
    let client = &env.test_loop.data.get(&client_handles[client_index]).client;
    trie_sanity_check.check_epochs(client);

    env.shutdown_and_drain_remaining_events(Duration::seconds(20));
}

#[test]
fn slow_test_resharding_v3() {
    test_resharding_v3_base(TestReshardingParametersBuilder::default().build());
}

#[test]
fn slow_test_resharding_v3_two_independent_splits() {
    let second_resharding_boundary_account = "account2".parse().unwrap();
    test_resharding_v3_base(
        TestReshardingParametersBuilder::default()
            .second_resharding_boundary_account(Some(second_resharding_boundary_account))
            // TODO(resharding) Adjust temporary account test to work with two reshardings.
            .disable_temporary_account_test(true)
            .epoch_length(TWO_RESHARDINGS_EPOCH_LENGTH)
            .build(),
    );
}

// Takes a sequence of shard ids to track in consecutive epochs,
// repeats the last element `repeat_last_elem_count` times,
// and maps each element: |id| -> vec![id], to the format required by `TrackedShardSchedule`.
fn shard_sequence_to_schedule(
    mut shard_sequence: Vec<ShardId>,
    repeat_last_elem_count: u64,
) -> Vec<Vec<ShardId>> {
    shard_sequence.extend(
        std::iter::repeat(*shard_sequence.last().unwrap()).take(repeat_last_elem_count as usize),
    );
    shard_sequence.iter().map(|shard_id| vec![*shard_id]).collect()
}

#[test]
fn slow_test_resharding_v3_two_splits_one_after_another_at_single_node() {
    let first_resharding_boundary_account: AccountId = NEW_BOUNDARY_ACCOUNT.parse().unwrap();
    let second_resharding_boundary_account: AccountId = "account2".parse().unwrap();

    let base_shard_layout = get_base_shard_layout(DEFAULT_SHARD_LAYOUT_VERSION);
    let first_resharding_shard_layout = ShardLayout::derive_shard_layout(
        &base_shard_layout,
        first_resharding_boundary_account.clone(),
    );
    let second_resharding_shard_layout = ShardLayout::derive_shard_layout(
        &first_resharding_shard_layout,
        second_resharding_boundary_account.clone(),
    );

    let first_resharding_parent_shard_id =
        base_shard_layout.account_id_to_shard_id(&first_resharding_boundary_account);
    let first_resharding_child_shard_id =
        first_resharding_shard_layout.account_id_to_shard_id(&first_resharding_boundary_account);
    let second_resharding_parent_shard_id =
        first_resharding_shard_layout.account_id_to_shard_id(&second_resharding_boundary_account);
    let second_resharding_child_shard_id =
        second_resharding_shard_layout.account_id_to_shard_id(&second_resharding_boundary_account);

    let num_epochs_to_wait = DEFAULT_TESTLOOP_NUM_EPOCHS_TO_WAIT;
    let mut tracked_shard_schedule = vec![
        vec![first_resharding_parent_shard_id],
        vec![first_resharding_parent_shard_id],
        vec![first_resharding_child_shard_id, second_resharding_parent_shard_id],
        vec![second_resharding_child_shard_id],
    ];
    tracked_shard_schedule.extend(
        std::iter::repeat(tracked_shard_schedule.last().unwrap().clone())
            .take(num_epochs_to_wait as usize),
    );
    let num_clients = 8;
    let tracked_shard_schedule = TrackedShardSchedule {
        client_index: (num_clients - 1) as usize,
        schedule: tracked_shard_schedule,
    };
    test_resharding_v3_base(
        TestReshardingParametersBuilder::default()
            .num_clients(num_clients)
            .num_epochs_to_wait(num_epochs_to_wait)
            // Make the test more challenging by enabling shard shuffling.
            .shuffle_shard_assignment_for_chunk_producers(true)
            .second_resharding_boundary_account(Some(second_resharding_boundary_account))
            .tracked_shard_schedule(Some(tracked_shard_schedule))
            .epoch_length(TWO_RESHARDINGS_EPOCH_LENGTH)
            // TODO(resharding) Adjust temporary account test to work with two reshardings.
            .disable_temporary_account_test(true)
            .build(),
    );
}

// Track parent shard before resharding, child shard after resharding, and then an unrelated shard forever.
// Eventually, the State column should only contain entries belonging to the last tracked shard.
#[test]
fn slow_test_resharding_v3_state_cleanup() {
    let account_in_stable_shard: AccountId = "account0".parse().unwrap();
    let split_boundary_account: AccountId = NEW_BOUNDARY_ACCOUNT.parse().unwrap();
    let base_shard_layout = get_base_shard_layout(DEFAULT_SHARD_LAYOUT_VERSION);
    let new_shard_layout =
        ShardLayout::derive_shard_layout(&base_shard_layout, split_boundary_account.clone());
    let parent_shard_id = base_shard_layout.account_id_to_shard_id(&split_boundary_account);
    let child_shard_id = new_shard_layout.account_id_to_shard_id(&split_boundary_account);
    let unrelated_shard_id = new_shard_layout.account_id_to_shard_id(&account_in_stable_shard);

    let tracked_shard_sequence =
        vec![parent_shard_id, parent_shard_id, child_shard_id, unrelated_shard_id];
    let num_clients = 8;
    let num_epochs_to_wait = DEFAULT_TESTLOOP_NUM_EPOCHS_TO_WAIT;
    let tracked_shard_schedule = TrackedShardSchedule {
        client_index: (num_clients - 1) as usize,
        schedule: shard_sequence_to_schedule(tracked_shard_sequence, num_epochs_to_wait),
    };
    test_resharding_v3_base(
        TestReshardingParametersBuilder::default()
            .num_clients(num_clients)
            .tracked_shard_schedule(Some(tracked_shard_schedule.clone()))
            .add_loop_action(check_state_cleanup(tracked_shard_schedule, num_epochs_to_wait, false))
            .build(),
    );
}

// Track parent shard before resharding, but do not track any child shard after resharding.
#[test]
fn slow_test_resharding_v3_do_not_track_children_after_resharding() {
    let account_in_stable_shard: AccountId = "account0".parse().unwrap();
    let split_boundary_account: AccountId = NEW_BOUNDARY_ACCOUNT.parse().unwrap();
    let base_shard_layout = get_base_shard_layout(DEFAULT_SHARD_LAYOUT_VERSION);
    let new_shard_layout =
        ShardLayout::derive_shard_layout(&base_shard_layout, split_boundary_account.clone());
    let parent_shard_id = base_shard_layout.account_id_to_shard_id(&split_boundary_account);
    let unrelated_shard_id = new_shard_layout.account_id_to_shard_id(&account_in_stable_shard);

    let tracked_shard_sequence =
        vec![parent_shard_id, parent_shard_id, unrelated_shard_id, unrelated_shard_id];
    let num_clients = 8;
    let num_epochs_to_wait = DEFAULT_TESTLOOP_NUM_EPOCHS_TO_WAIT;
    let tracked_shard_schedule = TrackedShardSchedule {
        client_index: (num_clients - 1) as usize,
        schedule: shard_sequence_to_schedule(tracked_shard_sequence, num_epochs_to_wait),
    };
    test_resharding_v3_base(
        TestReshardingParametersBuilder::default()
            .num_clients(num_clients)
            .tracked_shard_schedule(Some(tracked_shard_schedule.clone()))
            .add_loop_action(check_state_cleanup(tracked_shard_schedule, num_epochs_to_wait, false))
            .build(),
    );
}

// Track parent shard before resharding, and a child shard after resharding.
// Then do not track the child for 5 epochs and start tracking it again.
// We expect all parent state and mapping have been removed,
// then child shard was state synced without mapping.
#[test]
fn slow_test_resharding_v3_stop_track_child_for_5_epochs() {
    let account_in_stable_shard: AccountId = "account0".parse().unwrap();
    let split_boundary_account: AccountId = NEW_BOUNDARY_ACCOUNT.parse().unwrap();
    let base_shard_layout = get_base_shard_layout(DEFAULT_SHARD_LAYOUT_VERSION);
    let new_shard_layout =
        ShardLayout::derive_shard_layout(&base_shard_layout, split_boundary_account.clone());
    let parent_shard_id = base_shard_layout.account_id_to_shard_id(&split_boundary_account);
    let child_shard_id = new_shard_layout.account_id_to_shard_id(&split_boundary_account);
    let unrelated_shard_id = new_shard_layout.account_id_to_shard_id(&account_in_stable_shard);

    let tracked_shard_sequence = vec![
        parent_shard_id,
        parent_shard_id,
        child_shard_id,
        unrelated_shard_id,
        unrelated_shard_id,
        unrelated_shard_id,
        unrelated_shard_id,
        unrelated_shard_id,
        child_shard_id,
    ];
    let num_clients = 8;
    let num_epochs_to_wait = 13;
    let tracked_shard_schedule = TrackedShardSchedule {
        client_index: (num_clients - 1) as usize,
        schedule: shard_sequence_to_schedule(tracked_shard_sequence, num_epochs_to_wait),
    };
    test_resharding_v3_base(
        TestReshardingParametersBuilder::default()
            .num_clients(num_clients)
            .tracked_shard_schedule(Some(tracked_shard_schedule.clone()))
            .add_loop_action(check_state_cleanup(tracked_shard_schedule, num_epochs_to_wait, false))
            .num_epochs_to_wait(num_epochs_to_wait)
            .build(),
    );
}

// Track parent shard before resharding, and track the first child after resharding.
// Then track unrelated shard for 2 epochs, track the second child for one epoch,
// track unrelated shard for 2 epochs, and track the original (first) child again.
// We expect the mapping to parent to be preserved, because there were not enough
// epochs where we did not track any child for mapping to be removed.
#[test]
fn slow_test_resharding_v3_stop_track_child_for_5_epochs_with_sibling_in_between() {
    let account_in_stable_shard: AccountId = "account0".parse().unwrap();
    let split_boundary_account: AccountId = NEW_BOUNDARY_ACCOUNT.parse().unwrap();
    let base_shard_layout = get_base_shard_layout(DEFAULT_SHARD_LAYOUT_VERSION);
    let new_shard_layout =
        ShardLayout::derive_shard_layout(&base_shard_layout, split_boundary_account.clone());
    let parent_shard_id = base_shard_layout.account_id_to_shard_id(&split_boundary_account);
    let children_shards_ids = new_shard_layout.get_children_shards_ids(parent_shard_id).unwrap();
    let unrelated_shard_id = new_shard_layout.account_id_to_shard_id(&account_in_stable_shard);

    let tracked_shard_sequence = vec![
        parent_shard_id,
        parent_shard_id,
        children_shards_ids[0],
        unrelated_shard_id,
        unrelated_shard_id,
        children_shards_ids[1],
        unrelated_shard_id,
        unrelated_shard_id,
        children_shards_ids[0],
    ];
    let num_clients = 8;
    let num_epochs_to_wait = 13;
    let tracked_shard_schedule = TrackedShardSchedule {
        client_index: (num_clients - 1) as usize,
        schedule: shard_sequence_to_schedule(tracked_shard_sequence, num_epochs_to_wait),
    };
    test_resharding_v3_base(
        TestReshardingParametersBuilder::default()
            .num_clients(num_clients)
            .tracked_shard_schedule(Some(tracked_shard_schedule.clone()))
            .add_loop_action(check_state_cleanup(tracked_shard_schedule, num_epochs_to_wait, true))
            .num_epochs_to_wait(num_epochs_to_wait)
            .build(),
    );
}

// Sets up an extra node that doesn't track the parent, doesn't track the child in the first post-resharding
// epoch, and then tracks a child in the epoch after that. This checks that state sync works in that case.
#[test]
fn slow_test_resharding_v3_sync_child() {
    let account_in_stable_shard: AccountId = "account0".parse().unwrap();
    let split_boundary_account: AccountId = NEW_BOUNDARY_ACCOUNT.parse().unwrap();
    let base_shard_layout = get_base_shard_layout(DEFAULT_SHARD_LAYOUT_VERSION);
    let new_shard_layout =
        ShardLayout::derive_shard_layout(&base_shard_layout, split_boundary_account.clone());
    let child_shard_id = new_shard_layout.account_id_to_shard_id(&split_boundary_account);
    let unrelated_shard_id = new_shard_layout.account_id_to_shard_id(&account_in_stable_shard);

    let tracked_shard_sequence =
        vec![unrelated_shard_id, unrelated_shard_id, unrelated_shard_id, child_shard_id];
    let num_clients = 8;
    let num_epochs_to_wait = DEFAULT_TESTLOOP_NUM_EPOCHS_TO_WAIT;
    let tracked_shard_schedule = TrackedShardSchedule {
        client_index: (num_clients - 1) as usize,
        schedule: shard_sequence_to_schedule(tracked_shard_sequence, num_epochs_to_wait),
    };
    test_resharding_v3_base(
        TestReshardingParametersBuilder::default()
            .num_clients(num_clients)
            .tracked_shard_schedule(Some(tracked_shard_schedule.clone()))
            .add_loop_action(check_state_cleanup(tracked_shard_schedule, num_epochs_to_wait, false))
            .build(),
    );
}

#[test]
fn slow_test_resharding_v3_track_all_shards() {
    test_resharding_v3_base(
        TestReshardingParametersBuilder::default()
            .track_all_shards(true)
            .all_chunks_expected(true)
            .build(),
    );
}

#[test]
fn slow_test_resharding_v3_drop_chunks_before() {
    let chunk_ranges_to_drop = HashMap::from([(1, -2..0)]);
    test_resharding_v3_base(
        TestReshardingParametersBuilder::default()
            .chunk_ranges_to_drop(chunk_ranges_to_drop)
            .epoch_length(INCREASED_EPOCH_LENGTH)
            .build(),
    );
}

#[test]
fn slow_test_resharding_v3_drop_chunks_after() {
    let chunk_ranges_to_drop = HashMap::from([(2, 0..2)]);
    test_resharding_v3_base(
        TestReshardingParametersBuilder::default()
            .chunk_ranges_to_drop(chunk_ranges_to_drop)
            .build(),
    );
}

#[test]
fn slow_test_resharding_v3_drop_chunks_before_and_after() {
    let chunk_ranges_to_drop = HashMap::from([(0, -2..2)]);
    test_resharding_v3_base(
        TestReshardingParametersBuilder::default()
            .chunk_ranges_to_drop(chunk_ranges_to_drop)
            .epoch_length(INCREASED_EPOCH_LENGTH)
            .build(),
    );
}

#[test]
fn slow_test_resharding_v3_drop_chunks_all() {
    let chunk_ranges_to_drop = HashMap::from([(0, -1..2), (1, -3..0), (2, 0..3), (3, 0..1)]);
    test_resharding_v3_base(
        TestReshardingParametersBuilder::default()
            .chunk_ranges_to_drop(chunk_ranges_to_drop)
            .epoch_length(INCREASED_EPOCH_LENGTH)
            .build(),
    );
}

#[test]
#[cfg(feature = "test_features")]
fn slow_test_resharding_v3_resharding_block_in_fork() {
    test_resharding_v3_base(
        TestReshardingParametersBuilder::default()
            .num_clients(1)
            .num_producers(1)
            .num_validators(0)
            .num_rpcs(0)
            .num_archivals(0)
            .add_loop_action(fork_before_resharding_block(false, 3))
            .build(),
    );
}

#[test]
// Scenario:
// Two double signed blocks B(height=15) and B'(height=15) processed in the order B -> B'.
// In this scenario the chain discards the resharding at B' and performs resharding at B.
#[cfg(feature = "test_features")]
fn slow_test_resharding_v3_double_sign_resharding_block_first_fork() {
    test_resharding_v3_base(
        TestReshardingParametersBuilder::default()
            .num_clients(1)
            .num_producers(1)
            .num_validators(0)
            .num_rpcs(0)
            .num_archivals(0)
            .add_loop_action(fork_before_resharding_block(true, 1))
            .build(),
    );
}

#[test]
// Scenario:
// Two double signed blocks B(height=15) and B'(height=15) and a third block C(height=19)
// processed in the order B -> B' -> C.
// In this scenario the chain discards the reshardings at B and B' and performs resharding at C.
#[cfg(feature = "test_features")]
fn slow_test_resharding_v3_double_sign_resharding_block_last_fork() {
    test_resharding_v3_base(
        TestReshardingParametersBuilder::default()
            .num_clients(1)
            .num_producers(1)
            .num_validators(0)
            .num_rpcs(0)
            .num_archivals(0)
            .add_loop_action(fork_before_resharding_block(true, 3))
            .build(),
    );
}

#[test]
fn slow_test_resharding_v3_shard_shuffling() {
    let params = TestReshardingParametersBuilder::default()
        .shuffle_shard_assignment_for_chunk_producers(true)
        .num_epochs_to_wait(INCREASED_TESTLOOP_NUM_EPOCHS_TO_WAIT)
        .build();
    test_resharding_v3_base(params);
}

/// This tests an edge case where we track the parent in the pre-resharding epoch, then we
/// track an unrelated shard in the first epoch after resharding, then we track a child of the resharding
/// in the next epoch after that. In that case we don't want to state sync because we can just perform
/// the resharding and continue applying chunks for the child in the first epoch post-resharding.
#[test]
fn slow_test_resharding_v3_shard_shuffling_untrack_then_track() {
    let account_in_stable_shard: AccountId = "account0".parse().unwrap();
    let split_boundary_account: AccountId = NEW_BOUNDARY_ACCOUNT.parse().unwrap();
    let base_shard_layout = get_base_shard_layout(DEFAULT_SHARD_LAYOUT_VERSION);
    let new_shard_layout =
        ShardLayout::derive_shard_layout(&base_shard_layout, split_boundary_account.clone());
    let parent_shard_id = base_shard_layout.account_id_to_shard_id(&split_boundary_account);
    let child_shard_id = new_shard_layout.account_id_to_shard_id(&split_boundary_account);
    let unrelated_shard_id = new_shard_layout.account_id_to_shard_id(&account_in_stable_shard);

    let tracked_shard_sequence =
        vec![parent_shard_id, parent_shard_id, unrelated_shard_id, child_shard_id];
    let num_clients = 8;
    let num_epochs_to_wait = INCREASED_TESTLOOP_NUM_EPOCHS_TO_WAIT;
    let tracked_shard_schedule = TrackedShardSchedule {
        client_index: (num_clients - 1) as usize,
        schedule: shard_sequence_to_schedule(tracked_shard_sequence, num_epochs_to_wait),
    };
    let params = TestReshardingParametersBuilder::default()
        .shuffle_shard_assignment_for_chunk_producers(true)
        .num_epochs_to_wait(num_epochs_to_wait)
        .num_clients(num_clients)
        .tracked_shard_schedule(Some(tracked_shard_schedule.clone()))
        .add_loop_action(check_state_cleanup(tracked_shard_schedule, num_epochs_to_wait, true))
        .build();
    test_resharding_v3_base(params);
}

#[test]
fn slow_test_resharding_v3_shard_shuffling_intense() {
    let chunk_ranges_to_drop = HashMap::from([(0, -1..2), (1, -3..0), (2, -3..3), (3, 0..1)]);
    let params = TestReshardingParametersBuilder::default()
        .num_accounts(8)
        .epoch_length(INCREASED_TESTLOOP_NUM_EPOCHS_TO_WAIT)
        .shuffle_shard_assignment_for_chunk_producers(true)
        .chunk_ranges_to_drop(chunk_ranges_to_drop)
        .add_loop_action(execute_money_transfers(
            TestReshardingParametersBuilder::compute_initial_accounts(8),
        ))
        .build();
    test_resharding_v3_base(params);
}

/// Executes storage operations at every block height.
/// In particular, checks that storage gas costs are computed correctly during
/// resharding. Caught a bug with invalid storage costs computed during flat
/// storage resharding.
#[test]
fn slow_test_resharding_v3_storage_operations() {
    let sender_account: AccountId = "account1".parse().unwrap();
    let account_in_parent: AccountId = "account4".parse().unwrap();
    let params = TestReshardingParametersBuilder::default()
        .deploy_test_contract(account_in_parent.clone())
        .add_loop_action(execute_storage_operations(sender_account, account_in_parent))
        .all_chunks_expected(true)
        .delay_flat_state_resharding(2)
        .epoch_length(13)
        .build();
    test_resharding_v3_base(params);
}

#[test]
#[cfg_attr(not(feature = "test_features"), ignore)]
fn slow_test_resharding_v3_delayed_receipts_left_child() {
    let account: AccountId = "account4".parse().unwrap();
    let params = TestReshardingParametersBuilder::default()
        .deploy_test_contract(account.clone())
        .add_loop_action(call_burn_gas_contract(
            vec![account.clone()],
            vec![account.clone()],
            275 * TGAS,
            DEFAULT_EPOCH_LENGTH,
        ))
        .add_loop_action(check_receipts_presence_at_resharding_block(
            vec![account],
            ReceiptKind::Delayed,
        ))
        .build();
    test_resharding_v3_base(params);
}

// TODO(stedfn): remove "nightly_protocol" feature once we have a new protocol version.
// Global contracts + resharding tests start with PROTOCOL_VERSION - 1 before the resharding
// and then PROTOCOL_VERSION after the resharding. Currently, global contracts are enabled in
// the latest PROTOCOL_VERSION, 77, so PROTOCOL_VERSION - 1 will not work until a new version
// is released.
#[test]
#[cfg_attr(not(all(feature = "test_features", feature = "nightly_protocol")), ignore)]
fn slow_test_resharding_v3_global_contract_by_hash() {
    let code_hash = CryptoHash::hash_bytes(&near_test_contracts::rs_contract());
    test_resharding_v3_global_contract_base(
        GlobalContractIdentifier::CodeHash(code_hash),
        GlobalContractDeployMode::CodeHash,
    );
}

// TODO(stedfn): remove "nightly_protocol" feature once we have a new protocol version (explanation above).
#[test]
#[cfg_attr(not(all(feature = "test_features", feature = "nightly_protocol")), ignore)]
fn slow_test_resharding_v3_global_contract_by_account_id() {
    test_resharding_v3_global_contract_base(
        GlobalContractIdentifier::AccountId("account4".parse().unwrap()),
        GlobalContractDeployMode::AccountId,
    );
}

fn test_resharding_v3_global_contract_base(
    identifier: GlobalContractIdentifier,
    deploy_mode: GlobalContractDeployMode,
) {
    let global_contract_deployer: AccountId = "account4".parse().unwrap();
    let caller_accounts = vec![
        "account0".parse().unwrap(),
        "account1".parse().unwrap(),
        "account3".parse().unwrap(),
        "account5".parse().unwrap(),
        "account7".parse().unwrap(),
    ];
    let global_contract_user: AccountId = "account6".parse().unwrap();
    let params = TestReshardingParametersBuilder::default()
        .base_protocol_version(PROTOCOL_VERSION - 1)
        .deploy_test_global_contract(global_contract_deployer, deploy_mode)
        .use_test_global_contract(global_contract_user.clone(), identifier)
        .add_loop_action(call_burn_gas_contract(
            caller_accounts,
            vec![global_contract_user.clone()],
            275 * TGAS,
            INCREASED_EPOCH_LENGTH,
        ))
        .epoch_length(INCREASED_EPOCH_LENGTH)
        .add_loop_action(check_receipts_presence_at_resharding_block(
            vec![global_contract_user],
            ReceiptKind::Delayed,
        ))
        .build();
    test_resharding_v3_base(params);
}

#[test]
#[cfg_attr(not(feature = "test_features"), ignore)]
fn slow_test_resharding_v3_delayed_receipts_right_child() {
    let account: AccountId = "account6".parse().unwrap();
    let params = TestReshardingParametersBuilder::default()
        .deploy_test_contract(account.clone())
        .add_loop_action(call_burn_gas_contract(
            vec![account.clone()],
            vec![account.clone()],
            275 * TGAS,
            INCREASED_EPOCH_LENGTH,
        ))
        .add_loop_action(check_receipts_presence_at_resharding_block(
            vec![account],
            ReceiptKind::Delayed,
        ))
        .epoch_length(INCREASED_EPOCH_LENGTH)
        .build();
    test_resharding_v3_base(params);
}

fn test_resharding_v3_split_parent_buffered_receipts_base(base_shard_layout_version: u64) {
    let receiver_account: AccountId = "account0".parse().unwrap();
    let account_in_parent: AccountId = "account4".parse().unwrap();
    let account_in_left_child: AccountId = "account4".parse().unwrap();
    let account_in_right_child: AccountId = "account6".parse().unwrap();
    let params = TestReshardingParametersBuilder::default()
        .base_shard_layout_version(base_shard_layout_version)
        .deploy_test_contract(receiver_account.clone())
        .limit_outgoing_gas(true)
        .add_loop_action(call_burn_gas_contract(
            vec![account_in_left_child.clone(), account_in_right_child],
            vec![receiver_account],
            10 * TGAS,
            INCREASED_EPOCH_LENGTH,
        ))
        .add_loop_action(check_receipts_presence_at_resharding_block(
            vec![account_in_parent],
            ReceiptKind::Buffered,
        ))
        .add_loop_action(check_receipts_presence_after_resharding_block(
            vec![account_in_left_child],
            ReceiptKind::Buffered,
        ))
        .epoch_length(INCREASED_EPOCH_LENGTH)
        .build();
    test_resharding_v3_base(params);
}

#[test]
#[cfg_attr(not(feature = "test_features"), ignore)]
fn slow_test_resharding_v3_split_parent_buffered_receipts_v1() {
    test_resharding_v3_split_parent_buffered_receipts_base(1);
}

#[test]
#[cfg_attr(not(feature = "test_features"), ignore)]
fn slow_test_resharding_v3_split_parent_buffered_receipts_v2() {
    test_resharding_v3_split_parent_buffered_receipts_base(2);
}

fn test_resharding_v3_buffered_receipts_towards_splitted_shard_base(
    base_shard_layout_version: u64,
) {
    let account_in_left_child: AccountId = "account4".parse().unwrap();
    let account_in_right_child: AccountId = "account6".parse().unwrap();
    let account_in_stable_shard: AccountId = "account1".parse().unwrap();

    let params = TestReshardingParametersBuilder::default()
        .base_shard_layout_version(base_shard_layout_version)
        .deploy_test_contract(account_in_left_child.clone())
        .deploy_test_contract(account_in_right_child.clone())
        .limit_outgoing_gas(true)
        .add_loop_action(call_burn_gas_contract(
            vec![account_in_stable_shard.clone()],
            vec![account_in_left_child, account_in_right_child],
            10 * TGAS,
            DEFAULT_EPOCH_LENGTH,
        ))
        .add_loop_action(check_receipts_presence_at_resharding_block(
            vec![account_in_stable_shard.clone()],
            ReceiptKind::Buffered,
        ))
        .add_loop_action(check_receipts_presence_after_resharding_block(
            vec![account_in_stable_shard],
            ReceiptKind::Buffered,
        ))
        .build();
    test_resharding_v3_base(params);
}

#[test]
#[cfg_attr(not(feature = "test_features"), ignore)]
fn slow_test_resharding_v3_buffered_receipts_towards_splitted_shard_v1() {
    test_resharding_v3_buffered_receipts_towards_splitted_shard_base(1);
}

#[test]
#[cfg_attr(not(feature = "test_features"), ignore)]
fn slow_test_resharding_v3_buffered_receipts_towards_splitted_shard_v2() {
    test_resharding_v3_buffered_receipts_towards_splitted_shard_base(2);
}

/// This test sends large (3MB) receipts from a stable shard to shard that will be split into two.
/// These large receipts are buffered and at the resharding boundary the stable shard's outgoing
/// buffer contains receipts to the shard that was split. Bandwidth requests to the child where the
/// receipts will be sent must include the receipts stored in outgoing buffer to the parent shard,
/// otherwise there will be no bandwidth grants to send them.
fn test_resharding_v3_large_receipts_towards_splitted_shard_base(base_shard_layout_version: u64) {
    let account_in_left_child: AccountId = "account4".parse().unwrap();
    let account_in_right_child: AccountId = "account6".parse().unwrap();
    let account_in_stable_shard: AccountId = "account1".parse().unwrap();

    let params = TestReshardingParametersBuilder::default()
        .base_shard_layout_version(base_shard_layout_version)
        .deploy_test_contract(account_in_left_child.clone())
        .deploy_test_contract(account_in_right_child.clone())
        .deploy_test_contract(account_in_stable_shard.clone())
        .add_loop_action(send_large_cross_shard_receipts(
            vec![account_in_stable_shard.clone()],
            vec![account_in_left_child, account_in_right_child],
        ))
        .add_loop_action(check_receipts_presence_at_resharding_block(
            vec![account_in_stable_shard.clone()],
            ReceiptKind::Buffered,
        ))
        .add_loop_action(check_receipts_presence_after_resharding_block(
            vec![account_in_stable_shard],
            ReceiptKind::Buffered,
        ))
        .build();
    test_resharding_v3_base(params);
}

#[test]
fn slow_test_resharding_v3_large_receipts_towards_splitted_shard_v1() {
    test_resharding_v3_large_receipts_towards_splitted_shard_base(1);
}

#[test]
fn slow_test_resharding_v3_large_receipts_towards_splitted_shard_v2() {
    test_resharding_v3_large_receipts_towards_splitted_shard_base(2);
}

#[test]
#[cfg_attr(not(feature = "test_features"), ignore)]
fn slow_test_resharding_v3_outgoing_receipts_towards_splitted_shard() {
    let receiver_account: AccountId = "account4".parse().unwrap();
    let account_1_in_stable_shard: AccountId = "account1".parse().unwrap();
    let account_2_in_stable_shard: AccountId = "account2".parse().unwrap();
    let params = TestReshardingParametersBuilder::default()
        .deploy_test_contract(receiver_account.clone())
        .add_loop_action(call_burn_gas_contract(
            vec![account_1_in_stable_shard, account_2_in_stable_shard],
            vec![receiver_account],
            5 * TGAS,
            DEFAULT_EPOCH_LENGTH,
        ))
        .build();
    test_resharding_v3_base(params);
}

#[test]
#[cfg_attr(not(feature = "test_features"), ignore)]
fn slow_test_resharding_v3_outgoing_receipts_from_splitted_shard() {
    let receiver_account: AccountId = "account0".parse().unwrap();
    let account_in_left_child: AccountId = "account4".parse().unwrap();
    let account_in_right_child: AccountId = "account6".parse().unwrap();
    let params = TestReshardingParametersBuilder::default()
        .deploy_test_contract(receiver_account.clone())
        .add_loop_action(call_burn_gas_contract(
            vec![account_in_left_child, account_in_right_child],
            vec![receiver_account],
            5 * TGAS,
            INCREASED_EPOCH_LENGTH,
        ))
        .epoch_length(INCREASED_EPOCH_LENGTH)
        .build();
    test_resharding_v3_base(params);
}

#[test]
fn slow_test_resharding_v3_load_memtrie_v1() {
    let params = TestReshardingParametersBuilder::default()
        .base_shard_layout_version(1)
        .load_memtries_for_tracked_shards(false)
        .build();
    test_resharding_v3_base(params);
}

#[test]
fn slow_test_resharding_v3_load_memtrie_v2() {
    let params = TestReshardingParametersBuilder::default()
        .base_shard_layout_version(2)
        .load_memtries_for_tracked_shards(false)
        .build();
    test_resharding_v3_base(params);
}

#[test]
#[cfg_attr(not(feature = "test_features"), ignore)]
fn slow_test_resharding_v3_slower_post_processing_tasks() {
    // When there's a resharding task delay and single-shard tracking, the delay might be pushed out
    // even further because the resharding task might have to wait for the state snapshot to be made
    // before it can proceed, which might mean that flat storage won't be ready for the child shard for a whole epoch.
    // So we extend the epoch length a bit in this case.
    test_resharding_v3_base(
        TestReshardingParametersBuilder::default()
            .delay_flat_state_resharding(2)
            .epoch_length(INCREASED_EPOCH_LENGTH)
            .build(),
    );
}

#[test]
#[cfg_attr(not(feature = "test_features"), ignore)]
fn slow_test_resharding_v3_shard_shuffling_slower_post_processing_tasks() {
    let params = TestReshardingParametersBuilder::default()
        .shuffle_shard_assignment_for_chunk_producers(true)
        .num_epochs_to_wait(INCREASED_TESTLOOP_NUM_EPOCHS_TO_WAIT)
        .delay_flat_state_resharding(2)
        .epoch_length(INCREASED_EPOCH_LENGTH)
        .build();
    test_resharding_v3_base(params);
}

#[test]
fn slow_test_resharding_v3_yield_resume() {
    let account_in_left_child: AccountId = "account4".parse().unwrap();
    let account_in_right_child: AccountId = "account6".parse().unwrap();
    let params = TestReshardingParametersBuilder::default()
        .deploy_test_contract(account_in_left_child.clone())
        .deploy_test_contract(account_in_right_child.clone())
        .add_loop_action(call_promise_yield(
            true,
            vec![account_in_left_child.clone(), account_in_right_child.clone()],
            vec![account_in_left_child.clone(), account_in_right_child.clone()],
        ))
        .add_loop_action(check_receipts_presence_at_resharding_block(
            vec![account_in_left_child.clone(), account_in_right_child.clone()],
            ReceiptKind::PromiseYield,
        ))
        .add_loop_action(check_receipts_presence_after_resharding_block(
            vec![account_in_left_child, account_in_right_child],
            ReceiptKind::PromiseYield,
        ))
        .build();
    test_resharding_v3_base(params);
}

#[test]
fn slow_test_resharding_v3_yield_timeout() {
    let account_in_left_child: AccountId = "account4".parse().unwrap();
    let account_in_right_child: AccountId = "account6".parse().unwrap();
    let params = TestReshardingParametersBuilder::default()
        .deploy_test_contract(account_in_left_child.clone())
        .deploy_test_contract(account_in_right_child.clone())
        .short_yield_timeout(true)
        .add_loop_action(call_promise_yield(
            false,
            vec![account_in_left_child.clone(), account_in_right_child.clone()],
            vec![account_in_left_child.clone(), account_in_right_child.clone()],
        ))
        .add_loop_action(check_receipts_presence_at_resharding_block(
            vec![account_in_left_child.clone(), account_in_right_child.clone()],
            ReceiptKind::PromiseYield,
        ))
        .add_loop_action(check_receipts_presence_after_resharding_block(
            vec![account_in_left_child, account_in_right_child],
            ReceiptKind::PromiseYield,
        ))
        .epoch_length(INCREASED_EPOCH_LENGTH)
        .build();
    test_resharding_v3_base(params);
}

/// Check that adding a new promise yield after resharding in one child doesn't
/// leave the other child's promise yield indices with a dangling trie value.
#[test]
fn slow_test_resharding_v3_promise_yield_indices_gc_correctness() {
    let account_in_left_child: AccountId = "account4".parse().unwrap();
    let account_in_right_child: AccountId = "account6".parse().unwrap();
    let base_shard_layout = get_base_shard_layout(DEFAULT_SHARD_LAYOUT_VERSION);
    let shard_layout_after_resharding =
        ShardLayout::derive_shard_layout(&base_shard_layout, NEW_BOUNDARY_ACCOUNT.parse().unwrap());
    let params = TestReshardingParametersBuilder::default()
        .deploy_test_contract(account_in_left_child.clone())
        .deploy_test_contract(account_in_right_child.clone())
        .add_loop_action(promise_yield_repro_missing_trie_value(
            account_in_left_child,
            account_in_right_child,
            shard_layout_after_resharding,
            GC_NUM_EPOCHS_TO_KEEP,
            DEFAULT_EPOCH_LENGTH,
        ))
        .build();
    test_resharding_v3_base(params);
}

/// Check that accumulating new delayed receipts after resharding in one child doesn't
/// leave the other child's delayed receipts indices with a dangling trie value.
#[test]
#[cfg_attr(not(feature = "test_features"), ignore)]
fn slow_test_resharding_v3_delayed_receipts_gc_correctness() {
    let account_in_left_child: AccountId = "account4".parse().unwrap();
    let account_in_right_child: AccountId = "account6".parse().unwrap();
    let base_shard_layout = get_base_shard_layout(DEFAULT_SHARD_LAYOUT_VERSION);
    let shard_layout_after_resharding =
        ShardLayout::derive_shard_layout(&base_shard_layout, NEW_BOUNDARY_ACCOUNT.parse().unwrap());
    let params = TestReshardingParametersBuilder::default()
        .deploy_test_contract(account_in_left_child.clone())
        .deploy_test_contract(account_in_right_child.clone())
        .add_loop_action(delayed_receipts_repro_missing_trie_value(
            account_in_left_child,
            account_in_right_child,
            shard_layout_after_resharding,
            GC_NUM_EPOCHS_TO_KEEP,
            DEFAULT_EPOCH_LENGTH,
        ))
        .build();
    test_resharding_v3_base(params);
}<|MERGE_RESOLUTION|>--- conflicted
+++ resolved
@@ -14,13 +14,9 @@
 use std::collections::{BTreeMap, HashMap};
 use std::sync::Arc;
 
-<<<<<<< HEAD
-use crate::builder::TestLoopBuilder;
-use crate::env::TestLoopEnv;
-=======
 use crate::setup::builder::TestLoopBuilder;
 use crate::setup::drop_condition::DropCondition;
->>>>>>> 51a0e736
+use crate::setup::env::TestLoopEnv;
 use crate::utils::loop_action::{LoopAction, LoopActionStatus};
 use crate::utils::receipts::{
     ReceiptKind, check_receipts_presence_after_resharding_block,
@@ -373,7 +369,7 @@
     for (deployer_id, deploy_mode) in deploy_test_global_contract {
         let deploy_contract_tx = deploy_global_contract(
             &mut env.test_loop,
-            &env.datas,
+            &env.node_datas,
             client_account_id,
             deployer_id.clone(),
             near_test_contracts::rs_contract().into(),
@@ -386,7 +382,7 @@
 
     // Make sure the global contract is deployed before the usage transactions.
     env.test_loop.run_for(Duration::seconds(2));
-    check_txs(&env.test_loop.data, &env.datas, client_account_id, &test_setup_transactions);
+    check_txs(&env.test_loop.data, &env.node_datas, client_account_id, &test_setup_transactions);
 
     *test_setup_transactions = vec![];
 
@@ -394,7 +390,7 @@
     for (user_id, identifier) in use_test_global_contract {
         let use_contract_tx = use_global_contract(
             &mut env.test_loop,
-            &env.datas,
+            &env.node_datas,
             client_account_id,
             user_id.clone(),
             nonce,
