use std::sync::Arc;
use std::task::Poll;

use near_async::test_loop::TestLoopV2;
use near_async::test_loop::data::TestLoopData;
use near_async::time::Duration;
use near_chain::types::Tip;
use near_client::Client;
use near_epoch_manager::shard_assignment::{account_id_to_shard_id, shard_id_to_uid};
use near_primitives::errors::InvalidTxError;
use near_primitives::transaction::SignedTransaction;
use near_primitives::types::{AccountId, BlockHeight};
use near_primitives::views::{
    AccountView, FinalExecutionOutcomeView, FinalExecutionStatus, QueryRequest, QueryResponse,
    QueryResponseKind,
};

use crate::setup::state::NodeExecutionData;
use crate::utils::transactions::TransactionRunner;

/// Represents single node in multinode test loop setup. It simplifies
/// access to Client and other actors by providing more user friendly API.
/// It serves as a main interface for test actions such as sending
/// transactions, waiting for blocks to be produces, querying state, etc.
pub struct TestLoopNode<'a> {
    data: &'a NodeExecutionData,
}

impl<'a> TestLoopNode<'a> {
    pub fn for_account(node_datas: &'a [NodeExecutionData], account_id: &AccountId) -> Self {
        // cspell:ignore rfind
        // Uses `rfind` because `TestLoopEnv::restart_node()` appends a new copy to `node_datas`.
        let data = node_datas
            .iter()
            .rfind(|data| &data.account_id == account_id)
            .unwrap_or_else(|| panic!("client with account id {account_id} not found"));
        Self { data }
    }

<<<<<<< HEAD
=======
    pub fn all(node_datas: &'a [NodeExecutionData]) -> Vec<Self> {
        node_datas.iter().map(|data| Self { data }).collect()
    }

    pub fn data(&self) -> &NodeExecutionData {
        &self.data
    }

>>>>>>> ed3c4c9f
    pub fn client<'b>(&self, test_loop_data: &'b TestLoopData) -> &'b Client {
        let client_handle = self.data.client_sender.actor_handle();
        &test_loop_data.get(&client_handle).client
    }

    pub fn head(&self, test_loop_data: &TestLoopData) -> Arc<Tip> {
        self.client(test_loop_data).chain.head().unwrap()
    }

    pub fn run_until_head_height(&self, test_loop: &mut TestLoopV2, height: BlockHeight) {
        let initial_height = self.head(&test_loop.data).height;
        let height_diff = height.saturating_sub(initial_height) as usize;
        self.run_until_head_height_with_timeout(
            test_loop,
            height,
            self.calculate_block_distance_timeout(&test_loop.data, height_diff),
        );
    }

    pub fn run_until_head_height_with_timeout(
        &self,
        test_loop: &mut TestLoopV2,
        height: BlockHeight,
        maximum_duration: Duration,
    ) {
        test_loop.run_until(
            |test_loop_data| self.head(test_loop_data).height >= height,
            maximum_duration,
        );
    }

    pub fn run_for_number_of_blocks(&self, test_loop: &mut TestLoopV2, num_blocks: usize) {
        self.run_for_number_of_blocks_with_timeout(
            test_loop,
            num_blocks,
            self.calculate_block_distance_timeout(&test_loop.data, num_blocks),
        );
    }

    pub fn run_for_number_of_blocks_with_timeout(
        &self,
        test_loop: &mut TestLoopV2,
        num_blocks: usize,
        maximum_duration: Duration,
    ) {
        let initial_head_height = self.head(&test_loop.data).height;
        test_loop.run_until(
            |test_loop_data| {
                let current_height = self.head(&test_loop_data).height;
                current_height >= initial_head_height + num_blocks as u64
            },
            maximum_duration,
        );
    }

    pub fn run_tx(
        &self,
        test_loop: &mut TestLoopV2,
        tx: SignedTransaction,
        maximum_duration: Duration,
    ) -> Vec<u8> {
        let outcome = self.execute_tx(test_loop, tx, maximum_duration).unwrap();
        match outcome.status {
            FinalExecutionStatus::SuccessValue(res) => res,
            status @ _ => panic!("Transaction failed with status {status:?}"),
        }
    }

    pub fn execute_tx(
        &self,
        test_loop: &mut TestLoopV2,
        tx: SignedTransaction,
        maximum_duration: Duration,
    ) -> Result<FinalExecutionOutcomeView, InvalidTxError> {
        let tx_processor_sender = &self.data.rpc_handler_sender;
        let mut tx_runner = TransactionRunner::new(tx, false);
        let future_spawner = test_loop.future_spawner("TransactionRunner");

        let mut res = None;
        test_loop.run_until(
            |test_loop_data| {
                let client = self.client(test_loop_data);
                match tx_runner.poll(&tx_processor_sender, client, &future_spawner) {
                    Poll::Pending => false,
                    Poll::Ready(tx_res) => {
                        res = Some(tx_res);
                        true
                    }
                }
            },
            maximum_duration,
        );

        res.unwrap()
    }

    pub fn runtime_query(
        &self,
        test_loop_data: &TestLoopData,
        account_id: &AccountId,
        query: QueryRequest,
    ) -> QueryResponse {
        let client = self.client(test_loop_data);
        let head = self.head(test_loop_data);
        let last_block = client.chain.get_block(&head.last_block_hash).unwrap();
        let shard_id =
            account_id_to_shard_id(client.epoch_manager.as_ref(), &account_id, &head.epoch_id)
                .unwrap();
        let shard_uid =
            shard_id_to_uid(client.epoch_manager.as_ref(), shard_id, &head.epoch_id).unwrap();
        let shard_layout = client.epoch_manager.get_shard_layout(&head.epoch_id).unwrap();
        let shard_index = shard_layout.get_shard_index(shard_id).unwrap();
        let last_chunk_header = &last_block.chunks()[shard_index];

        client
            .runtime_adapter
            .query(
                shard_uid,
                &last_chunk_header.prev_state_root(),
                last_block.header().height(),
                last_block.header().raw_timestamp(),
                last_block.header().prev_hash(),
                last_block.header().hash(),
                last_block.header().epoch_id(),
                &query,
            )
            .unwrap()
    }

    pub fn view_account_query(
        &self,
        test_loop_data: &TestLoopData,
        account_id: &AccountId,
    ) -> AccountView {
        let response = self.runtime_query(
            test_loop_data,
            &account_id,
            QueryRequest::ViewAccount { account_id: account_id.clone() },
        );
        let QueryResponseKind::ViewAccount(account_view) = response.kind else {
            panic!("Unexpected query response type")
        };
        account_view
    }

    #[cfg(feature = "test_features")]
    pub fn send_adversarial_message(
        &self,
        test_loop: &TestLoopV2,
        message: near_client::NetworkAdversarialMessage,
    ) {
        let client_sender = self.data.client_sender.clone();
        test_loop.send_adhoc_event(
            format!("send adversarial {:?} to {}", message, self.data.account_id),
            move |_| {
                client_sender.send(message);
            },
        );
    }

    fn calculate_block_distance_timeout(
        &self,
        test_loop_data: &TestLoopData,
        num_blocks: usize,
    ) -> Duration {
        let max_block_production_delay =
            self.client(test_loop_data).config.max_block_production_delay;
        max_block_production_delay * (num_blocks as u32 + 1)
    }
}<|MERGE_RESOLUTION|>--- conflicted
+++ resolved
@@ -37,8 +37,6 @@
         Self { data }
     }
 
-<<<<<<< HEAD
-=======
     pub fn all(node_datas: &'a [NodeExecutionData]) -> Vec<Self> {
         node_datas.iter().map(|data| Self { data }).collect()
     }
@@ -47,7 +45,6 @@
         &self.data
     }
 
->>>>>>> ed3c4c9f
     pub fn client<'b>(&self, test_loop_data: &'b TestLoopData) -> &'b Client {
         let client_handle = self.data.client_sender.actor_handle();
         &test_loop_data.get(&client_handle).client
