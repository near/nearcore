--- conflicted
+++ resolved
@@ -134,12 +134,11 @@
 
         self.assert_current_validators_are_known(client, epoch_id, next_epoch_id);
 
-<<<<<<< HEAD
         if self.skip_next_restaking {
             self.skip_next_restaking = false;
         } else {
             let tx_processor_senders: Vec<_> =
-                env.node_datas.iter().map(|data| data.tx_processor_sender.clone()).collect();
+                env.node_datas.iter().map(|data| data.rpc_handler_sender.clone()).collect();
             let txs = self.restake_validators_txs(&env, self.validators_index);
             for tx in txs.iter() {
                 // In case some nodes are misbehaving we are sending transaction to each one.
@@ -151,21 +150,6 @@
                     };
                     tx_processor_sender.send(process_tx_request);
                 }
-=======
-        let tx_processor_senders: Vec<_> =
-            env.node_datas.iter().map(|data| data.rpc_handler_sender.clone()).collect();
-
-        let txs = self.restake_validators_txs(&env, self.validators_index);
-        for tx in txs.iter() {
-            // In case some nodes are misbehaving we are sending transaction to each one.
-            for tx_processor_sender in tx_processor_senders.iter() {
-                let process_tx_request = ProcessTxRequest {
-                    transaction: tx.clone(),
-                    is_forwarded: false,
-                    check_only: false,
-                };
-                tx_processor_sender.send(process_tx_request);
->>>>>>> 57a4ec55
             }
         }
 
