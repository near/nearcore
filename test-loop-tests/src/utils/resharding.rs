use std::cell::Cell;
use std::collections::{BTreeMap, HashSet};
use std::num::NonZero;

use assert_matches::assert_matches;
use borsh::BorshDeserialize;
use bytesize::ByteSize;
use itertools::Itertools;
use near_async::test_loop::data::TestLoopData;
use near_chain::ChainStoreAccess;
use near_client::Client;
use near_client::{Query, QueryError::GarbageCollectedBlock};
use near_crypto::Signer;
use near_epoch_manager::shard_assignment::shard_id_to_uid;
use near_primitives::action::{Action, FunctionCallAction};
use near_primitives::hash::CryptoHash;
use near_primitives::receipt::{
    DelayedReceiptIndices, PromiseYieldIndices, ReceiptOrStateStoredReceipt,
};
use near_primitives::test_utils::create_user_test_signer;
use near_primitives::transaction::SignedTransaction;
use near_primitives::types::{AccountId, BlockId, BlockReference, Gas, ShardId};
use near_primitives::views::{
    FinalExecutionStatus, QueryRequest, QueryResponse, QueryResponseKind,
};
use near_store::adapter::StoreAdapter;
use near_store::adapter::trie_store::TrieStoreAdapter;
use near_store::db::refcount::decode_value_with_rc;
use near_store::trie::receipts_column_helper::{ShardsOutgoingReceiptBuffer, TrieQueue};
use near_store::{DBCol, ShardUId, StorageError, Trie, TrieDBStorage, get};
use rand::seq::SliceRandom;
use rand::{Rng, SeedableRng};
use rand_chacha::ChaCha20Rng;

use super::sharding::{next_epoch_has_new_shard_layout, this_block_has_new_shard_layout};
use crate::setup::state::NodeExecutionData;
use crate::utils::loop_action::LoopAction;
use crate::utils::sharding::{get_memtrie_for_shard, next_block_has_new_shard_layout};
use crate::utils::transactions::{
    check_txs, check_txs_remove_successful, delete_account, get_anchor_hash, get_next_nonce,
    store_and_submit_tx, submit_tx,
};
use crate::utils::{ONE_NEAR, TGAS, get_node_data, retrieve_client_actor};
use near_chain::types::Tip;
use near_client::client_actor::ClientActorInner;
use near_primitives::shard_layout::ShardLayout;
use near_primitives::trie_key::TrieKey;
use std::sync::Arc;

/// A config to tell what shards will be tracked by the client at the given index.
/// For more details, see `TrackedShardsConfig::Schedule`.
#[derive(Clone, Debug)]
pub(crate) struct TrackedShardSchedule {
    pub client_index: usize,
    pub schedule: Vec<Vec<ShardId>>,
}

// Returns a callable function that, when invoked inside a test loop iteration, can force the creation of a chain fork.
#[cfg(feature = "test_features")]
pub(crate) fn fork_before_resharding_block(
    double_signing: bool,
    blocks_produced: near_primitives::types::BlockHeight,
) -> LoopAction {
    use near_client::client_actor::AdvProduceBlockHeightSelection;

    let (done, succeeded) = LoopAction::shared_success_flag();
    let action_fn = Box::new(
        move |node_datas: &[NodeExecutionData],
              test_loop_data: &mut TestLoopData,
              client_account_id: AccountId| {
            // It must happen only for the first resharding block encountered.
            if done.get() {
                return;
            }
            let client_actor =
                retrieve_client_actor(node_datas, test_loop_data, &client_account_id);
            let tip = client_actor.client.chain.head().unwrap();

            // If there's a new shard layout force a chain fork.
            if next_block_has_new_shard_layout(client_actor.client.epoch_manager.as_ref(), &tip) {
                println!("creating chain fork at height {}", tip.height);
                let height_selection = if double_signing {
                    // In the double signing scenario we want a new block on top of prev block, with consecutive height.
                    AdvProduceBlockHeightSelection::NextHeightOnSelectedBlock {
                        base_block_height: tip.height - 1,
                    }
                } else {
                    // To avoid double signing skip already produced height.
                    AdvProduceBlockHeightSelection::SelectedHeightOnSelectedBlock {
                        produced_block_height: tip.height + 1,
                        base_block_height: tip.height - 1,
                    }
                };
                client_actor.adv_produce_blocks_on(blocks_produced, true, height_selection);
                done.set(true);
            }
        },
    );
    LoopAction::new(action_fn, succeeded)
}

pub(crate) fn execute_money_transfers(account_ids: Vec<AccountId>) -> LoopAction {
    const NUM_TRANSFERS_PER_BLOCK: usize = 20;

    let latest_height = Cell::new(0);
    let seed = rand::thread_rng().r#gen::<u64>();
    println!("Random seed: {}", seed);

    let (ran_transfers, succeeded) = LoopAction::shared_success_flag();
    let action_fn = Box::new(
        move |node_datas: &[NodeExecutionData],
              test_loop_data: &mut TestLoopData,
              client_account_id: AccountId| {
            let client_actor =
                retrieve_client_actor(node_datas, test_loop_data, &client_account_id);
            let tip = client_actor.client.chain.head().unwrap();

            // Run this action only once at every block height.
            if latest_height.get() == tip.height {
                return;
            }
            latest_height.set(tip.height);

            let mut slice = [0u8; 32];
            slice[0..8].copy_from_slice(&seed.to_le_bytes());
            slice[8..16].copy_from_slice(&tip.height.to_le_bytes());
            let mut rng: ChaCha20Rng = SeedableRng::from_seed(slice);

            for _ in 0..NUM_TRANSFERS_PER_BLOCK {
                let sender = account_ids.choose(&mut rng).unwrap().clone();
                let receiver = account_ids.choose(&mut rng).unwrap().clone();

                let clients = node_datas
                    .iter()
                    .map(|test_data| {
                        &test_loop_data.get(&test_data.client_sender.actor_handle()).client
                    })
                    .collect_vec();

                let anchor_hash = get_anchor_hash(&clients);
                let nonce = get_next_nonce(&test_loop_data, &node_datas, &sender);
                let amount = ONE_NEAR * rng.gen_range(1..=10);
                let tx = SignedTransaction::send_money(
                    nonce,
                    sender.clone(),
                    receiver.clone(),
                    &create_user_test_signer(&sender).into(),
                    amount,
                    anchor_hash,
                );
                submit_tx(&node_datas, &client_account_id, tx);
            }
            ran_transfers.set(true);
        },
    );
    LoopAction::new(action_fn, succeeded)
}

/// Returns a loop action that makes storage read and write at every block
/// height.
pub(crate) fn execute_storage_operations(
    sender_id: AccountId,
    receiver_id: AccountId,
) -> LoopAction {
    const TX_CHECK_DEADLINE: u64 = 5;
    let latest_height = Cell::new(0);
    let txs = Cell::new(vec![]);
    let nonce = Cell::new(102);

    let (ran_transfers, succeeded) = LoopAction::shared_success_flag();

    let action_fn = Box::new(
        move |node_datas: &[NodeExecutionData],
              test_loop_data: &mut TestLoopData,
              client_account_id: AccountId| {
            let client_actor =
                retrieve_client_actor(node_datas, test_loop_data, &client_account_id);
            let tip = client_actor.client.chain.head().unwrap();

            // Run this action only once at every block height.
            if latest_height.get() == tip.height {
                return;
            }
            latest_height.set(tip.height);

            let mut remaining_txs = vec![];
            for (tx, tx_height) in txs.take() {
                if tx_height + TX_CHECK_DEADLINE >= tip.height {
                    remaining_txs.push((tx, tx_height));
                    continue;
                }

                let tx_outcome = client_actor.client.chain.get_partial_transaction_result(&tx);
                let status = tx_outcome.as_ref().map(|o| o.status.clone());
                assert_matches!(status, Ok(FinalExecutionStatus::SuccessValue(_)));
            }
            txs.set(remaining_txs);

            let clients = node_datas
                .iter()
                .map(|test_data| {
                    &test_loop_data.get(&test_data.client_sender.actor_handle()).client
                })
                .collect_vec();

            // Send transaction which reads a key and writes a key-value pair
            // to the contract storage.
            let anchor_hash = get_anchor_hash(&clients);
            let gas = 20 * TGAS;
            let salt = 2 * tip.height;
            nonce.set(nonce.get() + 1);
            let read_action = Action::FunctionCall(Box::new(FunctionCallAction {
                args: near_primitives::test_utils::encode(&[salt]),
                method_name: "read_value".to_string(),
                gas,
                deposit: 0,
            }));
            let write_action = Action::FunctionCall(Box::new(FunctionCallAction {
                args: near_primitives::test_utils::encode(&[salt + 1, salt * 10]),
                method_name: "write_key_value".to_string(),
                gas,
                deposit: 0,
            }));
            let tx = SignedTransaction::from_actions(
                nonce.get(),
                sender_id.clone(),
                receiver_id.clone(),
                &create_user_test_signer(&sender_id).into(),
                vec![read_action, write_action],
                anchor_hash,
                0,
            );

            store_and_submit_tx(
                &node_datas,
                &client_account_id,
                &txs,
                &sender_id,
                &receiver_id,
                tip.height,
                tx,
            );
            ran_transfers.set(true);
        },
    );

    LoopAction::new(action_fn, succeeded)
}

/// Returns a loop action that invokes a costly method from a contract
/// `CALLS_PER_BLOCK_HEIGHT` times per block height.
///
/// The account invoking the contract is taken in sequential order from `signed_ids`.
///
/// The account receiving the contract call is taken in sequential order from `receiver_ids`.
pub(crate) fn call_burn_gas_contract(
    signer_ids: Vec<AccountId>,
    receiver_ids: Vec<AccountId>,
    gas_burnt_per_call: Gas,
    epoch_length: u64,
) -> LoopAction {
    const CALLS_PER_BLOCK_HEIGHT: usize = 5;
    // Set to a value large enough, so that transactions from the past epoch are settled.
    // Must be less than epoch length, otherwise won't be triggered before the test is finished.
    let tx_check_blocks_after_resharding = epoch_length - 2;

    let resharding_height = Cell::new(None);
    let nonce = Cell::new(102);
    let txs = Cell::new(vec![]);
    let latest_height = Cell::new(0);
    let (checked_transactions, succeeded) = LoopAction::shared_success_flag();

    let action_fn = Box::new(
        move |node_datas: &[NodeExecutionData],
              test_loop_data: &mut TestLoopData,
              client_account_id: AccountId| {
            let client_actor =
                retrieve_client_actor(node_datas, test_loop_data, &client_account_id);
            let tip = client_actor.client.chain.head().unwrap();

            // Run this action only once at every block height.
            if latest_height.get() == tip.height {
                return;
            }
            latest_height.set(tip.height);

            // After resharding: wait some blocks and check that all txs have been executed correctly.
            if let Some(height) = resharding_height.get() {
                if tip.height > height + tx_check_blocks_after_resharding {
                    for (tx, tx_height) in txs.take() {
                        let tx_outcome =
                            client_actor.client.chain.get_partial_transaction_result(&tx);
                        let status = tx_outcome.as_ref().map(|o| o.status.clone());
                        let status = status.unwrap();
                        tracing::debug!(target: "test", ?tx_height, ?tx, ?status, "transaction status");
                        assert_matches!(status, FinalExecutionStatus::SuccessValue(_));
                    }
                    checked_transactions.set(true);
                }
            } else {
                if next_block_has_new_shard_layout(client_actor.client.epoch_manager.as_ref(), &tip)
                {
                    tracing::debug!(target: "test", height=tip.height, "resharding height set");
                    resharding_height.set(Some(tip.height));
                }
            }
            // Before resharding and one block after: call the test contract a few times per block.
            // The objective is to pile up receipts (e.g. delayed).
            if tip.height <= resharding_height.get().unwrap_or(1000) + 1 {
                for i in 0..CALLS_PER_BLOCK_HEIGHT {
                    // Note that if the number of signers and receivers is the
                    // same then the traffic will always flow the same way. It
                    // would be nice to randomize it a bit.
                    let signer_id = &signer_ids[i % signer_ids.len()];
                    let receiver_id = &receiver_ids[i % receiver_ids.len()];
                    let signer: Signer = create_user_test_signer(signer_id).into();
                    nonce.set(nonce.get() + 1);
                    let method_name = "burn_gas_raw".to_owned();
                    let burn_gas: u64 = gas_burnt_per_call;
                    let args = burn_gas.to_le_bytes().to_vec();
                    let tx = SignedTransaction::call(
                        nonce.get(),
                        signer_id.clone(),
                        receiver_id.clone(),
                        &signer,
                        1,
                        method_name,
                        args,
                        gas_burnt_per_call + 10 * TGAS,
                        tip.last_block_hash,
                    );
                    store_and_submit_tx(
                        &node_datas,
                        &client_account_id,
                        &txs,
                        &signer_id,
                        &receiver_id,
                        tip.height,
                        tx,
                    );
                }
            }
        },
    );
    LoopAction::new(action_fn, succeeded)
}

/// Send 3MB receipts from `signer_ids` shards to `receiver_ids` shards.
/// Receipts are sent just before the resharding boundary.
pub(crate) fn send_large_cross_shard_receipts(
    signer_ids: Vec<AccountId>,
    receiver_ids: Vec<AccountId>,
) -> LoopAction {
    // Height of the last block with the old shard layout
    let resharding_height = Cell::new(None);
    let nonce = Cell::new(102);
    let txs = Cell::new(vec![]); // FIXME: Wouldn't RefCell be better?
    let latest_height = Cell::new(0);
    let (action_success_setter, succeeded) = LoopAction::shared_success_flag();

    let action_fn = Box::new(
        move |node_datas: &[NodeExecutionData],
              test_loop_data: &mut TestLoopData,
              client_account_id: AccountId| {
            let client_actor =
                retrieve_client_actor(node_datas, test_loop_data, &client_account_id);
            let tip = client_actor.client.chain.head().unwrap();
            let epoch_manager = &client_actor.client.epoch_manager;

            // Run this action only once at every block height.
            if latest_height.get() == tip.height {
                return;
            }
            latest_height.set(tip.height);

            // Set resharding height once known
            if resharding_height.get().is_none()
                && next_block_has_new_shard_layout(epoch_manager.as_ref(), &tip)
            {
                tracing::debug!(target: "test", height=tip.height, "resharding height set");
                resharding_height.set(Some(tip.height));
            }

            for shard_uid in epoch_manager.get_shard_layout(&tip.epoch_id).unwrap().shard_uids() {
                let mut outgoing_receipt_sizes: BTreeMap<ShardId, Vec<ByteSize>> = BTreeMap::new();

                let memtrie =
                    get_memtrie_for_shard(&client_actor.client, &shard_uid, &tip.prev_block_hash);
                let mut outgoing_buffers = ShardsOutgoingReceiptBuffer::load(&memtrie).unwrap();
                for target_shard in outgoing_buffers.shards() {
                    let mut receipt_sizes = Vec::new();
                    for receipt in outgoing_buffers.to_shard(target_shard).iter(&memtrie, false) {
                        let receipt_size = match receipt {
                            Ok(ReceiptOrStateStoredReceipt::StateStoredReceipt(
                                state_stored_receipt,
                            )) => state_stored_receipt.metadata().congestion_size,
                            _ => panic!("receipt is {:?}", receipt),
                        };
                        receipt_sizes.push(ByteSize::b(receipt_size));
                    }
                    if !receipt_sizes.is_empty() {
                        outgoing_receipt_sizes.insert(target_shard, receipt_sizes);
                    }
                }
                tracing::info!(target: "test", "outgoing buffers from shard {}: {:?}", shard_uid.shard_id(), outgoing_receipt_sizes);
            }

            let is_epoch_before_resharding =
                next_epoch_has_new_shard_layout(epoch_manager.as_ref(), &tip);

            // Estimate the resharding boundary to know when to start sending transactions.
            let estimated_resharding_height = match resharding_height.get() {
                Some(h) => h, // Resharding boundary known, use it.
                None if is_epoch_before_resharding => {
                    // Resharding boundary unknown, estimate it.
                    let cur_epoch_start =
                        epoch_manager.get_epoch_start_height(&tip.last_block_hash).unwrap();
                    let cur_epoch_length =
                        epoch_manager.get_epoch_config(&tip.epoch_id).unwrap().epoch_length;
                    let cur_epoch_estimated_end = cur_epoch_start + cur_epoch_length - 1;
                    cur_epoch_estimated_end
                }
                _ => tip.height + 99999999999999, // Not in the next epoch, set to infinity into the future
            };

            // Send large cross-shard receipts a moment before the resharding happens.
            if tip.height + 4 >= estimated_resharding_height
                && tip.height <= estimated_resharding_height - 2
            {
                for signer_id in &signer_ids {
                    for receiver_id in &receiver_ids {
                        // Send a 3MB cross-shard receipt from signer_id's shard to receiver_id's shard.
                        let signer: Signer = create_user_test_signer(signer_id).into();
                        nonce.set(nonce.get() + 1);
                        let tx = SignedTransaction::call(
                            nonce.get(),
                            signer_id.clone(),
                            signer_id.clone(),
                            &signer,
                            1,
                            "generate_large_receipt".into(),
                            format!(
                                "{{\"account_id\": \"{}\", \"method_name\": \"noop\", \"total_args_size\": 3000000}}",
                                receiver_id
                            ).into(),
                            300 * TGAS,
                            tip.last_block_hash,
                        );
                        tracing::info!(
                            target: "test",
                            "Sending 3MB receipt from {} to {}. tx_hash: {:?}",
                            signer_id,
                            receiver_id,
                            tx.get_hash()
                        );
                        store_and_submit_tx(
                            &node_datas,
                            &client_account_id,
                            &txs,
                            &signer_id,
                            &receiver_id,
                            tip.height,
                            tx,
                        );
                    }
                }
            }

            // Check status of transactions, remove successful ones from the list.
            check_txs_remove_successful(&txs, &client_actor.client);

            // If the chain is past the resharding boundary and all transactions finished
            // successfully, declare the action as successful.
            if let Some(height) = resharding_height.get() {
                let taken_txs = txs.take();
                if tip.height > height + 2 && taken_txs.is_empty() {
                    action_success_setter.set(true);
                }
                txs.set(taken_txs);
            }
        },
    );
    LoopAction::new(action_fn, succeeded)
}

/// Sends a promise-yield transaction before resharding. Then, if `call_resume` is `true` also sends
/// a yield-resume transaction after resharding, otherwise it lets the promise-yield go into timeout.
///
/// Each `signer_id` sends transaction to the corresponding `receiver_id`.
///
/// A few blocks after resharding all transactions outcomes are checked for successful execution.
pub(crate) fn call_promise_yield(
    call_resume: bool,
    signer_ids: Vec<AccountId>,
    receiver_ids: Vec<AccountId>,
) -> LoopAction {
    let resharding_height: Cell<Option<u64>> = Cell::new(None);
    let txs = Cell::new(vec![]);
    let latest_height = Cell::new(0);
    let promise_txs_sent = Cell::new(false);
    let nonce = Cell::new(102);
    let yield_payload = vec![];
    let (checked_transactions, succeeded) = LoopAction::shared_success_flag();

    let action_fn = Box::new(
        move |node_datas: &[NodeExecutionData],
              test_loop_data: &mut TestLoopData,
              client_account_id: AccountId| {
            let client_actor =
                retrieve_client_actor(node_datas, test_loop_data, &client_account_id);
            let tip = client_actor.client.chain.head().unwrap();

            // Run this action only once at every block height.
            if latest_height.get() == tip.height {
                return;
            }
            latest_height.set(tip.height);

            // The operation to be done depends on the current block height in relation to the
            // resharding height.
            match (resharding_height.get(), latest_height.get()) {
                // Resharding happened in the previous block.
                // Maybe send the resume transaction.
                (Some(resharding), latest) if latest == resharding + 1 && call_resume => {
                    for (signer_id, receiver_id) in
                        signer_ids.clone().into_iter().zip(receiver_ids.clone().into_iter())
                    {
                        let signer: Signer = create_user_test_signer(&signer_id).into();
                        nonce.set(nonce.get() + 1);
                        let tx = SignedTransaction::call(
                            nonce.get(),
                            signer_id.clone(),
                            receiver_id.clone(),
                            &signer,
                            1,
                            "call_yield_resume_read_data_id_from_storage".to_string(),
                            yield_payload.clone(),
                            300 * TGAS,
                            tip.last_block_hash,
                        );
                        store_and_submit_tx(
                            &node_datas,
                            &client_account_id,
                            &txs,
                            &signer_id,
                            &receiver_id,
                            tip.height,
                            tx,
                        );
                    }
                }
                // Resharding happened a few blocks in the past.
                // Check transactions' outcomes.
                (Some(resharding), latest) if latest == resharding + 4 => {
                    let txs = txs.take();
                    assert_ne!(txs.len(), 0);
                    for (tx, tx_height) in txs {
                        let tx_outcome =
                            client_actor.client.chain.get_partial_transaction_result(&tx);
                        let status = tx_outcome.as_ref().map(|o| o.status.clone());
                        let status = status.unwrap();
                        tracing::debug!(target: "test", ?tx_height, ?tx, ?status, "transaction status");
                        assert_matches!(status, FinalExecutionStatus::SuccessValue(_));
                    }
                    checked_transactions.set(true);
                }
                (Some(_resharding), _latest) => {}
                // Resharding didn't happen in the past.
                (None, _) => {
                    let epoch_manager = client_actor.client.epoch_manager.as_ref();
                    // Check if resharding will happen in this block.
                    if next_block_has_new_shard_layout(epoch_manager, &tip) {
                        tracing::debug!(target: "test", height=tip.height, "resharding height set");
                        resharding_height.set(Some(tip.height));
                        return;
                    }
                    // Before resharding, send a set of promise transactions close to the resharding boundary, just once.
                    if promise_txs_sent.get() {
                        return;
                    }

                    let will_reshard =
                        epoch_manager.will_shard_layout_change(&tip.prev_block_hash).unwrap();
                    if !will_reshard {
                        return;
                    }
                    let epoch_length = client_actor.client.config.epoch_length;
                    let epoch_start =
                        epoch_manager.get_epoch_start_height(&tip.last_block_hash).unwrap();
                    if tip.height + 5 < epoch_start + epoch_length {
                        return;
                    }

                    for (signer_id, receiver_id) in
                        signer_ids.clone().into_iter().zip(receiver_ids.clone().into_iter())
                    {
                        let signer: Signer = create_user_test_signer(&signer_id).into();
                        nonce.set(nonce.get() + 1);
                        let tx = SignedTransaction::call(
                            nonce.get(),
                            signer_id.clone(),
                            receiver_id.clone(),
                            &signer,
                            0,
                            "call_yield_create_return_promise".to_string(),
                            yield_payload.clone(),
                            300 * TGAS,
                            tip.last_block_hash,
                        );
                        store_and_submit_tx(
                            &node_datas,
                            &client_account_id,
                            &txs,
                            &signer_id,
                            &receiver_id,
                            tip.height,
                            tx,
                        );
                    }
                    promise_txs_sent.set(true);
                }
            }
        },
    );
    LoopAction::new(action_fn, succeeded)
}

/// After resharding and gc-period, assert the deleted `account_id`
/// is still accessible through archival node view client (if available),
/// and it is not accessible through a regular, RPC node.
fn check_deleted_account_availability(
    node_datas: &[NodeExecutionData],
    test_loop_data: &mut TestLoopData,
    archival_id: &Option<AccountId>,
    rpc_id: &AccountId,
    account_id: &AccountId,
    height: u64,
) {
    let rpc_node_data = get_node_data(node_datas, &rpc_id);
    let rpc_view_client_handle = rpc_node_data.view_client_sender.actor_handle();

    let block_reference = BlockReference::BlockId(BlockId::Height(height));
    let request = QueryRequest::ViewAccount { account_id: account_id.clone() };
    let msg = Query::new(block_reference, request);

    let rpc_node_result = {
        let view_client = test_loop_data.get_mut(&rpc_view_client_handle);
        near_async::messaging::Handler::handle(view_client, msg.clone())
    };
    assert_matches!(rpc_node_result, Err(GarbageCollectedBlock { .. }));

    if let Some(archival_id) = archival_id {
        let archival_node_data = get_node_data(node_datas, &archival_id);
        let archival_view_client_handle = archival_node_data.view_client_sender.actor_handle();
        let archival_node_result = {
            let view_client = test_loop_data.get_mut(&archival_view_client_handle);
            near_async::messaging::Handler::handle(view_client, msg)
        };
        assert_matches!(
            archival_node_result,
            Ok(QueryResponse { kind: QueryResponseKind::ViewAccount(_), .. })
        );
    }
}

/// Loop action testing a scenario where a temporary account is deleted after resharding.
/// After `gc_num_epochs_to_keep epochs` we assert that the account
/// is not accessible through RPC node but it is still accessible through archival node.
///
/// The `temporary_account_id` must be a subaccount of the `originator_id`.
pub(crate) fn temporary_account_during_resharding(
    archival_id: Option<AccountId>,
    rpc_id: AccountId,
    originator_id: AccountId,
    temporary_account_id: AccountId,
) -> LoopAction {
    let latest_height = Cell::new(0);
    let resharding_height = Cell::new(None);
    let target_height = Cell::new(None);

    let delete_account_tx_hash = Cell::new(None);
    let checked_deleted_account = Cell::new(false);

    let (done, succeeded) = LoopAction::shared_success_flag();
    let action_fn = Box::new(
        move |node_datas: &[NodeExecutionData],
              test_loop_data: &mut TestLoopData,
              client_account_id: AccountId| {
            if done.get() {
                return;
            }

            let client_actor =
                retrieve_client_actor(node_datas, test_loop_data, &client_account_id);
            let tip = client_actor.client.chain.head().unwrap();

            // Run this action only once at every block height.
            if latest_height.get() == tip.height {
                return;
            }
            latest_height.set(tip.height);
            let epoch_length = client_actor.client.config.epoch_length;
            let gc_num_epochs_to_keep = client_actor.client.config.gc.gc_num_epochs_to_keep;

            if resharding_height.get().is_none() {
                if !this_block_has_new_shard_layout(
                    client_actor.client.epoch_manager.as_ref(),
                    &tip,
                ) {
                    return;
                }
                // Just resharded. Delete the temporary account and set the target height
                // high enough so that the delete account transaction will be garbage collected.
                let tx_hash = delete_account(
                    test_loop_data,
                    node_datas,
                    &client_account_id,
                    &temporary_account_id,
                    &originator_id,
                );
                delete_account_tx_hash.set(Some(tx_hash));
                target_height
                    .set(Some(latest_height.get() + (gc_num_epochs_to_keep + 1) * epoch_length));
                resharding_height.set(Some(latest_height.get()));
            }

            // If an epoch passed since resharding, make sure the delete account transaction finished.
            if latest_height.get() == resharding_height.get().unwrap() + epoch_length {
                check_txs(
                    test_loop_data,
                    node_datas,
                    &client_account_id,
                    &[delete_account_tx_hash.get().unwrap()],
                );
                checked_deleted_account.set(true);
            }

            if latest_height.get() < target_height.get().unwrap() {
                return;
            }
            assert!(checked_deleted_account.get());
            // Since gc window passed after the account was deleted,
            // check that it is not accessible through regular node,
            // but it is accessible through archival node.
            check_deleted_account_availability(
                node_datas,
                test_loop_data,
                &archival_id,
                &rpc_id,
                &temporary_account_id,
                resharding_height.get().unwrap(),
            );
            done.set(true);
        },
    );
    LoopAction::new(action_fn, succeeded)
}

/// Removes from State column all entries where key does not start with `the_only_shard_uid` ShardUId prefix.
fn retain_the_only_shard_state(client: &Client, the_only_shard_uid: ShardUId) {
    let store = client.chain.chain_store.store().trie_store();
    let mut store_update = store.store_update();
    for kv in store.store().iter_raw_bytes(DBCol::State) {
        let (key, value) = kv.unwrap();
        let shard_uid = ShardUId::try_from_slice(&key[0..8]).unwrap();
        if shard_uid == the_only_shard_uid {
            continue;
        }
        let (_, rc) = decode_value_with_rc(&value);
        assert!(rc > 0);
        let node_hash = CryptoHash::try_from_slice(&key[8..]).unwrap();
        store_update.decrement_refcount_by(shard_uid, &node_hash, NonZero::new(rc as u32).unwrap());
    }
    store_update.commit().unwrap();
}

/// Asserts that all other shards State except `the_only_shard_uid` have been cleaned-up.
///
/// `expect_shard_uid_is_mapped` means that `the_only_shard_uid` should use an ancestor
/// ShardUId as the db key prefix.
fn check_has_the_only_shard_state(
    client: &Client,
    _the_only_shard_uid: ShardUId,
    _expect_shard_uid_is_mapped: bool,
) {
    let store = client.chain.chain_store.store().trie_store();
    let mut shard_uid_prefixes = HashSet::new();
    for kv in store.store().iter_raw_bytes(DBCol::State) {
        let (key, _) = kv.unwrap();
        let shard_uid = ShardUId::try_from_slice(&key[0..8]).unwrap();
        shard_uid_prefixes.insert(shard_uid);
    }
<<<<<<< HEAD
    // We no longer need to check for get_shard_uid_mapping and expect_shard_uid_is_mapped
=======
    // TODO(resharding): Handle GC after TrieStateResharder
>>>>>>> 6c7c2d4a
    // let mapped_shard_uid = get_shard_uid_mapping(&store.store(), the_only_shard_uid);
    // if expect_shard_uid_is_mapped {
    //     assert_ne!(mapped_shard_uid, the_only_shard_uid);
    // } else {
    //     assert_eq!(mapped_shard_uid, the_only_shard_uid);
    // };
<<<<<<< HEAD
    let shard_uid_prefixes = shard_uid_prefixes.into_iter().collect_vec();
    assert_eq!(shard_uid_prefixes, [the_only_shard_uid]);
=======
    // let shard_uid_prefixes = shard_uid_prefixes.into_iter().collect_vec();
    // assert_eq!(shard_uid_prefixes, [mapped_shard_uid]);
>>>>>>> 6c7c2d4a
}

/// Loop action testing state cleanup.
/// It assumes single shard tracking and it waits for `num_epochs_to_wait`.
/// Then it checks whether the last shard tracked by the client
/// is the only ShardUId prefix for nodes in the State column.
///
/// Pass `expect_shard_uid_is_mapped` as true if it is expected at the end of the test
/// that the last tracked shard will use an ancestor ShardUId as a db key prefix.
pub(crate) fn check_state_cleanup(
    tracked_shard_schedule: TrackedShardSchedule,
    num_epochs_to_wait: u64,
    expect_shard_uid_is_mapped: bool,
) -> LoopAction {
    let client_index = tracked_shard_schedule.client_index;
    let latest_height = Cell::new(0);

    let (done, succeeded) = LoopAction::shared_success_flag();
    let action_fn = Box::new(
        move |node_datas: &[NodeExecutionData], test_loop_data: &mut TestLoopData, _: AccountId| {
            if done.get() {
                return;
            }

            let client_handle = node_datas[client_index].client_sender.actor_handle();
            let client = &test_loop_data.get_mut(&client_handle).client;
            let tip = client.chain.head().unwrap();

            // Run this action only once at every block height.
            if latest_height.get() == tip.height {
                return;
            }

            let epoch_height = client
                .epoch_manager
                .get_epoch_height_from_prev_block(&tip.prev_block_hash)
                .unwrap();
            let [tracked_shard_id] =
                tracked_shard_schedule.schedule[epoch_height as usize].clone().try_into().unwrap();
            let tracked_shard_uid =
                shard_id_to_uid(client.epoch_manager.as_ref(), tracked_shard_id, &tip.epoch_id)
                    .unwrap();

            if latest_height.get() == 0 {
                // This is beginning of the test, and the first epoch after genesis has height 1.
                assert_eq!(epoch_height, 1);
                // Get rid of the part of the Genesis State other than the shard we initially track.
                retain_the_only_shard_state(client, tracked_shard_uid);
            }
            latest_height.set(tip.height);

            if epoch_height < num_epochs_to_wait {
                return;
            }
            // At this point, we should only have State from the last tracked shard.
            check_has_the_only_shard_state(&client, tracked_shard_uid, expect_shard_uid_is_mapped);
            done.set(true);
        },
    );
    LoopAction::new(action_fn, succeeded)
}

/// Repro case for the issue of 'Missing TrieValue' after GC period for refcounted trie nodes
/// that are duplicated to both children during resharding. This particular scenario tests
/// promise yield indices.
pub(crate) fn promise_yield_repro_missing_trie_value(
    left_child_account: AccountId,
    right_child_account: AccountId,
    shard_layout_after_resharding: ShardLayout,
    gc_num_epochs: u64,
    epoch_length: u64,
) -> LoopAction {
    let resharding_height: Cell<Option<u64>> = Cell::new(None);
    let txs = Cell::new(vec![]);
    let latest_height = Cell::new(0);
    let nonce = Cell::new(102);
    let yield_payload = vec![];
    let pre_resharding_tx_sent = Cell::new(false);
    let (checked_transactions, succeeded) = LoopAction::shared_success_flag();
    let (parent_shard_uid, left_child_shard_uid, right_child_shard_uid) = get_resharded_shard_uids(
        &left_child_account,
        &right_child_account,
        &shard_layout_after_resharding,
    );

    let action_fn = Box::new(
        move |node_datas: &[NodeExecutionData],
              test_loop_data: &mut TestLoopData,
              client_account_id: AccountId| {
            let client_actor =
                retrieve_client_actor(node_datas, test_loop_data, &client_account_id);
            let tip = client_actor.client.chain.head().unwrap();

            // Function to send a promise yield receipt.
            let send_promise_yield =
                |signer_account: &AccountId,
                 receiver_account: &AccountId,
                 tip: &Tip,
                 sent_flag: Option<&Cell<bool>>| {
                    if sent_flag.map_or(false, |flag| flag.get()) {
                        return;
                    }
                    let signer: Signer = create_user_test_signer(signer_account).into();
                    nonce.set(nonce.get() + 1);
                    let tx = SignedTransaction::call(
                        nonce.get(),
                        signer_account.clone(),
                        receiver_account.clone(),
                        &signer,
                        0,
                        "call_yield_create_return_promise".to_string(),
                        yield_payload.clone(),
                        300 * TGAS,
                        tip.last_block_hash,
                    );
                    store_and_submit_tx(
                        &node_datas,
                        &client_account_id,
                        &txs,
                        &signer_account,
                        &receiver_account,
                        tip.height,
                        tx,
                    );
                    sent_flag.map(|flag| flag.set(true));
                    tracing::debug!(target: "test", height=tip.height, ?signer_account, ?receiver_account, "sent promise yield tx");
                };

            // Run this action only once at every block height.
            if latest_height.get() == tip.height {
                return;
            }
            latest_height.set(tip.height);

            let get_promise_yield_indices = |shard_uid| {
                get_trie_node_value::<PromiseYieldIndices>(
                    &client_actor,
                    shard_uid,
                    &tip.prev_block_hash,
                    TrieKey::PromiseYieldIndices,
                )
            };

            let indices_parent_shard = get_promise_yield_indices(parent_shard_uid);
            let indices_left_child_shard = get_promise_yield_indices(left_child_shard_uid);
            let indices_right_child_shard = get_promise_yield_indices(right_child_shard_uid);

            tracing::debug!(target: "test", height=tip.height, epoch=?tip.epoch_id, 
                    ?indices_parent_shard, ?indices_left_child_shard, ?indices_right_child_shard, "promise yield indices");

            // At any height, if the shard exists and it is tracked, the promise yield indices trie
            // node must exist.
            assert_matches!(indices_parent_shard, Some(Ok(_)) | None);
            assert_matches!(indices_left_child_shard, Some(Ok(_)) | None);
            assert_matches!(indices_right_child_shard, Some(Ok(_)) | None);

            // The operation to be done depends on the current block height in relation to the
            // resharding height and the GC height.
            match (resharding_height.get(), latest_height.get()) {
                // Resharding happened in the previous blocks.
                // Send a promise yield transaction in the left child shard.
                (Some(resharding), latest) if latest == resharding + 2 => {
                    send_promise_yield(&left_child_account, &right_child_account, &tip, None);
                }
                // Resharding happened and GC kicked in for the epoch with the old shard layout.
                // Send a promise yield transaction in the right child shard.
                (Some(resharding), latest)
                    if latest == resharding + gc_num_epochs * epoch_length + 5 =>
                {
                    send_promise_yield(&right_child_account, &left_child_account, &tip, None);
                }
                // Send a promise yield resume to complete the promise yield started two blocks before.
                //
                // The two block delay is necessary as the promise yield receipt handling
                // potentially is going to be delayed by a block if it needs to be sent to another
                // shard.
                (Some(resharding), latest)
                    if latest == resharding + gc_num_epochs * epoch_length + 5 + 2 =>
                {
                    let signer: Signer = create_user_test_signer(&right_child_account).into();
                    nonce.set(nonce.get() + 1);
                    let tx = SignedTransaction::call(
                        nonce.get(),
                        right_child_account.clone(),
                        left_child_account.clone(),
                        &signer,
                        1,
                        "call_yield_resume_read_data_id_from_storage".to_string(),
                        yield_payload.clone(),
                        300 * TGAS,
                        tip.last_block_hash,
                    );
                    store_and_submit_tx(
                        &node_datas,
                        &client_account_id,
                        &txs,
                        &right_child_account,
                        &left_child_account,
                        tip.height,
                        tx,
                    );
                }
                // GC happened a few blocks in the past.
                // Check transactions' outcomes.
                (Some(resharding), latest)
                    if latest == resharding + gc_num_epochs * epoch_length + 5 + 7 =>
                {
                    let txs = txs.take();
                    for (index, (tx, tx_height)) in txs.iter().enumerate() {
                        let tx_outcome =
                            client_actor.client.chain.get_partial_transaction_result(&tx);
                        let status = tx_outcome.as_ref().map(|o| o.status.clone());
                        tracing::debug!(target: "test", ?tx_height, ?tx, ?status, "transaction status");
                        // First two txs should have been GC'd, so these cannot be found.
                        if index <= 1 {
                            assert_matches!(status, Err(_));
                        } else {
                            assert_matches!(status, Ok(FinalExecutionStatus::SuccessValue(_)));
                        }
                    }
                    checked_transactions.set(true);
                }
                // Catch-all case, do nothing.
                (Some(_resharding), _latest) => {}
                // Resharding didn't happen yet.
                (None, _) => {
                    let epoch_manager = client_actor.client.epoch_manager.as_ref();
                    // Check if resharding will happen in this block.
                    if next_block_has_new_shard_layout(epoch_manager, &tip) {
                        tracing::debug!(target: "test", height=tip.height, "resharding height set");
                        resharding_height.set(Some(tip.height));
                        return;
                    }
                    // Before resharding, send a set of promise transactions close to the resharding
                    // boundary, just once.
                    let will_reshard =
                        epoch_manager.will_shard_layout_change(&tip.prev_block_hash).unwrap();
                    if !will_reshard {
                        return;
                    }
                    let epoch_length = client_actor.client.config.epoch_length;
                    let epoch_start =
                        epoch_manager.get_epoch_start_height(&tip.last_block_hash).unwrap();
                    if tip.height + 5 < epoch_start + epoch_length {
                        return;
                    }
                    send_promise_yield(
                        &left_child_account,
                        &right_child_account,
                        &tip,
                        Some(&pre_resharding_tx_sent),
                    );
                }
            }
        },
    );
    LoopAction::new(action_fn, succeeded)
}

/// Repro case for the issue of 'Missing TrieValue' after GC period for refcounted trie nodes
/// that are duplicated to both children during resharding.
/// This scenario tests a particular combination of contract calls, in order to create
/// delayed receipts only in one child, and verifies that the other child shard is not left
/// with missing trie values.
pub(crate) fn delayed_receipts_repro_missing_trie_value(
    left_child_account: AccountId,
    right_child_account: AccountId,
    shard_layout_after_resharding: ShardLayout,
    gc_num_epochs: u64,
    epoch_length: u64,
) -> LoopAction {
    const CALLS_PER_BLOCK_HEIGHT: usize = 5;
    const GAS_BURNT_PER_CALL: u64 = 275 * TGAS;
    let resharding_height: Cell<Option<u64>> = Cell::new(None);
    let txs = Cell::new(vec![]);
    let latest_height = Cell::new(0);
    let nonce = Cell::new(102);
    let pre_resharding_tx_sent = Cell::new(false);
    let (done, succeeded) = LoopAction::shared_success_flag();
    let (parent_shard_uid, left_child_shard_uid, right_child_shard_uid) = get_resharded_shard_uids(
        &left_child_account,
        &right_child_account,
        &shard_layout_after_resharding,
    );

    let action_fn = Box::new(
        move |node_datas: &[NodeExecutionData],
              test_loop_data: &mut TestLoopData,
              client_account_id: AccountId| {
            let client_actor =
                retrieve_client_actor(node_datas, test_loop_data, &client_account_id);
            let tip = client_actor.client.chain.head().unwrap();

            // Run this action only once at every block height.
            if latest_height.get() == tip.height {
                return;
            }
            latest_height.set(tip.height);

            // Function to burn gas and create delayed receipts.
            let burn_gas = |signer_account: &AccountId,
                            receiver_account: &AccountId,
                            tip: &Tip,
                            sent_flag: Option<&Cell<bool>>| {
                if sent_flag.map_or(false, |flag| flag.get()) {
                    return;
                }
                for _ in 0..CALLS_PER_BLOCK_HEIGHT {
                    let signer: Signer = create_user_test_signer(signer_account).into();
                    nonce.set(nonce.get() + 1);
                    let method_name = "burn_gas_raw".to_owned();
                    let args = GAS_BURNT_PER_CALL.to_le_bytes().to_vec();
                    let tx = SignedTransaction::call(
                        nonce.get(),
                        signer_account.clone(),
                        receiver_account.clone(),
                        &signer,
                        1,
                        method_name,
                        args,
                        GAS_BURNT_PER_CALL + 10 * TGAS,
                        tip.last_block_hash,
                    );
                    store_and_submit_tx(
                        &node_datas,
                        &client_account_id,
                        &txs,
                        &signer_account,
                        &receiver_account,
                        tip.height,
                        tx,
                    );
                }
                sent_flag.map(|flag| flag.set(true));
                tracing::debug!(target: "test", height=tip.height, ?signer_account, ?receiver_account, "sent burn gas txs");
            };

            let get_delayed_receipts_indices = |shard_uid| {
                get_trie_node_value::<DelayedReceiptIndices>(
                    &client_actor,
                    shard_uid,
                    &tip.prev_block_hash,
                    TrieKey::DelayedReceiptIndices,
                )
            };

            let indices_parent_shard = get_delayed_receipts_indices(parent_shard_uid);
            let indices_left_child_shard = get_delayed_receipts_indices(left_child_shard_uid);
            let indices_right_child_shard = get_delayed_receipts_indices(right_child_shard_uid);

            tracing::debug!(target: "test", height=tip.height, epoch=?tip.epoch_id, 
                    ?indices_parent_shard, ?indices_left_child_shard, ?indices_right_child_shard, "delayed receipts indices");

            // At any height, if the shard exists and it is tracked, the delayed receipts indices
            // trie node must exist.
            assert_matches!(indices_parent_shard, Some(Ok(_)) | None);
            assert_matches!(indices_left_child_shard, Some(Ok(_)) | None);
            assert_matches!(indices_right_child_shard, Some(Ok(_)) | None);

            // The operation to be done depends on the current block height in relation to the
            // resharding height and the GC height.
            match (resharding_height.get(), latest_height.get()) {
                // Resharding happened in the previous blocks. Send a batch of transactions to pile
                // up delayed receipts. This will decrease the refcount of the original, shared
                // delayed receipts indices trie node.
                (Some(resharding), latest) if latest == resharding + 2 => {
                    burn_gas(&left_child_account, &right_child_account, &tip, None);
                }
                // A few blocks after sending the transactions, we want to verify that they have
                // been executed correctly.
                (Some(resharding), latest) if latest == resharding + 5 + 5 => {
                    let txs = txs.take();
                    for (tx, tx_height) in &txs {
                        let tx_outcome =
                            client_actor.client.chain.get_partial_transaction_result(&tx);
                        let status = tx_outcome.as_ref().map(|o| o.status.clone());
                        tracing::debug!(target: "test", ?tx_height, ?tx, ?status, "transaction status");
                        assert_matches!(status, Ok(FinalExecutionStatus::SuccessValue(_)));
                    }
                }
                // GC happened a few blocks in the past.
                (Some(resharding), latest)
                    if latest == resharding + gc_num_epochs * epoch_length + 10 =>
                {
                    done.set(true)
                }
                // Catch-all case, do nothing.
                (Some(_resharding), _latest) => {}
                // Resharding didn't happen yet.
                (None, _) => {
                    let epoch_manager = client_actor.client.epoch_manager.as_ref();
                    // Check if resharding will happen in this block.
                    if next_block_has_new_shard_layout(epoch_manager, &tip) {
                        tracing::debug!(target: "test", height=tip.height, "resharding height set");
                        resharding_height.set(Some(tip.height));
                        return;
                    }
                    // Before resharding, send transactions to trigger delayed receipts buffering,
                    // just once.
                    let will_reshard =
                        epoch_manager.will_shard_layout_change(&tip.prev_block_hash).unwrap();
                    if !will_reshard {
                        return;
                    }
                    let epoch_length = client_actor.client.config.epoch_length;
                    let epoch_start =
                        epoch_manager.get_epoch_start_height(&tip.last_block_hash).unwrap();
                    if tip.height + 5 < epoch_start + epoch_length {
                        return;
                    }
                    burn_gas(
                        &left_child_account,
                        &right_child_account,
                        &tip,
                        Some(&pre_resharding_tx_sent),
                    );
                }
            }
        },
    );
    LoopAction::new(action_fn, succeeded)
}

/// Returns a tuple with the shard uids of: parent, left child, right child.
fn get_resharded_shard_uids(
    left_child_account: &AccountId,
    right_child_account: &AccountId,
    shard_layout_after_resharding: &ShardLayout,
) -> (ShardUId, ShardUId, ShardUId) {
    let left_child_shard_uid =
        shard_layout_after_resharding.account_id_to_shard_uid(&left_child_account);
    let right_child_shard_uid =
        shard_layout_after_resharding.account_id_to_shard_uid(&right_child_account);
    let parent_shard_uid = ShardUId::new(
        3,
        shard_layout_after_resharding.get_parent_shard_id(left_child_shard_uid.shard_id()).unwrap(),
    );
    (parent_shard_uid, left_child_shard_uid, right_child_shard_uid)
}

// Helper function to retrieve any key from the trie. This bypasses all intermediate layers
// (caching, memtrie, flat-storage).
fn get_trie_node_value<I: borsh::BorshDeserialize + Default>(
    client_actor: &ClientActorInner,
    shard_uid: ShardUId,
    prev_block_hash: &CryptoHash,
    key: TrieKey,
) -> Option<Result<I, StorageError>> {
    client_actor.client.chain.get_chunk_extra(prev_block_hash, &shard_uid).ok().map(|chunk_extra| {
        let trie = Trie::new(
            Arc::new(TrieDBStorage::new(
                TrieStoreAdapter::new(client_actor.client.runtime_adapter.store().clone()),
                shard_uid,
            )),
            *chunk_extra.state_root(),
            None,
        );
        Ok(get(&trie, &key)?.unwrap_or_default())
    })
}<|MERGE_RESOLUTION|>--- conflicted
+++ resolved
@@ -790,24 +790,15 @@
         let shard_uid = ShardUId::try_from_slice(&key[0..8]).unwrap();
         shard_uid_prefixes.insert(shard_uid);
     }
-<<<<<<< HEAD
-    // We no longer need to check for get_shard_uid_mapping and expect_shard_uid_is_mapped
-=======
     // TODO(resharding): Handle GC after TrieStateResharder
->>>>>>> 6c7c2d4a
     // let mapped_shard_uid = get_shard_uid_mapping(&store.store(), the_only_shard_uid);
     // if expect_shard_uid_is_mapped {
     //     assert_ne!(mapped_shard_uid, the_only_shard_uid);
     // } else {
     //     assert_eq!(mapped_shard_uid, the_only_shard_uid);
     // };
-<<<<<<< HEAD
-    let shard_uid_prefixes = shard_uid_prefixes.into_iter().collect_vec();
-    assert_eq!(shard_uid_prefixes, [the_only_shard_uid]);
-=======
     // let shard_uid_prefixes = shard_uid_prefixes.into_iter().collect_vec();
     // assert_eq!(shard_uid_prefixes, [mapped_shard_uid]);
->>>>>>> 6c7c2d4a
 }
 
 /// Loop action testing state cleanup.
