--- conflicted
+++ resolved
@@ -302,15 +302,11 @@
         epoch_manager.clone(),
         shard_tracker.clone(),
         network_adapter.as_multi_sender(),
-<<<<<<< HEAD
-        NonZeroUsize::new(1000).unwrap(),
         validator_signer.clone(),
         spice_core_processor,
         client_actor.client.chunk_endorsement_tracker.clone(),
-=======
         Arc::new(test_loop.async_computation_spawner(identifier, |_| Duration::milliseconds(80))),
         chunk_executor_adapter.as_sender(),
->>>>>>> 044b7bc7
     );
 
     let chunk_executor_sender = test_loop.data.register_actor(
