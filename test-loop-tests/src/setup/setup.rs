--- conflicted
+++ resolved
@@ -113,15 +113,9 @@
         "validator_signer",
     );
     let shard_tracker = ShardTracker::new(
-<<<<<<< HEAD
-        validator_signer.clone(),
         client_config.tracked_shards_config.clone(),
         epoch_manager.clone(),
-=======
-        client_config.tracked_shards_config.clone(),
-        epoch_manager.clone(),
-        validator_signer.clone(),
->>>>>>> 73d2ecf7
+        validator_signer.clone(),
     );
 
     let shards_manager_adapter = LateBoundSender::new();
@@ -171,15 +165,9 @@
                 epoch_config_store.clone(),
             );
             let view_shard_tracker = ShardTracker::new(
-<<<<<<< HEAD
-                validator_signer.clone(),
-                client_config.tracked_shards_config.clone(),
-                view_epoch_manager.clone(),
-=======
                 client_config.tracked_shards_config.clone(),
                 view_epoch_manager.clone(),
                 validator_signer.clone(),
->>>>>>> 73d2ecf7
             );
             let view_runtime_adapter = NightshadeRuntime::test_with_trie_config(
                 &homedir,
