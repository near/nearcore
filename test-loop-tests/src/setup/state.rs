--- conflicted
+++ resolved
@@ -44,12 +44,8 @@
     pub upgrade_schedule: ProtocolUpgradeVotingSchedule,
     /// Stores all chunks ever observed on chain. Used by drop conditions to simulate network drops.
     pub chunks_storage: Arc<Mutex<TestLoopChunksStorage>>,
-<<<<<<< HEAD
+    /// List of drop conditions that apply to all nodes in the network.
     pub drop_conditions: Vec<DropCondition>,
-=======
-    /// List of drop conditions that apply to all nodes in the network.
-    pub drop_condition_kinds: Vec<DropConditionKind>,
->>>>>>> e980b5aa
     pub load_memtries_for_tracked_shards: bool,
     /// Flag to indicate if warmup is pending. This is used to ensure that warmup is only done once.
     pub warmup_pending: Arc<AtomicBool>,
