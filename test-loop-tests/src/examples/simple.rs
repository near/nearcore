use near_async::messaging::{IntoMultiSender, IntoSender, LateBoundSender, noop};
use near_async::test_loop::TestLoopV2;
use near_async::time::Duration;
use near_chain::ChainGenesis;
use near_chain_configs::test_genesis::{TestGenesisBuilder, ValidatorsSpec};
use near_chain_configs::{ClientConfig, MutableConfigValue, TrackedShardsConfig};
use near_chunks::shards_manager_actor::ShardsManagerActor;
use near_client::client_actor::ClientActorInner;
use near_client::sync_jobs_actor::SyncJobsActor;
use near_client::{AsyncComputationMultiSpawner, Client};
use near_epoch_manager::EpochManager;
use near_epoch_manager::shard_tracker::ShardTracker;
use near_o11y::testonly::init_test_logger;
use near_primitives::network::PeerId;

use near_primitives::shard_layout::ShardLayout;
use near_primitives::test_utils::create_test_signer;
use near_primitives::types::AccountId;
use near_primitives::version::{PROTOCOL_VERSION, get_protocol_upgrade_schedule};
use near_store::adapter::StoreAdapter;

use crate::utils::ONE_NEAR;
use near_store::genesis::initialize_genesis_state;
use near_store::test_utils::create_test_store;
use nearcore::NightshadeRuntime;
use std::path::Path;
use std::sync::Arc;

/// min block production time in milliseconds
pub const MIN_BLOCK_PROD_TIME: Duration = Duration::milliseconds(100);
/// max block production time in milliseconds
pub const MAX_BLOCK_PROD_TIME: Duration = Duration::milliseconds(200);

#[test]
fn test_client_with_simple_test_loop() {
    init_test_logger();
    let mut test_loop = TestLoopV2::new();

    let client_config = ClientConfig::test(
        true,
        MIN_BLOCK_PROD_TIME.whole_milliseconds() as u64,
        MAX_BLOCK_PROD_TIME.whole_milliseconds() as u64,
        4,
        false,
        true,
        false,
    );
    let initial_balance = 10000 * ONE_NEAR;
    let accounts =
        (0..100).map(|i| format!("account{}", i).parse().unwrap()).collect::<Vec<AccountId>>();

    let boundary_accounts =
        ["account3", "account5", "account7"].iter().map(|&a| a.parse().unwrap()).collect();

    let genesis = TestGenesisBuilder::new()
        .genesis_time_from_clock(&test_loop.clock())
        .protocol_version(PROTOCOL_VERSION)
        .genesis_height(10000)
        .shard_layout(ShardLayout::multi_shard_custom(boundary_accounts, 1))
        .transaction_validity_period(1000)
        .epoch_length(10)
        .validators_spec(ValidatorsSpec::desired_roles(&["account0"], &[]))
        .add_user_accounts_simple(&accounts, initial_balance)
        .build();

    let store = create_test_store();
    initialize_genesis_state(store.clone(), &genesis, None);

    let chain_genesis = ChainGenesis::new(&genesis.config);
    let epoch_manager = EpochManager::new_arc_handle(store.clone(), &genesis.config, None);
    let runtime_adapter = NightshadeRuntime::test(
        Path::new("."),
        store.clone(),
        &genesis.config,
        epoch_manager.clone(),
    );
    let validator_signer = MutableConfigValue::new(
        Some(Arc::new(create_test_signer(accounts[0].as_str()))),
        "validator_signer",
    );
    let shard_tracker = ShardTracker::new(
<<<<<<< HEAD
        validator_signer.clone(),
        TrackedShardsConfig::AllShards,
        epoch_manager.clone(),
=======
        TrackedShardsConfig::AllShards,
        epoch_manager.clone(),
        validator_signer.clone(),
>>>>>>> 73d2ecf7
    );

    let shards_manager_adapter = LateBoundSender::new();
    let sync_jobs_adapter = LateBoundSender::new();
    let client_adapter = LateBoundSender::new();

    let sync_jobs_actor = SyncJobsActor::new(client_adapter.as_multi_sender());

    let protocol_upgrade_schedule = get_protocol_upgrade_schedule(&chain_genesis.chain_id);
    let multi_spawner = AsyncComputationMultiSpawner::all_custom(Arc::new(
        test_loop.async_computation_spawner("node0", |_| Duration::milliseconds(80)),
    ));
    let client = Client::new(
        test_loop.clock(),
        client_config,
        chain_genesis,
        epoch_manager.clone(),
        shard_tracker.clone(),
        runtime_adapter,
        noop().into_multi_sender(),
        shards_manager_adapter.as_sender(),
        validator_signer.clone(),
        true,
        [0; 32],
        None,
        multi_spawner,
        noop().into_multi_sender(),
        noop().into_multi_sender(),
        Arc::new(test_loop.future_spawner("node0")),
        noop().into_multi_sender(),
        client_adapter.as_multi_sender(),
        protocol_upgrade_schedule,
    )
    .unwrap();

    let shards_manager = ShardsManagerActor::new(
        test_loop.clock(),
        validator_signer,
        epoch_manager.clone(),
        epoch_manager,
        shard_tracker,
        noop().into_sender(),
        client_adapter.as_sender(),
        store.chunk_store(),
        client.chain.head().unwrap(),
        client.chain.header_head().unwrap(),
        Duration::milliseconds(100),
    );

    let client_actor = ClientActorInner::new(
        test_loop.clock(),
        client,
        PeerId::random(),
        noop().into_multi_sender(),
        noop().into_sender(),
        None,
        Default::default(),
        None,
        sync_jobs_adapter.as_multi_sender(),
        noop().into_sender(),
    )
    .unwrap();

    test_loop.data.register_actor("node0", sync_jobs_actor, Some(sync_jobs_adapter));
    test_loop.data.register_actor("node0", shards_manager, Some(shards_manager_adapter));
    test_loop.data.register_actor("node0", client_actor, Some(client_adapter));

    test_loop.run_for(Duration::seconds(10));
    test_loop.shutdown_and_drain_remaining_events(Duration::seconds(1));
}<|MERGE_RESOLUTION|>--- conflicted
+++ resolved
@@ -79,15 +79,9 @@
         "validator_signer",
     );
     let shard_tracker = ShardTracker::new(
-<<<<<<< HEAD
-        validator_signer.clone(),
-        TrackedShardsConfig::AllShards,
-        epoch_manager.clone(),
-=======
         TrackedShardsConfig::AllShards,
         epoch_manager.clone(),
         validator_signer.clone(),
->>>>>>> 73d2ecf7
     );
 
     let shards_manager_adapter = LateBoundSender::new();
