--- conflicted
+++ resolved
@@ -8,8 +8,6 @@
 
 ### Non-protocol Changes
 
-<<<<<<< HEAD
-=======
 * New option `transaction_pool_size_limit` in `config.json` allows to limit the size of the node's transaction pool.
   By default the limit is set to 100 MB. [#3284](https://github.com/near/nearcore/issues/3284)
 * Database snapshots at the end of an epoch. This lets a node obtain state parts using flat storage. [#9090](https://github.com/near/nearcore/pull/9090)
@@ -19,7 +17,6 @@
 * State Sync from GCS is available for experimental use. [#9398](https://github.com/near/nearcore/pull/9398)
 * Add prometheus metrics for the internal state of the doomslug. [#9458](https://github.com/near/nearcore/pull/9458)
 
->>>>>>> d7ad5265
 ## 1.35.0
 
 ### Protocol Changes
@@ -27,10 +24,7 @@
 * Upgrade the contract preparation code to use [finite-wasm](https://github.com/near/finite-wasm), which guarantees deterministic limits on execution time and space of compiled contracts
 
 ### Non-protocol Changes
-<<<<<<< HEAD
-=======
-
->>>>>>> d7ad5265
+
 * Dump state by multiple nodes, each node will refer to s3 for which parts need to be dumped. [#9049](https://github.com/near/nearcore/pull/9049)
 * Small values in the flat storage trie are inlined for faster accesses [#9029](https://github.com/near/nearcore/pull/9029)
 * A current protocol version metric is added to the prometheus metrics under near_current_protocol_version [#9030](https://github.com/near/nearcore/pull/9030)
