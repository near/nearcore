# Changelog

## [unreleased]

### Protocol Changes

### Non-protocol Changes

## 1.31.0

### Non-protocol Changes

* Enable TIER1 network. Participants of the BFT consensus (block & chunk producers) now can establish direct TIER1 connections
  between each other, which will optimize the communication latency and minimize the number of dropped chunks.
  To configure this feature, see [advanced\_configuration/networking](./docs/advanced_configuration/networking.md).
  [#8141](https://github.com/near/nearcore/pull/8141)
  [#8085](https://github.com/near/nearcore/pull/8085)
  [#7759](https://github.com/near/nearcore/pull/7759)
* [Network] Started creating connections with larger nonces, that are periodically
  refreshed Start creating connections (edges) with large nonces
  [#7966](https://github.com/near/nearcore/pull/7966)
* `/status` response has now two more fields: `node_public_key` and
  `validator_public_key`.  The `node_key` field is now deprecated and should not
  be used since it confusingly holds validator key.
  [#7828](https://github.com/near/nearcore/pull/7828)
* Added `near_node_protocol_upgrade_voting_start` Prometheus metric whose value
  is timestamp when voting for the next protocol version starts.
  [#7877](https://github.com/near/nearcore/pull/7877)
* neard cmd can now verify proofs from JSON files.
  [#7840](https://github.com/near/nearcore/pull/7840)
* In storage configuration, the value `trie_cache_capacities` now is no longer
  a hard limit but instead sets a memory consumption limit. For large trie nodes,
  the limits are close to equivalent. For small values, there can now fit more
  in the cache than previously.
  [#7749](https://github.com/near/nearcore/pull/7749)
* New options `store.trie_cache` and `store.view_trie_cache` in `config.json`
  to set limits on the trie cache. Deprecates the never announced
  `store.trie_cache_capacities` option which was mentioned in previous change.
  [#7578](https://github.com/near/nearcore/pull/7578)
* New option `store.background_migration_threads` in `config.json`. Defines
  number of threads to execute background migrations of storage. Currently used
  for flat storage migration. Set to 8 by default, can be reduced if it slows down
  block processing too much or increased if you want to speed up migration.
  [#8088](https://github.com/near/nearcore/pull/8088),
* Tracing of work across actix workers within a process:
  [#7866](https://github.com/near/nearcore/pull/7866),
  [#7819](https://github.com/near/nearcore/pull/7819),
  [#7773](https://github.com/near/nearcore/pull/7773).
* Scope of collected tracing information can be configured at run-time:
  [#7701](https://github.com/near/nearcore/pull/7701).
* Attach node's `chain_id`, `node_id`, and `account_id` values to tracing
  information: [#7711](https://github.com/near/nearcore/pull/7711).
* Change exporter of tracing information from `opentelemetry-jaeger` to
  `opentelemetry-otlp`: [#7563](https://github.com/near/nearcore/pull/7563).
* Tracing of requests across processes:
  [#8004](https://github.com/near/nearcore/pull/8004).

## 1.30.0

### Protocol Changes

* Stabilize `account_id_in_function_call_permission` feature: enforcing validity
  of account ids in function call permission.
  [#7569](https://github.com/near/nearcore/pull/7569)

### Non-protocol Changes

* `use_db_migration_snapshot` and `db_migration_snapshot_path` options are now
  deprecated.  If they are set in `config.json` the node will fail if migration
  needs to be performed.  Use `store.migration_snapshot` instead to configure
  the behaviour [#7486](https://github.com/near/nearcore/pull/7486)
* Added `near_peer_message_sent_by_type_bytes` and
  `near_peer_message_sent_by_type_total` Prometheus metrics measuring
  size and number of messages sent to peers.
  [#7523](https://github.com/near/nearcore/pull/7523)
* `near_peer_message_received_total` Prometheus metric is now deprecated.
  Instead of it aggregate `near_peer_message_received_by_type_total` metric.
  For example, to get total rate of received messages use
  `sum(rate(near_peer_message_received_by_type_total{...}[5m]))`.
  [#7548](https://github.com/near/nearcore/pull/7548)
* Few changes to `view_state` JSON RPC query:
  - The requset has now an optional `include_proof` argument.  When set to
    `true`, response’s `proof` will be populated.
  - The `proof` within each value in `values` list of a `view_state` response is
    now deprecated and will be removed in the future.  Client code should ignore
    the field.
  - The `proof` field directly within `view_state` response is currently always
    sent even if proof has not been requested.  In the future the field will be
    skipped in those cases.  Clients should accept responses with this field
    missing (unless they set `include_proof`).
    [#7603](https://github.com/near/nearcore/pull/7603)
* Backtraces on panics are enabled by default, so you no longer need to set
  `RUST_BACKTRACE=1` environmental variable. To disable backtraces, set
  `RUST_BACKTRACE=0`. [#7562](https://github.com/near/nearcore/pull/7562)
* Enable receipt prefetching by default. This feature makes receipt processing
  faster by parallelizing IO requests, which has been introduced in
  [#7590](https://github.com/near/nearcore/pull/7590) and enabled by default
  with [#7661](https://github.com/near/nearcore/pull/7661).
  Configurable in `config.json` using `store.enable_receipt_prefetching`.
<<<<<<< HEAD
* neard cmd can now verify proofs from JSON files.
* In storage configuration, the value `trie_cache_capacities` now is no longer
  a hard limit but instead sets a memory consumption limit. For large trie nodes,
  the limits are close to equivalent. For small values, there can now fit more
  in the cache than previously.
  [#7749](https://github.com/near/nearcore/pull/7749)
* New options `store.trie_cache` and `store.view_trie_cache` in `config.json`
  to set limits on the trie cache. Deprecates the never announced 
  `store.trie_cache_capacities` option which was mentioned in previous change.
  [#7578](https://github.com/near/nearcore/pull/7578)
* New option `store.background_migration_threads` in `config.json`. Defines 
  number of threads to execute background migrations of storage. Currently used
  for flat storage migration. Set to 8 by default, can be reduced if it slows down
  block processing too much or increased if you want to speed up migration.
* Tracing of work across actix workers within a process:
  [#7866](https://github.com/near/nearcore/pull/7866),
  [#7819](https://github.com/near/nearcore/pull/7819),
  [#7773](https://github.com/near/nearcore/pull/7773).
* Scope of collected tracing information can be configured at run-time:
  [#7701](https://github.com/near/nearcore/pull/7701).
* Attach node's `chain_id`, `node_id`, and `account_id` values to tracing
  information: [#7711](https://github.com/near/nearcore/pull/7711).
* Change exporter of tracing information from `opentelemetry-jaeger` to
  `opentelemetry-otlp`: [#7563](https://github.com/near/nearcore/pull/7563).
* Tracing of requests across processes:
  [#8004](https://github.com/near/nearcore/pull/8004).
* Gas profiles as displayed in the `EXPERIMENTAL_tx_status` are now more
  detailed and give the gas cost per parameter.
=======
>>>>>>> d4bb44b9

## 1.29.0 [2022-08-15]

### Protocol Changes

* Stabilized `protocol_feature_chunk_only_producers`. Validators will
  now be assigned to blocks and chunks separately.
* The validator uptime kickout threshold has been reduced to 80%
* Edge nonces between peers can now optionally indicate an expiration
  time

### Non-protocol Changes

* The logic around forwarding chunks to validators is improved
* Approvals and partial encoded chunks are now sent multiple times,
  which should reduce stalls due to lost approvals when the network is
  under high load
* We now keep a list of "TIER1" accounts (validators) for whom
  latency/reliability of messages routed through the network is
  critical
* /debug HTTP page has been improved
* Messages aren't routed through peers that are too far behind
* Log lines printed every 10 seconds are now less expensive to compute
* message broadcasts have been improved/optimized
* `network.external_address` field in config.json file is deprecated. In
  fact it has never been used and only served to confuse everyone
  [#7300](https://github.com/near/nearcore/pull/7300)
* Due to increasing state size, improved shard cache for Trie nodes to
  put more nodes in memory. Requires 3 GB more RAM
  [#7429](https://github.com/near/nearcore/pull/7429)

## 1.28.0 [2022-07-27]

### Protocol Changes

* Stabilized `alt_bn128_g1_multiexp`, `alt_bn128_g1_sum`, `alt_bn128_pairing_check` host functions [#6813](https://github.com/near/nearcore/pull/6813).

### Non-protocol Changes

* Added `path` option to `StoreConfig` which makes location to the
  RocksDB configurable via `config.json` file (at `store.path` path)
  rather than being hard-coded to `data` directory in neard home
  directory [#6938](https://github.com/near/nearcore/pull/6938)
* Removed `testnet` alias for `localnet` command; it’s been deprecated
  since 1.24 [#7033](https://github.com/near/nearcore/pull/7033)
* Removed undocumented `unsafe_reset_all` and `unsafe_reset_data`
  commands; they were deprecated since 1.25
* Key files can use `private_key` field instead of `secret_key` now;
  this improves interoperability with near cli which uses the former
  name [#7030](https://github.com/near/nearcore/issues/7030)
* Latency of network messages is now measured
  [#7050](https://github.com/near/nearcore/issues/7050)


## 1.27.0 [2022-06-22]

### Protocol Changes

* Introduced protobuf encoding as the new network protocol. Borsh support will be removed in two releases as per normal protocol upgrade policies [#6672](https://github.com/near/nearcore/pull/6672)

### Non-protocol Changes

* Added `near_peer_message_received_by_type_bytes` [#6661](https://github.com/near/nearcore/pull/6661) and `near_dropped_message_by_type_and_reason_count` [#6678](https://github.com/near/nearcore/pull/6678) metrics.
* Removed `near_<msg-type>_{total,bytes}` [#6661](https://github.com/near/nearcore/pull/6661), `near_<msg-type>_dropped`, `near_drop_message_unknown_account` and `near_dropped_messages_count` [#6678](https://github.com/near/nearcore/pull/6678) metrics.
* Added `near_action_called_count` metric [#6679]((https://github.com/near/nearcore/pull/6679)
* Removed `near_action_<action-type>_total` metrics [#6679]((https://github.com/near/nearcore/pull/6679)
* Added `near_build_info` metric which exports neard’s build information [#6680](https://github.com/near/nearcore/pull/6680)
* Make it possible to update logging at runtime: [#6665](https://github.com/near/nearcore/pull/6665)
* Use correct cost in gas profile for adding function call key [#6749](https://github.com/near/nearcore/pull/6749)

## 1.26.0 [2022-05-18]

### Protocol Changes

* Enable access key nonce range for implicit accounts to prevent tx hash collisions [#5482](https://github.com/near/nearcore/pull/5482)
* Include `promise_batch_action_function_call_weight` host function on the runtime [#6285](https://github.com/near/nearcore/pull/6285) [#6536](https://github.com/near/nearcore/pull/6536)
* Increase deployment cost [#6397](https://github.com/near/nearcore/pull/6397)
* Limit the number of locals per contract to 1_000_000
* Ensure caching all nodes in the chunk for which touching trie node cost was charged, reduce cost of future reads in a chunk [#6628](https://github.com/near/nearcore/pull/6628)
* Lower storage key limit to 2 KiB

### Non-protocol Changes

* Switch to LZ4+ZSTD compression from Snappy in RocksDB [#6365](https://github.com/near/nearcore/pull/6365)
* Moved Client Actor to separate thread - should improve performance [#6333](https://github.com/near/nearcore/pull/6333)
* Safe DB migrations using RocksDB checkpoints [#6282](https://github.com/near/nearcore/pull/6282)
* [NEP205](https://github.com/near/NEPs/issues/205): Configurable start of protocol upgrade voting [#6309](https://github.com/near/nearcore/pull/6309)
* Make max_open_files and col_state_cache_size parameters configurable [#6584](https://github.com/near/nearcore/pull/6584)
* Make RocksDB block_size configurable [#6631](https://github.com/near/nearcore/pull/6631)
* Increase default max_open_files RocksDB parameter from 512 to 10k [#6607](https://github.com/near/nearcore/pull/6607)
* Use kebab-case names for neard subcommands to make them consistent with flag names.  snake_case names are still valid for existing subcommands but kebab-case will be used for new commands.

## 1.25.0 [2022-03-16]

### Protocol Changes
* `max_gas_burnt` has been increased to 300.

### Non-protocol Changes
* More Prometheus metrics related to epoch, sync state, node version, chunk fullness and missing chunks have been added.
* Progress bar is now displayed when downloading `config.json` and `genesis.json`.
* Status line printed in logs by `neard` is now more descriptive.
- `view_state` is now a command of `neard`; `state-viewer` is no longer a separate binary.
- `RUST_LOG` environment variable is now correctly respected.
- `NetworkConfig::verify` will now fail if configuration is invalid rather than printing error and continuing.
- Fixed a minor bug which resulted in DB Not Found errors when requesting chunks.
- Updated to wasmer-near 2.2.0 which fixes a potential crash and improves cost estimator working.
- `neard init` will no longer override node or validator private keys.
- Rosetta RPC now populates `related_transactions` field.
- Rosetta RPC support is now compiled in by default. The feature still needs to be explicitly turned on and is experimental.
- Rosetta RPC /network/status end point correctly works on non-archival nodes.
- `unsafe_reset_all` and `unsafe_reset_data` commands are now deprecated. Use `rm` explicitly instead.

## 1.24.0 [2022-02-14]

### Protocol Changes

* Enable access key nonce range for implicit accounts to prevent tx hash collisions.
* Upgraded our version of pwasm-utils to 0.18 -- the old one severely undercounted stack usage in some cases.

### Non-protocol Changes

* Fix a bug in chunk requesting where validator might request chunks even if parent block hasn’t been processed yet.
* Fix memory leak in near-network.
* Change block sync to request 5 blocks at a time
* Change NUM_ORPHAN_ANCESTORS_CHECK to 3

## 1.23.0 [2021-12-13]

### Protocol Changes

* Further lower regular_op_cost from 2_207_874 to 822_756.
* Limit number of wasm functions in one contract to 10_000. [#4954](https://github.com/near/nearcore/pull/4954)
* Add block header v3, required by new validator selection algorithm
* Move to new validator selection and sampling algorithm. Now we would be able to use all available seats. First step to enable chunk only producers.

### Non-protocol Changes

* Increase RocksDB cache size to 512 MB for state column to speed up blocks processing [#5212](https://github.com/near/nearcore/pull/5212)

## 1.22.0 [2021-11-15]

### Protocol Changes
* Upgrade from Wasmer 0 to Wasmer 2, bringing better performance and reliability. [#4934](https://github.com/near/nearcore/pull/4934)
* Lower regular_op_cost (execution of a single WASM instruction) from 3_856_371 to 2_207_874. [#4979](https://github.com/near/nearcore/pull/4979)
* Lower data receipt cost and base cost of `ecrecover` host function.
* Upgrade from one shard to four shards (Simple Nightshade Phase 0)

## 1.21.0 [2021-09-06]

### Protocol Changes

* Fix some receipts that were stuck previously due to #4228. [#4248](https://github.com/near/nearcore/pull/4248)

### Non-protocol Changes

* Improve contract module serialization/deserialization speed by 30% [#4448](https://github.com/near/nearcore/pull/4448)
* Make `AccountId` strictly typed and correct by construction [#4621](https://github.com/near/nearcore/pull/4621)
* Address test dependency issue #4556 [#4606](https://github.com/near/nearcore/pull/4606). [#4622](https://github.com/near/nearcore/pull/4622).
* Fix neard shutdown issue [#4429](https://github.com/near/nearcore/pull/4429). #[4442](https://github.com/near/nearcore/pull/4442)

## 1.20.0 [2021-07-26]

### Protocol Changes

* Introduce new host functions `ecrecover` and `ripemd160`. [#4380](https://github.com/near/nearcore/pull/4380)
* Make `Account` a versioned struct. [#4089](https://github.com/near/nearcore/pull/4089)
* Limit the size of transactions to 4MB. [#4107](https://github.com/near/nearcore/pull/4107)
* Cap maximum gas price to 20x of minimum gas price. [#4308](https://github.com/near/nearcore/pull/4308), [#4382](https://github.com/near/nearcore/pull/4382)
* Fix `storageUsage` for accounts that were affected by [#3824](https://github.com/near/nearcore/issues/3824). [#4272](https://github.com/near/nearcore/pull/4274)
* Fix a bug in computation of gas for refunds. [#4405](https://github.com/near/nearcore/pull/4405)

### Non-protocol Changes

* Compile contracts after state sync. [#4344](https://github.com/near/nearcore/pull/4344)
* Introduce `max_gas_burnt_view` config for rpc. [#4381](https://github.com/near/nearcore/pull/4381)
* Fix wasmer 0.17 memory leak [#4411](https://github.com/near/nearcore/pull/4411)<|MERGE_RESOLUTION|>--- conflicted
+++ resolved
@@ -54,6 +54,8 @@
   `opentelemetry-otlp`: [#7563](https://github.com/near/nearcore/pull/7563).
 * Tracing of requests across processes:
   [#8004](https://github.com/near/nearcore/pull/8004).
+* Gas profiles as displayed in the `EXPERIMENTAL_tx_status` are now more
+  detailed and give the gas cost per parameter.
 
 ## 1.30.0
 
@@ -97,37 +99,6 @@
   [#7590](https://github.com/near/nearcore/pull/7590) and enabled by default
   with [#7661](https://github.com/near/nearcore/pull/7661).
   Configurable in `config.json` using `store.enable_receipt_prefetching`.
-<<<<<<< HEAD
-* neard cmd can now verify proofs from JSON files.
-* In storage configuration, the value `trie_cache_capacities` now is no longer
-  a hard limit but instead sets a memory consumption limit. For large trie nodes,
-  the limits are close to equivalent. For small values, there can now fit more
-  in the cache than previously.
-  [#7749](https://github.com/near/nearcore/pull/7749)
-* New options `store.trie_cache` and `store.view_trie_cache` in `config.json`
-  to set limits on the trie cache. Deprecates the never announced 
-  `store.trie_cache_capacities` option which was mentioned in previous change.
-  [#7578](https://github.com/near/nearcore/pull/7578)
-* New option `store.background_migration_threads` in `config.json`. Defines 
-  number of threads to execute background migrations of storage. Currently used
-  for flat storage migration. Set to 8 by default, can be reduced if it slows down
-  block processing too much or increased if you want to speed up migration.
-* Tracing of work across actix workers within a process:
-  [#7866](https://github.com/near/nearcore/pull/7866),
-  [#7819](https://github.com/near/nearcore/pull/7819),
-  [#7773](https://github.com/near/nearcore/pull/7773).
-* Scope of collected tracing information can be configured at run-time:
-  [#7701](https://github.com/near/nearcore/pull/7701).
-* Attach node's `chain_id`, `node_id`, and `account_id` values to tracing
-  information: [#7711](https://github.com/near/nearcore/pull/7711).
-* Change exporter of tracing information from `opentelemetry-jaeger` to
-  `opentelemetry-otlp`: [#7563](https://github.com/near/nearcore/pull/7563).
-* Tracing of requests across processes:
-  [#8004](https://github.com/near/nearcore/pull/8004).
-* Gas profiles as displayed in the `EXPERIMENTAL_tx_status` are now more
-  detailed and give the gas cost per parameter.
-=======
->>>>>>> d4bb44b9
 
 ## 1.29.0 [2022-08-15]
 
