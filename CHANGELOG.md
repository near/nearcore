# Changelog

## [unreleased]

### Protocol Changes

* Stabilize `account_id_in_function_call_permission` feature: enforcing validity
  of account ids in function call permission.
* Enable TIER1 peer discovery. Validator nodes are now exchanging the [public addresses
  set in config](https://github.com/near/nearcore/blob/301fb493ea4f6d9b75d7dac7f2b52d00a1b2b709/chain/network/src/config_json.rs#L162).
  The TIER1 connections support (direct connections between validators) based on
  this discovery mechanism will be added soon.

### Non-protocol Changes

* `use_db_migration_snapshot` and `db_migration_snapshot_path` options are now
  deprecated.  If they are set in `config.json` the node will fail if migration
  needs to be performed.  Use `store.migration_snapshot` instead to configure
  the behaviour [#7486](https://github.com/near/nearcore/pull/7486)
* `/status` response has now two more fields: `node_public_key` and
  `validator_public_key`.  The `node_key` field is now deprecated and should not
  be used since it confusingly holds validator key.
* Added `near_peer_message_sent_by_type_bytes` and
  `near_peer_message_sent_by_type_total` Prometheus metrics measuring
  size and number of messages sent to peers.
* `near_peer_message_received_total` Prometheus metric is now deprecated.
  Instead of it aggregate `near_peer_message_received_by_type_total` metric.
  For example, to get total rate of received messages use
  `sum(rate(near_peer_message_received_by_type_total{...}[5m]))`.
* Added `near_node_protocol_upgrade_voting_start` Prometheus metric whose value
  is timestamp when voting for the next protocol version starts.
* Few changes to `view_state` JSON RPC query:
  - The requset has now an optional `include_proof` argument.  When set to
    `true`, response’s `proof` will be populated.
  - The `proof` within each value in `values` list of a `view_state` response is
    now deprecated and will be removed in the future.  Client code should ignore
    the field.
  - The `proof` field directly within `view_state` response is currently always
    sent even if proof has not been requested.  In the future the field will be
    skipped in those cases.  Clients should accept responses with this field
    missing (unless they set `include_proof`).
* Backtraces on panics are enabled by default, so you no longer need to set
  `RUST_BACKTRACE=1` environmental variable. To disable backtraces, set
  `RUST_BACKTRACE=0`.
* Enable receipt prefetching by default. This feature makes receipt processing
  faster by parallelizing IO requests, which has been introduced in
  [#7590](https://github.com/near/nearcore/pull/7590) and enabled by default
  with [#7661](https://github.com/near/nearcore/pull/7661).
  Configurable in `config.json` using `store.enable_receipt_prefetching`.
<<<<<<< HEAD
* Tracing of work across actix workers within a process:
  [#7866](https://github.com/near/nearcore/pull/7866),
  [#7819](https://github.com/near/nearcore/pull/7819),
  [#7773](https://github.com/near/nearcore/pull/7773).
* Scope of collected tracing information can be configured at run-time:
  [#7701](https://github.com/near/nearcore/pull/7701).
* Attach node's `chain_id`, `node_id`, and `account_id` values to tracing
  information: [#7711](https://github.com/near/nearcore/pull/7711).
* Change exporter of tracing information from `opentelemetry-jaeger` to `opentelemetry-otlp`: 
  information: [#7563](https://github.com/near/nearcore/pull/7563).
=======
* neard cmd can now verify proofs from JSON files.
>>>>>>> 19bbc61a

## 1.29.0 [2022-08-15]

### Protocol Changes

* Stabilized `protocol_feature_chunk_only_producers`. Validators will
  now be assigned to blocks and chunks separately.
* The validator uptime kickout threshold has been reduced to 80%
* Edge nonces between peers can now optionally indicate an expiration
  time

### Non-protocol Changes

* The logic around forwarding chunks to validators is improved
* Approvals and partial encoded chunks are now sent multiple times,
  which should reduce stalls due to lost approvals when the network is
  under high load
* We now keep a list of "TIER1" accounts (validators) for whom
  latency/reliability of messages routed through the network is
  critical
* /debug HTTP page has been improved
* Messages aren't routed through peers that are too far behind
* Log lines printed every 10 seconds are now less expensive to compute
* message broadcasts have been improved/optimized
* `network.external_address` field in config.json file is deprecated. In
  fact it has never been used and only served to confuse everyone
  [#7300](https://github.com/near/nearcore/pull/7300)
* Due to increasing state size, improved shard cache for Trie nodes to
  put more nodes in memory. Requires 3 GB more RAM
  [#7429](https://github.com/near/nearcore/pull/7429)

## 1.28.0 [2022-07-27]

### Protocol Changes

* Stabilized `alt_bn128_g1_multiexp`, `alt_bn128_g1_sum`, `alt_bn128_pairing_check` host functions [#6813](https://github.com/near/nearcore/pull/6813).

### Non-protocol Changes

* Added `path` option to `StoreConfig` which makes location to the
  RocksDB configurable via `config.json` file (at `store.path` path)
  rather than being hard-coded to `data` directory in neard home
  directory [#6938](https://github.com/near/nearcore/pull/6938)
* Removed `testnet` alias for `localnet` command; it’s been deprecated
  since 1.24 [#7033](https://github.com/near/nearcore/pull/7033)
* Removed undocumented `unsafe_reset_all` and `unsafe_reset_data`
  commands; they were deprecated since 1.25
* Key files can use `private_key` field instead of `secret_key` now;
  this improves interoperability with near cli which uses the former
  name [#7030](https://github.com/near/nearcore/issues/7030)
* Latency of network messages is now measured
  [#7050](https://github.com/near/nearcore/issues/7050)


## 1.27.0 [2022-06-22]

### Protocol Changes

* Introduced protobuf encoding as the new network protocol. Borsh support will be removed in two releases as per normal protocol upgrade policies [#6672](https://github.com/near/nearcore/pull/6672)

### Non-protocol Changes

* Added `near_peer_message_received_by_type_bytes` [#6661](https://github.com/near/nearcore/pull/6661) and `near_dropped_message_by_type_and_reason_count` [#6678](https://github.com/near/nearcore/pull/6678) metrics.
* Removed `near_<msg-type>_{total,bytes}` [#6661](https://github.com/near/nearcore/pull/6661), `near_<msg-type>_dropped`, `near_drop_message_unknown_account` and `near_dropped_messages_count` [#6678](https://github.com/near/nearcore/pull/6678) metrics.
* Added `near_action_called_count` metric [#6679]((https://github.com/near/nearcore/pull/6679)
* Removed `near_action_<action-type>_total` metrics [#6679]((https://github.com/near/nearcore/pull/6679)
* Added `near_build_info` metric which exports neard’s build information [#6680](https://github.com/near/nearcore/pull/6680)
* Make it possible to update logging at runtime: [#6665](https://github.com/near/nearcore/pull/6665)
* Use correct cost in gas profile for adding function call key [#6749](https://github.com/near/nearcore/pull/6749)

## 1.26.0 [2022-05-18]

### Protocol Changes

* Enable access key nonce range for implicit accounts to prevent tx hash collisions [#5482](https://github.com/near/nearcore/pull/5482)
* Include `promise_batch_action_function_call_weight` host function on the runtime [#6285](https://github.com/near/nearcore/pull/6285) [#6536](https://github.com/near/nearcore/pull/6536)
* Increase deployment cost [#6397](https://github.com/near/nearcore/pull/6397)
* Limit the number of locals per contract to 1_000_000
* Ensure caching all nodes in the chunk for which touching trie node cost was charged, reduce cost of future reads in a chunk [#6628](https://github.com/near/nearcore/pull/6628)
* Lower storage key limit to 2 KiB

### Non-protocol Changes

* Switch to LZ4+ZSTD compression from Snappy in RocksDB [#6365](https://github.com/near/nearcore/pull/6365)
* Moved Client Actor to separate thread - should improve performance [#6333](https://github.com/near/nearcore/pull/6333)
* Safe DB migrations using RocksDB checkpoints [#6282](https://github.com/near/nearcore/pull/6282)
* [NEP205](https://github.com/near/NEPs/issues/205): Configurable start of protocol upgrade voting [#6309](https://github.com/near/nearcore/pull/6309)
* Make max_open_files and col_state_cache_size parameters configurable [#6584](https://github.com/near/nearcore/pull/6584)
* Make RocksDB block_size configurable [#6631](https://github.com/near/nearcore/pull/6631)
* Increase default max_open_files RocksDB parameter from 512 to 10k [#6607](https://github.com/near/nearcore/pull/6607)
* Use kebab-case names for neard subcommands to make them consistent with flag names.  snake_case names are still valid for existing subcommands but kebab-case will be used for new commands.

## 1.25.0 [2022-03-16]

### Protocol Changes
* `max_gas_burnt` has been increased to 300.

### Non-protocol Changes
* More Prometheus metrics related to epoch, sync state, node version, chunk fullness and missing chunks have been added.
* Progress bar is now displayed when downloading `config.json` and `genesis.json`.
* Status line printed in logs by `neard` is now more descriptive.
- `view_state` is now a command of `neard`; `state-viewer` is no longer a separate binary.
- `RUST_LOG` environment variable is now correctly respected.
- `NetworkConfig::verify` will now fail if configuration is invalid rather than printing error and continuing.
- Fixed a minor bug which resulted in DB Not Found errors when requesting chunks.
- Updated to wasmer-near 2.2.0 which fixes a potential crash and improves cost estimator working.
- `neard init` will no longer override node or validator private keys.
- Rosetta RPC now populates `related_transactions` field.
- Rosetta RPC support is now compiled in by default. The feature still needs to be explicitly turned on and is experimental.
- Rosetta RPC /network/status end point correctly works on non-archival nodes.
- `unsafe_reset_all` and `unsafe_reset_data` commands are now deprecated. Use `rm` explicitly instead.

## 1.24.0 [2022-02-14]

### Protocol Changes

* Enable access key nonce range for implicit accounts to prevent tx hash collisions.
* Upgraded our version of pwasm-utils to 0.18 -- the old one severely undercounted stack usage in some cases.

### Non-protocol Changes

* Fix a bug in chunk requesting where validator might request chunks even if parent block hasn’t been processed yet.
* Fix memory leak in near-network.
* Change block sync to request 5 blocks at a time
* Change NUM_ORPHAN_ANCESTORS_CHECK to 3

## 1.23.0 [2021-12-13]

### Protocol Changes

* Further lower regular_op_cost from 2_207_874 to 822_756.
* Limit number of wasm functions in one contract to 10_000. [#4954](https://github.com/near/nearcore/pull/4954)
* Add block header v3, required by new validator selection algorithm
* Move to new validator selection and sampling algorithm. Now we would be able to use all available seats. First step to enable chunk only producers.

### Non-protocol Changes

* Increase RocksDB cache size to 512 MB for state column to speed up blocks processing [#5212](https://github.com/near/nearcore/pull/5212)

## 1.22.0 [2021-11-15]

### Protocol Changes
* Upgrade from Wasmer 0 to Wasmer 2, bringing better performance and reliability. [#4934](https://github.com/near/nearcore/pull/4934)
* Lower regular_op_cost (execution of a single WASM instruction) from 3_856_371 to 2_207_874. [#4979](https://github.com/near/nearcore/pull/4979)
* Lower data receipt cost and base cost of `ecrecover` host function.
* Upgrade from one shard to four shards (Simple Nightshade Phase 0)

## 1.21.0 [2021-09-06]

### Protocol Changes

* Fix some receipts that were stuck previously due to #4228. [#4248](https://github.com/near/nearcore/pull/4248)

### Non-protocol Changes

* Improve contract module serialization/deserialization speed by 30% [#4448](https://github.com/near/nearcore/pull/4448)
* Make `AccountId` strictly typed and correct by construction [#4621](https://github.com/near/nearcore/pull/4621)
* Address test dependency issue #4556 [#4606](https://github.com/near/nearcore/pull/4606). [#4622](https://github.com/near/nearcore/pull/4622).
* Fix neard shutdown issue [#4429](https://github.com/near/nearcore/pull/4429). #[4442](https://github.com/near/nearcore/pull/4442)

## 1.20.0 [2021-07-26]

### Protocol Changes

* Introduce new host functions `ecrecover` and `ripemd160`. [#4380](https://github.com/near/nearcore/pull/4380)
* Make `Account` a versioned struct. [#4089](https://github.com/near/nearcore/pull/4089)
* Limit the size of transactions to 4MB. [#4107](https://github.com/near/nearcore/pull/4107)
* Cap maximum gas price to 20x of minimum gas price. [#4308](https://github.com/near/nearcore/pull/4308), [#4382](https://github.com/near/nearcore/pull/4382)
* Fix `storageUsage` for accounts that were affected by [#3824](https://github.com/near/nearcore/issues/3824). [#4272](https://github.com/near/nearcore/pull/4274)
* Fix a bug in computation of gas for refunds. [#4405](https://github.com/near/nearcore/pull/4405)

### Non-protocol Changes

* Compile contracts after state sync. [#4344](https://github.com/near/nearcore/pull/4344)
* Introduce `max_gas_burnt_view` config for rpc. [#4381](https://github.com/near/nearcore/pull/4381)
* Fix wasmer 0.17 memory leak [#4411](https://github.com/near/nearcore/pull/4411)<|MERGE_RESOLUTION|>--- conflicted
+++ resolved
@@ -47,7 +47,7 @@
   [#7590](https://github.com/near/nearcore/pull/7590) and enabled by default
   with [#7661](https://github.com/near/nearcore/pull/7661).
   Configurable in `config.json` using `store.enable_receipt_prefetching`.
-<<<<<<< HEAD
+* neard cmd can now verify proofs from JSON files.
 * Tracing of work across actix workers within a process:
   [#7866](https://github.com/near/nearcore/pull/7866),
   [#7819](https://github.com/near/nearcore/pull/7819),
@@ -58,9 +58,6 @@
   information: [#7711](https://github.com/near/nearcore/pull/7711).
 * Change exporter of tracing information from `opentelemetry-jaeger` to `opentelemetry-otlp`: 
   information: [#7563](https://github.com/near/nearcore/pull/7563).
-=======
-* neard cmd can now verify proofs from JSON files.
->>>>>>> 19bbc61a
 
 ## 1.29.0 [2022-08-15]
 
