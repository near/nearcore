--- conflicted
+++ resolved
@@ -3,16 +3,11 @@
 ## [unreleased]
 
 ### Protocol Changes
-<<<<<<< HEAD
+
+* Further lower regular_op_cost from 2_207_874 to 822_756.
 * Limit number of wasm functions in one contract to 10_000. [#4954](https://github.com/near/nearcore/pull/4954)
 
 ## `1.22.0` [11-15-2021]
-=======
-
-* Further lower regular_op_cost from 2_207_874 to 822_756.
-
-## `1.22.0` []
->>>>>>> faefb0bd
 
 ### Protocol Changes
 * Upgrade from Wasmer 0 to Wasmer 2, bringing better performance and reliability. [#4934](https://github.com/near/nearcore/pull/4934)
