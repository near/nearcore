# Changelog

## [unreleased]

### Protocol Changes

<<<<<<< HEAD
* Implement [NEP-536](https://github.com/near/NEPs/pull/536): Reduce the number
  of refund receipts by adding a gas refund penalty and removing pessimistic gas
  pricing. (#13397)
=======
* When the protocol update version voting takes place, validators that did not upgrade to the latest version will be scheduled for removal (aka kickout) in the epoch the new version takes effect. This helps avoid missed blocks in the first epoch of the new version, as un-upgraded validators would produce invalid blocks. Technically this is a protocol change as it impacts the validator set, however it will take effect during the next version upgrade therefore does not require its own protocol version. [#13375](https://github.com/near/nearcore/issues/13375)
>>>>>>> c3a0ecb2

### Non-protocol Changes
**No Changes**

## [2.6.0]

### Protocol Changes

* Implemented support for global contracts: [NEP-591](https://github.com/near/NEPs/pull/591)
* Implemented Optimistic Block to remove doubled chunk execution latency from block & chunk production flow [#10584](https://github.com/near/nearcore/issues/10584)
* Changed receipt id computation to enable chunk execution based on Optimistic Block. More specifically, primitive [`create_hash_upgradable`](https://github.com/near/nearcore/blob/700735b/core/primitives/src/utils.rs#L292-L309) is changed to use `block_height` instead of `extra_hash`.

### Non-protocol Changes
**No Changes**

## [2.5.0]

### Protocol Changes
* Add cross-shard bandwidth scheduler which manages transferring receipts between shards,
  enabling higher throughput of cross-shard receipts and better horizontal scalability.
  NEP-584 (https://github.com/near/NEPs/pull/584)
* Resharding V3 - a new implementation for resharding and two new shard layouts
  for the production networks.
  NEP-568 (https://github.com/near/NEPs/pull/568)

### Non-protocol Changes
* Parallelize transaction validation (including signature checks) before `verify_and_charge_transaction`,
  significantly improving throughput for transaction processing on the nodes. [#12654](https://github.com/near/nearcore/pull/12654)
* Current Epoch State Sync - Moves the sync point from the previous epoch to the
  current epoch. [#12102](https://github.com/near/nearcore/pull/12102)

## 2.4.0

### Protocol Changes

* Fixing invalid cost used for `wasm_yield_resume_byte`. [#12192](https://github.com/near/nearcore/pull/12192)
* Relaxing Congestion Control to allow accepting and buffering more transactions. [#12241](https://github.com/near/nearcore/pull/12241) [#12430](https://github.com/near/nearcore/pull/12430)
* Exclude contract code out of state witness and distribute it separately. [#11099](https://github.com/near/nearcore/issues/11099)

### Non-protocol Changes
* **Epoch Sync V4**: A capability to bootstrap a node from another active node. [#73](https://github.com/near/near-one-project-tracking/issues/73)
* **Decentralized state sync**: Before, nodes that needed to download state
(either because they're several epochs behind the chain or because they're going to start producing chunks for a shard they don't currently track)
would download them from a centralized GCS bucket. Now, nodes will attempt to download pieces of the state from peers in the network,
and only fallback to downloading from GCS if that fails. Please note that in order to participate in providing state parts to peers,
your node may generate snapshots of the state. These snapshots should not take too much space,
since they're hard links to database files that get cleaned up on every epoch. [#12004](https://github.com/near/nearcore/issues/12004)

## 2.3.0

### Protocol Changes
* Sets `chunk_validator_only_kickout_threshold` to 70. Uses this kickout threshold as a cutoff threshold for contribution of endorsement ratio in rewards calculation: if endorsement ratio is above 70%, the contribution of endorsement ratio in average uptime calculation is 100%, otherwise it is 0%. Endorsements received are now included in `BlockHeader` to improve kickout and reward calculation for chunk validators. 

### Non-protocol Changes
* Added [documentation](./docs/misc/archival_data_recovery.md) and a [reference](./scripts/recover_missing_archival_data.sh) script to recover the data lost in archival nodes at the beginning of 2024.
* **Archival nodes only:** Stop saving partial chunks to `PartialChunks` column in the Cold DB. Instead, archival nodes will reconstruct partial chunks from the `Chunks` column.
* Enabled state snapshots on every epoch to allow the nodes to take part in decentralized state sync in future releases.

## 2.2.1

This release patches a bug found in the 2.2.0 release

# Non-protocol changes
There was a bug in the integration between ethereum implicit accounts and the compiled contract cache which sometimes caused the nodes to get stuck. This would most often happen during state sync, but could also happen by itself. Please update your nodes to avoid getting stuck.

A node that hits this bug will print an error about an `InvalidStateRoot` in the logs and then it'll be unable to sync.
It's possible to recover a stalled node by clearing the compiled contract cache and rolling back one block:
1. Stop the neard process
2. Download the new version of neard
3. Clear the compiled contract cache: rm -rf ~/.near/data/contracts
4. Undo the last block: ./neard undo-block
5. Start neard

After that the node should be able to recover and sync with the rest of the network.

## 2.2.0

### Protocol Changes
* The minimum validator stake has been set to a lower value. The small-stake validators that were kicked out during the shift to stateless validation will be able to rejoin the network.
* Better algorithm for validator kickouts
* (Testnet only) update the eth-implicit accounts contract on testnet to match the one on mainnet.

### Non-protocol Changes
* Fix spammy messages about calculating gas for PromiseYield receipts.
* Don't crash when the CPU doesn't have SHA-NI instructions. It's still a hardware requirement, there is no guarantee that nodes without this instruction will be able to keep up with the network, but `neard` will now be able to run (slowly) on CPUs without this instruction.

## 2.1.0

### Protocol Changes
* Eth-Implicit Accounts [NEP-0518](https://github.com/near/NEPs/pull/518)
* Host Functions for BLS12-381 Curve Operations [NEP-0488](https://github.com/near/NEPs/pull/488)

### Non-protocol Changes

* Enforce rate limits to received network messages [#11617](https://github.com/near/nearcore/issues/11617). Rate limits are configured by default, but they can be overridden through the experimental configuration option `received_messages_rate_limits`.

* Increase sync blocks requested and make it configurable through a parameter in the client config [#11820](https://github.com/near/nearcore/pull/11820). Increase default max sync block requests to 10 from 5.

## 2.0.0

### Protocol Changes
* Congestion Control [NEP-0539](https://github.com/near/NEPs/pull/539)
* Stateless Validation [NEP-0509](https://github.com/near/NEPs/pull/509)

### Non-protocol Changes
**No Changes**

## 1.40.0

### Protocol Changes

**No Changes**

### Non-protocol Changes

## 1.39.0

### Protocol Changes

* Use more precise gas costs for function calls [#10943](https://github.com/near/nearcore/pull/10943) that should lead to more efficient chunk utilization. 

### Non-protocol Changes

* Limit overcharging by decoupling minimum_new_receipt_gas from the function call and setting it to a constant value. [#10941](https://github.com/near/nearcore/pull/10941)
* These PRs introduce a change in the default behaviour of `broadcast_tx_commit`,`send_tx`, `tx, EXPERIMENTAL_tx_status` RPC methods. The default behaviour no longer waits for refund receipts.
  If you do need to wait for refund receipts, you need ask about it explicitly by using TxExecutionStatus::Final option ("wait_until": "FINAL" in the json request). More information in the
  [#10792](https://github.com/near/nearcore/pull/10792) [#10948](https://github.com/near/nearcore/pull/10948)
* Adds improvements to the `sweat` contract prefetcher logic. Add new prefetcher logic for `kaiching` contract. [#10899](https://github.com/near/nearcore/pull/10899)
* Improves prefetcher logic to speedup chunk finalization by prefetching keys related to refund receipts and actions such as: Delegate, AddKey, DeleteKey. [#10936](https://github.com/near/nearcore/pull/10936)
* Add more metrics for receipt processing. [#10944](https://github.com/near/nearcore/pull/10944)

## 1.37.0

### Protocol Changes

* Resharding v2 - new implementation for resharding and a new shard layout for production networks. [#10303](https://github.com/near/nearcore/pull/10303), [NEP-0508](https://github.com/near/NEPs/pull/508)
* Restrict the creation of non-implicit top-level account that are longer than 32 bytes. Only the registrar account can create them. [#9589](https://github.com/near/nearcore/pull/9589)
* Adjust the number of block producers and chunk producers on testnet to facilitate testing of chunk-only producers [#9563](https://github.com/near/nearcore/pull/9563)


### Non-protocol Changes

* Add prometheus metrics for the internal state of the doomslug. [#9458](https://github.com/near/nearcore/pull/9458)
* Fix `EXPERIMENTAL_protocol_config` to apply overrides from `EpochConfig`. [#9692](https://github.com/near/nearcore/pull/9692)
* Add config option `tx_routing_height_horizon` to configure how many chunk producers are notified about the tx. [#10251](https://github.com/near/nearcore/pull/10251)

## 1.36.0

### Protocol Changes

* The support for fixed shards in shard layout was removed. [#9219](https://github.com/near/nearcore/pull/9219)

### Non-protocol Changes

* New option `transaction_pool_size_limit` in `config.json` allows to limit the size of the node's transaction pool.
  By default the limit is set to 100 MB. [#3284](https://github.com/near/nearcore/issues/3284)
* Database snapshots at the end of an epoch. This lets a node obtain state parts using flat storage. [#9090](https://github.com/near/nearcore/pull/9090)
* Number of transactions included in a chunk will be lowered if there is a congestion of more than 20000 delayed receipts in a shard. [#9222](https://github.com/near/nearcore/pull/9222)
* Our more efficient and scalable V2 routing protocol is implemented. It shadows the V1 protocol for now while we verify its performance. [#9187](https://github.com/near/nearcore/pull/9187)
* The default config now enables TIER1 outbound connections by default. [#9349](https://github.com/near/nearcore/pull/9349)
* State Sync from GCS is available for experimental use. [#9398](https://github.com/near/nearcore/pull/9398)

## 1.35.0

### Protocol Changes

* Upgrade the contract preparation code to use [finite-wasm](https://github.com/near/finite-wasm), which guarantees deterministic limits on execution time and space of compiled contracts

### Non-protocol Changes

* Dump state by multiple nodes, each node will refer to s3 for which parts need to be dumped. [#9049](https://github.com/near/nearcore/pull/9049)
* Small values in the flat storage trie are inlined for faster accesses [#9029](https://github.com/near/nearcore/pull/9029)
* A current protocol version metric is added to the prometheus metrics under near_current_protocol_version [#9030](https://github.com/near/nearcore/pull/9030)
* The transaction pool size is tracked, and if the `transaction_pool_size_limit` config option is set, we now avoid storing more than the specified size of transactions in each shard's transaction pool [#8970](https://github.com/near/nearcore/pull/8970) and [#9036](https://github.com/near/nearcore/pull/9036)

## 1.34.0

### Protocol Changes

* Flat Storage for reads, reducing number of DB accesses for state read from `2 * key.len()` in the worst case to 2. [#8761](https://github.com/near/nearcore/pull/8761), [NEP-399](https://github.com/near/NEPs/pull/399)
* Contract preparation and gas charging for wasm execution also switched to using our own code, as per the finite-wasm specification. Contract execution gas costs will change slightly for expected use cases. This opens up opportunities for further changing the execution gas costs (eg. with different costs per opcode) to lower contract execution cost long-term. [#8912](https://github.com/near/nearcore/pull/8912)
* Compute Costs are implemented and stabilized. Compute usage of the chunk is now limited according to the compute costs. [#8915](https://github.com/near/nearcore/pull/8915), [NEP-455](https://github.com/near/NEPs/blob/master/neps/nep-0455.md).
* Write related storage compute costs are increased which means they fill a chunk sooner but gas costs are unaffected. [#8924](https://github.com/near/nearcore/pull/8924)

### Non-protocol Changes

* undo-block tool to reset the chain head from current head to its prev block. Use the tool by running: `./target/release/neard undo-block`. [#8681](https://github.com/near/nearcore/pull/8681)
* Add prometheus metrics for expected number of blocks/chunks at the end of the epoch. [#8759](https://github.com/near/nearcore/pull/8759)
* Node can sync State from S3. [#8789](https://github.com/near/nearcore/pull/8789)
* Node can sync State from local filesystem. [#8913](https://github.com/near/nearcore/pull/8913)
* Add per shard granularity for chunks in validator info metric. [#8934](https://github.com/near/nearcore/pull/8934)

## 1.33.0

### Protocol Changes

### Non-protocol Changes
* State-viewer tool to dump and apply state changes from/to a range of blocks. [#8628](https://github.com/near/nearcore/pull/8628)
* Experimental option to dump state of every epoch to external storage. [#8661](https://github.com/near/nearcore/pull/8661)
* Add prometheus metrics for tracked shards, block height within epoch, if is block/chunk producer. [#8728](https://github.com/near/nearcore/pull/8728)
* State sync is disabled by default [#8730](https://github.com/near/nearcore/pull/8730)
* Node can restart if State Sync gets interrupted. [#8732](https://github.com/near/nearcore/pull/8732)
* Merged two `neard view-state` commands: `apply-state-parts` and `dump-state-parts` into a single `state-parts` command. [#8739](https://github.com/near/nearcore/pull/8739)
* Add config.network.experimental.network_config_overrides to the JSON config. [#8871](https://github.com/near/nearcore/pull/8871)

## 1.32.2

### Fixes
* Fix: rosetta zero balance accounts [#8833](https://github.com/near/nearcore/pull/8833)

## 1.32.1

### Fixes
* Fix vulnerabilities in block outcome root validation and total supply validation [#8790](https://github.com/near/nearcore/pull/8790)

## 1.32.0

### Protocol Changes
* Stabilize `ed25519_verify` feature: introducing a host function to verify
ed25519 signatures efficiently.
[#8098](https://github.com/near/nearcore/pull/8098)
[NEP-364](https://github.com/near/NEPs/pull/364)
* Added STUN-based self-discovery to make configuration of TIER1 network easier in the simplest validator setups.
  [#8472](https://github.com/near/nearcore/pull/8472)
* Stabilize zero balance account feature: allows account to not hold balance under certain conditions
and enables a more smooth onboarding experience where users don't have to first acquire NEAR tokens
to pay for the storage of their accounts.
[#8378](https://github.com/near/nearcore/pull/8378)
[NEP-448](https://github.com/near/NEPs/pull/448)
* Stabilize meta transactions on the protocol level.
[NEP-366](https://github.com/near/NEPs/blob/master/neps/nep-0366.md),
[Tracking issue #8075](https://github.com/near/nearcore/issues/8075),
[Stabilization #8601](https://github.com/near/nearcore/pull/8601)

### Non-protocol Changes
* Config validation can be done by following command:
  `./target/debug/neard --home {path_to_config_files} validate-config`.
  This will show error if there are file issues or semantic issues in `config.json`, `genesis.json`, `records.json`, `node_key.json` and `validator_key.json`.
  [#8485](https://github.com/near/nearcore/pull/8485)
* Comments are allowed in configs. This includes
  `config.json`, `genesis.json`, `node_key.json` and `validator_key.json`. You can use `//`, `#` and `/*...*/` for comments.
  [#8423](https://github.com/near/nearcore/pull/8423)
* `/debug` page now has client_config linked.
  You can also check your client_config directly at /debug/client_config
  [#8400](https://github.com/near/nearcore/pull/8400)
* Added cold store loop - a background thread that copies data from hot to cold storage and a new json rpc endpoint - split_storage_info - that
  exposes debug info about the split storage.
  [#8432](https://github.com/near/nearcore/pull/8432)
* `ClientConfig` can be updated while the node is running.
  `dyn_config.json` is no longer needed as its contents were merged into `config.json`.
  [#8240](https://github.com/near/nearcore/pull/8240)
* TIER2 network stabilization. Long-lasting active connections are persisted to DB and are re-established automatically if either node restarts. A new neard flag `--connect-to-reliable-peers-on-startup` is provided to toggle this behavior; it defaults to true. The PeerStore is no longer persisted to DB and is now kept in-memory. [#8579](https://github.com/near/nearcore/issues/8579), [#8580](https://github.com/near/nearcore/issues/8580).

## 1.31.0

### Non-protocol Changes

* Enable TIER1 network. Participants of the BFT consensus (block & chunk producers) now can establish direct TIER1 connections
  between each other, which will optimize the communication latency and minimize the number of dropped chunks.
  To configure this feature, see [advanced\_configuration/networking](./docs/advanced_configuration/networking.md).
  [#8141](https://github.com/near/nearcore/pull/8141)
  [#8085](https://github.com/near/nearcore/pull/8085)
  [#7759](https://github.com/near/nearcore/pull/7759)
* [Network] Started creating connections with larger nonces, that are periodically
  refreshed Start creating connections (edges) with large nonces
  [#7966](https://github.com/near/nearcore/pull/7966)
* `/status` response has now two more fields: `node_public_key` and
  `validator_public_key`.  The `node_key` field is now deprecated and should not
  be used since it confusingly holds validator key.
  [#7828](https://github.com/near/nearcore/pull/7828)
* Added `near_node_protocol_upgrade_voting_start` Prometheus metric whose value
  is timestamp when voting for the next protocol version starts.
  [#7877](https://github.com/near/nearcore/pull/7877)
* neard cmd can now verify proofs from JSON files.
  [#7840](https://github.com/near/nearcore/pull/7840)
* In storage configuration, the value `trie_cache_capacities` now is no longer
  a hard limit but instead sets a memory consumption limit. For large trie nodes,
  the limits are close to equivalent. For small values, there can now fit more
  in the cache than previously.
  [#7749](https://github.com/near/nearcore/pull/7749)
* New options `store.trie_cache` and `store.view_trie_cache` in `config.json`
  to set limits on the trie cache. Deprecates the never announced
  `store.trie_cache_capacities` option which was mentioned in previous change.
  [#7578](https://github.com/near/nearcore/pull/7578)
* New option `store.background_migration_threads` in `config.json`. Defines
  number of threads to execute background migrations of storage. Currently used
  for flat storage migration. Set to 8 by default, can be reduced if it slows down
  block processing too much or increased if you want to speed up migration.
  [#8088](https://github.com/near/nearcore/pull/8088),
* Tracing of work across actix workers within a process:
  [#7866](https://github.com/near/nearcore/pull/7866),
  [#7819](https://github.com/near/nearcore/pull/7819),
  [#7773](https://github.com/near/nearcore/pull/7773).
* Scope of collected tracing information can be configured at run-time:
  [#7701](https://github.com/near/nearcore/pull/7701).
* Attach node's `chain_id`, `node_id`, and `account_id` values to tracing
  information: [#7711](https://github.com/near/nearcore/pull/7711).
* Change exporter of tracing information from `opentelemetry-jaeger` to
  `opentelemetry-otlp`: [#7563](https://github.com/near/nearcore/pull/7563).
* Tracing of requests across processes:
  [#8004](https://github.com/near/nearcore/pull/8004).
* Gas profiles as displayed in the `EXPERIMENTAL_tx_status` are now more
  detailed and give the gas cost per parameter.

## 1.30.0

### Protocol Changes

* Stabilize `account_id_in_function_call_permission` feature: enforcing validity
  of account ids in function call permission.
  [#7569](https://github.com/near/nearcore/pull/7569)

### Non-protocol Changes

* `use_db_migration_snapshot` and `db_migration_snapshot_path` options are now
  deprecated.  If they are set in `config.json` the node will fail if migration
  needs to be performed.  Use `store.migration_snapshot` instead to configure
  the behaviour [#7486](https://github.com/near/nearcore/pull/7486)
* Added `near_peer_message_sent_by_type_bytes` and
  `near_peer_message_sent_by_type_total` Prometheus metrics measuring
  size and number of messages sent to peers.
  [#7523](https://github.com/near/nearcore/pull/7523)
* `near_peer_message_received_total` Prometheus metric is now deprecated.
  Instead of it aggregate `near_peer_message_received_by_type_total` metric.
  For example, to get total rate of received messages use
  `sum(rate(near_peer_message_received_by_type_total{...}[5m]))`.
  [#7548](https://github.com/near/nearcore/pull/7548)
* Few changes to `view_state` JSON RPC query:
  - The request has now an optional `include_proof` argument.  When set to
    `true`, response’s `proof` will be populated.
  - The `proof` within each value in `values` list of a `view_state` response is
    now deprecated and will be removed in the future.  Client code should ignore
    the field.
  - The `proof` field directly within `view_state` response is currently always
    sent even if proof has not been requested.  In the future the field will be
    skipped in those cases.  Clients should accept responses with this field
    missing (unless they set `include_proof`).
    [#7603](https://github.com/near/nearcore/pull/7603)
* Backtraces on panics are enabled by default, so you no longer need to set
  `RUST_BACKTRACE=1` environmental variable. To disable backtraces, set
  `RUST_BACKTRACE=0`. [#7562](https://github.com/near/nearcore/pull/7562)
* Enable receipt prefetching by default. This feature makes receipt processing
  faster by parallelizing IO requests, which has been introduced in
  [#7590](https://github.com/near/nearcore/pull/7590) and enabled by default
  with [#7661](https://github.com/near/nearcore/pull/7661).
  Configurable in `config.json` using `store.enable_receipt_prefetching`.

## 1.29.0 [2022-08-15]

### Protocol Changes

* Stabilized `protocol_feature_chunk_only_producers`. Validators will
  now be assigned to blocks and chunks separately.
* The validator uptime kickout threshold has been reduced to 80%
* Edge nonces between peers can now optionally indicate an expiration
  time

### Non-protocol Changes

* The logic around forwarding chunks to validators is improved
* Approvals and partial encoded chunks are now sent multiple times,
  which should reduce stalls due to lost approvals when the network is
  under high load
* We now keep a list of "TIER1" accounts (validators) for whom
  latency/reliability of messages routed through the network is
  critical
* /debug HTTP page has been improved
* Messages aren't routed through peers that are too far behind
* Log lines printed every 10 seconds are now less expensive to compute
* message broadcasts have been improved/optimized
* `network.external_address` field in config.json file is deprecated. In
  fact it has never been used and only served to confuse everyone
  [#7300](https://github.com/near/nearcore/pull/7300)
* Due to increasing state size, improved shard cache for Trie nodes to
  put more nodes in memory. Requires 3 GB more RAM
  [#7429](https://github.com/near/nearcore/pull/7429)

## 1.28.0 [2022-07-27]

### Protocol Changes

* Stabilized `alt_bn128_g1_multiexp`, `alt_bn128_g1_sum`, `alt_bn128_pairing_check` host functions [#6813](https://github.com/near/nearcore/pull/6813).

### Non-protocol Changes

* Added `path` option to `StoreConfig` which makes location to the
  RocksDB configurable via `config.json` file (at `store.path` path)
  rather than being hard-coded to `data` directory in neard home
  directory [#6938](https://github.com/near/nearcore/pull/6938)
* Removed `testnet` alias for `localnet` command; it’s been deprecated
  since 1.24 [#7033](https://github.com/near/nearcore/pull/7033)
* Removed undocumented `unsafe_reset_all` and `unsafe_reset_data`
  commands; they were deprecated since 1.25
* Key files can use `private_key` field instead of `secret_key` now;
  this improves interoperability with near cli which uses the former
  name [#7030](https://github.com/near/nearcore/issues/7030)
* Latency of network messages is now measured
  [#7050](https://github.com/near/nearcore/issues/7050)


## 1.27.0 [2022-06-22]

### Protocol Changes

* Introduced protobuf encoding as the new network protocol. Borsh support will be removed in two releases as per normal protocol upgrade policies [#6672](https://github.com/near/nearcore/pull/6672)

### Non-protocol Changes

* Added `near_peer_message_received_by_type_bytes` [#6661](https://github.com/near/nearcore/pull/6661) and `near_dropped_message_by_type_and_reason_count` [#6678](https://github.com/near/nearcore/pull/6678) metrics.
* Removed `near_<msg-type>_{total,bytes}` [#6661](https://github.com/near/nearcore/pull/6661), `near_<msg-type>_dropped`, `near_drop_message_unknown_account` and `near_dropped_messages_count` [#6678](https://github.com/near/nearcore/pull/6678) metrics.
* Added `near_action_called_count` metric [#6679]((https://github.com/near/nearcore/pull/6679)
* Removed `near_action_<action-type>_total` metrics [#6679]((https://github.com/near/nearcore/pull/6679)
* Added `near_build_info` metric which exports neard’s build information [#6680](https://github.com/near/nearcore/pull/6680)
* Make it possible to update logging at runtime: [#6665](https://github.com/near/nearcore/pull/6665)
* Use correct cost in gas profile for adding function call key [#6749](https://github.com/near/nearcore/pull/6749)

## 1.26.0 [2022-05-18]

### Protocol Changes

* Enable access key nonce range for implicit accounts to prevent tx hash collisions [#5482](https://github.com/near/nearcore/pull/5482)
* Include `promise_batch_action_function_call_weight` host function on the runtime [#6285](https://github.com/near/nearcore/pull/6285) [#6536](https://github.com/near/nearcore/pull/6536)
* Increase deployment cost [#6397](https://github.com/near/nearcore/pull/6397)
* Limit the number of locals per contract to 1_000_000
* Ensure caching all nodes in the chunk for which touching trie node cost was charged, reduce cost of future reads in a chunk [#6628](https://github.com/near/nearcore/pull/6628)
* Lower storage key limit to 2 KiB

### Non-protocol Changes

* Switch to LZ4+ZSTD compression from Snappy in RocksDB [#6365](https://github.com/near/nearcore/pull/6365)
* Moved Client Actor to separate thread - should improve performance [#6333](https://github.com/near/nearcore/pull/6333)
* Safe DB migrations using RocksDB checkpoints [#6282](https://github.com/near/nearcore/pull/6282)
* [NEP205](https://github.com/near/NEPs/issues/205): Configurable start of protocol upgrade voting [#6309](https://github.com/near/nearcore/pull/6309)
* Make max_open_files and col_state_cache_size parameters configurable [#6584](https://github.com/near/nearcore/pull/6584)
* Make RocksDB block_size configurable [#6631](https://github.com/near/nearcore/pull/6631)
* Increase default max_open_files RocksDB parameter from 512 to 10k [#6607](https://github.com/near/nearcore/pull/6607)
* Use kebab-case names for neard subcommands to make them consistent with flag names.  snake_case names are still valid for existing subcommands but kebab-case will be used for new commands.

## 1.25.0 [2022-03-16]

### Protocol Changes
* `max_gas_burnt` has been increased to 300.

### Non-protocol Changes
* More Prometheus metrics related to epoch, sync state, node version, chunk fullness and missing chunks have been added.
* Progress bar is now displayed when downloading `config.json` and `genesis.json`.
* Status line printed in logs by `neard` is now more descriptive.
- `view_state` is now a command of `neard`; `state-viewer` is no longer a separate binary.
- `RUST_LOG` environment variable is now correctly respected.
- `NetworkConfig::verify` will now fail if configuration is invalid rather than printing error and continuing.
- Fixed a minor bug which resulted in DB Not Found errors when requesting chunks.
- Updated to wasmer-near 2.2.0 which fixes a potential crash and improves cost estimator working.
- `neard init` will no longer override node or validator private keys.
- Rosetta RPC now populates `related_transactions` field.
- Rosetta RPC support is now compiled in by default. The feature still needs to be explicitly turned on and is experimental.
- Rosetta RPC /network/status end point correctly works on non-archival nodes.
- `unsafe_reset_all` and `unsafe_reset_data` commands are now deprecated. Use `rm` explicitly instead.

## 1.24.0 [2022-02-14]

### Protocol Changes

* Enable access key nonce range for implicit accounts to prevent tx hash collisions.
* Upgraded our version of pwasm-utils to 0.18 -- the old one severely under-counted stack usage in some cases.

### Non-protocol Changes

* Fix a bug in chunk requesting where validator might request chunks even if parent block hasn’t been processed yet.
* Fix memory leak in near-network.
* Change block sync to request 5 blocks at a time
* Change NUM_ORPHAN_ANCESTORS_CHECK to 3

## 1.23.0 [2021-12-13]

### Protocol Changes

* Further lower regular_op_cost from 2_207_874 to 822_756.
* Limit number of wasm functions in one contract to 10_000. [#4954](https://github.com/near/nearcore/pull/4954)
* Add block header v3, required by new validator selection algorithm
* Move to new validator selection and sampling algorithm. Now we would be able to use all available seats. First step to enable chunk only producers.

### Non-protocol Changes

* Increase RocksDB cache size to 512 MB for state column to speed up blocks processing [#5212](https://github.com/near/nearcore/pull/5212)

## 1.22.0 [2021-11-15]

### Protocol Changes
* Upgrade from Wasmer 0 to Wasmer 2, bringing better performance and reliability. [#4934](https://github.com/near/nearcore/pull/4934)
* Lower regular_op_cost (execution of a single WASM instruction) from 3_856_371 to 2_207_874. [#4979](https://github.com/near/nearcore/pull/4979)
* Lower data receipt cost and base cost of `ecrecover` host function.
* Upgrade from one shard to four shards (Simple Nightshade Phase 0)

## 1.21.0 [2021-09-06]

### Protocol Changes

* Fix some receipts that were stuck previously due to #4228. [#4248](https://github.com/near/nearcore/pull/4248)

### Non-protocol Changes

* Improve contract module serialization/deserialization speed by 30% [#4448](https://github.com/near/nearcore/pull/4448)
* Make `AccountId` strictly typed and correct by construction [#4621](https://github.com/near/nearcore/pull/4621)
* Address test dependency issue #4556 [#4606](https://github.com/near/nearcore/pull/4606). [#4622](https://github.com/near/nearcore/pull/4622).
* Fix neard shutdown issue [#4429](https://github.com/near/nearcore/pull/4429). #[4442](https://github.com/near/nearcore/pull/4442)

## 1.20.0 [2021-07-26]

### Protocol Changes

* Introduce new host functions `ecrecover` and `ripemd160`. [#4380](https://github.com/near/nearcore/pull/4380)
* Make `Account` a versioned struct. [#4089](https://github.com/near/nearcore/pull/4089)
* Limit the size of transactions to 4MB. [#4107](https://github.com/near/nearcore/pull/4107)
* Cap maximum gas price to 20x of minimum gas price. [#4308](https://github.com/near/nearcore/pull/4308), [#4382](https://github.com/near/nearcore/pull/4382)
* Fix `storageUsage` for accounts that were affected by [#3824](https://github.com/near/nearcore/issues/3824). [#4272](https://github.com/near/nearcore/pull/4274)
* Fix a bug in computation of gas for refunds. [#4405](https://github.com/near/nearcore/pull/4405)

### Non-protocol Changes

* Compile contracts after state sync. [#4344](https://github.com/near/nearcore/pull/4344)
* Introduce `max_gas_burnt_view` config for rpc. [#4381](https://github.com/near/nearcore/pull/4381)
* Fix wasmer 0.17 memory leak [#4411](https://github.com/near/nearcore/pull/4411)<|MERGE_RESOLUTION|>--- conflicted
+++ resolved
@@ -4,13 +4,9 @@
 
 ### Protocol Changes
 
-<<<<<<< HEAD
-* Implement [NEP-536](https://github.com/near/NEPs/pull/536): Reduce the number
-  of refund receipts by adding a gas refund penalty and removing pessimistic gas
-  pricing. (#13397)
-=======
 * When the protocol update version voting takes place, validators that did not upgrade to the latest version will be scheduled for removal (aka kickout) in the epoch the new version takes effect. This helps avoid missed blocks in the first epoch of the new version, as un-upgraded validators would produce invalid blocks. Technically this is a protocol change as it impacts the validator set, however it will take effect during the next version upgrade therefore does not require its own protocol version. [#13375](https://github.com/near/nearcore/issues/13375)
->>>>>>> c3a0ecb2
+* Implement [NEP-536](https://github.com/near/NEPs/pull/536): Reduce the number of refund receipts by adding a gas refund penalty and removing pessimistic gas pricing. (#13397)
+
 
 ### Non-protocol Changes
 **No Changes**
