# Changelog

## [unreleased]

### Protocol Changes
**No Changes**
<<<<<<< HEAD

### Non-protocol Changes
* Moved Tier1 configuration from experimental to top level config. No action is necessary as the default values are the recommended ones. ([#13575](https://github.com/near/nearcore/pull/13575))
* Add a new configuration option `save_tx_outcomes` ([#13610](https://github.com/near/nearcore/pull/13610)). When set to `false`, per-transaction outcomes are not written to the db to improve validator throughput. Disabling this config means transactions processed by the node will not be queryable by transaction hash, however this is not needed for validators to perform their duties. The default for archive and RPC nodes is `true`.

## [2.7.0]

### Protocol Changes

* A new shard layout for production networks ([#13324](https://github.com/near/nearcore/pull/13324)). Use split boundary from [#13609](https://github.com/near/nearcore/pull/13609).
* When the protocol update version voting takes place, validators that did not upgrade to the latest version will be scheduled for removal (aka kickout) in the epoch the new version takes effect. This helps avoid missed blocks in the first epoch of the new version, as un-upgraded validators would produce invalid blocks. Technically this is a protocol change as it impacts the validator set, however it will take effect during the next version upgrade therefore does not require its own protocol version. ([#13375](https://github.com/near/nearcore/issues/13375))
* Implement [NEP-536](https://github.com/near/NEPs/pull/536): Reduce the number of refund receipts by adding removing pessimistic gas pricing. Also introduce a gas refund penalty but set it to 0 to avoid potential negative impact. ([#13397](https://github.com/near/nearcore/issues/13397))
* Implement P2P sync for state sync headers. ([#13377](https://github.com/near/nearcore/pull/13377))
* Enable saturating float-to-int conversions in runtime. ([#13414](https://github.com/near/nearcore/pull/13414))
=======
>>>>>>> b8acdc32

### Non-protocol Changes
* Add RPC query for viewing global contract code. ([#13547](https://github.com/near/nearcore/pull/13547))
* Add promise batch host functions for global contracts. ([#13565](https://github.com/near/nearcore/pull/13565))
* Stabilize `EXPERIMENTAL_changes` RPC method and rename it to `changes`. ([#13722](https://github.com/near/nearcore/pull/13722))
* Rename `TxRequestHandlerActor` to `RpcHandlerActor` to reflect the change in the scope of its responsibilities. Otherwise its API change is fully backward-compatible, so the dependent services can handle it by simply renaming the type where it is mentioned explicitly. ([#13259](https://github.com/near/nearcore/pull/13259))

## [2.7.0]

### Protocol Changes

* A new shard layout for production networks ([#13324](https://github.com/near/nearcore/pull/13324)). Use split boundary from [#13609](https://github.com/near/nearcore/pull/13609).
* When the protocol update version voting takes place, validators that did not upgrade to the latest version will be scheduled for removal (aka kickout) in the epoch the new version takes effect. This helps avoid missed blocks in the first epoch of the new version, as un-upgraded validators would produce invalid blocks. Technically this is a protocol change as it impacts the validator set, however it will take effect during the next version upgrade therefore does not require its own protocol version. ([#13375](https://github.com/near/nearcore/issues/13375))
* Implement [NEP-536](https://github.com/near/NEPs/pull/536): Reduce the number of refund receipts by adding removing pessimistic gas pricing. Also introduce a gas refund penalty but set it to 0 to avoid potential negative impact. ([#13397](https://github.com/near/nearcore/issues/13397))
* Implement P2P sync for state sync headers. ([#13377](https://github.com/near/nearcore/pull/13377))
* Enable saturating float-to-int conversions in runtime. ([#13414](https://github.com/near/nearcore/pull/13414))

### Non-protocol Changes
* Add RPC query for viewing global contract code. ([#13547](https://github.com/near/nearcore/pull/13547))
* Add promise batch host functions for global contracts. ([#13565](https://github.com/near/nearcore/pull/13565))
* Stabilize `EXPERIMENTAL_changes` RPC method and rename it to `changes`. ([#13722](https://github.com/near/nearcore/pull/13722))

## [2.6.0]

### Protocol Changes

* Implemented support for global contracts: [NEP-591](https://github.com/near/NEPs/pull/591)
* Implemented Optimistic Block to remove doubled chunk execution latency from block & chunk production flow [#10584](https://github.com/near/nearcore/issues/10584)
* Changed receipt id computation to enable chunk execution based on Optimistic Block. More specifically, primitive [`create_hash_upgradable`](https://github.com/near/nearcore/blob/700735b/core/primitives/src/utils.rs#L292-L309) is changed to use `block_height` instead of `extra_hash`.

### Non-protocol Changes
**No Changes**

## [2.5.0]

### Protocol Changes
* Add cross-shard bandwidth scheduler which manages transferring receipts between shards,
  enabling higher throughput of cross-shard receipts and better horizontal scalability.
  NEP-584 (https://github.com/near/NEPs/pull/584)
* Resharding V3 - a new implementation for resharding and two new shard layouts
  for the production networks.
  NEP-568 (https://github.com/near/NEPs/pull/568)

### Non-protocol Changes
* Parallelize transaction validation (including signature checks) before `verify_and_charge_transaction`,
  significantly improving throughput for transaction processing on the nodes. [#12654](https://github.com/near/nearcore/pull/12654)
* Current Epoch State Sync - Moves the sync point from the previous epoch to the
  current epoch. [#12102](https://github.com/near/nearcore/pull/12102)

## 2.4.0

### Protocol Changes

* Fixing invalid cost used for `wasm_yield_resume_byte`. [#12192](https://github.com/near/nearcore/pull/12192)
* Relaxing Congestion Control to allow accepting and buffering more transactions. [#12241](https://github.com/near/nearcore/pull/12241) [#12430](https://github.com/near/nearcore/pull/12430)
* Exclude contract code out of state witness and distribute it separately. [#11099](https://github.com/near/nearcore/issues/11099)

### Non-protocol Changes
* **Epoch Sync V4**: A capability to bootstrap a node from another active node. [#73](https://github.com/near/near-one-project-tracking/issues/73)
* **Decentralized state sync**: Before, nodes that needed to download state
(either because they're several epochs behind the chain or because they're going to start producing chunks for a shard they don't currently track)
would download them from a centralized GCS bucket. Now, nodes will attempt to download pieces of the state from peers in the network,
and only fallback to downloading from GCS if that fails. Please note that in order to participate in providing state parts to peers,
your node may generate snapshots of the state. These snapshots should not take too much space,
since they're hard links to database files that get cleaned up on every epoch. [#12004](https://github.com/near/nearcore/issues/12004)

## 2.3.0

### Protocol Changes
* Sets `chunk_validator_only_kickout_threshold` to 70. Uses this kickout threshold as a cutoff threshold for contribution of endorsement ratio in rewards calculation: if endorsement ratio is above 70%, the contribution of endorsement ratio in average uptime calculation is 100%, otherwise it is 0%. Endorsements received are now included in `BlockHeader` to improve kickout and reward calculation for chunk validators. 

### Non-protocol Changes
* Added [documentation](./docs/misc/archival_data_recovery.md) and a [reference](./scripts/recover_missing_archival_data.sh) script to recover the data lost in archival nodes at the beginning of 2024.
* **Archival nodes only:** Stop saving partial chunks to `PartialChunks` column in the Cold DB. Instead, archival nodes will reconstruct partial chunks from the `Chunks` column.
* Enabled state snapshots on every epoch to allow the nodes to take part in decentralized state sync in future releases.

## 2.2.1

This release patches a bug found in the 2.2.0 release

# Non-protocol changes
There was a bug in the integration between ethereum implicit accounts and the compiled contract cache which sometimes caused the nodes to get stuck. This would most often happen during state sync, but could also happen by itself. Please update your nodes to avoid getting stuck.

A node that hits this bug will print an error about an `InvalidStateRoot` in the logs and then it'll be unable to sync.
It's possible to recover a stalled node by clearing the compiled contract cache and rolling back one block:
1. Stop the neard process
2. Download the new version of neard
3. Clear the compiled contract cache: rm -rf ~/.near/data/contracts
4. Undo the last block: ./neard undo-block
5. Start neard

After that the node should be able to recover and sync with the rest of the network.

## 2.2.0

### Protocol Changes
* The minimum validator stake has been set to a lower value. The small-stake validators that were kicked out during the shift to stateless validation will be able to rejoin the network.
* Better algorithm for validator kickouts
* (Testnet only) update the eth-implicit accounts contract on testnet to match the one on mainnet.

### Non-protocol Changes
* Fix spammy messages about calculating gas for PromiseYield receipts.
* Don't crash when the CPU doesn't have SHA-NI instructions. It's still a hardware requirement, there is no guarantee that nodes without this instruction will be able to keep up with the network, but `neard` will now be able to run (slowly) on CPUs without this instruction.

## 2.1.0

### Protocol Changes
* Eth-Implicit Accounts [NEP-0518](https://github.com/near/NEPs/pull/518)
* Host Functions for BLS12-381 Curve Operations [NEP-0488](https://github.com/near/NEPs/pull/488)

### Non-protocol Changes

* Enforce rate limits to received network messages [#11617](https://github.com/near/nearcore/issues/11617). Rate limits are configured by default, but they can be overridden through the experimental configuration option `received_messages_rate_limits`.

* Increase sync blocks requested and make it configurable through a parameter in the client config [#11820](https://github.com/near/nearcore/pull/11820). Increase default max sync block requests to 10 from 5.

## 2.0.0

### Protocol Changes
* Congestion Control [NEP-0539](https://github.com/near/NEPs/pull/539)
* Stateless Validation [NEP-0509](https://github.com/near/NEPs/pull/509)

### Non-protocol Changes
**No Changes**

## 1.40.0

### Protocol Changes

**No Changes**

### Non-protocol Changes

## 1.39.0

### Protocol Changes

* Use more precise gas costs for function calls [#10943](https://github.com/near/nearcore/pull/10943) that should lead to more efficient chunk utilization. 

### Non-protocol Changes

* Limit overcharging by decoupling minimum_new_receipt_gas from the function call and setting it to a constant value. [#10941](https://github.com/near/nearcore/pull/10941)
* These PRs introduce a change in the default behaviour of `broadcast_tx_commit`,`send_tx`, `tx, EXPERIMENTAL_tx_status` RPC methods. The default behaviour no longer waits for refund receipts.
  If you do need to wait for refund receipts, you need ask about it explicitly by using TxExecutionStatus::Final option ("wait_until": "FINAL" in the json request). More information in the
  [#10792](https://github.com/near/nearcore/pull/10792) [#10948](https://github.com/near/nearcore/pull/10948)
* Adds improvements to the `sweat` contract prefetcher logic. Add new prefetcher logic for `kaiching` contract. [#10899](https://github.com/near/nearcore/pull/10899)
* Improves prefetcher logic to speedup chunk finalization by prefetching keys related to refund receipts and actions such as: Delegate, AddKey, DeleteKey. [#10936](https://github.com/near/nearcore/pull/10936)
* Add more metrics for receipt processing. [#10944](https://github.com/near/nearcore/pull/10944)

## 1.37.0

### Protocol Changes

* Resharding v2 - new implementation for resharding and a new shard layout for production networks. [#10303](https://github.com/near/nearcore/pull/10303), [NEP-0508](https://github.com/near/NEPs/pull/508)
* Restrict the creation of non-implicit top-level account that are longer than 32 bytes. Only the registrar account can create them. [#9589](https://github.com/near/nearcore/pull/9589)
* Adjust the number of block producers and chunk producers on testnet to facilitate testing of chunk-only producers [#9563](https://github.com/near/nearcore/pull/9563)


### Non-protocol Changes

* Add prometheus metrics for the internal state of the doomslug. [#9458](https://github.com/near/nearcore/pull/9458)
* Fix `EXPERIMENTAL_protocol_config` to apply overrides from `EpochConfig`. [#9692](https://github.com/near/nearcore/pull/9692)
* Add config option `tx_routing_height_horizon` to configure how many chunk producers are notified about the tx. [#10251](https://github.com/near/nearcore/pull/10251)

## 1.36.0

### Protocol Changes

* The support for fixed shards in shard layout was removed. [#9219](https://github.com/near/nearcore/pull/9219)

### Non-protocol Changes

* New option `transaction_pool_size_limit` in `config.json` allows to limit the size of the node's transaction pool.
  By default the limit is set to 100 MB. [#3284](https://github.com/near/nearcore/issues/3284)
* Database snapshots at the end of an epoch. This lets a node obtain state parts using flat storage. [#9090](https://github.com/near/nearcore/pull/9090)
* Number of transactions included in a chunk will be lowered if there is a congestion of more than 20000 delayed receipts in a shard. [#9222](https://github.com/near/nearcore/pull/9222)
* Our more efficient and scalable V2 routing protocol is implemented. It shadows the V1 protocol for now while we verify its performance. [#9187](https://github.com/near/nearcore/pull/9187)
* The default config now enables TIER1 outbound connections by default. [#9349](https://github.com/near/nearcore/pull/9349)
* State Sync from GCS is available for experimental use. [#9398](https://github.com/near/nearcore/pull/9398)

## 1.35.0

### Protocol Changes

* Upgrade the contract preparation code to use [finite-wasm](https://github.com/near/finite-wasm), which guarantees deterministic limits on execution time and space of compiled contracts

### Non-protocol Changes

* Dump state by multiple nodes, each node will refer to s3 for which parts need to be dumped. [#9049](https://github.com/near/nearcore/pull/9049)
* Small values in the flat storage trie are inlined for faster accesses [#9029](https://github.com/near/nearcore/pull/9029)
* A current protocol version metric is added to the prometheus metrics under near_current_protocol_version [#9030](https://github.com/near/nearcore/pull/9030)
* The transaction pool size is tracked, and if the `transaction_pool_size_limit` config option is set, we now avoid storing more than the specified size of transactions in each shard's transaction pool [#8970](https://github.com/near/nearcore/pull/8970) and [#9036](https://github.com/near/nearcore/pull/9036)

## 1.34.0

### Protocol Changes

* Flat Storage for reads, reducing number of DB accesses for state read from `2 * key.len()` in the worst case to 2. [#8761](https://github.com/near/nearcore/pull/8761), [NEP-399](https://github.com/near/NEPs/pull/399)
* Contract preparation and gas charging for wasm execution also switched to using our own code, as per the finite-wasm specification. Contract execution gas costs will change slightly for expected use cases. This opens up opportunities for further changing the execution gas costs (eg. with different costs per opcode) to lower contract execution cost long-term. [#8912](https://github.com/near/nearcore/pull/8912)
* Compute Costs are implemented and stabilized. Compute usage of the chunk is now limited according to the compute costs. [#8915](https://github.com/near/nearcore/pull/8915), [NEP-455](https://github.com/near/NEPs/blob/master/neps/nep-0455.md).
* Write related storage compute costs are increased which means they fill a chunk sooner but gas costs are unaffected. [#8924](https://github.com/near/nearcore/pull/8924)

### Non-protocol Changes

* undo-block tool to reset the chain head from current head to its prev block. Use the tool by running: `./target/release/neard undo-block`. [#8681](https://github.com/near/nearcore/pull/8681)
* Add prometheus metrics for expected number of blocks/chunks at the end of the epoch. [#8759](https://github.com/near/nearcore/pull/8759)
* Node can sync State from S3. [#8789](https://github.com/near/nearcore/pull/8789)
* Node can sync State from local filesystem. [#8913](https://github.com/near/nearcore/pull/8913)
* Add per shard granularity for chunks in validator info metric. [#8934](https://github.com/near/nearcore/pull/8934)

## 1.33.0

### Protocol Changes

### Non-protocol Changes
* State-viewer tool to dump and apply state changes from/to a range of blocks. [#8628](https://github.com/near/nearcore/pull/8628)
* Experimental option to dump state of every epoch to external storage. [#8661](https://github.com/near/nearcore/pull/8661)
* Add prometheus metrics for tracked shards, block height within epoch, if is block/chunk producer. [#8728](https://github.com/near/nearcore/pull/8728)
* State sync is disabled by default [#8730](https://github.com/near/nearcore/pull/8730)
* Node can restart if State Sync gets interrupted. [#8732](https://github.com/near/nearcore/pull/8732)
* Merged two `neard view-state` commands: `apply-state-parts` and `dump-state-parts` into a single `state-parts` command. [#8739](https://github.com/near/nearcore/pull/8739)
* Add config.network.experimental.network_config_overrides to the JSON config. [#8871](https://github.com/near/nearcore/pull/8871)

## 1.32.2

### Fixes
* Fix: rosetta zero balance accounts [#8833](https://github.com/near/nearcore/pull/8833)

## 1.32.1

### Fixes
* Fix vulnerabilities in block outcome root validation and total supply validation [#8790](https://github.com/near/nearcore/pull/8790)

## 1.32.0

### Protocol Changes
* Stabilize `ed25519_verify` feature: introducing a host function to verify
ed25519 signatures efficiently.
[#8098](https://github.com/near/nearcore/pull/8098)
[NEP-364](https://github.com/near/NEPs/pull/364)
* Added STUN-based self-discovery to make configuration of TIER1 network easier in the simplest validator setups.
  [#8472](https://github.com/near/nearcore/pull/8472)
* Stabilize zero balance account feature: allows account to not hold balance under certain conditions
and enables a more smooth onboarding experience where users don't have to first acquire NEAR tokens
to pay for the storage of their accounts.
[#8378](https://github.com/near/nearcore/pull/8378)
[NEP-448](https://github.com/near/NEPs/pull/448)
* Stabilize meta transactions on the protocol level.
[NEP-366](https://github.com/near/NEPs/blob/master/neps/nep-0366.md),
[Tracking issue #8075](https://github.com/near/nearcore/issues/8075),
[Stabilization #8601](https://github.com/near/nearcore/pull/8601)

### Non-protocol Changes
* Config validation can be done by following command:
  `./target/debug/neard --home {path_to_config_files} validate-config`.
  This will show error if there are file issues or semantic issues in `config.json`, `genesis.json`, `records.json`, `node_key.json` and `validator_key.json`.
  [#8485](https://github.com/near/nearcore/pull/8485)
* Comments are allowed in configs. This includes
  `config.json`, `genesis.json`, `node_key.json` and `validator_key.json`. You can use `//`, `#` and `/*...*/` for comments.
  [#8423](https://github.com/near/nearcore/pull/8423)
* `/debug` page now has client_config linked.
  You can also check your client_config directly at /debug/client_config
  [#8400](https://github.com/near/nearcore/pull/8400)
* Added cold store loop - a background thread that copies data from hot to cold storage and a new json rpc endpoint - split_storage_info - that
  exposes debug info about the split storage.
  [#8432](https://github.com/near/nearcore/pull/8432)
* `ClientConfig` can be updated while the node is running.
  `dyn_config.json` is no longer needed as its contents were merged into `config.json`.
  [#8240](https://github.com/near/nearcore/pull/8240)
* TIER2 network stabilization. Long-lasting active connections are persisted to DB and are re-established automatically if either node restarts. A new neard flag `--connect-to-reliable-peers-on-startup` is provided to toggle this behavior; it defaults to true. The PeerStore is no longer persisted to DB and is now kept in-memory. [#8579](https://github.com/near/nearcore/issues/8579), [#8580](https://github.com/near/nearcore/issues/8580).

## 1.31.0

### Non-protocol Changes

* Enable TIER1 network. Participants of the BFT consensus (block & chunk producers) now can establish direct TIER1 connections
  between each other, which will optimize the communication latency and minimize the number of dropped chunks.
  To configure this feature, see [advanced\_configuration/networking](./docs/advanced_configuration/networking.md).
  [#8141](https://github.com/near/nearcore/pull/8141)
  [#8085](https://github.com/near/nearcore/pull/8085)
  [#7759](https://github.com/near/nearcore/pull/7759)
* [Network] Started creating connections with larger nonces, that are periodically
  refreshed Start creating connections (edges) with large nonces
  [#7966](https://github.com/near/nearcore/pull/7966)
* `/status` response has now two more fields: `node_public_key` and
  `validator_public_key`.  The `node_key` field is now deprecated and should not
  be used since it confusingly holds validator key.
  [#7828](https://github.com/near/nearcore/pull/7828)
* Added `near_node_protocol_upgrade_voting_start` Prometheus metric whose value
  is timestamp when voting for the next protocol version starts.
  [#7877](https://github.com/near/nearcore/pull/7877)
* neard cmd can now verify proofs from JSON files.
  [#7840](https://github.com/near/nearcore/pull/7840)
* In storage configuration, the value `trie_cache_capacities` now is no longer
  a hard limit but instead sets a memory consumption limit. For large trie nodes,
  the limits are close to equivalent. For small values, there can now fit more
  in the cache than previously.
  [#7749](https://github.com/near/nearcore/pull/7749)
* New options `store.trie_cache` and `store.view_trie_cache` in `config.json`
  to set limits on the trie cache. Deprecates the never announced
  `store.trie_cache_capacities` option which was mentioned in previous change.
  [#7578](https://github.com/near/nearcore/pull/7578)
* New option `store.background_migration_threads` in `config.json`. Defines
  number of threads to execute background migrations of storage. Currently used
  for flat storage migration. Set to 8 by default, can be reduced if it slows down
  block processing too much or increased if you want to speed up migration.
  [#8088](https://github.com/near/nearcore/pull/8088),
* Tracing of work across actix workers within a process:
  [#7866](https://github.com/near/nearcore/pull/7866),
  [#7819](https://github.com/near/nearcore/pull/7819),
  [#7773](https://github.com/near/nearcore/pull/7773).
* Scope of collected tracing information can be configured at run-time:
  [#7701](https://github.com/near/nearcore/pull/7701).
* Attach node's `chain_id`, `node_id`, and `account_id` values to tracing
  information: [#7711](https://github.com/near/nearcore/pull/7711).
* Change exporter of tracing information from `opentelemetry-jaeger` to
  `opentelemetry-otlp`: [#7563](https://github.com/near/nearcore/pull/7563).
* Tracing of requests across processes:
  [#8004](https://github.com/near/nearcore/pull/8004).
* Gas profiles as displayed in the `EXPERIMENTAL_tx_status` are now more
  detailed and give the gas cost per parameter.

## 1.30.0

### Protocol Changes

* Stabilize `account_id_in_function_call_permission` feature: enforcing validity
  of account ids in function call permission.
  [#7569](https://github.com/near/nearcore/pull/7569)

### Non-protocol Changes

* `use_db_migration_snapshot` and `db_migration_snapshot_path` options are now
  deprecated.  If they are set in `config.json` the node will fail if migration
  needs to be performed.  Use `store.migration_snapshot` instead to configure
  the behaviour [#7486](https://github.com/near/nearcore/pull/7486)
* Added `near_peer_message_sent_by_type_bytes` and
  `near_peer_message_sent_by_type_total` Prometheus metrics measuring
  size and number of messages sent to peers.
  [#7523](https://github.com/near/nearcore/pull/7523)
* `near_peer_message_received_total` Prometheus metric is now deprecated.
  Instead of it aggregate `near_peer_message_received_by_type_total` metric.
  For example, to get total rate of received messages use
  `sum(rate(near_peer_message_received_by_type_total{...}[5m]))`.
  [#7548](https://github.com/near/nearcore/pull/7548)
* Few changes to `view_state` JSON RPC query:
  - The request has now an optional `include_proof` argument.  When set to
    `true`, response’s `proof` will be populated.
  - The `proof` within each value in `values` list of a `view_state` response is
    now deprecated and will be removed in the future.  Client code should ignore
    the field.
  - The `proof` field directly within `view_state` response is currently always
    sent even if proof has not been requested.  In the future the field will be
    skipped in those cases.  Clients should accept responses with this field
    missing (unless they set `include_proof`).
    [#7603](https://github.com/near/nearcore/pull/7603)
* Backtraces on panics are enabled by default, so you no longer need to set
  `RUST_BACKTRACE=1` environmental variable. To disable backtraces, set
  `RUST_BACKTRACE=0`. [#7562](https://github.com/near/nearcore/pull/7562)
* Enable receipt prefetching by default. This feature makes receipt processing
  faster by parallelizing IO requests, which has been introduced in
  [#7590](https://github.com/near/nearcore/pull/7590) and enabled by default
  with [#7661](https://github.com/near/nearcore/pull/7661).
  Configurable in `config.json` using `store.enable_receipt_prefetching`.

## 1.29.0 [2022-08-15]

### Protocol Changes

* Stabilized `protocol_feature_chunk_only_producers`. Validators will
  now be assigned to blocks and chunks separately.
* The validator uptime kickout threshold has been reduced to 80%
* Edge nonces between peers can now optionally indicate an expiration
  time

### Non-protocol Changes

* The logic around forwarding chunks to validators is improved
* Approvals and partial encoded chunks are now sent multiple times,
  which should reduce stalls due to lost approvals when the network is
  under high load
* We now keep a list of "TIER1" accounts (validators) for whom
  latency/reliability of messages routed through the network is
  critical
* /debug HTTP page has been improved
* Messages aren't routed through peers that are too far behind
* Log lines printed every 10 seconds are now less expensive to compute
* message broadcasts have been improved/optimized
* `network.external_address` field in config.json file is deprecated. In
  fact it has never been used and only served to confuse everyone
  [#7300](https://github.com/near/nearcore/pull/7300)
* Due to increasing state size, improved shard cache for Trie nodes to
  put more nodes in memory. Requires 3 GB more RAM
  [#7429](https://github.com/near/nearcore/pull/7429)

## 1.28.0 [2022-07-27]

### Protocol Changes

* Stabilized `alt_bn128_g1_multiexp`, `alt_bn128_g1_sum`, `alt_bn128_pairing_check` host functions [#6813](https://github.com/near/nearcore/pull/6813).

### Non-protocol Changes

* Added `path` option to `StoreConfig` which makes location to the
  RocksDB configurable via `config.json` file (at `store.path` path)
  rather than being hard-coded to `data` directory in neard home
  directory [#6938](https://github.com/near/nearcore/pull/6938)
* Removed `testnet` alias for `localnet` command; it’s been deprecated
  since 1.24 [#7033](https://github.com/near/nearcore/pull/7033)
* Removed undocumented `unsafe_reset_all` and `unsafe_reset_data`
  commands; they were deprecated since 1.25
* Key files can use `private_key` field instead of `secret_key` now;
  this improves interoperability with near cli which uses the former
  name [#7030](https://github.com/near/nearcore/issues/7030)
* Latency of network messages is now measured
  [#7050](https://github.com/near/nearcore/issues/7050)


## 1.27.0 [2022-06-22]

### Protocol Changes

* Introduced protobuf encoding as the new network protocol. Borsh support will be removed in two releases as per normal protocol upgrade policies [#6672](https://github.com/near/nearcore/pull/6672)

### Non-protocol Changes

* Added `near_peer_message_received_by_type_bytes` [#6661](https://github.com/near/nearcore/pull/6661) and `near_dropped_message_by_type_and_reason_count` [#6678](https://github.com/near/nearcore/pull/6678) metrics.
* Removed `near_<msg-type>_{total,bytes}` [#6661](https://github.com/near/nearcore/pull/6661), `near_<msg-type>_dropped`, `near_drop_message_unknown_account` and `near_dropped_messages_count` [#6678](https://github.com/near/nearcore/pull/6678) metrics.
* Added `near_action_called_count` metric [#6679]((https://github.com/near/nearcore/pull/6679)
* Removed `near_action_<action-type>_total` metrics [#6679]((https://github.com/near/nearcore/pull/6679)
* Added `near_build_info` metric which exports neard’s build information [#6680](https://github.com/near/nearcore/pull/6680)
* Make it possible to update logging at runtime: [#6665](https://github.com/near/nearcore/pull/6665)
* Use correct cost in gas profile for adding function call key [#6749](https://github.com/near/nearcore/pull/6749)

## 1.26.0 [2022-05-18]

### Protocol Changes

* Enable access key nonce range for implicit accounts to prevent tx hash collisions [#5482](https://github.com/near/nearcore/pull/5482)
* Include `promise_batch_action_function_call_weight` host function on the runtime [#6285](https://github.com/near/nearcore/pull/6285) [#6536](https://github.com/near/nearcore/pull/6536)
* Increase deployment cost [#6397](https://github.com/near/nearcore/pull/6397)
* Limit the number of locals per contract to 1_000_000
* Ensure caching all nodes in the chunk for which touching trie node cost was charged, reduce cost of future reads in a chunk [#6628](https://github.com/near/nearcore/pull/6628)
* Lower storage key limit to 2 KiB

### Non-protocol Changes

* Switch to LZ4+ZSTD compression from Snappy in RocksDB [#6365](https://github.com/near/nearcore/pull/6365)
* Moved Client Actor to separate thread - should improve performance [#6333](https://github.com/near/nearcore/pull/6333)
* Safe DB migrations using RocksDB checkpoints [#6282](https://github.com/near/nearcore/pull/6282)
* [NEP205](https://github.com/near/NEPs/issues/205): Configurable start of protocol upgrade voting [#6309](https://github.com/near/nearcore/pull/6309)
* Make max_open_files and col_state_cache_size parameters configurable [#6584](https://github.com/near/nearcore/pull/6584)
* Make RocksDB block_size configurable [#6631](https://github.com/near/nearcore/pull/6631)
* Increase default max_open_files RocksDB parameter from 512 to 10k [#6607](https://github.com/near/nearcore/pull/6607)
* Use kebab-case names for neard subcommands to make them consistent with flag names.  snake_case names are still valid for existing subcommands but kebab-case will be used for new commands.

## 1.25.0 [2022-03-16]

### Protocol Changes
* `max_gas_burnt` has been increased to 300.

### Non-protocol Changes
* More Prometheus metrics related to epoch, sync state, node version, chunk fullness and missing chunks have been added.
* Progress bar is now displayed when downloading `config.json` and `genesis.json`.
* Status line printed in logs by `neard` is now more descriptive.
- `view_state` is now a command of `neard`; `state-viewer` is no longer a separate binary.
- `RUST_LOG` environment variable is now correctly respected.
- `NetworkConfig::verify` will now fail if configuration is invalid rather than printing error and continuing.
- Fixed a minor bug which resulted in DB Not Found errors when requesting chunks.
- Updated to wasmer-near 2.2.0 which fixes a potential crash and improves cost estimator working.
- `neard init` will no longer override node or validator private keys.
- Rosetta RPC now populates `related_transactions` field.
- Rosetta RPC support is now compiled in by default. The feature still needs to be explicitly turned on and is experimental.
- Rosetta RPC /network/status end point correctly works on non-archival nodes.
- `unsafe_reset_all` and `unsafe_reset_data` commands are now deprecated. Use `rm` explicitly instead.

## 1.24.0 [2022-02-14]

### Protocol Changes

* Enable access key nonce range for implicit accounts to prevent tx hash collisions.
* Upgraded our version of pwasm-utils to 0.18 -- the old one severely under-counted stack usage in some cases.

### Non-protocol Changes

* Fix a bug in chunk requesting where validator might request chunks even if parent block hasn’t been processed yet.
* Fix memory leak in near-network.
* Change block sync to request 5 blocks at a time
* Change NUM_ORPHAN_ANCESTORS_CHECK to 3

## 1.23.0 [2021-12-13]

### Protocol Changes

* Further lower regular_op_cost from 2_207_874 to 822_756.
* Limit number of wasm functions in one contract to 10_000. [#4954](https://github.com/near/nearcore/pull/4954)
* Add block header v3, required by new validator selection algorithm
* Move to new validator selection and sampling algorithm. Now we would be able to use all available seats. First step to enable chunk only producers.

### Non-protocol Changes

* Increase RocksDB cache size to 512 MB for state column to speed up blocks processing [#5212](https://github.com/near/nearcore/pull/5212)

## 1.22.0 [2021-11-15]

### Protocol Changes
* Upgrade from Wasmer 0 to Wasmer 2, bringing better performance and reliability. [#4934](https://github.com/near/nearcore/pull/4934)
* Lower regular_op_cost (execution of a single WASM instruction) from 3_856_371 to 2_207_874. [#4979](https://github.com/near/nearcore/pull/4979)
* Lower data receipt cost and base cost of `ecrecover` host function.
* Upgrade from one shard to four shards (Simple Nightshade Phase 0)

## 1.21.0 [2021-09-06]

### Protocol Changes

* Fix some receipts that were stuck previously due to #4228. [#4248](https://github.com/near/nearcore/pull/4248)

### Non-protocol Changes

* Improve contract module serialization/deserialization speed by 30% [#4448](https://github.com/near/nearcore/pull/4448)
* Make `AccountId` strictly typed and correct by construction [#4621](https://github.com/near/nearcore/pull/4621)
* Address test dependency issue #4556 [#4606](https://github.com/near/nearcore/pull/4606). [#4622](https://github.com/near/nearcore/pull/4622).
* Fix neard shutdown issue [#4429](https://github.com/near/nearcore/pull/4429). #[4442](https://github.com/near/nearcore/pull/4442)

## 1.20.0 [2021-07-26]

### Protocol Changes

* Introduce new host functions `ecrecover` and `ripemd160`. [#4380](https://github.com/near/nearcore/pull/4380)
* Make `Account` a versioned struct. [#4089](https://github.com/near/nearcore/pull/4089)
* Limit the size of transactions to 4MB. [#4107](https://github.com/near/nearcore/pull/4107)
* Cap maximum gas price to 20x of minimum gas price. [#4308](https://github.com/near/nearcore/pull/4308), [#4382](https://github.com/near/nearcore/pull/4382)
* Fix `storageUsage` for accounts that were affected by [#3824](https://github.com/near/nearcore/issues/3824). [#4272](https://github.com/near/nearcore/pull/4274)
* Fix a bug in computation of gas for refunds. [#4405](https://github.com/near/nearcore/pull/4405)

### Non-protocol Changes

* Compile contracts after state sync. [#4344](https://github.com/near/nearcore/pull/4344)
* Introduce `max_gas_burnt_view` config for rpc. [#4381](https://github.com/near/nearcore/pull/4381)
* Fix wasmer 0.17 memory leak [#4411](https://github.com/near/nearcore/pull/4411)<|MERGE_RESOLUTION|>--- conflicted
+++ resolved
@@ -4,7 +4,6 @@
 
 ### Protocol Changes
 **No Changes**
-<<<<<<< HEAD
 
 ### Non-protocol Changes
 * Moved Tier1 configuration from experimental to top level config. No action is necessary as the default values are the recommended ones. ([#13575](https://github.com/near/nearcore/pull/13575))
@@ -19,8 +18,6 @@
 * Implement [NEP-536](https://github.com/near/NEPs/pull/536): Reduce the number of refund receipts by adding removing pessimistic gas pricing. Also introduce a gas refund penalty but set it to 0 to avoid potential negative impact. ([#13397](https://github.com/near/nearcore/issues/13397))
 * Implement P2P sync for state sync headers. ([#13377](https://github.com/near/nearcore/pull/13377))
 * Enable saturating float-to-int conversions in runtime. ([#13414](https://github.com/near/nearcore/pull/13414))
-=======
->>>>>>> b8acdc32
 
 ### Non-protocol Changes
 * Add RPC query for viewing global contract code. ([#13547](https://github.com/near/nearcore/pull/13547))
