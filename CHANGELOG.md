# Changelog

## [unreleased]

### Protocol Changes
**No Changes**

### Non-protocol Changes
<<<<<<< HEAD
* **Archival nodes only:** Clean-up the `PartialChunks` column in the Cold DB and stop writing `PartialChunks` to Cold DB.
=======
* Added [documentation](./docs/misc/archival_data_recovery.md) and a [reference](./scripts/recover_missing_archival_data.sh) script to recover the data lost in archival nodes at the beginning of 2024.
>>>>>>> 7c9a7755

### 2.2.0

### Protocol Changes
* The minimum validator stake has been set to a lower value. The small-stake validators that were kicked out during the shift to stateless validation will be able to rejoin the network.
* Better algorithm for validator kickouts
* (Testnet only) update the eth-implicit accounts contract on testnet to match the one on mainnet.

### Non-protocol Changes
* Fix spammy messages about calculating gas for PromiseYield receipts.
* Don't crash when the CPU doesn't have SHA-NI instructions. It's still a hardware requirement, there is no guarantee that nodes without this instruction will be able to keep up with the network, but `neard` will now be able to run (slowly) on CPUs without this instruction.

## 2.1.0

### Protocol Changes
* Eth-Implicit Accounts [NEP-0518](https://github.com/near/NEPs/pull/518)
* Host Functions for BLS12-381 Curve Operations [NEP-0488](https://github.com/near/NEPs/pull/488)

### Non-protocol Changes

* Enforce rate limits to received network messages [#11617](https://github.com/near/nearcore/issues/11617). Rate limits are configured by default, but they can be overridden through the experimental configuration option `received_messages_rate_limits`.

* Increase sync blocks requested and make it configurable through a parameter in the client config [#11820](https://github.com/near/nearcore/pull/11820). Increase default max sync block requests to 10 from 5.

## 2.0.0

### Protocol Changes
* Congestion Control [NEP-0539](https://github.com/near/NEPs/pull/539)
* Stateless Validation [NEP-0509](https://github.com/near/NEPs/pull/509)

### Non-protocol Changes
**No Changes**

## 1.40.0

### Protocol Changes

**No Changes**

### Non-protocol Changes

## 1.39.0

### Protocol Changes

* Use more precise gas costs for function calls [#10943](https://github.com/near/nearcore/pull/10943) that should lead to more efficient chunk utilization. 

### Non-protocol Changes

* Limit overcharging by decoupling minimum_new_receipt_gas from the function call and setting it to a constant value. [#10941](https://github.com/near/nearcore/pull/10941)
* These PRs introduce a change in the default behaviour of `broadcast_tx_commit`,`send_tx`, `tx, EXPERIMENTAL_tx_status` RPC methods. The default behaviour no longer waits for refund receipts.
  If you do need to wait for refund receipts, you need ask about it explicitly by using TxExecutionStatus::Final option ("wait_until": "FINAL" in the json request). More information in the
  [#10792](https://github.com/near/nearcore/pull/10792) [#10948](https://github.com/near/nearcore/pull/10948)
* Adds improvements to the `sweat` contract prefetcher logic. Add new prefetcher logic for `kaiching` contract. [#10899](https://github.com/near/nearcore/pull/10899)
* Improves prefetcher logic to speedup chunk finalization by prefetching keys related to refund receipts and actions such as: Delegate, AddKey, DeleteKey. [#10936](https://github.com/near/nearcore/pull/10936)
* Add more metrics for receipt processing. [#10944](https://github.com/near/nearcore/pull/10944)

## 1.37.0

### Protocol Changes

* Resharding v2 - new implementation for resharding and a new shard layout for production networks. [#10303](https://github.com/near/nearcore/pull/10303), [NEP-0508](https://github.com/near/NEPs/pull/508)
* Restrict the creation of non-implicit top-level account that are longer than 32 bytes. Only the registrar account can create them. [#9589](https://github.com/near/nearcore/pull/9589)
* Adjust the number of block producers and chunk producers on testnet to facilitate testing of chunk-only producers [#9563](https://github.com/near/nearcore/pull/9563)


### Non-protocol Changes

* Add prometheus metrics for the internal state of the doomslug. [#9458](https://github.com/near/nearcore/pull/9458)
* Fix `EXPERIMENTAL_protocol_config` to apply overrides from `EpochConfig`. [#9692](https://github.com/near/nearcore/pull/9692)
* Add config option `tx_routing_height_horizon` to configure how many chunk producers are notified about the tx. [#10251](https://github.com/near/nearcore/pull/10251)

## 1.36.0

### Protocol Changes

* The support for fixed shards in shard layout was removed. [#9219](https://github.com/near/nearcore/pull/9219)

### Non-protocol Changes

* New option `transaction_pool_size_limit` in `config.json` allows to limit the size of the node's transaction pool.
  By default the limit is set to 100 MB. [#3284](https://github.com/near/nearcore/issues/3284)
* Database snapshots at the end of an epoch. This lets a node obtain state parts using flat storage. [#9090](https://github.com/near/nearcore/pull/9090)
* Number of transactions included in a chunk will be lowered if there is a congestion of more than 20000 delayed receipts in a shard. [#9222](https://github.com/near/nearcore/pull/9222)
* Our more efficient and scalable V2 routing protocol is implemented. It shadows the V1 protocol for now while we verify its performance. [#9187](https://github.com/near/nearcore/pull/9187)
* The default config now enables TIER1 outbound connections by default. [#9349](https://github.com/near/nearcore/pull/9349)
* State Sync from GCS is available for experimental use. [#9398](https://github.com/near/nearcore/pull/9398)

## 1.35.0

### Protocol Changes

* Upgrade the contract preparation code to use [finite-wasm](https://github.com/near/finite-wasm), which guarantees deterministic limits on execution time and space of compiled contracts

### Non-protocol Changes

* Dump state by multiple nodes, each node will refer to s3 for which parts need to be dumped. [#9049](https://github.com/near/nearcore/pull/9049)
* Small values in the flat storage trie are inlined for faster accesses [#9029](https://github.com/near/nearcore/pull/9029)
* A current protocol version metric is added to the prometheus metrics under near_current_protocol_version [#9030](https://github.com/near/nearcore/pull/9030)
* The transaction pool size is tracked, and if the `transaction_pool_size_limit` config option is set, we now avoid storing more than the specified size of transactions in each shard's transaction pool [#8970](https://github.com/near/nearcore/pull/8970) and [#9036](https://github.com/near/nearcore/pull/9036)

## 1.34.0

### Protocol Changes

* Flat Storage for reads, reducing number of DB accesses for state read from `2 * key.len()` in the worst case to 2. [#8761](https://github.com/near/nearcore/pull/8761), [NEP-399](https://github.com/near/NEPs/pull/399)
* Contract preparation and gas charging for wasm execution also switched to using our own code, as per the finite-wasm specification. Contract execution gas costs will change slightly for expected use cases. This opens up opportunities for further changing the execution gas costs (eg. with different costs per opcode) to lower contract execution cost long-term. [#8912](https://github.com/near/nearcore/pull/8912)
* Compute Costs are implemented and stabilized. Compute usage of the chunk is now limited according to the compute costs. [#8915](https://github.com/near/nearcore/pull/8915), [NEP-455](https://github.com/near/NEPs/blob/master/neps/nep-0455.md).
* Write related storage compute costs are increased which means they fill a chunk sooner but gas costs are unaffected. [#8924](https://github.com/near/nearcore/pull/8924)

### Non-protocol Changes

* undo-block tool to reset the chain head from current head to its prev block. Use the tool by running: `./target/release/neard undo-block`. [#8681](https://github.com/near/nearcore/pull/8681)
* Add prometheus metrics for expected number of blocks/chunks at the end of the epoch. [#8759](https://github.com/near/nearcore/pull/8759)
* Node can sync State from S3. [#8789](https://github.com/near/nearcore/pull/8789)
* Node can sync State from local filesystem. [#8913](https://github.com/near/nearcore/pull/8913)
* Add per shard granularity for chunks in validator info metric. [#8934](https://github.com/near/nearcore/pull/8934)

## 1.33.0

### Protocol Changes

### Non-protocol Changes
* State-viewer tool to dump and apply state changes from/to a range of blocks. [#8628](https://github.com/near/nearcore/pull/8628)
* Experimental option to dump state of every epoch to external storage. [#8661](https://github.com/near/nearcore/pull/8661)
* Add prometheus metrics for tracked shards, block height within epoch, if is block/chunk producer. [#8728](https://github.com/near/nearcore/pull/8728)
* State sync is disabled by default [#8730](https://github.com/near/nearcore/pull/8730)
* Node can restart if State Sync gets interrupted. [#8732](https://github.com/near/nearcore/pull/8732)
* Merged two `neard view-state` commands: `apply-state-parts` and `dump-state-parts` into a single `state-parts` command. [#8739](https://github.com/near/nearcore/pull/8739)
* Add config.network.experimental.network_config_overrides to the JSON config. [#8871](https://github.com/near/nearcore/pull/8871)

## 1.32.2

### Fixes
* Fix: rosetta zero balance accounts [#8833](https://github.com/near/nearcore/pull/8833)

## 1.32.1

### Fixes
* Fix vulnerabilities in block outcome root validation and total supply validation [#8790](https://github.com/near/nearcore/pull/8790)

## 1.32.0

### Protocol Changes
* Stabilize `ed25519_verify` feature: introducing a host function to verify
ed25519 signatures efficiently.
[#8098](https://github.com/near/nearcore/pull/8098)
[NEP-364](https://github.com/near/NEPs/pull/364)
* Added STUN-based self-discovery to make configuration of TIER1 network easier in the simplest validator setups.
  [#8472](https://github.com/near/nearcore/pull/8472)
* Stabilize zero balance account feature: allows account to not hold balance under certain conditions
and enables a more smooth onboarding experience where users don't have to first acquire NEAR tokens
to pay for the storage of their accounts.
[#8378](https://github.com/near/nearcore/pull/8378)
[NEP-448](https://github.com/near/NEPs/pull/448)
* Stabilize meta transactions on the protocol level.
[NEP-366](https://github.com/near/NEPs/blob/master/neps/nep-0366.md),
[Tracking issue #8075](https://github.com/near/nearcore/issues/8075),
[Stabilization #8601](https://github.com/near/nearcore/pull/8601)

### Non-protocol Changes
* Config validation can be done by following command:
  `./target/debug/neard --home {path_to_config_files} validate-config`.
  This will show error if there are file issues or semantic issues in `config.json`, `genesis.json`, `records.json`, `node_key.json` and `validator_key.json`.
  [#8485](https://github.com/near/nearcore/pull/8485)
* Comments are allowed in configs. This includes
  `config.json`, `genesis.json`, `node_key.json` and `validator_key.json`. You can use `//`, `#` and `/*...*/` for comments.
  [#8423](https://github.com/near/nearcore/pull/8423)
* `/debug` page now has client_config linked.
  You can also check your client_config directly at /debug/client_config
  [#8400](https://github.com/near/nearcore/pull/8400)
* Added cold store loop - a background thread that copies data from hot to cold storage and a new json rpc endpoing - split_storage_info - that
  exposes debug info about the split storage.
  [#8432](https://github.com/near/nearcore/pull/8432)
* `ClientConfig` can be updated while the node is running.
  `dyn_config.json` is no longer needed as its contents were merged into `config.json`.
  [#8240](https://github.com/near/nearcore/pull/8240)
* TIER2 network stabilization. Long-lasting active connections are persisted to DB and are re-established automatically if either node restarts. A new neard flag `--connect-to-reliable-peers-on-startup` is provided to toggle this behavior; it defaults to true. The PeerStore is no longer persisted to DB and is now kept in-memory. [#8579](https://github.com/near/nearcore/issues/8579), [#8580](https://github.com/near/nearcore/issues/8580).

## 1.31.0

### Non-protocol Changes

* Enable TIER1 network. Participants of the BFT consensus (block & chunk producers) now can establish direct TIER1 connections
  between each other, which will optimize the communication latency and minimize the number of dropped chunks.
  To configure this feature, see [advanced\_configuration/networking](./docs/advanced_configuration/networking.md).
  [#8141](https://github.com/near/nearcore/pull/8141)
  [#8085](https://github.com/near/nearcore/pull/8085)
  [#7759](https://github.com/near/nearcore/pull/7759)
* [Network] Started creating connections with larger nonces, that are periodically
  refreshed Start creating connections (edges) with large nonces
  [#7966](https://github.com/near/nearcore/pull/7966)
* `/status` response has now two more fields: `node_public_key` and
  `validator_public_key`.  The `node_key` field is now deprecated and should not
  be used since it confusingly holds validator key.
  [#7828](https://github.com/near/nearcore/pull/7828)
* Added `near_node_protocol_upgrade_voting_start` Prometheus metric whose value
  is timestamp when voting for the next protocol version starts.
  [#7877](https://github.com/near/nearcore/pull/7877)
* neard cmd can now verify proofs from JSON files.
  [#7840](https://github.com/near/nearcore/pull/7840)
* In storage configuration, the value `trie_cache_capacities` now is no longer
  a hard limit but instead sets a memory consumption limit. For large trie nodes,
  the limits are close to equivalent. For small values, there can now fit more
  in the cache than previously.
  [#7749](https://github.com/near/nearcore/pull/7749)
* New options `store.trie_cache` and `store.view_trie_cache` in `config.json`
  to set limits on the trie cache. Deprecates the never announced
  `store.trie_cache_capacities` option which was mentioned in previous change.
  [#7578](https://github.com/near/nearcore/pull/7578)
* New option `store.background_migration_threads` in `config.json`. Defines
  number of threads to execute background migrations of storage. Currently used
  for flat storage migration. Set to 8 by default, can be reduced if it slows down
  block processing too much or increased if you want to speed up migration.
  [#8088](https://github.com/near/nearcore/pull/8088),
* Tracing of work across actix workers within a process:
  [#7866](https://github.com/near/nearcore/pull/7866),
  [#7819](https://github.com/near/nearcore/pull/7819),
  [#7773](https://github.com/near/nearcore/pull/7773).
* Scope of collected tracing information can be configured at run-time:
  [#7701](https://github.com/near/nearcore/pull/7701).
* Attach node's `chain_id`, `node_id`, and `account_id` values to tracing
  information: [#7711](https://github.com/near/nearcore/pull/7711).
* Change exporter of tracing information from `opentelemetry-jaeger` to
  `opentelemetry-otlp`: [#7563](https://github.com/near/nearcore/pull/7563).
* Tracing of requests across processes:
  [#8004](https://github.com/near/nearcore/pull/8004).
* Gas profiles as displayed in the `EXPERIMENTAL_tx_status` are now more
  detailed and give the gas cost per parameter.

## 1.30.0

### Protocol Changes

* Stabilize `account_id_in_function_call_permission` feature: enforcing validity
  of account ids in function call permission.
  [#7569](https://github.com/near/nearcore/pull/7569)

### Non-protocol Changes

* `use_db_migration_snapshot` and `db_migration_snapshot_path` options are now
  deprecated.  If they are set in `config.json` the node will fail if migration
  needs to be performed.  Use `store.migration_snapshot` instead to configure
  the behaviour [#7486](https://github.com/near/nearcore/pull/7486)
* Added `near_peer_message_sent_by_type_bytes` and
  `near_peer_message_sent_by_type_total` Prometheus metrics measuring
  size and number of messages sent to peers.
  [#7523](https://github.com/near/nearcore/pull/7523)
* `near_peer_message_received_total` Prometheus metric is now deprecated.
  Instead of it aggregate `near_peer_message_received_by_type_total` metric.
  For example, to get total rate of received messages use
  `sum(rate(near_peer_message_received_by_type_total{...}[5m]))`.
  [#7548](https://github.com/near/nearcore/pull/7548)
* Few changes to `view_state` JSON RPC query:
  - The requset has now an optional `include_proof` argument.  When set to
    `true`, response’s `proof` will be populated.
  - The `proof` within each value in `values` list of a `view_state` response is
    now deprecated and will be removed in the future.  Client code should ignore
    the field.
  - The `proof` field directly within `view_state` response is currently always
    sent even if proof has not been requested.  In the future the field will be
    skipped in those cases.  Clients should accept responses with this field
    missing (unless they set `include_proof`).
    [#7603](https://github.com/near/nearcore/pull/7603)
* Backtraces on panics are enabled by default, so you no longer need to set
  `RUST_BACKTRACE=1` environmental variable. To disable backtraces, set
  `RUST_BACKTRACE=0`. [#7562](https://github.com/near/nearcore/pull/7562)
* Enable receipt prefetching by default. This feature makes receipt processing
  faster by parallelizing IO requests, which has been introduced in
  [#7590](https://github.com/near/nearcore/pull/7590) and enabled by default
  with [#7661](https://github.com/near/nearcore/pull/7661).
  Configurable in `config.json` using `store.enable_receipt_prefetching`.

## 1.29.0 [2022-08-15]

### Protocol Changes

* Stabilized `protocol_feature_chunk_only_producers`. Validators will
  now be assigned to blocks and chunks separately.
* The validator uptime kickout threshold has been reduced to 80%
* Edge nonces between peers can now optionally indicate an expiration
  time

### Non-protocol Changes

* The logic around forwarding chunks to validators is improved
* Approvals and partial encoded chunks are now sent multiple times,
  which should reduce stalls due to lost approvals when the network is
  under high load
* We now keep a list of "TIER1" accounts (validators) for whom
  latency/reliability of messages routed through the network is
  critical
* /debug HTTP page has been improved
* Messages aren't routed through peers that are too far behind
* Log lines printed every 10 seconds are now less expensive to compute
* message broadcasts have been improved/optimized
* `network.external_address` field in config.json file is deprecated. In
  fact it has never been used and only served to confuse everyone
  [#7300](https://github.com/near/nearcore/pull/7300)
* Due to increasing state size, improved shard cache for Trie nodes to
  put more nodes in memory. Requires 3 GB more RAM
  [#7429](https://github.com/near/nearcore/pull/7429)

## 1.28.0 [2022-07-27]

### Protocol Changes

* Stabilized `alt_bn128_g1_multiexp`, `alt_bn128_g1_sum`, `alt_bn128_pairing_check` host functions [#6813](https://github.com/near/nearcore/pull/6813).

### Non-protocol Changes

* Added `path` option to `StoreConfig` which makes location to the
  RocksDB configurable via `config.json` file (at `store.path` path)
  rather than being hard-coded to `data` directory in neard home
  directory [#6938](https://github.com/near/nearcore/pull/6938)
* Removed `testnet` alias for `localnet` command; it’s been deprecated
  since 1.24 [#7033](https://github.com/near/nearcore/pull/7033)
* Removed undocumented `unsafe_reset_all` and `unsafe_reset_data`
  commands; they were deprecated since 1.25
* Key files can use `private_key` field instead of `secret_key` now;
  this improves interoperability with near cli which uses the former
  name [#7030](https://github.com/near/nearcore/issues/7030)
* Latency of network messages is now measured
  [#7050](https://github.com/near/nearcore/issues/7050)


## 1.27.0 [2022-06-22]

### Protocol Changes

* Introduced protobuf encoding as the new network protocol. Borsh support will be removed in two releases as per normal protocol upgrade policies [#6672](https://github.com/near/nearcore/pull/6672)

### Non-protocol Changes

* Added `near_peer_message_received_by_type_bytes` [#6661](https://github.com/near/nearcore/pull/6661) and `near_dropped_message_by_type_and_reason_count` [#6678](https://github.com/near/nearcore/pull/6678) metrics.
* Removed `near_<msg-type>_{total,bytes}` [#6661](https://github.com/near/nearcore/pull/6661), `near_<msg-type>_dropped`, `near_drop_message_unknown_account` and `near_dropped_messages_count` [#6678](https://github.com/near/nearcore/pull/6678) metrics.
* Added `near_action_called_count` metric [#6679]((https://github.com/near/nearcore/pull/6679)
* Removed `near_action_<action-type>_total` metrics [#6679]((https://github.com/near/nearcore/pull/6679)
* Added `near_build_info` metric which exports neard’s build information [#6680](https://github.com/near/nearcore/pull/6680)
* Make it possible to update logging at runtime: [#6665](https://github.com/near/nearcore/pull/6665)
* Use correct cost in gas profile for adding function call key [#6749](https://github.com/near/nearcore/pull/6749)

## 1.26.0 [2022-05-18]

### Protocol Changes

* Enable access key nonce range for implicit accounts to prevent tx hash collisions [#5482](https://github.com/near/nearcore/pull/5482)
* Include `promise_batch_action_function_call_weight` host function on the runtime [#6285](https://github.com/near/nearcore/pull/6285) [#6536](https://github.com/near/nearcore/pull/6536)
* Increase deployment cost [#6397](https://github.com/near/nearcore/pull/6397)
* Limit the number of locals per contract to 1_000_000
* Ensure caching all nodes in the chunk for which touching trie node cost was charged, reduce cost of future reads in a chunk [#6628](https://github.com/near/nearcore/pull/6628)
* Lower storage key limit to 2 KiB

### Non-protocol Changes

* Switch to LZ4+ZSTD compression from Snappy in RocksDB [#6365](https://github.com/near/nearcore/pull/6365)
* Moved Client Actor to separate thread - should improve performance [#6333](https://github.com/near/nearcore/pull/6333)
* Safe DB migrations using RocksDB checkpoints [#6282](https://github.com/near/nearcore/pull/6282)
* [NEP205](https://github.com/near/NEPs/issues/205): Configurable start of protocol upgrade voting [#6309](https://github.com/near/nearcore/pull/6309)
* Make max_open_files and col_state_cache_size parameters configurable [#6584](https://github.com/near/nearcore/pull/6584)
* Make RocksDB block_size configurable [#6631](https://github.com/near/nearcore/pull/6631)
* Increase default max_open_files RocksDB parameter from 512 to 10k [#6607](https://github.com/near/nearcore/pull/6607)
* Use kebab-case names for neard subcommands to make them consistent with flag names.  snake_case names are still valid for existing subcommands but kebab-case will be used for new commands.

## 1.25.0 [2022-03-16]

### Protocol Changes
* `max_gas_burnt` has been increased to 300.

### Non-protocol Changes
* More Prometheus metrics related to epoch, sync state, node version, chunk fullness and missing chunks have been added.
* Progress bar is now displayed when downloading `config.json` and `genesis.json`.
* Status line printed in logs by `neard` is now more descriptive.
- `view_state` is now a command of `neard`; `state-viewer` is no longer a separate binary.
- `RUST_LOG` environment variable is now correctly respected.
- `NetworkConfig::verify` will now fail if configuration is invalid rather than printing error and continuing.
- Fixed a minor bug which resulted in DB Not Found errors when requesting chunks.
- Updated to wasmer-near 2.2.0 which fixes a potential crash and improves cost estimator working.
- `neard init` will no longer override node or validator private keys.
- Rosetta RPC now populates `related_transactions` field.
- Rosetta RPC support is now compiled in by default. The feature still needs to be explicitly turned on and is experimental.
- Rosetta RPC /network/status end point correctly works on non-archival nodes.
- `unsafe_reset_all` and `unsafe_reset_data` commands are now deprecated. Use `rm` explicitly instead.

## 1.24.0 [2022-02-14]

### Protocol Changes

* Enable access key nonce range for implicit accounts to prevent tx hash collisions.
* Upgraded our version of pwasm-utils to 0.18 -- the old one severely undercounted stack usage in some cases.

### Non-protocol Changes

* Fix a bug in chunk requesting where validator might request chunks even if parent block hasn’t been processed yet.
* Fix memory leak in near-network.
* Change block sync to request 5 blocks at a time
* Change NUM_ORPHAN_ANCESTORS_CHECK to 3

## 1.23.0 [2021-12-13]

### Protocol Changes

* Further lower regular_op_cost from 2_207_874 to 822_756.
* Limit number of wasm functions in one contract to 10_000. [#4954](https://github.com/near/nearcore/pull/4954)
* Add block header v3, required by new validator selection algorithm
* Move to new validator selection and sampling algorithm. Now we would be able to use all available seats. First step to enable chunk only producers.

### Non-protocol Changes

* Increase RocksDB cache size to 512 MB for state column to speed up blocks processing [#5212](https://github.com/near/nearcore/pull/5212)

## 1.22.0 [2021-11-15]

### Protocol Changes
* Upgrade from Wasmer 0 to Wasmer 2, bringing better performance and reliability. [#4934](https://github.com/near/nearcore/pull/4934)
* Lower regular_op_cost (execution of a single WASM instruction) from 3_856_371 to 2_207_874. [#4979](https://github.com/near/nearcore/pull/4979)
* Lower data receipt cost and base cost of `ecrecover` host function.
* Upgrade from one shard to four shards (Simple Nightshade Phase 0)

## 1.21.0 [2021-09-06]

### Protocol Changes

* Fix some receipts that were stuck previously due to #4228. [#4248](https://github.com/near/nearcore/pull/4248)

### Non-protocol Changes

* Improve contract module serialization/deserialization speed by 30% [#4448](https://github.com/near/nearcore/pull/4448)
* Make `AccountId` strictly typed and correct by construction [#4621](https://github.com/near/nearcore/pull/4621)
* Address test dependency issue #4556 [#4606](https://github.com/near/nearcore/pull/4606). [#4622](https://github.com/near/nearcore/pull/4622).
* Fix neard shutdown issue [#4429](https://github.com/near/nearcore/pull/4429). #[4442](https://github.com/near/nearcore/pull/4442)

## 1.20.0 [2021-07-26]

### Protocol Changes

* Introduce new host functions `ecrecover` and `ripemd160`. [#4380](https://github.com/near/nearcore/pull/4380)
* Make `Account` a versioned struct. [#4089](https://github.com/near/nearcore/pull/4089)
* Limit the size of transactions to 4MB. [#4107](https://github.com/near/nearcore/pull/4107)
* Cap maximum gas price to 20x of minimum gas price. [#4308](https://github.com/near/nearcore/pull/4308), [#4382](https://github.com/near/nearcore/pull/4382)
* Fix `storageUsage` for accounts that were affected by [#3824](https://github.com/near/nearcore/issues/3824). [#4272](https://github.com/near/nearcore/pull/4274)
* Fix a bug in computation of gas for refunds. [#4405](https://github.com/near/nearcore/pull/4405)

### Non-protocol Changes

* Compile contracts after state sync. [#4344](https://github.com/near/nearcore/pull/4344)
* Introduce `max_gas_burnt_view` config for rpc. [#4381](https://github.com/near/nearcore/pull/4381)
* Fix wasmer 0.17 memory leak [#4411](https://github.com/near/nearcore/pull/4411)<|MERGE_RESOLUTION|>--- conflicted
+++ resolved
@@ -6,11 +6,8 @@
 **No Changes**
 
 ### Non-protocol Changes
-<<<<<<< HEAD
+* Added [documentation](./docs/misc/archival_data_recovery.md) and a [reference](./scripts/recover_missing_archival_data.sh) script to recover the data lost in archival nodes at the beginning of 2024.
 * **Archival nodes only:** Clean-up the `PartialChunks` column in the Cold DB and stop writing `PartialChunks` to Cold DB.
-=======
-* Added [documentation](./docs/misc/archival_data_recovery.md) and a [reference](./scripts/recover_missing_archival_data.sh) script to recover the data lost in archival nodes at the beginning of 2024.
->>>>>>> 7c9a7755
 
 ### 2.2.0
 
