import requests
import time
import math
import argparse
from datetime import datetime, timedelta
import pytz


# Function to get block data
def get_block(url, block_hash):
    payload = {
        "jsonrpc": "2.0",
        "id": "dontcare",
        "method": "block",
    }

    payload["params"] = {
        "block_id": block_hash
    } if block_hash is not None else {
        "finality": "final"
    }

    response = requests.post(url, json=payload)
    return response.json()['result']['header']


def ns_to_seconds(ns):
    return ns / 1e9


def format_time(seconds):
    return time.strftime("%H hours, %M minutes", time.gmtime(seconds))


# Function to fetch epoch lengths for the past n epochs and calculate the weighted average using exponential decay
def get_exponential_weighted_epoch_lengths(url,
                                           starting_block_hash,
                                           num_epochs,
                                           decay_rate=0.1):
    epoch_lengths = []
    current_hash = starting_block_hash

    for i in range(num_epochs):
        # Get the block data by hash
        block_data = get_block(url, current_hash)

        # Get the timestamp of this block (start of current epoch)
        current_timestamp = int(block_data['timestamp'])

        # Get the next epoch hash (last block hash of previous epoch.)
        previous_hash = block_data['next_epoch_id']

        # Fetch the block data for start of previous epoch
        previous_block_data = get_block(url, previous_hash)
        previous_timestamp = int(previous_block_data['timestamp'])

        # Calculate the length of the epoch in nanoseconds
        epoch_length = current_timestamp - previous_timestamp
        epoch_length_seconds = ns_to_seconds(epoch_length)  # Convert to seconds
        epoch_lengths.append(epoch_length_seconds)

        print(f"Epoch -{i+1}: {format_time(epoch_length_seconds)}")

        # Move to the next epoch
        current_hash = previous_hash

    # Apply exponential decay weights: weight = e^(-lambda * i), where i is the epoch index and lambda is the decay rate
    weighted_sum = 0
    total_weight = 0
    for i in range(num_epochs):
        weight = math.exp(-decay_rate * i)
        weighted_sum += epoch_lengths[i] * weight
        total_weight += weight

    # Calculate the weighted average using exponential decay
    exponential_weighted_average_epoch_length = weighted_sum / total_weight

    print(
        f"\nExponential weighted average epoch length: {format_time(exponential_weighted_average_epoch_length)}"
    )

    return epoch_lengths, exponential_weighted_average_epoch_length


def valid_timezone(timezone_str):
    try:
        return pytz.timezone(timezone_str)
    except pytz.UnknownTimeZoneError:
        raise argparse.ArgumentTypeError(f"Invalid timezone '{timezone_str}'")


# Function to approximate future epoch start dates
def predict_future_epochs(starting_epoch_timestamp, avg_epoch_length,
                          num_future_epochs, target_timezone):
    future_epochs = []
    current_timestamp = ns_to_seconds(
        starting_epoch_timestamp)  # Convert from nanoseconds to seconds

    for i in range(1, num_future_epochs + 1):
        # Add the average epoch length for each future epoch
        future_timestamp = current_timestamp + (i * avg_epoch_length)
        future_epochs.append(future_timestamp)

        # Convert timestamp to datetime in target timezone
        future_datetime = datetime.fromtimestamp(future_timestamp,
                                                 target_timezone)

<<<<<<< HEAD
        future_epochs.append(future_datetime)

        # Format and print predicted date
=======
        # Format date
>>>>>>> c94920e6
        future_date = future_datetime.strftime('%Y-%m-%d %H:%M:%S %Z%z %A')
        print(f"Predicted start of epoch {i}: {future_date}")

    return future_epochs


def find_epoch_for_timestamp(future_epochs, voting_datetime):
    for (epoch_number, epoch_datetime) in enumerate(future_epochs):
        if voting_datetime < epoch_datetime:
            return epoch_number
    return len(future_epochs)


def find_protocol_upgrade_time(voting_date, future_epochs, target_timezone):
    # Parse the voting date
    try:
        voting_datetime = datetime.strptime(voting_date, '%Y-%m-%d %H:%M:%S')
        voting_datetime = target_timezone.localize(voting_datetime)
    except ValueError:
        print(
            f"Error: Invalid voting date format. Please use 'YYYY-MM-DD HH:MM:SS'."
        )
        return

    # Find the epoch T in which the voting date falls
    epoch_T = find_epoch_for_timestamp(future_epochs, voting_datetime)
    if epoch_T <= 0:
        print("Error: Voting date is before the first predicted epoch.")
        return

    # Calculate when the protocol upgrade will happen (start of epoch T+2)
    protocol_upgrade_epoch_number = epoch_T + 2
    if protocol_upgrade_epoch_number > len(future_epochs):
        print(
            "Not enough future epochs predicted to determine the protocol upgrade time."
        )
        return
    protocol_upgrade_datetime = future_epochs[protocol_upgrade_epoch_number - 1]
    protocol_upgrade_formatted = protocol_upgrade_datetime.strftime(
        '%Y-%m-%d %H:%M:%S %Z%z %A')
    print(f"\nVoting date falls into epoch {epoch_T}.")
    print(
        f"Protocol upgrade will happen at the start of epoch {protocol_upgrade_epoch_number}: {protocol_upgrade_formatted}"
    )


# Main function to run the process
def main(args):
    latest_block = get_block(args.url, None)
    next_epoch_id = latest_block['next_epoch_id']
    current_epoch_first_block = get_block(args.url, next_epoch_id)
    current_timestamp = int(current_epoch_first_block['timestamp']
                           )  # Current epoch start timestamp in nanoseconds

    # Get epoch lengths and the exponential weighted average
    epoch_lengths, exponential_weighted_average_epoch_length = get_exponential_weighted_epoch_lengths(
        args.url, next_epoch_id, args.num_past_epochs, args.decay_rate)

    # Set up the timezone
    target_timezone = pytz.timezone(args.timezone)

    # Predict future epoch start dates
    future_epochs = predict_future_epochs(
        current_timestamp, exponential_weighted_average_epoch_length,
        args.num_future_epochs, target_timezone)

    if args.voting_date:
        find_protocol_upgrade_time(args.voting_date, future_epochs,
                                   target_timezone)


# Custom action to set the URL based on chain_id
class SetURLFromChainID(argparse.Action):

    def __call__(self, parser, namespace, values, option_string=None):
        if values == 'mainnet':
            setattr(namespace, 'url', 'https://archival-rpc.mainnet.near.org')
        elif values == 'testnet':
            setattr(namespace, 'url', 'https://archival-rpc.testnet.near.org')


# Set up command-line argument parsing
if __name__ == "__main__":
    parser = argparse.ArgumentParser(
        description="Approximate future epoch start dates for NEAR Protocol.")
    # Create a mutually exclusive group for chain_id and url
    group = parser.add_mutually_exclusive_group(required=False)
    group.add_argument("--url", help="The RPC URL to query.")
    group.add_argument(
        "--chain_id",
        choices=['mainnet', 'testnet'],
        action=SetURLFromChainID,
        help=
        "The chain ID (either 'mainnet' or 'testnet'). Sets the corresponding URL."
    )

    parser.add_argument("--num_past_epochs",
                        type=int,
                        default=4,
                        help="Number of past epochs to analyze.")
    parser.add_argument("--decay_rate",
                        type=float,
                        default=0.1,
                        help="Decay rate for exponential weighting.")
    parser.add_argument("--num_future_epochs",
                        type=int,
                        default=10,
                        help="Number of future epochs to predict.")
    parser.add_argument(
        "--timezone",
        type=valid_timezone,
        default="UTC",
        help="Time zone to display times in (e.g., 'America/New_York').")

    parser.add_argument("--voting_date",
                        help="Voting date in 'YYYY-MM-DD HH:MM:SS' format.")

    args = parser.parse_args()
    main(args)<|MERGE_RESOLUTION|>--- conflicted
+++ resolved
@@ -105,13 +105,6 @@
         future_datetime = datetime.fromtimestamp(future_timestamp,
                                                  target_timezone)
 
-<<<<<<< HEAD
-        future_epochs.append(future_datetime)
-
-        # Format and print predicted date
-=======
-        # Format date
->>>>>>> c94920e6
         future_date = future_datetime.strftime('%Y-%m-%d %H:%M:%S %Z%z %A')
         print(f"Predicted start of epoch {i}: {future_date}")
 
@@ -119,25 +112,27 @@
 
 
 def find_epoch_for_timestamp(future_epochs, voting_datetime):
-    for (epoch_number, epoch_datetime) in enumerate(future_epochs):
-        if voting_datetime < epoch_datetime:
+    for (epoch_number, epoch_timestamp) in enumerate(future_epochs):
+        if voting_datetime < epoch_timestamp:
             return epoch_number
     return len(future_epochs)
 
 
+def valid_voting_datetime(s):
+    try:
+        dt = datetime.strptime(s, '%Y-%m-%d %H:%M:%S')
+        return dt
+    except ValueError:
+        raise argparse.ArgumentTypeError(
+            f"Invalid voting date format: '{s}'. Please use 'YYYY-MM-DD HH:MM:SS'.")
+
+
 def find_protocol_upgrade_time(voting_date, future_epochs, target_timezone):
-    # Parse the voting date
-    try:
-        voting_datetime = datetime.strptime(voting_date, '%Y-%m-%d %H:%M:%S')
-        voting_datetime = target_timezone.localize(voting_datetime)
-    except ValueError:
-        print(
-            f"Error: Invalid voting date format. Please use 'YYYY-MM-DD HH:MM:SS'."
-        )
-        return
+    voting_datetime = target_timezone.localize(voting_date)
+    voting_timestamp = voting_datetime.timestamp()
 
     # Find the epoch T in which the voting date falls
-    epoch_T = find_epoch_for_timestamp(future_epochs, voting_datetime)
+    epoch_T = find_epoch_for_timestamp(future_epochs, voting_timestamp)
     if epoch_T <= 0:
         print("Error: Voting date is before the first predicted epoch.")
         return
@@ -149,7 +144,8 @@
             "Not enough future epochs predicted to determine the protocol upgrade time."
         )
         return
-    protocol_upgrade_datetime = future_epochs[protocol_upgrade_epoch_number - 1]
+    protocol_upgrade_timestamp = future_epochs[protocol_upgrade_epoch_number - 1]
+    protocol_upgrade_datetime = datetime.fromtimestamp(protocol_upgrade_timestamp)
     protocol_upgrade_formatted = protocol_upgrade_datetime.strftime(
         '%Y-%m-%d %H:%M:%S %Z%z %A')
     print(f"\nVoting date falls into epoch {epoch_T}.")
@@ -170,17 +166,14 @@
     epoch_lengths, exponential_weighted_average_epoch_length = get_exponential_weighted_epoch_lengths(
         args.url, next_epoch_id, args.num_past_epochs, args.decay_rate)
 
-    # Set up the timezone
-    target_timezone = pytz.timezone(args.timezone)
-
     # Predict future epoch start dates
     future_epochs = predict_future_epochs(
         current_timestamp, exponential_weighted_average_epoch_length,
-        args.num_future_epochs, target_timezone)
+        args.num_future_epochs, args.timezone)
 
     if args.voting_date:
         find_protocol_upgrade_time(args.voting_date, future_epochs,
-                                   target_timezone)
+                                   args.timezone)
 
 
 # Custom action to set the URL based on chain_id
@@ -227,6 +220,7 @@
         help="Time zone to display times in (e.g., 'America/New_York').")
 
     parser.add_argument("--voting_date",
+                        type=valid_voting_datetime,
                         help="Voting date in 'YYYY-MM-DD HH:MM:SS' format.")
 
     args = parser.parse_args()
