--- conflicted
+++ resolved
@@ -273,8 +273,6 @@
         type=valid_timezone,
         default="UTC",
         help="Time zone to display times in (e.g., 'America/New_York').")
-<<<<<<< HEAD
-
     # Voting date arguments
     voting_group = parser.add_mutually_exclusive_group()
     voting_group.add_argument(
@@ -286,11 +284,6 @@
         help=
         "Voting date (day) in 'YYYY-MM-DD' format to find voting hours resulting in upgrade during working hours."
     )
-=======
-    parser.add_argument("--voting_date",
-                        type=valid_voting_datetime,
-                        help="Voting date in 'YYYY-MM-DD HH:MM:SS' format.")
->>>>>>> 7783952c
 
     args = parser.parse_args()
     main(args)