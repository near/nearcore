--- conflicted
+++ resolved
@@ -171,7 +171,6 @@
         args.url, next_epoch_id, args.num_past_epochs, args.decay_rate)
 
     # Predict future epoch start dates
-<<<<<<< HEAD
     future_epochs = predict_future_epochs(
         current_timestamp, exponential_weighted_average_epoch_length,
         args.num_future_epochs, args.timezone)
@@ -179,11 +178,6 @@
     if args.voting_date:
         find_protocol_upgrade_time(args.voting_date, future_epochs,
                                    args.timezone)
-=======
-    predict_future_epochs(current_timestamp,
-                          exponential_weighted_average_epoch_length,
-                          args.num_future_epochs, args.timezone)
->>>>>>> bef29bc4
 
 
 # Custom action to set the URL based on chain_id
@@ -228,13 +222,9 @@
         type=valid_timezone,
         default="UTC",
         help="Time zone to display times in (e.g., 'America/New_York').")
-<<<<<<< HEAD
-
     parser.add_argument("--voting_date",
                         type=valid_voting_datetime,
                         help="Voting date in 'YYYY-MM-DD HH:MM:SS' format.")
-=======
->>>>>>> bef29bc4
 
     args = parser.parse_args()
     main(args)