import requests
import time
import math
import argparse
from datetime import datetime, timedelta
import pytz


# Function to get block data
def get_block(url, block_hash):
    payload = {
        "jsonrpc": "2.0",
        "id": "dontcare",
        "method": "block",
    }

    payload["params"] = {
        "block_id": block_hash
    } if block_hash is not None else {
        "finality": "final"
    }

    response = requests.post(url, json=payload)
    return response.json()['result']['header']


def ns_to_seconds(ns):
    return ns / 1e9


def format_time(seconds):
    return time.strftime("%H hours, %M minutes", time.gmtime(seconds))


# Function to fetch epoch lengths for the past n epochs and calculate the weighted average using exponential decay
def get_exponential_weighted_epoch_lengths(url,
                                           starting_block_hash,
                                           num_epochs,
                                           decay_rate=0.1):
    epoch_lengths = []
    current_hash = starting_block_hash

    for i in range(num_epochs):
        # Get the block data by hash
        block_data = get_block(url, current_hash)

        # Get the timestamp of this block (start of current epoch)
        current_timestamp = int(block_data['timestamp'])

        # Get the next epoch hash (last block hash of previous epoch.)
        previous_hash = block_data['next_epoch_id']

        # Fetch the block data for start of previous epoch
        previous_block_data = get_block(url, previous_hash)
        previous_timestamp = int(previous_block_data['timestamp'])

        # Calculate the length of the epoch in nanoseconds
        epoch_length = current_timestamp - previous_timestamp
        epoch_length_seconds = ns_to_seconds(epoch_length)  # Convert to seconds
        epoch_lengths.append(epoch_length_seconds)

        print(f"Epoch -{i+1}: {format_time(epoch_length_seconds)}")

        # Move to the next epoch
        current_hash = previous_hash

    # Apply exponential decay weights: weight = e^(-lambda * i), where i is the epoch index and lambda is the decay rate
    weighted_sum = 0
    total_weight = 0
    for i in range(num_epochs):
        weight = math.exp(-decay_rate * i)
        weighted_sum += epoch_lengths[i] * weight
        total_weight += weight

    # Calculate the weighted average using exponential decay
    exponential_weighted_average_epoch_length = weighted_sum / total_weight

    print(
        f"\nExponential weighted average epoch length: {format_time(exponential_weighted_average_epoch_length)}"
    )

    return epoch_lengths, exponential_weighted_average_epoch_length


def valid_timezone(timezone_str):
    try:
        return pytz.timezone(timezone_str)
    except pytz.UnknownTimeZoneError:
        raise argparse.ArgumentTypeError(f"Invalid timezone '{timezone_str}'")


# Function to approximate future epoch start dates
def predict_future_epochs(starting_epoch_timestamp, avg_epoch_length,
                          num_future_epochs, target_timezone):
    future_epochs = []
    current_timestamp = ns_to_seconds(
        starting_epoch_timestamp)  # Convert from nanoseconds to seconds

    for i in range(1, num_future_epochs + 1):
        # Add the average epoch length for each future epoch
        future_timestamp = current_timestamp + (i * avg_epoch_length)
        future_epochs.append(future_timestamp)

        # Convert timestamp to datetime in target timezone
        future_datetime = datetime.fromtimestamp(future_timestamp,
                                                 target_timezone)

        # Format date
        future_date = future_datetime.strftime('%Y-%m-%d %H:%M:%S %Z%z %A')
        print(f"Predicted start of epoch {i}: {future_date}")

    return future_epochs


def find_epoch_for_timestamp(future_epochs, voting_timestamp):
    for (epoch_number, epoch_timestamp) in enumerate(future_epochs):
        if voting_timestamp < epoch_timestamp:
            return epoch_number
    return len(future_epochs)


<<<<<<< HEAD
def find_best_voting_hour(voting_date_str, future_epochs, target_timezone):
    WORKING_HOURS_START = 8  # 8:00 UTC
    WORKING_HOURS_END = 22  # 22:00 UTC

    valid_hours = []

    for hour in range(24):
        # Construct datetime for each hour of the voting date
        voting_datetime = datetime.strptime(
            f"{voting_date_str} {hour:02d}:00:00", '%Y-%m-%d %H:%M:%S')
        voting_datetime = target_timezone.localize(voting_datetime)

        # Find the epoch T in which the voting date falls
        epoch_T = find_epoch_for_timestamp(future_epochs, voting_datetime)
        if epoch_T <= 0:
            continue  # Voting date is before the first predicted epoch

        # Calculate when the protocol upgrade will happen (start of epoch T+2)
        protocol_upgrade_epoch_number = epoch_T + 2
        if protocol_upgrade_epoch_number > len(future_epochs):
            print(
                "Not enough future epochs predicted to determine all the protocol upgrade times."
            )
            break

        protocol_upgrade_datetime = future_epochs[protocol_upgrade_epoch_number
                                                  - 1]
        upgrade_datetime_utc = protocol_upgrade_datetime.astimezone(pytz.utc)
        upgrade_hour_utc = upgrade_datetime_utc.hour

        if WORKING_HOURS_START <= upgrade_hour_utc < WORKING_HOURS_END:
            valid_hours.append((hour, protocol_upgrade_epoch_number))

    if valid_hours:
        print(
            f"\nVoting hours on {voting_date_str} that result in upgrade during working hours (UTC {WORKING_HOURS_START}:00-{WORKING_HOURS_END}:00):"
        )
        for (hour, epoch) in valid_hours:
            print(f"- {hour:02d}:00, Upgrade Epoch: {epoch}")
    else:
        print(
            "\nNo voting hours on the given date result in an upgrade during working hours."
        )


def find_protocol_upgrade_time(voting_date, future_epochs, target_timezone):
    # Parse the voting date
    try:
        voting_datetime = datetime.strptime(voting_date, '%Y-%m-%d %H:%M:%S')
        voting_datetime = target_timezone.localize(voting_datetime)
=======
def valid_voting_datetime(s):
    try:
        dt = datetime.strptime(s, '%Y-%m-%d %H:%M:%S')
        return dt
>>>>>>> 6c272730
    except ValueError:
        raise argparse.ArgumentTypeError(
            f"Invalid voting date format: '{s}'. Please use 'YYYY-MM-DD HH:MM:SS'."
        )


def find_protocol_upgrade_time(voting_date, future_epochs, target_timezone):
    voting_datetime = target_timezone.localize(voting_date)

    # Find the epoch T in which the voting date falls
    epoch_T = find_epoch_for_timestamp(future_epochs,
                                       voting_datetime.timestamp())
    if epoch_T <= 0:
        print("Error: Voting date is before the first predicted epoch.")
        return

    # Calculate when the protocol upgrade will happen (start of epoch T+2)
    protocol_upgrade_epoch_number = epoch_T + 2
    if protocol_upgrade_epoch_number > len(future_epochs):
        print(
            "Not enough future epochs predicted to determine the protocol upgrade time."
        )
        return
<<<<<<< HEAD
    protocol_upgrade_datetime = future_epochs[protocol_upgrade_epoch_number - 1]
=======
    protocol_upgrade_timestamp = future_epochs[protocol_upgrade_epoch_number -
                                               1]
    protocol_upgrade_datetime = datetime.fromtimestamp(
        protocol_upgrade_timestamp)
>>>>>>> 6c272730
    protocol_upgrade_formatted = protocol_upgrade_datetime.strftime(
        '%Y-%m-%d %H:%M:%S %Z%z %A')
    print(f"\nVoting date falls into epoch {epoch_T}.")
    print(
        f"Protocol upgrade will happen at the start of epoch {protocol_upgrade_epoch_number}: {protocol_upgrade_formatted}"
    )


# Main function to run the process
def main(args):
    latest_block = get_block(args.url, None)
    next_epoch_id = latest_block['next_epoch_id']
    current_epoch_first_block = get_block(args.url, next_epoch_id)
    current_timestamp = int(current_epoch_first_block['timestamp']
                           )  # Current epoch start timestamp in nanoseconds

    # Get epoch lengths and the exponential weighted average
    epoch_lengths, exponential_weighted_average_epoch_length = get_exponential_weighted_epoch_lengths(
        args.url, next_epoch_id, args.num_past_epochs, args.decay_rate)

    # Predict future epoch start dates
    future_epochs = predict_future_epochs(
        current_timestamp, exponential_weighted_average_epoch_length,
        args.num_future_epochs, args.timezone)

    if args.voting_date:
        find_protocol_upgrade_time(args.voting_date, future_epochs,
<<<<<<< HEAD
                                   target_timezone)
    elif args.voting_date_day:
        find_best_voting_hour(args.voting_date_day, future_epochs,
                              target_timezone)
=======
                                   args.timezone)
>>>>>>> 6c272730


# Custom action to set the URL based on chain_id
class SetURLFromChainID(argparse.Action):

    def __call__(self, parser, namespace, values, option_string=None):
        if values == 'mainnet':
            setattr(namespace, 'url', 'https://archival-rpc.mainnet.near.org')
        elif values == 'testnet':
            setattr(namespace, 'url', 'https://archival-rpc.testnet.near.org')


# Set up command-line argument parsing
if __name__ == "__main__":
    parser = argparse.ArgumentParser(
        description="Approximate future epoch start dates for NEAR Protocol.")
    # Create a mutually exclusive group for chain_id and url
    group = parser.add_mutually_exclusive_group(required=False)
    group.add_argument("--url", help="The RPC URL to query.")
    group.add_argument(
        "--chain_id",
        choices=['mainnet', 'testnet'],
        action=SetURLFromChainID,
        help=
        "The chain ID (either 'mainnet' or 'testnet'). Sets the corresponding URL."
    )

    parser.add_argument("--num_past_epochs",
                        type=int,
                        default=4,
                        help="Number of past epochs to analyze.")
    parser.add_argument("--decay_rate",
                        type=float,
                        default=0.1,
                        help="Decay rate for exponential weighting.")
    parser.add_argument("--num_future_epochs",
                        type=int,
                        default=10,
                        help="Number of future epochs to predict.")
    parser.add_argument(
        "--timezone",
        type=valid_timezone,
        default="UTC",
        help="Time zone to display times in (e.g., 'America/New_York').")

<<<<<<< HEAD
    # Voting date arguments
    voting_group = parser.add_mutually_exclusive_group()
    voting_group.add_argument(
        "--voting_date", help="Voting date in 'YYYY-MM-DD HH:MM:SS' format.")
    voting_group.add_argument(
        "--voting_date_day",
        help=
        "Voting date (day) in 'YYYY-MM-DD' format to find voting hours resulting in upgrade during working hours."
    )
=======
    parser.add_argument("--voting_date",
                        type=valid_voting_datetime,
                        help="Voting date in 'YYYY-MM-DD HH:MM:SS' format.")
>>>>>>> 6c272730

    args = parser.parse_args()
    main(args)<|MERGE_RESOLUTION|>--- conflicted
+++ resolved
@@ -119,7 +119,6 @@
     return len(future_epochs)
 
 
-<<<<<<< HEAD
 def find_best_voting_hour(voting_date_str, future_epochs, target_timezone):
     WORKING_HOURS_START = 8  # 8:00 UTC
     WORKING_HOURS_END = 22  # 22:00 UTC
@@ -131,9 +130,10 @@
         voting_datetime = datetime.strptime(
             f"{voting_date_str} {hour:02d}:00:00", '%Y-%m-%d %H:%M:%S')
         voting_datetime = target_timezone.localize(voting_datetime)
+        voting_timestamp = voting_datetime.timestamp()
 
         # Find the epoch T in which the voting date falls
-        epoch_T = find_epoch_for_timestamp(future_epochs, voting_datetime)
+        epoch_T = find_epoch_for_timestamp(future_epochs, voting_timestamp)
         if epoch_T <= 0:
             continue  # Voting date is before the first predicted epoch
 
@@ -145,8 +145,10 @@
             )
             break
 
-        protocol_upgrade_datetime = future_epochs[protocol_upgrade_epoch_number
-                                                  - 1]
+        protocol_upgrade_timestamp = future_epochs[protocol_upgrade_epoch_number
+                                                   - 1]
+        protocol_upgrade_datetime = datetime.fromtimestamp(
+            protocol_upgrade_timestamp)
         upgrade_datetime_utc = protocol_upgrade_datetime.astimezone(pytz.utc)
         upgrade_hour_utc = upgrade_datetime_utc.hour
 
@@ -165,17 +167,10 @@
         )
 
 
-def find_protocol_upgrade_time(voting_date, future_epochs, target_timezone):
-    # Parse the voting date
-    try:
-        voting_datetime = datetime.strptime(voting_date, '%Y-%m-%d %H:%M:%S')
-        voting_datetime = target_timezone.localize(voting_datetime)
-=======
 def valid_voting_datetime(s):
     try:
         dt = datetime.strptime(s, '%Y-%m-%d %H:%M:%S')
         return dt
->>>>>>> 6c272730
     except ValueError:
         raise argparse.ArgumentTypeError(
             f"Invalid voting date format: '{s}'. Please use 'YYYY-MM-DD HH:MM:SS'."
@@ -199,14 +194,10 @@
             "Not enough future epochs predicted to determine the protocol upgrade time."
         )
         return
-<<<<<<< HEAD
-    protocol_upgrade_datetime = future_epochs[protocol_upgrade_epoch_number - 1]
-=======
     protocol_upgrade_timestamp = future_epochs[protocol_upgrade_epoch_number -
                                                1]
     protocol_upgrade_datetime = datetime.fromtimestamp(
         protocol_upgrade_timestamp)
->>>>>>> 6c272730
     protocol_upgrade_formatted = protocol_upgrade_datetime.strftime(
         '%Y-%m-%d %H:%M:%S %Z%z %A')
     print(f"\nVoting date falls into epoch {epoch_T}.")
@@ -234,14 +225,10 @@
 
     if args.voting_date:
         find_protocol_upgrade_time(args.voting_date, future_epochs,
-<<<<<<< HEAD
-                                   target_timezone)
+                                   args.timezone)
     elif args.voting_date_day:
         find_best_voting_hour(args.voting_date_day, future_epochs,
-                              target_timezone)
-=======
-                                   args.timezone)
->>>>>>> 6c272730
+                              args.timezone)
 
 
 # Custom action to set the URL based on chain_id
@@ -287,21 +274,17 @@
         default="UTC",
         help="Time zone to display times in (e.g., 'America/New_York').")
 
-<<<<<<< HEAD
     # Voting date arguments
     voting_group = parser.add_mutually_exclusive_group()
     voting_group.add_argument(
-        "--voting_date", help="Voting date in 'YYYY-MM-DD HH:MM:SS' format.")
+        "--voting_date",
+        type=valid_voting_datetime,
+        help="Voting date in 'YYYY-MM-DD HH:MM:SS' format.")
     voting_group.add_argument(
         "--voting_date_day",
         help=
         "Voting date (day) in 'YYYY-MM-DD' format to find voting hours resulting in upgrade during working hours."
     )
-=======
-    parser.add_argument("--voting_date",
-                        type=valid_voting_datetime,
-                        help="Voting date in 'YYYY-MM-DD HH:MM:SS' format.")
->>>>>>> 6c272730
 
     args = parser.parse_args()
     main(args)