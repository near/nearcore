#!/usr/bin/env python

import argparse
import os

from nodelib import setup_and_run


if __name__ == "__main__":
    print("****************************************************")
    print("* Running NEAR validator node for Official TestNet *")
    print("****************************************************")

<<<<<<< HEAD
    DEFAULT_BOOT_NODE = "AJLCcX4Uymeq5ssavjUCyEA8SV6Y365Mh5h4shqMSTDA@34.94.33.164:24567"
=======
    DEFAULT_BOOT_NODE = ','.join([
        "AJLCcX4Uymeq5ssavjUCyEA8SV6Y365Mh5h4shqMSTDA@34.94.33.164:24567",
        "EY9mX5FYyR1sqrGwkqCbUrmjgAtXs4DeNaf1sjG9MrkY@35.226.146.230:24567",
        "8K7NG5v2yvSq4A1wQuqSNvyY334BVq3ohvdu9wgpgjLG@104.154.188.160:24567",
        "FNCMYTt9Gexq6Nq3Z67gRX7eeZAh27swd1nrwN3smT9Q@35.246.133.183:24567",
    ])
>>>>>>> 991a4a76

    parser = argparse.ArgumentParser()
    parser.add_argument('--local', action='store_true', help='deprecated: use --nodocker')
    parser.add_argument('--nodocker', action='store_true', help='If set, compiles and runs the node on the machine directly (not inside the docker).')
    parser.add_argument('--debug', action='store_true', help='If set, compiles local nearcore in debug mode')
    parser.add_argument('--verbose', action='store_true', help='If set, prints verbose logs')
    parser.add_argument('--home', default=os.path.expanduser('~/.near/'), help='Home path for storing configs, keys and chain data (Default: ~/.near)')
    parser.add_argument(
        '--image', default='nearprotocol/nearcore',
        help='Image to run in docker (default: nearprotocol/nearcore)')
    parser.add_argument(
        '--boot-nodes', default=DEFAULT_BOOT_NODE,
        help='Specify boot nodes to load from (Default: %s)' % DEFAULT_BOOT_NODE)
    args = parser.parse_args()

    if args.local:
        print("Flag --local deprecated, please use --nodocker")
    nodocker = args.nodocker or args.local
    setup_and_run(nodocker, not args.debug, args.image, args.home, ['--chain-id=testnet'],
                  args.boot_nodes, args.verbose)<|MERGE_RESOLUTION|>--- conflicted
+++ resolved
@@ -11,16 +11,12 @@
     print("* Running NEAR validator node for Official TestNet *")
     print("****************************************************")
 
-<<<<<<< HEAD
-    DEFAULT_BOOT_NODE = "AJLCcX4Uymeq5ssavjUCyEA8SV6Y365Mh5h4shqMSTDA@34.94.33.164:24567"
-=======
     DEFAULT_BOOT_NODE = ','.join([
         "AJLCcX4Uymeq5ssavjUCyEA8SV6Y365Mh5h4shqMSTDA@34.94.33.164:24567",
         "EY9mX5FYyR1sqrGwkqCbUrmjgAtXs4DeNaf1sjG9MrkY@35.226.146.230:24567",
         "8K7NG5v2yvSq4A1wQuqSNvyY334BVq3ohvdu9wgpgjLG@104.154.188.160:24567",
         "FNCMYTt9Gexq6Nq3Z67gRX7eeZAh27swd1nrwN3smT9Q@35.246.133.183:24567",
     ])
->>>>>>> 991a4a76
 
     parser = argparse.ArgumentParser()
     parser.add_argument('--local', action='store_true', help='deprecated: use --nodocker')
