--- conflicted
+++ resolved
@@ -1,11 +1,7 @@
 #!/bin/bash
 set -ex
 
-<<<<<<< HEAD
-./scripts/start_unittest.py &
-=======
 ./scripts/start_unittest.py --local &
->>>>>>> 8a5e0718
 export NEAR_PID=$!
 trap 'pkill -15 -P $NEAR_PID' 0
 
