--- conflicted
+++ resolved
@@ -18,12 +18,9 @@
 mkdir new_project
 cd new_project
 npm install git+https://git@github.com/nearprotocol/near-shell.git
-<<<<<<< HEAD
-node_modules/near-shell/bin/near new_project
-=======
 $(npm bin)/near new_project
-$(npm bin)/near create_account --account_id=near-hello-devnet
->>>>>>> 7fab68e0
+# Disabled running create_account / test, as it's currently deploys to general devnet instead of local.
+# $(npm bin)/near create_account --account_id=near-hello-devnet
 npm install
 npm run build
 # npm test
