--- conflicted
+++ resolved
@@ -9,11 +9,7 @@
 
 # Run nearlib tests
 rm -rf nearlib
-<<<<<<< HEAD
-git clone --single-branch --branch master https://github.com/nearprotocol/nearlib.git nearlib
-=======
 git clone --single-branch https://github.com/nearprotocol/nearlib.git nearlib
->>>>>>> 0d2b1a87
 cd nearlib
 yarn
 yarn build
@@ -23,7 +19,7 @@
 cd ..
 
 # Try creating and building new project using NEAR CLI tools
-git clone --single-branch --branch master https://git@github.com/nearprotocol/near-shell.git near-shell
+git clone --single-branch https://git@github.com/nearprotocol/near-shell.git near-shell
 cd near-shell
 yarn
 #yarn test
