env:
  RUST_BACKTRACE: short
  RUSTFLAGS: -D warnings

steps:
  - label: "protobuf backward compatibility"
    command: |
<<<<<<< HEAD
=======
      # We need to manually fetch the latest commit of master to
      # correctly compute the commit at which we should diff the proto
      # files. Apparently the pipeline doesn't do that for us.
>>>>>>> 2977c775
      git fetch origin
      buf breaking --against ".git#ref=`git merge-base origin/master HEAD`"

    timeout: 30
    agents:
    - "distro=amazonlinux"

  - label: "cargo test integration-tests*"
    command: |
      source ~/.cargo/env && set -eux
      cargo test --locked -p 'integration-tests'

    timeout: 60
    agents:
    - "distro=amazonlinux"
    branches: "!master"

  - label: "cargo test not integration-tests*"
    command: |
      source ~/.cargo/env && set -eux
      cargo test --locked --workspace -p '*' --exclude 'integration-tests*'

    timeout: 60
    agents:
    - "distro=amazonlinux"
    branches: "!master"

  - label: "cargo test nightly integration-tests*"
    command: |
      source ~/.cargo/env && set -eux
      cargo test --features nightly,test_features -p 'integration-tests'

    timeout: 60
    agents:
    - "distro=amazonlinux"
    branches: "!master"

  - label: "cargo test nightly not integration-tests*"
    command: |
      source ~/.cargo/env && set -eux
      cargo test --workspace --features nightly,test_features,mock_node -p '*' --exclude 'integration-tests*'

    timeout: 60
    agents:
    - "distro=amazonlinux"
    branches: "!master"

  - label: "sanity checks"
    command: |
      source ~/.cargo/env && set -eux
      rustc --version && cargo --version
      cargo run -p themis --release
      if [ -e deny.toml ]; then
        cargo-deny --all-features check bans
      fi
      cargo check --workspace --all-targets --all-features
      cargo check -p neard --features test_features
      cargo check -p neard --features sandbox

      cargo build -p neard --bin neard --features nightly
      cd pytest
      python3 -m pip install --progress-bar off --user -r requirements.txt
      python3 tests/sanity/spin_up_cluster.py
      cd ..
      # Note: We’re not running spin_up_cluster.py for non-nightly
      # because spinning up non-nightly clusters is already covered
      # by other steps in the CI, e.g. upgradable.

      cargo build -p neard --bin neard
      python3 scripts/state/update_res.py check

      python3 scripts/check_nightly.py
      python3 scripts/check_pytests.py
      python3 scripts/check_fuzzing.py

      ./scripts/formatting --check

      rm target/rpc_errors_schema.json
      cargo check -p near-jsonrpc --features dump_errors_schema
      if ! git --no-pager diff --no-index chain/jsonrpc/res/rpc_errors_schema.json target/rpc_errors_schema.json; then
          set +x
          echo 'The RPC errors schema reflects outdated typing structure; please run'
          echo '    ./chain/jsonrpc/build_errors_schema.sh'
          exit 1
      fi >&2
    timeout: 30
    agents:
    - "distro=amazonlinux"
    branches: "!master"

  - label: "backward compatible"
    command: |
      source ~/.cargo/env && set -eux
      cd pytest
      pip3 install --user -r requirements.txt
      pwd
      ls ..
      python3 tests/sanity/backward_compatible.py
      ls ../target/debug
    branches: "!master !beta !stable"
    timeout: 30
    agents:
    - "distro=amazonlinux"

  - label: "upgradable"
    command: |
      source ~/.cargo/env && set -eux
      cd pytest
      pip3 install --user -r requirements.txt
      python3 tests/sanity/upgradable.py
    branches: "!master"
    timeout: 30
    agents:
    - "distro=amazonlinux"

  - label: "db migration"
    command: |
      source ~/.cargo/env && set -eux
      cd pytest
      pip3 install --user -r requirements.txt
      python3 tests/sanity/db_migration.py
    branches: "!master !beta !stable"
    timeout: 30
    agents:
    - "distro=amazonlinux"

  #- label: "near-sdk-rs tests"
  #  trigger: "near-sdk-rs"
  #  branches: "!master"

  # Disable rainbow bridge tests as they are temporary broken
  # - label: "rainbow-bridge test"
  #   command: |
  #    source ~/.cargo/env && set -eux
  #    source ~/.nvm/nvm.sh

  #    git clone https://github.com/near/rainbow-bridge
  #    cd rainbow-bridge
  #    source ci/e2e_ci_prepare_env.sh
  #    source ci/e2e_ci_prepare_log.sh

  #    LOCAL_CORE_SRC=.. ci/e2e.sh

  #  timeout: 60
  #  agents:
  #  - "queue=default"
  #  branches: "!master"
  #  artifact_paths:
  #  - "rainbow-bridge/logs/**/*.log"<|MERGE_RESOLUTION|>--- conflicted
+++ resolved
@@ -5,12 +5,9 @@
 steps:
   - label: "protobuf backward compatibility"
     command: |
-<<<<<<< HEAD
-=======
       # We need to manually fetch the latest commit of master to
       # correctly compute the commit at which we should diff the proto
       # files. Apparently the pipeline doesn't do that for us.
->>>>>>> 2977c775
       git fetch origin
       buf breaking --against ".git#ref=`git merge-base origin/master HEAD`"
 
