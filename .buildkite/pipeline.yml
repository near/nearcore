steps:
  - command: |
      source ~/.cargo/env
<<<<<<< HEAD
      cargo test --locked --workspace

=======
      RUSTFLAGS='-D warnings' cargo test --locked --workspace
  
>>>>>>> d209bb48
    label: "cargo test"
    timeout: 60
    agents:
    - "distro=amazonlinux"
    branches: "!master"

  - command: |
      source ~/.cargo/env
<<<<<<< HEAD
      cargo test --workspace --features nightly_protocol,nightly_protocol_features

=======
      RUSTFLAGS='-D warnings' cargo test --workspace --features nightly_protocol,nightly_protocol_features,protocol_feature_evm
  
>>>>>>> d209bb48
    label: "cargo test nightly"
    timeout: 60
    agents:
    - "distro=amazonlinux"
    branches: "!master"

  - command: |
      source ~/.cargo/env
      set -ex
      rustc --version && cargo --version
      cargo fmt --all -- --check
      if [ -e deny.toml ]; then
        cargo-deny --all-features check bans
      fi
      RUSTFLAGS='-D warnings' cargo check --all --tests --benches --all-features
      python3 scripts/state/update_res.py check
      python3 scripts/check_nightly.py

    label: "sanity checks"
    timeout: 30
    agents:
    - "distro=amazonlinux"
    branches: "!master"

  - command: |
      source ~/.cargo/env
      source ~/.nvm/nvm.sh
      source ~/.yarn/yarn.sh
      rustup default nightly-2020-05-15
      rustup target add wasm32-unknown-unknown
      scripts/test_nearlib.sh

    label: "nearlib test"
    timeout: 20
    agents:
    - "distro=amazonlinux"
    branches: "!master"

  - command: |
      source ~/.cargo/env
      cd pytest
      pip3 install --user -r requirements.txt
      pwd
      ls ..
      python3 tests/sanity/backward_compatible.py
      ls ../target/debug

    branches: "!master !beta !stable"
    timeout: 30
    label: "backward compatible"
    agents:
    - "distro=amazonlinux"

  - command: |
      source ~/.cargo/env
      cd pytest
      pip3 install --user -r requirements.txt
      python3 tests/sanity/upgradable.py

    branches: "!master"
    timeout: 30
    label: "upgradable"
    agents:
    - "distro=amazonlinux"

  - command: |
      source ~/.cargo/env
      cd pytest
      pip3 install --user -r requirements.txt
      python3 tests/sanity/db_migration.py

    branches: "!master !beta !stable"
    timeout: 30
    label: "db migration"
    agents:
    - "distro=amazonlinux"

  - command: |
      source ~/.cargo/env
<<<<<<< HEAD
      cd runtime/runtime-params-estimator/test-contract
      rustup target add wasm32-unknown-unknown
      ./build.sh
      cd ..
      cargo run --release --package neard --bin neard -- --home /tmp/data init --chain-id= --test-seed=alice.near --account-id=test.near --fast
      cargo run --release --package genesis-populate --bin genesis-populate -- --additional-accounts-num=200000 --home /tmp/data
      cargo run --release --package runtime-params-estimator --bin runtime-params-estimator -- --home /tmp/data --accounts-num 20000 --iters 1 --warmup-iters 1 --metric time

=======
      cd runtime/runtime-params-estimator
      RUSTFLAGS='-D warnings' cargo run --release --package neard --bin neard -- --home /tmp/data init --chain-id= --test-seed=alice.near --account-id=test.near --fast
      RUSTFLAGS='-D warnings' cargo run --release --package genesis-populate --bin genesis-populate -- --additional-accounts-num=200000 --home /tmp/data
      RUSTFLAGS='-D warnings' cargo run --release --package runtime-params-estimator --bin runtime-params-estimator -- --home /tmp/data --accounts-num 20000 --iters 1 --warmup-iters 1 --metric time
  
>>>>>>> d209bb48
    label: "runtime params estimate"
    branches: "!master !beta !stable"
    timeout: 60
    agents:
    - "distro=amazonlinux"

  #- trigger: "near-sdk-rs"
  #  label: "near-sdk-rs tests"
  #  branches: "!master"

  # Disable rainbow bridge tests as they are temporary broken
  # - command: |
  #    source ~/.cargo/env
  #    source ~/.nvm/nvm.sh

  #    git clone https://github.com/near/rainbow-bridge
  #    cd rainbow-bridge
  #    source ci/e2e_ci_prepare_env.sh
  #    source ci/e2e_ci_prepare_log.sh

  #    LOCAL_CORE_SRC=.. ci/e2e.sh

  #  label: "rainbow-bridge test"
  #  timeout: 60
  #  agents:
  #  - "queue=default"
  #  branches: "!master"
  #  artifact_paths:
  #  - "rainbow-bridge/logs/**/*.log"

  - command: |
      source ~/.cargo/env
      rm Cargo.lock
<<<<<<< HEAD
      cargo build

=======
      RUSTFLAGS='-D warnings' cargo build
  
>>>>>>> d209bb48
    label: "cargo release check"
    timeout: 30
    agents:
    - "distro=amazonlinux"


  - wait

  #- command: |
  #    source ~/.cargo/env
  #    if [[ ${BUILDKITE_COMMIT} == "HEAD" ]]; then
  #      export BUILDKITE_COMMIT=$(git rev-parse HEAD)
  #    fi
  #    python3 scripts/parallel_coverage.py
  #    cat ./merged_coverage/kcov-merged/coverage.json
  #    curl -s https://codecov.io/bash | bash

  #  label: "coverage"
  #  key: "coverage"
  #  timeout: 30
  #  agents:
  #  - "distro=amazonlinux"
  #  soft_fail:
  #    - exit_status: 1
  #  branches: "master"

  - trigger: nearcore-release
    branches: "master"

  - trigger: nearcore-nightly-release
    branches: "master"

  - trigger: nearcore-perf-release
    branches: "master"<|MERGE_RESOLUTION|>--- conflicted
+++ resolved
@@ -1,13 +1,7 @@
 steps:
   - command: |
       source ~/.cargo/env
-<<<<<<< HEAD
-      cargo test --locked --workspace
-
-=======
       RUSTFLAGS='-D warnings' cargo test --locked --workspace
-  
->>>>>>> d209bb48
     label: "cargo test"
     timeout: 60
     agents:
@@ -16,13 +10,7 @@
 
   - command: |
       source ~/.cargo/env
-<<<<<<< HEAD
-      cargo test --workspace --features nightly_protocol,nightly_protocol_features
-
-=======
-      RUSTFLAGS='-D warnings' cargo test --workspace --features nightly_protocol,nightly_protocol_features,protocol_feature_evm
-  
->>>>>>> d209bb48
+      RUSTFLAGS='-D warnings' cargo test --workspace --features nightly_protocol,nightly_protocol_features
     label: "cargo test nightly"
     timeout: 60
     agents:
@@ -102,22 +90,13 @@
 
   - command: |
       source ~/.cargo/env
-<<<<<<< HEAD
       cd runtime/runtime-params-estimator/test-contract
       rustup target add wasm32-unknown-unknown
       ./build.sh
       cd ..
-      cargo run --release --package neard --bin neard -- --home /tmp/data init --chain-id= --test-seed=alice.near --account-id=test.near --fast
-      cargo run --release --package genesis-populate --bin genesis-populate -- --additional-accounts-num=200000 --home /tmp/data
-      cargo run --release --package runtime-params-estimator --bin runtime-params-estimator -- --home /tmp/data --accounts-num 20000 --iters 1 --warmup-iters 1 --metric time
-
-=======
-      cd runtime/runtime-params-estimator
       RUSTFLAGS='-D warnings' cargo run --release --package neard --bin neard -- --home /tmp/data init --chain-id= --test-seed=alice.near --account-id=test.near --fast
       RUSTFLAGS='-D warnings' cargo run --release --package genesis-populate --bin genesis-populate -- --additional-accounts-num=200000 --home /tmp/data
       RUSTFLAGS='-D warnings' cargo run --release --package runtime-params-estimator --bin runtime-params-estimator -- --home /tmp/data --accounts-num 20000 --iters 1 --warmup-iters 1 --metric time
-  
->>>>>>> d209bb48
     label: "runtime params estimate"
     branches: "!master !beta !stable"
     timeout: 60
@@ -151,13 +130,7 @@
   - command: |
       source ~/.cargo/env
       rm Cargo.lock
-<<<<<<< HEAD
-      cargo build
-
-=======
       RUSTFLAGS='-D warnings' cargo build
-  
->>>>>>> d209bb48
     label: "cargo release check"
     timeout: 30
     agents:
