--- conflicted
+++ resolved
@@ -3,41 +3,24 @@
     command: |
       source ~/.cargo/env
       RUSTFLAGS='-D warnings' cargo test --locked --workspace
-<<<<<<< HEAD
-    label: "cargo test"
-=======
-  
->>>>>>> 3d54bb4c
+
     timeout: 60
     agents:
     - "distro=amazonlinux"
     branches: "!master"
-<<<<<<< HEAD
 
-  - command: |
-      source ~/.cargo/env
-      RUSTFLAGS='-D warnings' cargo test --workspace --features nightly_protocol,nightly_protocol_features
-    label: "cargo test nightly"
-=======
-    
   - label: "cargo test nightly"
     command: |
       source ~/.cargo/env
       RUSTFLAGS='-D warnings' cargo test --workspace --features nightly_protocol,nightly_protocol_features,protocol_feature_evm
-  
->>>>>>> 3d54bb4c
+
     timeout: 60
     agents:
     - "distro=amazonlinux"
     branches: "!master"
-<<<<<<< HEAD
 
-  - command: |
-=======
-  
   - label: "sanity checks"
     command: |
->>>>>>> 3d54bb4c
       source ~/.cargo/env
       set -ex
       rustc --version && cargo --version
@@ -48,11 +31,6 @@
       RUSTFLAGS='-D warnings' cargo check --all --tests --benches --all-features
       python3 scripts/state/update_res.py check
       python3 scripts/check_nightly.py
-<<<<<<< HEAD
-
-    label: "sanity checks"
-=======
->>>>>>> 3d54bb4c
     timeout: 30
     agents:
     - "distro=amazonlinux"
@@ -66,11 +44,6 @@
       rustup default nightly-2020-05-15
       rustup target add wasm32-unknown-unknown
       scripts/test_nearlib.sh
-<<<<<<< HEAD
-
-    label: "nearlib test"
-=======
->>>>>>> 3d54bb4c
     timeout: 20
     agents:
     - "distro=amazonlinux"
@@ -85,10 +58,6 @@
       ls ..
       python3 tests/sanity/backward_compatible.py
       ls ../target/debug
-<<<<<<< HEAD
-
-=======
->>>>>>> 3d54bb4c
     branches: "!master !beta !stable"
     timeout: 30
     agents:
@@ -100,42 +69,24 @@
       cd pytest
       pip3 install --user -r requirements.txt
       python3 tests/sanity/upgradable.py
-<<<<<<< HEAD
-
-=======
->>>>>>> 3d54bb4c
     branches: "!master"
     timeout: 30
     agents:
     - "distro=amazonlinux"
-<<<<<<< HEAD
 
-  - command: |
-=======
-    
   - label: "db migration"
     command: |
->>>>>>> 3d54bb4c
       source ~/.cargo/env
       cd pytest
       pip3 install --user -r requirements.txt
       python3 tests/sanity/db_migration.py
-<<<<<<< HEAD
-
-=======
->>>>>>> 3d54bb4c
     branches: "!master !beta !stable"
     timeout: 30
     agents:
     - "distro=amazonlinux"
-<<<<<<< HEAD
 
-  - command: |
-=======
-      
   - label: "runtime params estimate"
     command: |
->>>>>>> 3d54bb4c
       source ~/.cargo/env
       cd runtime/runtime-params-estimator/test-contract
       rustup target add wasm32-unknown-unknown
@@ -144,24 +95,14 @@
       RUSTFLAGS='-D warnings' cargo run --release --package neard --bin neard -- --home /tmp/data init --chain-id= --test-seed=alice.near --account-id=test.near --fast
       RUSTFLAGS='-D warnings' cargo run --release --package genesis-populate --bin genesis-populate -- --additional-accounts-num=200000 --home /tmp/data
       RUSTFLAGS='-D warnings' cargo run --release --package runtime-params-estimator --bin runtime-params-estimator -- --home /tmp/data --accounts-num 20000 --iters 1 --warmup-iters 1 --metric time
-<<<<<<< HEAD
-    label: "runtime params estimate"
-=======
-  
->>>>>>> 3d54bb4c
+
     branches: "!master !beta !stable"
     timeout: 60
     agents:
     - "distro=amazonlinux"
-<<<<<<< HEAD
 
-  #- trigger: "near-sdk-rs"
-  #  label: "near-sdk-rs tests"
-=======
-    
   #- label: "near-sdk-rs tests"
   #  trigger: "near-sdk-rs"
->>>>>>> 3d54bb4c
   #  branches: "!master"
 
   # Disable rainbow bridge tests as they are temporary broken
@@ -176,48 +117,29 @@
   #    source ci/e2e_ci_prepare_log.sh
 
   #    LOCAL_CORE_SRC=.. ci/e2e.sh
-<<<<<<< HEAD
 
-  #  label: "rainbow-bridge test"
-=======
-  
->>>>>>> 3d54bb4c
   #  timeout: 60
   #  agents:
   #  - "queue=default"
   #  branches: "!master"
   #  artifact_paths:
   #  - "rainbow-bridge/logs/**/*.log"
-<<<<<<< HEAD
 
-  - command: |
-      source ~/.cargo/env
-      rm Cargo.lock
-      RUSTFLAGS='-D warnings' cargo build
-    label: "cargo release check"
-=======
-  
   - label: "cargo release check"
     command: |
       source ~/.cargo/env
       rm Cargo.lock
       RUSTFLAGS='-D warnings' cargo build
-  
->>>>>>> 3d54bb4c
+
     timeout: 30
     agents:
     - "distro=amazonlinux"
 
 
   - wait
-<<<<<<< HEAD
 
-  #- command: |
-=======
-  
   #-  label: "coverage"
   #   command: |
->>>>>>> 3d54bb4c
   #    source ~/.cargo/env
   #    if [[ ${BUILDKITE_COMMIT} == "HEAD" ]]; then
   #      export BUILDKITE_COMMIT=$(git rev-parse HEAD)
@@ -225,11 +147,6 @@
   #    python3 scripts/parallel_coverage.py
   #    cat ./merged_coverage/kcov-merged/coverage.json
   #    curl -s https://codecov.io/bash | bash
-<<<<<<< HEAD
-
-  #  label: "coverage"
-=======
->>>>>>> 3d54bb4c
   #  key: "coverage"
   #  timeout: 30
   #  agents:
@@ -237,21 +154,13 @@
   #  soft_fail:
   #    - exit_status: 1
   #  branches: "master"
-<<<<<<< HEAD
 
-  - trigger: nearcore-release
-    branches: "master"
-
-  - trigger: nearcore-nightly-release
-=======
-  
   - label: "Trigger Nearcore Release"
     trigger: nearcore-release
     branches: "master"
-    
+
   - label: "Trigger Nearcore Nighlty Release"
     trigger: nearcore-nightly-release
->>>>>>> 3d54bb4c
     branches: "master"
 
   - label: "Trigger Nearcore Perf Release"
